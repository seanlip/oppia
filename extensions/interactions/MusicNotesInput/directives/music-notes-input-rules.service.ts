--- conflicted
+++ resolved
@@ -64,11 +64,7 @@
     return MusicNotesInputRulesService._convertSequenceToMidi(
       answer).length > inputs.k;
   }
-<<<<<<< HEAD
-  // TODO(wxy): validate that inputs.a <= inputs.b.
-=======
-  // TODO(wxy): Validate that inputs.a <= inputs.b
->>>>>>> 319e378a
+  // TODO(wxy): Validate that inputs.a <= inputs.b.
   HasLengthInclusivelyBetween(
       answer: INote[], inputs: {x: INote[], a: number, b: number}): boolean {
     var answerLength:number = (
