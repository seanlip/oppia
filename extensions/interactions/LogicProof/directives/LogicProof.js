// Copyright 2014 The Oppia Authors. All Rights Reserved.
//
// Licensed under the Apache License, Version 2.0 (the "License");
// you may not use this file except in compliance with the License.
// You may obtain a copy of the License at
//
//      http://www.apache.org/licenses/LICENSE-2.0
//
// Unless required by applicable law or agreed to in writing, software
// distributed under the License is distributed on an "AS-IS" BASIS,
// WITHOUT WARRANTIES OR CONDITIONS OF ANY KIND, either express or implied.
// See the License for the specific language governing permissions and
// limitations under the License.

oppia.directive('oppiaInteractiveLogicProof', [
  'HtmlEscaperService', 'UrlInterpolationService', 'EVENT_NEW_CARD_AVAILABLE',
  function(
      HtmlEscaperService, UrlInterpolationService, EVENT_NEW_CARD_AVAILABLE) {
    return {
      restrict: 'E',
      scope: {
        getLastAnswer: '&lastAnswer',
      },
      templateUrl: UrlInterpolationService.getExtensionResourceUrl(
        '/interactions/LogicProof/directives/' +
        'logic_proof_interaction_directive.html'),
      controller: [
        '$scope', '$attrs', '$uibModal', 'logicProofRulesService',
        'WindowDimensionsService', 'UrlService',
        'CurrentInteractionService',
        function(
            $scope, $attrs, $uibModal, logicProofRulesService,
            WindowDimensionsService, UrlService,
            CurrentInteractionService) {
          $scope.localQuestionData = HtmlEscaperService.escapedJsonToObj(
            $attrs.questionWithValue);

          // This is the information about how to mark a question (e.g. the
          // permitted line templates) that is stored in defaultData.js within
          // the dependencies.
          $scope.questionData = angular.copy(LOGIC_PROOF_DEFAULT_QUESTION_DATA);

          $scope.interactionIsActive = ($scope.getLastAnswer() === null);
          $scope.$on(EVENT_NEW_CARD_AVAILABLE, function() {
            $scope.interactionIsActive = false;
          });

          $scope.questionData.assumptions =
            $scope.localQuestionData.assumptions;
          $scope.questionData.results = $scope.localQuestionData.results;

          // Deduce the new operators, as in logicProofTeacher.buildQuestion(),
          // since these are not currently stored separately for each question.
          $scope.expressions = [];
          $scope.topTypes = [];
          for (var i = 0; i < $scope.questionData.assumptions.length; i++) {
            $scope.expressions.push($scope.questionData.assumptions[i]);
            $scope.topTypes.push('boolean');
          }
          $scope.expressions.push($scope.questionData.results[0]);
          $scope.topTypes.push('boolean');
          $scope.typing = logicProofShared.assignTypesToExpressionArray(
            $scope.expressions, $scope.topTypes,
            logicProofData.BASE_STUDENT_LANGUAGE,
            ['variable', 'constant', 'prefix_function']
          );

          $scope.questionData.language.operators = $scope.typing[0].operators;

          if ($scope.questionData.assumptions.length <= 1) {
            $scope.assumptionsString = logicProofShared.displayExpressionArray(
              $scope.questionData.assumptions,
              $scope.questionData.language.operators);
          } else {
            $scope.assumptionsString = logicProofShared.displayExpressionArray(
              $scope.questionData.assumptions.slice(
                0, $scope.questionData.assumptions.length - 1
              ), $scope.questionData.language.operators
            ) + ' and ' + logicProofShared.displayExpression(
              $scope.questionData.assumptions[
                $scope.questionData.assumptions.length - 1],
              $scope.questionData.language.operators);
          }
          $scope.targetString = logicProofShared.displayExpression(
            $scope.questionData.results[0],
            $scope.questionData.language.operators);
          $scope.questionString = (
            $scope.assumptionsString === '' ?
<<<<<<< HEAD
            'I18N_INTERACTIONS_LOGIC_PROOF_QUESTION_STR_NO_ASSUMPTION':
            'I18N_INTERACTIONS_LOGIC_PROOF_QUESTION_STR_ASSUMPTIONS');
=======
              'I18N_INTERACTIONS_LOGIC_PROOF_QUESTION_STR_NO_ASSUMPTION':
              'I18N_INTERACTIONS_LOGIC_PROOF_QUESTION_STR_ASSUMPTIONS');
>>>>>>> 13ab98e5
          $scope.questionStringData = {
            target: $scope.targetString,
            assumptions: $scope.assumptionsString
          };

          $scope.questionInstance = logicProofStudent.buildInstance(
            $scope.questionData);
          // Denotes whether messages are in response to a submission, in which
          // case they persist for longer.
          $scope.messageIsSticky = false;

          // NOTE: for information on integrating angular and code-mirror see
          // http://github.com/angular-ui/ui-codemirror
          $scope.codeEditor = function(editor) {
            var proofString = ($scope.interactionIsActive ?
              $scope.localQuestionData.default_proof_string :
              $scope.getLastAnswer().proof_string);
            editor.setValue(proofString);
            $scope.proofString = editor.getValue();
            var cursorPosition = editor.doc.getCursor();

            editor.setOption('lineNumbers', true);
            editor.setOption('lineWrapping', true);

            // NOTE: this is necessary to avoid the textarea being greyed-out.
            // See: http://stackoverflow.com/questions/8349571 for discussion.
            setTimeout(function() {
              editor.refresh();
            }, 500);

            // NOTE: we must use beforeChange rather than change here to avoid
            // an infinite loop (which code-mirror will not catch).
            editor.on('beforeChange', function(instance, change) {
              var convertedText = logicProofConversion.convertToLogicCharacters(
                change.text.join('\n'));
              if (convertedText !== change.text.join('\n')) {
                // We update using the converted text, then cancel its being
                // overwritten by the original text.
                editor.doc.replaceRange(convertedText, change.from, change.to);
                change.cancel();
              }
            });

            editor.on('cursorActivity', function() {
              if (editor.doc.getCursor().line !== cursorPosition.line) {
                $scope.checkForBasicErrors();
                cursorPosition = editor.doc.getCursor();
              }
            });

            // NOTE: we use change rather than beforeChange here so that
            // checking for mistakes is done with respect to the updated text.
            editor.on('change', function(instance, change) {
              $scope.proofString = editor.getValue();
              // We update the message only if the user has added or removed a
              // line break, so that it remains while they work on a single
              // line.
              if (change.text.length > 1 || change.removed.length > 1) {
                $scope.checkForBasicErrors();
              }
            });

            $scope.editor = editor;
          };

          // This performs simple error checks that are done as the student
          // types rather than waiting for the proof to be submitted.
          $scope.checkForBasicErrors = function() {
            if (!$scope.messageIsSticky) {
              $scope.clearMessage();
            }
            try {
              logicProofStudent.validateProof(
                $scope.proofString, $scope.questionInstance);
            } catch (err) {
              $scope.clearMessage();
              $scope.showMessage(err.message, err.line);
              $scope.messageIsSticky = false;
            }
            // NOTE: this line is necessary to force angular to refresh the
            // displayed errorMessage.
            $scope.$apply();
          };

          $scope.clearMessage = function() {
            if ($scope.errorMark) {
              $scope.errorMark.clear();
            }
            $scope.errorMessage = '';
          };

          $scope.showMessage = function(message, lineNum) {
            $scope.errorMessage = $scope.constructDisplayedMessage(
              message, lineNum);
            $scope.errorMark = $scope.editor.doc.markText({
              line: lineNum,
              ch: 0
            }, {
              line: lineNum,
              ch: 100
            }, {
              className: 'logic-proof-erroneous-line'
            });
          };

          $scope.constructDisplayedMessage = function(message, lineNum) {
            return 'line ' + (lineNum + 1) + ': ' + message;
          };

          $scope.displayProof = function(proofString, errorLineNum) {
            var proofLines = proofString.split('\n');
            var numberedLines = [];
            for (var i = 0; i < proofLines.length; i++) {
              numberedLines.push((i + 1) + '  ' + proofLines[i]);
            }
            // We split incorrect proofs into three parts so that response.html
            // can make the invalid line bold.
            return (errorLineNum === undefined) ?
              [numberedLines.join('\n')] :
              [
                numberedLines.slice(0, errorLineNum).join('\n'),
                numberedLines[errorLineNum],
                numberedLines.slice(
                  errorLineNum + 1, numberedLines.length).join('\n')
              ];
          };

          // NOTE: proof_num_lines, displayed_question and displayed_proof are
          // only computed here because response.html needs them and does not
          // have its own javascript.
          $scope.submitProof = function() {
            $scope.clearMessage();
            var submission = {
              assumptions_string: $scope.assumptionsString,
              target_string: $scope.targetString,
              proof_string: $scope.proofString,
              proof_num_lines: $scope.proofString.split('\n').length,
              displayed_question: $scope.questionString
            };
            try {
              var proof = logicProofStudent.buildProof(
                $scope.proofString, $scope.questionInstance);
              logicProofStudent.checkProof(proof, $scope.questionInstance);
              submission.correct = true;
            } catch (err) {
              submission.correct = false;
              submission.error_category = err.category;
              submission.error_code = err.code;
              submission.error_message = err.message;
              submission.error_line_number = err.line;
              submission.displayed_message =
                $scope.constructDisplayedMessage(err.message, err.line);
              submission.displayed_proof =
                $scope.displayProof($scope.proofString, err.line);

              $scope.showMessage(err.message, err.line);
              $scope.messageIsSticky = true;
            }
            if (submission.correct) {
              submission.displayed_message = '';
              submission.displayed_proof = $scope.displayProof(
                $scope.proofString);
            }
            CurrentInteractionService.onSubmit(
              submission, logicProofRulesService);
          };

          CurrentInteractionService.registerCurrentInteraction(
            $scope.submitProof, null);

          $scope.showHelp = function() {
            $uibModal.open({
              templateUrl: UrlInterpolationService.getExtensionResourceUrl(
                '/interactions/LogicProof/directives/' +
                'logic_proof_help_modal_directive.html'),
              backdrop: true,
              controller: [
                '$scope', '$uibModalInstance',
                function($scope, $uibModalInstance) {
                  $scope.close = function() {
                    $uibModalInstance.close();
                  };
                }
              ]
            }).result.then(function() {});
          };
        }]
    };
  }
]);

oppia.directive('oppiaResponseLogicProof', [
  'HtmlEscaperService', 'UrlInterpolationService',
  function(HtmlEscaperService, UrlInterpolationService) {
    return {
      restrict: 'E',
      scope: {},
      templateUrl: UrlInterpolationService.getExtensionResourceUrl(
        '/interactions/LogicProof/directives/' +
        'logic_proof_response_directive.html'),
      controller: ['$scope', '$attrs', function($scope, $attrs) {
        $scope.answer = HtmlEscaperService.escapedJsonToObj($attrs.answer);
      }]
    };
  }
]);

oppia.directive('oppiaShortResponseLogicProof', [
  'HtmlEscaperService', 'UrlInterpolationService',
  function(HtmlEscaperService, UrlInterpolationService) {
    return {
      restrict: 'E',
      scope: {},
      templateUrl: UrlInterpolationService.getExtensionResourceUrl(
        '/interactions/LogicProof/directives/' +
        'logic_proof_short_response_directive.html'),
      controller: ['$scope', '$attrs', function($scope, $attrs) {
        $scope.answer = HtmlEscaperService.escapedJsonToObj($attrs.answer);
      }]
    };
  }
]);

oppia.factory('logicProofRulesService', [function() {
  return {
    Correct: function(answer) {
      return answer.correct;
    },
    NotCorrect: function(answer) {
      return !answer.correct;
    },
    NotCorrectByCategory: function(answer, inputs) {
      return !answer.correct && answer.error_category === inputs.c;
    }
  };
}]);<|MERGE_RESOLUTION|>--- conflicted
+++ resolved
@@ -86,13 +86,8 @@
             $scope.questionData.language.operators);
           $scope.questionString = (
             $scope.assumptionsString === '' ?
-<<<<<<< HEAD
-            'I18N_INTERACTIONS_LOGIC_PROOF_QUESTION_STR_NO_ASSUMPTION':
-            'I18N_INTERACTIONS_LOGIC_PROOF_QUESTION_STR_ASSUMPTIONS');
-=======
               'I18N_INTERACTIONS_LOGIC_PROOF_QUESTION_STR_NO_ASSUMPTION':
               'I18N_INTERACTIONS_LOGIC_PROOF_QUESTION_STR_ASSUMPTIONS');
->>>>>>> 13ab98e5
           $scope.questionStringData = {
             target: $scope.targetString,
             assumptions: $scope.assumptionsString
