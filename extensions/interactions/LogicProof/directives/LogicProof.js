// Copyright 2014 The Oppia Authors. All Rights Reserved.
//
// Licensed under the Apache License, Version 2.0 (the "License");
// you may not use this file except in compliance with the License.
// You may obtain a copy of the License at
//
//      http://www.apache.org/licenses/LICENSE-2.0
//
// Unless required by applicable law or agreed to in writing, software
// distributed under the License is distributed on an "AS-IS" BASIS,
// WITHOUT WARRANTIES OR CONDITIONS OF ANY KIND, either express or implied.
// See the License for the specific language governing permissions and
// limitations under the License.

oppia.directive('oppiaInteractiveLogicProof', [
  'HtmlEscaperService', 'UrlInterpolationService', 'EVENT_NEW_CARD_AVAILABLE',
  function(
      HtmlEscaperService, UrlInterpolationService, EVENT_NEW_CARD_AVAILABLE) {
    return {
      restrict: 'E',
      scope: {
        getLastAnswer: '&lastAnswer',
      },
      templateUrl: UrlInterpolationService.getExtensionResourceUrl(
        '/interactions/LogicProof/directives/' +
        'logic_proof_interaction_directive.html'),
      controller: [
        '$scope', '$attrs', '$uibModal', 'logicProofRulesService',
        'WindowDimensionsService', 'UrlService',
<<<<<<< HEAD
        'ExplorationPlayerService', 'CurrentInteractionService',
        function(
            $scope, $attrs, $uibModal, logicProofRulesService,
            WindowDimensionsService, UrlService,
            ExplorationPlayerService, CurrentInteractionService) {
=======
        'EVENT_PROGRESS_NAV_SUBMITTED',
        function(
            $scope, $attrs, $uibModal, logicProofRulesService,
            WindowDimensionsService, UrlService,
            EVENT_PROGRESS_NAV_SUBMITTED) {
>>>>>>> 48e46ee2
          $scope.localQuestionData = HtmlEscaperService.escapedJsonToObj(
            $attrs.questionWithValue);

          // This is the information about how to mark a question (e.g. the
          // permitted line templates) that is stored in defaultData.js within
          // the dependencies.
          $scope.questionData = angular.copy(LOGIC_PROOF_DEFAULT_QUESTION_DATA);

          $scope.interactionIsActive = ($scope.getLastAnswer() === null);
          $scope.$on(EVENT_NEW_CARD_AVAILABLE, function() {
            $scope.interactionIsActive = false;
          });

          $scope.questionData.assumptions =
            $scope.localQuestionData.assumptions;
          $scope.questionData.results = $scope.localQuestionData.results;

          // Deduce the new operators, as in logicProofTeacher.buildQuestion(),
          // since these are not currently stored separately for each question.
          $scope.expressions = [];
          $scope.topTypes = [];
          for (var i = 0; i < $scope.questionData.assumptions.length; i++) {
            $scope.expressions.push($scope.questionData.assumptions[i]);
            $scope.topTypes.push('boolean');
          }
          $scope.expressions.push($scope.questionData.results[0]);
          $scope.topTypes.push('boolean');
          $scope.typing = logicProofShared.assignTypesToExpressionArray(
            $scope.expressions, $scope.topTypes,
            logicProofData.BASE_STUDENT_LANGUAGE,
            ['variable', 'constant', 'prefix_function']
          );

          $scope.questionData.language.operators = $scope.typing[0].operators;

          if ($scope.questionData.assumptions.length <= 1) {
            $scope.assumptionsString = logicProofShared.displayExpressionArray(
              $scope.questionData.assumptions,
              $scope.questionData.language.operators);
          } else {
            $scope.assumptionsString = logicProofShared.displayExpressionArray(
              $scope.questionData.assumptions.slice(
                0, $scope.questionData.assumptions.length - 1
              ), $scope.questionData.language.operators
            ) + ' and ' + logicProofShared.displayExpression(
              $scope.questionData.assumptions[
                $scope.questionData.assumptions.length - 1],
              $scope.questionData.language.operators);
          }
          $scope.targetString = logicProofShared.displayExpression(
            $scope.questionData.results[0],
            $scope.questionData.language.operators);
          $scope.questionString = (
            $scope.assumptionsString === '' ?
            'I18N_INTERACTIONS_LOGIC_PROOF_QUESTION_STR_NO_ASSUMPTION' :
            'I18N_INTERACTIONS_LOGIC_PROOF_QUESTION_STR_ASSUMPTIONS');
          $scope.questionStringData = {
            target: $scope.targetString,
            assumptions: $scope.assumptionsString
          };

          $scope.questionInstance = logicProofStudent.buildInstance(
            $scope.questionData);
          // Denotes whether messages are in response to a submission, in which
          // case they persist for longer.
          $scope.messageIsSticky = false;

          // NOTE: for information on integrating angular and code-mirror see
          // http://github.com/angular-ui/ui-codemirror
          $scope.codeEditor = function(editor) {
            var proofString = ($scope.interactionIsActive ?
              $scope.localQuestionData.default_proof_string :
              $scope.getLastAnswer().proof_string);
            editor.setValue(proofString);
            $scope.proofString = editor.getValue();
            var cursorPosition = editor.doc.getCursor();

            editor.setOption('lineNumbers', true);
            editor.setOption('lineWrapping', true);

            // NOTE: this is necessary to avoid the textarea being greyed-out.
            // See: http://stackoverflow.com/questions/8349571 for discussion.
            setTimeout(function() {
              editor.refresh();
            }, 500);

            // NOTE: we must use beforeChange rather than change here to avoid
            // an infinite loop (which code-mirror will not catch).
            editor.on('beforeChange', function(instance, change) {
              var convertedText = logicProofConversion.convertToLogicCharacters(
                change.text.join('\n'));
              if (convertedText !== change.text.join('\n')) {
                // We update using the converted text, then cancel its being
                // overwritten by the original text.
                editor.doc.replaceRange(convertedText, change.from, change.to);
                change.cancel();
              }
            });

            editor.on('cursorActivity', function() {
              if (editor.doc.getCursor().line !== cursorPosition.line) {
                $scope.checkForBasicErrors();
                cursorPosition = editor.doc.getCursor();
              }
            });

            // NOTE: we use change rather than beforeChange here so that
            // checking for mistakes is done with respect to the updated text.
            editor.on('change', function(instance, change) {
              $scope.proofString = editor.getValue();
              // We update the message only if the user has added or removed a
              // line break, so that it remains while they work on a single
              // line.
              if (change.text.length > 1 || change.removed.length > 1) {
                $scope.checkForBasicErrors();
              }
            });

            $scope.editor = editor;
          };

          // This performs simple error checks that are done as the student
          // types rather than waiting for the proof to be submitted.
          $scope.checkForBasicErrors = function() {
            if (!$scope.messageIsSticky) {
              $scope.clearMessage();
            }
            try {
              logicProofStudent.validateProof(
                $scope.proofString, $scope.questionInstance);
            } catch (err) {
              $scope.clearMessage();
              $scope.showMessage(err.message, err.line);
              $scope.messageIsSticky = false;
            }
            // NOTE: this line is necessary to force angular to refresh the
            // displayed errorMessage.
            $scope.$apply();
          };

          $scope.clearMessage = function() {
            if ($scope.errorMark) {
              $scope.errorMark.clear();
            }
            $scope.errorMessage = '';
          };

          $scope.showMessage = function(message, lineNum) {
            $scope.errorMessage = $scope.constructDisplayedMessage(
              message, lineNum);
            $scope.errorMark = $scope.editor.doc.markText({
              line: lineNum,
              ch: 0
            }, {
              line: lineNum,
              ch: 100
            }, {
              className: 'logic-proof-erroneous-line'
            });
          };

          $scope.constructDisplayedMessage = function(message, lineNum) {
            return 'line ' + (lineNum + 1) + ': ' + message;
          };

          $scope.displayProof = function(proofString, errorLineNum) {
            var proofLines = proofString.split('\n');
            var numberedLines = [];
            for (var i = 0; i < proofLines.length; i++) {
              numberedLines.push((i + 1) + '  ' + proofLines[i]);
            }
            // We split incorrect proofs into three parts so that response.html
            // can make the invalid line bold.
            return (errorLineNum === undefined) ?
              [numberedLines.join('\n')] :
              [
                numberedLines.slice(0, errorLineNum).join('\n'),
                numberedLines[errorLineNum],
                numberedLines.slice(
                  errorLineNum + 1, numberedLines.length).join('\n')
              ];
          };

          // NOTE: proof_num_lines, displayed_question and displayed_proof are
          // only computed here because response.html needs them and does not
          // have its own javascript.
          $scope.submitProof = function() {
            $scope.clearMessage();
            var submission = {
              assumptions_string: $scope.assumptionsString,
              target_string: $scope.targetString,
              proof_string: $scope.proofString,
              proof_num_lines: $scope.proofString.split('\n').length,
              displayed_question: $scope.questionString
            };
            try {
              var proof = logicProofStudent.buildProof(
                $scope.proofString, $scope.questionInstance);
              logicProofStudent.checkProof(proof, $scope.questionInstance);
              submission.correct = true;
            } catch (err) {
              submission.correct = false;
              submission.error_category = err.category;
              submission.error_code = err.code;
              submission.error_message = err.message;
              submission.error_line_number = err.line;
              submission.displayed_message =
                $scope.constructDisplayedMessage(err.message, err.line);
              submission.displayed_proof =
                $scope.displayProof($scope.proofString, err.line);

              $scope.showMessage(err.message, err.line);
              $scope.messageIsSticky = true;
            }
            if (submission.correct) {
              submission.displayed_message = '';
              submission.displayed_proof = $scope.displayProof(
                $scope.proofString);
            }
            CurrentInteractionService.onSubmit(
              submission, logicProofRulesService);
          };

          CurrentInteractionService.registerCurrentInteraction(
            $scope.submitProof);

          $scope.showHelp = function() {
            $uibModal.open({
              templateUrl: UrlInterpolationService.getExtensionResourceUrl(
                '/interactions/LogicProof/directives/' +
                'logic_proof_help_modal_directive.html'),
              backdrop: true,
              controller: [
                '$scope', '$uibModalInstance',
                function($scope, $uibModalInstance) {
                  $scope.close = function() {
                    $uibModalInstance.close();
                  };
                }
              ]
            }).result.then(function() {});
          };
        }]
    };
  }
]);

oppia.directive('oppiaResponseLogicProof', [
  'HtmlEscaperService', 'UrlInterpolationService',
  function(HtmlEscaperService, UrlInterpolationService) {
    return {
      restrict: 'E',
      scope: {},
      templateUrl: UrlInterpolationService.getExtensionResourceUrl(
        '/interactions/LogicProof/directives/' +
        'logic_proof_response_directive.html'),
      controller: ['$scope', '$attrs', function($scope, $attrs) {
        $scope.answer = HtmlEscaperService.escapedJsonToObj($attrs.answer);
      }]
    };
  }
]);

oppia.directive('oppiaShortResponseLogicProof', [
  'HtmlEscaperService', 'UrlInterpolationService',
  function(HtmlEscaperService, UrlInterpolationService) {
    return {
      restrict: 'E',
      scope: {},
      templateUrl: UrlInterpolationService.getExtensionResourceUrl(
        '/interactions/LogicProof/directives/' +
        'logic_proof_short_response_directive.html'),
      controller: ['$scope', '$attrs', function($scope, $attrs) {
        $scope.answer = HtmlEscaperService.escapedJsonToObj($attrs.answer);
      }]
    };
  }
]);

oppia.factory('logicProofRulesService', [function() {
  return {
    Correct: function(answer) {
      return answer.correct;
    },
    NotCorrect: function(answer) {
      return !answer.correct;
    },
    NotCorrectByCategory: function(answer, inputs) {
      return !answer.correct && answer.error_category === inputs.c;
    }
  };
}]);<|MERGE_RESOLUTION|>--- conflicted
+++ resolved
@@ -27,19 +27,11 @@
       controller: [
         '$scope', '$attrs', '$uibModal', 'logicProofRulesService',
         'WindowDimensionsService', 'UrlService',
-<<<<<<< HEAD
-        'ExplorationPlayerService', 'CurrentInteractionService',
+        'CurrentInteractionService',
         function(
             $scope, $attrs, $uibModal, logicProofRulesService,
             WindowDimensionsService, UrlService,
-            ExplorationPlayerService, CurrentInteractionService) {
-=======
-        'EVENT_PROGRESS_NAV_SUBMITTED',
-        function(
-            $scope, $attrs, $uibModal, logicProofRulesService,
-            WindowDimensionsService, UrlService,
-            EVENT_PROGRESS_NAV_SUBMITTED) {
->>>>>>> 48e46ee2
+            CurrentInteractionService) {
           $scope.localQuestionData = HtmlEscaperService.escapedJsonToObj(
             $attrs.questionWithValue);
 
