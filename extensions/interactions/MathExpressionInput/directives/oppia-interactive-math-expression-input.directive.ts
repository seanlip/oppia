--- conflicted
+++ resolved
@@ -209,11 +209,7 @@
 
             if (angular.equals(Guppy.Symbols.symbols, {})) {
               Guppy.init({
-<<<<<<< HEAD
-                symbols: ['/third_party/static/guppy-f944022/sym/symbols.json',
-=======
                 symbols: ['/third_party/static/guppy-175999/sym/symbols.json',
->>>>>>> 7481a5df
                   oppiaSymbolsUrl]});
             }
             guppyInstance.render();
