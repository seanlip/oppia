--- conflicted
+++ resolved
@@ -16,10 +16,7 @@
  * @fileoverview Validator service for the drag and drop sorting interaction.
  */
 
-<<<<<<< HEAD
-=======
 // TODO(#7403): Convert this to partial imports.
->>>>>>> e9185a35
 import math from 'mathjs';
 
 import { downgradeInjectable } from '@angular/upgrade/static';
