# Copyright 2018 The Oppia Authors. All Rights Reserved.
#
# Licensed under the Apache License, Version 2.0 (the "License");
# you may not use this file except in compliance with the License.
# You may obtain a copy of the License at
#
#      http://www.apache.org/licenses/LICENSE-2.0
#
# Unless required by applicable law or agreed to in writing, softwar
# distributed under the License is distributed on an "AS-IS" BASIS,
# WITHOUT WARRANTIES OR CONDITIONS OF ANY KIND, either express or implied.
# See the License for the specific language governing permissions and
# limitations under the License.
"""Python configuration for DragAndDropSortInput interaction."""

from __future__ import annotations

from extensions.interactions import base
from proto_files import objects_pb2
from proto_files import state_pb2

RULE_SPEC_DTO = state_pb2.DragAndDropSortInputInstanceDto.RuleSpecDto

from typing import List

MYPY = False
if MYPY:  # pragma: no cover
    from extensions import domain


class DragAndDropSortInput(base.BaseInteraction):
    """Interaction for Drag and Drop Sorting."""

    name: str = 'Drag And Drop Sort'
    description: str = 'Allows learners to drag and drop items for sorting.'
    display_mode: str = base.DISPLAY_MODE_SUPPLEMENTAL
    is_trainable: bool = False
    _dependency_ids: List[str] = []
    answer_type: str = 'ListOfSetsOfTranslatableHtmlContentIds'
    instructions: str = 'I18N_INTERACTIONS_DRAG_AND_DROP_INSTRUCTION'
    narrow_instructions: str = 'I18N_INTERACTIONS_DRAG_AND_DROP_INSTRUCTION'
    needs_summary: bool = True
    can_have_solution: bool = True
    show_generic_submit_button: bool = True

    _customization_arg_specs: List[domain.CustomizationArgSpecsDict] = [{
        'name': 'choices',
        'description': 'Items for drag and drop',
        'schema': {
            'type': 'list',
            'validators': [
                {
                    'id': 'has_length_at_least',
                    'min_value': 2
                },
                {
                    'id': 'has_unique_subtitled_contents'
                }
            ],
            'items': {
                'type': 'custom',
                'obj_type': 'SubtitledHtml',
                'validators': [{
                    'id': 'has_subtitled_html_non_empty'
                }],
                'replacement_ui_config': {
                    'html': {
                        'hide_complex_extensions': True,
                        'placeholder': (
                            'Enter an option for the learner to drag and drop.')
                    }
                }
            },
            'ui_config': {
                'add_element_text': 'Add a new item',
            }
        },
        'default_value': [{
            'content_id': None,
            'html': ''
        }],
    }, {
        'name': 'allowMultipleItemsInSamePosition',
        'description': 'Allow multiple sort items in the same position',
        'schema': {
            'type': 'bool'
        },
        'default_value': False
    }]

<<<<<<< HEAD
    _answer_visualization_specs = []

    @classmethod
    def to_android_drag_and_drop_sort_input_proto(
            cls, default_outcome, customization_args,
            solution, hints, answer_groups
    ):
        """Creates a DragAndDropSortInputInstanceDto proto object.

        Args:
            default_outcome: Outcome. The domain object.
            customization_args: CustominzationArgs. The domain object.
            solution: Solution. The domain object.
            hints: Hint. The domain object.
            answer_groups: AnswerGroups. The domain object.

        Returns:
            DragAndDropSortInputInstanceDto. The proto object.
        """
        customization_args_proto = (
            cls._convert_customization_args_to_proto(customization_args))
        outcome_proto = default_outcome.to_android_outcome_proto()
        hints_proto_list = cls.get_hint_proto_list(cls, hints)
        solution_proto = cls._convert_solution_to_proto(solution)
        answer_groups_proto = cls._convert_answer_groups_to_proto(answer_groups)

        return state_pb2.DragAndDropSortInputInstanceDto(
            customization_args=customization_args_proto,
            hints=hints_proto_list,
            default_outcome=outcome_proto,
            solution=solution_proto,
            answer_groups=answer_groups_proto
        )

    @classmethod
    def _convert_answer_groups_to_proto(cls, answer_groups):
        """Creates a AnswerGroupDto proto object
        for DragAndDropSortInputInstanceDto.

        Args:
            answer_groups: list(AnswerGroup). List of answer groups of the
                interaction instance.

        Returns:
            list(AnswerGroupDto). The proto object list.
        """
        answer_group_list_proto = []
        for answer_group in answer_groups:
            base_answer_group_proto = (
                answer_group.to_android_answer_group_proto())
            rules_spec_proto = (
                cls._convert_rule_specs_to_proto(answer_group.rule_specs))
            answer_group_list_proto.append(
                state_pb2.DragAndDropSortInputInstanceDto.AnswerGroupDto(
                    base_answer_group=base_answer_group_proto,
                    rule_specs=rules_spec_proto
                )
            )

        return answer_group_list_proto

    @classmethod
    def _convert_rule_specs_to_proto(cls, rule_specs_list):
        """Creates a RuleSpecDto proto object.

        Args:
            rule_specs_list: list(RuleSpec). List of rule specifications.

        Returns:
            list(RuleSpecDto). The proto object list.
        """
        rule_specs_list_proto = []

        rule_type_to_proto_func_mapping = {
            'IsEqualToOrdering': cls._convert_equal_rule_spec_to_proto,
            'IsEqualToOrderingWithOneItemAtIncorrectPosition': (
                cls._convert_equal_one_incorrect_rule_spec_to_proto),
            'HasElementXAtPositionY': (
                cls._convert_has_element_x_at_rule_spec_to_proto),
            'HasElementXBeforeElementY': (
                cls._convert_has_element_x_before_rule_spec_to_proto)
        }

        rule_type_to_proto_mapping = {
            'IsEqualToOrdering': lambda x: (
                state_pb2.DragAndDropSortInputInstanceDto.RuleSpecDto(
                    is_equal_to_ordering=x)),
            'IsEqualToOrderingWithOneItemAtIncorrectPosition': lambda x: (
                state_pb2.DragAndDropSortInputInstanceDto.RuleSpecDto(
                    is_equal_to_ordering_with_one_item_at_incorrect_position=x)
            ),
            'HasElementXAtPositionY': lambda x: (
                state_pb2.DragAndDropSortInputInstanceDto.RuleSpecDto(
                    has_element_x_at_position_y=x)),
            'HasElementXBeforeElementY': lambda x: (
                state_pb2.DragAndDropSortInputInstanceDto.RuleSpecDto(
                    has_element_x_before_element_y=x))
        }

        for rule_spec in rule_specs_list:
            rule_type = rule_spec.rule_type
            rule_proto = (
                rule_type_to_proto_func_mapping[rule_type](rule_spec.inputs)
            )
            rule_specs_list_proto.append(
                rule_type_to_proto_mapping[rule_type](rule_proto)
            )

        return rule_specs_list_proto

    @classmethod
    def _convert_equal_rule_spec_to_proto(cls, input_dict):
        """Creates a proto object for IsEqualToOrderingSpecDto.

        Args:
            input_dict: dict. The rule dict.

        Returns:
            IsEqualToOrderingSpecDto. The proto object.
        """
        return RULE_SPEC_DTO.IsEqualToOrderingSpecDto(
            input=cls._convert_list_of_set_of_translatable_html_content_ids_to_proto(# pylint: disable=line-too-long
                input_dict['x'])
        )

    @classmethod
    def _convert_equal_one_incorrect_rule_spec_to_proto(cls, input_dict):
        """Creates a proto object
        for IsEqualToOrderingWithOneItemAtIncorrectPositionSpecDto.

        Args:
            input_dict: dict. The rule dict.

        Returns:
            IsEqualToOrderingWithOneItemAtIncorrectPositionSpecDto.
            The proto object.
        """
        return RULE_SPEC_DTO.IsEqualToOrderingWithOneItemAtIncorrectPositionSpecDto( # pylint: disable=line-too-long
            input=cls._convert_list_of_set_of_translatable_html_content_ids_to_proto( # pylint: disable=line-too-long
                input_dict['x'])
        )

    @classmethod
    def _convert_has_element_x_at_rule_spec_to_proto(cls, input_dict):
        """Creates a proto object for IsEqualToOrderingSpecDto.

        Args:
            input_dict: dict. The rule dict.

        Returns:
            IsEqualToOrderingSpecDto. The proto object.
        """
        return RULE_SPEC_DTO.HasElementXAtPositionYSpecDto(
            element=cls._convert_translatable_html_content_id_to_proto(
                input_dict['x']),
            position=input_dict['y']
        )

    @classmethod
    def _convert_has_element_x_before_rule_spec_to_proto(cls, input_dict):
        """Creates a proto object for IsEqualToOrderingSpecDto.

        Args:
            input_dict: dict. The rule dict.

        Returns:
            IsEqualToOrderingSpecDto. The proto object.
        """
        return RULE_SPEC_DTO.HasElementXBeforeElementYSpecDto(
            considered_element=(
                cls._convert_translatable_html_content_id_to_proto(
                    input_dict['x'])),
            later_element=cls._convert_translatable_html_content_id_to_proto(
                input_dict['y'])
        )

    @classmethod
    def _convert_solution_to_proto(cls, solution):
        """Creates a Solution proto object
        for DragAndDropSortInputInstanceDto.

        Args:
            solution: Solution. A possible solution
                for the question asked in this interaction.

        Returns:
            SolutionDto. The proto object.
        """
        solution_proto = {}
        if solution is not None:
            solution_proto = (
                state_pb2.DragAndDropSortInputInstanceDto.SolutionDto(
                    base_solution=solution.to_android_solution_proto(),
                    correct_answer=(
                        cls._convert_list_of_set_of_translatable_html_content_ids_to_proto( # pylint: disable=line-too-long
                            solution.correct_answer)
                    )
                )
            )

        return solution_proto

    @classmethod
    def _convert_list_of_set_of_translatable_html_content_ids_to_proto(
            cls, correct_answer
    ):
        """Creates a ListOfSetsOfTranslatableHtmlContentIdsDto proto object.

        Args:
            correct_answer: list(list(str)). A list of set
                of TranslatableHtmlContentId.

        Returns:
            ListOfSetsOfTranslatableHtmlContentIdsDto. The proto object.
        """
        content_id_lists_proto = [
            cls._convert_set_of_translatable_html_content_ids_to_proto(
                set_of_content_id
            ) for set_of_content_id in correct_answer
        ]

        return objects_pb2.ListOfSetsOfTranslatableHtmlContentIdsDto(
            content_id_sets=content_id_lists_proto
        )

    @classmethod
    def _convert_set_of_translatable_html_content_ids_to_proto(
            cls, set_of_content_id
    ):
        """Creates a SetOfTranslatableHtmlContentIdsDto proto object.

        Args:
            set_of_content_id: list(str). A list of
                TranslatableHtmlContentId.

        Returns:
            SetOfTranslatableHtmlContentIdsDto. The proto object.
        """
        content_id_lists_proto = [
            cls._convert_translatable_html_content_id_to_proto(
                translatable_html_content_id
            ) for translatable_html_content_id in set_of_content_id
        ]

        return objects_pb2.SetOfTranslatableHtmlContentIdsDto(
            content_ids=content_id_lists_proto
        )

    @classmethod
    def _convert_translatable_html_content_id_to_proto(
            cls, translatable_html_content_id
    ):
        """Creates a TranslatableHtmlContentIdDto proto object.

        Args:
            translatable_html_content_id: str. A
                TranslatableHtml content id.

        Returns:
            TranslatableHtmlContentIdDto. The proto object.
        """
        return objects_pb2.TranslatableHtmlContentIdDto(
            content_id=translatable_html_content_id
        )

    @classmethod
    def _convert_customization_args_to_proto(cls, customization_args):
        """Creates a CustomizationArgsDto proto object
            for DragAndDropSortInputInstance.

        Args:
            customization_args: dict. The customization dict. The keys are
                names of customization_args and the values are dicts with a
                single key, 'value', whose corresponding value is the value of
                the customization arg.

        Returns:
            CustomizationArgsDto. The CustomizationArgsDto proto object.
        """
        choices_list_proto = [
            value.to_android_content_proto()
            for value in customization_args['choices'].value
        ]

        return state_pb2.DragAndDropSortInputInstanceDto.CustomizationArgsDto(
            choices=choices_list_proto,
            allowMultipleItemsInSamePosition=(
                customization_args['allowMultipleItemsInSamePosition'].value
            )
        )
=======
    _answer_visualization_specs: List[base.AnswerVisualizationSpecsDict] = []
>>>>>>> 411cfc4b
<|MERGE_RESOLUTION|>--- conflicted
+++ resolved
@@ -88,7 +88,6 @@
         'default_value': False
     }]
 
-<<<<<<< HEAD
     _answer_visualization_specs = []
 
     @classmethod
@@ -378,7 +377,4 @@
             allowMultipleItemsInSamePosition=(
                 customization_args['allowMultipleItemsInSamePosition'].value
             )
-        )
-=======
-    _answer_visualization_specs: List[base.AnswerVisualizationSpecsDict] = []
->>>>>>> 411cfc4b
+        )