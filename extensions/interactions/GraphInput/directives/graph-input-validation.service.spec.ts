--- conflicted
+++ resolved
@@ -250,21 +250,7 @@
 
   it('should throw error when rule is invalid', () => {
     var answerGroup = agof.createNew(
-<<<<<<< HEAD
-      [{
-        type: String(new Error('Error')),
-        inputs: {},
-        inputTypes: {},
-        toBackendDict: () => {
-          return {
-            rule_type: 'type',
-            inputs: {}
-          };
-        }
-      }],
-=======
       [new Rule(new Error('Error') as unknown as string, {}, {})],
->>>>>>> 41d1b387
       goodDefaultOutcome,
       [],
       null);
