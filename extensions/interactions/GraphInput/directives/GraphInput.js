--- conflicted
+++ resolved
@@ -61,11 +61,7 @@
               rulesService: graphInputRulesService
             });
           };
-<<<<<<< HEAD
           $scope.$on(EVENT_PROGRESS_NAV_SUBMITTED, $scope.submitGraph);
-=======
-
->>>>>>> e162f297
           $scope.interactionIsActive = ($scope.getLastAnswer() === null);
           $scope.$on(EVENT_NEW_CARD_AVAILABLE, function(evt, data) {
             $scope.interactionIsActive = false;
