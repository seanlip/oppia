// Copyright 2019 The Oppia Authors. All Rights Reserved.
//
// Licensed under the Apache License, Version 2.0 (the "License");
// you may not use this file except in compliance with the License.
// You may obtain a copy of the License at
//
//      http://www.apache.org/licenses/LICENSE-2.0
//
// Unless required by applicable law or agreed to in writing, software
// distributed under the License is distributed on an "AS-IS" BASIS,
// WITHOUT WARRANTIES OR CONDITIONS OF ANY KIND, either express or implied.
// See the License for the specific language governing permissions and
// limitations under the License.

/**
 * @fileoverview Directive for the graph-viz.
 *
 * IMPORTANT NOTE: The naming convention for customization args that are passed
 * into the directive is: the name of the parameter, followed by 'With',
 * followed by the name of the arg.
 */

import {
  AfterViewInit,
  Component,
  ElementRef,
  EventEmitter,
  HostListener,
  Input,
  OnInit,
  Output
} from '@angular/core';
import { GraphAnswer } from 'interactions/answer-defs';
import { InteractionsExtensionsConstants } from 'interactions/interactions-extension.constants';
import { PlayerPositionService } from 'pages/exploration-player-page/services/player-position.service';
import { Subscription } from 'rxjs';
import { DeviceInfoService } from 'services/contextual/device-info.service';
import { FocusManagerService } from 'services/stateful/focus-manager.service';
import { UtilsService } from 'services/utils.service';
import { EdgeCentre, GraphDetailService } from './graph-detail.service';
<<<<<<< HEAD
import { downgradeComponent } from 'static/@oppia-angular/upgrade/static';
=======
import { downgradeComponent } from '@angular/upgrade/static';
import { I18nLanguageCodeService } from 'services/i18n-language-code.service';
>>>>>>> e277a9e4

const debounce = (delay: number = 5): MethodDecorator => {
  return function(
      target: unknown, propertyKey: string, descriptor: PropertyDescriptor) {
    const original = descriptor.value;
    const key = `__timeout__${propertyKey}`;

    descriptor.value = function(...args) {
      clearTimeout(this[key]);
      this[key] = setTimeout(() => original.apply(this, args), delay);
    };
    return descriptor;
  };
};

interface GraphButton {
  text: string;
  description: string;
  mode: number
}

interface GraphOption {
  text: string;
  option: string;
}

@Component({
  selector: 'graph-viz',
  templateUrl: './graph-viz.component.html',
  styleUrls: []
})
export class GraphVizComponent implements OnInit, AfterViewInit {
  @Input() graph: GraphAnswer;
  @Input() canAddVertex: boolean;
  @Input() canDeleteVertex: boolean;
  @Input() canMoveVertex: boolean;
  @Input() canEditVertexLabel: boolean;
  @Input() canAddEdge: boolean;
  @Input() canDeleteEdge: boolean;
  @Input() canEditEdgeWeight: boolean;
  @Input() interactionIsActive: boolean;
  @Input() canEditOptions: boolean;

  @Output() graphChange: EventEmitter<GraphAnswer> = new EventEmitter();
  isMobile: boolean = false;
  helpText: string = '';
  _MODES = {
    MOVE: 0,
    ADD_EDGE: 1,
    ADD_VERTEX: 2,
    DELETE: 3
  };
  // Styling functions.
  DELETE_COLOR = 'red';
  HOVER_COLOR = 'aqua';
  SELECT_COLOR = 'orange';
  DEFAULT_COLOR = 'black';
  state = {
    currentMode: this._MODES.MOVE,
    // Vertex, edge, mode button, label currently being hovered over.
    hoveredVertex: null,
    hoveredEdge: null,
    hoveredModeButton: null,
    // If in ADD_EDGE mode, source vertex of the new edge, if it
    // exists.
    addEdgeVertex: null,
    // Currently dragged vertex.
    currentlyDraggedVertex: null,
    // Selected vertex for editing label.
    selectedVertex: null,
    // Selected edge for editing weight.
    selectedEdge: null,
    // Mouse position in SVG coordinates.
    mouseX: 0,
    mouseY: 0,
    // Original position of dragged vertex.
    vertexDragStartX: 0,
    vertexDragStartY: 0,
    // Original position of mouse when dragging started.
    mouseDragStartX: 0,
    mouseDragStartY: 0
  };
  selectedEdgeWeightValue: number | string;
  buttons: GraphButton[] = [];
  private vizContainer: SVGSVGElement[];
  componentSubscriptions: Subscription = new Subscription();
  shouldShowWrongWeightWarning: boolean;
  VERTEX_RADIUS: number;
  EDGE_WIDTH: number;
  vizWidth: SVGAnimatedLength;
  graphOptions: GraphOption[];
  svgViewBox: string;
  constructor(
    private deviceInfoService: DeviceInfoService,
    private element: ElementRef,
    private focusManagerService: FocusManagerService,
    private graphDetailService: GraphDetailService,
    private i18nLanguageCodeService: I18nLanguageCodeService,
    private playerPositionService: PlayerPositionService,
    private utilsService: UtilsService
  ) {}

  ngOnInit(): void {
    this.componentSubscriptions.add(
      this.playerPositionService.onNewCardAvailable.subscribe(
        () => this.state.currentMode = null
      )
    );
    this.VERTEX_RADIUS = this.graphDetailService.VERTEX_RADIUS;
    this.EDGE_WIDTH = this.graphDetailService.EDGE_WIDTH;
    this.selectedEdgeWeightValue = 0;
    this.shouldShowWrongWeightWarning = false;

    this.isMobile = false;
    if (this.deviceInfoService.isMobileDevice()) {
      this.isMobile = true;
    }
  }

  ngAfterViewInit(): void {
    this.vizContainer = this.element.nativeElement.querySelectorAll(
      '.oppia-graph-viz-svg');
    this.vizWidth = this.vizContainer[0].width;

    this.graphOptions = [{
      text: 'Labeled',
      option: 'isLabeled'
    },
    {
      text: 'Directed',
      option: 'isDirected'
    },
    {
      text: 'Weighted',
      option: 'isWeighted'
    }];
    this.helpText = null;
    const svgContainer = this.element.nativeElement.querySelectorAll(
      '.oppia-graph-viz-svg')[0];
    const boundingBox = svgContainer.getBBox();
    const viewBoxHeight = Math.max(
      boundingBox.height + boundingBox.y,
      svgContainer.getAttribute('height'));
    this.svgViewBox = (
      0 + ' ' + 0 + ' ' + (boundingBox.width + boundingBox.x) +
        ' ' + (viewBoxHeight));
    // Initial value of SVG view box.

    if (this.interactionIsActive) {
      this.init();
    }
  }

  getEdgeColor(index: number): string {
    if (!this.interactionIsActive) {
      return this.DEFAULT_COLOR;
    }
    if (this.state.currentMode === this._MODES.DELETE &&
        index === this.state.hoveredEdge &&
        this.canDeleteEdge) {
      return this.DELETE_COLOR;
    } else if (index === this.state.hoveredEdge) {
      return this.HOVER_COLOR;
    } else if (this.state.selectedEdge === index) {
      return this.SELECT_COLOR;
    } else {
      return this.DEFAULT_COLOR;
    }
  }

  isLanguageRTL(): boolean {
    return this.i18nLanguageCodeService.isCurrentLanguageRTL();
  }

  getVertexColor(index: number): string {
    if (!this.interactionIsActive) {
      return this.DEFAULT_COLOR;
    }
    if (this.state.currentMode === this._MODES.DELETE &&
        index === this.state.hoveredVertex &&
        this.canDeleteVertex) {
      return this.DELETE_COLOR;
    } else if (index === this.state.currentlyDraggedVertex) {
      return this.HOVER_COLOR;
    } else if (index === this.state.hoveredVertex) {
      return this.HOVER_COLOR;
    } else if (this.state.selectedVertex === index) {
      return this.SELECT_COLOR;
    } else {
      return this.DEFAULT_COLOR;
    }
  }

  getDirectedEdgeArrowPoints(index: number): string {
    return this.graphDetailService.getDirectedEdgeArrowPoints(
      this.graph, index);
  }

  getEdgeCentre(index: number): EdgeCentre {
    return this.graphDetailService.getEdgeCentre(this.graph, index);
  }

  mousemoveGraphSVG(event: MouseEvent): void {
    if (!this.interactionIsActive) {
      return;
    }
    // Note: Transform client (X, Y) to SVG (X, Y). This has to be
    // done so that changes due to viewBox attribute are
    // propagated nicely.
    const pt = this.vizContainer[0].createSVGPoint();
    pt.x = event.clientX;
    pt.y = event.clientY;
    const svgp = pt.matrixTransform(
      this.vizContainer[0].getScreenCTM().inverse());
    this.state.mouseX = svgp.x;
    this.state.mouseY = svgp.y;
    // We use vertexDragStartX/Y and mouseDragStartX/Y to make
    // mouse-dragging by label more natural, by moving the vertex
    // according to the difference from the original position.
    // Otherwise, mouse-dragging by label will make the vertex
    // awkwardly jump to the mouse.
    if (this.state.currentlyDraggedVertex !== null &&
        (this.state.mouseX > (
          InteractionsExtensionsConstants.GRAPH_INPUT_LEFT_MARGIN))) {
      this.graph.vertices[this.state.currentlyDraggedVertex].x = (
        this.state.vertexDragStartX + (
          this.state.mouseX - this.state.mouseDragStartX));
      this.graph.vertices[this.state.currentlyDraggedVertex].y = (
        this.state.vertexDragStartY + (
          this.state.mouseY - this.state.mouseDragStartY));
    }
  }

  onClickGraphSVG(): void {
    if (!this.interactionIsActive) {
      return;
    }
    if (this.state.currentMode === this._MODES.ADD_VERTEX &&
        this.canAddVertex) {
      this.graph.vertices.push({
        x: this.state.mouseX,
        y: this.state.mouseY,
        label: ''
      });
      this.graphChange.emit(this.graph);
    }
    if (this.state.hoveredVertex === null) {
      this.state.selectedVertex = null;
    }
    if (this.state.hoveredEdge === null) {
      this.state.selectedEdge = null;
    }
  }

  initButtons(): void {
    this.buttons = [];
    if (this.canMoveVertex) {
      this.buttons.push({
        text: '\uF0B2',
        description: 'I18N_INTERACTIONS_GRAPH_MOVE',
        mode: this._MODES.MOVE
      });
    }
    if (this.canAddEdge) {
      this.buttons.push({
        text: '\uF0C1',
        description: 'I18N_INTERACTIONS_GRAPH_ADD_EDGE',
        mode: this._MODES.ADD_EDGE
      });
    }
    if (this.canAddVertex) {
      this.buttons.push({
        text: '\uF067',
        description: 'I18N_INTERACTIONS_GRAPH_ADD_NODE',
        mode: this._MODES.ADD_VERTEX
      });
    }
    if (this.canDeleteVertex || this.canDeleteEdge) {
      this.buttons.push({
        text: '\uF068',
        description: 'I18N_INTERACTIONS_GRAPH_DELETE',
        mode: this._MODES.DELETE
      });
    }
  }

  init(): void {
    this.initButtons();
    this.state.currentMode = this.buttons[0].mode;
    if (this.isMobile) {
      if (this.state.currentMode === this._MODES.ADD_EDGE) {
        this.helpText =
          'I18N_INTERACTIONS_GRAPH_EDGE_INITIAL_HELPTEXT';
      } else if (this.state.currentMode === this._MODES.MOVE) {
        this.helpText =
          'I18N_INTERACTIONS_GRAPH_MOVE_INITIAL_HELPTEXT';
      } else {
        this.helpText = '';
      }
    } else {
      this.helpText = '';
    }
  }

  toggleGraphOption(option: string): void {
    // Handle the case when we have two edges s -> d and d -> s.
    if (option === 'isDirected' && this.graph[option]) {
      this._deleteRepeatedUndirectedEdges();
    }
    this.graph[option] = !this.graph[option];
    this.graphChange.emit(this.graph);
  }

  setMode(mode: number): void {
    this.state.currentMode = mode;
    if (this.isMobile) {
      if (this.state.currentMode === this._MODES.ADD_EDGE) {
        this.helpText =
          'I18N_INTERACTIONS_GRAPH_EDGE_INITIAL_HELPTEXT';
      } else if (this.state.currentMode === this._MODES.MOVE) {
        this.helpText =
          'I18N_INTERACTIONS_GRAPH_MOVE_INITIAL_HELPTEXT';
      } else {
        this.helpText = null;
      }
    } else {
      this.helpText = null;
    }
    this.state.addEdgeVertex = null;
    this.state.selectedVertex = null;
    this.state.selectedEdge = null;
    this.state.currentlyDraggedVertex = null;
    this.state.hoveredVertex = null;
  }

  onClickModeButton(mode: number, event: Event): void {
    event.preventDefault();
    event.stopPropagation();
    if (this.interactionIsActive) {
      this.setMode(mode);
    }
  }

  // TODO(#12104): Consider if there's a neat way to write a reset()
  // function to clear bits of this.state
  // (e.g. currentlyDraggedVertex, addEdgeVertex).

  // ---- Vertex events ----
  onClickVertex(index: number): void {
    if (this.state.currentMode === this._MODES.DELETE) {
      if (this.canDeleteVertex) {
        this.deleteVertex(index);
      }
    }
    if (this.state.currentMode !== this._MODES.DELETE &&
        this.graph.isLabeled &&
        this.canEditVertexLabel) {
      this.beginEditVertexLabel(index);
    }
    if (this.isMobile) {
      this.state.hoveredVertex = index;
      if (this.state.addEdgeVertex === null &&
          this.state.currentlyDraggedVertex === null) {
        this.onTouchInitialVertex(index);
      } else {
        if (this.state.addEdgeVertex === index) {
          this.state.hoveredVertex = null;
          this.helpText =
            'I18N_INTERACTIONS_GRAPH_EDGE_INITIAL_HELPTEXT';
          this.state.addEdgeVertex = null;
          return;
        }
        this.onTouchFinalVertex(index);
      }
    }
  }

  onTouchInitialVertex(index: number): void {
    if (this.state.currentMode === this._MODES.ADD_EDGE) {
      if (this.canAddEdge) {
        this.beginAddEdge(index);
        this.helpText = 'I18N_INTERACTIONS_GRAPH_EDGE_FINAL_HELPTEXT';
      }
    } else if (this.state.currentMode === this._MODES.MOVE) {
      if (this.canMoveVertex) {
        this.beginDragVertex(index);
        this.helpText = 'I18N_INTERACTIONS_GRAPH_MOVE_FINAL_HELPTEXT';
      }
    }
  }

  onTouchFinalVertex(index: number): void {
    if (this.state.currentMode === this._MODES.ADD_EDGE) {
      this.tryAddEdge(
        this.state.addEdgeVertex, index);
      this.endAddEdge();
      this.state.hoveredVertex = null;
      this.helpText = 'I18N_INTERACTIONS_GRAPH_EDGE_INITIAL_HELPTEXT';
    } else if (this.state.currentMode === this._MODES.MOVE) {
      if (this.state.currentlyDraggedVertex !== null) {
        this.endDragVertex();
        this.state.hoveredVertex = null;
        this.helpText =
          'I18N_INTERACTIONS_GRAPH_MOVE_INITIAL_HELPTEXT';
      }
    }
  }

  onMousedownVertex(index: number): void {
    if (this.isMobile) {
      return;
    }
    if (this.state.currentMode === this._MODES.ADD_EDGE) {
      if (this.canAddEdge) {
        this.beginAddEdge(index);
      }
    } else if (this.state.currentMode === this._MODES.MOVE) {
      if (this.canMoveVertex) {
        this.beginDragVertex(index);
      }
    }
  }

  onMouseleaveVertex(index: number): void {
    if (this.isMobile) {
      return;
    }
    this.state.hoveredVertex = (
      index === this.state.hoveredVertex) ?
      null : this.state.hoveredVertex;
  }

  onClickVertexLabel(index: number): void {
    if (this.graph.isLabeled && this.canEditVertexLabel) {
      this.beginEditVertexLabel(index);
    }
  }

  // ---- Edge events ----
  onClickEdge(index: number): void {
    if (this.state.currentMode === this._MODES.DELETE) {
      if (this.canDeleteEdge) {
        this.deleteEdge(index);
      }
    }
    if (this.state.currentMode !== this._MODES.DELETE &&
        this.graph.isWeighted &&
        this.canEditEdgeWeight) {
      this.beginEditEdgeWeight(index);
    }
  }
  onClickEdgeWeight(index: number): void {
    if (this.graph.isWeighted && this.canEditEdgeWeight) {
      this.beginEditEdgeWeight(index);
    }
  }

  // ---- Document event ----
  @HostListener('document:mouseup', ['$event'])
  @debounce()
  onMouseupDocument(): void {
    if (this.isMobile) {
      return;
    }
    if (this.state.currentMode === this._MODES.ADD_EDGE) {
      if (this.state.hoveredVertex !== null) {
        this.tryAddEdge(
          this.state.addEdgeVertex, this.state.hoveredVertex);
      }
      this.endAddEdge();
    } else if (this.state.currentMode === this._MODES.MOVE) {
      if (this.state.currentlyDraggedVertex !== null) {
        this.endDragVertex();
      }
    }
  }

  // ---- Actions ----
  beginAddEdge(startIndex: number): void {
    this.state.addEdgeVertex = startIndex;
  }

  endAddEdge(): void {
    this.state.addEdgeVertex = null;
  }

  tryAddEdge(startIndex: number, endIndex: number): void {
    if (
      startIndex === null ||
      endIndex === null ||
      startIndex === endIndex ||
      startIndex < 0 ||
      endIndex < 0 ||
      startIndex >= this.graph.vertices.length ||
      endIndex >= this.graph.vertices.length) {
      return;
    }
    for (let i = 0; i < this.graph.edges.length; i++) {
      if (startIndex === this.graph.edges[i].src &&
          endIndex === this.graph.edges[i].dst) {
        return;
      }
      if (!this.graph.isDirected) {
        if (startIndex === this.graph.edges[i].dst &&
            endIndex === this.graph.edges[i].src) {
          return;
        }
      }
    }
    this.graph.edges.push({
      src: startIndex,
      dst: endIndex,
      weight: 1
    });
    this.graphChange.emit(this.graph);
    return;
  }

  beginDragVertex(index: number): void {
    this.state.currentlyDraggedVertex = index;
    this.state.vertexDragStartX = this.graph.vertices[index].x;
    this.state.vertexDragStartY = this.graph.vertices[index].y;
    this.state.mouseDragStartX = this.state.mouseX;
    this.state.mouseDragStartY = this.state.mouseY;
  }

  endDragVertex(): void {
    this.state.currentlyDraggedVertex = null;
    this.state.vertexDragStartX = 0;
    this.state.vertexDragStartY = 0;
    this.state.mouseDragStartX = 0;
    this.state.mouseDragStartY = 0;
  }

  beginEditVertexLabel(index: number): void {
    this.state.selectedVertex = index;
    this.focusManagerService.setFocus('vertexLabelEditBegun');
  }

  beginEditEdgeWeight(index: number): void {
    this.state.selectedEdge = index;
    this.selectedEdgeWeightValue = (
      this.graph.edges[this.state.selectedEdge].weight);
    this.shouldShowWrongWeightWarning = false;
    this.focusManagerService.setFocus('edgeWeightEditBegun');
  }

  deleteEdge(index: number): void {
    this.graph.edges.splice(index, 1);
    this.graphChange.emit(this.graph);
    this.state.hoveredEdge = null;
  }

  private _deleteRepeatedUndirectedEdges(): void {
    for (let i = 0; i < this.graph.edges.length; i++) {
      const edge1 = this.graph.edges[i];
      for (let j = i + 1; j < this.graph.edges.length; j++) {
        const edge2 = this.graph.edges[j];
        if ((edge1.src === edge2.src && edge1.dst === edge2.dst) ||
            (edge1.src === edge2.dst && edge1.dst === edge2.src)) {
          this.deleteEdge(j);
          j--;
        }
      }
    }
  }

  deleteVertex(index: number): void {
    this.graph.edges = this.graph.edges.map((edge) => {
      if (edge.src === index || edge.dst === index) {
        return null;
      }
      if (edge.src > index) {
        edge.src--;
      }
      if (edge.dst > index) {
        edge.dst--;
      }
      return edge;
    });
    this.graph.edges = this.graph.edges.filter(edge => edge !== null);
    this.graph.vertices.splice(index, 1);
    this.graphChange.emit(this.graph);
    this.state.hoveredVertex = null;
  }

  get selectedVertexLabel(): string {
    if (this.state.selectedVertex === null) {
      return '';
    }
    return this.graph.vertices[this.state.selectedVertex].label;
  }

  set selectedVertexLabel(label: string) {
    if (this.utilsService.isDefined(label)) {
      this.graph.vertices[this.state.selectedVertex].label = label;
    }
  }

  get selectedEdgeWeight(): string | number {
    if (this.state.selectedEdge === null) {
      return '';
    }
    return this.selectedEdgeWeightValue;
  }

  set selectedEdgeWeight(weight: number | string | null) {
    if (weight === null) {
      this.selectedEdgeWeightValue = '';
    }
    if (angular.isNumber(weight)) {
      this.selectedEdgeWeightValue = weight;
    }
  }

  isValidEdgeWeight(): boolean {
    return (typeof this.selectedEdgeWeightValue === 'number');
  }

  onUpdateEdgeWeight(): void {
    if (angular.isNumber(this.selectedEdgeWeightValue)) {
      this.graph.edges[this.state.selectedEdge].weight = (
        this.selectedEdgeWeightValue);
      this.graphChange.emit(this.graph);
    }
    this.state.selectedEdge = null;
  }
}
angular.module('oppia').directive('graphViz', downgradeComponent({
  component: GraphVizComponent
}));<|MERGE_RESOLUTION|>--- conflicted
+++ resolved
@@ -38,12 +38,8 @@
 import { FocusManagerService } from 'services/stateful/focus-manager.service';
 import { UtilsService } from 'services/utils.service';
 import { EdgeCentre, GraphDetailService } from './graph-detail.service';
-<<<<<<< HEAD
 import { downgradeComponent } from 'static/@oppia-angular/upgrade/static';
-=======
-import { downgradeComponent } from '@angular/upgrade/static';
 import { I18nLanguageCodeService } from 'services/i18n-language-code.service';
->>>>>>> e277a9e4
 
 const debounce = (delay: number = 5): MethodDecorator => {
   return function(
