--- conflicted
+++ resolved
@@ -60,14 +60,8 @@
             ADD_VERTEX: 2,
             DELETE: 3
           };
-<<<<<<< HEAD
-          var vizContainer = (
-            <SVGSVGElement><any>$($element).find('.oppia-graph-viz-svg'));
-          // Styling functions
-=======
           var vizContainer = $($element).find('.oppia-graph-viz-svg');
           // Styling functions.
->>>>>>> a59575bd
           var DELETE_COLOR = 'red';
           var HOVER_COLOR = 'aqua';
           var SELECT_COLOR = 'orange';
