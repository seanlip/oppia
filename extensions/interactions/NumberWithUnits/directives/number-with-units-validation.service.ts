// Copyright 2018 The Oppia Authors. All Rights Reserved.
//
// Licensed under the Apache License, Version 2.0 (the "License");
// you may not use this file except in compliance with the License.
// You may obtain a copy of the License at
//
//      http://www.apache.org/licenses/LICENSE-2.0
//
// Unless required by applicable law or agreed to in writing, software
// distributed under the License is distributed on an "AS-IS" BASIS,
// WITHOUT WARRANTIES OR CONDITIONS OF ANY KIND, either express or implied.
// See the License for the specific language governing permissions and
// limitations under the License.

/**
 * @fileoverview Validator service for the number with units interaction.
 */


import { Injectable } from '@angular/core';
import { downgradeInjectable } from '@angular/upgrade/static';

import { unit } from 'mathjs';

import { AnswerGroup } from
  'domain/exploration/AnswerGroupObjectFactory';
import { AppConstants } from 'app.constants';
import { Warning, baseInteractionValidationService } from
  'interactions/base-interaction-validation.service.ts';
import { NumberWithUnitsObjectFactory } from
  'domain/objects/NumberWithUnitsObjectFactory.ts';
import { Outcome } from 'domain/exploration/OutcomeObjectFactory';
import { NumberWithUnitsCustomizationArgs } from
  'interactions/customization-args-defs';

@Injectable({
  providedIn: 'root'
})
export class NumberWithUnitsValidationService {
  constructor(
    private unitObjectFactory: NumberWithUnitsObjectFactory,
    private baseInteraction: baseInteractionValidationService) {}

  getCustomizationArgsWarnings(
<<<<<<< HEAD
      customizationArgs: NumberWithUnitsCustomizationArgs): IWarning[] {
=======
      customizationArgs: NumberWithUnitsCustomizationArgs): Warning[] {
>>>>>>> 982d0465
    return [];
  }

  getAllWarnings(
      stateName: string,
      customizationArgs: NumberWithUnitsCustomizationArgs,
<<<<<<< HEAD
      answerGroups: AnswerGroup[], defaultOutcome: Outcome): IWarning[] {
    var warningsList: IWarning[] = [];
=======
      answerGroups: AnswerGroup[], defaultOutcome: Outcome): Warning[] {
    var warningsList: Warning[] = [];
>>>>>>> 982d0465

    warningsList = warningsList.concat(
      this.getCustomizationArgsWarnings(customizationArgs));

    try {
      this.unitObjectFactory.createCurrencyUnits();
    } catch (parsingError) {}

    var checkEquality = (earlierRule, laterRule) => {
      var answer = this.unitObjectFactory.fromDict(
        earlierRule.inputs.f);
      var inputs = this.unitObjectFactory.fromDict(
        laterRule.inputs.f);

      var answerString = answer.toMathjsCompatibleString();
      var inputsString = inputs.toMathjsCompatibleString();

      var answerList = this.unitObjectFactory.fromRawInputString(
        answerString).toDict();
      var inputsList = this.unitObjectFactory.fromRawInputString(
        inputsString).toDict();
      return JSON.stringify(answerList).toLowerCase() === JSON.stringify(
        inputsList).toLowerCase();
    };

    var checkEquivalency = (earlierRule, laterRule) => {
      var earlierInput = this.unitObjectFactory.fromDict(
        earlierRule.inputs.f);
      var laterInput = this.unitObjectFactory.fromDict(
        laterRule.inputs.f);
      if (earlierInput.type === 'fraction') {
        earlierInput.type = 'real';
        earlierInput.real = earlierInput.fraction.toFloat();
      }
      if (laterInput.type === 'fraction') {
        laterInput.type = 'real';
        laterInput.real = laterInput.fraction.toFloat();
      }
      var earlierInputString = earlierInput.toMathjsCompatibleString();
      var laterInputString = laterInput.toMathjsCompatibleString();
      try {
        return unit(laterInputString).equals(unit(earlierInputString));
      } catch (e) {
        var additionalInfo = (
          '\nlaterInput: ' + JSON.stringify(laterInput.toDict()) +
          '\nearlierInput: ' + JSON.stringify(earlierInput.toDict())
        );
        e.message += additionalInfo;
        throw e;
      }
    };

    var ranges = [];

    for (var i = 0; i < answerGroups.length; i++) {
      var rules = answerGroups[i].rules;
      for (var j = 0; j < rules.length; j++) {
        var rule = rules[j];
        var range = {
          answerGroupIndex: i + 1,
          ruleIndex: j + 1,
        };

        for (var k = 0; k < ranges.length; k++) {
          var earlierRule = answerGroups[ranges[k].answerGroupIndex - 1].
            rules[ranges[k].ruleIndex - 1];
          if (earlierRule.type === 'IsEqualTo' &&
            rule.type === 'IsEqualTo') {
            if (checkEquality.call(this, earlierRule, rule)) {
              warningsList.push({
                type: AppConstants.WARNING_TYPES.ERROR,
                message: (
                  'Rule ' + (j + 1) + ' from answer group ' +
                  (i + 1) + ' will never be matched because it ' +
                  'is made redundant by rule ' + ranges[k].ruleIndex +
                  ' from answer group ' + ranges[k].answerGroupIndex +
                  '.')
              });
            }
          }

          if (earlierRule.type === 'IsEquivalentTo') {
            if (checkEquivalency.call(this, earlierRule, rule)) {
              warningsList.push({
                type: AppConstants.WARNING_TYPES.ERROR,
                message: (
                  'Rule ' + (j + 1) + ' from answer group ' +
                  (i + 1) + ' will never be matched because it ' +
                  'is made redundant by rule ' + ranges[k].ruleIndex +
                  ' from answer group ' + ranges[k].answerGroupIndex +
                  '.')
              });
            }
          }
        }

        ranges.push(range);
      }
    }

    warningsList = warningsList.concat(
      this.baseInteraction.getAllOutcomeWarnings(
        answerGroups, defaultOutcome, stateName));

    return warningsList;
  }
}

angular.module('oppia').factory(
  'NumberWithUnitsValidationService', downgradeInjectable(
    NumberWithUnitsValidationService));<|MERGE_RESOLUTION|>--- conflicted
+++ resolved
@@ -42,24 +42,15 @@
     private baseInteraction: baseInteractionValidationService) {}
 
   getCustomizationArgsWarnings(
-<<<<<<< HEAD
-      customizationArgs: NumberWithUnitsCustomizationArgs): IWarning[] {
-=======
       customizationArgs: NumberWithUnitsCustomizationArgs): Warning[] {
->>>>>>> 982d0465
     return [];
   }
 
   getAllWarnings(
       stateName: string,
       customizationArgs: NumberWithUnitsCustomizationArgs,
-<<<<<<< HEAD
-      answerGroups: AnswerGroup[], defaultOutcome: Outcome): IWarning[] {
-    var warningsList: IWarning[] = [];
-=======
       answerGroups: AnswerGroup[], defaultOutcome: Outcome): Warning[] {
     var warningsList: Warning[] = [];
->>>>>>> 982d0465
 
     warningsList = warningsList.concat(
       this.getCustomizationArgsWarnings(customizationArgs));
