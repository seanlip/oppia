// Copyright 2014 The Oppia Authors. All Rights Reserved.
//
// Licensed under the Apache License, Version 2.0 (the "License");
// you may not use this file except in compliance with the License.
// You may obtain a copy of the License at
//
//      http://www.apache.org/licenses/LICENSE-2.0
//
// Unless required by applicable law or agreed to in writing, software
// distributed under the License is distributed on an "AS-IS" BASIS,
// WITHOUT WARRANTIES OR CONDITIONS OF ANY KIND, either express or implied.
// See the License for the specific language governing permissions and
// limitations under the License.

/**
 * @fileoverview Unit tests to check that all the relevant rules exist.
 */

// TODO(YashJipkate) Remove the following block of unnnecessary imports once
// all the rules are upgraded to Angular 8.
import { CodeNormalizerService } from 'services/CodeNormalizerService.ts';
import { GraphUtilsService } from
  'interactions/GraphInput/directives/GraphUtilsService.ts';
// ^^^ This block is to be removed.

describe('Rule spec services', function() {
  var rulesServices = {};
  var ruleTemplates;

  beforeEach(function() {
    angular.mock.module('oppia');
  });

  beforeEach(angular.mock.module('oppia', function($provide) {
    $provide.value('CodeNormalizerService', new CodeNormalizerService());
<<<<<<< HEAD
    $provide.value('GraphUtilsService', new GraphUtilsService());
    // The below services are not mocked by using their actual class instance
    // since the services are tested in an iterative way and this causes
    // problems since a class instance and a function cannot be tested in the
    // same way. Therefore, these services has to be mocked to its full
    // functionality.
=======
    // This service is not mocked by using its actual class instance since the
    // services are tested in an iterative way and this causes problems since
    // a class instance and a function cannot be tested in the same way. The
    // test needs to have consistency and thus have to be all initialized the
    // same way. Therefore, this service has to be mocked to its full
    // functionality rather than importing its class.
>>>>>>> 3f962534
    $provide.value('ContinueRulesService', {});
    $provide.value('EndExplorationRulesService', {});
    $provide.value('ImageClickInputRulesService', {
      IsInRegion: function(answer: any, inputs: any) {
        return answer.clickedRegions.indexOf(inputs.x) !== -1;
      }
    });
    $provide.value('MathExpressionInputRulesService', {
      IsMathematicallyEquivalentTo: function(answer: any, inputs: any) {
        return (
          MathExpression.fromLatex(answer.latex).equals(
            MathExpression.fromLatex(inputs.x)));
      }
    });
  }));

  var getRulesServiceName = function(interactionId) {
    return (
      interactionId + 'RulesService'
    );
  };

  beforeEach(angular.mock.inject(function($injector) {
    ruleTemplates =
      window.__fixtures__['extensions/interactions/rule_templates'];
    Object.keys(ruleTemplates).forEach(function(interactionId) {
      var serviceName = getRulesServiceName(interactionId);
      rulesServices[serviceName] = $injector.get(serviceName);
    });
  }));

  it('should include evaluation methods for all explicit rules', function() {
    Object.keys(ruleTemplates).forEach(function(interactionId) {
      var serviceName = getRulesServiceName(interactionId);
      Object.keys(ruleTemplates[interactionId]).forEach(function(ruleName) {
        expect(rulesServices[serviceName][ruleName]).toBeDefined(
          '. ERROR: ' + ruleName + ' not found in service ' + serviceName);
      });
    });
  });
});<|MERGE_RESOLUTION|>--- conflicted
+++ resolved
@@ -33,21 +33,13 @@
 
   beforeEach(angular.mock.module('oppia', function($provide) {
     $provide.value('CodeNormalizerService', new CodeNormalizerService());
-<<<<<<< HEAD
     $provide.value('GraphUtilsService', new GraphUtilsService());
-    // The below services are not mocked by using their actual class instance
-    // since the services are tested in an iterative way and this causes
-    // problems since a class instance and a function cannot be tested in the
-    // same way. Therefore, these services has to be mocked to its full
-    // functionality.
-=======
     // This service is not mocked by using its actual class instance since the
     // services are tested in an iterative way and this causes problems since
     // a class instance and a function cannot be tested in the same way. The
     // test needs to have consistency and thus have to be all initialized the
     // same way. Therefore, this service has to be mocked to its full
     // functionality rather than importing its class.
->>>>>>> 3f962534
     $provide.value('ContinueRulesService', {});
     $provide.value('EndExplorationRulesService', {});
     $provide.value('ImageClickInputRulesService', {
