// Copyright 2014 The Oppia Authors. All Rights Reserved.
//
// Licensed under the Apache License, Version 2.0 (the "License");
// you may not use this file except in compliance with the License.
// You may obtain a copy of the License at
//
//      http://www.apache.org/licenses/LICENSE-2.0
//
// Unless required by applicable law or agreed to in writing, software
// distributed under the License is distributed on an "AS-IS" BASIS,
// WITHOUT WARRANTIES OR CONDITIONS OF ANY KIND, either express or implied.
// See the License for the specific language governing permissions and
// limitations under the License.

/**
 * @fileoverview Validator service for the interaction.
 */

import { downgradeInjectable } from '@angular/upgrade/static';
import { Injectable } from '@angular/core';

import { AnswerGroup } from
  'domain/exploration/AnswerGroupObjectFactory';
import { Warning, baseInteractionValidationService } from
  'interactions/base-interaction-validation.service';
import { ImageClickInputCustomizationArgs } from
  'interactions/customization-args-defs';
import { Outcome } from
  'domain/exploration/OutcomeObjectFactory';

import { AppConstants } from 'app.constants';

@Injectable({
  providedIn: 'root'
})
export class ImageClickInputValidationService {
  constructor(
    private baseInteractionValidationServiceInstance:
      baseInteractionValidationService) {}

  getCustomizationArgsWarnings(
<<<<<<< HEAD
      customizationArgs: ImageClickInputCustomizationArgs): IWarning[] {
=======
      customizationArgs: ImageClickInputCustomizationArgs): Warning[] {
>>>>>>> 982d0465
    this.baseInteractionValidationServiceInstance.requireCustomizationArguments(
      customizationArgs, ['imageAndRegions']);

    var warningsList = [];

    var imgAndRegionArgValue = customizationArgs.imageAndRegions.value;
    if (!imgAndRegionArgValue.imagePath) {
      warningsList.push({
        type: AppConstants.WARNING_TYPES.CRITICAL,
        message: 'Please add an image for the learner to click on.'
      });
      // If there is no image specified, further warnings don't really
      // apply.
      return warningsList;
    }

    var areAnyRegionStringsEmpty = false;
    var areAnyRegionStringsNonAlphaNumeric = false;
    var areAnyRegionStringsDuplicated = false;
    var seenRegionStrings = [];
    if (imgAndRegionArgValue.labeledRegions.length === 0) {
      warningsList.push({
        type: AppConstants.WARNING_TYPES.ERROR,
        message: 'Please specify at least one region in the image.'
      });
    }

    for (var i = 0; i < imgAndRegionArgValue.labeledRegions.length; i++) {
      var regionLabel = (
        imgAndRegionArgValue.labeledRegions[i].label);

      var ALPHANUMERIC_REGEX = /^[A-Za-z0-9]+$/;
      if (regionLabel.trim().length === 0) {
        areAnyRegionStringsEmpty = true;
      } else if (!ALPHANUMERIC_REGEX.test(regionLabel)) {
        areAnyRegionStringsNonAlphaNumeric = true;
      } else if (seenRegionStrings.indexOf(regionLabel) !== -1) {
        areAnyRegionStringsDuplicated = true;
      } else {
        seenRegionStrings.push(regionLabel);
      }
    }

    if (areAnyRegionStringsEmpty) {
      warningsList.push({
        type: AppConstants.WARNING_TYPES.CRITICAL,
        message: 'Please ensure the region labels are nonempty.'
      });
    }
    if (areAnyRegionStringsNonAlphaNumeric) {
      warningsList.push({
        type: AppConstants.WARNING_TYPES.CRITICAL,
        message: (
          'The region labels should consist of alphanumeric characters.')
      });
    }
    if (areAnyRegionStringsDuplicated) {
      warningsList.push({
        type: AppConstants.WARNING_TYPES.CRITICAL,
        message: 'Please ensure the region labels are unique.'
      });
    }
    return warningsList;
  }

  getAllWarnings(
      stateName: string, customizationArgs: ImageClickInputCustomizationArgs,
<<<<<<< HEAD
      answerGroups: AnswerGroup[], defaultOutcome: Outcome): IWarning[] {
=======
      answerGroups: AnswerGroup[], defaultOutcome: Outcome): Warning[] {
>>>>>>> 982d0465
    var warningsList = [];

    warningsList = warningsList.concat(
      this.getCustomizationArgsWarnings(customizationArgs));

    warningsList = warningsList.concat(
      this.baseInteractionValidationServiceInstance.getAnswerGroupWarnings(
        answerGroups, stateName));

    var imgAndRegionArgValue = customizationArgs.imageAndRegions.value;
    var seenRegionStrings = imgAndRegionArgValue.labeledRegions.map(
      function(region) {
        return region.label;
      });

    // Check that each rule refers to a valid region string.
    for (var i = 0; i < answerGroups.length; i++) {
      var rules = answerGroups[i].rules;
      for (var j = 0; j < rules.length; j++) {
        if (rules[j].type === 'IsInRegion') {
          var label = <string> rules[j].inputs.x;
          if (seenRegionStrings.indexOf(label) === -1) {
            warningsList.push({
              type: AppConstants.WARNING_TYPES.CRITICAL,
              message: (
                'The region label \'' + label + '\' in rule ' +
                String(j + 1) + ' in group ' + String(i + 1) +
                ' is invalid.')
            });
          }
        }
      }
    }

    if (!defaultOutcome || defaultOutcome.isConfusing(stateName)) {
      warningsList.push({
        type: AppConstants.WARNING_TYPES.ERROR,
        message: (
          'Please add a rule to cover what should happen if none of the ' +
          'given regions are clicked.')
      });
    }

    return warningsList;
  }
}

angular.module('oppia').factory(
  'ImageClickInputValidationService',
  downgradeInjectable(ImageClickInputValidationService));<|MERGE_RESOLUTION|>--- conflicted
+++ resolved
@@ -39,11 +39,7 @@
       baseInteractionValidationService) {}
 
   getCustomizationArgsWarnings(
-<<<<<<< HEAD
-      customizationArgs: ImageClickInputCustomizationArgs): IWarning[] {
-=======
       customizationArgs: ImageClickInputCustomizationArgs): Warning[] {
->>>>>>> 982d0465
     this.baseInteractionValidationServiceInstance.requireCustomizationArguments(
       customizationArgs, ['imageAndRegions']);
 
@@ -111,11 +107,7 @@
 
   getAllWarnings(
       stateName: string, customizationArgs: ImageClickInputCustomizationArgs,
-<<<<<<< HEAD
-      answerGroups: AnswerGroup[], defaultOutcome: Outcome): IWarning[] {
-=======
       answerGroups: AnswerGroup[], defaultOutcome: Outcome): Warning[] {
->>>>>>> 982d0465
     var warningsList = [];
 
     warningsList = warningsList.concat(
