// Copyright 2014 The Oppia Authors. All Rights Reserved.
//
// Licensed under the Apache License, Version 2.0 (the "License");
// you may not use this file except in compliance with the License.
// You may obtain a copy of the License at
//
//      http://www.apache.org/licenses/LICENSE-2.0
//
// Unless required by applicable law or agreed to in writing, software
// distributed under the License is distributed on an "AS-IS" BASIS,
// WITHOUT WARRANTIES OR CONDITIONS OF ANY KIND, either express or implied.
// See the License for the specific language governing permissions and
// limitations under the License.

/**
 * Directive for the ImageClickInput interaction.
 *
 * IMPORTANT NOTE: The naming convention for customization args that are passed
 * into the directive is: the name of the parameter, followed by 'With',
 * followed by the name of the arg.
 */

oppia.directive('oppiaInteractiveImageClickInput', [
  'HtmlEscaperService', 'ContextService',
  'imageClickInputRulesService', 'UrlInterpolationService',
  'ImagePreloaderService', 'AssetsBackendApiService',
  'EXPLORATION_EDITOR_TAB_CONTEXT', 'EVENT_NEW_CARD_AVAILABLE',
  'LOADING_INDICATOR_URL',
  function(
      HtmlEscaperService, ContextService,
      imageClickInputRulesService, UrlInterpolationService,
      ImagePreloaderService, AssetsBackendApiService,
      EXPLORATION_EDITOR_TAB_CONTEXT, EVENT_NEW_CARD_AVAILABLE,
      LOADING_INDICATOR_URL) {
    return {
      restrict: 'E',
      scope: {
        getLastAnswer: '&lastAnswer'
      },
      templateUrl: UrlInterpolationService.getExtensionResourceUrl(
        '/interactions/ImageClickInput/directives/' +
        'image_click_input_interaction_directive.html'),
      controller: [
        '$scope', '$element', '$attrs', 'CurrentInteractionService',
        function($scope, $element, $attrs, CurrentInteractionService) {
          var imageAndRegions = HtmlEscaperService.escapedJsonToObj(
            $attrs.imageAndRegionsWithValue);
          $scope.highlightRegionsOnHover =
            ($attrs.highlightRegionsOnHoverWithValue === 'true');
          $scope.filepath = imageAndRegions.imagePath;
          $scope.imageUrl = '';
          $scope.loadingIndicatorUrl = UrlInterpolationService
            .getStaticImageUrl(LOADING_INDICATOR_URL);
          $scope.isLoadingIndicatorShown = false;
          $scope.isTryAgainShown = false;

          if (ImagePreloaderService.inExplorationPlayer()) {
            $scope.isLoadingIndicatorShown = true;
            $scope.dimensions = (
              ImagePreloaderService.getDimensionsOfImage($scope.filepath));
            // For aligning the gif to the center of it's container
            var loadingIndicatorSize = (
              ($scope.dimensions.height < 124) ? 24 : 120);
            $scope.imageContainerStyle = {
              height: $scope.dimensions.height + 'px'
            };
            $scope.loadingIndicatorStyle = {
              height: loadingIndicatorSize + 'px',
              width: loadingIndicatorSize + 'px'
            };

            $scope.loadImage = function() {
              ImagePreloaderService.getImageUrl($scope.filepath)
                .then(function(objectUrl) {
                  $scope.isTryAgainShown = false;
                  $scope.isLoadingIndicatorShown = false;
                  $scope.imageUrl = objectUrl;
                }, function() {
                  $scope.isTryAgainShown = true;
                  $scope.isLoadingIndicatorShown = false;
                });
            };
            $scope.loadImage();
          } else {
            // This is the case when user is in exploration editor or in
            // preview mode. We don't have loading indicator or try again for
            // showing images in the exploration editor or in preview mode. So
            // we directly assign the url to the imageUrl.
            $scope.imageUrl = AssetsBackendApiService.getImageUrlForPreview(
              ContextService.getExplorationId(), $scope.filepath);
          }

          $scope.mouseX = 0;
          $scope.mouseY = 0;
          $scope.interactionIsActive = ($scope.getLastAnswer() === null);
          if (!$scope.interactionIsActive) {
            $scope.lastAnswer = $scope.getLastAnswer();
          }

          $scope.currentlyHoveredRegions = [];
          $scope.allRegions = imageAndRegions.labeledRegions;
          $scope.updateCurrentlyHoveredRegions = function() {
            for (var i = 0; i < imageAndRegions.labeledRegions.length; i++) {
              var labeledRegion = imageAndRegions.labeledRegions[i];
              var regionArea = labeledRegion.region.area;
              if (regionArea[0][0] <= $scope.mouseX &&
                $scope.mouseX <= regionArea[1][0] &&
                regionArea[0][1] <= $scope.mouseY &&
                $scope.mouseY <= regionArea[1][1]) {
                $scope.currentlyHoveredRegions.push(labeledRegion.label);
              }
            }
          };
          if (!$scope.interactionIsActive) {
            /* The following lines highlight the learner's last answer for this
              card. This need only be done at the beginning as if he submits
              an answer, based on EVENT_NEW_CARD_AVAILABLE, the image is made
              inactive, so his last selection would be higlighted.*/
            $scope.mouseX = $scope.getLastAnswer().clickPosition[0];
            $scope.mouseY = $scope.getLastAnswer().clickPosition[1];
            $scope.updateCurrentlyHoveredRegions();
          }
          $scope.getRegionDimensions = function(index) {
            var image = $($element).find('.oppia-image-click-img');
            var labeledRegion = imageAndRegions.labeledRegions[index];
            var regionArea = labeledRegion.region.area;
            var leftDelta = image.offset().left - image.parent().offset().left;
            var topDelta = image.offset().top - image.parent().offset().top;
            return {
              left: regionArea[0][0] * image.width() + leftDelta,
              top: regionArea[0][1] * image.height() + topDelta,
              width: (regionArea[1][0] - regionArea[0][0]) * image.width(),
              height: (regionArea[1][1] - regionArea[0][1]) * image.height()
            };
          };
          $scope.getRegionDisplay = function(label) {
            if ($scope.currentlyHoveredRegions.indexOf(label) === -1) {
              return 'none';
            } else {
              return 'inline';
            }
          };
          $scope.getDotDisplay = function() {
            if (ContextService.getEditorTabContext() ===
              EXPLORATION_EDITOR_TAB_CONTEXT.EDITOR) {
              return 'none';
            }
            return 'inline';
          };
          $scope.$on(EVENT_NEW_CARD_AVAILABLE, function() {
            $scope.interactionIsActive = false;
            $scope.lastAnswer = {
              clickPosition: [$scope.mouseX, $scope.mouseY]
            };
          });
          $scope.getDotLocation = function() {
            var image = $($element).find('.oppia-image-click-img');
            var dotLocation = {
              left: null,
              top: null
            };
            if ($scope.lastAnswer) {
              dotLocation.left =
                $scope.lastAnswer.clickPosition[0] * image.width() +
                image.offset().left -
                image.parent().offset().left - 5;
              dotLocation.top =
                $scope.lastAnswer.clickPosition[1] * image.height() +
                image.offset().top -
                image.parent().offset().top - 5;
            }
            return dotLocation;
          };
          $scope.onMousemoveImage = function(event) {
            if (!$scope.interactionIsActive) {
              return;
            }
            var image = $($element).find('.oppia-image-click-img');
            $scope.mouseX =
              (event.pageX - image.offset().left) / image.width();
            $scope.mouseY =
              (event.pageY - image.offset().top) / image.height();
            $scope.currentlyHoveredRegions = [];
            $scope.updateCurrentlyHoveredRegions();
          };
          $scope.onClickImage = function() {
            var answer = {
              clickPosition: [$scope.mouseX, $scope.mouseY],
              clickedRegions: $scope.currentlyHoveredRegions
            };
            CurrentInteractionService.onSubmit(
              answer, imageClickInputRulesService);
          };

          CurrentInteractionService.registerCurrentInteraction(null, null);
        }
      ]
    };
  }
]);

oppia.directive('oppiaResponseImageClickInput', [
  'UrlInterpolationService',
  function(UrlInterpolationService) {
    return {
      restrict: 'E',
      scope: {},
      templateUrl: UrlInterpolationService.getExtensionResourceUrl(
        '/interactions/ImageClickInput/directives/' +
        'image_click_input_response_directive.html'),
      controller: [
        '$scope', '$attrs', 'HtmlEscaperService',
        function($scope, $attrs, HtmlEscaperService) {
          var _answer = HtmlEscaperService.escapedJsonToObj($attrs.answer);
<<<<<<< HEAD

          // Sometimes, it was found that in the time it takes for this
          // interaction to load, it used the learner input for the previous
          // interaction which threw a console error. Though, this doesn't
          // affect user experience as, as soon as the new card was recorded in
          // the transcript, this starts taking the right value. this is a
          // temporary fix until the issue is resolved.
          if (_answer.clickedRegions) {
            $scope.clickRegionLabel = '(Clicks on ' + (
              _answer.clickedRegions.length > 0 ?
              '\'' + _answer.clickedRegions[0] + '\'' : 'image') + ')';
          }
=======
          $scope.clickRegionLabel = '(Clicks on ' + (
            _answer.clickedRegions.length > 0 ?
              '\'' + _answer.clickedRegions[0] + '\'' : 'image') + ')';
>>>>>>> 0d6e1be2
        }
      ]
    };
  }
]);

oppia.directive('oppiaShortResponseImageClickInput', [
  'HtmlEscaperService', 'UrlInterpolationService',
  function(HtmlEscaperService, UrlInterpolationService) {
    return {
      restrict: 'E',
      scope: {},
      templateUrl: UrlInterpolationService.getExtensionResourceUrl(
        '/interactions/ImageClickInput/directives/' +
        'image_click_input_short_response_directive.html'),
      controller: ['$scope', '$attrs', function($scope, $attrs) {
        var _answer = HtmlEscaperService.escapedJsonToObj($attrs.answer);
        $scope.clickRegionLabel = (
          _answer.clickedRegions.length > 0 ? _answer.clickedRegions[0] :
          'Clicked on image');
      }]
    };
  }
]);

oppia.factory('imageClickInputRulesService', [function() {
  return {
    IsInRegion: function(answer, inputs) {
      return answer.clickedRegions.indexOf(inputs.x) !== -1;
    }
  };
}]);<|MERGE_RESOLUTION|>--- conflicted
+++ resolved
@@ -212,24 +212,9 @@
         '$scope', '$attrs', 'HtmlEscaperService',
         function($scope, $attrs, HtmlEscaperService) {
           var _answer = HtmlEscaperService.escapedJsonToObj($attrs.answer);
-<<<<<<< HEAD
-
-          // Sometimes, it was found that in the time it takes for this
-          // interaction to load, it used the learner input for the previous
-          // interaction which threw a console error. Though, this doesn't
-          // affect user experience as, as soon as the new card was recorded in
-          // the transcript, this starts taking the right value. this is a
-          // temporary fix until the issue is resolved.
-          if (_answer.clickedRegions) {
-            $scope.clickRegionLabel = '(Clicks on ' + (
-              _answer.clickedRegions.length > 0 ?
-              '\'' + _answer.clickedRegions[0] + '\'' : 'image') + ')';
-          }
-=======
           $scope.clickRegionLabel = '(Clicks on ' + (
             _answer.clickedRegions.length > 0 ?
               '\'' + _answer.clickedRegions[0] + '\'' : 'image') + ')';
->>>>>>> 0d6e1be2
         }
       ]
     };
