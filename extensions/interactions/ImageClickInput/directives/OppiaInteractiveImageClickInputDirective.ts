// Copyright 2014 The Oppia Authors. All Rights Reserved.
//
// Licensed under the Apache License, Version 2.0 (the "License");
// you may not use this file except in compliance with the License.
// You may obtain a copy of the License at
//
//      http://www.apache.org/licenses/LICENSE-2.0
//
// Unless required by applicable law or agreed to in writing, software
// distributed under the License is distributed on an "AS-IS" BASIS,
// WITHOUT WARRANTIES OR CONDITIONS OF ANY KIND, either express or implied.
// See the License for the specific language governing permissions and
// limitations under the License.

/**
 * @fileoverview Directive for the ImageClickInput interaction.
 *
 * IMPORTANT NOTE: The naming convention for customization args that are passed
 * into the directive is: the name of the parameter, followed by 'With',
 * followed by the name of the arg.
 */

require(
  'interactions/ImageClickInput/directives/ImageClickInputRulesService.ts');
require('pages/exploration-player-page/services/image-preloader.service.ts');
require('services/AssetsBackendApiService.ts');
require('services/ContextService.ts');
require('services/HtmlEscaperService.ts');

angular.module('oppia').directive('oppiaInteractiveImageClickInput', [
  'AssetsBackendApiService', 'ContextService',
  'HtmlEscaperService', 'ImageClickInputRulesService', 'ImagePreloaderService',
  'UrlInterpolationService', 'EVENT_NEW_CARD_AVAILABLE',
  'EXPLORATION_EDITOR_TAB_CONTEXT', 'LOADING_INDICATOR_URL',
  function(
      AssetsBackendApiService, ContextService,
      HtmlEscaperService, ImageClickInputRulesService, ImagePreloaderService,
      UrlInterpolationService, EVENT_NEW_CARD_AVAILABLE,
      EXPLORATION_EDITOR_TAB_CONTEXT, LOADING_INDICATOR_URL) {
    return {
      restrict: 'E',
      scope: {},
      bindToController: {
        getLastAnswer: '&lastAnswer'
      },
      templateUrl: UrlInterpolationService.getExtensionResourceUrl(
        '/interactions/ImageClickInput/directives/' +
        'image_click_input_interaction_directive.html'),
      controllerAs: '$ctrl',
      controller: [
        '$element', '$attrs', '$scope', 'CurrentInteractionService',
        function($element, $attrs, $scope, CurrentInteractionService) {
          var ctrl = this;
          var imageAndRegions = HtmlEscaperService.escapedJsonToObj(
            $attrs.imageAndRegionsWithValue);
          ctrl.highlightRegionsOnHover =
            ($attrs.highlightRegionsOnHoverWithValue === 'true');
          ctrl.filepath = imageAndRegions.imagePath;
          ctrl.imageUrl = '';
          ctrl.loadingIndicatorUrl = UrlInterpolationService
            .getStaticImageUrl(LOADING_INDICATOR_URL);
          ctrl.isLoadingIndicatorShown = false;
          ctrl.isTryAgainShown = false;

          if (ImagePreloaderService.inExplorationPlayer()) {
            ctrl.isLoadingIndicatorShown = true;
            ctrl.dimensions = (
              ImagePreloaderService.getDimensionsOfImage(ctrl.filepath));
            // For aligning the gif to the center of it's container
            var loadingIndicatorSize = (
              (ctrl.dimensions.height < 124) ? 24 : 120);
            ctrl.imageContainerStyle = {
              height: ctrl.dimensions.height + 'px'
            };
            ctrl.loadingIndicatorStyle = {
              height: loadingIndicatorSize + 'px',
              width: loadingIndicatorSize + 'px'
            };

            ctrl.loadImage = function() {
              ImagePreloaderService.getImageUrl(ctrl.filepath)
                .then(function(objectUrl) {
                  ctrl.isTryAgainShown = false;
                  ctrl.isLoadingIndicatorShown = false;
                  ctrl.imageUrl = objectUrl;
                }, function() {
                  ctrl.isTryAgainShown = true;
                  ctrl.isLoadingIndicatorShown = false;
                });
            };
            ctrl.loadImage();
          } else {
            // This is the case when user is in exploration editor or in
            // preview mode. We don't have loading indicator or try again for
            // showing images in the exploration editor or in preview mode. So
            // we directly assign the url to the imageUrl.
<<<<<<< HEAD
            AssetsBackendApiService.getImageUrlForPreviewAsync(
              ContextService.getEntityType(), ContextService.getEntityId(),
              ctrl.filepath).then(
              function(url) {
                ctrl.imageUrl = url;
              }
            );
=======
            ctrl.imageUrl = AssetsBackendApiService.getImageUrlForPreview(
              ContextService.getExplorationId(), ctrl.filepath);
>>>>>>> 2570a9ee
          }

          ctrl.mouseX = 0;
          ctrl.mouseY = 0;
          ctrl.interactionIsActive = (ctrl.getLastAnswer() === null);
          if (!ctrl.interactionIsActive) {
            ctrl.lastAnswer = ctrl.getLastAnswer();
          }

          ctrl.currentlyHoveredRegions = [];
          ctrl.allRegions = imageAndRegions.labeledRegions;
          ctrl.updateCurrentlyHoveredRegions = function() {
            for (var i = 0; i < imageAndRegions.labeledRegions.length; i++) {
              var labeledRegion = imageAndRegions.labeledRegions[i];
              var regionArea = labeledRegion.region.area;
              if (regionArea[0][0] <= ctrl.mouseX &&
                  ctrl.mouseX <= regionArea[1][0] &&
                  regionArea[0][1] <= ctrl.mouseY &&
                  ctrl.mouseY <= regionArea[1][1]) {
                ctrl.currentlyHoveredRegions.push(labeledRegion.label);
              }
            }
          };
          if (!ctrl.interactionIsActive) {
            /* The following lines highlight the learner's last answer for this
              card. This need only be done at the beginning as if he submits
              an answer, based on EVENT_NEW_CARD_AVAILABLE, the image is made
              inactive, so his last selection would be higlighted.*/
            ctrl.mouseX = ctrl.getLastAnswer().clickPosition[0];
            ctrl.mouseY = ctrl.getLastAnswer().clickPosition[1];
            ctrl.updateCurrentlyHoveredRegions();
          }
          ctrl.getRegionDimensions = function(index) {
            var image = $($element).find('.oppia-image-click-img');
            var labeledRegion = imageAndRegions.labeledRegions[index];
            var regionArea = labeledRegion.region.area;
            var leftDelta = image.offset().left - image.parent().offset().left;
            var topDelta = image.offset().top - image.parent().offset().top;
            return {
              left: regionArea[0][0] * image.width() + leftDelta,
              top: regionArea[0][1] * image.height() + topDelta,
              width: (regionArea[1][0] - regionArea[0][0]) * image.width(),
              height: (regionArea[1][1] - regionArea[0][1]) * image.height()
            };
          };
          ctrl.getRegionDisplay = function(label) {
            if (ctrl.currentlyHoveredRegions.indexOf(label) === -1) {
              return 'none';
            } else {
              return 'inline';
            }
          };
          ctrl.getDotDisplay = function() {
            if (ContextService.getEditorTabContext() ===
                EXPLORATION_EDITOR_TAB_CONTEXT.EDITOR) {
              return 'none';
            }
            return 'inline';
          };
          $scope.$on(EVENT_NEW_CARD_AVAILABLE, function() {
            ctrl.interactionIsActive = false;
            ctrl.lastAnswer = {
              clickPosition: [ctrl.mouseX, ctrl.mouseY]
            };
          });
          ctrl.getDotLocation = function() {
            var image = $($element).find('.oppia-image-click-img');
            var dotLocation = {
              left: null,
              top: null
            };
            if (ctrl.lastAnswer) {
              dotLocation.left =
                ctrl.lastAnswer.clickPosition[0] * image.width() +
                image.offset().left -
                image.parent().offset().left - 5;
              dotLocation.top =
                ctrl.lastAnswer.clickPosition[1] * image.height() +
                image.offset().top -
                image.parent().offset().top - 5;
            }
            return dotLocation;
          };
          ctrl.onMousemoveImage = function(event) {
            if (!ctrl.interactionIsActive) {
              return;
            }
            var image = $($element).find('.oppia-image-click-img');
            ctrl.mouseX =
              (event.pageX - image.offset().left) / image.width();
            ctrl.mouseY =
              (event.pageY - image.offset().top) / image.height();
            ctrl.currentlyHoveredRegions = [];
            ctrl.updateCurrentlyHoveredRegions();
          };
          ctrl.onClickImage = function() {
            var answer = {
              clickPosition: [ctrl.mouseX, ctrl.mouseY],
              clickedRegions: ctrl.currentlyHoveredRegions
            };
            CurrentInteractionService.onSubmit(
              answer, ImageClickInputRulesService);
          };

          CurrentInteractionService.registerCurrentInteraction(null, null);
        }
      ]
    };
  }
]);<|MERGE_RESOLUTION|>--- conflicted
+++ resolved
@@ -94,18 +94,9 @@
             // preview mode. We don't have loading indicator or try again for
             // showing images in the exploration editor or in preview mode. So
             // we directly assign the url to the imageUrl.
-<<<<<<< HEAD
-            AssetsBackendApiService.getImageUrlForPreviewAsync(
+            ctrl.imageUrl = AssetsBackendApiService.getImageUrlForPreview(
               ContextService.getEntityType(), ContextService.getEntityId(),
-              ctrl.filepath).then(
-              function(url) {
-                ctrl.imageUrl = url;
-              }
-            );
-=======
-            ctrl.imageUrl = AssetsBackendApiService.getImageUrlForPreview(
-              ContextService.getExplorationId(), ctrl.filepath);
->>>>>>> 2570a9ee
+              ctrl.filepath);
           }
 
           ctrl.mouseX = 0;
