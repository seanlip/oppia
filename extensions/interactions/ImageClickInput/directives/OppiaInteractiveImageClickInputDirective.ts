// Copyright 2014 The Oppia Authors. All Rights Reserved.
//
// Licensed under the Apache License, Version 2.0 (the "License");
// you may not use this file except in compliance with the License.
// You may obtain a copy of the License at
//
//      http://www.apache.org/licenses/LICENSE-2.0
//
// Unless required by applicable law or agreed to in writing, software
// distributed under the License is distributed on an "AS-IS" BASIS,
// WITHOUT WARRANTIES OR CONDITIONS OF ANY KIND, either express or implied.
// See the License for the specific language governing permissions and
// limitations under the License.

/**
 * @fileoverview Directive for the ImageClickInput interaction.
 *
 * IMPORTANT NOTE: The naming convention for customization args that are passed
 * into the directive is: the name of the parameter, followed by 'With',
 * followed by the name of the arg.
 */

require(
  'interactions/ImageClickInput/directives/ImageClickInputRulesService.ts');
require('pages/exploration-player-page/services/image-preloader.service.ts');
require('services/AssetsBackendApiService.ts');
require('services/ContextService.ts');
require('services/HtmlEscaperService.ts');

var oppia = require('AppInit.ts').module;

oppia.directive('oppiaInteractiveImageClickInput', [
  '$sce', 'AssetsBackendApiService', 'ContextService',
  'HtmlEscaperService', 'ImageClickInputRulesService', 'ImagePreloaderService',
  'UrlInterpolationService', 'EVENT_NEW_CARD_AVAILABLE',
  'EXPLORATION_EDITOR_TAB_CONTEXT', 'LOADING_INDICATOR_URL',
  function(
      $sce, AssetsBackendApiService, ContextService,
      HtmlEscaperService, ImageClickInputRulesService, ImagePreloaderService,
      UrlInterpolationService, EVENT_NEW_CARD_AVAILABLE,
      EXPLORATION_EDITOR_TAB_CONTEXT, LOADING_INDICATOR_URL) {
    return {
      restrict: 'E',
      scope: {},
      bindToController: {
        getLastAnswer: '&lastAnswer'
      },
      templateUrl: UrlInterpolationService.getExtensionResourceUrl(
        '/interactions/ImageClickInput/directives/' +
        'image_click_input_interaction_directive.html'),
      controllerAs: '$ctrl',
      controller: [
        '$element', '$attrs', '$scope', 'CurrentInteractionService',
        function($element, $attrs, $scope, CurrentInteractionService) {
          var ctrl = this;
          var imageAndRegions = HtmlEscaperService.escapedJsonToObj(
            $attrs.imageAndRegionsWithValue);
          ctrl.highlightRegionsOnHover =
            ($attrs.highlightRegionsOnHoverWithValue === 'true');
          ctrl.filepath = imageAndRegions.imagePath;
          ctrl.imageUrl = '';
          ctrl.loadingIndicatorUrl = UrlInterpolationService
            .getStaticImageUrl(LOADING_INDICATOR_URL);
          ctrl.isLoadingIndicatorShown = false;
          ctrl.isTryAgainShown = false;

          if (ImagePreloaderService.inExplorationPlayer()) {
            ctrl.isLoadingIndicatorShown = true;
            ctrl.dimensions = (
              ImagePreloaderService.getDimensionsOfImage(ctrl.filepath));
            // For aligning the gif to the center of it's container
            var loadingIndicatorSize = (
              (ctrl.dimensions.height < 124) ? 24 : 120);
            ctrl.imageContainerStyle = {
              height: ctrl.dimensions.height + 'px'
            };
            ctrl.loadingIndicatorStyle = {
              height: loadingIndicatorSize + 'px',
              width: loadingIndicatorSize + 'px'
            };

            ctrl.loadImage = function() {
              ImagePreloaderService.getImageUrl(ctrl.filepath)
                .then(function(objectUrl) {
                  ctrl.isTryAgainShown = false;
                  ctrl.isLoadingIndicatorShown = false;
                  ctrl.imageUrl = objectUrl;
                }, function() {
                  ctrl.isTryAgainShown = true;
                  ctrl.isLoadingIndicatorShown = false;
                });
            };
            ctrl.loadImage();
          } else {
            // This is the case when user is in exploration editor or in
            // preview mode. We don't have loading indicator or try again for
            // showing images in the exploration editor or in preview mode. So
            // we directly assign the url to the imageUrl.
<<<<<<< HEAD
            ctrl.imageUrl = AssetsBackendApiService.getImageUrlForPreview(
              ContextService.getEntityType(), ContextService.getEntityId(),
              ctrl.filepath);
=======
            AssetsBackendApiService.getImageUrlForPreviewAsync(
              ContextService.getExplorationId(), ctrl.filepath).then(
              function(url) {
                ctrl.imageUrl = url;
              }
            );
>>>>>>> d6bdca8a
          }

          ctrl.mouseX = 0;
          ctrl.mouseY = 0;
          ctrl.interactionIsActive = (ctrl.getLastAnswer() === null);
          if (!ctrl.interactionIsActive) {
            ctrl.lastAnswer = ctrl.getLastAnswer();
          }

          ctrl.currentlyHoveredRegions = [];
          ctrl.allRegions = imageAndRegions.labeledRegions;
          ctrl.updateCurrentlyHoveredRegions = function() {
            for (var i = 0; i < imageAndRegions.labeledRegions.length; i++) {
              var labeledRegion = imageAndRegions.labeledRegions[i];
              var regionArea = labeledRegion.region.area;
              if (regionArea[0][0] <= ctrl.mouseX &&
                  ctrl.mouseX <= regionArea[1][0] &&
                  regionArea[0][1] <= ctrl.mouseY &&
                  ctrl.mouseY <= regionArea[1][1]) {
                ctrl.currentlyHoveredRegions.push(labeledRegion.label);
              }
            }
          };
          if (!ctrl.interactionIsActive) {
            /* The following lines highlight the learner's last answer for this
              card. This need only be done at the beginning as if he submits
              an answer, based on EVENT_NEW_CARD_AVAILABLE, the image is made
              inactive, so his last selection would be higlighted.*/
            ctrl.mouseX = ctrl.getLastAnswer().clickPosition[0];
            ctrl.mouseY = ctrl.getLastAnswer().clickPosition[1];
            ctrl.updateCurrentlyHoveredRegions();
          }
          ctrl.getRegionDimensions = function(index) {
            var image = $($element).find('.oppia-image-click-img');
            var labeledRegion = imageAndRegions.labeledRegions[index];
            var regionArea = labeledRegion.region.area;
            var leftDelta = image.offset().left - image.parent().offset().left;
            var topDelta = image.offset().top - image.parent().offset().top;
            return {
              left: regionArea[0][0] * image.width() + leftDelta,
              top: regionArea[0][1] * image.height() + topDelta,
              width: (regionArea[1][0] - regionArea[0][0]) * image.width(),
              height: (regionArea[1][1] - regionArea[0][1]) * image.height()
            };
          };
          ctrl.getRegionDisplay = function(label) {
            if (ctrl.currentlyHoveredRegions.indexOf(label) === -1) {
              return 'none';
            } else {
              return 'inline';
            }
          };
          ctrl.getDotDisplay = function() {
            if (ContextService.getEditorTabContext() ===
                EXPLORATION_EDITOR_TAB_CONTEXT.EDITOR) {
              return 'none';
            }
            return 'inline';
          };
          $scope.$on(EVENT_NEW_CARD_AVAILABLE, function() {
            ctrl.interactionIsActive = false;
            ctrl.lastAnswer = {
              clickPosition: [ctrl.mouseX, ctrl.mouseY]
            };
          });
          ctrl.getDotLocation = function() {
            var image = $($element).find('.oppia-image-click-img');
            var dotLocation = {
              left: null,
              top: null
            };
            if (ctrl.lastAnswer) {
              dotLocation.left =
                ctrl.lastAnswer.clickPosition[0] * image.width() +
                image.offset().left -
                image.parent().offset().left - 5;
              dotLocation.top =
                ctrl.lastAnswer.clickPosition[1] * image.height() +
                image.offset().top -
                image.parent().offset().top - 5;
            }
            return dotLocation;
          };
          ctrl.onMousemoveImage = function(event) {
            if (!ctrl.interactionIsActive) {
              return;
            }
            var image = $($element).find('.oppia-image-click-img');
            ctrl.mouseX =
              (event.pageX - image.offset().left) / image.width();
            ctrl.mouseY =
              (event.pageY - image.offset().top) / image.height();
            ctrl.currentlyHoveredRegions = [];
            ctrl.updateCurrentlyHoveredRegions();
          };
          ctrl.onClickImage = function() {
            var answer = {
              clickPosition: [ctrl.mouseX, ctrl.mouseY],
              clickedRegions: ctrl.currentlyHoveredRegions
            };
            CurrentInteractionService.onSubmit(
              answer, ImageClickInputRulesService);
          };

          CurrentInteractionService.registerCurrentInteraction(null, null);
        }
      ]
    };
  }
]);<|MERGE_RESOLUTION|>--- conflicted
+++ resolved
@@ -96,18 +96,13 @@
             // preview mode. We don't have loading indicator or try again for
             // showing images in the exploration editor or in preview mode. So
             // we directly assign the url to the imageUrl.
-<<<<<<< HEAD
-            ctrl.imageUrl = AssetsBackendApiService.getImageUrlForPreview(
+            AssetsBackendApiService.getImageUrlForPreviewAsync(
               ContextService.getEntityType(), ContextService.getEntityId(),
-              ctrl.filepath);
-=======
-            AssetsBackendApiService.getImageUrlForPreviewAsync(
-              ContextService.getExplorationId(), ctrl.filepath).then(
+              ctrl.filepath).then(
               function(url) {
                 ctrl.imageUrl = url;
               }
             );
->>>>>>> d6bdca8a
           }
 
           ctrl.mouseX = 0;
