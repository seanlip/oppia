--- conflicted
+++ resolved
@@ -16,29 +16,16 @@
  * @fileoverview Unit tests for continue validation service.
  */
 
-<<<<<<< HEAD
-// TODO(#7222): Remove the following block of unnnecessary imports once
-// ContinueValidationService.ts is upgraded to Angular 8.
-import { baseInteractionValidationService } from
-  'interactions/baseInteractionValidationService';
-import { OutcomeObjectFactory } from
-  'domain/exploration/OutcomeObjectFactory';
-import { RuleObjectFactory } from 'domain/exploration/RuleObjectFactory';
-import { SubtitledHtmlObjectFactory } from
-  'domain/exploration/SubtitledHtmlObjectFactory';
-// ^^^ This block is to be removed.
-=======
 import { TestBed } from '@angular/core/testing';
 
 import { AnswerGroup, AnswerGroupObjectFactory } from
-  'domain/exploration/AnswerGroupObjectFactory.ts';
+  'domain/exploration/AnswerGroupObjectFactory';
 import { ContinueValidationService } from
-  'interactions/Continue/directives/ContinueValidationService.ts';
+  'interactions/Continue/directives/ContinueValidationService';
 import { Outcome, OutcomeObjectFactory } from
-  'domain/exploration/OutcomeObjectFactory.ts';
->>>>>>> f5bf79cd
+  'domain/exploration/OutcomeObjectFactory';
 
-import { AppConstants } from 'app.constants.ts';
+import { AppConstants } from 'app.constants';
 
 describe('ContinueValidationService', () => {
   // TODO(#7165): Replace 'any' with the exact type. This has been kept as
