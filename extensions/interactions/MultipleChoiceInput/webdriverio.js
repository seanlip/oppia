--- conflicted
+++ resolved
@@ -43,11 +43,7 @@
   expect(optionsCount).toEqual(richTextInstructionsArray.length);
   var results = [];
   for (var i = 0; i < optionsCount; i++) {
-<<<<<<< HEAD
-    promises.push(await optionElements[i].$(
-=======
     results.push(await optionElements[i].$(
->>>>>>> 989056a0
       '.e2e-test-multiple-choice-option').getText());
   }
   var rteInstructionArrayCopy = [...richTextInstructionsArray];
