// Copyright 2014 The Oppia Authors. All Rights Reserved.
//
// Licensed under the Apache License, Version 2.0 (the "License");
// you may not use this file except in compliance with the License.
// You may obtain a copy of the License at
//
//      http://www.apache.org/licenses/LICENSE-2.0
//
// Unless required by applicable law or agreed to in writing, software
// distributed under the License is distributed on an "AS-IS" BASIS,
// WITHOUT WARRANTIES OR CONDITIONS OF ANY KIND, either express or implied.
// See the License for the specific language governing permissions and
// limitations under the License.

/**
 * @fileoverview Directive for the MultipleChoiceInput interaction.
 *
 * IMPORTANT NOTE: The naming convention for customization args that are passed
 * into the directive is: the name of the parameter, followed by 'With',
 * followed by the name of the arg.
 */

require('domain/utilities/browser-checker.service.ts');
require('domain/utilities/url-interpolation.service.ts');
require(
  'pages/exploration-player-page/services/current-interaction.service.ts');
require(
  'interactions/MultipleChoiceInput/directives/' +
  'multiple-choice-input-rules.service.ts');
require('services/html-escaper.service.ts');

angular.module('oppia').directive('oppiaInteractiveMultipleChoiceInput', [
  'BrowserCheckerService', 'HtmlEscaperService',
  'MultipleChoiceInputRulesService', 'UrlInterpolationService',
  function(
      BrowserCheckerService, HtmlEscaperService,
      MultipleChoiceInputRulesService, UrlInterpolationService) {
    return {
      restrict: 'E',
      scope: {},
      bindToController: {},
      templateUrl: UrlInterpolationService.getExtensionResourceUrl(
        '/interactions/MultipleChoiceInput/directives/' +
        'multiple-choice-input-interaction.directive.html'),
      controllerAs: '$ctrl',
      controller: [
        '$attrs', 'CurrentInteractionService',
        function($attrs, CurrentInteractionService) {
          var ctrl = this;
<<<<<<< HEAD
          ctrl.choices = HtmlEscaperService.escapedJsonToObj(
            $attrs.choicesWithValue);
          ctrl.answer = null;

          ctrl.selectAnswer = function(event, answer) {
=======
          ctrl.submitAnswer = function(answer) {
>>>>>>> 62b5b342
            if (answer === null) {
              return;
            }
            // Deselect previously selected option.
            $('button.multiple-choice-option.selected')
              .removeClass('selected');
            // Selected current option.
            $(event.currentTarget).addClass('selected');
            ctrl.answer = parseInt(answer, 10);
            if (!BrowserCheckerService.isMobileDevice()) {
              ctrl.submitAnswer();
            }
          };

          var validityCheckFn = function() {
            return ctrl.answer !== null;
          };

          ctrl.submitAnswer = function() {
            if (ctrl.answer === null) {
              return;
            }
            CurrentInteractionService.onSubmit(
              ctrl.answer, MultipleChoiceInputRulesService);
          };
<<<<<<< HEAD

          CurrentInteractionService.registerCurrentInteraction(
            ctrl.submitAnswer, validityCheckFn);
=======
          ctrl.$onInit = function() {
            ctrl.choices = HtmlEscaperService.escapedJsonToObj(
              $attrs.choicesWithValue);
            ctrl.answer = null;
            CurrentInteractionService.registerCurrentInteraction(null, null);
          };
>>>>>>> 62b5b342
        }
      ]
    };
  }
]);<|MERGE_RESOLUTION|>--- conflicted
+++ resolved
@@ -47,23 +47,20 @@
         '$attrs', 'CurrentInteractionService',
         function($attrs, CurrentInteractionService) {
           var ctrl = this;
-<<<<<<< HEAD
-          ctrl.choices = HtmlEscaperService.escapedJsonToObj(
-            $attrs.choicesWithValue);
-          ctrl.answer = null;
 
           ctrl.selectAnswer = function(event, answer) {
-=======
-          ctrl.submitAnswer = function(answer) {
->>>>>>> 62b5b342
             if (answer === null) {
               return;
             }
             // Deselect previously selected option.
-            $('button.multiple-choice-option.selected')
-              .removeClass('selected');
+            var selectedElement = (
+              document.querySelector(
+                'button.multiple-choice-option.selected'));
+            if(selectedElement) {
+              selectedElement.classList.remove('selected');
+            }
             // Selected current option.
-            $(event.currentTarget).addClass('selected');
+            event.currentTarget.classList.add('selected');
             ctrl.answer = parseInt(answer, 10);
             if (!BrowserCheckerService.isMobileDevice()) {
               ctrl.submitAnswer();
@@ -81,18 +78,14 @@
             CurrentInteractionService.onSubmit(
               ctrl.answer, MultipleChoiceInputRulesService);
           };
-<<<<<<< HEAD
 
-          CurrentInteractionService.registerCurrentInteraction(
-            ctrl.submitAnswer, validityCheckFn);
-=======
           ctrl.$onInit = function() {
             ctrl.choices = HtmlEscaperService.escapedJsonToObj(
               $attrs.choicesWithValue);
             ctrl.answer = null;
-            CurrentInteractionService.registerCurrentInteraction(null, null);
+            CurrentInteractionService.registerCurrentInteraction(
+              ctrl.submitAnswer, validityCheckFn);
           };
->>>>>>> 62b5b342
         }
       ]
     };
