--- conflicted
+++ resolved
@@ -20,19 +20,11 @@
  * followed by the name of the arg.
  */
 oppia.directive('oppiaInteractiveMultipleChoiceInput', [
-<<<<<<< HEAD
-  'HtmlEscaperService', 'MultipleChoiceInputRulesService',
-  'UrlInterpolationService',
-  function(
-      HtmlEscaperService, MultipleChoiceInputRulesService,
-      UrlInterpolationService) {
-=======
   'HtmlEscaperService', 'UrlInterpolationService',
   'multipleChoiceInputRulesService',
   function(
       HtmlEscaperService, UrlInterpolationService,
       multipleChoiceInputRulesService) {
->>>>>>> 0e1fc485
     return {
       restrict: 'E',
       scope: {},
