--- conflicted
+++ resolved
@@ -83,15 +83,10 @@
     customizationArguments = {
       choices: {
         value: [
-<<<<<<< HEAD
           new SubtitledHtml('Option 1', '', {}),
-          new SubtitledHtml('Option 2', '', {})
-=======
-          new SubtitledHtml('Option 1', ''),
-          new SubtitledHtml('Option 2', ''),
-          new SubtitledHtml('Option 3', ''),
-          new SubtitledHtml('Option 4', '')
->>>>>>> 71c8700d
+          new SubtitledHtml('Option 2', '', {}),
+          new SubtitledHtml('Option 3', '', {}),
+          new SubtitledHtml('Option 4', '', {})
         ]
       },
       showChoicesInShuffledOrder: {
@@ -149,7 +144,7 @@
 
   it('should expect at least four choices', () => {
     customizationArguments.choices.value = [
-      new SubtitledHtml('1', '')
+      new SubtitledHtml('1', '', {})
     ];
 
     var warnings = validatorService.getAllWarnings(
