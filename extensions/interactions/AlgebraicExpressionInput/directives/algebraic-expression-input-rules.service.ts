// Copyright 2020 The Oppia Authors. All Rights Reserved.
//
// Licensed under the Apache License, Version 2.0 (the "License");
// you may not use this file except in compliance with the License.
// You may obtain a copy of the License at
//
//      http://www.apache.org/licenses/LICENSE-2.0
//
// Unless required by applicable law or agreed to in writing, software
// distributed under the License is distributed on an "AS-IS" BASIS,
// WITHOUT WARRANTIES OR CONDITIONS OF ANY KIND, either express or implied.
// See the License for the specific language governing permissions and
// limitations under the License.

/**
 * @fileoverview Rules service for the AlgebraicExpressionInput interaction.
 */

import { Injectable } from '@angular/core';
import { downgradeInjectable } from '@angular/upgrade/static';

import nerdamer from 'nerdamer';

import { MathInteractionsService } from 'services/math-interactions.service';
import { AlgebraicExpressionAnswer } from 'interactions/answer-defs';
import {
  AlgebraicExpressionRuleInputsWithPlaceholder,
  AlgebraicExpressionRuleInputsWithoutPlaceholder
} from 'interactions/rule-input-defs';
import { NumericExpressionInputRulesService } from 'interactions/NumericExpressionInput/directives/numeric-expression-input-rules.service';

@Injectable({
  providedIn: 'root'
})
export class AlgebraicExpressionInputRulesService {
  MatchesExactlyWith(
      answer: AlgebraicExpressionAnswer,
      inputs: AlgebraicExpressionRuleInputsWithoutPlaceholder): boolean {
    let mis = new MathInteractionsService();

    // If the answer and the inputs are both purely numeric, we use the numeric
    // expression input's rule functions.
    if (
      !mis.containsAtLeastOneVariable(answer) &&
      !mis.containsAtLeastOneVariable(inputs.x)
    ) {
      let numericExpressionRuleService = (
        new NumericExpressionInputRulesService());
      return numericExpressionRuleService.MatchesExactlyWith(answer, inputs);
    }

    // Inserting '*' signs between variables if not present.
    answer = mis.insertMultiplicationSigns(answer);
    inputs.x = mis.insertMultiplicationSigns(inputs.x);
<<<<<<< HEAD
    return nerdamer(
      nerdamer(answer).text()
    ).eq(nerdamer(inputs.x).text());
=======

    return answer === inputs.x;
>>>>>>> 6a2f0f44
  }

  IsEquivalentTo(
      answer: AlgebraicExpressionAnswer,
      inputs: AlgebraicExpressionRuleInputsWithoutPlaceholder): boolean {
    let mis = new MathInteractionsService();

    // If the answer and the inputs are both purely numeric, we use the numeric
    // expression input's rule functions.
    if (
      !mis.containsAtLeastOneVariable(answer) &&
      !mis.containsAtLeastOneVariable(inputs.x)
    ) {
      let numericExpressionRuleService = (
        new NumericExpressionInputRulesService());
      return numericExpressionRuleService.IsEquivalentTo(answer, inputs);
    }

    // Inserting '*' signs between variables if not present.
    answer = mis.insertMultiplicationSigns(answer);
    inputs.x = mis.insertMultiplicationSigns(inputs.x);

    let expandedLearnerAnswer = nerdamer(answer).expand().text();
    let simplifiedLearnerAnswer = nerdamer(
      `simplify(${expandedLearnerAnswer})`).text();

    let expandedCreatorAnswer = nerdamer(inputs.x).expand().text();
    let simplifiedCreatorAnswer = nerdamer(
      `simplify(${expandedCreatorAnswer})`).text();
    return nerdamer(
      simplifiedLearnerAnswer
    ).eq(simplifiedCreatorAnswer);
  }

  ContainsSomeOf(
      answer: AlgebraicExpressionAnswer,
      inputs: AlgebraicExpressionRuleInputsWithoutPlaceholder): boolean {
    // At least one term should match between answer and input.
    let mis = new MathInteractionsService();
    // Inserting '*' signs between variables if not present.
    answer = mis.insertMultiplicationSigns(answer);
    inputs.x = mis.insertMultiplicationSigns(inputs.x);

    // The expression is first split into terms by addition and subtraction.
    let answerTerms = mis.getTerms(answer);
    let inputTerms = mis.getTerms(inputs.x);

    for (let answerTerm of answerTerms) {
      for (let inputTerm of inputTerms) {
        if (mis.termsMatch(answerTerm, inputTerm)) {
          return true;
        }
      }
    }
    return false;
  }

  OmitsSomeOf(
      answer: AlgebraicExpressionAnswer,
      inputs: AlgebraicExpressionRuleInputsWithoutPlaceholder): boolean {
    // There must be at least one term in the input that is not present in the
    // answer.
    let mis = new MathInteractionsService();
    // Inserting '*' signs between variables if not present.
    answer = mis.insertMultiplicationSigns(answer);
    inputs.x = mis.insertMultiplicationSigns(inputs.x);

    // The expression is first split into terms by addition and subtraction.
    let answerTerms = mis.getTerms(answer);
    let inputTerms = mis.getTerms(inputs.x);

    for (let inputTerm of inputTerms) {
      let matched = false;
      for (let answerTerm of answerTerms) {
        if (mis.termsMatch(answerTerm, inputTerm)) {
          matched = true;
          break;
        }
      }
      if (!matched) {
        return true;
      }
    }
    return false;
  }

  MatchesWithGeneralForm(
      answer: AlgebraicExpressionAnswer,
      inputs: AlgebraicExpressionRuleInputsWithPlaceholder): boolean {
    let mis = new MathInteractionsService();
    // Inserting '*' signs between variables if not present.
    answer = mis.insertMultiplicationSigns(answer);
    inputs.x = mis.insertMultiplicationSigns(inputs.x);

    let placeholders = inputs.y;

    return mis.expressionMatchWithPlaceholders(inputs.x, answer, placeholders);
  }
}

angular.module('oppia').factory(
  'AlgebraicExpressionInputRulesService',
  downgradeInjectable(AlgebraicExpressionInputRulesService));<|MERGE_RESOLUTION|>--- conflicted
+++ resolved
@@ -52,14 +52,7 @@
     // Inserting '*' signs between variables if not present.
     answer = mis.insertMultiplicationSigns(answer);
     inputs.x = mis.insertMultiplicationSigns(inputs.x);
-<<<<<<< HEAD
-    return nerdamer(
-      nerdamer(answer).text()
-    ).eq(nerdamer(inputs.x).text());
-=======
-
     return answer === inputs.x;
->>>>>>> 6a2f0f44
   }
 
   IsEquivalentTo(
