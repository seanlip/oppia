--- conflicted
+++ resolved
@@ -35,12 +35,8 @@
   private readonly migratedInteractions: string[] = [
     'Continue',
     'FractionInput',
-<<<<<<< HEAD
     'GraphInput',
     'ImageClickInput'
-=======
-    'GraphInput'
->>>>>>> 62972611
   ];
 
   constructor(
