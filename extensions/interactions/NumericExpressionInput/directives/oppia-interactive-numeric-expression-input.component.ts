--- conflicted
+++ resolved
@@ -65,7 +65,6 @@
     };
   }
 
-<<<<<<< HEAD
   isCurrentAnswerValid(): boolean {
     let activeGuppyObject = (
       this.guppyInitializationService.findActiveGuppyObject());
@@ -88,52 +87,6 @@
     this.warningText = '';
     return true;
   }
-=======
-      ctrl.$onInit = function() {
-        ctrl.hasBeenTouched = false;
-        GuppyConfigurationService.init();
-        const { useFractionForDivision, placeholder } = (
-          InteractionAttributesExtractorService.getValuesFromAttributes(
-            'NumericExpressionInput', $attrs));
-        // This represents a list of special characters in LaTeX. These
-        // characters have a special meaning in LaTeX and thus need to be
-        // escaped.
-        const escapeCharacters = [
-          '&', '%', '$', '#', '_', '{', '}', '~', '^', '\\'];
-        for (var i = 0; i < placeholder.unicode.length; i++) {
-          if (escapeCharacters.includes(placeholder.unicode[i])) {
-            let newPlaceholder = `\\verb|${placeholder.unicode}|`;
-            placeholder.unicode = newPlaceholder;
-            break;
-          }
-        }
-        GuppyConfigurationService.changeDivSymbol(useFractionForDivision);
-        GuppyInitializationService.init(
-          'guppy-div-learner',
-          placeholder.unicode,
-          ctrl.savedSolution !== undefined ?
-          ctrl.savedSolution : ''
-        );
-        let eventType = (
-          DeviceInfoService.isMobileUserAgent() &&
-          DeviceInfoService.hasTouchEvents()) ? 'focus' : 'change';
-        // We need the 'focus' event while using the on screen keyboard (only
-        // for touch-based devices) to capture input from user and the 'change'
-        // event while using the normal keyboard.
-        Guppy.event(eventType, () => {
-          var activeGuppyObject = (
-            GuppyInitializationService.findActiveGuppyObject());
-          if (activeGuppyObject !== undefined) {
-            ctrl.hasBeenTouched = true;
-            ctrl.value = activeGuppyObject.guppyInstance.asciimath();
-            if (eventType === 'change') {
-              // Need to manually trigger the digest cycle to make any
-              // 'watchers' aware of changes in answer.
-              $scope.$apply();
-            }
-          }
-        });
->>>>>>> ec2aa8fe
 
   submitAnswer(): void {
     if (!this.isCurrentAnswerValid()) {
@@ -156,6 +109,19 @@
       this.interactionAttributesExtractorService.getValuesFromAttributes(
         'NumericExpressionInput', this._getAttributes()
       )) as NumericExpressionInputCustomizationArgs;
+
+    // This represents a list of special characters in LaTeX. These
+    // characters have a special meaning in LaTeX and thus need to be
+    // escaped.
+    const escapeCharacters = [
+      '&', '%', '$', '#', '_', '{', '}', '~', '^', '\\'];
+    for (var i = 0; i < placeholder.value.unicode.length; i++) {
+      if (escapeCharacters.includes(placeholder.value.unicode[i])) {
+        let newPlaceholder = `\\verb|${placeholder.value.unicode}|`;
+        placeholder.value.unicode = newPlaceholder;
+        break;
+      }
+    }
     this.guppyConfigurationService.changeDivSymbol(
       (useFractionForDivision as unknown as { value: boolean }).value);
     this.guppyInitializationService.init(
