// Copyright 2020 The Oppia Authors. All Rights Reserved.
//
// Licensed under the Apache License, Version 2.0 (the "License");
// you may not use this file except in compliance with the License.
// You may obtain a copy of the License at
//
//      http://www.apache.org/licenses/LICENSE-2.0
//
// Unless required by applicable law or agreed to in writing, software
// distributed under the License is distributed on an "AS-IS" BASIS,
// WITHOUT WARRANTIES OR CONDITIONS OF ANY KIND, either express or implied.
// See the License for the specific language governing permissions and
// limitations under the License.

/**
 * @fileoverview Validator service for the NumericExpressionInput interaction.
 */

import { Injectable } from '@angular/core';
import { downgradeInjectable } from '@angular/upgrade/static';

import { AnswerGroup } from
  'domain/exploration/AnswerGroupObjectFactory';
import { Warning, baseInteractionValidationService } from
  'interactions/base-interaction-validation.service';
import { NumericExpressionInputCustomizationArgs } from
  'extensions/interactions/customization-args-defs';
import { NumericExpressionInputRulesService } from
  './numeric-expression-input-rules.service';
import { Outcome } from
  'domain/exploration/OutcomeObjectFactory';
import { AppConstants } from 'app.constants';

@Injectable({
  providedIn: 'root'
})
export class NumericExpressionInputValidationService {
  constructor(
      private baseInteractionValidationServiceInstance:
        baseInteractionValidationService) {}

  getAllWarnings(
      stateName: string,
      customizationArgs: NumericExpressionInputCustomizationArgs,
<<<<<<< HEAD
      answerGroups: AnswerGroup[], defaultOutcome: Outcome): IWarning[] {
=======
      answerGroups: AnswerGroup[], defaultOutcome: Outcome): Warning[] {
>>>>>>> 982d0465
    let warningsList = [];
    let algebraicRulesService = (
      new NumericExpressionInputRulesService());

    warningsList = warningsList.concat(
      this.baseInteractionValidationServiceInstance.getAllOutcomeWarnings(
        answerGroups, defaultOutcome, stateName));


    // This validations ensures that there are no redundant rules present in the
    // answer groups.
    // An IsEquivalentTo rule will make all of the following rules with a
    // matching input, invalid.
    // A MatchesExactlyWith rule will make the following rules of the same rule
    // type and a matching input, invalid.
    let seenRules = [];

    for (let i = 0; i < answerGroups.length; i++) {
      let rules = answerGroups[i].rules;
      for (let j = 0; j < rules.length; j++) {
        let currentInput = <string> rules[j].inputs.x;
        let currentRuleType = <string> rules[j].type;

        for (let seenRule of seenRules) {
          let seenInput = <string> seenRule.inputs.x;
          let seenRuleType = <string> seenRule.type;

          if (seenRuleType === 'IsEquivalentTo' && (
            algebraicRulesService.IsEquivalentTo(
              seenInput, {x: currentInput}))) {
            // This rule will make all of the following matching
            // inputs obsolete.
            warningsList.push({
              type: AppConstants.WARNING_TYPES.ERROR,
              message: (
                'Rule ' + (j + 1) + ' from answer group ' + (i + 1) +
                ' will never be matched because it is preceded ' +
                'by an \'IsEquivalentTo\' rule with a matching input.')
            });
          } else if (currentRuleType === 'MatchesExactlyWith' && (
            algebraicRulesService.MatchesExactlyWith(
              seenInput, {x: currentInput}))) {
            // This rule will make the following inputs with MatchesExactlyWith
            // rule obsolete.
            warningsList.push({
              type: AppConstants.WARNING_TYPES.ERROR,
              message: (
                'Rule ' + (j + 1) + ' from answer group ' + (i + 1) +
                ' will never be matched because it is preceded ' +
                'by a \'MatchesExactlyWith\' rule with a matching input.')
            });
          }
        }
        seenRules.push(rules[j]);
      }
    }

    return warningsList;
  }
}

angular.module('oppia').factory(
  'NumericExpressionInputValidationService',
  downgradeInjectable(NumericExpressionInputValidationService));<|MERGE_RESOLUTION|>--- conflicted
+++ resolved
@@ -42,11 +42,7 @@
   getAllWarnings(
       stateName: string,
       customizationArgs: NumericExpressionInputCustomizationArgs,
-<<<<<<< HEAD
-      answerGroups: AnswerGroup[], defaultOutcome: Outcome): IWarning[] {
-=======
       answerGroups: AnswerGroup[], defaultOutcome: Outcome): Warning[] {
->>>>>>> 982d0465
     let warningsList = [];
     let algebraicRulesService = (
       new NumericExpressionInputRulesService());
