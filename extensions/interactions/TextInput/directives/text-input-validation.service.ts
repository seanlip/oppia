// Copyright 2014 The Oppia Authors. All Rights Reserved.
//
// Licensed under the Apache License, Version 2.0 (the "License");
// you may not use this file except in compliance with the License.
// You may obtain a copy of the License at
//
//      http://www.apache.org/licenses/LICENSE-2.0
//
// Unless required by applicable law or agreed to in writing, software
// distributed under the License is distributed on an "AS-IS" BASIS,
// WITHOUT WARRANTIES OR CONDITIONS OF ANY KIND, either express or implied.
// See the License for the specific language governing permissions and
// limitations under the License.

/**
 * @fileoverview Validator service for the interaction.
 */

import { downgradeInjectable } from '@angular/upgrade/static';
import { Injectable } from '@angular/core';

import { AnswerGroup } from
  'domain/exploration/AnswerGroupObjectFactory';
import { AppConstants } from 'app.constants';
import { baseInteractionValidationService } from
  'interactions/base-interaction-validation.service';
import { InteractionSpecsConstants } from 'pages/interaction-specs.constants';
import { ITextInputCustomizationArgs } from
  'interactions/customization-args-defs';
<<<<<<< HEAD
=======
import { Outcome } from
  'domain/exploration/OutcomeObjectFactory';
>>>>>>> 7f30f2a5

interface IWarning {
  type: string,
  message: string
}

@Injectable({
  providedIn: 'root'
})
export class TextInputValidationService {
  constructor(private bivs: baseInteractionValidationService) {}
<<<<<<< HEAD
  // TODO(#7165): Replace 'any' with the exact type.
  getCustomizationArgsWarnings(
      customizationArgs: ITextInputCustomizationArgs
  ): Array<IWarning> {
=======
  getCustomizationArgsWarnings(
      customizationArgs: ITextInputCustomizationArgs): IWarning[] {
>>>>>>> 7f30f2a5
    var warningsList = [];
    this.bivs.requireCustomizationArguments(
      customizationArgs,
      ['placeholder', 'rows']);

    var placeholder = customizationArgs.placeholder.value.getUnicode();
    if (!angular.isString(placeholder)) {
      warningsList.push({
        type: AppConstants.WARNING_TYPES.ERROR,
        message: (
          'Placeholder text must be a string.')
      });
    }

    var isInt = function(n) {
      return angular.isNumber(n) && n % 1 === 0;
    };

    var rows = customizationArgs.rows.value;
    if (isInt(rows)) {
      var textSpecs = InteractionSpecsConstants.INTERACTION_SPECS.TextInput;
      var customizationArgSpecs = textSpecs.customization_arg_specs;
      var rowsSpecs = customizationArgSpecs[1];
      var minRows = rowsSpecs.schema.validators[0].min_value;
      var maxRows = rowsSpecs.schema.validators[1].max_value;
      if (rows < minRows || rows > maxRows) {
        warningsList.push({
          type: AppConstants.WARNING_TYPES.ERROR,
          message: (
            'Number of rows must be between ' + minRows + ' and ' +
            maxRows + '.')
        });
      }
    } else {
      warningsList.push({
        type: AppConstants.WARNING_TYPES.ERROR,
        message: (
          'Number of rows must be integral.')
      });
    }
    return warningsList;
  }

  getAllWarnings(
      stateName: string,
      customizationArgs: ITextInputCustomizationArgs,
      answerGroups: AnswerGroup[], defaultOutcome: Outcome): IWarning[] {
    return this.getCustomizationArgsWarnings(customizationArgs).concat(
      this.bivs.getAllOutcomeWarnings(
        answerGroups, defaultOutcome, stateName));
  }
}

angular.module('oppia').factory(
  'TextInputValidationService',
  downgradeInjectable(TextInputValidationService));<|MERGE_RESOLUTION|>--- conflicted
+++ resolved
@@ -27,11 +27,8 @@
 import { InteractionSpecsConstants } from 'pages/interaction-specs.constants';
 import { ITextInputCustomizationArgs } from
   'interactions/customization-args-defs';
-<<<<<<< HEAD
-=======
 import { Outcome } from
   'domain/exploration/OutcomeObjectFactory';
->>>>>>> 7f30f2a5
 
 interface IWarning {
   type: string,
@@ -43,15 +40,8 @@
 })
 export class TextInputValidationService {
   constructor(private bivs: baseInteractionValidationService) {}
-<<<<<<< HEAD
-  // TODO(#7165): Replace 'any' with the exact type.
-  getCustomizationArgsWarnings(
-      customizationArgs: ITextInputCustomizationArgs
-  ): Array<IWarning> {
-=======
   getCustomizationArgsWarnings(
       customizationArgs: ITextInputCustomizationArgs): IWarning[] {
->>>>>>> 7f30f2a5
     var warningsList = [];
     this.bivs.requireCustomizationArguments(
       customizationArgs,
