--- conflicted
+++ resolved
@@ -59,12 +59,10 @@
     'MultipleChoiceInput',
     'NumericExpressionInput',
     'RatioExpressionInput',
-<<<<<<< HEAD
-    'NumericInput'
-=======
+    'NumericInput',
     'SetInput',
-    'TextInput'
->>>>>>> ec2aa8fe
+    'TextInput',
+    'MathEquationInput'
 ]
 
 _INTERACTION_CONFIG_SCHEMA = [
