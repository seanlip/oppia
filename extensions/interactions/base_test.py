# coding: utf-8
#
# Copyright 2014 The Oppia Authors. All Rights Reserved.
#
# Licensed under the Apache License, Version 2.0 (the "License");
# you may not use this file except in compliance with the License.
# You may obtain a copy of the License at
#
#      http://www.apache.org/licenses/LICENSE-2.0
#
# Unless required by applicable law or agreed to in writing, software
# distributed under the License is distributed on an "AS-IS" BASIS,
# WITHOUT WARRANTIES OR CONDITIONS OF ANY KIND, either express or implied.
# See the License for the specific language governing permissions and
# limitations under the License.

"""Tests for the base interaction specification."""

import os
import re
import string
import struct

from core.domain import dependency_registry
from core.domain import exp_fetchers
from core.domain import exp_services
from core.domain import interaction_registry
from core.domain import obj_services
from core.tests import test_utils
from extensions.interactions import base
from extensions.interactions.CodeRepl import CodeRepl
import feconf
import schema_utils
import schema_utils_test
import utils

# File names ending in any of these suffixes will be ignored when checking the
# validity of interaction definitions.
IGNORED_FILE_SUFFIXES = ['.pyc', '.DS_Store', '.swp']
# Expected dimensions for an interaction thumbnail PNG image.
INTERACTION_THUMBNAIL_WIDTH_PX = 178
INTERACTION_THUMBNAIL_HEIGHT_PX = 146
TEXT_INPUT_ID = 'TextInput'

_INTERACTION_CONFIG_SCHEMA = [
    ('name', basestring), ('display_mode', basestring),
    ('description', basestring), ('_customization_arg_specs', list),
    ('is_terminal', bool), ('needs_summary', bool),
    ('show_generic_submit_button', bool)]


class InteractionAnswerUnitTests(test_utils.GenericTestBase):
    """Test the answer object and type properties of an interaction object."""

    def test_rules_property(self):
        """Test that answer normalization behaves as expected."""
        interaction = base.BaseInteraction()
        interaction.answer_type = None
        interaction.normalize_answer('15')

        interaction.answer_type = 'NonnegativeInt'
        interaction.normalize_answer('15')

        with self.assertRaisesRegexp(Exception, 'not a valid object class'):
            interaction.answer_type = 'FakeObjType'
            interaction.normalize_answer('15')

    def test_get_rule_description_with_invalid_rule_name_raises_error(self):
        interaction = CodeRepl.CodeRepl()
        with self.assertRaisesRegexp(
            Exception, 'Could not find rule with name invalid_rule_name'):
            interaction.get_rule_description('invalid_rule_name')

    def test_get_rule_param_type_with_invalid_rule_param_name_raises_error(
            self):
        interaction = CodeRepl.CodeRepl()
        with self.assertRaisesRegexp(
            Exception,
            'Rule CodeEquals has no param called invalid_rule_param_name'):
            interaction.get_rule_param_type(
                'CodeEquals', 'invalid_rule_param_name')


class InteractionUnitTests(test_utils.GenericTestBase):
    """Test that the default interactions are valid."""

    def _is_camel_cased(self, name):
        """Check whether a name is in CamelCase."""
        return name and (name[0] in string.ascii_uppercase)

    def _is_alphanumeric_string(self, input_string):
        """Check whether a string is alphanumeric."""
        return bool(re.compile('^[a-zA-Z0-9_]+$').match(input_string))

    def _validate_customization_arg_specs(self, customization_args):
        """Validates the customization arg specs for the interaction.

        Args:
            customization_args: list(dict(str, *)). The customization args for
                the interaction.
        """
        for ca_spec in customization_args:
            self.assertEqual(set(ca_spec.keys()), set([
                'name', 'description', 'schema', 'default_value']))

            self.assertTrue(isinstance(ca_spec['name'], basestring))
            self.assertTrue(self._is_alphanumeric_string(ca_spec['name']))
            self.assertTrue(isinstance(ca_spec['description'], basestring))
            self.assertGreater(len(ca_spec['description']), 0)

            schema_utils_test.validate_schema(ca_spec['schema'])
            self.assertEqual(
                ca_spec['default_value'],
                schema_utils.normalize_against_schema(
                    ca_spec['default_value'], ca_spec['schema']))

            if ca_spec['schema']['type'] == 'custom':
                obj_class = obj_services.Registry.get_object_class_by_type(
                    ca_spec['schema']['obj_type'])
                self.assertEqual(
                    ca_spec['default_value'],
                    obj_class.normalize(ca_spec['default_value']))

    def _validate_dependencies(self, dependency_ids):
        """Validates all the dependency ids.

        Args:
            dependency_ids: list(str). A list of dependency ids.
        """
        for dependency_id in dependency_ids:
            dependency_registry.Registry.get_dependency_html(dependency_id)

    def _validate_answer_visualization_specs(self, answer_visualization_specs):
        """Validates all the answer_visualization_specs for the interaction.

        Args:
            answer_visualization_specs: list(dict(str, *)). The answer
                visualization specs to be validated.
        """
        _answer_visualizations_specs_schema = [
            ('id', basestring), ('options', dict),
            ('calculation_id', basestring),
            ('addressed_info_is_supported', bool)]
        _answer_visualization_keys = [
            item[0] for item in _answer_visualizations_specs_schema]

        # Check that the keys and the types of their values are correct.
        for spec in answer_visualization_specs:
            self.assertItemsEqual(spec.keys(), _answer_visualization_keys)
            for key, item_type in _answer_visualizations_specs_schema:
                self.assertTrue(isinstance(spec[key], item_type))
                if item_type == basestring:
                    self.assertTrue(spec[key])

    def _listdir_omit_ignored(self, directory):
        """List all files and directories within 'directory', omitting the ones
        whose name ends in one of the IGNORED_FILE_SUFFIXES.
        """
        names = os.listdir(directory)
        for suffix in IGNORED_FILE_SUFFIXES:
            names = [name for name in names if not name.endswith(suffix)]
        return names

    def _get_linear_interaction_ids(self):
        """Returns the ids of all linear interactions.

        Returns:
            list(str). The list of linear interaction ids.
        """
        all_interaction_ids = (
            interaction_registry.Registry.get_all_interaction_ids())
        return [
            interaction_id for interaction_id in all_interaction_ids
            if interaction_registry.Registry.get_interaction_by_id(
                interaction_id).is_linear]

    def test_interaction_properties(self):
        """Test the standard properties of interactions."""

        interaction = interaction_registry.Registry.get_interaction_by_id(
            TEXT_INPUT_ID)
        self.assertEqual(interaction.id, TEXT_INPUT_ID)
        self.assertEqual(interaction.name, 'Text Input')

        interaction_dict = interaction.to_dict()
        self.assertItemsEqual(interaction_dict.keys(), [
            'id', 'name', 'description', 'display_mode',
            'customization_arg_specs', 'is_trainable', 'is_terminal',
            'is_linear', 'rule_descriptions', 'instructions',
            'narrow_instructions', 'needs_summary',
            'default_outcome_heading', 'can_have_solution',
            'show_generic_submit_button', 'answer_type'])
        self.assertEqual(interaction_dict['id'], TEXT_INPUT_ID)
        self.assertEqual(
            interaction_dict['customization_arg_specs'], [{
                'name': 'placeholder',
                'description': 'Placeholder text (optional)',
                'schema': {'type': 'unicode'},
                'default_value': '',
            }, {
                'name': 'rows',
                'description': 'Height (in rows)',
                'schema': {
                    'type': 'int',
                    'validators': [{
                        'id': 'is_at_least', 'min_value': 1
                    }, {
                        'id': 'is_at_most', 'max_value': 200
                    }]
                },
                'default_value': 1,
            }])

    def test_interaction_rules(self):
        """Tests the interaction rules."""
        def _check_num_interaction_rules(interaction_id, expected_num):
            """Checks the number of rules in the interaction corresponding to
            the given interaction id.

            Args:
                interaction_id: str. The interaction id.
                expected_num: int. The expected number of rules for the
                    interaction.
            """
            interaction = interaction_registry.Registry.get_interaction_by_id(
                interaction_id)
            self.assertEqual(len(interaction.rules_dict), expected_num)

        _check_num_interaction_rules('MultipleChoiceInput', 1)
        _check_num_interaction_rules('NumericInput', 7)
        _check_num_interaction_rules('Continue', 0)
        with self.assertRaises(KeyError):
            _check_num_interaction_rules('FakeObjType', 0)

    def test_interaction_rule_descriptions_in_dict(self):
        """Tests the interaction rule descriptions in dict format."""
        interaction = interaction_registry.Registry.get_interaction_by_id(
            'NumericInput')
        self.assertEqual(interaction.to_dict()['rule_descriptions'], {
            'Equals': 'is equal to {{x|Real}}',
            'IsLessThan': 'is less than {{x|Real}}',
            'IsGreaterThan': 'is greater than {{x|Real}}',
            'IsLessThanOrEqualTo': 'is less than or equal to {{x|Real}}',
            'IsGreaterThanOrEqualTo': 'is greater than or equal to {{x|Real}}',
            'IsInclusivelyBetween': (
                'is between {{a|Real}} and {{b|Real}}, inclusive'),
            'IsWithinTolerance': 'is within {{tol|Real}} of {{x|Real}}'
        })

    def test_default_interactions_are_valid(self):
        """Test that the default interactions are valid."""

        all_interaction_ids = (
            interaction_registry.Registry.get_all_interaction_ids())

        for interaction_id in all_interaction_ids:
            # Check that the interaction id is valid.
            self.assertTrue(self._is_camel_cased(interaction_id))

            # Check that the interaction directory exists.
            interaction_dir = os.path.join(
                feconf.INTERACTIONS_DIR, interaction_id)
            self.assertTrue(os.path.isdir(interaction_dir))

            # The interaction directory should contain the following files:
            #  Required:
            #    * A python file called {InteractionName}.py.
            #    * An __init__.py file used to import the Python file.
            #    * An html file called {InteractionName}.html. Most of the HTML
            #      files are empty, only some contain <link> for importing CSS
            #      do not add anything into these files, they are scheduled for
            #      deletion (#6962).
            #    * A TypeScript file called {InteractionName}.ts.
            #    * A directory name 'directives' containing TS and HTML files
            #      for directives
            #    * A directory named 'static' containing at least a .png file.
            #  Optional:
            #    * A JS file called protractor.js.
            interaction_dir_contents = (
                self._listdir_omit_ignored(interaction_dir))

            interaction_dir_optional_dirs_and_files_count = 0

            try:
                self.assertTrue(os.path.isfile(os.path.join(
                    interaction_dir, 'protractor.js')))
                interaction_dir_optional_dirs_and_files_count += 1
            except Exception:
                pass

            try:
                self.assertTrue(os.path.isfile(os.path.join(
                    interaction_dir,
                    '%sPredictionService.ts' % interaction_id)))
                interaction_dir_optional_dirs_and_files_count += 1
            except Exception:
                pass

            try:
                self.assertTrue(os.path.isfile(os.path.join(
                    interaction_dir,
                    '%sPredictionServiceSpec.ts' % interaction_id)))
                interaction_dir_optional_dirs_and_files_count += 1
            except Exception:
                pass

            self.assertEqual(
                interaction_dir_optional_dirs_and_files_count + 6,
                len(interaction_dir_contents)
            )

            py_file = os.path.join(interaction_dir, '%s.py' % interaction_id)
            html_file = os.path.join(
                interaction_dir, '%s.html' % interaction_id)
            ts_file = os.path.join(
                interaction_dir, '%s.ts' % interaction_id)

            self.assertTrue(os.path.isfile(py_file))
            self.assertTrue(os.path.isfile(html_file))
            self.assertTrue(os.path.isfile(ts_file))

            # Check that __init__.py file exists.
            init_file = os.path.join(interaction_dir, '__init__.py')
            self.assertTrue(os.path.isfile(init_file))

            # Check that the directives subdirectory exists.
            directives_dir = os.path.join(
                interaction_dir, 'directives')
            self.assertTrue(os.path.isdir(directives_dir))

            # The directives directory should contain the following files:
            #  Required:
            #    * A TS file called
            #    OppiaInteractive{InteractionName}Directive.ts.
            #    * A TS file called OppiaResponse{InteractionName}Directive.ts.
            #    * A TS file called
            #    OppiaShortResponse{InteractionName}Directive.ts.
            #    * A TS file called {InteractionName}RulesService.ts.
            #    * A TS file called {InteractionName}ValidationService.ts.
            #    * A HTML file called
            #      {InteractionName}_interaction_directive.html.
            #    * A HTML file called
            #      {InteractionName}_response_directive.html.
            #    * A HTML file called
            #      {InteractionName}_short_response_directive.html.
            #  Optional:
            #    * A TS file called {InteractionName}ValidationServiceSpecs.ts.
            #    * A TS file called {InteractionName}RulesServiceSpecs.ts.

            snakecase_interaction_id = (
                utils.camelcase_to_snakecase(interaction_id))

            interaction_directive_ts_file = os.path.join(
                directives_dir, 'OppiaInteractive%sDirective.ts' % (
                    interaction_id))
            response_directive_ts_file = os.path.join(
                directives_dir, 'OppiaResponse%sDirective.ts' % interaction_id)
            short_response_directive_ts_file = os.path.join(
                directives_dir, 'OppiaShortResponse%sDirective.ts' % (
                    interaction_id))
            rules_service_ts_file = os.path.join(
                directives_dir, '%sRulesService.ts' % interaction_id)
            validation_service_ts_file = os.path.join(
                directives_dir, '%sValidationService.ts' % interaction_id)
            interaction_directive_html = os.path.join(
                directives_dir,
                '%s_interaction_directive.html' % snakecase_interaction_id)
            response_directive_html = os.path.join(
                directives_dir,
                '%s_response_directive.html' % snakecase_interaction_id)
            short_response_directive_html = os.path.join(
                directives_dir,
                '%s_short_response_directive.html' % snakecase_interaction_id)

            self.assertTrue(os.path.isfile(interaction_directive_ts_file))
            self.assertTrue(os.path.isfile(response_directive_ts_file))
            self.assertTrue(os.path.isfile(short_response_directive_ts_file))
            self.assertTrue(os.path.isfile(rules_service_ts_file))
            self.assertTrue(os.path.isfile(validation_service_ts_file))
            self.assertTrue(os.path.isfile(interaction_directive_html))
            self.assertTrue(os.path.isfile(response_directive_html))
            self.assertTrue(os.path.isfile(short_response_directive_html))

            # Check that the PNG thumbnail image has the correct dimensions.
            static_dir = os.path.join(interaction_dir, 'static')
            self.assertTrue(os.path.isdir(static_dir))
            png_file = os.path.join(
                interaction_dir, 'static', '%s.png' % interaction_id)

            self.assertTrue(os.path.isfile(png_file))
            with open(png_file, 'rb') as f:
                img_data = f.read()
                width, height = struct.unpack('>LL', img_data[16:24])
                self.assertEqual(int(width), INTERACTION_THUMBNAIL_WIDTH_PX)
                self.assertEqual(int(height), INTERACTION_THUMBNAIL_HEIGHT_PX)

            interaction_directive_ts_file_content = utils.get_file_contents(
                interaction_directive_ts_file)
            response_directive_ts_file_content = utils.get_file_contents(
                response_directive_ts_file)
            short_response_directive_ts_file_content = utils.get_file_contents(
                short_response_directive_ts_file)
            ts_file_content = utils.get_file_contents(ts_file)
            rules_service_ts_file_content = utils.get_file_contents(
                rules_service_ts_file)
            validation_service_ts_file_content = utils.get_file_contents(
                validation_service_ts_file)

            self.assertIn(
                'oppiaInteractive%s' % interaction_id,
                interaction_directive_ts_file_content)
            self.assertIn(
                'oppiaResponse%s' % interaction_id,
                response_directive_ts_file_content)
            self.assertIn(
                'oppiaShortResponse%s' % interaction_id,
                short_response_directive_ts_file_content)
            self.assertIn(
                '%sRulesService' % (
                    interaction_id[0] + interaction_id[1:]),
                rules_service_ts_file_content)
            self.assertIn(
                '%sValidationService' % interaction_id,
                validation_service_ts_file_content)

            # Check that the html template includes js script for the
            # interaction.
            self.assertIn(
                'OppiaInteractive%sDirective.ts' % interaction_id,
                ts_file_content)
            self.assertIn(
                'OppiaResponse%sDirective.ts' % interaction_id,
                ts_file_content)
            self.assertIn(
                'OppiaShortResponse%sDirective.ts' % interaction_id,
                ts_file_content)
            self.assertIn(
                '%sRulesService.ts' % interaction_id,
                ts_file_content)
            self.assertIn(
                '%sValidationService.ts' % interaction_id,
                ts_file_content)

            self.assertNotIn('<script>', interaction_directive_ts_file_content)
            self.assertNotIn('</script>', interaction_directive_ts_file_content)
            self.assertNotIn('<script>', response_directive_ts_file_content)
            self.assertNotIn('</script>', response_directive_ts_file_content)
            self.assertNotIn(
                '<script>', short_response_directive_ts_file_content)
            self.assertNotIn(
                '</script>', short_response_directive_ts_file_content)
            self.assertNotIn('<script>', rules_service_ts_file_content)
            self.assertNotIn('</script>', rules_service_ts_file_content)
            self.assertNotIn('<script>', validation_service_ts_file_content)
            self.assertNotIn('</script>', validation_service_ts_file_content)

            interaction = interaction_registry.Registry.get_interaction_by_id(
                interaction_id)

            # Check that the specified interaction id is the same as the class
            # name.
            self.assertTrue(interaction_id, msg=interaction.__class__.__name__)

            # Check that the configuration file contains the correct
            # top-level keys, and that these keys have the correct types.
            for item, item_type in _INTERACTION_CONFIG_SCHEMA:
                self.assertTrue(isinstance(
                    getattr(interaction, item), item_type))
                if item_type == basestring:
                    self.assertTrue(getattr(interaction, item))

            self.assertIn(interaction.display_mode, base.ALLOWED_DISPLAY_MODES)

            if interaction.is_linear or interaction.is_terminal:
                self.assertIsNone(interaction.answer_type)
            else:
                # Check that the answer_type corresponds to a valid object
                # class.
                obj_services.Registry.get_object_class_by_type(
                    interaction.answer_type)

            self._validate_customization_arg_specs(
                interaction._customization_arg_specs)  # pylint: disable=protected-access

            self._validate_dependencies(interaction.dependency_ids)

            answer_visualization_specs = (
                interaction.answer_visualization_specs)
            self._validate_answer_visualization_specs(
                answer_visualization_specs)

            answer_visualizations = interaction.answer_visualizations
            for ind, visualization in enumerate(answer_visualizations):
                self.assertEqual(
                    visualization.id, answer_visualization_specs[ind]['id'])
                self.assertEqual(
                    visualization.calculation_id,
                    answer_visualization_specs[ind]['calculation_id'])
                self.assertEqual(
                    visualization.options,
                    answer_visualization_specs[ind]['options'])

                # Check that the derived visualization is valid.
                visualization.validate()

            # Check that supplemental interactions have instructions, and
            # inline ones do not.
            if interaction.display_mode == base.DISPLAY_MODE_INLINE:
                self.assertIsNone(interaction.instructions)
                self.assertIsNone(interaction.narrow_instructions)
            else:
                self.assertTrue(
                    isinstance(interaction.instructions, basestring))
                self.assertIsNotNone(interaction.instructions)
                self.assertIsNotNone(interaction.narrow_instructions)

            # Check that terminal interactions are not linear.
            if interaction.is_terminal:
                self.assertFalse(interaction.is_linear)

            # Check that only linear interactions have a
            # default_outcome_heading property.
            if interaction.is_linear:
                self.assertTrue(
                    isinstance(interaction.default_outcome_heading, basestring)
                    and interaction.default_outcome_heading)
            else:
                self.assertIsNone(interaction.default_outcome_heading)

            # Check that interactions that can have solution cannot be linear.
            if interaction.can_have_solution:
                self.assertFalse(interaction.is_linear)

            default_object_values = obj_services.get_default_object_values()

            # Check that the rules for this interaction have object editor
            # templates and default values.
            for rule_name in interaction.rules_dict.keys():
                param_list = interaction.get_rule_param_list(rule_name)

                for (_, param_obj_cls) in param_list:
                    # TODO(sll): Get rid of these special cases.
                    if param_obj_cls.__name__ in [
                            'NonnegativeInt', 'ListOfCodeEvaluation',
                            'ListOfCoordTwoDim', 'ListOfGraph',
                            'SetOfNormalizedString']:
                        continue

                    # Check that the rule has a default value.
                    self.assertIn(
                        param_obj_cls.__name__, default_object_values)

    def test_trainable_interactions_have_more_than_just_a_classifier(self):
        """This ensures that trainable interactions cannot only have a soft
        rule, as that would break frontend functionality (users would not be
        able to create manual answer groups).
        """
        all_interaction_ids = (
            interaction_registry.Registry.get_all_interaction_ids())

        for interaction_id in all_interaction_ids:
            interaction = interaction_registry.Registry.get_interaction_by_id(
                interaction_id)
            if interaction.is_trainable:
                self.assertNotEqual(
                    len(interaction.rules_dict), 1, msg=(
                        'Expected trainable interaction to have more '
                        'classifier: %s' % interaction_id))

    def test_linear_interactions(self):
        """Sanity-check for the number of linear interactions."""

        actual_linear_interaction_ids = self._get_linear_interaction_ids()
        self.assertEqual(len(actual_linear_interaction_ids), 1)

    def test_linear_interaction_ids_list_matches_linear_interactions(self):
        """Sanity-check the feconf constant which lists all linear interaction
        IDs.
        """
        actual_linear_interaction_ids = self._get_linear_interaction_ids()
        self.assertEqual(
            actual_linear_interaction_ids, feconf.LINEAR_INTERACTION_IDS)


class InteractionDemoExplorationUnitTests(test_utils.GenericTestBase):
    """Test that the interaction demo exploration covers all interactions."""

    _DEMO_EXPLORATION_ID = '16'

    def test_interactions_demo_exploration(self):
<<<<<<< HEAD
        exp_services.load_demo(self._DEMO_EXPLORATION_ID)
        exploration = exp_services.get_exploration_by_id(
            self._DEMO_EXPLORATION_ID)
=======
        with self.swap(
            html_validation_service, 'get_filename_with_dimensions',
            mock_get_filename_with_dimensions):
            exp_services.load_demo(self._DEMO_EXPLORATION_ID)
            exploration = exp_fetchers.get_exploration_by_id(
                self._DEMO_EXPLORATION_ID)
>>>>>>> a1f36574

        all_interaction_ids = set(
            interaction_registry.Registry.get_all_interaction_ids())
        observed_interaction_ids = set()

        for state in exploration.states.values():
            observed_interaction_ids.add(state.interaction.id)

        missing_interaction_ids = (
            all_interaction_ids - observed_interaction_ids)
        self.assertEqual(len(missing_interaction_ids), 0, msg=(
            'Missing interaction IDs in demo exploration: %s' %
            missing_interaction_ids))<|MERGE_RESOLUTION|>--- conflicted
+++ resolved
@@ -588,18 +588,9 @@
     _DEMO_EXPLORATION_ID = '16'
 
     def test_interactions_demo_exploration(self):
-<<<<<<< HEAD
         exp_services.load_demo(self._DEMO_EXPLORATION_ID)
-        exploration = exp_services.get_exploration_by_id(
+        exploration = exp_fetchers.get_exploration_by_id(
             self._DEMO_EXPLORATION_ID)
-=======
-        with self.swap(
-            html_validation_service, 'get_filename_with_dimensions',
-            mock_get_filename_with_dimensions):
-            exp_services.load_demo(self._DEMO_EXPLORATION_ID)
-            exploration = exp_fetchers.get_exploration_by_id(
-                self._DEMO_EXPLORATION_ID)
->>>>>>> a1f36574
 
         all_interaction_ids = set(
             interaction_registry.Registry.get_all_interaction_ids())
