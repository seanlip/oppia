# coding: utf-8
#
# Copyright 2014 The Oppia Authors. All Rights Reserved.
#
# Licensed under the Apache License, Version 2.0 (the "License");
# you may not use this file except in compliance with the License.
# You may obtain a copy of the License at
#
#      http://www.apache.org/licenses/LICENSE-2.0
#
# Unless required by applicable law or agreed to in writing, software
# distributed under the License is distributed on an "AS-IS" BASIS,
# WITHOUT WARRANTIES OR CONDITIONS OF ANY KIND, either express or implied.
# See the License for the specific language governing permissions and
# limitations under the License.

"""Tests for the base interaction specification."""

from __future__ import absolute_import  # pylint: disable=import-only-modules
from __future__ import unicode_literals  # pylint: disable=import-only-modules

import collections
import json
import os
import re
import string
import struct

from core.domain import exp_fetchers
from core.domain import exp_services
from core.domain import interaction_registry
from core.domain import object_registry
from core.tests import test_utils
from extensions.interactions import base
import feconf
import python_utils
import schema_utils
import schema_utils_test
import utils

# File names ending in any of these suffixes will be ignored when checking the
# validity of interaction definitions.
IGNORED_FILE_SUFFIXES = ['.pyc', '.DS_Store', '.swp']
# Expected dimensions for an interaction thumbnail PNG image.
INTERACTION_THUMBNAIL_WIDTH_PX = 178
INTERACTION_THUMBNAIL_HEIGHT_PX = 146
TEXT_INPUT_ID = 'TextInput'
INTERACTIONS_THAT_USE_COMPONENTS = [
    'AlgebraicExpressionInput',
    'Continue',
    'EndExploration',
    'FractionInput',
    'GraphInput',
<<<<<<< HEAD
    'ImageClickInput',
=======
>>>>>>> 62972611
    'MathEquationInput',
    'NumericExpressionInput',
    'RatioExpressionInput'
]

_INTERACTION_CONFIG_SCHEMA = [
    ('name', python_utils.BASESTRING),
    ('display_mode', python_utils.BASESTRING),
    ('description', python_utils.BASESTRING),
    ('_customization_arg_specs', list),
    ('is_terminal', bool), ('needs_summary', bool),
    ('show_generic_submit_button', bool)]


class InteractionAnswerUnitTests(test_utils.GenericTestBase):
    """Test the answer object and type properties of an interaction object."""

    def test_rules_property(self):
        """Test that answer normalization behaves as expected."""
        interaction = base.BaseInteraction()
        interaction.answer_type = None
        interaction.normalize_answer('15')

        interaction.answer_type = 'NonnegativeInt'
        interaction.normalize_answer('15')

        with self.assertRaisesRegexp(Exception, 'not a valid object class'):
            interaction.answer_type = 'FakeObjType'
            interaction.normalize_answer('15')

    def test_get_rule_description_with_invalid_rule_name_raises_error(self):
        interaction = interaction_registry.Registry.get_interaction_by_id(
            'CodeRepl')
        with self.assertRaisesRegexp(
            Exception, 'Could not find rule with name invalid_rule_name'):
            interaction.get_rule_description('invalid_rule_name')

    def test_get_rule_param_type_with_invalid_rule_param_name_raises_error(
            self):
        interaction = interaction_registry.Registry.get_interaction_by_id(
            'CodeRepl')
        with self.assertRaisesRegexp(
            Exception,
            'Rule CodeEquals has no param called invalid_rule_param_name'):
            interaction.get_rule_param_type(
                'CodeEquals', 'invalid_rule_param_name')


class InteractionUnitTests(test_utils.GenericTestBase):
    """Test that the default interactions are valid."""

    def _is_camel_cased(self, name):
        """Check whether a name is in CamelCase."""
        return name and (name[0] in string.ascii_uppercase)

    def _is_alphanumeric_string(self, input_string):
        """Check whether a string is alphanumeric."""
        return bool(re.compile('^[a-zA-Z0-9_]+$').match(input_string))

    def _validate_customization_arg_specs(self, customization_args):
        """Validates the customization arg specs for the interaction.

        Args:
            customization_args: list(CustomizationArgSpec). The customization
                args for the interaction.
        """
        for ca_spec in customization_args:
            self.assertTrue(all(hasattr(ca_spec, attr) for attr in [
                'name', 'description', 'schema', 'default_value']))

            self.assertTrue(
                isinstance(ca_spec.name, python_utils.BASESTRING))
            self.assertTrue(self._is_alphanumeric_string(ca_spec.name))
            self.assertTrue(
                isinstance(ca_spec.description, python_utils.BASESTRING))
            self.assertGreater(len(ca_spec.description), 0)

            schema_utils_test.validate_schema(ca_spec.schema)
            self.assertEqual(
                ca_spec.default_value,
                schema_utils.normalize_against_schema(
                    ca_spec.default_value, ca_spec.schema))

            if ca_spec.schema['type'] == 'custom':
                obj_class = object_registry.Registry.get_object_class_by_type(
                    ca_spec.schema['obj_type'])
                self.assertEqual(
                    ca_spec.default_value,
                    obj_class.normalize(ca_spec.default_value))

    def _validate_answer_visualization_specs(self, answer_visualization_specs):
        """Validates all the answer_visualization_specs for the interaction.

        Args:
            answer_visualization_specs: list(dict(str, *)). The answer
                visualization specs to be validated.
        """
        _answer_visualizations_specs_schema = [
            ('id', python_utils.BASESTRING), ('options', dict),
            ('calculation_id', python_utils.BASESTRING),
            ('addressed_info_is_supported', bool)]
        _answer_visualization_keys = [
            item[0] for item in _answer_visualizations_specs_schema]

        # Check that the keys and the types of their values are correct.
        for spec in answer_visualization_specs:
            self.assertItemsEqual(list(spec.keys()), _answer_visualization_keys)
            for key, item_type in _answer_visualizations_specs_schema:
                self.assertTrue(isinstance(spec[key], item_type))
                if item_type == python_utils.BASESTRING:
                    self.assertTrue(spec[key])

    def _listdir_omit_ignored(self, directory):
        """List all files and directories within 'directory', omitting the ones
        whose name ends in one of the IGNORED_FILE_SUFFIXES.
        """
        names = os.listdir(directory)
        for suffix in IGNORED_FILE_SUFFIXES:
            names = [name for name in names if not name.endswith(suffix)]
        return names

    def _get_linear_interaction_ids(self):
        """Returns the ids of all linear interactions.

        Returns:
            list(str). The list of linear interaction ids.
        """
        all_interaction_ids = (
            interaction_registry.Registry.get_all_interaction_ids())
        return [
            interaction_id for interaction_id in all_interaction_ids
            if interaction_registry.Registry.get_interaction_by_id(
                interaction_id).is_linear]

    def test_interaction_properties(self):
        """Test the standard properties of interactions."""

        interaction = interaction_registry.Registry.get_interaction_by_id(
            TEXT_INPUT_ID)
        self.assertEqual(interaction.id, TEXT_INPUT_ID)
        self.assertEqual(interaction.name, 'Text Input')

        interaction_dict = interaction.to_dict()
        self.assertItemsEqual(list(interaction_dict.keys()), [
            'id', 'name', 'description', 'display_mode',
            'customization_arg_specs', 'is_trainable', 'is_terminal',
            'is_linear', 'rule_descriptions', 'instructions',
            'narrow_instructions', 'needs_summary',
            'default_outcome_heading', 'can_have_solution',
            'show_generic_submit_button', 'answer_type'])
        self.assertEqual(interaction_dict['id'], TEXT_INPUT_ID)
        self.assertEqual(
            interaction_dict['customization_arg_specs'], [{
                'name': 'placeholder',
                'description': 'Placeholder text (optional)',
                'schema': {
                    'type': 'custom',
                    'obj_type': 'SubtitledUnicode'
                },
                'default_value': {
                    'content_id': None,
                    'unicode_str': ''
                },
            }, {
                'name': 'rows',
                'description': 'Height (in rows)',
                'schema': {
                    'type': 'int',
                    'validators': [{
                        'id': 'is_at_least', 'min_value': 1
                    }, {
                        'id': 'is_at_most', 'max_value': 200
                    }]
                },
                'default_value': 1,
            }])

    def test_interaction_rules(self):
        """Tests the interaction rules."""
        def _check_num_interaction_rules(interaction_id, expected_num):
            """Checks the number of rules in the interaction corresponding to
            the given interaction id.

            Args:
                interaction_id: str. The interaction id.
                expected_num: int. The expected number of rules for the
                    interaction.
            """
            interaction = interaction_registry.Registry.get_interaction_by_id(
                interaction_id)
            self.assertEqual(len(interaction.rules_dict), expected_num)

        _check_num_interaction_rules('MultipleChoiceInput', 1)
        _check_num_interaction_rules('NumericInput', 7)
        _check_num_interaction_rules('Continue', 0)
        with self.assertRaisesRegexp(KeyError, 'u\'FakeObjType\''):
            _check_num_interaction_rules('FakeObjType', 0)

    def test_interaction_rule_descriptions_in_dict(self):
        """Tests the interaction rule descriptions in dict format."""
        interaction = interaction_registry.Registry.get_interaction_by_id(
            'NumericInput')
        self.assertEqual(interaction.to_dict()['rule_descriptions'], {
            'Equals': 'is equal to {{x|Real}}',
            'IsLessThan': 'is less than {{x|Real}}',
            'IsGreaterThan': 'is greater than {{x|Real}}',
            'IsLessThanOrEqualTo': 'is less than or equal to {{x|Real}}',
            'IsGreaterThanOrEqualTo': 'is greater than or equal to {{x|Real}}',
            'IsInclusivelyBetween': (
                'is between {{a|Real}} and {{b|Real}}, inclusive'),
            'IsWithinTolerance': 'is within {{tol|Real}} of {{x|Real}}'
        })

    def test_html_field_types_to_rule_specs_mapping_are_valid(self):
        """Test that the structure of the file html_field_types_to_rule_specs.
        json are valid. This test ensures that whenever any new type of
        interaction or rule type with HTML string is added, the file
        html_field_types_to_rule_specs.json should be updated accordingly.
        """
        # The file having the information about the assembly of the html in the
        # rule specs.
        html_field_types_to_rule_specs_dict = json.loads(
            utils.get_file_contents(
                feconf.HTML_FIELD_TYPES_TO_RULE_SPECS_FILE_PATH))

        # The file having the templates for the structure of the rule specs.
        # Contents of the file html_field_types_to_rule_specs.json will be
        # verified against this file.
        rule_descriptions_dict = json.loads(
            utils.get_file_contents(feconf.RULES_DESCRIPTIONS_FILE_PATH))

        # In the following part, we generate the html_field_types_to_rule_specs
        # dict based on the values in the rule_descriptions.json file.
        generated_html_field_types_dict = (
            collections.defaultdict(lambda: collections.defaultdict(
                lambda: collections.defaultdict(lambda: collections.defaultdict(
                    lambda: collections.defaultdict(set))))))

        # Verify that each html_type dict has a format key, which must be
        # unique. After verification we delete the key for comparison with
        # the generated html_field_types_to_rule_specs dict. We compare
        # everything except the format, because the format can't be generated
        # from the rule_descriptions.json file.
        for html_type, html_type_dict in (
                html_field_types_to_rule_specs_dict.items()):
            self.assertTrue('format' in html_type_dict)
            self.assertTrue(
                html_type_dict['format'] in
                feconf.ALLOWED_HTML_RULE_VARIABLE_FORMATS)
            del html_type_dict['format']

        for interaction_id, interaction_rules in (
                rule_descriptions_dict.items()):
            for rule_type, rule_description in interaction_rules.items():
                description = rule_description['description']
                # Extract the input variables and html_types from the rule
                # description.
                input_variables_with_html_type = (
                    re.findall(r'{{([a-z])\|([^}]*)}', description))
                input_variables = set()
                input_variables_to_html_type_mapping_dict = (
                    collections.defaultdict(set))
                for value in input_variables_with_html_type:
                    if 'Html' in value[1] and 'HtmlContentId' not in value[1]:
                        input_variables_to_html_type_mapping_dict[
                            value[1]].add(value[0])

                # We need to iterate through the html_types for each rule_type,
                # because only after visiting each rule_type the inner dict
                # structure for each html_type gets generated.
                for html_type, input_variables in (
                        input_variables_to_html_type_mapping_dict.items()):
                    html_type_dict = (
                        generated_html_field_types_dict[html_type])

                    # TODO(#9588): This generation (and the format of the
                    # html_field_types_dict) assumes that there is at most one
                    # interaction ID that uses a given HTML object type. If this
                    # changes in the future, the structure of the dict needs to
                    # be amended so that the each HTML object type can
                    # accommodate more than one interaction. Corresponding
                    # checks in state_domain.AnswerGroup
                    # get_all_html_content_strings() also needs to be updated.
                    if isinstance(
                            html_type_dict['interactionId'],
                            python_utils.BASESTRING):
                        # The above type check is required because,
                        # all the keys in the generated html type
                        # dict is initialized as defaultdict object.
                        # Below, we raise an exception if the existing
                        # interaction ID is overwritten by another
                        # interaction ID.
                        if (html_type_dict['interactionId'] !=
                                interaction_id):
                            raise Exception(
                                'Each html type should refer to only'
                                ' one interaction_id.')

                    html_type_dict['interactionId'] = interaction_id
                    html_type_dict['ruleTypes'][rule_type][
                        'htmlInputVariables'] = sorted(input_variables)

        self.assertEqual(
            html_field_types_to_rule_specs_dict,
            dict(generated_html_field_types_dict))

    def test_default_interactions_are_valid(self):
        """Test that the default interactions are valid."""

        all_interaction_ids = (
            interaction_registry.Registry.get_all_interaction_ids())
        for interaction_id in all_interaction_ids:

            # Check that the interaction id is valid.
            self.assertTrue(self._is_camel_cased(interaction_id))
            hyphenated_interaction_id = (
                utils.camelcase_to_hyphenated(interaction_id))

            # Check that the interaction directory exists.
            interaction_dir = os.path.join(
                feconf.INTERACTIONS_DIR, interaction_id)
            self.assertTrue(os.path.isdir(interaction_dir))

            # The interaction directory should contain the following files:
            #  Required:
            #    * A python file called {InteractionName}.py.
            #    * An __init__.py file used to import the Python file.
            #    * A TypeScript file called {InteractionName}.ts.
            #    * If migrated to Angular2+, a module.ts file called
            #       {InteractionName}-interactions.module.ts
            #    * A directory name 'directives' containing TS and HTML files
            #      for directives
            #    * A directory named 'static' containing at least a .png file.
            #  Optional:
            #    * A JS file called protractor.js.
            interaction_dir_contents = (
                self._listdir_omit_ignored(interaction_dir))

            interaction_dir_optional_dirs_and_files_count = 0

            try:
                self.assertTrue(os.path.isfile(os.path.join(
                    interaction_dir, 'protractor.js')))
                interaction_dir_optional_dirs_and_files_count += 1
            except Exception:
                pass

            try:
                self.assertTrue(os.path.isfile(os.path.join(
                    interaction_dir,
                    '%s-interactions.module.ts' % hyphenated_interaction_id)))
                interaction_dir_optional_dirs_and_files_count += 1
            except Exception:
                pass

            try:
                self.assertTrue(os.path.isfile(os.path.join(
                    interaction_dir,
                    '%s-prediction.service.ts' % hyphenated_interaction_id)))
                interaction_dir_optional_dirs_and_files_count += 1
            except Exception:
                pass

            try:
                self.assertTrue(os.path.isfile(os.path.join(
                    interaction_dir, '%s-prediction.service.spec.ts'
                    % hyphenated_interaction_id)))
                interaction_dir_optional_dirs_and_files_count += 1
            except Exception:
                pass

            self.assertEqual(
                interaction_dir_optional_dirs_and_files_count + 5,
                len(interaction_dir_contents)
            )

            py_file = os.path.join(interaction_dir, '%s.py' % interaction_id)
            ts_file = os.path.join(
                interaction_dir, '%s.ts' % interaction_id)

            self.assertTrue(os.path.isfile(py_file))
            self.assertTrue(os.path.isfile(ts_file))

            # Check that __init__.py file exists.
            init_file = os.path.join(interaction_dir, '__init__.py')
            self.assertTrue(os.path.isfile(init_file))

            # Check that the directives subdirectory exists.
            directives_dir = os.path.join(
                interaction_dir, 'directives')
            self.assertTrue(os.path.isdir(directives_dir))

            # The directives directory should contain the following files:
            #  Required:
            #    * A TS file called
            #    oppia-interactive-{InteractionName}.directive.ts.
            #    * A TS file called OppiaResponse{InteractionName}.directive.ts.
            #    * A TS file called
            #    oppia-short-response-{InteractionName}.directive.ts.
            #    * A TS file called {InteractionName}-rules.service.ts.
            #    * A TS file called {InteractionName}-validation.service.ts.
            #    * A HTML file called
            #      {InteractionName}-interaction.directive.html.
            #    * A HTML file called
            #      {InteractionName}-response.directive.html.
            #    * A HTML file called
            #      {InteractionName}-short-response.directive.html.
            #  Optional:
            #    * A TS file called
            #      {InteractionName}-validation.service.specs.ts.
            #    * A TS file called {InteractionName}-rules.service.specs.ts.

            hyphenated_interaction_id = (
                utils.camelcase_to_hyphenated(interaction_id))
            if interaction_id in INTERACTIONS_THAT_USE_COMPONENTS:
                interaction_ts_file = os.path.join(
                    directives_dir, 'oppia-interactive-%s.component.ts' % (
                        hyphenated_interaction_id))
                response_ts_file = os.path.join(
                    directives_dir, 'oppia-response-%s.component.ts'
                    % hyphenated_interaction_id)
                short_response_ts_file = os.path.join(
                    directives_dir, 'oppia-short-response-%s.component.ts' % (
                        hyphenated_interaction_id))
                rules_service_ts_file = os.path.join(
                    directives_dir, '%s-rules.service.ts'
                    % hyphenated_interaction_id)
                validation_service_ts_file = os.path.join(
                    directives_dir, '%s-validation.service.ts'
                    % hyphenated_interaction_id)
                interaction_html = os.path.join(
                    directives_dir,
                    '%s-interaction.component.html' % hyphenated_interaction_id)
                response_html = os.path.join(
                    directives_dir,
                    '%s-response.component.html' % hyphenated_interaction_id)
                short_response_html = os.path.join(
                    directives_dir,
                    '%s-short-response.component.html' %
                    hyphenated_interaction_id)
            else:
                interaction_ts_file = os.path.join(
                    directives_dir, 'oppia-interactive-%s.directive.ts' % (
                        hyphenated_interaction_id))
                response_ts_file = os.path.join(
                    directives_dir, 'oppia-response-%s.directive.ts'
                    % hyphenated_interaction_id)
                short_response_ts_file = os.path.join(
                    directives_dir, 'oppia-short-response-%s.directive.ts' % (
                        hyphenated_interaction_id))
                rules_service_ts_file = os.path.join(
                    directives_dir, '%s-rules.service.ts'
                    % hyphenated_interaction_id)
                validation_service_ts_file = os.path.join(
                    directives_dir, '%s-validation.service.ts'
                    % hyphenated_interaction_id)
                interaction_html = os.path.join(
                    directives_dir,
                    '%s-interaction.directive.html' % hyphenated_interaction_id)
                response_html = os.path.join(
                    directives_dir,
                    '%s-response.directive.html' % hyphenated_interaction_id)
                short_response_html = os.path.join(
                    directives_dir,
                    '%s-short-response.directive.html' %
                    hyphenated_interaction_id)

            self.assertTrue(os.path.isfile(interaction_ts_file))
            self.assertTrue(os.path.isfile(response_ts_file))
            self.assertTrue(os.path.isfile(
                short_response_ts_file))
            self.assertTrue(os.path.isfile(interaction_html))
            self.assertTrue(os.path.isfile(response_html))
            self.assertTrue(os.path.isfile(short_response_html))
            self.assertTrue(os.path.isfile(rules_service_ts_file))
            self.assertTrue(os.path.isfile(validation_service_ts_file))

            # Check that the PNG thumbnail image has the correct dimensions.
            static_dir = os.path.join(interaction_dir, 'static')
            self.assertTrue(os.path.isdir(static_dir))
            png_file = os.path.join(
                interaction_dir, 'static', '%s.png' % interaction_id)
            self.assertTrue(os.path.isfile(png_file))
            with python_utils.open_file(png_file, 'rb', encoding=None) as f:
                img_data = f.read()
                width, height = struct.unpack('>LL', img_data[16:24])
                self.assertEqual(int(width), INTERACTION_THUMBNAIL_WIDTH_PX)
                self.assertEqual(
                    int(height), INTERACTION_THUMBNAIL_HEIGHT_PX)

            interaction_ts_file_content = utils.get_file_contents(
                interaction_ts_file)
            response_ts_file_content = utils.get_file_contents(
                response_ts_file)
            short_response_ts_file_content = (
                utils.get_file_contents(short_response_ts_file))
            ts_file_content = utils.get_file_contents(ts_file)
            rules_service_ts_file_content = utils.get_file_contents(
                rules_service_ts_file)
            validation_service_ts_file_content = utils.get_file_contents(
                validation_service_ts_file)

            self.assertIn(
                'oppiaInteractive%s' % interaction_id,
                interaction_ts_file_content)
            self.assertIn(
                'oppiaResponse%s' % interaction_id,
                response_ts_file_content)
            self.assertIn(
                'oppiaShortResponse%s' % interaction_id,
                short_response_ts_file_content)
            self.assertIn(
                '%sRulesService' % (
                    interaction_id[0] + interaction_id[1:]),
                rules_service_ts_file_content)
            self.assertIn(
                '%sValidationService' % interaction_id,
                validation_service_ts_file_content)

            # Check that the html template includes js script for the
            # interaction.
            self.assertTrue(
                'oppia-interactive-%s.component.ts' %
                hyphenated_interaction_id in ts_file_content or (
                    'oppia-interactive-%s.directive.ts' %
                    hyphenated_interaction_id in ts_file_content))
            self.assertTrue(
                'oppia-response-%s.component.ts' %
                hyphenated_interaction_id in ts_file_content or (
                    'oppia-response-%s.directive.ts' %
                    hyphenated_interaction_id in ts_file_content))
            self.assertTrue(
                'oppia-short-response-%s.component.ts' %
                hyphenated_interaction_id in ts_file_content or (
                    'oppia-short-response-%s.directive.ts' %
                    hyphenated_interaction_id in ts_file_content))
            self.assertIn(
                '%s-rules.service.ts' % hyphenated_interaction_id,
                ts_file_content)
            self.assertIn(
                '%s-validation.service.ts' % hyphenated_interaction_id,
                ts_file_content)

            self.assertNotIn(
                '<script>', interaction_ts_file_content)
            self.assertNotIn(
                '</script>', interaction_ts_file_content)
            self.assertNotIn('<script>', response_ts_file_content)
            self.assertNotIn(
                '</script>', response_ts_file_content)
            self.assertNotIn(
                '<script>', short_response_ts_file_content)
            self.assertNotIn(
                '</script>', short_response_ts_file_content)
            self.assertNotIn('<script>', rules_service_ts_file_content)
            self.assertNotIn('</script>', rules_service_ts_file_content)
            self.assertNotIn('<script>', validation_service_ts_file_content)
            self.assertNotIn(
                '</script>', validation_service_ts_file_content)

            interaction = interaction_registry.Registry.get_interaction_by_id(
                interaction_id)

            # Check that the specified interaction id is the same as the class
            # name.
            self.assertTrue(interaction_id, msg=interaction.__class__.__name__)

            # Check that the configuration file contains the correct
            # top-level keys, and that these keys have the correct types.
            for item, item_type in _INTERACTION_CONFIG_SCHEMA:
                self.assertTrue(isinstance(
                    getattr(interaction, item), item_type))
                if item_type == python_utils.BASESTRING:
                    self.assertTrue(getattr(interaction, item))

            self.assertIn(interaction.display_mode, base.ALLOWED_DISPLAY_MODES)

            if interaction.is_linear or interaction.is_terminal:
                self.assertIsNone(interaction.answer_type)
            else:
                # Check that the answer_type corresponds to a valid object
                # class.
                object_registry.Registry.get_object_class_by_type(
                    interaction.answer_type)

            self._validate_customization_arg_specs(
                interaction.customization_arg_specs)

            answer_visualization_specs = (
                interaction.answer_visualization_specs)
            self._validate_answer_visualization_specs(
                answer_visualization_specs)

            answer_visualizations = interaction.answer_visualizations
            for ind, visualization in enumerate(answer_visualizations):
                self.assertEqual(
                    visualization.id, answer_visualization_specs[ind]['id'])
                self.assertEqual(
                    visualization.calculation_id,
                    answer_visualization_specs[ind]['calculation_id'])
                self.assertEqual(
                    visualization.options,
                    answer_visualization_specs[ind]['options'])

                # Check that the derived visualization is valid.
                visualization.validate()

            # Check that supplemental interactions have instructions, and
            # inline ones do not.
            if interaction.display_mode == base.DISPLAY_MODE_INLINE:
                self.assertIsNone(interaction.instructions)
                self.assertIsNone(interaction.narrow_instructions)
            else:
                self.assertTrue(
                    isinstance(
                        interaction.instructions, python_utils.BASESTRING))
                self.assertIsNotNone(interaction.instructions)
                self.assertIsNotNone(interaction.narrow_instructions)

            # Check that terminal interactions are not linear.
            if interaction.is_terminal:
                self.assertFalse(interaction.is_linear)

            # Check that only linear interactions have a
            # default_outcome_heading property.
            if interaction.is_linear:
                self.assertTrue(
                    isinstance(
                        interaction.default_outcome_heading,
                        python_utils.BASESTRING)
                    and interaction.default_outcome_heading)
            else:
                self.assertIsNone(interaction.default_outcome_heading)

            # Check that interactions that can have solution cannot be linear.
            if interaction.can_have_solution:
                self.assertFalse(interaction.is_linear)

            default_object_values = object_registry.get_default_object_values()

            # Check that the rules for this interaction have object editor
            # templates and default values.
            for rule_name in list(interaction.rules_dict.keys()):
                param_list = interaction.get_rule_param_list(rule_name)

                for (_, param_obj_cls) in param_list:
                    # TODO(sll): Get rid of these special cases.
                    if param_obj_cls.__name__ in [
                            'NonnegativeInt', 'ListOfCodeEvaluation',
                            'ListOfCoordTwoDim', 'ListOfGraph',
                            'SetOfNormalizedString']:
                        continue

                    # Check that the rule has a default value.
                    self.assertIn(
                        param_obj_cls.__name__, default_object_values)

    def test_trainable_interactions_have_more_than_just_a_classifier(self):
        """This ensures that trainable interactions cannot only have a soft
        rule, as that would break frontend functionality (users would not be
        able to create manual answer groups).
        """
        all_interaction_ids = (
            interaction_registry.Registry.get_all_interaction_ids())

        for interaction_id in all_interaction_ids:
            interaction = interaction_registry.Registry.get_interaction_by_id(
                interaction_id)
            if interaction.is_trainable:
                self.assertNotEqual(
                    len(interaction.rules_dict), 1, msg=(
                        'Expected trainable interaction to have more '
                        'classifier: %s' % interaction_id))

    def test_linear_interactions(self):
        """Sanity-check for the number of linear interactions."""

        actual_linear_interaction_ids = self._get_linear_interaction_ids()
        self.assertEqual(len(actual_linear_interaction_ids), 1)

    def test_linear_interaction_ids_list_matches_linear_interactions(self):
        """Sanity-check the feconf constant which lists all linear interaction
        IDs.
        """
        actual_linear_interaction_ids = self._get_linear_interaction_ids()
        self.assertEqual(
            actual_linear_interaction_ids, feconf.LINEAR_INTERACTION_IDS)


class InteractionDemoExplorationUnitTests(test_utils.GenericTestBase):
    """Test that the interaction demo exploration covers all interactions."""

    _DEMO_EXPLORATION_ID = '16'

    def test_interactions_demo_exploration(self):
        exp_services.load_demo(self._DEMO_EXPLORATION_ID)
        exploration = exp_fetchers.get_exploration_by_id(
            self._DEMO_EXPLORATION_ID)

        all_interaction_ids = set(
            interaction_registry.Registry.get_all_interaction_ids())
        observed_interaction_ids = set()

        for state in exploration.states.values():
            observed_interaction_ids.add(state.interaction.id)

        missing_interaction_ids = (
            all_interaction_ids - observed_interaction_ids)
        self.assertEqual(len(missing_interaction_ids), 0, msg=(
            'Missing interaction IDs in demo exploration: %s' %
            missing_interaction_ids))<|MERGE_RESOLUTION|>--- conflicted
+++ resolved
@@ -51,10 +51,7 @@
     'EndExploration',
     'FractionInput',
     'GraphInput',
-<<<<<<< HEAD
     'ImageClickInput',
-=======
->>>>>>> 62972611
     'MathEquationInput',
     'NumericExpressionInput',
     'RatioExpressionInput'
