--- conflicted
+++ resolved
@@ -749,10 +749,7 @@
 
         missing_interaction_ids = (
             all_interaction_ids - observed_interaction_ids)
-<<<<<<< HEAD
-        if list(missing_interaction_ids) != [
-                'MathExpressionInput', 'RatioExpressionInput'
-            ]:
+        if list(missing_interaction_ids) != ['RatioExpressionInput']:
             # Ignoring the RatioExpressionInput for now as there's no creator
             # for the interaction yet.Once added this needs to be removed.
             # Ignoring the lack of the MathExpressionInput since it is going
@@ -761,9 +758,4 @@
             # MathEquationInput.
             self.assertEqual(len(missing_interaction_ids), 0, msg=(
                 'Missing interaction IDs in demo exploration: %s' %
-                missing_interaction_ids))
-=======
-        self.assertEqual(len(missing_interaction_ids), 0, msg=(
-            'Missing interaction IDs in demo exploration: %s' %
-            missing_interaction_ids))
->>>>>>> a9bece78
+                missing_interaction_ids))