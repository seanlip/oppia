--- conflicted
+++ resolved
@@ -21,12 +21,8 @@
 
 import { AnswerGroup } from
   'domain/exploration/AnswerGroupObjectFactory';
-<<<<<<< HEAD
 import { AppConstants } from 'app.constants';
-import { IWarning, baseInteractionValidationService } from
-=======
 import { Warning, baseInteractionValidationService } from
->>>>>>> 982d0465
   'interactions/base-interaction-validation.service';
 import { SetInputCustomizationArgs } from
   'interactions/customization-args-defs';
@@ -90,11 +86,7 @@
   }
 
   getCustomizationArgsWarnings(
-<<<<<<< HEAD
-      customizationArgs: SetInputCustomizationArgs): IWarning[] {
-=======
       customizationArgs: SetInputCustomizationArgs): Warning[] {
->>>>>>> 982d0465
     let warningsList = [];
 
     let buttonText = (
@@ -197,11 +189,7 @@
 
   getAllWarnings(
       stateName: string, customizationArgs: SetInputCustomizationArgs,
-<<<<<<< HEAD
-      answerGroups: AnswerGroup[], defaultOutcome: Outcome): IWarning[] {
-=======
       answerGroups: AnswerGroup[], defaultOutcome: Outcome): Warning[] {
->>>>>>> 982d0465
     return [
       ...this.getCustomizationArgsWarnings(customizationArgs),
       ...this.getRedundantRuleWarnings(answerGroups),
