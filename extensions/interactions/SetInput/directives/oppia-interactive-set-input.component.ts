--- conflicted
+++ resolved
@@ -81,14 +81,9 @@
 
   updateAnswer(answer: SetInputAnswer): void {
     this.answer = answer;
-<<<<<<< HEAD
-    this.errorMessage = this.hasDuplicates(answer) ?
-      'I18N_INTERACTIONS_SET_INPUT_DUPLICATES_ERROR' : '';
-=======
     this.errorMessage = this.hasDuplicates(answer)
       ? 'I18N_INTERACTIONS_SET_INPUT_DUPLICATES_ERROR'
       : '';
->>>>>>> d7f3745e
   }
 
   getSchema(): Schema {
