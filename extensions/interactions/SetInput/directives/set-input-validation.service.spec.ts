--- conflicted
+++ resolved
@@ -72,13 +72,12 @@
       missing_prerequisite_skill_id: null
     });
 
-<<<<<<< HEAD
-    goodAnswerGroups = [agof.createNew([], goodDefaultOutcome, false, null)];
+    goodAnswerGroups = [agof.createNew([], goodDefaultOutcome, null, null)];
 
     createAnswerGroupByRules = (rules) => agof.createNew(
       rules,
       goodDefaultOutcome,
-      false,
+      null,
       null
     );
   });
@@ -123,9 +122,6 @@
         message: 'Label for this button should not be empty.'
       }]);
     });
-=======
-    goodAnswerGroups = [agof.createNew([], goodDefaultOutcome, null, null)];
->>>>>>> 891c3690
   });
 
   describe('.getRedundantRuleWarnings', () => {
