// Copyright 2014 The Oppia Authors. All Rights Reserved.
//
// Licensed under the Apache License, Version 2.0 (the "License");
// you may not use this file except in compliance with the License.
// You may obtain a copy of the License at
//
//      http://www.apache.org/licenses/LICENSE-2.0
//
// Unless required by applicable law or agreed to in writing, software
// distributed under the License is distributed on an "AS-IS" BASIS,
// WITHOUT WARRANTIES OR CONDITIONS OF ANY KIND, either express or implied.
// See the License for the specific language governing permissions and
// limitations under the License.

/**
 * @fileoverview Unit tests for end exploration validation service.
 */

import { TestBed } from '@angular/core/testing';

import { AnswerGroup, AnswerGroupObjectFactory } from
  'domain/exploration/AnswerGroupObjectFactory';
import { EndExplorationCustomizationArgs } from
  'interactions/customization-args-defs';
import { EndExplorationValidationService } from
  'interactions/EndExploration/directives/end-exploration-validation.service';
import { Outcome, OutcomeObjectFactory } from
  'domain/exploration/OutcomeObjectFactory';

import { AppConstants } from 'app.constants';
import { WARNING_TYPES_CONSTANT } from 'app-type.constants';

describe('EndExplorationValidationService', () => {
  let WARNING_TYPES: WARNING_TYPES_CONSTANT;
  let validatorService: EndExplorationValidationService;

  let currentState: string;
  let badOutcome: Outcome, goodAnswerGroups: AnswerGroup[];
  let customizationArguments: EndExplorationCustomizationArgs;
  let oof: OutcomeObjectFactory, agof: AnswerGroupObjectFactory;

  beforeEach(() => {
    TestBed.configureTestingModule({
      providers: [EndExplorationValidationService]
    });

    validatorService = TestBed.get(EndExplorationValidationService);
    WARNING_TYPES = AppConstants.WARNING_TYPES;
    oof = TestBed.get(OutcomeObjectFactory);
    agof = TestBed.get(AnswerGroupObjectFactory);

    currentState = 'First State';

    badOutcome = oof.createFromBackendDict({
      dest: currentState,
      feedback: {
        html: '',
        content_id: ''
      },
      labelled_as_correct: false,
      param_changes: [],
      refresher_exploration_id: null,
      missing_prerequisite_skill_id: null
    });

    customizationArguments = {
      recommendedExplorationIds: {
        value: ['ExpID0', 'ExpID1', 'ExpID2']
      }
    };

    goodAnswerGroups = [agof.createNew(
      [],
      oof.createFromBackendDict({
        dest: 'Second State',
        feedback: {
          html: '',
          content_id: ''
        },
        labelled_as_correct: false,
        param_changes: [],
        refresher_exploration_id: null,
        missing_prerequisite_skill_id: null
      }),
      null,
      null
    )];
  });

  it('should not have warnings for no answer groups or no default outcome',
    () => {
      var warnings = validatorService.getAllWarnings(
        currentState, customizationArguments, [], null);
      expect(warnings).toEqual([]);
    });

  it('should have warnings for any answer groups or default outcome',
    () => {
      var warnings = validatorService.getAllWarnings(
        currentState, customizationArguments, goodAnswerGroups, badOutcome);
      expect(warnings).toEqual([{
        type: WARNING_TYPES.ERROR,
        message: (
          'Please make sure end exploration interactions do not ' +
          'have any answer groups.')
      }, {
        type: WARNING_TYPES.ERROR,
        message: (
          'Please make sure end exploration interactions do not ' +
          'have a default outcome.')
      }]);
    });

  it('should throw for missing recommendations argument', () => {
    expect(() => {
      validatorService.getAllWarnings(currentState, {}, [], null);
    }).toThrowError(
      'Expected customization arguments to have property: ' +
      'recommendedExplorationIds');
  });

  it('should not have warnings for 0 or 8 recommendations', () => {
    customizationArguments.recommendedExplorationIds.value = [];
    var warnings = validatorService.getAllWarnings(
      currentState, customizationArguments, [], null);
    expect(warnings).toEqual([]);

    customizationArguments.recommendedExplorationIds.value = [
      'ExpID0', 'ExpID1', 'ExpID2', 'ExpID3',
      'ExpID4', 'ExpID5', 'ExpID6', 'ExpID7'
    ];
    warnings = validatorService.getAllWarnings(
      currentState, customizationArguments, [], null);
    expect(warnings).toEqual([]);
  });

  it('should catch non-string value for recommended exploration ID',
    () => {
<<<<<<< HEAD
      // TS ignore is used here because we are assigning the wrong type of
      // value to test the warnings.
      // @ts-ignore
=======
      // This throws "Type 'number' is not assignable to type 'string'."
      // Here we are assigning the wrong type of value to
      // "customizationArguments" in order to test validations.
      // @ts-expect-error
>>>>>>> 0042aa54
      customizationArguments.recommendedExplorationIds.value = [1];
      var warnings = validatorService.getAllWarnings(
        currentState, customizationArguments, [], null);
      expect(warnings).toEqual([{
        type: WARNING_TYPES.ERROR,
        message: 'Recommended exploration ID must be a string.'
      }]);
    });

  it('should have warnings for non-list format of recommended exploration IDs',
    () => {
<<<<<<< HEAD
      // TS ignore is used here because we are assigning the wrong type of
      // value to test the warnings.
      // @ts-ignore
=======
      // This throws "Type '"ExpID0"' is not assignable to type 'string[]'."
      // Here we are assigning the wrong type of value to
      // "customizationArguments" in order to test validations.
      // @ts-expect-error
>>>>>>> 0042aa54
      customizationArguments.recommendedExplorationIds.value = 'ExpID0';
      var warnings = validatorService.getAllWarnings(
        currentState, customizationArguments, [], null);
      expect(warnings).toEqual([{
        type: WARNING_TYPES.ERROR,
        message: 'Set of recommended exploration IDs must be list.'
      }]);
    });
});<|MERGE_RESOLUTION|>--- conflicted
+++ resolved
@@ -136,16 +136,10 @@
 
   it('should catch non-string value for recommended exploration ID',
     () => {
-<<<<<<< HEAD
-      // TS ignore is used here because we are assigning the wrong type of
-      // value to test the warnings.
-      // @ts-ignore
-=======
       // This throws "Type 'number' is not assignable to type 'string'."
       // Here we are assigning the wrong type of value to
       // "customizationArguments" in order to test validations.
       // @ts-expect-error
->>>>>>> 0042aa54
       customizationArguments.recommendedExplorationIds.value = [1];
       var warnings = validatorService.getAllWarnings(
         currentState, customizationArguments, [], null);
@@ -157,16 +151,10 @@
 
   it('should have warnings for non-list format of recommended exploration IDs',
     () => {
-<<<<<<< HEAD
-      // TS ignore is used here because we are assigning the wrong type of
-      // value to test the warnings.
-      // @ts-ignore
-=======
       // This throws "Type '"ExpID0"' is not assignable to type 'string[]'."
       // Here we are assigning the wrong type of value to
       // "customizationArguments" in order to test validations.
       // @ts-expect-error
->>>>>>> 0042aa54
       customizationArguments.recommendedExplorationIds.value = 'ExpID0';
       var warnings = validatorService.getAllWarnings(
         currentState, customizationArguments, [], null);
