// Copyright 2014 The Oppia Authors. All Rights Reserved.
//
// Licensed under the Apache License, Version 2.0 (the "License");
// you may not use this file except in compliance with the License.
// You may obtain a copy of the License at
//
//      http://www.apache.org/licenses/LICENSE-2.0
//
// Unless required by applicable law or agreed to in writing, software
// distributed under the License is distributed on an "AS-IS" BASIS,
// WITHOUT WARRANTIES OR CONDITIONS OF ANY KIND, either express or implied.
// See the License for the specific language governing permissions and
// limitations under the License.

/**
 * @fileoverview Validator service for the interaction.
 */

import { downgradeInjectable } from '@angular/upgrade/static';
import { Injectable } from '@angular/core';

import { AnswerGroup } from
  'domain/exploration/AnswerGroupObjectFactory';
import { Warning, baseInteractionValidationService } from
  'interactions/base-interaction-validation.service';
import { NumericInputCustomizationArgs } from
  'interactions/customization-args-defs';
import { Outcome } from
  'domain/exploration/OutcomeObjectFactory';

import { AppConstants } from 'app.constants';

@Injectable({
  providedIn: 'root'
})
export class NumericInputValidationService {
  constructor(
      private baseInteractionValidationServiceInstance:
        baseInteractionValidationService) {}

  getCustomizationArgsWarnings(
<<<<<<< HEAD
      customizationArgs: NumericInputCustomizationArgs): IWarning[] {
=======
      customizationArgs: NumericInputCustomizationArgs): Warning[] {
>>>>>>> 982d0465
    return [];
  }

  getAllWarnings(
      stateName: string,
      customizationArgs: NumericInputCustomizationArgs,
<<<<<<< HEAD
      answerGroups: AnswerGroup[], defaultOutcome: Outcome): IWarning[] {
=======
      answerGroups: AnswerGroup[], defaultOutcome: Outcome): Warning[] {
>>>>>>> 982d0465
    var warningsList = [];

    warningsList = warningsList.concat(
      this.getCustomizationArgsWarnings(customizationArgs));

    /*
    Store an answer range for every rule, then check for redundant
    ranges. A range is an object of the form:
    {
      lb: float, lower bound
      ub: float, upper bound
      lbi: bool, is lower bound inclusive
      ubi: bool, is upper bound inclusive
    }
    */
    var setLowerAndUpperBounds = (range, lb, ub, lbi, ubi) => {
      range.lb = lb;
      range.ub = ub;
      range.lbi = lbi;
      range.ubi = ubi;
    };
    var isEnclosedBy = (ra, rb) => {
      // Checks if range ra is enclosed by range rb.
      var lowerBoundConditionIsSatisfied =
          (rb.lb < ra.lb) || (rb.lb === ra.lb && (!ra.lbi || rb.lbi));
      var upperBoundConditionIsSatisfied =
          (rb.ub > ra.ub) || (rb.ub === ra.ub && (!ra.ubi || rb.ubi));
      return lowerBoundConditionIsSatisfied &&
          upperBoundConditionIsSatisfied;
    };

    var ranges = [];
    var raiseWarningForRuleIsInclusivelyBetween = function(ruleIndex,
        answerGroupIndex) {
      warningsList.push({
        type: AppConstants.WARNING_TYPES.ERROR,
        message: (
          'In Rule ' + (ruleIndex + 1) + ' from answer group ' +
          (answerGroupIndex + 1) + ', Please ensure that the second number ' +
          'is greater than the first number.')
      });
    };
    for (var i = 0; i < answerGroups.length; i++) {
      var rules = answerGroups[i].rules;
      for (var j = 0; j < rules.length; j++) {
        var rule = rules[j];
        var range = {
          answerGroupIndex: i + 1,
          ruleIndex: j + 1,
          lb: null,
          ub: null,
          lbi: false,
          ubi: false,
        };
        switch (rule.type) {
          case 'Equals':
            var x = (<number>rule.inputs.x);
            setLowerAndUpperBounds(range, x, x, true, true);
            break;
          case 'IsInclusivelyBetween':
            var a = rule.inputs.a;
            var b = rule.inputs.b;
            if (a > b) {
              raiseWarningForRuleIsInclusivelyBetween(j, i);
            }
            setLowerAndUpperBounds(range, a, b, true, true);
            break;
          case 'IsGreaterThan':
            var x = (<number>rule.inputs.x);
            setLowerAndUpperBounds(range, x, Infinity, false, false);
            break;
          case 'IsGreaterThanOrEqualTo':
            var x = (<number>rule.inputs.x);
            setLowerAndUpperBounds(range, x, Infinity, true, false);
            break;
          case 'IsLessThan':
            var x = (<number>rule.inputs.x);
            setLowerAndUpperBounds(range, -Infinity, x, false, false);
            break;
          case 'IsLessThanOrEqualTo':
            var x = (<number>rule.inputs.x);
            setLowerAndUpperBounds(range, -Infinity, x, false, true);
            break;
          case 'IsWithinTolerance':
            var x = (<number>rule.inputs.x);
            var tol = (<number>rule.inputs.tol);
            setLowerAndUpperBounds(range, x - tol, x + tol, true, true);
            break;
          default:
        }
        for (var k = 0; k < ranges.length; k++) {
          if (isEnclosedBy(range, ranges[k])) {
            warningsList.push({
              type: AppConstants.WARNING_TYPES.ERROR,
              message: (
                'Rule ' + (j + 1) + ' from answer group ' +
                (i + 1) + ' will never be matched because it ' +
                'is made redundant by rule ' + ranges[k].ruleIndex +
                ' from answer group ' + ranges[k].answerGroupIndex + '.')
            });
          }
        }
        ranges.push(range);
      }
    }

    warningsList = warningsList.concat(
      this.baseInteractionValidationServiceInstance.getAllOutcomeWarnings(
        answerGroups, defaultOutcome, stateName));

    return warningsList;
  }

  getErrorString(value: number): string {
    if (value === undefined || value === null) {
      return 'Please enter a valid number.';
    }
    let stringValue = null;
    // Convert exponential notation to decimal number.
    // Logic derived from https://stackoverflow.com/a/16139848.
    var data = String(value).split(/[eE]/);
    if (data.length === 1) {
      stringValue = data[0];
    } else {
      var z = '';
      var sign = value < 0 ? '-' : '';
      var str = data[0].replace('.', '');
      var mag = Number(data[1]) + 1;

      if (mag < 0) {
        z = sign + '0.';
        while (mag++) {
          z += '0';
        }
        stringValue = z + str.replace(/^\-/, '');
      } else {
        mag -= str.length;
        while (mag--) {
          z += '0';
        }
        stringValue = str + z;
      }
    }

    if (stringValue.match(/\d/g).length > 15) {
      return 'The answer can contain at most 15 digits (0-9) or symbols ' +
        '(. or -).';
    }
  }
}

angular.module('oppia').factory(
  'NumericInputValidationService',
  downgradeInjectable(NumericInputValidationService));<|MERGE_RESOLUTION|>--- conflicted
+++ resolved
@@ -39,22 +39,14 @@
         baseInteractionValidationService) {}
 
   getCustomizationArgsWarnings(
-<<<<<<< HEAD
-      customizationArgs: NumericInputCustomizationArgs): IWarning[] {
-=======
       customizationArgs: NumericInputCustomizationArgs): Warning[] {
->>>>>>> 982d0465
     return [];
   }
 
   getAllWarnings(
       stateName: string,
       customizationArgs: NumericInputCustomizationArgs,
-<<<<<<< HEAD
-      answerGroups: AnswerGroup[], defaultOutcome: Outcome): IWarning[] {
-=======
       answerGroups: AnswerGroup[], defaultOutcome: Outcome): Warning[] {
->>>>>>> 982d0465
     var warningsList = [];
 
     warningsList = warningsList.concat(
