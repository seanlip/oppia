// Copyright 2020 The Oppia Authors. All Rights Reserved.
//
// Licensed under the Apache License, Version 2.0 (the "License");
// you may not use this file except in compliance with the License.
// You may obtain a copy of the License at
//
//      http://www.apache.org/licenses/LICENSE-2.0
//
// Unless required by applicable law or agreed to in writing, software
// distributed under the License is distributed on an "AS-IS" BASIS,
// WITHOUT WARRANTIES OR CONDITIONS OF ANY KIND, either express or implied.
// See the License for the specific language governing permissions and
// limitations under the License.

/**
 * @fileoverview Unit tests for the RatioExpressionInput interactive
 * component.
 */

import { Ratio } from 'domain/objects/ratio.model';
import { importAllAngularServices } from 'tests/unit-test-utils';
require(
  'interactions/RatioExpressionInput/directives/' +
  'oppia-interactive-ratio-expression-input.component.ts');

describe('RatioExpressionInputInteractive', function() {
  let ctrl = null, $scope = null, $rootScope = null;
  let mockCurrentInteractionService = {
    onSubmit: function(answer, rulesService) {},
    registerCurrentInteraction: function(submitAnswerFn, isAnswerValid) {
      submitAnswerFn();
    }
  };
  let mockRatioExpressionInputRulesService = {};
  let mockInteractionAttributesExtractorService = {
    getValuesFromAttributes: function(interactionId, attrs) {
      return attrs;
    }
  };

<<<<<<< HEAD
  beforeEach(angular.mock.module('oppia'));
  importAllAngularServices();
  beforeEach(angular.mock.module('oppia', function($provide) {
    $provide.value('Ratio', Ratio);
    $provide.value(
      'CurrentInteractionService', mockCurrentInteractionService);
    $provide.value(
      'RatioExpressionInputRulesService', mockRatioExpressionInputRulesService);
    $provide.value(
      'InteractionAttributesExtractorService',
      mockInteractionAttributesExtractorService);
    $provide.value('$attrs', {
      placeholder: {
        unicode: 'Enter ratio here'
      },
      numberOfTerms: 3,
      labelForFocusTarget: 'label'
    });
  }));
  beforeEach(angular.mock.inject(function($injector, $componentController) {
    $rootScope = $injector.get('$rootScope');
    $scope = $rootScope.$new();
    ctrl = $componentController('oppiaInteractiveRatioExpressionInput');
    ctrl.RatioExpressionInputForm = {
      answer: {
        $invalid: false,
        $setValidity: function(errorType, valid) {
          this.$invalid = !valid;
=======
  describe('without saved solution', function() {
    beforeEach(angular.mock.module('oppia'));
    beforeEach(angular.mock.module('oppia', function($provide) {
      $provide.value('Ratio', Ratio);
      $provide.value(
        'CurrentInteractionService', mockCurrentInteractionService);
      $provide.value(
        'RatioExpressionInputRulesService',
        mockRatioExpressionInputRulesService);
      $provide.value(
        'InteractionAttributesExtractorService',
        mockInteractionAttributesExtractorService);
      $provide.value('$attrs', {
        placeholder: {
          unicode: 'Enter ratio here'
        },
        numberOfTerms: 3,
        labelForFocusTarget: 'label'
      });
    }));
    beforeEach(angular.mock.inject(function($injector, $componentController) {
      $rootScope = $injector.get('$rootScope');
      $scope = $rootScope.$new();
      ctrl = $componentController('oppiaInteractiveRatioExpressionInput');
      ctrl.RatioExpressionInputForm = {
        answer: {
          $invalid: false,
          $setValidity: function(errorType, valid) {
            this.$invalid = !valid;
          }
>>>>>>> 0a19832b
        }
      };
    }));

    it('should init the component', function() {
      spyOn(mockCurrentInteractionService, 'registerCurrentInteraction');
      ctrl.$onInit();
      expect(ctrl.answer).toEqual('');
      expect(ctrl.labelForFocusTarget).toEqual('label');
      expect(ctrl.placeholder).toEqual('Enter ratio here');
      expect(ctrl.expectedNumberOfTerms).toEqual(3);
      expect(ctrl.RATIO_EXPRESSION_INPUT_FORM_SCHEMA).toEqual({
        type: 'unicode',
        ui_config: {}
      });
      expect(ctrl.getWarningText()).toEqual('');
      expect(
        mockCurrentInteractionService.registerCurrentInteraction
      ).toHaveBeenCalled();
    });

    it('should return valid answer before the form is initialized', function() {
      ctrl.RatioExpressionInputForm = undefined;
      expect(ctrl.isAnswerValid()).toBe(true);
    });

    it('should raise error if invalid answer is submitted', function() {
      ctrl.$onInit();
      ctrl.answer = '2:3';
      ctrl.RatioExpressionInputForm.$invalid = false;
      spyOn(mockCurrentInteractionService, 'onSubmit');
      ctrl.submitAnswer(ctrl.answer);
      expect(ctrl.getWarningText()).toEqual(
        'The creator has specified the number of terms in the answer to be 3.');
      expect(mockCurrentInteractionService.onSubmit).not.toHaveBeenCalled();
      expect(ctrl.isAnswerValid()).toBe(false);
    });

    it('should submit the answer if valid', function() {
      ctrl.$onInit();
      ctrl.answer = '2:3:4';
      $scope.$apply();
      spyOn(mockCurrentInteractionService, 'onSubmit');
      ctrl.submitAnswer('2:3:4');
      expect(
        mockCurrentInteractionService.onSubmit).toHaveBeenCalled();
      expect(ctrl.isAnswerValid()).toBe(true);
    });
  });

  describe('with saved solution', function() {
    beforeEach(angular.mock.module('oppia'));
    beforeEach(angular.mock.module('oppia', function($provide) {
      $provide.value('Ratio', Ratio);
      $provide.value(
        'CurrentInteractionService', mockCurrentInteractionService);
      $provide.value(
        'RatioExpressionInputRulesService',
        mockRatioExpressionInputRulesService);
      $provide.value(
        'InteractionAttributesExtractorService',
        mockInteractionAttributesExtractorService);
      $provide.value('$attrs', {
        placeholder: {
          unicode: 'Enter ratio here'
        },
        numberOfTerms: 3,
        labelForFocusTarget: 'label',
        savedSolution: '[1,2,3]'
      });
    }));
    beforeEach(angular.mock.inject(function($injector, $componentController) {
      $rootScope = $injector.get('$rootScope');
      $scope = $rootScope.$new();
      ctrl = $componentController('oppiaInteractiveRatioExpressionInput');
      ctrl.RatioExpressionInputForm = {
        answer: {
          $invalid: false,
          $setValidity: function(errorType, valid) {
            this.$invalid = !valid;
          }
        }
      };
    }));

    it('should populate answer with solution if provided', function() {
      ctrl.$onInit();
      expect(ctrl.answer).toEqual('1:2:3');
    });
  });
});<|MERGE_RESOLUTION|>--- conflicted
+++ resolved
@@ -38,38 +38,9 @@
     }
   };
 
-<<<<<<< HEAD
-  beforeEach(angular.mock.module('oppia'));
-  importAllAngularServices();
-  beforeEach(angular.mock.module('oppia', function($provide) {
-    $provide.value('Ratio', Ratio);
-    $provide.value(
-      'CurrentInteractionService', mockCurrentInteractionService);
-    $provide.value(
-      'RatioExpressionInputRulesService', mockRatioExpressionInputRulesService);
-    $provide.value(
-      'InteractionAttributesExtractorService',
-      mockInteractionAttributesExtractorService);
-    $provide.value('$attrs', {
-      placeholder: {
-        unicode: 'Enter ratio here'
-      },
-      numberOfTerms: 3,
-      labelForFocusTarget: 'label'
-    });
-  }));
-  beforeEach(angular.mock.inject(function($injector, $componentController) {
-    $rootScope = $injector.get('$rootScope');
-    $scope = $rootScope.$new();
-    ctrl = $componentController('oppiaInteractiveRatioExpressionInput');
-    ctrl.RatioExpressionInputForm = {
-      answer: {
-        $invalid: false,
-        $setValidity: function(errorType, valid) {
-          this.$invalid = !valid;
-=======
   describe('without saved solution', function() {
     beforeEach(angular.mock.module('oppia'));
+    importAllAngularServices();
     beforeEach(angular.mock.module('oppia', function($provide) {
       $provide.value('Ratio', Ratio);
       $provide.value(
@@ -98,7 +69,6 @@
           $setValidity: function(errorType, valid) {
             this.$invalid = !valid;
           }
->>>>>>> 0a19832b
         }
       };
     }));
@@ -151,6 +121,7 @@
 
   describe('with saved solution', function() {
     beforeEach(angular.mock.module('oppia'));
+    importAllAngularServices();
     beforeEach(angular.mock.module('oppia', function($provide) {
       $provide.value('Ratio', Ratio);
       $provide.value(
