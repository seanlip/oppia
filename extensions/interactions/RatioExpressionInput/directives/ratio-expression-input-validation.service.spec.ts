// Copyright 2020 The Oppia Authors. All Rights Reserved.
//
// Licensed under the Apache License, Version 2.0 (the "License");
// you may not use this file except in compliance with the License.
// You may obtain a copy of the License at
//
//      http://www.apache.org/licenses/LICENSE-2.0
//
// Unless required by applicable law or agreed to in writing, software
// distributed under the License is distributed on an "AS-IS" BASIS,
// WITHOUT WARRANTIES OR CONDITIONS OF ANY KIND, either express or implied.
// See the License for the specific language governing permissions and
// limitations under the License.

/**
 * @fileoverview Unit tests for ratio expression input validation service.
 */

import { TestBed } from '@angular/core/testing';

import { AnswerGroup, AnswerGroupObjectFactory } from
  'domain/exploration/AnswerGroupObjectFactory';
import { RatioExpressionInputValidationService } from
// eslint-disable-next-line max-len
  'interactions/RatioExpressionInput/directives/ratio-expression-input-validation.service';
import { Outcome, OutcomeObjectFactory } from
  'domain/exploration/OutcomeObjectFactory';
import { Rule, RuleObjectFactory } from
  'domain/exploration/RuleObjectFactory';
import { SubtitledUnicode } from
  'domain/exploration/SubtitledUnicodeObjectFactory';
import { RatioExpressionInputCustomizationArgs } from
  'extensions/interactions/customization-args-defs';

import { AppConstants } from 'app.constants';
import { WARNING_TYPES_CONSTANT } from 'app-type.constants';

describe('RatioExpressionInputValidationService', () => {
  let validatorService: RatioExpressionInputValidationService;
  let WARNING_TYPES: WARNING_TYPES_CONSTANT;

  let currentState: string;
  let answerGroups: AnswerGroup[], goodDefaultOutcome: Outcome;
  let equals: Rule, isEquivalent: Rule, hasNumberOfTermsEqualTo: Rule;
  let customizationArgs: RatioExpressionInputCustomizationArgs;
  let oof: OutcomeObjectFactory, agof: AnswerGroupObjectFactory,
    rof: RuleObjectFactory;
  let warnings;

  beforeEach(() => {
    TestBed.configureTestingModule({
      providers: [RatioExpressionInputValidationService]
    });

    validatorService = TestBed.get(RatioExpressionInputValidationService);
    oof = TestBed.get(OutcomeObjectFactory);
    agof = TestBed.get(AnswerGroupObjectFactory);
    rof = TestBed.get(RuleObjectFactory);
    WARNING_TYPES = AppConstants.WARNING_TYPES;

    currentState = 'First State';
    goodDefaultOutcome = oof.createFromBackendDict({
      dest: 'Second State',
      feedback: {
        html: '',
        content_id: ''
      },
      labelled_as_correct: false,
      param_changes: [],
      refresher_exploration_id: null,
      missing_prerequisite_skill_id: null
    });

    customizationArgs = {
      placeholder: {
        value: new SubtitledUnicode('', '')
      },
      numberOfTerms: {
        value: 3
      }
    };

    isEquivalent = rof.createFromBackendDict({
      rule_type: 'IsEquivalent',
      inputs: {
        x: [1, 2, 3]
      }
    });

    equals = rof.createFromBackendDict({
      rule_type: 'Equals',
      inputs: {
        x: [1, 2, 3]
      }
    });

    hasNumberOfTermsEqualTo = rof.createFromBackendDict({
      rule_type: 'HasNumberOfTermsEqualTo',
      inputs: {
        y: 3
      }
    });

    answerGroups = [agof.createNew([], goodDefaultOutcome, null, null)];
  });

  it('should be able to perform basic validation', () => {
    warnings = validatorService.getAllWarnings(
      currentState, customizationArgs, answerGroups, goodDefaultOutcome);
    expect(warnings).toEqual([]);
  });

  it('should catch redundancy of rules with matching inputs', () => {
    // The third rule will never get matched.
    answerGroups[0].rules = [equals, isEquivalent];

    warnings = validatorService.getAllWarnings(
      currentState, customizationArgs, answerGroups, goodDefaultOutcome);
    expect(warnings).toEqual([{
      type: WARNING_TYPES.ERROR,
      message: 'Rule 2 from answer group 1 will never be matched because' +
      ' it is preceded by a \'Equals\' rule with a matching' +
      ' input.'
    }]);
    let isEquivalentNonSimplified = rof.createFromBackendDict({
      rule_type: 'IsEquivalent',
      inputs: {
        x: [2, 4, 6]
      }
    });

    // The second rule will never get matched.
    answerGroups[0].rules = [isEquivalent, isEquivalentNonSimplified];

    warnings = validatorService.getAllWarnings(
      currentState, customizationArgs, answerGroups, goodDefaultOutcome);
    expect(warnings).toEqual([{
      type: WARNING_TYPES.ERROR,
      message: 'Rule 2 from answer group 1 will never be matched because' +
      ' provided input is not in its simplest form.'
    }, {
      type: WARNING_TYPES.ERROR,
      message: 'Rule 2 from answer group 1 will never be matched because' +
      ' it is preceded by a \'IsEquivalent\' rule with a matching' +
      ' input.'
    }
    ]);

    let equalFourTerms = rof.createFromBackendDict({
      rule_type: 'Equals',
      inputs: {
        x: [1, 2, 3, 4]
      }
    });

    // The second rule will never get matched.
    answerGroups[0].rules = [hasNumberOfTermsEqualTo, equals, equalFourTerms];

    warnings = validatorService.getAllWarnings(
      currentState, customizationArgs, answerGroups, goodDefaultOutcome);
    expect(warnings).toEqual([{
      type: WARNING_TYPES.ERROR,
      message: 'Rule 2 from answer group 1 will never be matched because' +
      ' it is preceded by a \'HasNumberOfTermsEqualTo\' rule with a matching' +
      ' input.'
    }]);

    let equalsTwoTerms = rof.createFromBackendDict({
      rule_type: 'Equals',
      inputs: {
        x: [1, 2]
      }
    });
    let hasNumberOfTermsEqualToLength2 = rof.createFromBackendDict({
      rule_type: 'HasNumberOfTermsEqualTo',
      inputs: {
        y: 2
      }
    });

    // The second rule will never get matched.
    answerGroups[0].rules = [
      equalsTwoTerms, equals, hasNumberOfTermsEqualToLength2];
    warnings = validatorService.getAllWarnings(
      currentState, customizationArgs, answerGroups, goodDefaultOutcome);
    expect(warnings).toEqual([{
      type: WARNING_TYPES.ERROR,
      message: 'Rule 1 from answer group 1 will never be matched because' +
      ' it has fewer number of terms than required.'
    }, {
      type: WARNING_TYPES.ERROR,
      message: 'Rule 3 from answer group 1 will never be matched because' +
      ' it has fewer number of terms than required.'
<<<<<<< HEAD
    }, {
      type: WARNING_TYPES.ERROR,
      message: 'Rule 3 from answer group 1 will never be matched because' +
      ' the \'HasNumberOfTermsEqualTo\' rule is preceded by a rule with a ' +
      'matching input.'
=======
>>>>>>> 06201c62
    }]);
  });

  it('should catch non-integer value for # terms', () => {
    customizationArgs.numberOfTerms.value = 1.5;
    var warnings = validatorService.getAllWarnings(
      currentState, customizationArgs, answerGroups,
      goodDefaultOutcome);
    expect(warnings).toEqual([{
      type: WARNING_TYPES.ERROR,
      message: ('The number of terms should be a positive integer.')
    }]);
  });

  it('should catch undefined value for # terms', () => {
    customizationArgs.numberOfTerms.value = undefined;
    var warnings = validatorService.getAllWarnings(
      currentState, customizationArgs, answerGroups,
      goodDefaultOutcome);
    expect(warnings).toEqual([{
      type: WARNING_TYPES.ERROR,
      message: ('The number of terms should be a positive integer.')
    }]);
  });

  it('should catch negative value for # terms', () => {
    customizationArgs.numberOfTerms.value = -1;
    var warnings = validatorService.getAllWarnings(
      currentState, customizationArgs, answerGroups,
      goodDefaultOutcome);
    expect(warnings).toEqual([{
      type: WARNING_TYPES.ERROR,
      message: ('The number of terms should be a positive integer.')
    }]);
  });

  it('should catch integral value 1 for # terms', () => {
    customizationArgs.numberOfTerms.value = 1;
    var warnings = validatorService.getAllWarnings(
      currentState, customizationArgs, answerGroups,
      goodDefaultOutcome);
    expect(warnings).toEqual([{
      type: WARNING_TYPES.ERROR,
      message: ('The number of terms in a ratio should be greater than 1.')
    }]);
  });
});<|MERGE_RESOLUTION|>--- conflicted
+++ resolved
@@ -191,14 +191,6 @@
       type: WARNING_TYPES.ERROR,
       message: 'Rule 3 from answer group 1 will never be matched because' +
       ' it has fewer number of terms than required.'
-<<<<<<< HEAD
-    }, {
-      type: WARNING_TYPES.ERROR,
-      message: 'Rule 3 from answer group 1 will never be matched because' +
-      ' the \'HasNumberOfTermsEqualTo\' rule is preceded by a rule with a ' +
-      'matching input.'
-=======
->>>>>>> 06201c62
     }]);
   });
 
