--- conflicted
+++ resolved
@@ -72,8 +72,7 @@
         'default_value': 0,
     }]
 
-<<<<<<< HEAD
-    _answer_visualization_specs = []
+    _answer_visualization_specs: List[base.AnswerVisualizationSpecsDict] = []
 
     @classmethod
     def to_android_ratio_expression_input_proto(
@@ -317,7 +316,4 @@
         return state_pb2.RatioExpressionInputInstanceDto.CustomizationArgsDto(
             placeholder=placeholder_proto,
             number_of_terms=int(customization_args['numberOfTerms'].value)
-        )
-=======
-    _answer_visualization_specs: List[base.AnswerVisualizationSpecsDict] = []
->>>>>>> 411cfc4b
+        )