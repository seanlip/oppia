<ngb-accordion #acc="ngbAccordion" class="collapsible-rte">
  <ngb-panel id="toggle-1">
    <ng-template ngbPanelHeader let-opened="opened">
      <div class="panel-title fx-row d-flex justify-content-between" (click)="acc.toggle('toggle-1')">
        <div class="e2e-test-collapsible-heading fx-main-start fx-cross-center"> {{ heading }}</div>
        <div class="fx-main-end fx-cross-center">
          <i class="material-icons md-18"> {{ opened ? '&#xE15C;' : '&#xE147;' }}</i>
        </div>
      </div>
    </ng-template>
    <ng-template ngbPanelContent>
<<<<<<< HEAD
      <div class="protractor-panel-body">
        <oppia-rte-output-display class="protractor-test-collapsible-content" [rteString]="content">
        </oppia-rte-output-display>
=======
      <div class="e2e-panel-body">
        <angular-html-bind-wrapper classStr="e2e-test-collapsible-content" [htmlData]="content">
        </angular-html-bind-wrapper>
>>>>>>> 5eaca74e
      </div>
    </ng-template>
  </ngb-panel>
</ngb-accordion>

<!--
  TODO(#7851): This styling is required since ui-bootstrap does not work
  correctly with bootstrap 4. We need to switch from ui-bootstrap to
  ng-bootstrap once we have upgraded the collapsible component to Angular 8.
-->
<style>
  .collapsible-rte /deep/ .card {
    background-color: #fff;
    border: 1px solid transparent;
    border-radius: 4px;
    -webkit-box-shadow: 0 1px 1px rgba(0,0,0,.05);
    box-shadow: 0 1px 1px rgba(0,0,0,.05);
    margin-bottom: 20px;
  }
  .collapsible-rte /deep/ .card-header {
    background-color: #fff;
    border-bottom: 1px solid transparent;
    border-top-left-radius: 3px;
    border-top-right-radius: 3px;
    padding: 10px 15px;
  }
  .collapsible-rte /deep/ .panel-group {
    margin-bottom: 20px;
  }
  .collapsible-rte /deep/ .panel-title {
    background-color: #fff;
    color: inherit;
    font-size: 16px;
    margin-bottom: 0;
    margin-top: 0;
    width: 100%;
  }
  .collapsible-rte /deep/ .panel-title>a,
  .collapsible-rte /deep/ .panel-title>small,
  .collapsible-rte /deep/ .panel-title>.small,
  .collapsible-rte /deep/ .panel-title>small>a,
  .collapsible-rte /deep/ .panel-title>.small>a {
    color: inherit;
  }
  .collapsible-rte /deep/ .panel-group .card-header {
    border-bottom: 0;
  }
  .collapsible-rte /deep/ .panel-group .card {
    border-radius: 4px;
    margin-bottom: 0;
  }
  .collapsible-rte /deep/ .collapse {
    display: none;
  }
  .collapsible-rte /deep/ .collapse.show {
    display: block;
  }
</style><|MERGE_RESOLUTION|>--- conflicted
+++ resolved
@@ -9,15 +9,9 @@
       </div>
     </ng-template>
     <ng-template ngbPanelContent>
-<<<<<<< HEAD
       <div class="protractor-panel-body">
-        <oppia-rte-output-display class="protractor-test-collapsible-content" [rteString]="content">
+        <oppia-rte-output-display class="e2e-test-collapsible-content" [rteString]="content">
         </oppia-rte-output-display>
-=======
-      <div class="e2e-panel-body">
-        <angular-html-bind-wrapper classStr="e2e-test-collapsible-content" [htmlData]="content">
-        </angular-html-bind-wrapper>
->>>>>>> 5eaca74e
       </div>
     </ng-template>
   </ngb-panel>
