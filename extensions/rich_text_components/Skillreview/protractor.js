// Copyright 2014 The Oppia Authors. All Rights Reserved.
//
// Licensed under the Apache License, Version 2.0 (the "License");
// you may not use this file except in compliance with the License.
// You may obtain a copy of the License at
//
//      http://www.apache.org/licenses/LICENSE-2.0
//
// Unless required by applicable law or agreed to in writing, software
// distributed under the License is distributed on an "AS-IS" BASIS,
// WITHOUT WARRANTIES OR CONDITIONS OF ANY KIND, either express or implied.
// See the License for the specific language governing permissions and
// limitations under the License.

/**
 * @fileoverview Utilities for using the Skillreview component during
 * end-to-end testing with Protractor.js
 */

<<<<<<< HEAD
var objects = require(process.cwd() + '/extensions/objects/protractor.js');
=======
var objects = require('../../objects/protractor.js');
var forms = require(
  '../../../core/tests/protractor_utils/forms.js');
>>>>>>> d47cadaf

var customizeComponent = function(modal, text, skillDescription) {
  objects.UnicodeStringEditor(
    modal.element(by.tagName('schema-based-unicode-editor'))
  ).setValue(text);
  objects.SkillSelector(
    modal.element(by.tagName('skill-selector-editor'))
  ).setValue(skillDescription);
};

var expectComponentDetailsToMatch = function(elem, text, reviewMaterial) {
  var link = elem.element(by.tagName('a')).getText();
  expect(link).toBe(text);
  link.click();
  forms.expectRichText(
    element(by.css('.protractor-test-concept-card-explanation'))
  ).toMatch(reviewMaterial);
};

exports.customizeComponent = customizeComponent;
exports.expectComponentDetailsToMatch = expectComponentDetailsToMatch;<|MERGE_RESOLUTION|>--- conflicted
+++ resolved
@@ -17,13 +17,8 @@
  * end-to-end testing with Protractor.js
  */
 
-<<<<<<< HEAD
 var objects = require(process.cwd() + '/extensions/objects/protractor.js');
-=======
-var objects = require('../../objects/protractor.js');
-var forms = require(
-  '../../../core/tests/protractor_utils/forms.js');
->>>>>>> d47cadaf
+var forms = require(process.cwd() + '/core/tests/protractor_utils/forms.js');
 
 var customizeComponent = function(modal, text, skillDescription) {
   objects.UnicodeStringEditor(
