--- conflicted
+++ resolved
@@ -34,12 +34,8 @@
  * value.
  */
 
-<<<<<<< HEAD
 import { Component, Input, OnChanges, OnInit, SimpleChanges } from '@angular/core';
-=======
-import { Component, Input, OnInit } from '@angular/core';
 import { SafeResourceUrl } from '@angular/platform-browser';
->>>>>>> 1013c9a3
 import { downgradeComponent } from '@angular/upgrade/static';
 import { AppConstants } from 'app.constants';
 import { ImageDimensions, ImagePreloaderService } from 'pages/exploration-player-page/services/image-preloader.service';
