--- conflicted
+++ resolved
@@ -32,14 +32,11 @@
         $scope.imageUrl = $sce.trustAsResourceUrl(
           '/imagehandler/' + explorationContextService.getExplorationId() +
           '/' + encodeURIComponent($scope.filepath));
-<<<<<<< HEAD
-=======
         $scope.imageCaption = '';
         if ($attrs.captionWithValue) {
           $scope.imageCaption = oppiaHtmlEscaper.escapedJsonToObj(
             $attrs.captionWithValue);
         }
->>>>>>> a98e4531
         $scope.imageAltText = '';
         if ($attrs.altWithValue) {
           $scope.imageAltText = oppiaHtmlEscaper.escapedJsonToObj(
