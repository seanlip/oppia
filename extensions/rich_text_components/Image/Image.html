<script type="text/ng-template" id="richTextComponent/Image">
<<<<<<< HEAD
  <img ng-src="<[imageUrl]>" alt="<[imageAltText]>"
       style="display: block; margin-left: auto; margin-right: auto;" width="<[width]>">
=======
  <figure>
    <img ng-src="<[imageUrl]>" alt="<[imageAltText]>"
         style="display: block; margin-left: auto; margin-right: auto;">
    <figcaption style="text-align:center;"><[imageCaption]></figcaption>
  </figure>
>>>>>>> a98e4531
</script><|MERGE_RESOLUTION|>--- conflicted
+++ resolved
@@ -1,12 +1,7 @@
 <script type="text/ng-template" id="richTextComponent/Image">
-<<<<<<< HEAD
-  <img ng-src="<[imageUrl]>" alt="<[imageAltText]>"
-       style="display: block; margin-left: auto; margin-right: auto;" width="<[width]>">
-=======
   <figure>
     <img ng-src="<[imageUrl]>" alt="<[imageAltText]>"
-         style="display: block; margin-left: auto; margin-right: auto;">
+         style="display: block; margin-left: auto; margin-right: auto;" width="<[width]>">
     <figcaption style="text-align:center;"><[imageCaption]></figcaption>
   </figure>
->>>>>>> a98e4531
 </script>