// Copyright 2014 The Oppia Authors. All Rights Reserved.
//
// Licensed under the Apache License, Version 2.0 (the "License");
// you may not use this file except in compliance with the License.
// You may obtain a copy of the License at
//
//      http://www.apache.org/licenses/LICENSE-2.0
//
// Unless required by applicable law or agreed to in writing, software
// distributed under the License is distributed on an "AS-IS" BASIS,
// WITHOUT WARRANTIES OR CONDITIONS OF ANY KIND, either express or implied.
// See the License for the specific language governing permissions and
// limitations under the License.

/**
 * @fileoverview Utilities for using the Tabs component during
 * end-to-end testing with Protractor.js
 */

var forms = require(process.cwd() + '/core/tests/protractor_utils/forms.js');
var waitFor = require(
  process.cwd() + '/core/tests/protractor_utils/waitFor.js');

// The 'tabArray' arg should be an array of dictionaries with keys:
//   'title': a string
//   'content': a function that gives rich text editing instructions.
var customizeComponent = async function(modal, tabArray) {
  var listEditor = await forms.ListEditor(modal);

  await listEditor.setLength(tabArray.length);
  for (var i = 0; i < tabArray.length; i++) {
    var dictionaryEditor = await listEditor.editItem(i, 'Dictionary');
    var unicodeEditor = await dictionaryEditor.editEntry(0, 'UnicodeString');
    await unicodeEditor.setValue(tabArray[i].title);
    var richTextEditor = await dictionaryEditor.editEntry(1, 'RichText');
    await richTextEditor.clear();
    await tabArray[i].content(richTextEditor);
  }
};

var expectComponentDetailsToMatch = async function(elem, tabArray) {
  var titleElems = elem.all(
<<<<<<< HEAD
    by.css('.protractor-non-interactive-tabs-headers'));
=======
    by.css('.protractor-test-non-interactive-tabs-headers'));
>>>>>>> f012535c
  expect(await titleElems.count()).toEqual(tabArray.length);

  for (var i = 0; i < tabArray.length; i++) {
    // Click on each tab in turn to check its contents.
    await waitFor.visibilityOf(
<<<<<<< HEAD
      elem.element(by.css('.protractor-non-interactive-tabs-headers')),
      '.protractor-non-interactive-tabs-headers is taking too long to appear'
=======
      elem.element(by.css('.protractor-test-non-interactive-tabs-headers')),
      'Non-interactive-tabs-headers is taking too long to appear'
>>>>>>> f012535c
    );
    expect(await (await titleElems.get(i)).getText()).toMatch(
      tabArray[i].title);
    await (await titleElems.get(i)).click();

    const tabContentEl = elem.element(
      by.css('.protractor-test-tab-content-' + i));

    await waitFor.visibilityOf(
      tabContentEl,
      '.protractor-test-tab-content-' + i + 'is taking too long to appear'
    );
    await forms.expectRichText(tabContentEl).toMatch(
      tabArray[i].content);
  }
};

exports.customizeComponent = customizeComponent;
exports.expectComponentDetailsToMatch = expectComponentDetailsToMatch;<|MERGE_RESOLUTION|>--- conflicted
+++ resolved
@@ -40,23 +40,14 @@
 
 var expectComponentDetailsToMatch = async function(elem, tabArray) {
   var titleElems = elem.all(
-<<<<<<< HEAD
-    by.css('.protractor-non-interactive-tabs-headers'));
-=======
     by.css('.protractor-test-non-interactive-tabs-headers'));
->>>>>>> f012535c
   expect(await titleElems.count()).toEqual(tabArray.length);
 
   for (var i = 0; i < tabArray.length; i++) {
     // Click on each tab in turn to check its contents.
     await waitFor.visibilityOf(
-<<<<<<< HEAD
-      elem.element(by.css('.protractor-non-interactive-tabs-headers')),
-      '.protractor-non-interactive-tabs-headers is taking too long to appear'
-=======
       elem.element(by.css('.protractor-test-non-interactive-tabs-headers')),
       'Non-interactive-tabs-headers is taking too long to appear'
->>>>>>> f012535c
     );
     expect(await (await titleElems.get(i)).getText()).toMatch(
       tabArray[i].title);
