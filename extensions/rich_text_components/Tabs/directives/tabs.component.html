<nav ngbNav #nav="ngbNav" class="nav-tabs">
  <ng-container ngbNavItem *ngFor="let tabContent of tabContents; let idx = index">
    <div class="e2e-test-non-interactive-tabs-headers">
      <a ngbNavLink>{{ tabContent.title }}</a>
    </div>
    <ng-template ngbNavContent>
      <span>
        <br>
<<<<<<< HEAD
        <oppia-rte-output-display [class]="'protractor-test-tab-content-' + idx"
                                  [rteString]="tabContent.content">
        </oppia-rte-output-display>
=======
        <angular-html-bind-wrapper [classStr]="'e2e-test-tab-content-' + idx"
                                   [htmlData]="tabContent.content">
        </angular-html-bind-wrapper>
>>>>>>> 5eaca74e
      </span>
    </ng-template>
  </ng-container>
</nav>
<div [ngbNavOutlet]="nav" class="mt-2"></div>
<hr><|MERGE_RESOLUTION|>--- conflicted
+++ resolved
@@ -6,15 +6,9 @@
     <ng-template ngbNavContent>
       <span>
         <br>
-<<<<<<< HEAD
-        <oppia-rte-output-display [class]="'protractor-test-tab-content-' + idx"
+        <oppia-rte-output-display [class]="'e2e-test-tab-content-' + idx"
                                   [rteString]="tabContent.content">
         </oppia-rte-output-display>
-=======
-        <angular-html-bind-wrapper [classStr]="'e2e-test-tab-content-' + idx"
-                                   [htmlData]="tabContent.content">
-        </angular-html-bind-wrapper>
->>>>>>> 5eaca74e
       </span>
     </ng-template>
   </ng-container>
