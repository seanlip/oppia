--- conflicted
+++ resolved
@@ -21,13 +21,6 @@
 // implement a setValue() function to which a single argument can be sent
 // that will completely determine the object.
 
-<<<<<<< HEAD
-var AlgebraicExpressionEditor = function(elem) {
-  return {
-    setValue: async function(text) {
-      await elem.click();
-      var algebraicInputElem = element(by.css('.guppy_active'));
-=======
 var waitFor = require(
   process.cwd() + '/core/tests/protractor_utils/waitFor.js');
 
@@ -39,13 +32,10 @@
       await elem.click();
       var algebraicInputElem = element.all(by.css(
         '.protractor-test-guppy-div')).last();
->>>>>>> 64a92ecb
       var present = await algebraicInputElem.isPresent();
       if (present) {
         await algebraicInputElem.sendKeys(text);
       }
-<<<<<<< HEAD
-=======
     },
     getValue: async function() {
       var algebraicInputElem = element.all(by.css(
@@ -58,7 +48,6 @@
           return contentElem.getText();
         }
       }
->>>>>>> 64a92ecb
     }
   };
 };
