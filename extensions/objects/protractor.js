// Copyright 2014 The Oppia Authors. All Rights Reserved.
//
// Licensed under the Apache License, Version 2.0 (the "License");
// you may not use this file except in compliance with the License.
// You may obtain a copy of the License at
//
//      http://www.apache.org/licenses/LICENSE-2.0
//
// Unless required by applicable law or agreed to in writing, software
// distributed under the License is distributed on an "AS-IS" BASIS,
// WITHOUT WARRANTIES OR CONDITIONS OF ANY KIND, either express or implied.
// See the License for the specific language governing permissions and
// limitations under the License.

/**
 * @fileoverview Utilities for interacting with objects during protractor
 * tests.
 */

// NOTE: all editors for objects that are used as parameters in a rule must
// implement a setValue() function to which a single argument can be sent
// that will completely determine the object.

var waitFor = require(
  process.cwd() + '/core/tests/protractor_utils/waitFor.js');

var MathEditor = function(elem) {
  return {
    setValue: async function(text) {
      await waitFor.elementToBeClickable(
        elem, `"${elem.getTagName()}" takes too long to be clickable`);
      await elem.click();
<<<<<<< HEAD
      var mathInputElem = element.all(by.css(
=======
      // The active guppy div will be the one that is created last which is why
      // we fetch the last element.
      var algebraicInputElem = element.all(by.css(
>>>>>>> 3ef2e635
        '.protractor-test-guppy-div')).last();
      var present = await mathInputElem.isPresent();
      if (present) {
        await mathInputElem.sendKeys(text);
      }
    },
    getValue: async function() {
<<<<<<< HEAD
      var mathInputElem = element.all(by.css(
=======
      await waitFor.elementToBeClickable(
        elem, '"Algebraic Input" editor takes too long to be clickable');
      // The active guppy div will be the one that is created last which is why
      // we fetch the last element.
      var algebraicInputElem = element.all(by.css(
>>>>>>> 3ef2e635
        '.protractor-test-guppy-div')).last();
      var present = await mathInputElem.isPresent();
      if (present) {
        var contentElem = algebraicInputElem.element(by.tagName('annotation'));
        present = await contentElem.isPresent();
        if (present) {
          return contentElem.getText();
        }
      }
    }
  };
};

var BooleanEditor = function(elem) {
  return {
    setValue: async function(value) {
      currentValue = await elem.element(by.tagName('input')).isSelected();
      if (value !== currentValue) {
        await elem.element(by.tagName('input')).click();
      }
    }
  };
};

var CoordTwoDim = function(elem) {
  return {
    // The 'coordinates' arg is a two-element list whose elements represent
    // latitude and longitude respectively.
    setValue: async function(coordinates) {
      await elem.all(by.tagName('input')).first().clear();
      await elem.all(by.tagName('input')).first().sendKeys(coordinates[0]);
      await elem.all(by.tagName('input')).last().clear();
      await elem.all(by.tagName('input')).last().sendKeys(coordinates[1]);
    }
  };
};

var FilepathEditor = function(elem) {
  return {
    upload: async function(filepath) {
      // TODO(Jacob): Modify filepath relative to the directory from which the
      // protractor code is operating.
      await elem.element(by.css('.protractor-test-file-upload'))
        .sendKeys(filepath);
    },
    setName: async function(name) {
      await elem.element(by.css('.protractor-test-file-name')).clear();
      await elem.element(by.css('.protractor-test-file-name')).sendKeys(name);
    }
  };
};

var FractionEditor = function(elem) {
  return {
    setValue: async function(value) {
      await elem.element(by.tagName('input')).clear();
      await elem.element(by.tagName('input')).sendKeys(value);
    },
    expectValueToBe: async function(expectedValue) {
      var value = await elem.element(by.tagName('input')).getAttribute('value');
      expect(value).toEqual(expectedValue);
    }
  };
};

var IntEditor = function(elem) {
  return {
    setValue: async function(value) {
      await elem.element(by.tagName('input')).clear();
      await elem.element(by.tagName('input')).sendKeys(value);
    },
    expectValueToBe: async function(expectedValue) {
      var value = await elem.element(by.tagName('input')).getAttribute('value');
      expect(value).toEqual(expectedValue);
    }
  };
};

var MathLatexStringEditor = function(elem) {
  return {
    setValue: async function(rawLatex) {
      await elem.element(by.tagName('textarea')).clear();
      await elem.element(by.tagName('textarea')).sendKeys(rawLatex);
    }
  };
};

var NonnegativeIntEditor = function(elem) {
  return {
    setValue: async function(value) {
      await elem.element(by.tagName('input')).clear();
      await elem.element(by.tagName('input')).sendKeys(value);
    },
    expectValueToBe: async function(expectedValue) {
      var value = await elem.element(by.tagName('input')).getAttribute('value');
      expect(value).toEqual(expectedValue);
    }
  };
};

var NormalizedStringEditor = function(elem) {
  return {
    setValue: async function(value) {
      await elem.element(by.tagName('input')).clear();
      await elem.element(by.tagName('input')).sendKeys(value);
    },
    expectValueToBe: async function(expectedValue) {
      var value = await elem.element(by.tagName('input')).getAttribute('value');
      expect(value).toEqual(expectedValue);
    }
  };
};

var NumberWithUnitsEditor = function(elem) {
  return {
    setValue: async function(value) {
      await elem.element(by.tagName('input')).clear();
      await elem.element(by.tagName('input')).sendKeys(value);
    },
    expectValueToBe: async function(expectedValue) {
      var value = await elem.element(by.tagName('input')).getAttribute('value');
      expect(value).toEqual(expectedValue);
    }
  };
};

var ParameterNameEditor = function(elem) {
  return {
    setValue: async function(text) {
      await elem.element(by.cssContainingText('option', text)).click();
    }
  };
};

var PositionOfTermsEditor = function(elem) {
  return {
    setValue: async function(text) {
      var options = await element.all(by.tagName('option'));
      console.log('options:');
      console.log(options);
      if (options.indexOf(text) !== -1) {
        options[options.indexOf(text)].click();
      }
    }
  };
};

var SanitizedUrlEditor = function(elem) {
  return {
    setValue: async function(text) {
      await elem.element(by.tagName('input')).clear();
      await elem.element(by.tagName('input')).sendKeys(text);
    },
    expectValueToBe: async function(expectedValue) {
      var value = await elem.element(by.tagName('input')).getAttribute('value');
      expect(value).toEqual(expectedValue);
    }
  };
};

var SkillSelector = function(elem) {
  return {
    setValue: async function(skillDescription) {
      await elem.element(
        by.css('.protractor-test-skill-name-input')).sendKeys(skillDescription);
      await elem.element(
        by.css('.protractor-test-rte-skill-selector-item')).click();
    }
  };
};

var UnicodeStringEditor = function(elem) {
  return {
    setValue: async function(text) {
      await elem.element(by.tagName('input')).clear();
      await elem.element(by.tagName('input')).sendKeys(text);
    },
    expectValueToBe: async function(expectedValue) {
      var value = await elem.element(by.tagName('input')).getAttribute('value');
      expect(value).toEqual(expectedValue);
    }
  };
};

var OBJECT_EDITORS = {
  AlgebraicExpression: MathEditor,
  Boolean: BooleanEditor,
  CoordTwoDim: CoordTwoDim,
  Filepath: FilepathEditor,
  Fraction: FractionEditor,
  Int: IntEditor,
  MathEquation: MathEditor,
  MathLatexString: MathLatexStringEditor,
  NonnegativeInt: NonnegativeIntEditor,
  NormalizedString: NormalizedStringEditor,
  NumberWithUnits: NumberWithUnitsEditor,
  ParameterName: ParameterNameEditor,
  PositionOfTerms: PositionOfTermsEditor,
  SanitizedUrl: SanitizedUrlEditor,
  SkillSelector: SkillSelector,
  UnicodeString: UnicodeStringEditor
};

exports.MathEditor = MathEditor;
exports.BooleanEditor = BooleanEditor;
exports.CoordTwoDim = CoordTwoDim;
exports.FractionEditor = FractionEditor;
exports.FilepathEditor = FilepathEditor;
exports.IntEditor = IntEditor;
exports.MathLatexStringEditor = MathLatexStringEditor;
exports.NonnegativeIntEditor = NonnegativeIntEditor;
exports.NormalizedStringEditor = NormalizedStringEditor;
exports.NumberWithUnitsEditor = NumberWithUnitsEditor;
exports.ParameterNameEditor = ParameterNameEditor;
exports.SanitizedUrlEditor = SanitizedUrlEditor;
exports.SkillSelector = SkillSelector;
exports.UnicodeStringEditor = UnicodeStringEditor;

exports.OBJECT_EDITORS = OBJECT_EDITORS;<|MERGE_RESOLUTION|>--- conflicted
+++ resolved
@@ -30,13 +30,9 @@
       await waitFor.elementToBeClickable(
         elem, `"${elem.getTagName()}" takes too long to be clickable`);
       await elem.click();
-<<<<<<< HEAD
-      var mathInputElem = element.all(by.css(
-=======
       // The active guppy div will be the one that is created last which is why
       // we fetch the last element.
-      var algebraicInputElem = element.all(by.css(
->>>>>>> 3ef2e635
+      var mathInputElem = element.all(by.css(
         '.protractor-test-guppy-div')).last();
       var present = await mathInputElem.isPresent();
       if (present) {
@@ -44,19 +40,15 @@
       }
     },
     getValue: async function() {
-<<<<<<< HEAD
-      var mathInputElem = element.all(by.css(
-=======
       await waitFor.elementToBeClickable(
         elem, '"Algebraic Input" editor takes too long to be clickable');
       // The active guppy div will be the one that is created last which is why
       // we fetch the last element.
-      var algebraicInputElem = element.all(by.css(
->>>>>>> 3ef2e635
+      var mathInputElem = element.all(by.css(
         '.protractor-test-guppy-div')).last();
       var present = await mathInputElem.isPresent();
       if (present) {
-        var contentElem = algebraicInputElem.element(by.tagName('annotation'));
+        var contentElem = mathInputElem.element(by.tagName('annotation'));
         present = await contentElem.isPresent();
         if (present) {
           return contentElem.getText();
