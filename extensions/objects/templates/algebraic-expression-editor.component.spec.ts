--- conflicted
+++ resolved
@@ -16,18 +16,6 @@
  * @fileoverview Unit tests for the algebraic expression editor.
  */
 
-<<<<<<< HEAD
-import { DeviceInfoService } from 'services/contextual/device-info.service';
-import { GuppyInitializationService } from 'services/guppy-initialization.service';
-import { WindowRef } from 'services/contextual/window-ref.service';
-import { AlgebraicExpressionEditor } from './algebraic-expression-editor.component';
-import { HttpClientTestingModule } from '@angular/common/http/testing';
-import { ComponentFixture, waitForAsync, TestBed } from '@angular/core/testing';
-
-describe('AlgebraicExpressionEditor', () => {
-  let component: AlgebraicExpressionEditor;
-  let fixture: ComponentFixture<AlgebraicExpressionEditor>;
-=======
 import { HttpClientTestingModule } from '@angular/common/http/testing';
 import { ComponentFixture, waitForAsync, TestBed } from '@angular/core/testing';
 import { DeviceInfoService } from 'services/contextual/device-info.service';
@@ -38,7 +26,6 @@
 describe('AlgebraicExpressionEditor', () => {
   let component: AlgebraicExpressionEditorComponent;
   let fixture: ComponentFixture<AlgebraicExpressionEditorComponent>;
->>>>>>> 28ad1734
   let windowRef: WindowRef;
   let guppyInitializationService: GuppyInitializationService;
   let deviceInfoService: DeviceInfoService;
@@ -80,11 +67,7 @@
     TestBed.configureTestingModule(
       {
         imports: [HttpClientTestingModule],
-<<<<<<< HEAD
-        declarations: [AlgebraicExpressionEditor],
-=======
         declarations: [AlgebraicExpressionEditorComponent],
->>>>>>> 28ad1734
         providers: [{provide: windowRef, useClass: MockWindowRef}]
       }
     ).compileComponents();
@@ -94,11 +77,7 @@
     deviceInfoService = TestBed.inject(DeviceInfoService);
     guppyInitializationService = TestBed.inject(GuppyInitializationService);
     fixture = TestBed.createComponent(
-<<<<<<< HEAD
-      AlgebraicExpressionEditor);
-=======
       AlgebraicExpressionEditorComponent);
->>>>>>> 28ad1734
     component = fixture.componentInstance;
     windowRef.nativeWindow.Guppy = MockGuppy;
     component.currentValue = '';
@@ -120,14 +99,10 @@
   });
 
   it('should initialize component.value with an empty string', () => {
-<<<<<<< HEAD
-    component.value = null;
-=======
     spyOn(guppyInitializationService, 'findActiveGuppyObject').and.returnValue(
       mockGuppyObject);
     component.value = null;
     MockGuppy.focused = false;
->>>>>>> 28ad1734
     component.ngOnInit();
     expect(component.value).not.toBeNull();
   });
