--- conflicted
+++ resolved
@@ -157,16 +157,10 @@
     position: absolute
   }
 
-<<<<<<< HEAD
-  .diagram-editor-saved-image-container {
-    background-color: #ff0000;
-    display: inline-block;
-    margin: 0 auto;
-=======
   .svg-editor,
   .svg-editor * {
+    -webkit-box-sizing: border-box;
     -moz-box-sizing: border-box;
-    -webkit-box-sizing: border-box;
     box-sizing: border-box
   }
 
@@ -182,10 +176,10 @@
   .svg-editor .horizontal-toolbar {
     background-color: #ffffff;
     border: 1px solid #555555;
+    bottom: 0;
     height: 31px;
     left: 62px;
     right: 0;
-    bottom: 0;
   }
 
   .svg-editor .horizontal-toolbar .input-tag {
@@ -196,7 +190,6 @@
     margin: 1px;
     padding-left: 3px;
     padding-top: 5px;
->>>>>>> b5b82250
     position: relative;
   }
 
@@ -222,20 +215,9 @@
     font-size: 24px;
   }
 
-<<<<<<< HEAD
-  .fs-container {
-    margin: auto;
-    width: 100%;
-  }
-
-  .literally {
-    height: 100%;
-    position: relative;
-    width: 100%;
-=======
   .svg-editor .vertical-toolbar .icon-tool.disabled {
+    filter: alpha(opacity=40);
     opacity: 0.4;
-    filter: alpha(opacity=40);
   }
 
   .svg-editor .vertical-toolbar .thin-button {
@@ -265,18 +247,17 @@
   .svg-editor .vertical-toolbar .vert-bottom-toolbar .color-well {
     float: left;
     font-size: 10px;
+    padding-bottom: 3px;
     text-align: center;
-    padding-bottom: 3px;
     width: 60px
   }
 
   .svg-editor .vertical-toolbar .vert-bottom-toolbar .color-well .colorPicker {
+    background-color: #000000;
     border: 1px solid #000000;
     border-radius: 3px;
     height: 28px;
     margin: 0 auto;
     width: 28px;
-    background-color: #000000;
->>>>>>> b5b82250
   }
 </style>