// Copyright 2014 The Oppia Authors. All Rights Reserved.
//
// Licensed under the Apache License, Version 2.0 (the "License");
// you may not use this file except in compliance with the License.
// You may obtain a copy of the License at
//
//      http://www.apache.org/licenses/LICENSE-2.0
//
// Unless required by applicable law or agreed to in writing, software
// distributed under the License is distributed on an "AS-IS" BASIS,
// WITHOUT WARRANTIES OR CONDITIONS OF ANY KIND, either express or implied.
// See the License for the specific language governing permissions and
// limitations under the License.

/**
 * @fileoverview Directive for image with regions editor.
 */

// Every editor directive should implement an alwaysEditable option. There
// may be additional customization options for the editor that should be passed
// in via initArgs.

// TODO(czx): Uniquify the labels of image regions
angular.module('oppia').directive('imageWithRegionsEditor', [
  'AssetsBackendApiService',
  'ContextService', 'UrlInterpolationService', 'ENTITY_TYPE',
  function(AssetsBackendApiService,
      ContextService, UrlInterpolationService, ENTITY_TYPE) {
    return {
      restrict: 'E',
      scope: {},
      bindToController: {
        value: '='
      },
      templateUrl: UrlInterpolationService.getExtensionResourceUrl(
        '/objects/templates/image_with_regions_editor_directive.html'),
      controllerAs: '$ctrl',
      controller: [
        '$scope', '$element', '$uibModal',
        function($scope, $element, $uibModal) {
          var ctrl = this;
          ctrl.alwaysEditable = true;
          // Dynamically defines the CSS style for the region rectangle.
          ctrl.getRegionStyle = function(index) {
            if (index === ctrl.selectedRegion) {
              return 'fill: #00f; opacity: 0.5; stroke: #00d';
            } else {
              return 'fill: white; opacity: 0.5; stroke: #ddd';
            }
          };

          // Dynamically defines the CSS style for the region trash icon.
          ctrl.getRegionTrashStyle = function(index) {
            if (index === ctrl.selectedRegion) {
              return 'fill: #eee; opacity: 0.7';
            } else {
              return 'fill: #333; opacity: 0.7';
            }
          };

          // Dynamically defines the CSS style for the region label.
          ctrl.getRegionLabelStyle = function(index) {
            var commonStyles = 'font-size: 14px; pointer-events: none;';
            if (index === ctrl.selectedRegion) {
              return commonStyles + ' fill: #eee; visibility: hidden;';
            } else {
              return commonStyles + ' fill: #333; visibility: visible;';
            }
          };

          // Dynamically defines the CSS style for the region label text input.
          ctrl.getRegionLabelEditorStyle = function() {
            if (ctrl.selectedRegion === null) {
              return 'display: none';
            }
            var area = cornerAndDimensionsFromRegionArea(
              ctrl.value.labeledRegions[
                ctrl.selectedRegion].region.area);
            return 'left: ' + (area.x + 6) + 'px; ' +
              'top: ' + (area.y + 26) + 'px; ' +
              'width: ' + (area.width - 12) + 'px;';
          };

          ctrl.initializeEditor = function() {
            // All coordinates have origin at top-left,
            // increasing in x to the right and increasing in y down
            // Current mouse position in SVG coordinates
            ctrl.mouseX = 0;
            ctrl.mouseY = 0;
            // Original mouse click position for rectangle drawing.
            ctrl.originalMouseX = 0;
            ctrl.originalMouseY = 0;
            // Original position and dimensions for dragged rectangle.
            ctrl.originalRectArea = {
              x: 0,
              y: 0,
              width: 0,
              height: 0
            };
            // Coordinates for currently drawn rectangle (when user is dragging)
            ctrl.rectX = 0;
            ctrl.rectY = 0;
            ctrl.rectWidth = 0;
            ctrl.rectHeight = 0;
            // Is user currently drawing a new region?
            ctrl.userIsCurrentlyDrawing = false;
            // Is user currently dragging an existing region?
            ctrl.userIsCurrentlyDragging = false;
            // Is user currently resizing an existing region?
            ctrl.userIsCurrentlyResizing = false;
            // The horizontal direction along which user resize occurs.
            // 1 -> Left     -1 -> Right     0 -> No resize
            ctrl.xDirection = 0;
            // The vertical direction along which user resize occurs.
            // 1 -> Top     -1 -> Bottom     0 -> No resize
            ctrl.yDirection = 0;
            // Flags to check whether the direction changes while resizing.
            ctrl.yDirectionToggled = false;
            ctrl.xDirectionToggled = false;
            // A boolean that is set whenever the cursor moves out of the
            // rectangular region while resizing.
            ctrl.movedOutOfRegion = false;
            // The region along borders that will display the resize cursor.
            ctrl.resizableBorderWidthPx = 10;
            // Dimensions of original image.
            ctrl.originalImageWidth = 0;
            ctrl.originalImageHeight = 0;
            // Index of region currently hovered over.
            ctrl.hoveredRegion = null;
            // Index of region currently selected.
            ctrl.selectedRegion = null;
            // Message to displaye when there is an error.
            ctrl.errorText = '';
          };

          ctrl.initializeEditor();

          // Calculates the dimensions of the image, assuming that the width
          // of the image is scaled down to fit the svg element if necessary.
          var _calculateImageDimensions = function() {
            var svgElement = $($element).find(
              '.oppia-image-with-regions-editor-svg');
            var displayedImageWidth = Math.min(
              svgElement.width(), ctrl.originalImageWidth);
            var scalingRatio = displayedImageWidth / ctrl.originalImageWidth;
            // Note that scalingRatio may be NaN if ctrl.originalImageWidth is
            // zero.
            var displayedImageHeight = (
              ctrl.originalImageWidth === 0 ? 0.0 :
              ctrl.originalImageHeight * scalingRatio);
            return {
              width: displayedImageWidth,
              height: displayedImageHeight
            };
          };
          // Use these two functions to get the calculated image width and
          // height.
          ctrl.getImageWidth = function() {
            return _calculateImageDimensions().width;
          };
          ctrl.getImageHeight = function() {
            return _calculateImageDimensions().height;
          };

          ctrl.getPreviewUrl = function(imageUrl) {
<<<<<<< HEAD
            return AssetsBackendApiService.getImageUrlForPreviewAsync(
              ENTITY_TYPE.EXPLORATION, ContextService.getExplorationId(),
=======
            return AssetsBackendApiService.getImageUrlForPreview(
              ContextService.getExplorationId(),
>>>>>>> 2570a9ee
              encodeURIComponent(imageUrl));
          };

          // Called when the image is changed to calculate the required
          // width and height, especially for large images.
          $scope.$watch('$ctrl.value.imagePath', function(newVal) {
            if (newVal !== '') {
              // Loads the image in hanging <img> tag so as to get the
              // width and height.
              $('<img/>').attr('src', ctrl.getPreviewUrl(newVal)).on(
                'load', function() {
                  ctrl.originalImageWidth = (
                    <HTMLCanvasElement><any> this).width;
                  ctrl.originalImageHeight = (
                    <HTMLCanvasElement><any> this).height;
                  $scope.$apply();
                }
              );
            }
          });

          var hasDuplicates = function(originalArray) {
            var array = originalArray.slice(0).sort();
            for (var i = 1; i < array.length; i++) {
              if (array[i - 1] === array[i]) {
                return true;
              }
            }
            return false;
          };

          ctrl.regionLabelGetterSetter = function(index) {
            return function(label) {
              if (angular.isDefined(label)) {
                ctrl.value.labeledRegions[index].label = label;
                var labels = ctrl.value.labeledRegions.map(
                  function(region) {
                    return region.label;
                  }
                );
                if (hasDuplicates(labels)) {
                  ctrl.errorText = 'Warning: Label "' + label + '" already ' +
                    'exists! Please use a different label.';
                } else {
                  ctrl.errorText = '';
                }
              }
              return ctrl.value.labeledRegions[index].label;
            };
          };

          var convertCoordsToFraction = function(coords, dimensions) {
            return [coords[0] / dimensions[0], coords[1] / dimensions[1]];
          };
          // Convert to and from region area (which is stored as a fraction of
          // image width and height) and actual width and height.
          var regionAreaFromCornerAndDimensions = function(
              x, y, width, height) {
            return [
              convertCoordsToFraction(
                [x, y],
                [ctrl.getImageWidth(), ctrl.getImageHeight()]
              ),
              convertCoordsToFraction(
                [x + width, y + height],
                [ctrl.getImageWidth(), ctrl.getImageHeight()]
              )
            ];
          };
          var cornerAndDimensionsFromRegionArea = function(area) {
            return {
              x: area[0][0] * ctrl.getImageWidth(),
              y: area[0][1] * ctrl.getImageHeight(),
              width: (area[1][0] - area[0][0]) * ctrl.getImageWidth(),
              height: (area[1][1] - area[0][1]) * ctrl.getImageHeight()
            };
          };
          var resizeRegion = function() {
            var labeledRegions = ctrl.value.labeledRegions;
            var resizedRegion = labeledRegions[ctrl.selectedRegion].region;
            var deltaX = ctrl.mouseX - ctrl.originalMouseX;
            var deltaY = ctrl.mouseY - ctrl.originalMouseY;
            var x = ctrl.originalRectArea.x;
            var y = ctrl.originalRectArea.y;
            var width = ctrl.originalRectArea.width;
            var height = ctrl.originalRectArea.height;
            var newWidth = width - ctrl.xDirection * deltaX;
            var newHeight = height - ctrl.yDirection * deltaY;
            // The distance between where the mouse was first clicked to
            // initiate the resize action and the left-most x co-ordinate of
            // rectangle.
            var marginX = Math.abs(
              ctrl.originalRectArea.x - ctrl.originalMouseX);
            // The distance between where the mouse was first clicked to
            // initiate the resize action and the top-most y co-ordinate of
            // rectangle.
            var marginY = Math.abs(
              ctrl.originalRectArea.y - ctrl.originalMouseY);
            if (newHeight <= 0 && !ctrl.yDirectionToggled) {
              ctrl.yDirectionToggled = true;
            } else if (newHeight >= 0 && ctrl.yDirectionToggled) {
              ctrl.yDirectionToggled = false;
            }
            if (ctrl.yDirection === 1) {
              y += ctrl.yDirectionToggled ? (height + marginY) : deltaY;
            } else if (ctrl.yDirection === -1) {
              y += ctrl.yDirectionToggled * (deltaY + marginY);
            }
            if (newWidth <= 0 && !ctrl.xDirectionToggled) {
              ctrl.xDirectionToggled = true;
            } else if (newWidth >= 0 && ctrl.xDirectionToggled) {
              ctrl.xDirectionToggled = false;
            }
            if (ctrl.xDirection === 1) {
              x += ctrl.xDirectionToggled ? (width + marginX) : deltaX;
            } else if (ctrl.xDirection === -1) {
              x += ctrl.xDirectionToggled * (deltaX + marginX);
            }
            // Whenever the direction changes the value of newHeight and
            // newWidth computed is negative, hence the absolute value is taken.
            resizedRegion.area = regionAreaFromCornerAndDimensions(
              x, y, Math.abs(newWidth), Math.abs(newHeight));
          };

          ctrl.onSvgMouseMove = function(evt) {
            var svgElement = $($element).find(
              '.oppia-image-with-regions-editor-svg');
            ctrl.mouseX = evt.pageX - svgElement.offset().left;
            ctrl.mouseY = evt.pageY - svgElement.offset().top;
            if (ctrl.userIsCurrentlyDrawing) {
              ctrl.rectX = Math.min(ctrl.originalMouseX, ctrl.mouseX);
              ctrl.rectY = Math.min(ctrl.originalMouseY, ctrl.mouseY);
              ctrl.rectWidth = Math.abs(
                ctrl.originalMouseX - ctrl.mouseX);
              ctrl.rectHeight = Math.abs(
                ctrl.originalMouseY - ctrl.mouseY);
            } else if (ctrl.userIsCurrentlyDragging) {
              var labeledRegions = ctrl.value.labeledRegions;
              var draggedRegion = labeledRegions[ctrl.selectedRegion].region;
              var deltaX = ctrl.mouseX - ctrl.originalMouseX;
              var deltaY = ctrl.mouseY - ctrl.originalMouseY;
              var newX1 = ctrl.originalRectArea.x + deltaX;
              var newY1 = ctrl.originalRectArea.y + deltaY;
              var newX2 = newX1 + ctrl.originalRectArea.width;
              var newY2 = newY1 + ctrl.originalRectArea.height;
              if (newX1 < 0) {
                newX1 = 0;
                newX2 = ctrl.originalRectArea.width;
              }
              if (newY1 < 0) {
                newY1 = 0;
                newY2 = ctrl.originalRectArea.height;
              }
              if (newX2 > ctrl.getImageWidth()) {
                newX2 = ctrl.getImageWidth();
                newX1 = newX2 - ctrl.originalRectArea.width;
              }
              if (newY2 > ctrl.getImageHeight()) {
                newY2 = ctrl.getImageHeight();
                newY1 = newY2 - ctrl.originalRectArea.height;
              }
              draggedRegion.area = regionAreaFromCornerAndDimensions(
                newX1,
                newY1,
                ctrl.originalRectArea.width,
                ctrl.originalRectArea.height
              );
            } else if (ctrl.userIsCurrentlyResizing) {
              resizeRegion();
            }
          };
          ctrl.onSvgMouseDown = function(evt) {
            evt.preventDefault();
            ctrl.originalMouseX = ctrl.mouseX;
            ctrl.originalMouseY = ctrl.mouseY;
            if (ctrl.hoveredRegion === null) {
              ctrl.rectWidth = ctrl.rectHeight = 0;
              ctrl.userIsCurrentlyDrawing = true;
            }
          };
          ctrl.onSvgMouseUp = function() {
            if (ctrl.hoveredRegion === null) {
              ctrl.selectedRegion = null;
            }
            if (ctrl.yDirectionToggled) {
              ctrl.yDirection = (ctrl.yDirection === 1) ? -1 : 1;
            }
            if (ctrl.xDirectionToggled) {
              ctrl.xDirection = (ctrl.xDirection === 1) ? -1 : 1;
            }
            if (ctrl.movedOutOfRegion) {
              ctrl.xDirection = 0;
              ctrl.yDirection = 0;
            }
            if (ctrl.userIsCurrentlyDrawing) {
              if (ctrl.rectWidth !== 0 && ctrl.rectHeight !== 0) {
                var labels = ctrl.value.labeledRegions.map(
                  function(region) {
                    return region.label;
                  }
                );
                // Searches numbers starting from 1 to find a valid label
                // that doesn't overlap with currently existing labels.
                var newLabel = null;
                for (var i = 1; i <= labels.length + 1; i++) {
                  var candidateLabel = 'Region' + i.toString();
                  if (labels.indexOf(candidateLabel) === -1) {
                    newLabel = candidateLabel;
                    break;
                  }
                }
                var newRegion = {
                  label: newLabel,
                  region: {
                    regionType: 'Rectangle',
                    area: regionAreaFromCornerAndDimensions(
                      ctrl.rectX,
                      ctrl.rectY,
                      ctrl.rectWidth,
                      ctrl.rectHeight
                    )
                  }
                };
                ctrl.value.labeledRegions.push(newRegion);
                ctrl.selectedRegion = (
                  ctrl.value.labeledRegions.length - 1);
              }
            }
            ctrl.userIsCurrentlyDrawing = false;
            ctrl.userIsCurrentlyDragging = false;
            ctrl.userIsCurrentlyResizing = false;
            ctrl.movedOutOfRegion = false;
            ctrl.yDirectionToggled = false;
            ctrl.xDirectionToggled = false;
          };
          ctrl.onMouseoverRegion = function(index) {
            if (ctrl.hoveredRegion === null) {
              ctrl.hoveredRegion = index;
            }
            ctrl.movedOutOfRegion = false;
          };
          ctrl.onMouseMoveRegion = function() {
            if (
              ctrl.userIsCurrentlyDragging ||
              ctrl.userIsCurrentlyResizing) {
              return;
            }
            var region = cornerAndDimensionsFromRegionArea(
              ctrl.value.labeledRegions[
                ctrl.hoveredRegion].region.area);
            if (!ctrl.xDirectionToggled && !ctrl.yDirectionToggled) {
              if (ctrl.mouseY <= region.y + ctrl.resizableBorderWidthPx) {
                ctrl.yDirection = 1;
              } else if (
                ctrl.mouseY >= region.height + region.y -
                ctrl.resizableBorderWidthPx) {
                ctrl.yDirection = -1;
              } else {
                ctrl.yDirection = 0;
              }
              if (ctrl.mouseX <= region.x + ctrl.resizableBorderWidthPx) {
                ctrl.xDirection = 1;
              } else if (
                ctrl.mouseX >= region.width + region.x -
                ctrl.resizableBorderWidthPx) {
                ctrl.xDirection = -1;
              } else {
                ctrl.xDirection = 0;
              }
            }
          };
          ctrl.onMouseoutRegion = function(index) {
            if (ctrl.hoveredRegion === index) {
              ctrl.hoveredRegion = null;
            }
            if (!ctrl.userIsCurrentlyResizing) {
              ctrl.xDirection = 0;
              ctrl.yDirection = 0;
            }
            ctrl.movedOutOfRegion = true;
          };
          ctrl.onMousedownRegion = function() {
            if (ctrl.xDirection || ctrl.yDirection) {
              ctrl.userIsCurrentlyResizing = true;
            } else {
              ctrl.userIsCurrentlyDragging = true;
            }
            ctrl.selectedRegion = ctrl.hoveredRegion;
            ctrl.originalRectArea = cornerAndDimensionsFromRegionArea(
              ctrl.value.labeledRegions[
                ctrl.hoveredRegion].region.area
            );
          };
          ctrl.regionLabelEditorMouseUp = function() {
            ctrl.userIsCurrentlyDragging = false;
            ctrl.userIsCurrentlyResizing = false;
          };
          ctrl.getCursorStyle = function() {
            var xDirectionCursor = '';
            var yDirectionCursor = '';
            if (ctrl.xDirection || ctrl.yDirection) {
              // User is resizing, so we figure out the direction.
              if (
                (ctrl.xDirection === 1 && !ctrl.xDirectionToggled) ||
                  (ctrl.xDirection === -1 && ctrl.xDirectionToggled)) {
                xDirectionCursor = 'w';
              } else if (
                (ctrl.xDirection === -1 && !ctrl.xDirectionToggled) ||
                (ctrl.xDirection === 1 && ctrl.xDirectionToggled)) {
                xDirectionCursor = 'e';
              } else {
                xDirectionCursor = '';
              }
              if (
                (ctrl.yDirection === 1 && !ctrl.yDirectionToggled) ||
                (ctrl.yDirection === -1 && ctrl.yDirectionToggled)) {
                yDirectionCursor = 'n';
              } else if (
                (ctrl.yDirection === -1 && !ctrl.yDirectionToggled) ||
                (ctrl.yDirection === 1 && ctrl.yDirectionToggled)) {
                yDirectionCursor = 's';
              } else {
                yDirectionCursor = '';
              }
              return yDirectionCursor + xDirectionCursor + '-resize';
            } else if (ctrl.hoveredRegion !== null) {
              // User is not resizing but cursor is over a region.
              return 'pointer';
            }
            return 'crosshair';
          };
          ctrl.resetEditor = function() {
            $uibModal.open({
              templateUrl: UrlInterpolationService.getExtensionResourceUrl(
                '/objects/templates/' +
                'image_with_regions_reset_confirmation_directive.html'),
              backdrop: 'static',
              keyboard: false,
              controller: [
                '$scope', '$uibModalInstance',
                function($scope, $uibModalInstance) {
                  $scope.cancel = function() {
                    $uibModalInstance.dismiss();
                  };

                  $scope.confirmClear = function() {
                    $uibModalInstance.close();
                  };
                }]
            }).result.then(function() {
              ctrl.value.imagePath = '';
              ctrl.value.labeledRegions = [];
              ctrl.initializeEditor();
            });
          };
          ctrl.deleteRegion = function(index) {
            if (ctrl.selectedRegion === index) {
              ctrl.selectedRegion = null;
            } else if (ctrl.selectedRegion > index) {
              ctrl.selectedRegion--;
            }
            if (ctrl.hoveredRegion === index) {
              ctrl.hoveredRegion = null;
            } else if (ctrl.hoveredRegion > index) {
              ctrl.hoveredRegion--;
            }
            ctrl.value.labeledRegions.splice(index, 1);
          };
        }
      ]
    };
  }
]);<|MERGE_RESOLUTION|>--- conflicted
+++ resolved
@@ -163,13 +163,8 @@
           };
 
           ctrl.getPreviewUrl = function(imageUrl) {
-<<<<<<< HEAD
-            return AssetsBackendApiService.getImageUrlForPreviewAsync(
+            return AssetsBackendApiService.getImageUrlForPreview(
               ENTITY_TYPE.EXPLORATION, ContextService.getExplorationId(),
-=======
-            return AssetsBackendApiService.getImageUrlForPreview(
-              ContextService.getExplorationId(),
->>>>>>> 2570a9ee
               encodeURIComponent(imageUrl));
           };
 
