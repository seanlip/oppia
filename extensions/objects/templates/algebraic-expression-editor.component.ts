// Copyright 2020 The Oppia Authors. All Rights Reserved.
//
// Licensed under the Apache License, Version 2.0 (the "License");
// you may not use this file except in compliance with the License.
// You may obtain a copy of the License at
//
//      http://www.apache.org/licenses/LICENSE-2.0
//
// Unless required by applicable law or agreed to in writing, software
// distributed under the License is distributed on an "AS-IS" BASIS,
// WITHOUT WARRANTIES OR CONDITIONS OF ANY KIND, either express or implied.
// See the License for the specific language governing permissions and
// limitations under the License.

/**
 * @fileoverview Component for algebraic expression editor.
 */

// Every editor directive should implement an alwaysEditable option. There
// may be additional customization options for the editor that should be passed
// in via initArgs.

import { Component, EventEmitter, Input, OnInit, Output } from '@angular/core';
import { downgradeComponent } from '@angular/upgrade/static';
import { AppConstants } from 'app.constants';
<<<<<<< HEAD
import { EventBusGroup, EventBusService } from 'oppia-events/event-bus.service';
import { ObjectFormValidityChangeEvent } from 'oppia-events/oppia-events';
=======
import { EventBusGroup, EventBusService } from 'app-events/event-bus.service';
import { ObjectFormValidityChangeEvent } from 'app-events/app-events';
>>>>>>> 5f30f529
import { DeviceInfoService } from 'services/contextual/device-info.service';
import { GuppyConfigurationService } from 'services/guppy-configuration.service';
import { GuppyInitializationService } from 'services/guppy-initialization.service';
import { MathInteractionsService } from 'services/math-interactions.service';

@Component({
  selector: 'algebraic-expression-editor',
  templateUrl: './algebraic-expression-editor.component.html'
})
export class AlgebraicExpressionEditorComponent implements OnInit {
  @Input() modalId: symbol;

  @Input() value;
  @Output() valueChanged: EventEmitter<string> = new EventEmitter<string>();
  warningText: string = '';
  hasBeenTouched: boolean = false;
  alwaysEditable: boolean = true;
  currentValue: string = '';
  eventBusGroup: EventBusGroup;

  constructor(
    private deviceInfoService: DeviceInfoService,
    private guppyConfigurationService: GuppyConfigurationService,
    private guppyInitializationService: GuppyInitializationService,
    private mathInteractionsService: MathInteractionsService,
    private eventBusService: EventBusService
  ) {
    this.eventBusGroup = new EventBusGroup(this.eventBusService);
  }

  ngOnInit(): void {
    if (this.value === null) {
      this.value = '';
      this.valueChanged.emit(this.value);
    }
    this.currentValue = this.value;
    this.guppyConfigurationService.init();
    this.guppyInitializationService.init(
      'guppy-div-creator',
      AppConstants.MATH_INTERACTION_PLACEHOLDERS.AlgebraicExpressionInput,
      this.value);
    let eventType = (
      this.deviceInfoService.isMobileUserAgent() &&
      this.deviceInfoService.hasTouchEvents()) ? 'focus' : 'change';
    if (eventType === 'focus') {
      // We need the 'focus' event while using the on screen keyboard (only
      // for touch-based devices) to capture input from user and the 'change'
      // event while using the normal keyboard.
      Guppy.event('focus', (focusObj) => {
        if (!focusObj.focused) {
          this.isCurrentAnswerValid();
        }
        const activeGuppyObject = (
          this.guppyInitializationService.findActiveGuppyObject());
        if (activeGuppyObject !== undefined) {
          this.hasBeenTouched = true;
          this.currentValue = activeGuppyObject.guppyInstance.asciimath();
        }
      });
    } else {
      // We need the 'focus' event while using the on screen keyboard (only
      // for touch-based devices) to capture input from user and the 'change'
      // event while using the normal keyboard.
      Guppy.event('change', (focusObj) => {
        if (!focusObj.focused) {
          this.isCurrentAnswerValid();
        }
        const activeGuppyObject = (
          this.guppyInitializationService.findActiveGuppyObject());
        if (activeGuppyObject !== undefined) {
          this.hasBeenTouched = true;
          this.currentValue = activeGuppyObject.guppyInstance.asciimath();
          this.isCurrentAnswerValid();
        }
      });
      Guppy.event('focus', (focusObj) => {
        if (!focusObj.focused) {
          this.isCurrentAnswerValid();
        }
      });
    }
  }

  isCurrentAnswerValid(): boolean {
    if (this.currentValue === undefined) {
      this.currentValue = '';
    }
    // Replacing abs symbol, '|x|', with text, 'abs(x)' since the symbol
    // is not compatible with nerdamer or with the backend validations.
    this.currentValue = this.mathInteractionsService.replaceAbsSymbolWithText(
      this.currentValue);
    const answerIsValid = (
      this.mathInteractionsService.validateAlgebraicExpression(
        this.currentValue,
        this.guppyInitializationService.getCustomOskLetters()));
    if (this.guppyInitializationService.findActiveGuppyObject() === undefined) {
      // The warnings should only be displayed when the editor is inactive
      // focus, i.e., the user is done typing.
      this.warningText = this.mathInteractionsService.getWarningText();
    } else {
      this.warningText = '';
    }
    if (answerIsValid) {
      this.currentValue = (
        this.mathInteractionsService.insertMultiplicationSigns(
          this.currentValue));
      this.value = this.currentValue;
      this.valueChanged.emit(this.value);
    }
    if (!this.hasBeenTouched) {
      this.warningText = '';
    }
    this.eventBusGroup.emit(new ObjectFormValidityChangeEvent(
<<<<<<< HEAD
      {value: !answerIsValid, modalId: this.modalId}));
=======
      {value: !answerIsValid}));
>>>>>>> 5f30f529
    return answerIsValid;
  }

  showOSK(): void {
    this.guppyInitializationService.setShowOSK(true);
    GuppyInitializationService.interactionType = 'AlgebraicExpressionInput';
  }
}

angular.module('oppia').directive(
  'algebraicExpressionEditor', downgradeComponent({
    component: AlgebraicExpressionEditorComponent
  }) as angular.IDirectiveFactory);<|MERGE_RESOLUTION|>--- conflicted
+++ resolved
@@ -23,13 +23,8 @@
 import { Component, EventEmitter, Input, OnInit, Output } from '@angular/core';
 import { downgradeComponent } from '@angular/upgrade/static';
 import { AppConstants } from 'app.constants';
-<<<<<<< HEAD
-import { EventBusGroup, EventBusService } from 'oppia-events/event-bus.service';
-import { ObjectFormValidityChangeEvent } from 'oppia-events/oppia-events';
-=======
 import { EventBusGroup, EventBusService } from 'app-events/event-bus.service';
 import { ObjectFormValidityChangeEvent } from 'app-events/app-events';
->>>>>>> 5f30f529
 import { DeviceInfoService } from 'services/contextual/device-info.service';
 import { GuppyConfigurationService } from 'services/guppy-configuration.service';
 import { GuppyInitializationService } from 'services/guppy-initialization.service';
@@ -143,11 +138,7 @@
       this.warningText = '';
     }
     this.eventBusGroup.emit(new ObjectFormValidityChangeEvent(
-<<<<<<< HEAD
       {value: !answerIsValid, modalId: this.modalId}));
-=======
-      {value: !answerIsValid}));
->>>>>>> 5f30f529
     return answerIsValid;
   }
 
