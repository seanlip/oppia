--- conflicted
+++ resolved
@@ -204,33 +204,6 @@
     component.ngOnDestroy();
   });
 
-<<<<<<< HEAD
-  it("should initialise component when user clicks 'math expression' in the rich text editor", () => {
-    const component = TestBed.createComponent(
-      MathExpressionContentEditorComponent
-    ).componentInstance;
-    component.active = true;
-
-    // eslint-disable-next-line dot-notation
-    spyOn(component['insertScriptService'], 'loadScript').and.callFake(
-      (script, onLoadCb) => {
-        if (onLoadCb) {
-          onLoadCb();
-        }
-        return true;
-      }
-    );
-
-    spyOn(component.valueChanged, 'emit');
-
-    component.ngOnInit();
-
-    expect(component.svgString).toBe('');
-    expect(component.numberOfElementsInQueue).toBe(0);
-    expect(component.value.mathExpressionSvgIsBeingProcessed).toBe(true);
-    expect(component.valueChanged.emit).toHaveBeenCalledWith(component.value);
-  });
-=======
   it(
     "should initialise component when user clicks 'math expression' in" +
       ' the rich text editor',
@@ -258,7 +231,6 @@
       expect(component.valueChanged.emit).toHaveBeenCalledWith(component.value);
     }
   );
->>>>>>> 065c57e6
 
   it(
     'should let the user edit the existing expression when user' +
@@ -273,10 +245,6 @@
           return true;
         }
       );
-<<<<<<< HEAD
-
-=======
->>>>>>> 065c57e6
       spyOn(component.valueChanged, 'emit');
 
       component.ngOnInit();
@@ -300,10 +268,6 @@
       }
       return true;
     });
-<<<<<<< HEAD
-
-=======
->>>>>>> 065c57e6
     component.alwaysEditable = false;
 
     component.ngOnInit();
@@ -529,14 +493,10 @@
   );
 
   it('should update raw latex when the user is typing', () => {
-<<<<<<< HEAD
-    component.loaded = true;
-=======
     // eslint-disable-next-line dot-notation
     spyOn(component['insertScriptService'], 'hasScriptLoaded').and.returnValue(
       true
     );
->>>>>>> 065c57e6
     const changes: SimpleChanges = {
       value: {
         previousValue: {
