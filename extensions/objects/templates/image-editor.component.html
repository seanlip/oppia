--- conflicted
+++ resolved
@@ -282,13 +282,13 @@
   .filepath-editor .oppia-processed-image-too-large-error {
     margin-top: 15px;
   }
-<<<<<<< HEAD
+
   .oppia-unsupported-svg-tag-attribute-error {
     background-color: #fcf8e3;
     border-color: #faebcc;
     color: #8a6d3b;
     padding: 10px;
-=======
+
   @media(max-width:540px) {
     .filepath-editor .filepath-editor-image-container {
       text-align: left;
@@ -302,6 +302,5 @@
     .filepath-editor .filepath-editor-save-box {
       text-align: left;
     }
->>>>>>> 4917644d
   }
 </style>