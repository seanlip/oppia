// Copyright 2014 The Oppia Authors. All Rights Reserved.
//
// Licensed under the Apache License, Version 2.0 (the "License");
// you may not use this file except in compliance with the License.
// You may obtain a copy of the License at
//
//      http://www.apache.org/licenses/LICENSE-2.0
//
// Unless required by applicable law or agreed to in writing, software
// distributed under the License is distributed on an "AS-IS" BASIS,
// WITHOUT WARRANTIES OR CONDITIONS OF ANY KIND, either express or implied.
// See the License for the specific language governing permissions and
// limitations under the License.

/**
 * @fileoverview Directive for real editor.
 */
import { ChangeDetectorRef, Component, EventEmitter, Input, OnInit, Output } from '@angular/core';
import { AbstractControl, ControlValueAccessor, ValidationErrors, Validator } from '@angular/forms';
import { downgradeComponent } from '@angular/upgrade/static';
interface RealSchema {
  type: string;
}
@Component({
  selector: 'real-editor',
  templateUrl: './real-editor.component.html',
  styleUrls: []
})
export class RealEditorComponent
implements OnInit, ControlValueAccessor, Validator {
  // These property is initialized using Angular lifecycle hooks
  // and we need to do non-null assertion, for more information see
  // https://github.com/oppia/oppia/wiki/Guide-on-defining-types#ts-7-1
  @Input() value!: number | string;
  @Output() valueChanged = new EventEmitter();
  schema: RealSchema = {
    type: 'float'
  };
<<<<<<< HEAD
  onChange: (_: unknown) => void = () => {};
  onTouch: () => void = () => {};
  onValidatorChange: () => void = () => {};

  temp = 0;

  getComponentValidationState(): Record<string, boolean> {
    return {random: true};
  }
=======
>>>>>>> bac0d14f

  constructor(private changeDetectorRef: ChangeDetectorRef) {}

  registerOnTouched(fn: () => void): void {
    this.onTouch = fn;
  }

  validate(control: AbstractControl): ValidationErrors {
    this.onValidatorChange();
    return {};
  }

  registerOnValidatorChange?(fn: () => void): void {
    this.onValidatorChange = fn;
  }

  writeValue(obj: string | number): void {
    this.updateValue(obj);
  }

  registerOnChange(fn: () => void): void {
    this.onChange = fn;
  }

  getSchema(): RealSchema {
    return this.schema;
  }

  updateValue(newValue: number | string): void {
    if (
      this.value === newValue ||
      (newValue === '' || newValue === null) && this.value === 0.0) {
      return;
    }
    if (newValue === '' || newValue === null) {
      // A new rule.
      this.value = 0.0;
      this.valueChanged.emit(this.value);
      this.changeDetectorRef.detectChanges();
      return;
    }
    this.value = newValue;
    this.valueChanged.emit(this.value);
    this.onValidatorChange();
    this.changeDetectorRef.detectChanges();
  }

  ngOnInit(): void {
    if (this.value === '' || this.value === undefined) {
      this.value = 0.0;
    }
  }
}
angular.module('oppia').directive('realEditor', downgradeComponent({
  component: RealEditorComponent
}) as angular.IDirectiveFactory);<|MERGE_RESOLUTION|>--- conflicted
+++ resolved
@@ -36,7 +36,7 @@
   schema: RealSchema = {
     type: 'float'
   };
-<<<<<<< HEAD
+
   onChange: (_: unknown) => void = () => {};
   onTouch: () => void = () => {};
   onValidatorChange: () => void = () => {};
@@ -46,8 +46,6 @@
   getComponentValidationState(): Record<string, boolean> {
     return {random: true};
   }
-=======
->>>>>>> bac0d14f
 
   constructor(private changeDetectorRef: ChangeDetectorRef) {}
 
