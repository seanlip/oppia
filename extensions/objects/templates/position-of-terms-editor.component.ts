// Copyright 2020 The Oppia Authors. All Rights Reserved.
//
// Licensed under the Apache License, Version 2.0 (the "License");
// you may not use this file except in compliance with the License.
// You may obtain a copy of the License at
//
//      http://www.apache.org/licenses/LICENSE-2.0
//
// Unless required by applicable law or agreed to in writing, software
// distributed under the License is distributed on an "AS-IS" BASIS,
// WITHOUT WARRANTIES OR CONDITIONS OF ANY KIND, either express or implied.
// See the License for the specific language governing permissions and
// limitations under the License.

/**
 * @fileoverview Component for position of terms editor.
 */

// Every editor directive should implement an alwaysEditable option. There
// may be additional customization options for the editor that should be passed
// in via initArgs.
import { Component, EventEmitter, Input, OnInit, Output } from '@angular/core';
import { downgradeComponent } from '@angular/upgrade/static';
import { AppConstants } from 'app.constants';

<<<<<<< HEAD
=======
export interface PositionOfTerm {
  name: 'string';
  readonly humanReadableName: 'string';
}

>>>>>>> 24c1dfff
@Component({
  selector: 'position-of-terms-editor',
  templateUrl: './position-of-terms-editor.component.html',
  styleUrls: []
})
export class PositionOfTermsEditorComponent implements OnInit {
  // These properties are initialized using Angular lifecycle hooks
  // and we need to do non-null assertion. For more information, see
  // https://github.com/oppia/oppia/wiki/Guide-on-defining-types#ts-7-1
  @Input() modalId!: symbol;
  @Input() value!: string;
  @Output() valueChanged = new EventEmitter();
  alwaysEditable = true;
  positionOfTerms = AppConstants.POSITION_OF_TERMS_MAPPING;
  localValue!: typeof AppConstants.POSITION_OF_TERMS_MAPPING[number];
  constructor() { }

  ngOnInit(): void {
    this.localValue = this.positionOfTerms[2];
    for (let i = 0; i < this.positionOfTerms.length; i++) {
      if (this.positionOfTerms[i].name === this.value) {
        this.localValue = this.positionOfTerms[i];
      }
    }
    if (this.value === null || this.value === undefined) {
      this.value = this.localValue.name;
      this.valueChanged.emit(this.value);
    }
  }

  onChangePosition(name: string): void {
    this.value = name;
    this.valueChanged.emit(this.value);
    for (let i = 0; i < this.positionOfTerms.length; i++) {
      if (this.positionOfTerms[i].name === this.value) {
        this.localValue = this.positionOfTerms[i];
        break;
      }
    }
  }
}

angular.module('oppia').directive('positionOfTermsEditor', downgradeComponent({
  component: PositionOfTermsEditorComponent
}));<|MERGE_RESOLUTION|>--- conflicted
+++ resolved
@@ -23,14 +23,11 @@
 import { downgradeComponent } from '@angular/upgrade/static';
 import { AppConstants } from 'app.constants';
 
-<<<<<<< HEAD
-=======
 export interface PositionOfTerm {
   name: 'string';
   readonly humanReadableName: 'string';
 }
 
->>>>>>> 24c1dfff
 @Component({
   selector: 'position-of-terms-editor',
   templateUrl: './position-of-terms-editor.component.html',
