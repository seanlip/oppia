--- conflicted
+++ resolved
@@ -17,18 +17,10 @@
  */
 
 import { DeviceInfoService } from 'services/contextual/device-info.service';
-<<<<<<< HEAD
-import { GuppyConfigurationService } from 'services/guppy-configuration.service';
-import { GuppyInitializationService } from 'services/guppy-initialization.service';
-import { MathInteractionsService } from 'services/math-interactions.service';
-import { WindowRef } from 'services/contextual/window-ref.service';
-import { importAllAngularServices } from 'tests/unit-test-utils';
-=======
 import { GuppyInitializationService, GuppyObject } from 'services/guppy-initialization.service';
 import { ComponentFixture, TestBed, waitForAsync } from '@angular/core/testing';
 import { NumericExpressionEditorComponent } from './numeric-expression-editor.component';
 import { NO_ERRORS_SCHEMA } from '@angular/core';
->>>>>>> e286f5a0
 
 describe('NumericExpressionEditor', () => {
   let fixture: ComponentFixture<NumericExpressionEditorComponent>;
@@ -60,31 +52,11 @@
     static 'remove_global_symbol'(symbol: string): void {}
     static 'add_global_symbol'(name: string, symbol: Object): void {}
   }
-<<<<<<< HEAD
-
-  beforeEach(angular.mock.module('oppia'));
-  importAllAngularServices();
-  beforeEach(angular.mock.module('oppia', function($provide) {
-    guppyConfigurationService = new GuppyConfigurationService();
-    mathInteractionsService = new MathInteractionsService();
-    guppyInitializationService = new GuppyInitializationService();
-    deviceInfoService = new DeviceInfoService(new WindowRef());
-    $provide.value('GuppyConfigurationService', guppyConfigurationService);
-    $provide.value('MathInteractionsService', mathInteractionsService);
-    $provide.value('GuppyInitializationService', guppyInitializationService);
-  }));
-  beforeEach(angular.mock.inject(function($injector, $componentController) {
-    $window = $injector.get('$window');
-    ctrl = $componentController('numericExpressionEditor');
-    $window.Guppy = MockGuppy;
-    ctrl.currentValue = '';
-=======
   beforeEach(waitForAsync(() => {
     TestBed.configureTestingModule({
       declarations: [NumericExpressionEditorComponent],
       schemas: [NO_ERRORS_SCHEMA]
     }).compileComponents;
->>>>>>> e286f5a0
   }));
   beforeEach((waitForAsync(() => {
     fixture = TestBed.createComponent(NumericExpressionEditorComponent);
