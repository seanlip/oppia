<<<<<<< HEAD
<div class="filepath-editor">
  <div [attr.style]="getMainContainerDynamicStyles()"
       class="filepath-editor-main-container">
    <div *ngIf="isImageUploaded()"
         class="filepath-editor-img-toolbar"
         [attr.style]="getToolbarDynamicStyles()">
      <div class="filepath-editor-img-toolbar-resize">
        Resize to:
        <span class="filepath-editor-button filepath-editor-decrease-size"
              (click)="decreaseResizePercent(10)">-
        </span>
        <span class="filepath-editor-resize-input">
          {{ getCurrentResizePercent() }} %
        </span>
        <span class="filepath-editor-button filepath-editor-increase-size"
              (click)="increaseResizePercent(10)">+
        </span>
      </div>
      <div class="filepath-editor-img-toolbar-size">
        Image Size:
        <span>{{ calculateTargetImageDimensions().width }}</span>
        &times;
        <span> {{ calculateTargetImageDimensions().height }} </span>
        <i class="material-icons"
           *ngIf="getImageSizeHelp() !== null"
           title="{{getImageSizeHelp()}}">
          &#xE887;
        </i>
      </div>
    </div>
    <div class="filepath-editor-image-container"
         [attr.style]="getImageContainerDynamicStyles()">
      <div *ngIf="isNoImageUploaded()">
        <oppia-image-uploader (fileChanged)="onFileChanged($event)"
                              [allowedImageFormats]="allowedImageFormats"
                              [isBlogPostThumbnailUploader]="false">
        </oppia-image-uploader>
      </div>
      <div *ngIf="isImageUploaded()"
           class="filepath-editor-image-crop-container"
           (mousemove)="onMouseMoveOnImageArea($event)">
        <div *ngIf="isUserCropping()"
             class="filepath-editor-image-shade-overlay">
        </div>
        <div class="filepath-editor-crop-area"
             *ngIf="imageResizeRatio === 1 && isCropAllowed()"
             [attr.style]="getCropAreaDynamicStyles()"
             (mousedown)="onMouseDownOnCropArea($event)"
             (mouseup)="onMouseUpOnCropArea($event)">
        </div>
        <div *ngIf="isUserCropping()"
             class="filepath-editor-image-crop-button-bar"
             [attr.style]="getCropButtonBarDynamicStyles()">
          <div class="filepath-editor-button filepath-editor-crop-button"
               (click)="confirmCropImage()">
            Crop
          </div>
          <div class="filepath-editor-button filepath-editor-crop-button"
               (click)="cancelCropImage()">
            Cancel
          </div>
        </div>
        <img [src]="data.metadata.uploadedImageData"
             [attr.style]="getUploadedImageDynamicStyles()">
      </div>
      <div *ngIf="isImageSaved()">
        <div class="filepath-editor-saved-image-container">
          <i class="material-icons filepath-editor-trash"
             (click)="resetFilePathEditor()"
             title="Delete this image">
            &#xE872;
          </i>
          <img [src]="data.metadata.savedImageUrl" [ngStyle]="imageContainerStyle">
        </div>
      </div>
    </div>
    <div *ngIf="isImageUploaded()" class="filepath-editor-save-box">
      <button type="button"
              class="btn btn-success filepath-editor-use"
              (click)="saveUploadedFile()"
              [disabled]="isUserCropping()">
        Use This Image
      </button>
      <button type="button"
              class="btn btn-secondary filepath-editor-discard"
              (click)="discardUploadedFile()"
              [disabled]="isUserCropping()">
        Discard
      </button>
    </div>
    <div class="oppia-form-error oppia-unsupported-svg-tag-attribute-error" *ngIf="invalidTagsAndAttributes.tags.length">
      Unsupported SVG tags found: {{ invalidTagsAndAttributes.tags }}
    </div>
    <div class="oppia-form-error oppia-unsupported-svg-tag-attribute-error" *ngIf="invalidTagsAndAttributes.attrs.length">
      Unsupported SVG attributes found: {{ invalidTagsAndAttributes.attrs }}
    </div>
    <div class="oppia-form-error oppia-processed-image-too-large-error" *ngIf="processedImageIsTooLarge">
      The processed image is too large to upload. Please try cropping or resizing the current image.
    </div>
=======
<svg-editor *ngIf="svgEditorIsShown"
            (validityChange)="validityHasChanged($event)"
            (valueChanged)="valueHasChanged($event)"
            [value]="value">
</svg-editor>
<image-editor *ngIf="imageEditorIsShown"
              (validityChange)="validityHasChanged($event)"
              (valueChanged)="valueHasChanged($event)"
              [value]="value"
              [modalId]="modalId">
</image-editor>
<div *ngIf="!svgEditorIsShown && !imageEditorIsShown" class="create-or-upload-image-selector-container">
  <div class="upload-image-container">
    <div class="mb-4 font-weight-bold">Browse from Your Device</div>
    <button class="btn btn-primary protractor-test-upload-image" (click)="onClickUploadImage()">
      UPLOAD <i class="fa fa-upload" aria-hidden="true"></i>
    </button>
  </div>
  <div class="create-image-container">
    <div class="mb-4 font-weight-bold">Make from Scratch</div>
    <button class="btn create-image-button protractor-test-create-image" (click)="onClickCreateImage()">CREATE</button>
>>>>>>> 5bb07f6b
  </div>
</div>
<style>
  .create-or-upload-image-selector-container {
    background-color: #DCDCDC;
    display: grid;
    grid-column-gap: 0;
    grid-row-gap: 0;
    grid-template-columns: repeat(2, 1fr);
    grid-template-rows: 1fr;
    height: 200px;
    justify-content: center;
    outline: 1px solid;
  }

  .upload-image-container, .create-image-container {
    align-self: center;
    font-family: "Roboto", Arial, sans-serif;
    padding: 45px;
    text-align: center;
  }
  .upload-image-container {
    border-right: 1px solid #000;
  }
  .create-image-button {
    background-color: #00645B;
    color: #FFF;
  }
</style><|MERGE_RESOLUTION|>--- conflicted
+++ resolved
@@ -1,104 +1,3 @@
-<<<<<<< HEAD
-<div class="filepath-editor">
-  <div [attr.style]="getMainContainerDynamicStyles()"
-       class="filepath-editor-main-container">
-    <div *ngIf="isImageUploaded()"
-         class="filepath-editor-img-toolbar"
-         [attr.style]="getToolbarDynamicStyles()">
-      <div class="filepath-editor-img-toolbar-resize">
-        Resize to:
-        <span class="filepath-editor-button filepath-editor-decrease-size"
-              (click)="decreaseResizePercent(10)">-
-        </span>
-        <span class="filepath-editor-resize-input">
-          {{ getCurrentResizePercent() }} %
-        </span>
-        <span class="filepath-editor-button filepath-editor-increase-size"
-              (click)="increaseResizePercent(10)">+
-        </span>
-      </div>
-      <div class="filepath-editor-img-toolbar-size">
-        Image Size:
-        <span>{{ calculateTargetImageDimensions().width }}</span>
-        &times;
-        <span> {{ calculateTargetImageDimensions().height }} </span>
-        <i class="material-icons"
-           *ngIf="getImageSizeHelp() !== null"
-           title="{{getImageSizeHelp()}}">
-          &#xE887;
-        </i>
-      </div>
-    </div>
-    <div class="filepath-editor-image-container"
-         [attr.style]="getImageContainerDynamicStyles()">
-      <div *ngIf="isNoImageUploaded()">
-        <oppia-image-uploader (fileChanged)="onFileChanged($event)"
-                              [allowedImageFormats]="allowedImageFormats"
-                              [isBlogPostThumbnailUploader]="false">
-        </oppia-image-uploader>
-      </div>
-      <div *ngIf="isImageUploaded()"
-           class="filepath-editor-image-crop-container"
-           (mousemove)="onMouseMoveOnImageArea($event)">
-        <div *ngIf="isUserCropping()"
-             class="filepath-editor-image-shade-overlay">
-        </div>
-        <div class="filepath-editor-crop-area"
-             *ngIf="imageResizeRatio === 1 && isCropAllowed()"
-             [attr.style]="getCropAreaDynamicStyles()"
-             (mousedown)="onMouseDownOnCropArea($event)"
-             (mouseup)="onMouseUpOnCropArea($event)">
-        </div>
-        <div *ngIf="isUserCropping()"
-             class="filepath-editor-image-crop-button-bar"
-             [attr.style]="getCropButtonBarDynamicStyles()">
-          <div class="filepath-editor-button filepath-editor-crop-button"
-               (click)="confirmCropImage()">
-            Crop
-          </div>
-          <div class="filepath-editor-button filepath-editor-crop-button"
-               (click)="cancelCropImage()">
-            Cancel
-          </div>
-        </div>
-        <img [src]="data.metadata.uploadedImageData"
-             [attr.style]="getUploadedImageDynamicStyles()">
-      </div>
-      <div *ngIf="isImageSaved()">
-        <div class="filepath-editor-saved-image-container">
-          <i class="material-icons filepath-editor-trash"
-             (click)="resetFilePathEditor()"
-             title="Delete this image">
-            &#xE872;
-          </i>
-          <img [src]="data.metadata.savedImageUrl" [ngStyle]="imageContainerStyle">
-        </div>
-      </div>
-    </div>
-    <div *ngIf="isImageUploaded()" class="filepath-editor-save-box">
-      <button type="button"
-              class="btn btn-success filepath-editor-use"
-              (click)="saveUploadedFile()"
-              [disabled]="isUserCropping()">
-        Use This Image
-      </button>
-      <button type="button"
-              class="btn btn-secondary filepath-editor-discard"
-              (click)="discardUploadedFile()"
-              [disabled]="isUserCropping()">
-        Discard
-      </button>
-    </div>
-    <div class="oppia-form-error oppia-unsupported-svg-tag-attribute-error" *ngIf="invalidTagsAndAttributes.tags.length">
-      Unsupported SVG tags found: {{ invalidTagsAndAttributes.tags }}
-    </div>
-    <div class="oppia-form-error oppia-unsupported-svg-tag-attribute-error" *ngIf="invalidTagsAndAttributes.attrs.length">
-      Unsupported SVG attributes found: {{ invalidTagsAndAttributes.attrs }}
-    </div>
-    <div class="oppia-form-error oppia-processed-image-too-large-error" *ngIf="processedImageIsTooLarge">
-      The processed image is too large to upload. Please try cropping or resizing the current image.
-    </div>
-=======
 <svg-editor *ngIf="svgEditorIsShown"
             (validityChange)="validityHasChanged($event)"
             (valueChanged)="valueHasChanged($event)"
@@ -120,7 +19,6 @@
   <div class="create-image-container">
     <div class="mb-4 font-weight-bold">Make from Scratch</div>
     <button class="btn create-image-button protractor-test-create-image" (click)="onClickCreateImage()">CREATE</button>
->>>>>>> 5bb07f6b
   </div>
 </div>
 <style>
