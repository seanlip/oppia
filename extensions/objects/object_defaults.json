--- conflicted
+++ resolved
@@ -1,5 +1,5 @@
 {
-    "AlgebraicExpression": "x",
+    "AlgebraicExpression": "",
     "AlgebraicIdentifier": "x",
     "CodeString": "",
     "CoordTwoDim": [0.0, 0.0],
@@ -34,7 +34,7 @@
       "numerator": 0,
       "denominator": 1
     },
-    "MathEquation": "x=y",
+    "MathEquation": "",
     "NumberWithUnits": {
       "type": "real",
       "real": 0.0,
@@ -46,13 +46,6 @@
       },
       "units": []
     },
-<<<<<<< HEAD
-    "NumericExpression": "1",
-=======
-    "AlgebraicExpression": "",
     "NumericExpression": "",
-    "AlgebraicIdentifier": "x",
-    "MathEquation": "",
->>>>>>> d6f2ac83
     "PositionOfTerms": "both"
 }