# coding: utf-8
#
# Copyright 2014 The Oppia Authors. All Rights Reserved.
#
# Licensed under the Apache License, Version 2.0 (the "License");
# you may not use this file except in compliance with the License.
# You may obtain a copy of the License at
#
#      http://www.apache.org/licenses/LICENSE-2.0
#
# Unless required by applicable law or agreed to in writing, software
# distributed under the License is distributed on an "AS-IS" BASIS,
# WITHOUT WARRANTIES OR CONDITIONS OF ANY KIND, either express or implied.
# See the License for the specific language governing permissions and
# limitations under the License.

"""Tests for typed object classes (mostly normalization)."""

from __future__ import absolute_import  # pylint: disable=import-only-modules
from __future__ import unicode_literals  # pylint: disable=import-only-modules

import inspect
import re

from core.tests import test_utils
from extensions.objects.models import objects
import python_utils
import schema_utils_test


class ObjectNormalizationUnitTests(test_utils.GenericTestBase):
    """Tests normalization of typed objects."""

    def check_normalization(
            self, object_class, mappings, invalid_items_with_error_messages):
        """Test that values are normalized correctly.

        Args:
            object_class: object(BaseObject). The class whose normalize()
                method is to be tested.
            mappings: list(tuple(str, str)). The first element of
                each item is expected to be normalized to the second.
            invalid_items_with_error_messages: list(tuple(str, str)). A list of
                values and corresponding error messages. Each of the value is
                expected to raise an Exception when normalized.
        """
        for item in mappings:
            assert object_class.normalize(item[0]) == item[1], (
                'Expected %s when normalizing %s as a %s, got %s' %
                (
                    item[1], item[0],
                    object_class.__name__, object_class.normalize(item[0]))
            )

        for item, error_msg in invalid_items_with_error_messages:
            print(item)
            with self.assertRaisesRegexp(Exception, error_msg):
                object_class.normalize(item)

    def test_boolean_validation(self):
        """Tests objects of type Boolean."""
        mappings = [('', False), (False, False), (True, True), (None, False)]
        invalid_values_with_error_messages = [
            ({}, re.escape('Expected bool, received {}')),
            ([], re.escape('Expected bool, received []')),
            (['a'], re.escape('Expected bool, received [\'a\']')),
            ('aabcc', r'Expected bool, received aabcc')]

        self.check_normalization(
            objects.Boolean, mappings, invalid_values_with_error_messages)

    def test_real_validation(self):
        """Tests objects of type Real."""
        mappings = [(20, 20), ('20', 20), ('02', 2), ('0', 0), (-1, -1),
                    ('-1', -1), (3.00, 3), (3.05, 3.05), ('3.05', 3.05), ]
        invalid_values_with_error_messages = [
            ('a', 'Could not convert str to float: a'),
            ('', 'Could not convert str to float: '),
            (
                {'a': 3},
                re.escape('Could not convert dict to float: {\'a\': 3}')
            ),
            ([3], re.escape('Could not convert list to float: [3]')),
            (None, 'Could not convert NoneType to float: None')
        ]

        self.check_normalization(
            objects.Real, mappings, invalid_values_with_error_messages)

    def test_int_validation(self):
        """Tests objects of type Int."""
        mappings = [(20, 20), ('20', 20), ('02', 2), ('0', 0),
                    ('-1', -1), (-1, -1), (3.00, 3), (3.05, 3), ]
        invalid_values_with_error_messages = [
            ('a', 'Could not convert str to int: a'),
            ('', 'Could not convert str to int: '),
            (
                {'a': 3},
                re.escape('Could not convert dict to int: {\'a\': 3}')
            ),
            ([3], re.escape('Could not convert list to int: [3]')),
            (None, 'Could not convert NoneType to int: None')
        ]

        self.check_normalization(
            objects.Int, mappings, invalid_values_with_error_messages)

    def test_nonnegative_int_validation(self):
        """Tests objects of type NonnegativeInt."""
        mappings = [(20, 20), ('20', 20), ('02', 2), ('0', 0), (3.00, 3),
                    (3.05, 3), ]
        invalid_values_with_error_messages = [
            ('a', 'Could not convert str to int: a'),
            ('', 'Could not convert str to int: '),
            (
                {'a': 3},
                re.escape('Could not convert dict to int: {\'a\': 3}')
            ),
            (
                [3],
                re.escape('Could not convert list to int: [3]')
            ),
            (
                None,
                'Could not convert NoneType to int: None'
            ),
            (
                -1,
                re.escape(
                    'Validation failed: is_at_least ({\'min_value\': 0}) '
                    'for object -1'
                )
            ),
            (
                '-1',
                re.escape(
                    'Validation failed: is_at_least ({\'min_value\': 0}) '
                    'for object -1'
                )
            )
        ]

        self.check_normalization(
            objects.NonnegativeInt, mappings,
            invalid_values_with_error_messages)

    def test_positive_int_validation(self):
        """Tests objects of type PositiveInt."""
        mappings = [(20, 20), ('20', 20), ('02', 2), (3.00, 3),
                    (3.05, 3), ]
        invalid_values_with_error_messages = [
            ('a', 'Could not convert str to int: a'),
            ('', 'Could not convert str to int: '),
            (
                {'a': 3},
                re.escape('Could not convert dict to int: {\'a\': 3}')
            ),
            (
                [3],
                re.escape('Could not convert list to int: [3]')
            ),
            (
                None,
                'Could not convert NoneType to int: None'),
            (
                -1,
                re.escape(
                    'Validation failed: is_at_least ({\'min_value\': 1}) '
                    'for object -1'
                )
            ),
            (
                '-1',
                re.escape(
                    'Validation failed: is_at_least ({\'min_value\': 1}) '
                    'for object -1'
                )
            ),
            (
                0,
                re.escape(
                    'Validation failed: is_at_least ({\'min_value\': 1}) '
                    'for object 0'
                )
            ),
            (
                '0',
                re.escape(
                    'Validation failed: is_at_least ({\'min_value\': 1}) '
                    'for object 0'
                )
            )
        ]

        self.check_normalization(
            objects.PositiveInt, mappings, invalid_values_with_error_messages)

    def test_code_evaluation_validation(self):
        """Tests objects of type codeEvaluation."""
        mappings = [(
            {'code': 'a', 'output': '', 'evaluation': '', 'error': ''},
            {'code': 'a', 'output': '', 'evaluation': '', 'error': ''}
        ), (
            {'code': '', 'output': '', 'evaluation': '', 'error': 'e'},
            {'code': '', 'output': '', 'evaluation': '', 'error': 'e'}
        )]
        invalid_values_with_error_messages = [
            (
                {'code': '', 'output': '', 'evaluation': ''},
                re.escape('Missing keys: [\'error\'], Extra keys: []')
            ),
            ('a', 'Expected dict, received a'),
            ([], re.escape('Expected dict, received []')),
            (None, 'Expected dict, received None')
        ]

        self.check_normalization(
            objects.CodeEvaluation, mappings,
            invalid_values_with_error_messages)

    def test_coord_two_dim_validation(self):
        """Tests objects of type CoordTwoDim."""
        mappings = [([3.5, 1.3], [3.5, 1.3]), ([0, 1], [0, 1])]
        invalid_values_with_error_messages = [
            ('123', 'Expected list, received 123'),
            ('a', 'Expected list, received a'),
            ([0, 1, 2], 'Expected length of 2 got 3'),
            (None, 'Expected list, received None'),
            ('-1, 2.2', 'Expected list, received -1, 2.2'),
            (' -1 , 3.5', 'Expected list, received  -1 , 3.5')]
        self.check_normalization(
            objects.CoordTwoDim, mappings, invalid_values_with_error_messages)

    def test_list_validation(self):
        """Tests objects of type ListOfUnicodeString."""
        mappings = [(['b', 'a'], ['b', 'a']), ([], [])]
        invalid_values_with_error_messages = [
            ('123', 'Expected list, received 123'),
            ({'a': 1}, re.escape('Expected list, received {\'a\': 1}')),
            (3.0, 'Expected list, received 3.0'),
            (None, 'Expected list, received None'),
            ([3, 'a'], 'Expected unicode string, received 3'),
            ([1, 2, 1], 'Expected unicode string, received 1')
        ]
        self.check_normalization(
            objects.ListOfUnicodeString, mappings,
            invalid_values_with_error_messages)

    def test_music_phrase(self):
        """Tests objects of type MusicPhrase."""
        mappings = [(
            [{'readableNoteName': 'D4', 'noteDuration': {'num': 1, 'den': 1}},
             {'readableNoteName': 'F4', 'noteDuration': {'num': 1, 'den': 1}}],
            [{'readableNoteName': 'D4', 'noteDuration': {'num': 1, 'den': 1}},
             {'readableNoteName': 'F4', 'noteDuration': {'num': 1, 'den': 1}}]
        ), (
            [{'readableNoteName': 'B4', 'noteDuration': {'num': 4, 'den': 1}},
             {'readableNoteName': 'E5', 'noteDuration': {'num': 4, 'den': 1}}],
            [{'readableNoteName': 'B4', 'noteDuration': {'num': 4, 'den': 1}},
             {'readableNoteName': 'E5', 'noteDuration': {'num': 4, 'den': 1}}]
        ), (
            [{'readableNoteName': 'C5', 'noteDuration': {'num': 3, 'den': 2}},
             {'readableNoteName': 'C4', 'noteDuration': {'num': 3, 'den': 2}}],
            [{'readableNoteName': 'C5', 'noteDuration': {'num': 3, 'den': 2}},
             {'readableNoteName': 'C4', 'noteDuration': {'num': 3, 'den': 2}}]
        )]
        invalid_values_with_error_messages = [
            ('G4', 'Expected list, received G4'),
            ({'n': 1}, re.escape('Expected list, received {\'n\': 1}')),
            (2.0, 'Expected list, received 2.0'),
            (None, 'Expected list, received None'),
            (
                {'readableNoteName': 'C5'},
                re.escape(
                    'Expected list, received {\'readableNoteName\': \'C5\'}'
                )
            )
        ]

        self.check_normalization(
            objects.MusicPhrase, mappings, invalid_values_with_error_messages)

    def test_list_of_tabs(self):
        """Tests objects of type ListOfDict."""
        mappings = [([
            {'content': '<p>Hello</p>', 'title': 'Tabs'},
            {'content': '<iframe src="site"></iframe>', 'title': u'¡Hola!'}
        ], [
            {'content': '<p>Hello</p>', 'title': u'Tabs'},
            {'content': '', 'title': u'¡Hola!'}
        ]), ([], [])]
        invalid_values_with_error_messages = [
            ('123', 'Expected list, received 123'),
            (3.0, 'Expected list, received 3.0'),
            (None, 'Expected list, received None'),
            ([3, 'a'], 'Expected dict, received 3'),
            (
                [{'content': '<p>abc</p>', 'url': 'xyx'}],
                re.escape('Missing keys: [\'title\'], Extra keys: [\'url\']')
            ),
            (
                [{'content': '<p>abc</p>', 'title': 'xyz'}, [1, 2, 3]],
                re.escape('Expected dict, received [1, 2, 3]')
            )
        ]
        self.check_normalization(
            objects.ListOfTabs, mappings, invalid_values_with_error_messages)

    def test_set_of_unicode_string_validation(self):
        """Tests objects of type SetOfUnicodeString."""
        mappings = [
            (['ff', 'a', u'¡Hola!'], [u'ff', u'a', u'¡Hola!']),
            ([], []),
            (['ab', 'abc', 'cb'], [u'ab', u'abc', u'cb']),
        ]
        invalid_values_with_error_messages = [
            ('123', 'Expected list, received 123'),
            ({'a': 1}, re.escape('Expected list, received {\'a\': 1}')),
            (3.0, 'Expected list, received 3.0'),
            (None, 'Expected list, received None'),
            ([3, 'a'], 'Expected unicode string, received 3'),
            (
                ['a', 'a', 'b'],
                re.escape(
                    'Validation failed: is_uniquified ({}) '
                    'for object [\'a\', \'a\', \'b\']'
                )
            ),
            (
                ['ab', 'abc', 'ab'],
                re.escape(
                    'Validation failed: is_uniquified ({}) '
                    'for object [\'ab\', \'abc\', \'ab\']'
                )
            )
        ]

        self.check_normalization(
            objects.SetOfUnicodeString, mappings,
            invalid_values_with_error_messages)

    def test_unicode_string_validation(self):
        """Tests objects of type UnicodeString."""
        mappings = [
            ('Abc   def', u'Abc   def'), (u'¡Hola!', u'¡Hola!'),
        ]
        invalid_values_with_error_messages = [
            (3.0, 'Expected unicode string, received 3.0'),
            (
                {'a': 1},
                re.escape('Expected unicode string, received {\'a\': 1}')
            ),
            (
                [1, 2, 1],
                re.escape('Expected unicode string, received [1, 2, 1]')
            ),
            (None, 'Expected unicode string, received None')]

        self.check_normalization(
            objects.UnicodeString, mappings, invalid_values_with_error_messages)

    def test_html_validation(self):
        """Tests objects of type HTML."""
        # TODO(sll): Add more tests.
        mappings = [
            (
                '<p onclick="evil_function()">a paragraph</p>',
                '<p>a paragraph</p>'),
            ('<iframe src="evil-site"></iframe>', ''),
            (u'¡Hola!', u'¡Hola!'),
            (
                '<a href="evil-site">spam spam SPAM!</a>',
                '<a>spam spam SPAM!</a>'),
        ]
        invalid_values_with_error_messages = [
            (
                {'a': 1},
                re.escape('Expected unicode HTML string, received {\'a\': 1}')
            ),
            (
                [1, 2, 1],
                re.escape('Expected unicode HTML string, received [1, 2, 1]')
            ),
            (None, 'Expected unicode HTML string, received None')]

        self.check_normalization(
            objects.Html, mappings, invalid_values_with_error_messages)

    def test_normalized_string_validation(self):
        """Tests objects of type NormalizedString."""
        mappings = [
            ('Abc   def', u'Abc def'), (u'¡hola!', u'¡hola!')
        ]
        invalid_values_with_error_messages = [
            (3.0, 'Expected unicode string, received 3.0'),
            (
                {'a': 1},
                re.escape('Expected unicode string, received {\'a\': 1}')
            ),
            (
                [1, 2, 1],
                re.escape('Expected unicode string, received [1, 2, 1]')
            ),
            (None, 'Expected unicode string, received None')]

        self.check_normalization(
            objects.NormalizedString, mappings,
            invalid_values_with_error_messages)

    def test_math_latex_string_validation(self):
        """Tests objects of type MathExpressionContent."""
        mappings = [(
            {'raw_latex': '123456789', 'svg_filename': ''},
            {'raw_latex': u'123456789', 'svg_filename': u''}
        ), (
            {'raw_latex': u'x \\times y', 'svg_filename': u''},
            {'raw_latex': u'x \\times y', 'svg_filename': u''}
        )]
        invalid_values_with_error_messages = [
            (3.0, 'Expected dict, received 3.0'),
            (
                {'a': 1},
                re.escape(
                    'Missing keys: [\'raw_latex\', \'svg_filename\'], '
                    'Extra keys: [\'a\']'
                )
            ),
            ([1, 2, 1], r'Expected dict, received \[1, 2, 1\]'),
            (None, 'Expected dict, received None'),
            (
                {'raw_latex': 1, 'svg_filename': 2},
                'Expected unicode string, received 1'
            ),
            (
                {'raw_latex': ['x^2'], 'svg_filename':{}},
                re.escape('Expected unicode string, received [\'x^2\']')
            ),
            (
                {'raw_latex': ('x', 'y'), 'svg_filename': ''},
                'not all arguments converted during string formatting'
            )
        ]

        self.check_normalization(
            objects.MathExpressionContent, mappings,
            invalid_values_with_error_messages
        )

    def test_skill_id_string_validation(self):
        """Tests objects of type SkillSelector."""
        mappings = [
            ('skill_id', u'skill_id'), (u'abcdef123_', u'abcdef123_'),
        ]
        invalid_values_with_error_messages = [
            (3.0, 'Expected unicode string, received 3.0'),
            (
                {'a': 1},
                re.escape('Expected unicode string, received {\'a\': 1}')
            ),
            (
                [1, 2, 1],
                re.escape('Expected unicode string, received [1, 2, 1]')
            ),
            (None, 'Expected unicode string, received None')]

        self.check_normalization(
            objects.SkillSelector, mappings, invalid_values_with_error_messages)

    def test_sanitized_url_validation(self):
        mappings = [
            ('http://www.google.com', 'http://www.google.com'),
            ('https://www.google.com', 'https://www.google.com'),
            ('https://www.google!.com', 'https://www.google%21.com'),
        ]

        invalid_values_with_error_messages = [
            (
                'javascript:alert(5);',
                re.escape(
                    'Invalid URL: Sanitized URL should start with \'http://\' '
                    'or \'https://\'; received javascript:alert%285%29%3B'
                )
            ),
            (
                'ftp://gopher.com',
                re.escape(
                    'Invalid URL: Sanitized URL should start with \'http://\' '
                    'or \'https://\'; received ftp://gopher.com'
                )
            ),
            (
                'test',
                re.escape(
                    'Invalid URL: Sanitized URL should start with \'http://\' '
                    'or \'https://\'; received test'
                )
            ),
            (
                'google.com',
                re.escape(
                    'Invalid URL: Sanitized URL should start with \'http://\' '
                    'or \'https://\'; received google.com'
                )
            )
        ]

        self.check_normalization(
            objects.SanitizedUrl, mappings, invalid_values_with_error_messages)

    def test_checked_proof_validation(self):
        """Tests objects of type CheckedProof."""
        valid_example_1 = {
            'assumptions_string': 'p',
            'target_string': 'q',
            'proof_string': 'from p we have q',
            'correct': True
        }
        valid_example_2 = {
            'assumptions_string': 'p',
            'target_string': 'q',
            'proof_string': 'from p we have q',
            'correct': False,
            'error_category': 'layout',
            'error_code': 'bad_layout',
            'error_message': 'layout is bad',
            'error_line_number': 2
        }
        mappings = [
            (valid_example_1, valid_example_1),
            (valid_example_2, valid_example_2)]

        invalid_values_with_error_messages = [
            ({}, 'Cannot convert to checked proof {}'),
            (None, 'Cannot convert to checked proof None'),
            (
                {'assumptions_string': 'p'},
                re.escape(
                    'Cannot convert to checked proof '
                    '{\'assumptions_string\': \'p\'}'
                )
            ),
            (
                {
                    'assumptions_string': 'p',
                    'target_string': 'q',
                    'proof_string': 'from p we have q',
                    'correct': False
                },
                re.escape(
                    'Cannot convert to checked proof {\'assumptions_string\': '
                    '\'p\', \'target_string\': \'q\', \'proof_string\': '
                    '\'from p we have q\', \'correct\': False}'
                )
            )
        ]

        self.check_normalization(
            objects.CheckedProof, mappings, invalid_values_with_error_messages)

    def test_logic_question_validation_for_variables(self):
        """Tests objects of type LogicQuestion."""
        p_expression = {
            'top_kind_name': 'variable',
            'top_operator_name': 'p',
            'arguments': [],
            'dummies': []
        }

        valid_example = {
            'assumptions': [p_expression],
            'results': [p_expression],
            'default_proof_string': 'a proof'
        }
        mappings = [(valid_example, valid_example)]

        invalid_values_with_error_messages = [
            ({}, 'Cannot convert to a logic question {}'),
            (None, 'Cannot convert to a logic question None'),
            (
                {'assumptions': p_expression},
                'Cannot convert to a logic question'),
            ({
                'assumptions': p_expression,
                'results': {
                    'top_kind_name': 'variable',
                    'top_operator_name': 'p'
                }
            }, 'Cannot convert to a logic question')]

        self.check_normalization(
            objects.LogicQuestion, mappings, invalid_values_with_error_messages)

    def test_logic_question_validation_for_constants(self):
        """Tests objects of type LogicQuestion."""
        numeric_expression = {
            'top_kind_name': 'constant',
            'top_operator_name': 1,
            'arguments': [],
            'dummies': [],
            'type': 'integer'
        }

        valid_example = {
            'assumptions': [numeric_expression],
            'results': [numeric_expression],
            'default_proof_string': 'a proof'
        }
        mappings = [(valid_example, valid_example)]

        invalid_values_with_error_messages = [
            ({}, 'Cannot convert to a logic question {}'),
            (None, 'Cannot convert to a logic question None'),
            (
                {'assumptions': numeric_expression},
                'Cannot convert to a logic question'),
            ({
                'assumptions': numeric_expression,
                'results': {
                    'top_kind_name': 'constant',
                    'top_operator_name': 1
                }
            }, 'Cannot convert to a logic question')]

        self.check_normalization(
            objects.LogicQuestion, mappings, invalid_values_with_error_messages)

    def test_logic_error_category_validation(self):
        """Tests objects of type LogicErrorCategory."""

        mappings = [
            ('parsing', 'parsing'), ('typing', 'typing'),
            ('mistake', 'mistake')]

        invalid_values_with_error_messages = [
            (None, 'Expected unicode string, received None'),
            (2, 'Expected unicode string, received 2'),
            (
                'string',
                'Received string which is not in the allowed range of choices'),
            (
                'item',
                'Received item which is not in the allowed range of choices')]

        self.check_normalization(
            objects.LogicErrorCategory, mappings,
            invalid_values_with_error_messages)

    def test_graph(self):
        """Tests objects of type Graph."""
        empty_graph = {
            'vertices': [],
            'edges': [],
            'isLabeled': False,
            'isDirected': False,
            'isWeighted': False
        }
        cycle_5_graph = {
            'vertices': [
                {'x': 0.0, 'y': 10.0, 'label': ''},
                {'x': 50.0, 'y': 10.0, 'label': ''},
                {'x': 23.0, 'y': 31.0, 'label': ''},
                {'x': 14.0, 'y': 5.0, 'label': ''},
                {'x': 200.0, 'y': 1000.0, 'label': ''},
            ],
            'edges': [
                {'src': 0, 'dst': 1, 'weight': 1},
                {'src': 1, 'dst': 2, 'weight': 1},
                {'src': 2, 'dst': 3, 'weight': 1},
                {'src': 3, 'dst': 4, 'weight': 1},
                {'src': 4, 'dst': 0, 'weight': 1},
            ],
            'isLabeled': False,
            'isDirected': False,
            'isWeighted': False
        }
        directed_graph = {
            'vertices': [
                {'x': 0.0, 'y': 10.0, 'label': ''},
                {'x': 50.0, 'y': 10.0, 'label': ''},
            ],
            'edges': [
                {'src': 0, 'dst': 1, 'weight': 1},
                {'src': 1, 'dst': 0, 'weight': 1},
            ],
            'isLabeled': False,
            'isDirected': True,
            'isWeighted': False
        }

        mappings = [
            (empty_graph, empty_graph),
            (cycle_5_graph, cycle_5_graph),
            (directed_graph, directed_graph),
        ]

        invalid_values_with_error_messages = [
            (None, 'Cannot convert to graph None'),
            (1, 'Cannot convert to graph 1'),
            ({}, 'Cannot convert to graph {}'),
            ('string', 'Cannot convert to graph string'),
            (
                {
                    'vertices': [],
                    'edges': []
                },
                re.escape(
                    'Cannot convert to graph {\'vertices\': [], \'edges\': []}'
                )
            ),
            ({
                'vertices': [
                    {'x': 0.0, 'y': 0.0, 'label': ''},
                    {'x': 1.0, 'y': 1.0, 'label': ''}
                ],
                'edges': [
                    {'src': 0, 'dst': 1, 'weight': 1},
                    {'src': 1, 'dst': 0, 'weight': 1}
                ],
                'isLabeled': False,
                'isDirected': False,
                'isWeighted': False
            }, 'Cannot convert to graph'),
            ({
                'vertices': [
                    {'x': 0.0, 'y': 0.0, 'label': ''},
                    {'x': 1.0, 'y': 1.0, 'label': ''}
                ],
                'edges': [
                    {'src': 0, 'dst': 0, 'weight': 1},
                    {'src': 1, 'dst': 0, 'weight': 1}
                ],
                'isLabeled': False,
                'isDirected': False,
                'isWeighted': False
            }, 'Cannot convert to graph'),
            ({
                'vertices': [
                    {'x': 0.0, 'y': 0.0, 'label': ''},
                    {'x': 1.0, 'y': 1.0, 'label': 'ab'}
                ],
                'edges': [
                    {'src': 0, 'dst': 0, 'weight': 1},
                    {'src': 1, 'dst': 0, 'weight': 1}
                ],
                'isLabeled': False,
                'isDirected': False,
                'isWeighted': False
            }, 'Cannot convert to graph'),
            ({
                'vertices': [
                    {'x': 0.0, 'y': 0.0, 'label': ''},
                    {'x': 1.0, 'y': 1.0, 'label': ''}
                ],
                'edges': [
                    {'src': 0, 'dst': 0, 'weight': 1},
                    {'src': 1, 'dst': 0, 'weight': 2}
                ],
                'isLabeled': False,
                'isDirected': False,
                'isWeighted': False
            }, 'Cannot convert to graph')]

        self.check_normalization(
            objects.Graph, mappings, invalid_values_with_error_messages)

    def test_graph_property_validation(self):
        """Tests objects of type GraphProperty."""

        mappings = [
            ('acyclic', 'acyclic'), ('regular', 'regular'),
            ('strongly_connected', 'strongly_connected'),
            ('weakly_connected', 'weakly_connected')]

        invalid_values_with_error_messages = [
            (None, 'Expected unicode string, received None'),
            (2, 'Expected unicode string, received 2'),
            (
                'string',
                'Received string which is not in the allowed range of choices'),
            (
                'item',
                'Received item which is not in the allowed range of choices')]

        self.check_normalization(
            objects.GraphProperty, mappings, invalid_values_with_error_messages)

    def test_fraction(self):
        """Tests objects of type Fraction."""
        mappings = [(
            self._create_fraction_dict(True, 0, 0, 1),
            self._create_fraction_dict(True, 0, 0, 1)
        ), (
            self._create_fraction_dict(False, 1, 2, 3),
            self._create_fraction_dict(False, 1, 2, 3)
        )]

        invalid_values_with_error_messages = [
            (
                self._create_fraction_dict('non-boolean', 1, 2, 3),
                'Expected bool, received non-boolean'),
            (
                self._create_fraction_dict(True, 'non-int', 2, 3),
                'Could not convert str to int: non-int'),
            (
                self._create_fraction_dict(None, None, None, None),
                'Expected bool, received None'),
            (
                self._create_fraction_dict(False, 10, 1, -3),
                re.escape(
                    'Validation failed: is_at_least ({\'min_value\': 1}) '
                    'for object -3'
                )
            ),
            (
                self._create_fraction_dict(False, -10, 11, 3),
                re.escape(
                    'Validation failed: is_at_least ({\'min_value\': 0}) '
                    'for object -10'
                )
            ),
            (
                self._create_fraction_dict(False, 10, -11, 3),
                re.escape(
                    'Validation failed: is_at_least ({\'min_value\': 0}) '
                    'for object -11'
                )
            ),
            (
                self._create_fraction_dict(False, -10, -11, -3),
                re.escape(
                    'Validation failed: is_at_least ({\'min_value\': 0}) '
                    'for object -10'
                )
            ),
            (
                self._create_fraction_dict(False, 1, 1, 0),
                re.escape(
                    'Validation failed: is_at_least ({\'min_value\': 1}) '
                    'for object 0'
                )
            ),
            (
                {},
                re.escape(
                    'Missing keys: [\'denominator\', \'isNegative\', '
                    '\'numerator\', \'wholeNumber\'], Extra keys: []'
                )
            ),
            ('1/3', 'Expected dict, received 1/3'),
            (1, 'Expected dict, received 1')]

        self.check_normalization(
            objects.Fraction, mappings, invalid_values_with_error_messages)

    def _create_fraction_dict(
            self, is_negative, whole_number, numerator, denominator):
        """Returns the fraction object in the dict format.

        Args:
            is_negative: bool. Whether the given fraction is negative.
            whole_number: int. The whole number of the fraction.
            numerator: int. The numerator part of the fraction.
            denominator: int. The denominator part of the fraction.

        Returns:
            dict(str, *). The fraction object.
        """
        return {
            'isNegative': is_negative,
            'wholeNumber': whole_number,
            'numerator': numerator,
            'denominator': denominator
        }

    def test_position_of_terms_validation(self):
        """Tests objects of type PositionOfTerms."""

        mappings = [
            ('lhs', 'lhs'), ('rhs', 'rhs'), ('both', 'both'),
            ('irrelevant', 'irrelevant')]

        invalid_values_with_error_messages = [
            (None, 'Expected unicode string, received None'),
            (2, 'Expected unicode string, received 2'),
            (
                'string',
                'Received string which is not in the allowed range of choices'),
            (
                'item',
                'Received item which is not in the allowed range of choices')]

        self.check_normalization(
            objects.PositionOfTerms, mappings,
            invalid_values_with_error_messages)

    def test_algebraic_identifier_validation(self):
        """Tests objects of type AlgebraicIdentifier."""

        mappings = [('a', 'a'), ('alpha', 'alpha'), ('Z', 'Z')]

        invalid_values_with_error_messages = [
            (None, 'Expected unicode string, received None'),
            (2, 'Expected unicode string, received 2'),
            (
                'string',
                'Received string which is not in the allowed range of choices'),
            (
                'item',
                'Received item which is not in the allowed range of choices')]

        self.check_normalization(
            objects.AlgebraicIdentifier, mappings,
            invalid_values_with_error_messages)

    def test_ratio_validation(self):
        """Tests objects of type RatioExpression."""

        mappings = [([1, 2], [1, 2]), ([1, 2, 3], [1, 2, 3])]

        invalid_values_with_error_messages = [
            (None, 'Expected list, received None'),
            (2, 'Expected list, received 2'),
            ({'a': 1}, re.escape('Expected list, received {\'a\': 1}')),
            ('1: 2: 1', re.escape('Expected list, received 1: 2: 1'))]

        self.check_normalization(
            objects.RatioExpression, mappings,
            invalid_values_with_error_messages)

    def test_set_of_algebraic_identifier_validation(self):
        """Tests objects of type SetOfAlgebraicIdentifier."""

        mappings = [
            (['a', 'b', 'gamma'], ['a', 'b', 'gamma']),
            (['alpha', 'x', 'Pi'], ['alpha', 'x', 'Pi']),
            (['x', 'Y', 'z'], ['x', 'Y', 'z'])]

        invalid_values_with_error_messages = [
            ('123', 'Expected list, received 123'),
            ({'a': 1}, re.escape('Expected list, received {\'a\': 1}')),
            (3.0, 'Expected list, received 3.0'),
            (None, 'Expected list, received None'),
            ([3, 'a'], 'Expected unicode string, received 3'),
            (
                ['a', 'a', 'b'],
                r'Validation failed: is_uniquified \(\{\}\) '
                r'for object \[\'a\', \'a\', \'b\'\]'),
            (
                ['a', 'invalid_identifier', 'b'],
                'Received invalid_identifier which is not in the allowed '
                'range of choices')]

        self.check_normalization(
            objects.SetOfAlgebraicIdentifier, mappings,
            invalid_values_with_error_messages)


class SchemaValidityTests(test_utils.GenericTestBase):

    def test_schemas_used_to_define_objects_are_valid(self):
        count = 0
        for name, member in inspect.getmembers(objects):
            if inspect.isclass(member):
                # Since BaseTranslatableObject acts as an interface, it will
                # throw an NotImplementedError exception on get_schema().
                if name == 'BaseTranslatableObject':
                    continue

                if hasattr(member, 'get_schema'):
                    schema_utils_test.validate_schema(member.get_schema())
                    count += 1

        self.assertEqual(count, 54)


class ObjectDefinitionTests(test_utils.GenericTestBase):

    def test_default_values_for_objects_are_valid(self):
        for _, member in inspect.getmembers(objects):
            if inspect.isclass(member) and member.default_value is not None:
                if member.__name__ == 'BaseTranslatableObject':
                    continue

                if isinstance(member(), objects.BaseTranslatableObject):
                    self.assertIsInstance(member.default_value, dict)
                    self.assertEqual(len(member.default_value.keys()), 2)
                    # We need to check the protected property in order to avoid
                    # skew between it and the key that is used in the default
                    # value.
                    self.assertEqual(
                        sorted(['contentId', member._value_key_name]),  # pylint: disable=protected-access
                        sorted(member.default_value.keys()))
                    self.assertIsNone(member.default_value['contentId'])

                    # If the object is a subclass of BaseTranslatableObject,
                    # the default content_id would be None but the
                    # normalization will enforce a non-None string. This is
                    # because the content id is populated before being saved.
                    # So we do the same here.
                    actual_default_value = member.default_value
                    actual_default_value['contentId'] = 'content_id'
                    normalized_default_value = member.normalize(
                        actual_default_value)
                    self.assertIsInstance(normalized_default_value, dict)
                    self.assertEqual(
                        normalized_default_value, actual_default_value)
                else:
                    self.assertEqual(
                        member.normalize(member.default_value),
                        member.default_value)

                    type_error_message = (
                        'Mismatched default value types for object class %s' %
                        member.__name__)

                    # Comparing types here is necessary because 0 == False in
                    # Python. We handle the string case separately since Python
                    # treats str and unicode as different types.
                    if isinstance(
                            member.default_value, python_utils.BASESTRING):
                        self.assertIsInstance(
                            member.normalize(member.default_value),
                            python_utils.BASESTRING, msg=type_error_message)
                    else:
                        self.assertIsInstance(
                            member.normalize(member.default_value),
                            type(member.default_value),
                            msg=type_error_message)


class NormalizedRectangleTests(test_utils.GenericTestBase):

    def test_normalize(self):
        normalized_rectangle = objects.NormalizedRectangle2D()
        self.assertEqual(normalized_rectangle.normalize(
            [[0, 1], [1, 0]]), [[0.0, 0.0], [0.0, 0.0]])

        with self.assertRaisesRegexp(
            TypeError, 'Cannot convert to Normalized Rectangle '):
            normalized_rectangle.normalize('')


class CodeStringTests(test_utils.GenericTestBase):

    def test_normalize(self):
        code_string = objects.CodeString()
        self.assertEqual(code_string.normalize(code_string.default_value), '')

        with self.assertRaisesRegexp(
            TypeError, 'Unexpected tab characters in code string: \t'):
            code_string.normalize('\t')


class BaseTranslatableObjectTests(test_utils.GenericTestBase):

    def test_translatable_objects_naming(self):
        for name, member in inspect.getmembers(objects):
            if not inspect.isclass(member):
                continue

            # Assert that BaseTranslatableObject subclasses start with
            # 'Translatable'. All objects that start with 'Translatable'
            # subclass BaseTranslatableObject, with the exception of any object
            # name that contains 'ContentId' (e.g. TranslatableHtmlContentId).
            if isinstance(member(), objects.BaseTranslatableObject):
                if name == 'BaseTranslatableObject':
                    continue
                self.assertEqual(name.find('Translatable'), 0)
            elif 'ContentId' not in name:
                self.assertNotIn('Translatable', name)

    def test_abstract_base_class_raises_not_implemented_error(self):
        with self.assertRaisesRegexp(
            NotImplementedError,
            'The _value_key_name and _value_schema for this class must both '
            'be set'):
            objects.BaseTranslatableObject.get_schema()

        with self.swap(objects.BaseTranslatableObject, '_value_key_name', 'a'):
            with self.assertRaisesRegexp(
                NotImplementedError,
                'The _value_key_name and _value_schema for this class must '
                'both be set'):
                objects.BaseTranslatableObject.normalize({
                    'contentId': 'rule_input',
                    'a': 'thing to translate'
                })

    def test_base_translatable_object_normalization(self):
        with self.assertRaisesRegexp(
            NotImplementedError,
            'The _value_key_name and _value_schema for this class must both '
            'be set'):
            objects.BaseTranslatableObject.normalize({
                'contentId': 5
            })

        with self.assertRaisesRegexp(
            NotImplementedError,
            'The _value_key_name and _value_schema for this class must both '
            'be set'):
            objects.BaseTranslatableObject.normalize_value(5)


class TranslatableUnicodeStringTests(test_utils.GenericTestBase):

    def test_normalization(self):
        with self.assertRaisesRegexp(
            AssertionError, 'Expected unicode string, received 5'):
            objects.TranslatableUnicodeString.normalize({
                'contentId': 'rule_input',
                'unicodeStr': 5
            })

        with self.assertRaisesRegexp(
<<<<<<< HEAD
                AssertionError,
                re.escape('Expected unicode string, received [\'abc\']')):
=======
            AssertionError,
            re.escape('Expected unicode string, received [u\'abc\']')
        ):
>>>>>>> 68de4ec1
            objects.TranslatableUnicodeString.normalize({
                'contentId': 'rule_input',
                'unicodeStr': ['abc']
            })

        self.assertEqual(objects.TranslatableUnicodeString.normalize({
            'contentId': 'rule_input',
            'unicodeStr': 'abc'
        }), {
            'contentId': 'rule_input',
            'unicodeStr': 'abc'
        })

    def test_normalize_value(self):
        with self.assertRaisesRegexp(
                AssertionError, 'Expected unicode string, received 5'):
            objects.TranslatableUnicodeString.normalize_value(5)

        with self.assertRaisesRegexp(
<<<<<<< HEAD
                AssertionError,
                re.escape('Expected unicode string, received [\'abc\']')):
=======
            AssertionError,
            re.escape('Expected unicode string, received [u\'abc\']')
        ):
>>>>>>> 68de4ec1
            objects.TranslatableUnicodeString.normalize_value(['abc'])

        self.assertEqual(
            objects.TranslatableUnicodeString.normalize_value('abc'), 'abc')


class TranslatableHtmlTests(test_utils.GenericTestBase):

    def test_normalization(self):
        with self.assertRaisesRegexp(AssertionError, 'Expected unicode HTML'):
            objects.TranslatableHtml.normalize({
                'contentId': 'rule_input',
                'html': 5
            })

        with self.assertRaisesRegexp(AssertionError, 'Expected unicode HTML'):
            objects.TranslatableHtml.normalize({
                'contentId': 'rule_input',
                'html': ['abc']
            })

        self.assertEqual(objects.TranslatableHtml.normalize({
            'contentId': 'rule_input',
            'html': '<b>This is bold text.</b>'
        }), {
            'contentId': 'rule_input',
            'html': '<b>This is bold text.</b>'
        })

        self.assertEqual(objects.TranslatableHtml.normalize({
            'contentId': 'rule_input',
            'html': '<script>a'
        }), {
            'contentId': 'rule_input',
            'html': 'a'
        })

        self.assertEqual(objects.TranslatableHtml.normalize({
            'contentId': 'rule_input',
            'html': 'good<script src="http://evil.com">text</script>'
        }), {
            'contentId': 'rule_input',
            'html': 'goodtext'
        })

    def test_normalize_value(self):
        with self.assertRaisesRegexp(AssertionError, 'Expected unicode HTML'):
            objects.TranslatableHtml.normalize_value(5)

        with self.assertRaisesRegexp(AssertionError, 'Expected unicode HTML'):
            objects.TranslatableHtml.normalize_value(['abc'])

        with self.assertRaisesRegexp(
<<<<<<< HEAD
                AssertionError,
                re.escape('Expected unicode string, received [\'abc\']')):
=======
            AssertionError,
            re.escape('Expected unicode string, received [u\'abc\']')
        ):
>>>>>>> 68de4ec1
            objects.TranslatableUnicodeString.normalize_value(['abc'])

        self.assertEqual(
            objects.TranslatableHtml.normalize_value(
                '<b>This is bold text.</b>'),
            '<b>This is bold text.</b>')

        self.assertEqual(
            objects.TranslatableHtml.normalize_value('<script>a'), 'a')

        self.assertEqual(
            objects.TranslatableHtml.normalize_value(
                'good<script src="http://evil.com">text</script>'
            ),
            'goodtext'
        )


class TranslatableSetOfNormalizedStringTests(test_utils.GenericTestBase):

    def test_normalization(self):
        with self.assertRaisesRegexp(
            AssertionError, 'Expected list, received 5'):
            objects.TranslatableSetOfNormalizedString.normalize({
                'contentId': 'rule_input',
                'normalizedStrSet': 5
            })

        with self.assertRaisesRegexp(
            AssertionError, 'Expected unicode string, received 2'):
            objects.TranslatableSetOfNormalizedString.normalize({
                'contentId': 'rule_input',
                'normalizedStrSet': ['1', 2, '3']
            })

        with self.assertRaisesRegexp(
            AssertionError, 'Validation failed: is_uniquified'):
            objects.TranslatableSetOfNormalizedString.normalize({
                'contentId': 'rule_input',
                'normalizedStrSet': ['1', '1']
            })

        self.assertEqual(objects.TranslatableSetOfNormalizedString.normalize({
            'contentId': 'rule_input',
            'normalizedStrSet': ['1', '2']
        }), {
            'contentId': 'rule_input',
            'normalizedStrSet': ['1', '2']
        })

    def test_normalize_value(self):
        with self.assertRaisesRegexp(
            AssertionError, 'Expected list, received 5'):
            objects.TranslatableSetOfNormalizedString.normalize_value(5)

        with self.assertRaisesRegexp(
            AssertionError, 'Expected unicode string, received 2'):
            objects.TranslatableSetOfNormalizedString.normalize_value(
                ['1', 2, '3'])

        with self.assertRaisesRegexp(
            AssertionError, 'Validation failed: is_uniquified'):
            objects.TranslatableSetOfNormalizedString.normalize_value(
                ['1', '1'])

        self.assertEqual(
            objects.TranslatableSetOfNormalizedString.normalize_value(
                ['1', '2']),
            ['1', '2'])


class TranslatableSetOfUnicodeStringTests(test_utils.GenericTestBase):

    def test_normalization(self):
        with self.assertRaisesRegexp(
            AssertionError, 'Expected list, received 5'):
            objects.TranslatableSetOfUnicodeString.normalize({
                'contentId': 'rule_input',
                'unicodeStrSet': 5
            })

        with self.assertRaisesRegexp(
            AssertionError, 'Expected unicode string, received 2'):
            objects.TranslatableSetOfUnicodeString.normalize({
                'contentId': 'rule_input',
                'unicodeStrSet': ['1', 2, '3']
            })

        with self.assertRaisesRegexp(
            AssertionError, 'Validation failed: is_uniquified'):
            objects.TranslatableSetOfUnicodeString.normalize({
                'contentId': 'rule_input',
                'unicodeStrSet': ['1', '1']
            })

        self.assertEqual(objects.TranslatableSetOfUnicodeString.normalize({
            'contentId': 'rule_input',
            'unicodeStrSet': ['1', '2']
        }), {
            'contentId': 'rule_input',
            'unicodeStrSet': ['1', '2']
        })

    def test_normalize_value(self):
        with self.assertRaisesRegexp(
            AssertionError, 'Expected list, received 5'):
            objects.TranslatableSetOfUnicodeString.normalize_value(5)

        with self.assertRaisesRegexp(
            AssertionError, 'Expected unicode string, received 2'):
            objects.TranslatableSetOfUnicodeString.normalize_value(
                ['1', 2, '3'])

        with self.assertRaisesRegexp(
            AssertionError, 'Validation failed: is_uniquified'):
            objects.TranslatableSetOfUnicodeString.normalize_value(['1', '1'])

        self.assertEqual(
            objects.TranslatableSetOfUnicodeString.normalize_value(['1', '2']),
            ['1', '2'])<|MERGE_RESOLUTION|>--- conflicted
+++ resolved
@@ -1113,14 +1113,9 @@
             })
 
         with self.assertRaisesRegexp(
-<<<<<<< HEAD
-                AssertionError,
-                re.escape('Expected unicode string, received [\'abc\']')):
-=======
             AssertionError,
-            re.escape('Expected unicode string, received [u\'abc\']')
+            re.escape('Expected unicode string, received [\'abc\']')
         ):
->>>>>>> 68de4ec1
             objects.TranslatableUnicodeString.normalize({
                 'contentId': 'rule_input',
                 'unicodeStr': ['abc']
@@ -1140,14 +1135,9 @@
             objects.TranslatableUnicodeString.normalize_value(5)
 
         with self.assertRaisesRegexp(
-<<<<<<< HEAD
-                AssertionError,
-                re.escape('Expected unicode string, received [\'abc\']')):
-=======
             AssertionError,
-            re.escape('Expected unicode string, received [u\'abc\']')
+            re.escape('Expected unicode string, received [\'abc\']')
         ):
->>>>>>> 68de4ec1
             objects.TranslatableUnicodeString.normalize_value(['abc'])
 
         self.assertEqual(
@@ -1201,14 +1191,9 @@
             objects.TranslatableHtml.normalize_value(['abc'])
 
         with self.assertRaisesRegexp(
-<<<<<<< HEAD
-                AssertionError,
-                re.escape('Expected unicode string, received [\'abc\']')):
-=======
             AssertionError,
-            re.escape('Expected unicode string, received [u\'abc\']')
+            re.escape('Expected unicode string, received [\'abc\']')
         ):
->>>>>>> 68de4ec1
             objects.TranslatableUnicodeString.normalize_value(['abc'])
 
         self.assertEqual(
