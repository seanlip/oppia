# coding: utf-8
#
# Copyright 2014 The Oppia Authors. All Rights Reserved.
#
# Licensed under the Apache License, Version 2.0 (the "License");
# you may not use this file except in compliance with the License.
# You may obtain a copy of the License at
#
#      http://www.apache.org/licenses/LICENSE-2.0
#
# Unless required by applicable law or agreed to in writing, software
# distributed under the License is distributed on an "AS-IS" BASIS,
# WITHOUT WARRANTIES OR CONDITIONS OF ANY KIND, either express or implied.
# See the License for the specific language governing permissions and
# limitations under the License.

"""Classes for interpreting typed objects in Oppia."""

__author__ = 'Sean Lip'

import copy
import os

import feconf
import schema_utils
import utils


class BaseObject(object):
    """Base object class.

    This is the superclass for typed object specifications in Oppia, such as
    SanitizedUrl and CoordTwoDim.

    Typed objects are initialized from a raw Python object which is expected to
    be derived from a JSON object. They are validated and normalized to basic
    Python objects (primitive types combined via lists and dicts; no sets or
    tuples).
    """

    # These values should be overridden in subclasses.
    description = ''
    edit_html_filename = None
    edit_js_filename = None

    @classmethod
    def normalize(cls, raw):
        """Validates and normalizes a raw Python object.

        Returns:
          a normalized Python object describing the Object specified by this
          class.

        Raises:
          TypeError: if the Python object cannot be normalized.
        """
        return schema_utils.normalize_against_schema(raw, cls.SCHEMA)

    @classmethod
    def has_editor_js_template(cls):
        return cls.edit_js_filename is not None

    @classmethod
    def get_editor_js_template(cls):
        if cls.edit_js_filename is None:
            raise Exception(
                'There is no editor template defined for objects of type %s' %
                cls.__name__)
        return utils.get_file_contents(os.path.join(
            os.getcwd(), feconf.OBJECT_TEMPLATES_DIR,
            '%s.js' % cls.edit_js_filename))

    @classmethod
    def get_editor_html_template(cls):
        if cls.edit_html_filename is None:
            raise Exception(
                'There is no editor template defined for objects of type %s' %
                cls.__name__)
        return utils.get_file_contents(os.path.join(
            os.getcwd(), feconf.OBJECT_TEMPLATES_DIR,
            '%s.html' % cls.edit_html_filename))


class Null(BaseObject):
    """Class for a null object."""

    description = 'A null object.'

    @classmethod
    def normalize(cls, raw):
        """Validates and normalizes a raw Python object."""
        return None


class Boolean(BaseObject):
    """Class for booleans."""

    description = 'A boolean.'
    edit_html_filename = 'boolean_editor'
    edit_js_filename = 'BooleanEditor'

    SCHEMA = {
        'type': 'bool'
    }

    @classmethod
    def normalize(cls, raw):
        """Validates and normalizes a raw Python object."""
        if raw is None or raw == '':
            raw = False

        return schema_utils.normalize_against_schema(raw, cls.SCHEMA)


class Real(BaseObject):
    """Real number class."""

    description = 'A real number.'
    edit_html_filename = 'real_editor'
    edit_js_filename = 'RealEditor'

    SCHEMA = {
        'type': 'float'
    }


class Int(BaseObject):
    """Integer class."""

    description = 'An integer.'
    edit_html_filename = 'int_editor'
    edit_js_filename = 'IntEditor'

    SCHEMA = {
        'type': 'int'
    }


class UnicodeString(BaseObject):
    """Unicode string class."""

    description = 'A unicode string.'
    edit_html_filename = 'unicode_string_editor'
    edit_js_filename = 'UnicodeStringEditor'

    SCHEMA = {
        'type': 'unicode',
    }


class Html(BaseObject):
    """HTML string class."""

    description = 'An HTML string.'
    edit_html_filename = 'html_editor'
    edit_js_filename = 'HtmlEditor'

    SCHEMA = {
        'type': 'html',
    }


class NonnegativeInt(BaseObject):
    """Nonnegative integer class."""

    description = 'A non-negative integer.'
    edit_html_filename = 'nonnegative_int_editor'
    edit_js_filename = 'NonnegativeIntEditor'

    SCHEMA = {
        'type': 'int',
        'validators': [{
            'id': 'is_at_least',
            'min_value': 0
        }]
    }


class CodeEvaluation(BaseObject):
    """Evaluation result of programming code."""

    description = 'Code and its evaluation results.'

    SCHEMA = {
        'type': 'dict',
        'properties': [{
            'name': 'code',
            'schema': UnicodeString.SCHEMA,
        }, {
            'name': 'output',
            'schema': UnicodeString.SCHEMA,
        }, {
            'name': 'evaluation',
            'schema': UnicodeString.SCHEMA,
        }, {
            'name': 'error',
            'schema': UnicodeString.SCHEMA,
        }]
    }


class ListOfCodeEvaluation(BaseObject):
    """Class for lists of CodeEvaluations."""

    description = 'A list of code and its evaluation results.'

    SCHEMA = {
        'type': 'list',
        'items': CodeEvaluation.SCHEMA
    }


class CoordTwoDim(BaseObject):
    """2D coordinate class."""

    description = 'A two-dimensional coordinate (a pair of reals).'
    edit_html_filename = 'coord_two_dim_editor'
    edit_js_filename = 'CoordTwoDimEditor'

    SCHEMA = {
        'type': 'list',
        'len': 2,
        'items': Real.SCHEMA,
    }


class ListOfCoordTwoDim(BaseObject):
    """Class for lists of CoordTwoDims."""

    description = 'A list of 2D coordinates.'

    SCHEMA = {
        'type': 'list',
        'items': CoordTwoDim.SCHEMA
    }


class ListOfUnicodeString(BaseObject):
    """List class."""

    description = 'A list.'
    edit_html_filename = 'list_editor'
    edit_js_filename = 'ListOfUnicodeStringEditor'

    SCHEMA = {
        'type': 'list',
        'items': UnicodeString.SCHEMA
    }


class SetOfUnicodeString(BaseObject):
    """Class for sets of UnicodeStrings."""

    description = 'A set (a list with unique elements) of unicode strings.'
    edit_html_filename = 'list_editor'
    edit_js_filename = 'SetOfUnicodeStringEditor'

    SCHEMA = {
        'type': 'list',
        'items': UnicodeString.SCHEMA,
        'validators': [{
            'id': 'is_uniquified'
        }]
    }


class NormalizedString(BaseObject):
    """Unicode string with spaces collapsed."""

    description = 'A unicode string with adjacent whitespace collapsed.'
    edit_html_filename = 'unicode_string_editor'
    edit_js_filename = 'NormalizedStringEditor'

    SCHEMA = {
        'type': 'unicode',
        'post_normalizers': [{
            'id': 'normalize_spaces'
        }]
    }


class SetOfNormalizedString(BaseObject):
    """Class for sets of NormalizedStrings."""

    description = (
        'A set (a list with unique elements) of whitespace-collapsed strings.')

    SCHEMA = {
        'type': 'list',
        'items': NormalizedString.SCHEMA,
        'validators': [{
            'id': 'is_uniquified'
        }]
    }


class MathLatexString(BaseObject):
    """Math LaTeX string class"""

    description = 'A LaTeX string.'
    edit_html_filename = 'math_latex_string_editor'
    edit_js_filename = 'MathLatexStringEditor'

    SCHEMA = UnicodeString.SCHEMA


class SanitizedUrl(BaseObject):
    """HTTP or HTTPS url string class."""

    description = 'An HTTP or HTTPS url.'
    edit_html_filename = 'unicode_string_editor'
    edit_js_filename = 'SanitizedUrlEditor'

    SCHEMA = {
        'type': 'unicode',
        'post_normalizers': [{
            'id': 'sanitize_url'
        }]
    }


class MusicPhrase(BaseObject):
    """List of Objects that represent a musical phrase."""

    description = ('A musical phrase that contains zero or more notes, rests, '
                   'and time signature.')
    edit_html_filename = 'music_phrase_editor'
    edit_js_filename = 'MusicPhraseEditor'

    # The maximum number of notes allowed in a music phrase.
    _MAX_NOTES_IN_PHRASE = 8

    _FRACTION_PART_SCHEMA = {
        'type': 'int',
        'validators': [{
            'id': 'is_at_least',
            'min_value': 1
        }]
    }

    SCHEMA = {
        'type': 'list',
        'items': {
            'type': 'dict',
            'properties': [{
                'name': 'readableNoteName',
                'schema': {
                    'type': 'unicode',
                    'choices': [
                        'C4', 'D4', 'E4', 'F4', 'G4', 'A4', 'B4', 'C5',
                        'D5', 'E5', 'F5', 'G5', 'A5'
                    ]
                }
            }, {
                'name': 'noteDuration',
                'schema': {
                    'type': 'dict',
                    'properties': [{
                        'name': 'num',
                        'schema': _FRACTION_PART_SCHEMA
                    }, {
                        'name': 'den',
                        'schema': _FRACTION_PART_SCHEMA
                    }]
                }
            }],
        },
        'validators': [{
            'id': 'has_length_at_most',
            'max_value': _MAX_NOTES_IN_PHRASE,
        }]
    }


class Filepath(BaseObject):
    """A string representing a filepath.

    The path will be prefixed with '[exploration_id]/assets'.
    """

    description = 'A string that represents a filepath'
    edit_html_filename = 'filepath_editor'
    edit_js_filename = 'FilepathEditor'

    SCHEMA = UnicodeString.SCHEMA


class CheckedProof(BaseObject):
    """A proof attempt and any errors it makes."""

    description = 'A proof attempt and any errors it makes.'

    @classmethod
    def normalize(cls, raw):
        """Validates and normalizes a raw Python object."""
        try:
            assert isinstance(raw, dict)
            assert isinstance(raw['assumptions_string'], basestring)
            assert isinstance(raw['target_string'], basestring)
            assert isinstance(raw['proof_string'], basestring)
            assert raw['correct'] in [True, False]
            if not raw['correct']:
                assert isinstance(raw['error_category'], basestring)
                assert isinstance(raw['error_code'], basestring)
                assert isinstance(raw['error_message'], basestring)
                assert isinstance(raw['error_line_number'], int)
            return copy.deepcopy(raw)
        except Exception:
            raise TypeError('Cannot convert to checked proof %s' % raw)


class LogicQuestion(BaseObject):
    """A question giving a formula to prove"""

    description = 'A question giving a formula to prove.'
    edit_html_filename = 'logic_question_editor'
    edit_js_filename = 'LogicQuestionEditor'

    @classmethod
    def normalize(cls, raw):
        """Validates and normalizes a raw Python object."""

        def _validateExpression(expression):
            assert isinstance(expression, dict)
            assert isinstance(expression['top_kind_name'], basestring)
            assert isinstance(expression['top_operator_name'], basestring)
            _validateExpressionArray(expression['arguments'])
            _validateExpressionArray(expression['dummies'])

        def _validateExpressionArray(array):
            assert isinstance(array, list)
            for item in array:
                _validateExpression(item)

        try:
            assert isinstance(raw, dict)
            _validateExpressionArray(raw['assumptions'])
            _validateExpressionArray(raw['results'])
            assert isinstance(raw['default_proof_string'], basestring)

            return copy.deepcopy(raw)
        except Exception:
            raise TypeError('Cannot convert to a logic question %s' % raw)


class LogicErrorCategory(BaseObject):
    """A string from a list of possible categories"""

    description = 'One of the possible error categories of a logic proof.'
    edit_html_filename = 'logic_error_category_editor'
    edit_js_filename = 'LogicErrorCategoryEditor'

    SCHEMA = {
        'type': 'unicode',
        'choices': [
            'parsing', 'typing', 'line', 'layout', 'variables', 'logic',
            'target', 'mistake'
        ]
    }


class Graph(BaseObject):
    """A (mathematical) graph with edges and vertices"""

    description = 'A (mathematical) graph'
    edit_html_filename = 'graph_editor'
    edit_js_filename = 'GraphEditor'

    _VERTEX_SCHEMA = {
        'type': 'dict',
        'properties': [{
            'name': 'x',
            'schema': Real.SCHEMA
        }, {
            'name': 'y',
            'schema': Real.SCHEMA
        }, {
            'name': 'label',
            'schema': UnicodeString.SCHEMA
        }]
    }
    _EDGE_SCHEMA = {
        'type': 'dict',
        'properties': [{
            'name': 'src',
            'schema': Int.SCHEMA
        }, {
            'name': 'dst',
            'schema': Int.SCHEMA
        }, {
            'name': 'weight',
            'schema': Int.SCHEMA
        }]
    }
    SCHEMA = {
        'type': 'dict',
        'properties': [{
            'name': 'vertices',
            'schema': {
                'type': 'list',
                'items': _VERTEX_SCHEMA
            }
        }, {
            'name': 'edges',
            'schema': {
                'type': 'list',
                'items': _EDGE_SCHEMA
            }
        }, {
            'name': 'isLabeled',
            'schema': Boolean.SCHEMA
        }, {
            'name': 'isDirected',
            'schema': Boolean.SCHEMA
        }, {
            'name': 'isWeighted',
            'schema': Boolean.SCHEMA
        }]
    }

    @classmethod
    def normalize(cls, raw):
        """Validates and normalizes a raw Python object."""
        """
        Checks that there are no self-loops or multiple edges.
        Checks that unlabeled graphs have all labels empty.
        Checks that unweighted graphs have all weights set to 1.
        TODO(czx): Think about support for multigraphs?
        """

        try:
            raw = schema_utils.normalize_against_schema(raw, cls.SCHEMA)

            if not raw['isLabeled']:
                for vertex in raw['vertices']:
                    assert (vertex['label'] == '')

            for edge in raw['edges']:
                assert (edge['src'] != edge['dst'])
                if not raw['isWeighted']:
                    assert (edge['weight'] == 1.0)

            if raw['isDirected']:
                edge_pairs = [
                    (edge['src'], edge['dst']) for edge in raw['edges']]
            else:
                edge_pairs = (
                    [(edge['src'], edge['dst']) for edge in raw['edges']] +
                    [(edge['dst'], edge['src']) for edge in raw['edges']]
                )
            assert len(set(edge_pairs)) == len(edge_pairs)

        except Exception:
            raise TypeError('Cannot convert to graph %s' % raw)

        return raw


<<<<<<< HEAD
class GraphProperty(BaseObject):
    """A string from a list of possible graph properties"""

    description = 'One of the possible properties possessed by a graph.'
    edit_html_filename = 'graph_property_editor'
    edit_js_filename = 'GraphPropertyEditor'

    SCHEMA = {
        'type': 'unicode',
        'choices': [
            'strongly_connected', 'weakly_connected', 'acyclic', 'regular'
        ]
=======
class ListOfGraph(BaseObject):
    """Class for lists of Graphs."""

    description = 'A list of graphs.'

    SCHEMA = {
        'type': 'list',
        'items': Graph.SCHEMA
>>>>>>> 2ecf34e6
    }


class NormalizedRectangle2D(BaseObject):
    """Normalized Rectangle class."""

    description = (
        'A rectangle normalized so that the coordinates are within the range '
        '[0,1].')

    SCHEMA = {
        'type': 'list',
        'len': 2,
        'items': {
            'type': 'list',
            'len': 2,
            'items': Real.SCHEMA
        }
    }

    @classmethod
    def normalize(cls, raw):
        # Moves cur_value to the nearest available value in the range
        # [min_value, max_value].
        def clamp(min_value, current_value, max_value):
            return min(max_value, max(min_value, current_value))
        try:
            raw = schema_utils.normalize_against_schema(raw, cls.SCHEMA)

            raw[0][0] = clamp(0.0, raw[0][0], 1.0)
            raw[0][1] = clamp(0.0, raw[0][1], 1.0)
            raw[1][0] = clamp(0.0, raw[1][0], 1.0)
            raw[1][1] = clamp(0.0, raw[1][1], 1.0)

        except Exception:
            raise TypeError('Cannot convert to Normalized Rectangle %s' % raw)

        return raw


class ImageRegion(BaseObject):
    """A region of an image, including its shape and coordinates."""

    description = 'A region of an image.'

    # Note: at the moment, only supports rectangular image regions.
    # Coordinates are:
    #   [[top-left-x, top-left-y], [bottom-right-x, bottom-right-y]].
    # Origin is top-left, increasing x is to the right, increasing y is down.
    SCHEMA = {
        'type': 'dict',
        'properties': [{
            'name': 'regionType',
            'schema': UnicodeString.SCHEMA
        }, {
            'name': 'area',
            'schema': NormalizedRectangle2D.SCHEMA
        }]
    }


class ImageWithRegions(BaseObject):
    """An image overlaid with labeled regions."""

    description = 'An image overlaid with regions.'
    edit_html_filename = 'image_with_regions_editor'
    edit_js_filename = 'ImageWithRegionsEditor'

    SCHEMA = {
        'type': 'dict',
        'properties': [{
            'name': 'imagePath',
            'schema': Filepath.SCHEMA
        }, {
            'name': 'labeledRegions',
            'schema': {
                'type': 'list',
                'items': {
                    'type': 'dict',
                    'properties': [{
                        'name': 'label',
                        'schema': UnicodeString.SCHEMA
                    }, {
                        'name': 'region',
                        'schema': ImageRegion.SCHEMA
                    }]
                }
            }
        }]
    }


class ClickOnImage(BaseObject):
    """A click on an image and the clicked regions."""

    description = "Position of a click and a list of regions clicked."

    SCHEMA = {
        'type': 'dict',
        'properties': [{
            'name': 'clickPosition',
            'schema': {
                'type': 'list',
                'items': Real.SCHEMA,
                'len': 2
            }
        }, {
            'name': 'clickedRegions',
            'schema': {
                'type': 'list',
                'items': UnicodeString.SCHEMA
            }
        }]
    }


class SetOfHtmlString(BaseObject):
    """A Set of Html Strings"""

    description = "A list of Html strings."
    edit_html_filename = 'set_of_html_string_editor'
    edit_js_filename = 'SetOfHtmlStringEditor'

    SCHEMA = {
        'type': 'list',
        'items': Html.SCHEMA,
        'validators': [{
            'id': 'is_uniquified'
        }]
    }<|MERGE_RESOLUTION|>--- conflicted
+++ resolved
@@ -556,7 +556,6 @@
         return raw
 
 
-<<<<<<< HEAD
 class GraphProperty(BaseObject):
     """A string from a list of possible graph properties"""
 
@@ -569,7 +568,8 @@
         'choices': [
             'strongly_connected', 'weakly_connected', 'acyclic', 'regular'
         ]
-=======
+    }
+
 class ListOfGraph(BaseObject):
     """Class for lists of Graphs."""
 
@@ -578,7 +578,6 @@
     SCHEMA = {
         'type': 'list',
         'items': Graph.SCHEMA
->>>>>>> 2ecf34e6
     }
 
 
