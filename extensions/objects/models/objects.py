--- conflicted
+++ resolved
@@ -1196,7 +1196,6 @@
     }
 
 
-<<<<<<< HEAD
 class RatioExpression(BaseObject):
     """Class for position of terms. Denotes the position of terms relative to
     the equals sign in a math equation.
@@ -1209,7 +1208,8 @@
         'type': 'unicode',
         'validators': [{
             'id': 'is_valid_ratio'
-=======
+            
+
 class CustomOskLetters(BaseObject):
     """Class for custom OSK letters. These are the letters that will be
     displayed to the learner for AlgebraicExpressionInput and MathEquationInput
@@ -1228,6 +1228,5 @@
         'items': AlgebraicIdentifier.SCHEMA,
         'validators': [{
             'id': 'is_uniquified'
->>>>>>> 389dcad1
         }]
     }