--- conflicted
+++ resolved
@@ -59,25 +59,12 @@
 
     This method is run from within the context of a MapReduce job.
     """
-<<<<<<< HEAD
-    hashed_answer_frequencies = utils.OrderedCounter(
-        utils.HashedValue(d['answer']) for d in answer_dicts)
-
-    return [
-        {'answer': h.value, 'frequency': f}
-        for h, f in hashed_answer_frequencies.most_common(limit)
-    ]
-=======
-    top_answer_counts_as_list_of_pairs = _count_answers(
-        state_answers_dict['submitted_answer_list'])[:num_results]
-
-    answer_frequency_list = stats_domain.AnswerFrequencyList()
-    for item in top_answer_counts_as_list_of_pairs:
-        answer_frequency_list.add_answer(
-            stats_domain.AnswerOccurrence(item[0]['answer'], item[1]))
-
+    answer_frequency_list = stats_domain.AnswerFrequencyList(
+        answer_occurrences=None, limit=limit)
+    answer_frequency_list.add_answers(
+        stats_domain.Answer.from_raw_type(answer_dict['answer'])
+        for answer_dict in answer_dicts)
     return answer_frequency_list
->>>>>>> ce82781d
 
 
 class BaseCalculation(object):
@@ -113,19 +100,8 @@
 
         This method is run from within the context of a MapReduce job.
         """
-<<<<<<< HEAD
-        calculation_output = _get_top_answers_by_frequency(
+        answer_frequency_list = _get_top_answers_by_frequency(
             state_answers_dict['submitted_answer_list'], limit=None)
-=======
-        answer_counts_as_list_of_pairs = _count_answers(
-            state_answers_dict['submitted_answer_list'])
-
-        answer_frequency_list = stats_domain.AnswerFrequencyList()
-        for item in answer_counts_as_list_of_pairs:
-            answer_frequency_list.add_answer(
-                stats_domain.AnswerOccurrence(item[0]['answer'], item[1]))
-
->>>>>>> ce82781d
         return stats_domain.StateAnswersCalcOutput(
             state_answers_dict['exploration_id'],
             state_answers_dict['exploration_version'],
@@ -145,14 +121,8 @@
 
         This method is run from within the context of a MapReduce job.
         """
-<<<<<<< HEAD
-        calculation_output = _get_top_answers_by_frequency(
+        answer_frequency_list = _get_top_answers_by_frequency(
             state_answers_dict['submitted_answer_list'], limit=5)
-=======
-        answer_frequency_list = _calculate_top_answer_frequencies(
-            state_answers_dict, 5)
-
->>>>>>> ce82781d
         return stats_domain.StateAnswersCalcOutput(
             state_answers_dict['exploration_id'],
             state_answers_dict['exploration_version'],
@@ -172,14 +142,8 @@
 
         This method is run from within the context of a MapReduce job.
         """
-<<<<<<< HEAD
-        calculation_output = _get_top_answers_by_frequency(
+        answer_frequency_list = _get_top_answers_by_frequency(
             state_answers_dict['submitted_answer_list'], limit=10)
-=======
-        answer_frequency_list = _calculate_top_answer_frequencies(
-            state_answers_dict, 10)
-
->>>>>>> ce82781d
         return stats_domain.StateAnswersCalcOutput(
             state_answers_dict['exploration_id'],
             state_answers_dict['exploration_version'],
@@ -202,41 +166,11 @@
 
         This method is run from within the context of a MapReduce job.
         """
-<<<<<<< HEAD
-        hashed_answer_frequencies = utils.OrderedCounter()
+        answer_frequency_list = stats_domain.AnswerFrequencyList(
+            answer_occurrences=None, limit=10)
         for answer_dict in state_answers_dict['submitted_answer_list']:
-            hashed_answer_frequencies.update(
-                utils.HashedValue(answer) for answer in answer_dict['answer'])
-
-        calculation_output = [
-            {'answer': h.value, 'frequency': f}
-            for h, f in hashed_answer_frequencies.most_common(10)
-        ]
-=======
-        answer_values = [
-            answer_dict['answer']
-            for answer_dict in state_answers_dict['submitted_answer_list']]
-
-        list_of_all_elements = []
-        for set_value in answer_values:
-            list_of_all_elements += set_value
-
-        elements_as_list_of_pairs = sorted(
-            collections.Counter(list_of_all_elements).items(),
-            key=lambda x: x[1],
-            reverse=True)
-        # Keep only top 10 elements
-        if len(elements_as_list_of_pairs) > 10:
-            elements_as_list_of_pairs = elements_as_list_of_pairs[:10]
-
-        answer_frequency_list = stats_domain.AnswerFrequencyList()
-        for item in elements_as_list_of_pairs:
-            # Save element with key 'answer' so it gets displayed correctly
-            # by FrequencyTable visualization.
-            answer_frequency_list.add_answer(
-                stats_domain.AnswerOccurrence(item[0], item[1]))
-
->>>>>>> ce82781d
+            answer_frequency_list.add_answers(
+                map(stats_domain.Answer.from_raw_type, answer_dict['answer']))
         return stats_domain.StateAnswersCalcOutput(
             state_answers_dict['exploration_id'],
             state_answers_dict['exploration_version'],
@@ -269,31 +203,12 @@
                 submitted_answers_by_categorization[category].extend(
                     answer_dicts)
 
-<<<<<<< HEAD
-        calculation_output = {
+        answer_occurrences = {
             category: _get_top_answers_by_frequency(answer_dicts, limit=None)
             for category, answer_dicts in
             submitted_answers_by_categorization.iteritems()
         }
-=======
-        answer_occurrences = {
-            classify_category: stats_domain.AnswerFrequencyList()
-            for classify_category in classify_categories
-        }
-        for classify_category, top_answer_counts_as_list_of_pairs in (
-                top_answer_count_pairs_by_category.iteritems()):
-            for item in top_answer_counts_as_list_of_pairs:
-                answer_dict = item[0]
-                answer_occurrences[classify_category].add_answer(
-                    stats_domain.AnswerOccurrence(
-                        answer_dict['answer'], item[1]))
-
-        # Remove empty lists if no answers match within those categories.
-        for classify_category in classify_categories:
-            if not answer_occurrences[classify_category].answer_occurrences:
-                del answer_occurrences[classify_category]
-
->>>>>>> ce82781d
+
         return stats_domain.StateAnswersCalcOutput(
             state_answers_dict['exploration_id'],
             state_answers_dict['exploration_version'],
