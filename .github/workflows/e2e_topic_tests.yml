--- conflicted
+++ resolved
@@ -78,15 +78,12 @@
         with:
           name: webdriverio-screenshots
           path: /home/runner/work/oppia/webdriverio-screenshots
-<<<<<<< HEAD
-=======
       - name: Uploading webpack bundles as an artifact
         if: ${{ failure() }}
         uses: actions/upload-artifact@v2
         with:
           name: webpack-bundles
           path: /home/runner/work/oppia/oppia/build
->>>>>>> 0383b49c31dd671f169c007b82c8c5a3e9bcb453
       - name: Checking Memory Usage
         if: ${{ always() }}
         run: cat /sys/fs/cgroup/memory/memory.max_usage_in_bytes