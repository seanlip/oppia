--- conflicted
+++ resolved
@@ -20,37 +20,11 @@
         os: [ubuntu-22.04]
     steps:
       - name: Checkout repository
-<<<<<<< HEAD
-        uses: actions/checkout@v3
-      - name: Setup Python 3.8
-        uses: actions/setup-python@v4
-        with:
-          python-version: '3.8.15'
-          architecture: 'x64'
-      - name: Merge develop branch into the current branch
-        uses: ./.github/actions/merge
-      - name: Cache node modules and third_party/static
-        uses: actions/cache@v3
-        env:
-          cache-name: cache-node-modules
-        with:
-          path: |
-            /home/runner/work/oppia/yarn_cache
-            /home/runner/work/oppia/oppia/third_party/static
-          key: ${{ runner.os }}-build-${{ env.cache-name }}-${{ hashFiles('yarn.lock', 'dependencies.json') }}
-          restore-keys: |
-            ${{ runner.os }}-build-${{ env.cache-name }}-
-            ${{ runner.os }}-build-
-            ${{ runner.os }}-
-      - name: Install Oppia dependencies
-        uses: ./.github/actions/install-oppia-dependencies
-=======
         uses: actions/checkout@v4
       - name: Merge develop and set up Python
         uses: ./.github/actions/merge-develop-and-setup-python
         with:
           use_cache: false
->>>>>>> fc1fa6d8
       - name: Run backend associated test file check
         run: make run_tests.check_backend_associated_tests
       - name: Report failure if failed on oppia/oppia develop branch
