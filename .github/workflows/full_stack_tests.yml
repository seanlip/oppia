name: Full-stack tests
on:
  merge_group:
    types: [checks_requested]
  push:
    branches:
      - develop
      - release-*
  pull_request:
    branches:
      - develop
      - release-*

jobs:
  e2e_and_acceptance_coverage:
    name: Verify all e2e/acceptance tests are included
    runs-on: ubuntu-22.04
    steps:
      - name: Checkout repository so that local actions can be used
        uses: actions/checkout@v4
      - name: Merge develop and set up Python
        uses: ./.github/actions/merge-develop-and-setup-python
      - name: Check that all e2e and acceptance test files are captured in wdio.conf.js and core/tests/ci-test-suite-configs
        run: make run_tests.check_tests_are_captured_in_ci
      - name: Report failure if failed on oppia/oppia develop branch
        if: ${{ failure() && github.event_name == 'push' && github.repository == 'oppia/oppia' && github.ref == 'refs/heads/develop'}}
        uses: ./.github/actions/send-webhook-notification
        with:
          message: "The e2e/acceptance coverage test failed on the upstream develop branch."
          webhook-url: ${{ secrets.BUILD_FAILURE_ROOM_WEBHOOK_URL }}
  check_test_suites_to_run:
    name: Compute which tests to run
    runs-on: ubuntu-22.04
    outputs:
      TEST_SUITES_TO_RUN: ${{ steps.compute_test_suites.outputs.TEST_SUITES_TO_RUN }}
    steps:
      - name: Checkout repository so that local actions can be used
        uses: actions/checkout@v4
        with:
          # This fetches all git refs, which is needed in the
          # check_ci_test_suites_to_run script below.
          fetch-depth: 0
      - name: Merge develop and set up Python
        uses: ./.github/actions/merge-develop-and-setup-python
      - name: Install Oppia dependencies
        uses: ./.github/actions/install-oppia-dependencies
      - id: compute_test_suites
        name: Check test suites to run
        env:
          SHOULD_OUTPUT_ALL_TESTS: ${{ github.event_name != 'pull_request' || vars.RUN_SUITES_ON_CHANGED_FILES == 'false' }}
        # Note that the script also writes the output to $GITHUB_OUTPUT.
        run: |
          TEST_SUITES_TO_RUN=$(python -m scripts.check_ci_test_suites_to_run --github_head_ref="HEAD" --github_base_ref="origin/${{ github.event.pull_request.base.ref }}" ${{ env.SHOULD_OUTPUT_ALL_TESTS == 'true' && '--output_all_test_suites' || '' }})
      - name: Upload root files mapping as a GitHub artifact
        uses: actions/upload-artifact@v4
        with:
          name: root-files-mapping
          path: root-files-mapping.json
  build:
    name: Build the app, and store build files as an artifact
    needs: [check_test_suites_to_run]
    runs-on: ubuntu-22.04
    if: ${{ fromJSON(needs.check_test_suites_to_run.outputs.TEST_SUITES_TO_RUN).e2e.count > 0 ||
            fromJSON(needs.check_test_suites_to_run.outputs.TEST_SUITES_TO_RUN).lighthouse_performance.count > 0 ||
            fromJSON(needs.check_test_suites_to_run.outputs.TEST_SUITES_TO_RUN).acceptance.docker.count > 0 ||
            fromJSON(needs.check_test_suites_to_run.outputs.TEST_SUITES_TO_RUN).acceptance.python.count > 0 }}
    steps:
      - name: Checkout repository so that local actions can be used
        uses: actions/checkout@v4
      - name: Merge develop and set up Python
        uses: ./.github/actions/merge-develop-and-setup-python
<<<<<<< HEAD
      - name: Cache node modules and third_party/static
        uses: actions/cache@v4
        env:
          cache-name: cache-node-modules
=======
        with:
          use_cache: true
      - name: Cache dependencies
        uses: actions/cache@v4
>>>>>>> d2c6e88a
        with:
          path: |
            /home/runner/work/oppia/oppia_tools
            /home/runner/work/oppia/yarn_cache
            /home/runner/work/oppia/oppia/third_party
          key: ${{ runner.os }}-oppiadeps-${{ hashFiles('yarn.lock', 'dependencies.json', 'requirements.txt', 'requirements_dev.txt') }}
          restore-keys: |
            ${{ runner.os }}-oppiadeps-
            ${{ runner.os }}-
      - name: Install Oppia dependencies
        uses: ./.github/actions/install-oppia-dependencies
      - name: Build Webpack
        # Note: this and the following steps should be kept in sync with generate-build-files/action.yml.
        run: python -m scripts.build --prod_env
      - name: Zip build files
        # We avoid using ../ or absolute paths because unzip treats these as
        # security issues and will refuse to follow them.
        run: |
          zip -rqy build_files.zip oppia/build oppia/webpack_bundles oppia/app.yaml oppia/assets/hashes.json oppia/backend_prod_files oppia/dist
        working-directory: /home/runner/work/oppia
      - name: Upload build files artifact
        uses: actions/upload-artifact@v4
        with:
          name: build_files
          path: /home/runner/work/oppia/build_files.zip
          retention-days: 7
  e2e_test:
    needs: [check_test_suites_to_run, build]
    runs-on: ubuntu-22.04
    if: ${{ fromJSON(needs.check_test_suites_to_run.outputs.TEST_SUITES_TO_RUN).e2e.count > 0 }}
    strategy:
      matrix:
        suite: ${{ fromJSON(needs.check_test_suites_to_run.outputs.TEST_SUITES_TO_RUN).e2e.suites }}
    name: E2E (${{ matrix.suite.name }})
    steps:
      - name: Checkout repository so that local actions can be used
        uses: actions/checkout@v4
      - name: Merge develop and set up Python
        uses: ./.github/actions/merge-develop-and-setup-python
<<<<<<< HEAD
      - name: Cache node modules
        uses: actions/cache@v4
        env:
          cache-name: cache-node-modules
=======
        with:
          use_cache: true
      - name: Cache dependencies
        uses: actions/cache@v4
>>>>>>> d2c6e88a
        with:
          path: |
            /home/runner/work/oppia/oppia_tools
            /home/runner/work/oppia/yarn_cache
            /home/runner/work/oppia/oppia/third_party
          key: ${{ runner.os }}-oppiadeps-${{ hashFiles('yarn.lock', 'dependencies.json', 'requirements.txt', 'requirements_dev.txt') }}
          restore-keys: |
            ${{ runner.os }}-oppiadeps-
            ${{ runner.os }}-
      - name: Install Oppia dependencies
        uses: ./.github/actions/install-oppia-dependencies
      - name: Generate build files
        uses: ./.github/actions/generate-build-files
      - name: Install Chrome
        uses: ./.github/actions/install-chrome
      - name: Install ffmpeg for wdio videos
        run: |
          sudo apt-get update
          sudo apt install ffmpeg
      - name: Run E2E Test ${{ matrix.suite.name }}
        uses: oppia/retry@a9fb265410e634c84ee90f3e87f323fde0541037
        with:
          max_attempts: 2
          substrings_indicating_flaky_execution: ${{ matrix.suite.flaky_indicators || '' }}
          command: >
            VIDEO_RECORDING_IS_ENABLED=0
            xvfb-run -a --server-args="-screen 0, 1285x1000x24"
            python -m scripts.run_e2e_tests --skip-install
            --skip-build --suite=${{ matrix.suite.name }} --prod_env
      - name: Generate modified suite name for artifacts
        id: generate_suite_name_for_artifacts
        # Replace slashes in the filename with hyphens.
        run: |
          SUITE_NAME=${{ matrix.suite.name }}
          echo "MODIFIED_SUITE_NAME=${SUITE_NAME//\//_}" >> $GITHUB_OUTPUT
      - name: Uploading webdriverio-video as Artifacts
        if: ${{ failure() }}
        uses: actions/upload-artifact@v4
        with:
          name: webdriverio-video-${{steps.generate_suite_name_for_artifacts.outputs.MODIFIED_SUITE_NAME}}
          path: /home/runner/work/oppia/webdriverio-video
      - name: Uploading webdriverio screenshots as Artifacts
        if: ${{ failure() }}
        uses: actions/upload-artifact@v4
        with:
          name: webdriverio-screenshots-${{steps.generate_suite_name_for_artifacts.outputs.MODIFIED_SUITE_NAME}}
          path: /home/runner/work/oppia/webdriverio-screenshots
      - name: Uploading webpack bundles as an artifact
        if: ${{ failure() }}
        uses: actions/upload-artifact@v4
        with:
          name: webpack-bundles-${{steps.generate_suite_name_for_artifacts.outputs.MODIFIED_SUITE_NAME}}
          path: /home/runner/work/oppia/oppia/build
      - name: Report failure if failed on oppia/oppia develop branch
        if: ${{ failure() && github.event_name == 'push' && github.repository == 'oppia/oppia' && github.ref == 'refs/heads/develop'}}
        uses: ./.github/actions/send-webhook-notification
        with:
          message: "An E2E test failed on the upstream develop branch."
          webhook-url: ${{ secrets.BUILD_FAILURE_ROOM_WEBHOOK_URL }}
  acceptance_test_with_python_installation:
    needs: [check_test_suites_to_run, build]
    runs-on: ubuntu-22.04
    if: ${{ fromJSON(needs.check_test_suites_to_run.outputs.TEST_SUITES_TO_RUN).acceptance.python.count > 0 }}
    strategy:
      matrix:
        suite: ${{ fromJSON(needs.check_test_suites_to_run.outputs.TEST_SUITES_TO_RUN).acceptance.python.suites }}
    name: Acceptance (${{ matrix.suite.name }} -- Python installation)
    steps:
      - name: Checkout repository so that local actions can be used
        uses: actions/checkout@v4
      - name: Merge develop and set up Python
        uses: ./.github/actions/merge-develop-and-setup-python
<<<<<<< HEAD
      - name: Cache node modules
        uses: actions/cache@v4
        env:
          cache-name: cache-node-modules
=======
        with:
          use_cache: true
      - name: Cache dependencies
        uses: actions/cache@v4
>>>>>>> d2c6e88a
        with:
          path: |
            /home/runner/work/oppia/oppia_tools
            /home/runner/work/oppia/yarn_cache
            /home/runner/work/oppia/oppia/third_party
          key: ${{ runner.os }}-oppiadeps-${{ hashFiles('yarn.lock', 'dependencies.json', 'requirements.txt', 'requirements_dev.txt') }}
          restore-keys: |
            ${{ runner.os }}-oppiadeps-
            ${{ runner.os }}-
      - name: Install Oppia dependencies
        uses: ./.github/actions/install-oppia-dependencies
      - name: Generate build files
        uses: ./.github/actions/generate-build-files
      - name: Run Desktop Acceptance Test ${{ matrix.suite.name }}
        run: xvfb-run -a --server-args="-screen 0, 1285x1000x24" python -m scripts.run_acceptance_tests --skip-build --suite=${{ matrix.suite.name }} --prod_env
      - name: Generate modified suite name for artifacts
        id: generate_suite_name_for_artifacts
        # Replace slashes in the filename with underscores.
        run: |
          SUITE_NAME=${{ matrix.suite.name }}
          echo "MODIFIED_SUITE_NAME=${SUITE_NAME//\//_}" >> $GITHUB_OUTPUT
      - name: Uploading generated test to angular module mapping as an artifact
        if: ${{ failure() }}
        uses: actions/upload-artifact@v4
        with:
          name: generated-test-to-angular-module-mapping-${{steps.generate_suite_name_for_artifacts.outputs.MODIFIED_SUITE_NAME}}
          path: /home/runner/work/oppia/oppia/core/tests/test-modules-mappings/acceptance/${{ steps.generate_suite_name_for_artifacts.outputs.MODIFIED_SUITE_NAME }}.txt
      - name: Run Mobile Acceptance Test ${{ matrix.suite.name }}
        run: xvfb-run -a --server-args="-screen 0, 1285x1000x24" python -m scripts.run_acceptance_tests --skip-build --suite=${{ matrix.suite.name }} --prod_env --mobile
      - name: Uploading webpack bundles as an artifact
        if: ${{ failure() }}
        uses: actions/upload-artifact@v4
        with:
          name: webpack-bundles-${{steps.generate_suite_name_for_artifacts.outputs.MODIFIED_SUITE_NAME}}
          path: /home/runner/work/oppia/oppia/build
      - name: Uploading diff screenshots as an artifact
        if: ${{ failure() }}
        uses: actions/upload-artifact@v4
        with:
          name: diff-snapshots-${{steps.generate_suite_name_for_artifacts.outputs.MODIFIED_SUITE_NAME}}
          path: /home/runner/work/oppia/oppia/core/tests/puppeteer-acceptance-tests/diff-snapshots-${{ steps.generate_suite_name_for_artifacts.outputs.MODIFIED_SUITE_NAME }}.txt
      - name: Report failure if failed on oppia/oppia develop branch
        if: ${{
          failure() &&
          github.event_name == 'push' &&
          github.repository == 'oppia/oppia' &&
          github.ref == 'refs/heads/develop'
          }}
        uses: ./.github/actions/send-webhook-notification
        with:
          message: "An acceptance test failed on the upstream develop branch."
          webhook-url: ${{ secrets.BUILD_FAILURE_ROOM_WEBHOOK_URL }}
  acceptance_test_with_docker_installation:
    needs: [check_test_suites_to_run, build]
    runs-on: ubuntu-22.04
    if: ${{ fromJSON(needs.check_test_suites_to_run.outputs.TEST_SUITES_TO_RUN).acceptance.docker.count > 0 }}
    strategy:
      matrix:
        suite: ${{ fromJSON(needs.check_test_suites_to_run.outputs.TEST_SUITES_TO_RUN).acceptance.docker.suites }}
    name: Acceptance (${{ matrix.suite.name }})
    steps:
      - name: Checkout repository
        uses: actions/checkout@v3
      - name: Merge develop and set up Python
        uses: ./.github/actions/merge-develop-and-setup-python
      - name: Free disk space
        run: |
          sudo rm -rf /usr/share/dotnet
          sudo rm -rf "$AGENT_TOOLSDIRECTORY"
      - name: Install Chrome
        uses: ./.github/actions/install-chrome
      - name: Initializing Containers
        run: |
          make build
          docker compose up angular-build -d
          # This is required as acceptance tests are run on the host machine and not in the docker container.
          sudo docker cp oppia-angular-build:/app/oppia/node_modules .
      - name: Run Desktop Acceptance Test ${{ matrix.suite.name }}
        run: xvfb-run -a --server-args="-screen 0, 1285x1000x24" make run_tests.acceptance suite=${{ matrix.suite.name }}
      - name: Generate modified suite name for artifacts
        id: generate_suite_name_for_artifacts
        # Replace slashes in the filename with underscores.
        run: |
          SUITE_NAME=${{ matrix.suite.name }}
          echo "MODIFIED_SUITE_NAME=${SUITE_NAME//\//_}" >> $GITHUB_OUTPUT
      - name: Uploading generated test to angular module mapping as an artifact
        if: ${{ failure() }}
        uses: actions/upload-artifact@v4
        with:
          name: generated-test-to-angular-module-mapping-${{steps.generate_suite_name_for_artifacts.outputs.MODIFIED_SUITE_NAME}}
          path: /home/runner/work/oppia/oppia/core/tests/test-modules-mappings/acceptance/${{ matrix.suite.name }}.txt
      - name: Run Mobile Acceptance Test ${{ matrix.suite.name }}
        run: xvfb-run -a --server-args="-screen 0, 1285x1000x24" make run_tests.acceptance suite=${{ matrix.suite.name }} MOBILE=true
      - name: Uploading diff screenshots as an artifact
        if: ${{ failure() }}
        uses: actions/upload-artifact@v4
        with:
          name: diff-snapshots-${{steps.generate_suite_name_for_artifacts.outputs.MODIFIED_SUITE_NAME}}
          path: /home/runner/work/oppia/oppia/core/tests/puppeteer-acceptance-tests/diff-snapshots-${{ steps.generate_suite_name_for_artifacts.outputs.MODIFIED_SUITE_NAME }}.txt
      - name: Report failure if failed on oppia/oppia develop branch
        if: ${{
          failure() &&
          github.event_name == 'push' &&
          github.repository == 'oppia/oppia' &&
          github.ref == 'refs/heads/develop'
          }}
        uses: ./.github/actions/send-webhook-notification
        with:
          message: "An acceptance test failed on the upstream develop branch."
          webhook-url: ${{ secrets.BUILD_FAILURE_ROOM_WEBHOOK_URL }}
  lighthouse_accessibility_test:
    needs: [check_test_suites_to_run]
    if: ${{ fromJSON(needs.check_test_suites_to_run.outputs.TEST_SUITES_TO_RUN).lighthouse_accessibility.count > 0 }}
    runs-on: ubuntu-22.04
    strategy:
      matrix:
        suite: ${{ fromJSON(needs.check_test_suites_to_run.outputs.TEST_SUITES_TO_RUN).lighthouse_accessibility.suites }}
    name: Lighthouse a11y (shard ${{ matrix.suite.name }})
    steps:
      - name: Checkout repository so that local actions can be used
        uses: actions/checkout@v4
      - name: Merge develop and set up Python
        uses: ./.github/actions/merge-develop-and-setup-python
      # Caching is disabled to avoid poisoning our cache with the
      # changed lighthouse file (see later).
      #
<<<<<<< HEAD
      # - name: Cache node modules
      #   uses: actions/cache@v4
      #   env:
      #     cache-name: cache-node-modules
=======
      # - name: Cache dependencies
      #   uses: actions/cache@v4
>>>>>>> d2c6e88a
      #   with:
      #     path: |
      #       /home/runner/work/oppia/oppia_tools
      #       /home/runner/work/oppia/yarn_cache
      #       /home/runner/work/oppia/oppia/third_party
      #     key: ${{ runner.os }}-oppiadeps-${{ hashFiles('yarn.lock', 'dependencies.json', 'requirements.txt', 'requirements_dev.txt') }}
      #     restore-keys: |
      #       ${{ runner.os }}-oppiadeps-
      #       ${{ runner.os }}-
      - name: Install Oppia dependencies
        uses: ./.github/actions/install-oppia-dependencies
      - name: Increase lighthouse timeout
        run: |
          # Replace the 1.5 second timeout in lighthouse for retrieving
          # sourcemaps with a 10 second timeout. This timeout is not
          # configurable through Lighthouse's exposed API, so we have
          # resorted to patching the code instead.
          set -e
          FILEPATH=$GITHUB_WORKSPACE/node_modules/lighthouse/lighthouse-core/gather/gatherers/source-maps.js
          SEARCH_TARGET="1500"
          REPLACEMENT="10000"
          occurrences=$(grep -c $SEARCH_TARGET $FILEPATH)
          echo "Found $occurrences occurrences of '$SEARCH_TARGET'"
          # Assert that there is only one match for the target string.
          # If there are ever zero or multiple matches, the lighthouse
          # code has changed and this logic needs to be reviewed.
          [[ $occurrences == "1" ]]
          # Replace the target string with the replacement string.
          sed -i 's/$SEARCH_TARGET/$REPLACEMENT/' $FILEPATH
          echo "Replaced '$SEARCH_TARGET' with '$REPLACEMENT' in $FILEPATH"
        shell: bash
      - name: Install Chrome
        if: startsWith(github.head_ref, 'update-changelog-for-release') == false
        uses: ./.github/actions/install-chrome
      - name: Run Lighthouse accessibility checks shard ${{ matrix.suite.name }}
        if: startsWith(github.head_ref, 'update-changelog-for-release') == false
        run: python -m scripts.run_lighthouse_tests --mode accessibility --pages ${{ join(matrix.suite.pages_to_run, ',') }}
      - name: Report failure if failed on oppia/oppia develop branch
        if: ${{ failure() && github.event_name == 'push' && github.repository == 'oppia/oppia' && github.ref == 'refs/heads/develop'}}
        uses: ./.github/actions/send-webhook-notification
        with:
          message: "A Lighthouse test failed on the upstream develop branch."
          webhook-url: ${{ secrets.BUILD_FAILURE_ROOM_WEBHOOK_URL }}
  lighthouse_performance_test:
    needs: [check_test_suites_to_run, build]
    runs-on: ubuntu-22.04
    if: ${{ fromJSON(needs.check_test_suites_to_run.outputs.TEST_SUITES_TO_RUN).lighthouse_performance.count > 0 }}
    strategy:
      matrix:
        suite: ${{ fromJSON(needs.check_test_suites_to_run.outputs.TEST_SUITES_TO_RUN).lighthouse_performance.suites }}
    name: Lighthouse perf (shard ${{ matrix.suite.name }})
    steps:
      - name: Checkout repository so that local actions can be used
        uses: actions/checkout@v4
      - name: Merge develop and set up Python
        uses: ./.github/actions/merge-develop-and-setup-python
<<<<<<< HEAD
      - name: Cache node modules
        uses: actions/cache@v4
        env:
          cache-name: cache-node-modules
=======
        with:
          use_cache: true
      - name: Cache dependencies
        uses: actions/cache@v4
>>>>>>> d2c6e88a
        with:
          path: |
            /home/runner/work/oppia/oppia_tools
            /home/runner/work/oppia/yarn_cache
            /home/runner/work/oppia/oppia/third_party
          key: ${{ runner.os }}-oppiadeps-${{ hashFiles('yarn.lock', 'dependencies.json', 'requirements.txt', 'requirements_dev.txt') }}
          restore-keys: |
            ${{ runner.os }}-oppiadeps-
            ${{ runner.os }}-
      - name: Install Oppia dependencies
        uses: ./.github/actions/install-oppia-dependencies
      - name: Generate build files
        uses: ./.github/actions/generate-build-files
      - name: Install Chrome
        if: startsWith(github.head_ref, 'update-changelog-for-release') == false
        uses: ./.github/actions/install-chrome
      - name: Run Lighthouse performance checks (shard ${{ matrix.suite.name }})
        if: startsWith(github.head_ref, 'update-changelog-for-release') == false
        run: python -m scripts.run_lighthouse_tests --mode performance --skip_build --record_screen --pages ${{ join(matrix.suite.pages_to_run, ',') }}
      - name: Generate modified suite name for artifacts
        id: generate_suite_name_for_artifacts
        # Replace slashes in the filename with underscores.
        run: |
          SUITE_NAME=${{ matrix.suite.name }}
          echo "MODIFIED_SUITE_NAME=${SUITE_NAME//\//_}" >> $GITHUB_OUTPUT
      - name: Uploading puppeteer video as artifact
        if: ${{ failure() }}
        uses: actions/upload-artifact@v4
        with:
          name: lhci-puppeteer-video-${{steps.generate_suite_name_for_artifacts.outputs.MODIFIED_SUITE_NAME}}
          path: /home/runner/work/oppia/lhci-puppeteer-video/video.mp4
      - name: Report failure if failed on oppia/oppia develop branch
        if: ${{ failure() && github.event_name == 'push' && github.repository == 'oppia/oppia' && github.ref == 'refs/heads/develop'}}
        uses: ./.github/actions/send-webhook-notification
        with:
          message: "A Lighthouse performance test failed on the upstream develop branch."
          webhook-url: ${{ secrets.BUILD_FAILURE_ROOM_WEBHOOK_URL }}
  check_workflow_statuses:
    # This job is needed because we cannot make each e2e/acceptance/lighthouse
    # task a "required" check via GitHub, since different tasks may execute
    # depending on which files are modified in the PR.
    name: Check that all necessary tests pass
    needs:
      - check_test_suites_to_run
      - e2e_test
      - acceptance_test_with_python_installation
      - acceptance_test_with_docker_installation
      - lighthouse_accessibility_test
      - lighthouse_performance_test
    if: always()
    runs-on: ubuntu-22.04
    steps:
      - name: Checkout repository so that local actions can be used
        uses: actions/checkout@v4
      - name: Merge develop and set up Python
        uses: ./.github/actions/merge-develop-and-setup-python
      - name: Check workflow status
        uses: ./.github/actions/check-workflow-status
        id: check_workflow_status
        with:
          jobs: ${{ toJson(needs) }}
      - name: Fail if workflow status is failure
        if: ${{ steps.check_workflow_status.outputs.WORKFLOW_STATUS == 'failure' }}
        run: exit 1
  trigger_build_and_deploy:
    name: Trigger build and deploy
    needs: [check_workflow_statuses]
    runs-on: ubuntu-22.04
    # Only broadcast this for commits to develop branch in the oppia/oppia repo.
    # Further checks to ensure that the relevant commit can be deployed (e.g.
    # the commit is not an older commit than the latest deployed commit) are
    # done in the build_release_candidate script.
    if: ${{ github.event_name == 'push' && github.repository == 'oppia/oppia' && github.ref == 'refs/heads/develop'}}
    steps:
      - name: Set environment variables
        id: set_env
        run: |
          echo "VERSION=auto-$(echo $GITHUB_SHA | cut -c1-7)" >> $GITHUB_ENV
        shell: bash
      - name: Generate token
        id: generate_token
        uses: tibdex/github-app-token@b62528385c34dbc9f38e5f4225ac829252d1ea92
        with:
          app_id: ${{ secrets.NOTIFICATIONS_TOKEN_GENERATOR_GH_APP_ID }}
          private_key: ${{ secrets.NOTIFICATIONS_TOKEN_GENERATOR_GH_APP_PRIVATE_KEY }}
      - name: Repository Dispatch
        uses: peter-evans/repository-dispatch@87c5425cae5ba8b5bc7da27674076c78588babf3
        with:
          token: ${{ steps.generate_token.outputs.token }}
          repository: oppia/release-scripts
          event-type: develop-commit
          client-payload: '{
            "version": "${{ env.VERSION }}",
            "app_name": "oppiatestserver",
            "maintenance_mode": "false",
            "sha": "${{ github.sha }}",
            "build_was_manually_triggered": "false",
            "repo_owner": "${{ github.repository_owner }}"
          }'<|MERGE_RESOLUTION|>--- conflicted
+++ resolved
@@ -69,17 +69,8 @@
         uses: actions/checkout@v4
       - name: Merge develop and set up Python
         uses: ./.github/actions/merge-develop-and-setup-python
-<<<<<<< HEAD
-      - name: Cache node modules and third_party/static
-        uses: actions/cache@v4
-        env:
-          cache-name: cache-node-modules
-=======
-        with:
-          use_cache: true
       - name: Cache dependencies
         uses: actions/cache@v4
->>>>>>> d2c6e88a
         with:
           path: |
             /home/runner/work/oppia/oppia_tools
@@ -119,17 +110,8 @@
         uses: actions/checkout@v4
       - name: Merge develop and set up Python
         uses: ./.github/actions/merge-develop-and-setup-python
-<<<<<<< HEAD
-      - name: Cache node modules
-        uses: actions/cache@v4
-        env:
-          cache-name: cache-node-modules
-=======
-        with:
-          use_cache: true
       - name: Cache dependencies
         uses: actions/cache@v4
->>>>>>> d2c6e88a
         with:
           path: |
             /home/runner/work/oppia/oppia_tools
@@ -202,17 +184,8 @@
         uses: actions/checkout@v4
       - name: Merge develop and set up Python
         uses: ./.github/actions/merge-develop-and-setup-python
-<<<<<<< HEAD
-      - name: Cache node modules
-        uses: actions/cache@v4
-        env:
-          cache-name: cache-node-modules
-=======
-        with:
-          use_cache: true
       - name: Cache dependencies
         uses: actions/cache@v4
->>>>>>> d2c6e88a
         with:
           path: |
             /home/runner/work/oppia/oppia_tools
@@ -339,15 +312,8 @@
       # Caching is disabled to avoid poisoning our cache with the
       # changed lighthouse file (see later).
       #
-<<<<<<< HEAD
-      # - name: Cache node modules
-      #   uses: actions/cache@v4
-      #   env:
-      #     cache-name: cache-node-modules
-=======
       # - name: Cache dependencies
       #   uses: actions/cache@v4
->>>>>>> d2c6e88a
       #   with:
       #     path: |
       #       /home/runner/work/oppia/oppia_tools
@@ -404,17 +370,8 @@
         uses: actions/checkout@v4
       - name: Merge develop and set up Python
         uses: ./.github/actions/merge-develop-and-setup-python
-<<<<<<< HEAD
-      - name: Cache node modules
-        uses: actions/cache@v4
-        env:
-          cache-name: cache-node-modules
-=======
-        with:
-          use_cache: true
       - name: Cache dependencies
         uses: actions/cache@v4
->>>>>>> d2c6e88a
         with:
           path: |
             /home/runner/work/oppia/oppia_tools
