name: Full-stack tests
permissions: read-all
on:
  merge_group:
    types: [checks_requested]
  push:
    branches:
      - develop
      - release-*
  pull_request:
    branches:
      - develop
      - release-*

concurrency:
  group: ${{ github.workflow }}-${{ github.event.pull_request.number || github.run_id }}
  cancel-in-progress: true
jobs:
  e2e_and_acceptance_coverage:
    name: Verify all e2e/acceptance tests are included
    runs-on: ubuntu-22.04
    steps:
      - name: Checkout repository so that local actions can be used
        uses: actions/checkout@v4
      - name: Merge develop and set up dependencies
        uses: ./.github/actions/merge-develop-and-set-up-dependencies
      - name: Check that all e2e and acceptance test files are captured in wdio.conf.js and core/tests/ci-test-suite-configs
        run: python -m scripts.check_tests_are_captured_in_ci
      - name: Report failure if failed on oppia/oppia develop branch
        if: ${{ failure() && github.event_name == 'push' && github.repository == 'oppia/oppia' && github.ref == 'refs/heads/develop'}}
        uses: ./.github/actions/send-webhook-notification
        with:
          message: "The e2e/acceptance coverage test failed on the upstream develop branch."
          webhook-url: ${{ secrets.BUILD_FAILURE_ROOM_WEBHOOK_URL }}
  check_test_suites_to_run:
    name: Compute which tests to run
    runs-on: ubuntu-22.04
    outputs:
      TEST_SUITES_TO_RUN: ${{ steps.compute_test_suites.outputs.TEST_SUITES_TO_RUN }}
    steps:
      - name: Checkout repository so that local actions can be used
        uses: actions/checkout@v4
        with:
          # This fetches all git refs, which is needed in the
          # check_ci_test_suites_to_run script below.
          fetch-depth: 0
      - name: Merge develop and set up dependencies
        uses: ./.github/actions/merge-develop-and-set-up-dependencies
      - id: compute_test_suites
        name: Check test suites to run
        env:
          SHOULD_OUTPUT_ALL_TESTS: ${{ github.event_name != 'pull_request' || vars.RUN_SUITES_ON_CHANGED_FILES == 'false' }}
        # Note that the script also writes the output to $GITHUB_OUTPUT.
        run: |
          TEST_SUITES_TO_RUN=$(python -m scripts.check_ci_test_suites_to_run --github_head_ref="HEAD" --github_base_ref="origin/${{ github.event.pull_request.base.ref }}" ${{ env.SHOULD_OUTPUT_ALL_TESTS == 'true' && '--output_all_test_suites' || '' }})
      - name: Upload root files mapping as a GitHub artifact
        uses: actions/upload-artifact@v4
        with:
          name: root-files-mapping
          path: root-files-mapping.json
  build:
    name: Build the app, and store build files as an artifact
    needs: [check_test_suites_to_run]
    runs-on: ubuntu-22.04
    if: ${{ fromJSON(needs.check_test_suites_to_run.outputs.TEST_SUITES_TO_RUN).e2e.count > 0 ||
            fromJSON(needs.check_test_suites_to_run.outputs.TEST_SUITES_TO_RUN).lighthouse_performance.count > 0 ||
            fromJSON(needs.check_test_suites_to_run.outputs.TEST_SUITES_TO_RUN).acceptance.python.count > 0 }}
    steps:
      - name: Checkout repository so that local actions can be used
        uses: actions/checkout@v4
      - name: Merge develop and set up dependencies
        uses: ./.github/actions/merge-develop-and-set-up-dependencies
      - name: Generate build files
        uses: ./.github/actions/generate-build-files
  e2e_test:
    needs: [check_test_suites_to_run, build]
    runs-on: ubuntu-22.04
    if: ${{ fromJSON(needs.check_test_suites_to_run.outputs.TEST_SUITES_TO_RUN).e2e.count > 0 }}
    strategy:
      matrix:
        suite: ${{ fromJSON(needs.check_test_suites_to_run.outputs.TEST_SUITES_TO_RUN).e2e.suites }}
    name: E2E (${{ matrix.suite.name }})
    steps:
      - name: Checkout repository so that local actions can be used
        uses: actions/checkout@v4
      - name: Merge develop and set up dependencies
        uses: ./.github/actions/merge-develop-and-set-up-dependencies
      - name: Generate build files
        uses: ./.github/actions/generate-build-files
      - name: Install Chrome
        uses: ./.github/actions/install-chrome
      - name: Install ffmpeg for wdio videos
        run: |
          sudo apt-get update
          sudo apt install ffmpeg
      - name: Generate modified suite name for artifacts
        id: generate_suite_name_for_artifacts
        # Replace slashes in the filename with hyphens.
        run: |
          SUITE_NAME=${{ matrix.suite.name }}
          echo "MODIFIED_SUITE_NAME=${SUITE_NAME//\//_}" >> $GITHUB_OUTPUT
      - name: Run E2E Test ${{ matrix.suite.name }}
        uses: oppia/retry@a9fb265410e634c84ee90f3e87f323fde0541037
        with:
          max_attempts: 2
          substrings_indicating_flaky_execution: ${{ matrix.suite.flaky_indicators || '' }}
          command: >
            VIDEO_RECORDING_IS_ENABLED=0
            xvfb-run -a --server-args="-screen 0, 1285x1000x24"
            python -m scripts.run_e2e_tests --skip-install
            --skip-build --suite=${{ matrix.suite.name }} --prod_env
      - name: Uploading webdriverio-video as Artifacts
        if: ${{ failure() }}
        uses: actions/upload-artifact@v4
        with:
          name: webdriverio-video-${{steps.generate_suite_name_for_artifacts.outputs.MODIFIED_SUITE_NAME}}
          path: /home/runner/work/oppia/webdriverio-video
      - name: Uploading webdriverio screenshots as Artifacts
        if: ${{ failure() }}
        uses: actions/upload-artifact@v4
        with:
          name: webdriverio-screenshots-${{steps.generate_suite_name_for_artifacts.outputs.MODIFIED_SUITE_NAME}}
          path: /home/runner/work/oppia/webdriverio-screenshots
      - name: Uploading webpack bundles as an artifact
        if: ${{ failure() }}
        uses: actions/upload-artifact@v4
        with:
          name: webpack-bundles-${{steps.generate_suite_name_for_artifacts.outputs.MODIFIED_SUITE_NAME}}
          path: /home/runner/work/oppia/oppia/build
      - name: Report failure if failed on oppia/oppia develop branch
        if: ${{ failure() && github.event_name == 'push' && github.repository == 'oppia/oppia' && github.ref == 'refs/heads/develop'}}
        uses: ./.github/actions/send-webhook-notification
        with:
          message: "An E2E test failed on the upstream develop branch."
          webhook-url: ${{ secrets.BUILD_FAILURE_ROOM_WEBHOOK_URL }}
  acceptance_test_with_python_installation:
    needs: [check_test_suites_to_run, build]
    runs-on: ubuntu-22.04
    if: ${{ fromJSON(needs.check_test_suites_to_run.outputs.TEST_SUITES_TO_RUN).acceptance.python.count > 0 }}
    strategy:
      matrix:
        suite: ${{ fromJSON(needs.check_test_suites_to_run.outputs.TEST_SUITES_TO_RUN).acceptance.python.suites }}
    name: Acceptance (${{ matrix.suite.name }})
    steps:
      - name: Checkout repository so that local actions can be used
        uses: actions/checkout@v4
      - name: Merge develop and set up dependencies
        uses: ./.github/actions/merge-develop-and-set-up-dependencies
      - name: Generate build files
        uses: ./.github/actions/generate-build-files
      - name: Generate modified suite name for artifacts
        id: generate_suite_name_for_artifacts
        # Replace slashes in the filename with underscores.
        run: |
          SUITE_NAME=${{ matrix.suite.name }}
          echo "MODIFIED_SUITE_NAME=${SUITE_NAME//\//_}" >> $GITHUB_OUTPUT
      - name: Run Desktop Acceptance Test ${{ matrix.suite.name }}
        run: xvfb-run -a --server-args="-screen 0, 1285x1000x24" python -m scripts.run_acceptance_tests --skip-build --suite=${{ matrix.suite.name }} --prod_env
      - name: Uploading generated test to angular module mapping as an artifact
        if: ${{ failure() }}
        uses: actions/upload-artifact@v4
        with:
          name: generated-test-to-angular-module-mapping-${{steps.generate_suite_name_for_artifacts.outputs.MODIFIED_SUITE_NAME}}
          path: /home/runner/work/oppia/oppia/core/tests/test-modules-mappings/acceptance/${{ steps.generate_suite_name_for_artifacts.outputs.MODIFIED_SUITE_NAME }}.txt
      - name: Run Mobile Acceptance Test ${{ matrix.suite.name }}
        run: xvfb-run -a --server-args="-screen 0, 1285x1000x24" python -m scripts.run_acceptance_tests --skip-build --suite=${{ matrix.suite.name }} --prod_env --mobile
      - name: Uploading webpack bundles as an artifact
        if: ${{ failure() }}
        uses: actions/upload-artifact@v4
        with:
          name: webpack-bundles-${{steps.generate_suite_name_for_artifacts.outputs.MODIFIED_SUITE_NAME}}
          path: /home/runner/work/oppia/oppia/build
      - name: Uploading diff screenshots as an artifact
        if: ${{ failure() }}
        uses: actions/upload-artifact@v4
        with:
          name: diff-snapshots-${{steps.generate_suite_name_for_artifacts.outputs.MODIFIED_SUITE_NAME}}
          # Note: The path must be kept in sync with the one specified in
          # core/tests/puppeteer-acceptance-tests/utilities/common/puppeteer-utils.ts
          path: /home/runner/work/oppia/oppia/core/tests/puppeteer-acceptance-tests/diff-snapshots
      - name: Report failure if failed on oppia/oppia develop branch
        if: ${{
          failure() &&
          github.event_name == 'push' &&
          github.repository == 'oppia/oppia' &&
          github.ref == 'refs/heads/develop'
          }}
        uses: ./.github/actions/send-webhook-notification
        with:
          message: "An acceptance test failed on the upstream develop branch."
          webhook-url: ${{ secrets.BUILD_FAILURE_ROOM_WEBHOOK_URL }}
<<<<<<< HEAD
=======
  acceptance_test_with_docker_installation:
    needs: [check_test_suites_to_run, build]
    runs-on: ubuntu-22.04
    if: ${{ fromJSON(needs.check_test_suites_to_run.outputs.TEST_SUITES_TO_RUN).acceptance.docker.count > 0 }}
    strategy:
      matrix:
        suite: ${{ fromJSON(needs.check_test_suites_to_run.outputs.TEST_SUITES_TO_RUN).acceptance.docker.suites }}
    name: Acceptance (${{ matrix.suite.name }})
    steps:
      - name: Checkout repository
        uses: actions/checkout@v3
      - name: Merge develop and set up Python
        uses: ./.github/actions/merge-develop-and-setup-python
      - name: Free disk space
        run: |
          sudo rm -rf /usr/share/dotnet
          sudo rm -rf "$AGENT_TOOLSDIRECTORY"
      - name: Install Chrome
        uses: ./.github/actions/install-chrome
      - name: Initializing Containers
        run: |
          make build
          docker compose up angular-build -d
          # This is required as acceptance tests are run on the host machine and not in the docker container.
          sudo docker cp oppia-angular-build:/app/oppia/node_modules .
      - name: Generate modified suite name for artifacts
        id: generate_suite_name_for_artifacts
        # Replace slashes in the filename with underscores.
        run: |
          SUITE_NAME=${{ matrix.suite.name }}
          echo "MODIFIED_SUITE_NAME=${SUITE_NAME//\//_}" >> $GITHUB_OUTPUT
      - name: Run Desktop Acceptance Test ${{ matrix.suite.name }}
        run: xvfb-run -a --server-args="-screen 0, 1285x1000x24" make run_tests.acceptance suite=${{ matrix.suite.name }}
      - name: Uploading generated test to angular module mapping as an artifact
        if: ${{ failure() }}
        uses: actions/upload-artifact@v4
        with:
          name: generated-test-to-angular-module-mapping-${{steps.generate_suite_name_for_artifacts.outputs.MODIFIED_SUITE_NAME}}
          path: /home/runner/work/oppia/oppia/core/tests/test-modules-mappings/acceptance/${{ matrix.suite.name }}.txt
      - name: Run Mobile Acceptance Test ${{ matrix.suite.name }}
        run: xvfb-run -a --server-args="-screen 0, 1285x1000x24" make run_tests.acceptance suite=${{ matrix.suite.name }} MOBILE=true
      - name: Uploading diff screenshots as an artifact
        if: ${{ failure() }}
        uses: actions/upload-artifact@v4
        with:
          name: diff-snapshots-${{steps.generate_suite_name_for_artifacts.outputs.MODIFIED_SUITE_NAME}}
          # Note: The path must be kept in sync with the one specified in
          # core/tests/puppeteer-acceptance-tests/utilities/common/puppeteer-utils.ts
          path: /home/runner/work/oppia/oppia/core/tests/puppeteer-acceptance-tests/diff-snapshots
      - name: Report failure if failed on oppia/oppia develop branch
        if: ${{
          failure() &&
          github.event_name == 'push' &&
          github.repository == 'oppia/oppia' &&
          github.ref == 'refs/heads/develop'
          }}
        uses: ./.github/actions/send-webhook-notification
        with:
          message: "An acceptance test failed on the upstream develop branch."
          webhook-url: ${{ secrets.BUILD_FAILURE_ROOM_WEBHOOK_URL }}
>>>>>>> 07ed7b9d
  lighthouse_accessibility_test:
    needs: [check_test_suites_to_run]
    if: ${{ fromJSON(needs.check_test_suites_to_run.outputs.TEST_SUITES_TO_RUN).lighthouse_accessibility.count > 0 }}
    runs-on: ubuntu-22.04
    strategy:
      matrix:
        suite: ${{ fromJSON(needs.check_test_suites_to_run.outputs.TEST_SUITES_TO_RUN).lighthouse_accessibility.suites }}
    name: Lighthouse a11y (shard ${{ matrix.suite.name }})
    steps:
      - name: Checkout repository so that local actions can be used
        uses: actions/checkout@v4
      - name: Merge develop and set up dependencies
        uses: ./.github/actions/merge-develop-and-set-up-dependencies
      - name: Install Chrome
        if: startsWith(github.head_ref, 'update-changelog-for-release') == false
        uses: ./.github/actions/install-chrome
      - name: Run Lighthouse accessibility checks shard ${{ matrix.suite.name }}
        if: startsWith(github.head_ref, 'update-changelog-for-release') == false
        run: |
          python -m scripts.run_lighthouse_tests --mode accessibility --pages ${{ join(matrix.suite.pages_to_run, ',') }}
        shell: bash
      - name: Report failure if failed on oppia/oppia develop branch
        if: ${{ failure() && github.event_name == 'push' && github.repository == 'oppia/oppia' && github.ref == 'refs/heads/develop'}}
        uses: ./.github/actions/send-webhook-notification
        with:
          message: "A Lighthouse test failed on the upstream develop branch."
          webhook-url: ${{ secrets.BUILD_FAILURE_ROOM_WEBHOOK_URL }}
  lighthouse_performance_test:
    needs: [check_test_suites_to_run, build]
    runs-on: ubuntu-22.04
    if: ${{ fromJSON(needs.check_test_suites_to_run.outputs.TEST_SUITES_TO_RUN).lighthouse_performance.count > 0 }}
    strategy:
      matrix:
        suite: ${{ fromJSON(needs.check_test_suites_to_run.outputs.TEST_SUITES_TO_RUN).lighthouse_performance.suites }}
    name: Lighthouse perf (shard ${{ matrix.suite.name }})
    steps:
      - name: Checkout repository so that local actions can be used
        uses: actions/checkout@v4
      - name: Merge develop and set up dependencies
        uses: ./.github/actions/merge-develop-and-set-up-dependencies
      - name: Generate build files
        uses: ./.github/actions/generate-build-files
      - name: Install Chrome
        if: startsWith(github.head_ref, 'update-changelog-for-release') == false
        uses: ./.github/actions/install-chrome
      - name: Generate modified suite name for artifacts
        id: generate_suite_name_for_artifacts
        # Replace slashes in the filename with underscores.
        run: |
          SUITE_NAME=${{ matrix.suite.name }}
          echo "MODIFIED_SUITE_NAME=${SUITE_NAME//\//_}" >> $GITHUB_OUTPUT
      - name: Run Lighthouse performance checks (shard ${{ matrix.suite.name }})
        if: startsWith(github.head_ref, 'update-changelog-for-release') == false
        run: python -m scripts.run_lighthouse_tests --mode performance --skip_build --record_screen --pages ${{ join(matrix.suite.pages_to_run, ',') }}
      - name: Uploading puppeteer video as artifact
        if: ${{ failure() }}
        uses: actions/upload-artifact@v4
        with:
          name: lhci-puppeteer-video-${{steps.generate_suite_name_for_artifacts.outputs.MODIFIED_SUITE_NAME}}
          path: /home/runner/work/oppia/lhci-puppeteer-video/video.mp4
      - name: Report failure if failed on oppia/oppia develop branch
        if: ${{ failure() && github.event_name == 'push' && github.repository == 'oppia/oppia' && github.ref == 'refs/heads/develop'}}
        uses: ./.github/actions/send-webhook-notification
        with:
          message: "A Lighthouse performance test failed on the upstream develop branch."
          webhook-url: ${{ secrets.BUILD_FAILURE_ROOM_WEBHOOK_URL }}
  check_workflow_statuses:
    # This job is needed because we cannot make each e2e/acceptance/lighthouse
    # task a "required" check via GitHub, since different tasks may execute
    # depending on which files are modified in the PR.
    name: Check that all necessary tests pass
    needs:
      - check_test_suites_to_run
      - e2e_test
      - acceptance_test_with_python_installation
      - lighthouse_accessibility_test
      - lighthouse_performance_test
    if: always()
    runs-on: ubuntu-22.04
    steps:
      - name: Checkout repository so that local actions can be used
        uses: actions/checkout@v4
      - name: Merge develop and set up dependencies
        uses: ./.github/actions/merge-develop-and-set-up-dependencies
      - name: Check workflow status
        uses: ./.github/actions/check-workflow-status
        id: check_workflow_status
        with:
          jobs: ${{ toJson(needs) }}
      - name: Leave a comment on the PR if workflow failed
        if: ${{ steps.check_workflow_status.outputs.WORKFLOW_STATUS == 'failure' }}
        uses: ./.github/actions/post-comment
        with:
          owner: ${{ github.event.repository.owner.login }}
          repo: ${{ github.event.repository.name }}
          issue_number: ${{ github.event.number }}
          message: >
            🛠️ Hi @${{ github.event.pull_request.user.login }}, it looks like
            the CI checks are failing on your PR. Please look at the logs and
            follow [these instructions](https://github.com/oppia/oppia/wiki/If-CI-checks-fail-on-your-PR#introduction)
            to fix them, or report the error as a flake. Thanks!
      - name: Fail if workflow status is failure
        if: ${{ steps.check_workflow_status.outputs.WORKFLOW_STATUS == 'failure' }}
        run: |
          exit 1
        shell: bash
    permissions:
      pull-requests: write
  trigger_build_and_deploy:
    name: Trigger build and deploy
    needs: [check_workflow_statuses]
    runs-on: ubuntu-22.04
    # Only broadcast this for commits to develop branch in the oppia/oppia repo.
    # Further checks to ensure that the relevant commit can be deployed (e.g.
    # the commit is not an older commit than the latest deployed commit) are
    # done in the build_release_candidate script.
    if: ${{ github.event_name == 'push' && github.repository == 'oppia/oppia' && github.ref == 'refs/heads/develop'}}
    steps:
      - name: Set environment variables
        id: set_env
        run: |
          echo "VERSION=auto-$(echo $GITHUB_SHA | cut -c1-7)" >> $GITHUB_ENV
        shell: bash
      - name: Generate token
        id: generate_token
        uses: tibdex/github-app-token@b62528385c34dbc9f38e5f4225ac829252d1ea92
        with:
          app_id: ${{ secrets.NOTIFICATIONS_TOKEN_GENERATOR_GH_APP_ID }}
          private_key: ${{ secrets.NOTIFICATIONS_TOKEN_GENERATOR_GH_APP_PRIVATE_KEY }}
      - name: Repository Dispatch
        uses: peter-evans/repository-dispatch@87c5425cae5ba8b5bc7da27674076c78588babf3
        with:
          token: ${{ steps.generate_token.outputs.token }}
          repository: oppia/release-scripts
          event-type: develop-commit
          client-payload: '{
            "version": "${{ env.VERSION }}",
            "app_name": "oppiatestserver",
            "maintenance_mode": false,
            "sha": "${{ github.sha }}",
            "repo_owner": "${{ github.repository_owner }}"
          }'<|MERGE_RESOLUTION|>--- conflicted
+++ resolved
@@ -189,69 +189,6 @@
         with:
           message: "An acceptance test failed on the upstream develop branch."
           webhook-url: ${{ secrets.BUILD_FAILURE_ROOM_WEBHOOK_URL }}
-<<<<<<< HEAD
-=======
-  acceptance_test_with_docker_installation:
-    needs: [check_test_suites_to_run, build]
-    runs-on: ubuntu-22.04
-    if: ${{ fromJSON(needs.check_test_suites_to_run.outputs.TEST_SUITES_TO_RUN).acceptance.docker.count > 0 }}
-    strategy:
-      matrix:
-        suite: ${{ fromJSON(needs.check_test_suites_to_run.outputs.TEST_SUITES_TO_RUN).acceptance.docker.suites }}
-    name: Acceptance (${{ matrix.suite.name }})
-    steps:
-      - name: Checkout repository
-        uses: actions/checkout@v3
-      - name: Merge develop and set up Python
-        uses: ./.github/actions/merge-develop-and-setup-python
-      - name: Free disk space
-        run: |
-          sudo rm -rf /usr/share/dotnet
-          sudo rm -rf "$AGENT_TOOLSDIRECTORY"
-      - name: Install Chrome
-        uses: ./.github/actions/install-chrome
-      - name: Initializing Containers
-        run: |
-          make build
-          docker compose up angular-build -d
-          # This is required as acceptance tests are run on the host machine and not in the docker container.
-          sudo docker cp oppia-angular-build:/app/oppia/node_modules .
-      - name: Generate modified suite name for artifacts
-        id: generate_suite_name_for_artifacts
-        # Replace slashes in the filename with underscores.
-        run: |
-          SUITE_NAME=${{ matrix.suite.name }}
-          echo "MODIFIED_SUITE_NAME=${SUITE_NAME//\//_}" >> $GITHUB_OUTPUT
-      - name: Run Desktop Acceptance Test ${{ matrix.suite.name }}
-        run: xvfb-run -a --server-args="-screen 0, 1285x1000x24" make run_tests.acceptance suite=${{ matrix.suite.name }}
-      - name: Uploading generated test to angular module mapping as an artifact
-        if: ${{ failure() }}
-        uses: actions/upload-artifact@v4
-        with:
-          name: generated-test-to-angular-module-mapping-${{steps.generate_suite_name_for_artifacts.outputs.MODIFIED_SUITE_NAME}}
-          path: /home/runner/work/oppia/oppia/core/tests/test-modules-mappings/acceptance/${{ matrix.suite.name }}.txt
-      - name: Run Mobile Acceptance Test ${{ matrix.suite.name }}
-        run: xvfb-run -a --server-args="-screen 0, 1285x1000x24" make run_tests.acceptance suite=${{ matrix.suite.name }} MOBILE=true
-      - name: Uploading diff screenshots as an artifact
-        if: ${{ failure() }}
-        uses: actions/upload-artifact@v4
-        with:
-          name: diff-snapshots-${{steps.generate_suite_name_for_artifacts.outputs.MODIFIED_SUITE_NAME}}
-          # Note: The path must be kept in sync with the one specified in
-          # core/tests/puppeteer-acceptance-tests/utilities/common/puppeteer-utils.ts
-          path: /home/runner/work/oppia/oppia/core/tests/puppeteer-acceptance-tests/diff-snapshots
-      - name: Report failure if failed on oppia/oppia develop branch
-        if: ${{
-          failure() &&
-          github.event_name == 'push' &&
-          github.repository == 'oppia/oppia' &&
-          github.ref == 'refs/heads/develop'
-          }}
-        uses: ./.github/actions/send-webhook-notification
-        with:
-          message: "An acceptance test failed on the upstream develop branch."
-          webhook-url: ${{ secrets.BUILD_FAILURE_ROOM_WEBHOOK_URL }}
->>>>>>> 07ed7b9d
   lighthouse_accessibility_test:
     needs: [check_test_suites_to_run]
     if: ${{ fromJSON(needs.check_test_suites_to_run.outputs.TEST_SUITES_TO_RUN).lighthouse_accessibility.count > 0 }}
