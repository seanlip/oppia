name: Lint Checks
on:
  merge_group:
    types: [checks_requested]
  push:
    branches:
      - develop
      - release-*
  pull_request:
    branches:
      - develop
      - release-*

jobs:
  lint:
    runs-on:  ${{ matrix.os }}
    strategy:
      matrix:
        os: [ubuntu-22.04]
        shard: ['other']
    steps:
      - uses: actions/checkout@v3
      - uses: actions/setup-python@v4
        with:
          python-version: '3.8.15'
          architecture: 'x64'
      - uses: ./.github/actions/merge
      - name: Initialze Containers
        run: |
          sudo make build
          sudo make run-devserver
          make stop
      - name: Third Party Size Check
        if: startsWith(github.head_ref, 'update-changelog-for-release') == false
        run: make run_tests.third_party_size_check
      - name: Run Lint Checks
        if: startsWith(github.head_ref, 'update-changelog-for-release') == false
<<<<<<< HEAD
        run: make run_tests.lint PYTHON_ARGS="--verbose --shard ${{ matrix.shard }}"
=======
        run: PYTHONIOENCODING=utf-8 python -m scripts.linters.run_lint_checks --shard ${{ matrix.shard }} --verbose
>>>>>>> 56b20347
      - name: Report failure if failed on oppia/oppia develop branch
        if: ${{ failure() && github.event_name == 'push' && github.repository == 'oppia/oppia' && github.ref == 'refs/heads/develop'}}
        uses: ./.github/actions/send-webhook-notification
        with:
          message: "Lint checks failed on the upstream develop branch."
          webhook-url: ${{ secrets.BUILD_FAILURE_ROOM_WEBHOOK_URL }}<|MERGE_RESOLUTION|>--- conflicted
+++ resolved
@@ -35,11 +35,7 @@
         run: make run_tests.third_party_size_check
       - name: Run Lint Checks
         if: startsWith(github.head_ref, 'update-changelog-for-release') == false
-<<<<<<< HEAD
-        run: make run_tests.lint PYTHON_ARGS="--verbose --shard ${{ matrix.shard }}"
-=======
-        run: PYTHONIOENCODING=utf-8 python -m scripts.linters.run_lint_checks --shard ${{ matrix.shard }} --verbose
->>>>>>> 56b20347
+        run: make run_tests.lint PYTHON_ARGS="--shard ${{ matrix.shard }} --verbose"
       - name: Report failure if failed on oppia/oppia develop branch
         if: ${{ failure() && github.event_name == 'push' && github.repository == 'oppia/oppia' && github.ref == 'refs/heads/develop'}}
         uses: ./.github/actions/send-webhook-notification
