--- conflicted
+++ resolved
@@ -30,16 +30,7 @@
           sudo apt install python2 -y
       - uses: ./.github/actions/merge
       - name: Initialize Containers
-<<<<<<< HEAD
-        run: |
-          echo ---Initializing containers---
-          docker compose up dev-server --no-deps -d
-          docker compose up angular-build -d
-          echo ---Copying node_modules from container---
-          sudo docker cp oppia-angular-build:/app/oppia/node_modules .
-=======
         run: sudo make build
->>>>>>> 603f4201
       - name: Stop Containers
         run: make stop
       - name: Run Mypy type checks
