--- conflicted
+++ resolved
@@ -20,31 +20,15 @@
         os: [ubuntu-22.04]
     steps:
       - name: Checkout repository
-<<<<<<< HEAD
-        uses: actions/checkout@v3
-      - name: Setup Python 3.8
-        uses: actions/setup-python@v4
-=======
         uses: actions/checkout@v4
       - name: Merge develop and set up Python
         uses: ./.github/actions/merge-develop-and-setup-python
->>>>>>> fc1fa6d8
         with:
           use_cache: false
       - name: Initialize Docker containers
         run: |
-<<<<<<< HEAD
-          sudo apt update
-          sudo apt install python2 -y
-      - name: Merge develop branch into the current branch
-        uses: ./.github/actions/merge
-      - name: Install Third Party Dependencies
-        if: startsWith(github.head_ref, 'update-changelog-for-release') == false
-        run: python -m scripts.install_third_party_libs
-=======
           make build
           make stop
->>>>>>> fc1fa6d8
       - name: Run Mypy type checks
         if: startsWith(github.head_ref, 'update-changelog-for-release') == false
         run: make run_tests.mypy
