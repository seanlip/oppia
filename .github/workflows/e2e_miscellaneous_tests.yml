name: End-to-End tests
on:
  push:
    branches:
      - develop
      - release-*
  pull_request:
    branches:
      - develop
      - release-*

jobs:
  e2e_miscellaneous_tests:
    runs-on:  ${{ matrix.os }}
    strategy:
      matrix:
        os: [ubuntu-22.04]
    steps:
      - uses: actions/checkout@v2
      - uses: actions/setup-python@v2
        with:
          python-version: '3.7'
          architecture: 'x64'
      - uses: ./.github/actions/merge
      - name: Cache node modules
        uses: actions/cache@v2
        env:
          cache-name: cache-node-modules
        with:
          path: /home/runner/work/oppia/yarn_cache
          key: ${{ runner.os }}-build-${{ env.cache-name }}-${{ hashFiles('yarn.lock') }}
          restore-keys: |
            ${{ runner.os }}-build-${{ env.cache-name }}-
            ${{ runner.os }}-build-
            ${{ runner.os }}-
      - uses: ./.github/actions/install-oppia-dependencies
      - id: check-risk
        name: Check if PR is low-risk
        uses: ./.github/actions/check-if-pr-is-low-risk
      - name: Install chrome
        if: ${{ steps.check-risk.outputs.is-low-risk != 0 }}
        run: python -m scripts.install_chrome_for_ci
      - name: Install ffmpeg
        if: ${{ steps.check-risk.outputs.is-low-risk != 0 }}
        run: sudo apt install ffmpeg
      - name: Build Webpack
        if: ${{ steps.check-risk.outputs.is-low-risk != 0 }}
        run: python -m scripts.build --prod_env
      - name: Run e2e File Upload Features Test
        if: ${{ steps.check-risk.outputs.is-low-risk != 0 }}
        run: xvfb-run -a --server-args="-screen 0, 1285x1000x24" python -m scripts.run_e2e_tests --skip-install --skip-build --suite="fileUploadFeatures" --prod_env
        env: 
          VIDEO_RECORDING_IS_ENABLED: 0
      - name: Run e2e Contributor Dashboard Tests in mobile view
        if: ${{ steps.check-risk.outputs.is-low-risk != 0 }}
        run: for run in {1..5}; do xvfb-run -a --server-args="-screen 0, 1285x1000x24" python -m scripts.run_e2e_tests --skip-install --skip-build --suite="contributorDashboard" --prod_env; done
        env:
          VIDEO_RECORDING_IS_ENABLED: 1
      - name: Run e2e Contributor Dashboard Tests in mobile view
        if: ${{ steps.check-risk.outputs.is-low-risk != 0 }}
        run: for run in {1..5}; do xvfb-run -a --server-args="-screen 0, 1285x1000x24" python -m scripts.run_e2e_tests --skip-install --skip-build --suite="contributorDashboard" --prod_env; done
        env:
          VIDEO_RECORDING_IS_ENABLED: 1
      - name: Run e2e Contributor Dashboard Tests in mobile view
        if: ${{ steps.check-risk.outputs.is-low-risk != 0 }}
        run: for run in {1..5}; do xvfb-run -a --server-args="-screen 0, 1285x1000x24" python -m scripts.run_e2e_tests --skip-install --skip-build --suite="contributorDashboard" --prod_env; done
        env:
          VIDEO_RECORDING_IS_ENABLED: 1
      - name: Run e2e Contributor Dashboard Tests in mobile view
        if: ${{ steps.check-risk.outputs.is-low-risk != 0 }}
        run: for run in {1..5}; do xvfb-run -a --server-args="-screen 0, 1285x1000x24" python -m scripts.run_e2e_tests --skip-install --skip-build --suite="contributorDashboard" --prod_env; done
        env:
          VIDEO_RECORDING_IS_ENABLED: 1
<<<<<<< HEAD
=======
      - name: Run e2e Contributor Dashboard Tests in mobile view
        if: ${{ steps.check-risk.outputs.is-low-risk != 0 }}
        run: for run in {1..5}; do xvfb-run -a --server-args="-screen 0, 1285x1000x24" python -m scripts.run_e2e_tests --skip-install --skip-build --suite="contributorDashboard" --prod_env; done
        env:
          VIDEO_RECORDING_IS_ENABLED: 1
      - name: Run e2e Contributor Dashboard Tests in mobile view
        if: ${{ steps.check-risk.outputs.is-low-risk != 0 }}
        run: for run in {1..5}; do xvfb-run -a --server-args="-screen 0, 1285x1000x24" python -m scripts.run_e2e_tests --skip-install --skip-build --suite="contributorDashboard" --prod_env; done
        env:
          VIDEO_RECORDING_IS_ENABLED: 1
      - name: Run e2e Play Voiceovers Test
        if: ${{ steps.check-risk.outputs.is-low-risk != 0 }}
        run: xvfb-run -a --server-args="-screen 0, 1285x1000x24" python -m scripts.run_e2e_tests --skip-install --skip-build --suite="playVoiceovers" --prod_env
        env: 
          VIDEO_RECORDING_IS_ENABLED: 0
      - name: Run e2e File Upload Extensions Test
        if: ${{ steps.check-risk.outputs.is-low-risk != 0 }}
        run: xvfb-run -a --server-args="-screen 0, 1285x1000x24" python -m scripts.run_e2e_tests --skip-install --skip-build --suite="fileUploadExtensions" --prod_env
        env: 
          VIDEO_RECORDING_IS_ENABLED: 0
      - name: Run e2e Contributor Dashboard Test
        if: ${{ steps.check-risk.outputs.is-low-risk != 0 }}
        run: xvfb-run -a --server-args="-screen 0, 1285x1000x24" python -m scripts.run_e2e_tests --skip-install --skip-build --suite="contributorDashboard" --prod_env
        env:
          VIDEO_RECORDING_IS_ENABLED: 0
      - name: Run e2e Contributor Dashboard Tests in mobile view
        if: ${{ steps.check-risk.outputs.is-low-risk != 0 }}
        run: for run in {1..5}; do xvfb-run -a --server-args="-screen 0, 1285x1000x24" python -m scripts.run_e2e_tests --skip-install --skip-build --suite="contributorDashboard" --prod_env; done
        env:
          VIDEO_RECORDING_IS_ENABLED: 1
      - name: Run e2e Blog Dashboard Test
        if: ${{ steps.check-risk.outputs.is-low-risk != 0 }}
        run: xvfb-run -a --server-args="-screen 0, 1285x1000x24" python -m scripts.run_e2e_tests --skip-install --skip-build --suite="blogDashboard" --prod_env
        env: 
          VIDEO_RECORDING_IS_ENABLED: 0
      - name: Run e2e Publication Test
        if: ${{ steps.check-risk.outputs.is-low-risk != 0 }}
        run: xvfb-run -a --server-args="-screen 0, 1285x1000x24" python -m scripts.run_e2e_tests --suite="publication"  --skip-install --skip-build --server_log_level="info" --prod_env
        env: 
          VIDEO_RECORDING_IS_ENABLED: 0
      - name: Run e2e Feature Gating Test
        if: ${{ steps.check-risk.outputs.is-low-risk != 0 }}
        run: xvfb-run -a --server-args="-screen 0, 1285x1000x24" python -m scripts.run_e2e_tests --skip-install --suite="featureGating"
        env: 
          VIDEO_RECORDING_IS_ENABLED: 0
>>>>>>> f691ec33
      - name: Uploading webdriverio-video as Artifacts
        if: ${{ steps.check-risk.outputs.is-low-risk != 0 && always() }}
        uses: actions/upload-artifact@v2
        with:
          name: webdriverio-video
          path: /home/runner/work/oppia/webdriverio-video
      - name: Uploading webdriverio screenshots as Artifacts
        if: ${{ steps.check-risk.outputs.is-low-risk != 0 && always() }}
        uses: actions/upload-artifact@v2
        with:
          name: webdriverio-screenshots
          path: /home/runner/work/oppia/webdriverio-screenshots
      - name: Uploading webpack bundles as an artifact
        if: ${{ failure() }}
        uses: actions/upload-artifact@v2
        with:
          name: webpack-bundles
          path: /home/runner/work/oppia/oppia/build
      - name: Report failure if failed on oppia/oppia develop branch
        if: ${{ failure() && github.event_name == 'push' && github.repository == 'oppia/oppia' && github.ref == 'refs/heads/develop'}}
        uses: ./.github/actions/send-webhook-notification
        with:
          message: "An E2E test failed on the upstream develop branch."
          webhook-url: ${{ secrets.BUILD_FAILURE_ROOM_WEBHOOK_URL }}<|MERGE_RESOLUTION|>--- conflicted
+++ resolved
@@ -46,11 +46,6 @@
       - name: Build Webpack
         if: ${{ steps.check-risk.outputs.is-low-risk != 0 }}
         run: python -m scripts.build --prod_env
-      - name: Run e2e File Upload Features Test
-        if: ${{ steps.check-risk.outputs.is-low-risk != 0 }}
-        run: xvfb-run -a --server-args="-screen 0, 1285x1000x24" python -m scripts.run_e2e_tests --skip-install --skip-build --suite="fileUploadFeatures" --prod_env
-        env: 
-          VIDEO_RECORDING_IS_ENABLED: 0
       - name: Run e2e Contributor Dashboard Tests in mobile view
         if: ${{ steps.check-risk.outputs.is-low-risk != 0 }}
         run: for run in {1..5}; do xvfb-run -a --server-args="-screen 0, 1285x1000x24" python -m scripts.run_e2e_tests --skip-install --skip-build --suite="contributorDashboard" --prod_env; done
@@ -71,54 +66,6 @@
         run: for run in {1..5}; do xvfb-run -a --server-args="-screen 0, 1285x1000x24" python -m scripts.run_e2e_tests --skip-install --skip-build --suite="contributorDashboard" --prod_env; done
         env:
           VIDEO_RECORDING_IS_ENABLED: 1
-<<<<<<< HEAD
-=======
-      - name: Run e2e Contributor Dashboard Tests in mobile view
-        if: ${{ steps.check-risk.outputs.is-low-risk != 0 }}
-        run: for run in {1..5}; do xvfb-run -a --server-args="-screen 0, 1285x1000x24" python -m scripts.run_e2e_tests --skip-install --skip-build --suite="contributorDashboard" --prod_env; done
-        env:
-          VIDEO_RECORDING_IS_ENABLED: 1
-      - name: Run e2e Contributor Dashboard Tests in mobile view
-        if: ${{ steps.check-risk.outputs.is-low-risk != 0 }}
-        run: for run in {1..5}; do xvfb-run -a --server-args="-screen 0, 1285x1000x24" python -m scripts.run_e2e_tests --skip-install --skip-build --suite="contributorDashboard" --prod_env; done
-        env:
-          VIDEO_RECORDING_IS_ENABLED: 1
-      - name: Run e2e Play Voiceovers Test
-        if: ${{ steps.check-risk.outputs.is-low-risk != 0 }}
-        run: xvfb-run -a --server-args="-screen 0, 1285x1000x24" python -m scripts.run_e2e_tests --skip-install --skip-build --suite="playVoiceovers" --prod_env
-        env: 
-          VIDEO_RECORDING_IS_ENABLED: 0
-      - name: Run e2e File Upload Extensions Test
-        if: ${{ steps.check-risk.outputs.is-low-risk != 0 }}
-        run: xvfb-run -a --server-args="-screen 0, 1285x1000x24" python -m scripts.run_e2e_tests --skip-install --skip-build --suite="fileUploadExtensions" --prod_env
-        env: 
-          VIDEO_RECORDING_IS_ENABLED: 0
-      - name: Run e2e Contributor Dashboard Test
-        if: ${{ steps.check-risk.outputs.is-low-risk != 0 }}
-        run: xvfb-run -a --server-args="-screen 0, 1285x1000x24" python -m scripts.run_e2e_tests --skip-install --skip-build --suite="contributorDashboard" --prod_env
-        env:
-          VIDEO_RECORDING_IS_ENABLED: 0
-      - name: Run e2e Contributor Dashboard Tests in mobile view
-        if: ${{ steps.check-risk.outputs.is-low-risk != 0 }}
-        run: for run in {1..5}; do xvfb-run -a --server-args="-screen 0, 1285x1000x24" python -m scripts.run_e2e_tests --skip-install --skip-build --suite="contributorDashboard" --prod_env; done
-        env:
-          VIDEO_RECORDING_IS_ENABLED: 1
-      - name: Run e2e Blog Dashboard Test
-        if: ${{ steps.check-risk.outputs.is-low-risk != 0 }}
-        run: xvfb-run -a --server-args="-screen 0, 1285x1000x24" python -m scripts.run_e2e_tests --skip-install --skip-build --suite="blogDashboard" --prod_env
-        env: 
-          VIDEO_RECORDING_IS_ENABLED: 0
-      - name: Run e2e Publication Test
-        if: ${{ steps.check-risk.outputs.is-low-risk != 0 }}
-        run: xvfb-run -a --server-args="-screen 0, 1285x1000x24" python -m scripts.run_e2e_tests --suite="publication"  --skip-install --skip-build --server_log_level="info" --prod_env
-        env: 
-          VIDEO_RECORDING_IS_ENABLED: 0
-      - name: Run e2e Feature Gating Test
-        if: ${{ steps.check-risk.outputs.is-low-risk != 0 }}
-        run: xvfb-run -a --server-args="-screen 0, 1285x1000x24" python -m scripts.run_e2e_tests --skip-install --suite="featureGating"
-        env: 
-          VIDEO_RECORDING_IS_ENABLED: 0
->>>>>>> f691ec33
       - name: Uploading webdriverio-video as Artifacts
         if: ${{ steps.check-risk.outputs.is-low-risk != 0 && always() }}
         uses: actions/upload-artifact@v2
