name: End-to-End tests
on:
  push:
    branches:
      - develop
      - release-*
  pull_request:
    branches:
      - develop
      - release-*

jobs:
  e2e_miscellaneous_tests:
    runs-on:  ${{ matrix.os }}
    strategy:
      matrix:
        os: [ubuntu-18.04]
    steps:
      - uses: actions/checkout@v2
      - uses: actions/setup-python@v2
        with:
          python-version: '3.7'
          architecture: 'x64'
      - uses: ./.github/actions/merge
      - name: Cache node modules
        uses: actions/cache@v2
        env:
          cache-name: cache-node-modules
        with:
          path: /home/runner/work/oppia/yarn_cache
          key: ${{ runner.os }}-build-${{ env.cache-name }}-${{ hashFiles('yarn.lock') }}
          restore-keys: |
            ${{ runner.os }}-build-${{ env.cache-name }}-
            ${{ runner.os }}-build-
            ${{ runner.os }}-
      - uses: ./.github/actions/install-oppia-dependencies
      - id: check-risk
        name: Check if PR is low-risk
        uses: ./.github/actions/check-if-pr-is-low-risk
      - name: Install chrome
        if: ${{ steps.check-risk.outputs.is-low-risk != 0 }}
        run: python -m scripts.install_chrome_for_ci
      - name: Install ffmpeg
        if: ${{ steps.check-risk.outputs.is-low-risk != 0 }}
        run: sudo apt install ffmpeg
      - name: Run e2e File Upload Features Test
        if: ${{ steps.check-risk.outputs.is-low-risk != 0 }}
        run: xvfb-run -a --server-args="-screen 0, 1285x1000x24" python -m scripts.run_e2e_tests --suite="fileUploadFeatures" --prod_env
        env: 
          VIDEO_RECORDING_IS_ENABLED: 0
      - name: Run e2e Play Voiceovers Test
        if: ${{ steps.check-risk.outputs.is-low-risk != 0 }}
        run: xvfb-run -a --server-args="-screen 0, 1285x1000x24" python -m scripts.run_e2e_tests --skip-install --skip-build --suite="playVoiceovers" --prod_env
        env: 
          VIDEO_RECORDING_IS_ENABLED: 0
      - name: Run e2e File Upload Extensions Test
        if: ${{ steps.check-risk.outputs.is-low-risk != 0 }}
        run: xvfb-run -a --server-args="-screen 0, 1285x1000x24" python -m scripts.run_e2e_tests --skip-install --skip-build --suite="fileUploadExtensions" --prod_env
        env: 
          VIDEO_RECORDING_IS_ENABLED: 0
      - name: Run e2e Contributor Dashboard Test
        if: ${{ steps.check-risk.outputs.is-low-risk != 0 }}
        run: xvfb-run -a --server-args="-screen 0, 1285x1000x24" python -m scripts.run_e2e_tests --skip-install --skip-build --suite="contributorDashboard" --prod_env
        env:
          VIDEO_RECORDING_IS_ENABLED: 0
      - name: Run e2e Blog Dashboard Test
        if: ${{ steps.check-risk.outputs.is-low-risk != 0 }}
        run: xvfb-run -a --server-args="-screen 0, 1285x1000x24" python -m scripts.run_e2e_tests --skip-install --skip-build --suite="blogDashboard" --prod_env
        env: 
          VIDEO_RECORDING_IS_ENABLED: 0
      - name: Run e2e Publication Test
        if: ${{ steps.check-risk.outputs.is-low-risk != 0 }}
        run: xvfb-run -a --server-args="-screen 0, 1285x1000x24" python -m scripts.run_e2e_tests --suite="publication"  --skip-install --skip-build --server_log_level="info" --prod_env
        env: 
          VIDEO_RECORDING_IS_ENABLED: 0
      - name: Run e2e Feature Gating Test
        if: ${{ steps.check-risk.outputs.is-low-risk != 0 }}
        run: xvfb-run -a --server-args="-screen 0, 1285x1000x24" python -m scripts.run_e2e_tests --skip-install --suite="featureGating"
        env: 
          VIDEO_RECORDING_IS_ENABLED: 0
      - name: Uploading protractor-video as Artifacts
        if: ${{ steps.check-risk.outputs.is-low-risk != 0 && always() }}
        uses: actions/upload-artifact@v2
        with:
          name: protractor-video
          path: /home/runner/work/oppia/protractor-video
      - name: Uploading webdriverio-video as Artifacts
        if: ${{ steps.check-risk.outputs.is-low-risk != 0 && always() }}
        uses: actions/upload-artifact@v2
        with:
          name: webdriverio-video
          path: /home/runner/work/oppia/webdriverio-video
      - name: Uploading protractor screenshots as Artifacts
        if: ${{ steps.check-risk.outputs.is-low-risk != 0 && always() }}
        uses: actions/upload-artifact@v2
        with:
          name: protractor-screenshots
          path: /home/runner/work/oppia/protractor-screenshots
<<<<<<< HEAD
      - name: Uploading webdriverio screenshots as Artifacts
        if: ${{ steps.check-risk.outputs.is-low-risk != 0 && always() }}
        uses: actions/upload-artifact@v2
        with:
          name: webdriverio-screenshots
          path: /home/runner/work/oppia/webdriverio-screenshots
=======
      - name: Uploading webpack bundles as an artifact
        if: ${{ failure() }}
        uses: actions/upload-artifact@v2
        with:
          name: webpack-bundles
          path: /home/runner/work/oppia/oppia/build
>>>>>>> 873fd66c
      - name: Checking Memory Usage
        if: ${{ always() }}
        run: cat /sys/fs/cgroup/memory/memory.max_usage_in_bytes<|MERGE_RESOLUTION|>--- conflicted
+++ resolved
@@ -96,21 +96,18 @@
         with:
           name: protractor-screenshots
           path: /home/runner/work/oppia/protractor-screenshots
-<<<<<<< HEAD
       - name: Uploading webdriverio screenshots as Artifacts
         if: ${{ steps.check-risk.outputs.is-low-risk != 0 && always() }}
         uses: actions/upload-artifact@v2
         with:
           name: webdriverio-screenshots
           path: /home/runner/work/oppia/webdriverio-screenshots
-=======
       - name: Uploading webpack bundles as an artifact
         if: ${{ failure() }}
         uses: actions/upload-artifact@v2
         with:
           name: webpack-bundles
           path: /home/runner/work/oppia/oppia/build
->>>>>>> 873fd66c
       - name: Checking Memory Usage
         if: ${{ always() }}
         run: cat /sys/fs/cgroup/memory/memory.max_usage_in_bytes