name: End-to-End tests
on:
  push:
    branches:
      - develop
      - release-*
  pull_request:
    branches:
      - develop
      - release-*

jobs:
  e2e_other_tests:
    runs-on:  ${{ matrix.os }}
    strategy:
      matrix:
        os: [ubuntu-18.04]
    steps:
      - uses: actions/checkout@v2
      - uses: actions/setup-python@v2
        with:
          python-version: '2.x'
          architecture: 'x64'
      - name: Setup python by installing wheel
        if: startsWith(github.head_ref, 'update-changelog-for-release') == false
        run: pip install wheel==0.35.0
      - name: Install third party
        if: startsWith(github.head_ref, 'update-changelog-for-release') == false
        run: python -m scripts.install_third_party_libs
<<<<<<< HEAD
      - name: Install chrome
        if: startsWith(github.head_ref, 'update-changelog-for-release') == false
=======
      - id: check-risk
        name: Check if PR is low-risk
        uses: ./.github/actions/check-if-pr-is-low-risk
      - name: Install chrome
        if: ${{ steps.check-risk.outputs.is-low-risk != 0 }}
>>>>>>> 35eaf75f
        run: python -m scripts.install_chrome_for_ci
      - name: Run e2e Collections Test
        if: ${{ steps.check-risk.outputs.is-low-risk != 0 }}
        run: xvfb-run -a python -m scripts.run_e2e_tests --suite="collections" --prod_env
      - name: Run e2e Accessibility Test
        if: ${{ steps.check-risk.outputs.is-low-risk != 0 }}
        run: xvfb-run -a python -m scripts.run_e2e_tests --skip-install --skip-build --suite="accessibility" --prod_env
      - name: Run e2e Classroom Page Test
        if: ${{ steps.check-risk.outputs.is-low-risk != 0 }}
        run: xvfb-run -a python -m scripts.run_e2e_tests --skip-install --skip-build --suite="classroomPageFileUploadFeatures" --prod_env
      - name: Run e2e Navigation Test
        if: ${{ steps.check-risk.outputs.is-low-risk != 0 }}
        run: xvfb-run -a python -m scripts.run_e2e_tests --prod_env --skip-install --skip-build --suite="navigation"
      - name: Run e2e Admin Page Test
        if: startsWith(github.head_ref, 'update-changelog-for-release') == false
        run: xvfb-run -a python -m scripts.run_e2e_tests --prod_env --skip-install --skip-build --suite="adminPage"
      - name: Uploading protractor-screenshots as Artifacts
        if: ${{ steps.check-risk.outputs.is-low-risk != 0 && always() }}
        uses: actions/upload-artifact@v2
        with:
          name: protractor-screenshots
          path: /home/runner/work/oppia/protractor-screenshots<|MERGE_RESOLUTION|>--- conflicted
+++ resolved
@@ -27,16 +27,11 @@
       - name: Install third party
         if: startsWith(github.head_ref, 'update-changelog-for-release') == false
         run: python -m scripts.install_third_party_libs
-<<<<<<< HEAD
-      - name: Install chrome
-        if: startsWith(github.head_ref, 'update-changelog-for-release') == false
-=======
       - id: check-risk
         name: Check if PR is low-risk
         uses: ./.github/actions/check-if-pr-is-low-risk
       - name: Install chrome
         if: ${{ steps.check-risk.outputs.is-low-risk != 0 }}
->>>>>>> 35eaf75f
         run: python -m scripts.install_chrome_for_ci
       - name: Run e2e Collections Test
         if: ${{ steps.check-risk.outputs.is-low-risk != 0 }}
