--- conflicted
+++ resolved
@@ -71,20 +71,11 @@
         run: xvfb-run -a --server-args="-screen 0, 1285x1000x24" python -m scripts.run_e2e_tests --prod_env --skip-install --skip-build --suite="adminPage"
         env: 
           VIDEO_RECORDING_IS_ENABLED: 0
-<<<<<<< HEAD
-=======
       - name: Run e2e Checkpoint Features Test
         if: ${{ steps.check-risk.outputs.is-low-risk != 0 }}
         run: xvfb-run -a --server-args="-screen 0, 1285x1000x24" python -m scripts.run_e2e_tests --skip-build --skip-install --suite="checkpointFeatures" --prod_env
         env:
           VIDEO_RECORDING_IS_ENABLED: 0
-      - name: Uploading protractor-video as Artifacts
-        if: ${{ steps.check-risk.outputs.is-low-risk != 0 && always() }}
-        uses: actions/upload-artifact@v2
-        with:
-          name: protractor-video
-          path: /home/runner/work/oppia/protractor-video
->>>>>>> b07a2527
       - name: Uploading webdriverio-video as Artifacts
         if: ${{ steps.check-risk.outputs.is-low-risk != 0 && always() }}
         uses: actions/upload-artifact@v2
