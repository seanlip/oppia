--- conflicted
+++ resolved
@@ -137,8 +137,7 @@
         id: check_backend_coverage
         if: startsWith(github.head_ref, 'update-changelog-for-release') == false
         shell: bash
-<<<<<<< HEAD
-        run: make run_tests.check_overall_backend_test_coverage
+        run: make run_tests.check_backend_test_coverage
       - name: Leave a comment on the PR if workflow failed
         if: ${{ steps.check_backend_coverage.outputs.WORKFLOW_STATUS == 'failure' }}
         uses: ./.github/actions/post-comment
@@ -153,9 +152,6 @@
             to fix the missing coverage.
 
             Thanks!
-=======
-        run: make run_tests.check_backend_test_coverage
->>>>>>> 653a42e0
       - name: Report failure if failed on oppia/oppia develop branch
         if: ${{ steps.check_backend_coverage.outputs.WORKFLOW_STATUS == 'failure' && github.event_name == 'push' && github.repository == 'oppia/oppia' && github.ref == 'refs/heads/develop'}}
         uses: ./.github/actions/send-webhook-notification
