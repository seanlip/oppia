--- conflicted
+++ resolved
@@ -37,11 +37,7 @@
           make stop
       - name: Run backend test shard
         if: startsWith(github.head_ref, 'update-changelog-for-release') == false
-<<<<<<< HEAD
-        run: make run_tests.backend PYTHON_ARGS="--generate_coverage_report --ignore_coverage --exclude_load_tests --test_shard ${{ matrix.shard }}"
-=======
-        run: PYTHONIOENCODING=utf-8 python -m scripts.run_backend_tests --generate_coverage_report --generate_time_report --ignore_coverage --exclude_load_tests --test_shard ${{ matrix.shard }}
->>>>>>> d28fdef5
+        run: make run_tests.backend PYTHON_ARGS="--generate_coverage_report --generate_time_report --ignore_coverage --exclude_load_tests --test_shard ${{ matrix.shard }}"
       - name: Report failure if failed on oppia/oppia develop branch
         if: ${{ failure() && github.event_name == 'push' && github.repository == 'oppia/oppia' && github.ref == 'refs/heads/develop'}}
         uses: ./.github/actions/send-webhook-notification
