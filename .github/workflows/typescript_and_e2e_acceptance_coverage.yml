--- conflicted
+++ resolved
@@ -19,35 +19,6 @@
         os: [ubuntu-22.04]
     steps:
       - name: Checkout repository
-<<<<<<< HEAD
-        uses: actions/checkout@v3
-      - name: Setup Python 3.8
-        uses: actions/setup-python@v4
-        with:
-          python-version: '3.8.15'
-          architecture: 'x64'
-      - name: Merge develop branch into the current branch
-        uses: ./.github/actions/merge
-      - name: Cache node modules and third_party/static
-        uses: actions/cache@v3
-        env:
-          cache-name: cache-node-modules
-        with:
-          path: |
-            /home/runner/work/oppia/yarn_cache
-            /home/runner/work/oppia/oppia/third_party/static
-          key: ${{ runner.os }}-build-${{ env.cache-name }}-${{ hashFiles('yarn.lock', 'dependencies.json') }}
-          restore-keys: |
-            ${{ runner.os }}-build-${{ env.cache-name }}-
-            ${{ runner.os }}-build-
-            ${{ runner.os }}-
-      - name: Install Oppia dependencies
-        uses: ./.github/actions/install-oppia-dependencies
-      - name: Install chrome
-        run: python -m scripts.install_chrome_for_ci
-      - name: Check that test files are captured in CI
-        run: python -m scripts.check_tests_are_captured_in_ci
-=======
         uses: actions/checkout@v4
       - name: Merge develop and set up Python
         uses: ./.github/actions/merge-develop-and-setup-python
@@ -59,7 +30,6 @@
         uses: ./.github/actions/install-oppia-dependencies-docker
       - name: Check that all e2e test files are captured in wdio.conf.js
         run: make run_tests.check_tests_are_captured_in_ci
->>>>>>> fc1fa6d8
       - name: Run typescript tests
         run: make run_tests.typescript
       - name: Run typescript tests in strict mode
