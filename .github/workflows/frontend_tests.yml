name: Frontend Karma tests
on:
  push:
    branches:
      - develop
      - release-*
  pull_request:
    branches:
      - develop
      - release-*

jobs:
  frontend:
    runs-on:  ${{ matrix.os }}
    strategy:
      matrix:
        os: [ubuntu-18.04]
    steps:
      - uses: actions/checkout@v2
      - uses: actions/setup-python@v2
        with:
          python-version: '3.7'
          architecture: 'x64'
<<<<<<< HEAD
      - name: Cache node modules
        uses: actions/cache@v2
        env:
          cache-name: cache-node-modules
        with:
          path: /home/runner/work/oppia/yarn_cache
          key: ${{ runner.os }}-build-${{ env.cache-name }}-${{ hashFiles('yarn.lock') }}
          restore-keys: |
            ${{ runner.os }}-build-${{ env.cache-name }}-
            ${{ runner.os }}-build-
            ${{ runner.os }}-
      - uses: ./.github/actions/install-oppia-dependencies
=======
      - uses: ./.github/actions/merge
      - name: Install third party
        run: python -m scripts.install_third_party_libs
>>>>>>> 4c4b4ba8
      - name: Suppress ENOSPC error from chokidar file watcher. See https://stackoverflow.com/a/32600959.
        run: echo fs.inotify.max_user_watches=524288 | sudo tee -a /etc/sysctl.conf && sudo sysctl -p
      - name: Run frontend tests
        run: PYTHONIOENCODING=utf-8 python -m scripts.run_frontend_tests --run_minified_tests --skip_install --check_coverage<|MERGE_RESOLUTION|>--- conflicted
+++ resolved
@@ -21,7 +21,7 @@
         with:
           python-version: '3.7'
           architecture: 'x64'
-<<<<<<< HEAD
+      - uses: ./.github/actions/merge
       - name: Cache node modules
         uses: actions/cache@v2
         env:
@@ -34,11 +34,6 @@
             ${{ runner.os }}-build-
             ${{ runner.os }}-
       - uses: ./.github/actions/install-oppia-dependencies
-=======
-      - uses: ./.github/actions/merge
-      - name: Install third party
-        run: python -m scripts.install_third_party_libs
->>>>>>> 4c4b4ba8
       - name: Suppress ENOSPC error from chokidar file watcher. See https://stackoverflow.com/a/32600959.
         run: echo fs.inotify.max_user_watches=524288 | sudo tee -a /etc/sysctl.conf && sudo sysctl -p
       - name: Run frontend tests
