name: Frontend Karma tests
on:
  merge_group:
    types: [checks_requested]
  push:
    branches:
      - develop
      - release-*
  pull_request:
    branches:
      - develop
      - release-*

jobs:
  generate-job-strategy-matrix:
    runs-on: ubuntu-22.04
    outputs:
      job-strategy-matrix: ${{ steps.generate.outputs.job-strategy-matrix }}
    steps:
      - name: Generate job strategy matrix
        id: generate
        env:
          standard-test-runs: 2
          flakes-test-runs: 10
        run: |
          if ${{ github.event_name == 'push' && github.repository == 'oppia/oppia' && github.ref == 'refs/heads/develop'}}
          then
            JOB_STRATEGY_MATRIX=$(node -e "let r=[]; for(let i = 1; i <= ${{ env.flakes-test-runs }}; i++) { r.push(i) }; console.log(JSON.stringify(r));")
            echo "job-strategy-matrix=$JOB_STRATEGY_MATRIX" >> $GITHUB_OUTPUT
          else
            JOB_STRATEGY_MATRIX=$(node -e "let r=[]; for(let i = 1; i <= ${{ env.standard-test-runs }}; i++) { r.push(i) }; console.log(JSON.stringify(r));")
            echo "job-strategy-matrix=$JOB_STRATEGY_MATRIX" >> $GITHUB_OUTPUT
          fi
  frontend-karma-tests:
    needs: generate-job-strategy-matrix
    runs-on:  ${{ matrix.os }}
    strategy:
      max-parallel: 25
      matrix:
        os: [ubuntu-22.04]
        num_runs: ${{ fromJson(needs.generate-job-strategy-matrix.outputs.job-strategy-matrix) }}
      fail-fast: false
    steps:
      - name: Checkout repository
<<<<<<< HEAD
        uses: actions/checkout@v3
=======
        uses: actions/checkout@v4
      - name: Merge develop and set up Python
        uses: ./.github/actions/merge-develop-and-setup-python
        with:
          use_cache: false
>>>>>>> fc1fa6d8
      - name: Describe filesystem
        run: |
          pwd
          ls /home/runner/work
          ls /home/runner/work/oppia
          ls /home/runner/work/oppia/oppia
          echo $GITHUB_WORKSPACE
<<<<<<< HEAD
      - name: Setup Python 3.8
        uses: actions/setup-python@v4
        with:
          python-version: '3.8.15'
          architecture: 'x64'
      - name: Merge develop branch into the current branch
        uses: ./.github/actions/merge
      - name: Cache node modules and third_party/static
        uses: actions/cache@v3
        env:
          cache-name: cache-node-modules
        with:
          path: |
            /home/runner/work/oppia/yarn_cache
            /home/runner/work/oppia/oppia/third_party/static
          key: ${{ runner.os }}-build-${{ env.cache-name }}-${{ hashFiles('yarn.lock', 'dependencies.json') }}
          restore-keys: |
            ${{ runner.os }}-build-${{ env.cache-name }}-
            ${{ runner.os }}-build-
            ${{ runner.os }}-
      - name: Install Oppia dependencies
        uses: ./.github/actions/install-oppia-dependencies
=======
>>>>>>> fc1fa6d8
      - name: Suppress ENOSPC error from chokidar file watcher. See https://stackoverflow.com/a/32600959.
        run: echo fs.inotify.max_user_watches=524288 | sudo tee -a /etc/sysctl.conf && sudo sysctl -p
      - name: Initialize Docker containers
        uses: ./.github/actions/install-oppia-dependencies-docker
      - name: Run frontend tests ${{ matrix.num_runs }}
        run: make run_tests.frontend PYTHON_ARGS="--check_coverage"
      - name: Upload fronted coverage reports as an artifact
        if: ${{ failure() }}
        uses: actions/upload-artifact@v4
        with:
          name: frontend-coverage-${{ matrix.num_runs }}
          path: /home/runner/work/oppia/karma_coverage_reports
  report-failure:
    needs: frontend-karma-tests
    runs-on: ubuntu-22.04
    if: ${{ failure() && github.event_name == 'push' && github.repository == 'oppia/oppia' && github.ref == 'refs/heads/develop'}}
    steps:
      - name: Checkout repository
        uses: actions/checkout@v3
      - name: Report failure if failed on oppia/oppia develop branch
        uses: ./.github/actions/send-webhook-notification
        with:
          message: "A frontend test failed on the upstream develop branch."
          webhook-url: ${{ secrets.BUILD_FAILURE_ROOM_WEBHOOK_URL }}<|MERGE_RESOLUTION|>--- conflicted
+++ resolved
@@ -42,15 +42,11 @@
       fail-fast: false
     steps:
       - name: Checkout repository
-<<<<<<< HEAD
-        uses: actions/checkout@v3
-=======
         uses: actions/checkout@v4
       - name: Merge develop and set up Python
         uses: ./.github/actions/merge-develop-and-setup-python
         with:
           use_cache: false
->>>>>>> fc1fa6d8
       - name: Describe filesystem
         run: |
           pwd
@@ -58,31 +54,6 @@
           ls /home/runner/work/oppia
           ls /home/runner/work/oppia/oppia
           echo $GITHUB_WORKSPACE
-<<<<<<< HEAD
-      - name: Setup Python 3.8
-        uses: actions/setup-python@v4
-        with:
-          python-version: '3.8.15'
-          architecture: 'x64'
-      - name: Merge develop branch into the current branch
-        uses: ./.github/actions/merge
-      - name: Cache node modules and third_party/static
-        uses: actions/cache@v3
-        env:
-          cache-name: cache-node-modules
-        with:
-          path: |
-            /home/runner/work/oppia/yarn_cache
-            /home/runner/work/oppia/oppia/third_party/static
-          key: ${{ runner.os }}-build-${{ env.cache-name }}-${{ hashFiles('yarn.lock', 'dependencies.json') }}
-          restore-keys: |
-            ${{ runner.os }}-build-${{ env.cache-name }}-
-            ${{ runner.os }}-build-
-            ${{ runner.os }}-
-      - name: Install Oppia dependencies
-        uses: ./.github/actions/install-oppia-dependencies
-=======
->>>>>>> fc1fa6d8
       - name: Suppress ENOSPC error from chokidar file watcher. See https://stackoverflow.com/a/32600959.
         run: echo fs.inotify.max_user_watches=524288 | sudo tee -a /etc/sysctl.conf && sudo sysctl -p
       - name: Initialize Docker containers
