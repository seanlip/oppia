name: End-to-End tests
on:
  push:
    branches:
      - develop
      - release-*
  pull_request:
    branches:
      - develop
      - release-*

jobs:
  build:
    runs-on:  ${{ matrix.os }}
    strategy:
      matrix:
        os: [ubuntu-22.04]
    steps:
      - uses: actions/checkout@v3
      - uses: actions/setup-python@v3
        with:
          python-version: '3.8.15'
          architecture: 'x64'
          cache: 'pip'
          cache-dependency-path: |
            requirements.in
            requirements.txt
            requirements_dev.in
            requirements_dev.txt
      - uses: ./.github/actions/merge
      - name: Cache node modules and third_party/static
        uses: actions/cache@v3
        env:
          cache-name: cache-node-modules
        with:
          path: |
            /home/runner/work/oppia/yarn_cache
            /home/runner/work/oppia/oppia/third_party/static
          key: ${{ runner.os }}-build-${{ env.cache-name }}-${{ hashFiles('yarn.lock', 'dependencies.json') }}
          restore-keys: |
            ${{ runner.os }}-build-${{ env.cache-name }}-
            ${{ runner.os }}-build-
            ${{ runner.os }}-
      - uses: ./.github/actions/install-oppia-dependencies
      - name: Install chrome
        run: python -m scripts.install_chrome_for_ci
      - name: Install ffmpeg
        run: sudo apt install ffmpeg
      - name: Build Webpack
        run: python -m scripts.build --prod_env
      - name: Zip build files
        # We avoid using ../ or absolute paths because unzip treats these as
        # security issues and will refuse to follow them.
        run: |
          zip -rqy build_files.zip oppia/third_party oppia_tools oppia/build oppia/webpack_bundles oppia/proto_files oppia/app.yaml oppia/assets/hashes.json oppia/proto_files oppia/extensions/classifiers/proto/* oppia/backend_prod_files oppia/dist
        working-directory: /home/runner/work/oppia
      - name: Upload build files artifact
        uses: actions/upload-artifact@v3
        with:
          name: build_files
          path: /home/runner/work/oppia/build_files.zip
          retention-days: 1
  e2e_test:
    needs: build
    runs-on:  ${{ matrix.os }}
    strategy:
      matrix:
        os: [ubuntu-22.04]
        suite:
          - wipeout
    steps:
      - uses: actions/checkout@v3
      - uses: actions/setup-python@v3
        with:
          python-version: '3.8.15'
          architecture: 'x64'
          cache: 'pip'
          cache-dependency-path: |
            requirements.in
            requirements.txt
            requirements_dev.in
            requirements_dev.txt
      - uses: ./.github/actions/merge
      - name: Cache node modules
        uses: actions/cache@v3
        env:
          cache-name: cache-node-modules
        with:
          path: /home/runner/work/oppia/yarn_cache
          key: ${{ runner.os }}-build-${{ env.cache-name }}-${{ hashFiles('yarn.lock') }}
          restore-keys: |
            ${{ runner.os }}-build-${{ env.cache-name }}-
            ${{ runner.os }}-build-
            ${{ runner.os }}-
      - name: Download build files artifact
        uses: actions/download-artifact@v3
        with:
          name: build_files
          path: /home/runner/work/oppia/
      - name: Unzip build files
        run: |
          ls -la
          unzip build_files.zip
          rm build_files.zip
          echo "Files in ./:"
          ls -la .
          echo "Files in oppia_tools:"
          ls -la oppia_tools
          echo "Files in oppia:"
          ls -la oppia
          echo "Files in build:"
          ls -la oppia/build
          echo "Files in third_party:"
          ls -la oppia/third_party
        working-directory: /home/runner/work/oppia
        shell: bash
      - uses: ./.github/actions/install-oppia-dependencies
      - name: Install chrome
        run: python -m scripts.install_chrome_for_ci
      - name: Install ffmpeg
        run: sudo apt install ffmpeg
      - name: Run E2E Test ${{ matrix.suite }}
<<<<<<< HEAD
        if: ${{ steps.check-risk.outputs.is-low-risk != 0 }}
        run: for run in {1..20}; do  xvfb-run -a --server-args="-screen 0, 1285x1000x24" python -m scripts.run_e2e_tests --skip-install --skip-build --suite=${{ matrix.suite }} --prod_env; done
=======
        run: xvfb-run -a --server-args="-screen 0, 1285x1000x24" python -m scripts.run_e2e_tests --skip-install --skip-build --suite=${{ matrix.suite }} --prod_env
>>>>>>> 393b7730
        env:
          VIDEO_RECORDING_IS_ENABLED: 1
      - name: Uploading webdriverio-video as Artifacts
        if: ${{ failure() }}
        uses: actions/upload-artifact@v3
        with:
          name: webdriverio-video
          path: /home/runner/work/oppia/webdriverio-video
      - name: Uploading webdriverio screenshots as Artifacts
        if: ${{ failure() }}
        uses: actions/upload-artifact@v3
        with:
          name: webdriverio-screenshots
          path: /home/runner/work/oppia/webdriverio-screenshots
      - name: Uploading webpack bundles as an artifact
        if: ${{ failure() }}
        uses: actions/upload-artifact@v3
        with:
          name: webpack-bundles
          path: /home/runner/work/oppia/oppia/build
      - name: Report failure if failed on oppia/oppia develop branch
        if: ${{ failure() && github.event_name == 'push' && github.repository == 'oppia/oppia' && github.ref == 'refs/heads/develop'}}
        uses: ./.github/actions/send-webhook-notification
        with:
          message: "An E2E test failed on the upstream develop branch."
          webhook-url: ${{ secrets.BUILD_FAILURE_ROOM_WEBHOOK_URL }}<|MERGE_RESOLUTION|>--- conflicted
+++ resolved
@@ -120,12 +120,8 @@
       - name: Install ffmpeg
         run: sudo apt install ffmpeg
       - name: Run E2E Test ${{ matrix.suite }}
-<<<<<<< HEAD
         if: ${{ steps.check-risk.outputs.is-low-risk != 0 }}
         run: for run in {1..20}; do  xvfb-run -a --server-args="-screen 0, 1285x1000x24" python -m scripts.run_e2e_tests --skip-install --skip-build --suite=${{ matrix.suite }} --prod_env; done
-=======
-        run: xvfb-run -a --server-args="-screen 0, 1285x1000x24" python -m scripts.run_e2e_tests --skip-install --skip-build --suite=${{ matrix.suite }} --prod_env
->>>>>>> 393b7730
         env:
           VIDEO_RECORDING_IS_ENABLED: 1
       - name: Uploading webdriverio-video as Artifacts
