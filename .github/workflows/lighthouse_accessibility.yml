--- conflicted
+++ resolved
@@ -21,17 +21,12 @@
     strategy:
       matrix:
         os: [ubuntu-22.04]
-<<<<<<< HEAD
-        suite: ${{ fromJson(needs.check_test_suites_to_run.outputs.test_suites_to_run).lighthouse_accessibility.suites }}
-    name: lighthouse_accessibility (${{ matrix.os }}, ${{ matrix.suite.name }})
-=======
         shard:
           - name: 1
             pages_to_run: splash,about,admin,blog-dashboard,community-library,contact,contributor-dashboard,creator-dashboard,creator-guidelines,delete-account,donate,email-dashboard,get-started,learner-dashboard,license,moderator
           - name: 2
             pages_to_run: preferences,privacy-policy,profile,signup,teach,topics-and-skills-dashboard,terms,thanks,volunteer,topic-viewer,story-viewer,classroom,exploration-editor,exploration-player,topic-editor,skill-editor,story-editor
     name: lighthouse_accessibility (${{ matrix.os }}, ${{ matrix.shard.name }})
->>>>>>> b05a5b07
     steps:
       - uses: actions/checkout@v3
       - uses: actions/setup-python@v4
