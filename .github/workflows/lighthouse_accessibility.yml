--- conflicted
+++ resolved
@@ -60,17 +60,10 @@
           echo "Replaced '$SEARCH_TARGET' with '$REPLACEMENT' in $FILEPATH"
       - name: Install chrome
         if: startsWith(github.head_ref, 'update-changelog-for-release') == false
-<<<<<<< HEAD
         uses: ./.github/actions/install-chrome
       - name: Run Lighthouse accessibility checks shard
         if: startsWith(github.head_ref, 'update-changelog-for-release') == false
-        run: make run_tests.lighthouse_accessibility shard=${{ matrix.shard }}
-=======
-        run: python -m scripts.install_chrome_for_ci
-      - name: Run Lighthouse accessibility checks shard ${{ matrix.suite.name }}
-        if: startsWith(github.head_ref, 'update-changelog-for-release') == false
-        run: python -m scripts.run_lighthouse_tests --mode accessibility --pages ${{ join(matrix.suite.pages_to_run, ',') }}
->>>>>>> 10fde1fd
+        run: make run_tests.lighthouse_accessibility PYTHON_ARGS="--pages ${{ join(matrix.suite.pages_to_run, ',') }}"
       - name: Report failure if failed on oppia/oppia develop branch
         if: ${{ failure() && github.event_name == 'push' && github.repository == 'oppia/oppia' && github.ref == 'refs/heads/develop'}}
         uses: ./.github/actions/send-webhook-notification
