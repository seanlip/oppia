name: Lighthouse CI accessibility tests
on:
  merge_group:
    types: [checks_requested]
  push:
    branches:
      - develop
      - release-*
  pull_request:
    branches:
      - develop
      - release-*

jobs:
  check_test_suites_to_run:
    uses: ./.github/workflows/check_test_suites_to_run.yml
  lighthouse_accessibility:
    needs: check_test_suites_to_run
    if: ${{ fromJson(needs.check_test_suites_to_run.outputs.test_suites_to_run).lighthouse_accessibility.count > 0 }}
    runs-on: ${{ matrix.os }}
    strategy:
      matrix:
        os: [ubuntu-22.04]
        suite: ${{ fromJson(needs.check_test_suites_to_run.outputs.test_suites_to_run).lighthouse_accessibility.suites }}
    name: lighthouse_accessibility (${{ matrix.os }}, ${{ matrix.suite.name }})
    steps:
      - name: Checkout repository
<<<<<<< HEAD
        uses: actions/checkout@v3
      - name: Setup Python 3.8
        uses: actions/setup-python@v4
        with:
          python-version: '3.8.15'
          architecture: 'x64'
      - name: Merge develop branch into the current branch
        uses: ./.github/actions/merge
=======
        uses: actions/checkout@v4
      - name: Merge develop and set up Python
        uses: ./.github/actions/merge-develop-and-setup-python
        with:
          use_cache: false
>>>>>>> fc1fa6d8
      # Caching is disabled to avoid poisoning our cache with the
      # changed lighthouse file.
      #
      # - name: Cache node modules
      #   uses: actions/cache@v3
      #   env:
      #     cache-name: cache-node-modules
      #   with:
      #     path: /home/runner/work/oppia/yarn_cache
      #     key: ${{ runner.os }}-build-${{ env.cache-name }}-${{ hashFiles('yarn.lock') }}
      #     restore-keys: |
      #       ${{ runner.os }}-build-${{ env.cache-name }}-
      #       ${{ runner.os }}-build-
      #       ${{ runner.os }}-
      - name: Install Oppia dependencies
        uses: ./.github/actions/install-oppia-dependencies
      - name: Increase lighthouse timeout
        run: |
          # Replace the 1.5 second timeout in lighthouse for retrieving
          # sourcemaps with a 10 second timeout. This timeout is not
          # configurable through Lighthouse's exposed API, so we have
          # resorted to patching the code instead.
          set -e
          FILEPATH=$GITHUB_WORKSPACE/node_modules/lighthouse/lighthouse-core/gather/gatherers/source-maps.js
          SEARCH_TARGET="1500"
          REPLACEMENT="10000"
          occurrences=$(grep -c $SEARCH_TARGET $FILEPATH)
          echo "Found $occurrences occurrences of '$SEARCH_TARGET'"
          # Assert that there is only one match for the target string.
          # If there are ever zero or multiple matches, the lighthouse
          # code has changed and this logic needs to be reviewed.
          [[ $occurrences == "1" ]]
          # Replace the target string with the replacement string.
          sed -i 's/$SEARCH_TARGET/$REPLACEMENT/' $FILEPATH
          echo "Replaced '$SEARCH_TARGET' with '$REPLACEMENT' in $FILEPATH"
        shell: bash
      - name: Install chrome
        if: startsWith(github.head_ref, 'update-changelog-for-release') == false
        run: python -m scripts.install_chrome_for_ci
      - name: Run Lighthouse accessibility checks shard ${{ matrix.suite.name }}
        if: startsWith(github.head_ref, 'update-changelog-for-release') == false
        run: python -m scripts.run_lighthouse_tests --mode accessibility --pages ${{ join(matrix.suite.pages_to_run, ',') }}
      - name: Report failure if failed on oppia/oppia develop branch
        if: ${{ failure() && github.event_name == 'push' && github.repository == 'oppia/oppia' && github.ref == 'refs/heads/develop'}}
        uses: ./.github/actions/send-webhook-notification
        with:
          message: "A Lighthouse test failed on the upstream develop branch."
          webhook-url: ${{ secrets.BUILD_FAILURE_ROOM_WEBHOOK_URL }}
  check_lighthouse_accessibility_workflow_status:
    needs: [check_test_suites_to_run, lighthouse_accessibility]
    if: always()
    runs-on: ${{ matrix.os }}
    strategy:
      matrix:
        os: [ubuntu-22.04]
    steps:
      - name: Checkout repository
<<<<<<< HEAD
        uses: actions/checkout@v3
      - name: Setup Python 3.8
        uses: actions/setup-python@v4
        with:
          python-version: '3.8.15'
          architecture: 'x64'
      - name: Merge develop branch into the current branch
        uses: ./.github/actions/merge
=======
        uses: actions/checkout@v4
      - name: Merge develop and set up Python
        uses: ./.github/actions/merge-develop-and-setup-python
        with:
          use_cache: false
>>>>>>> fc1fa6d8
      - name: Check workflow status
        uses: ./.github/actions/check-workflow-status
        id: check_workflow_status
        with:
          jobs: ${{ toJson(needs) }}
      - name: Fail if workflow status is failure
        if: ${{ steps.check_workflow_status.outputs.WORKFLOW_STATUS == 'failure' }}
        run: exit 1<|MERGE_RESOLUTION|>--- conflicted
+++ resolved
@@ -25,22 +25,11 @@
     name: lighthouse_accessibility (${{ matrix.os }}, ${{ matrix.suite.name }})
     steps:
       - name: Checkout repository
-<<<<<<< HEAD
-        uses: actions/checkout@v3
-      - name: Setup Python 3.8
-        uses: actions/setup-python@v4
-        with:
-          python-version: '3.8.15'
-          architecture: 'x64'
-      - name: Merge develop branch into the current branch
-        uses: ./.github/actions/merge
-=======
         uses: actions/checkout@v4
       - name: Merge develop and set up Python
         uses: ./.github/actions/merge-develop-and-setup-python
         with:
           use_cache: false
->>>>>>> fc1fa6d8
       # Caching is disabled to avoid poisoning our cache with the
       # changed lighthouse file.
       #
@@ -98,22 +87,11 @@
         os: [ubuntu-22.04]
     steps:
       - name: Checkout repository
-<<<<<<< HEAD
-        uses: actions/checkout@v3
-      - name: Setup Python 3.8
-        uses: actions/setup-python@v4
-        with:
-          python-version: '3.8.15'
-          architecture: 'x64'
-      - name: Merge develop branch into the current branch
-        uses: ./.github/actions/merge
-=======
         uses: actions/checkout@v4
       - name: Merge develop and set up Python
         uses: ./.github/actions/merge-develop-and-setup-python
         with:
           use_cache: false
->>>>>>> fc1fa6d8
       - name: Check workflow status
         uses: ./.github/actions/check-workflow-status
         id: check_workflow_status
