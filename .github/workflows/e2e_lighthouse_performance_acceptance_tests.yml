--- conflicted
+++ resolved
@@ -89,10 +89,7 @@
         run: |
           sudo rm -rf /usr/share/dotnet
           sudo rm -rf "$AGENT_TOOLSDIRECTORY"
-<<<<<<< HEAD
-=======
       # TODO(#19134): Tests under Docker must have minimum dependencies on host.
->>>>>>> 603f4201
       - name: Initializing Containers
         run: |
           sudo make build
