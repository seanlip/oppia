name: End-to-End, Lighthouse CI performance and Acceptance tests
on:
  merge_group:
    types: [checks_requested]
  push:
    branches:
      - develop
      - release-*
  pull_request:
    branches:
      - develop
      - release-*

jobs:
  check_test_suites_to_run:
    uses: ./.github/workflows/check_test_suites_to_run.yml
  build:
    needs: check_test_suites_to_run
    if: ${{ fromJson(needs.check_test_suites_to_run.outputs.test_suites_to_run).e2e.count > 0 ||
            fromJson(needs.check_test_suites_to_run.outputs.test_suites_to_run).lighthouse_performance.count > 0 ||
            fromJson(needs.check_test_suites_to_run.outputs.test_suites_to_run).acceptance.docker.count > 0 ||
            fromJson(needs.check_test_suites_to_run.outputs.test_suites_to_run).acceptance.python.count > 0 }}
    runs-on:  ${{ matrix.os }}
    strategy:
      matrix:
        os: [ubuntu-22.04]
    steps:
      - name: Checkout repository
<<<<<<< HEAD
        uses: actions/checkout@v3
      - name: Setup Python 3.8 with pip cache
        uses: actions/setup-python@v4
        with:
          python-version: '3.8.15'
          architecture: 'x64'
          cache: 'pip'
          cache-dependency-path: |
            requirements.in
            requirements.txt
            requirements_dev.in
            requirements_dev.txt
      - name: Merge develop branch into the current branch
        uses: ./.github/actions/merge
=======
        uses: actions/checkout@v4
      - name: Merge develop and set up Python
        uses: ./.github/actions/merge-develop-and-setup-python
        with:
          use_cache: true
>>>>>>> fc1fa6d8
      - name: Cache node modules and third_party/static
        uses: actions/cache@v3
        env:
          cache-name: cache-node-modules
        with:
          path: |
            /home/runner/work/oppia/yarn_cache
            /home/runner/work/oppia/oppia/third_party/static
          key: ${{ runner.os }}-build-${{ env.cache-name }}-${{ hashFiles('yarn.lock', 'dependencies.json') }}
          restore-keys: |
            ${{ runner.os }}-build-${{ env.cache-name }}-
            ${{ runner.os }}-build-
            ${{ runner.os }}-
      - name: Install Oppia dependencies
        uses: ./.github/actions/install-oppia-dependencies
      - name: Install chrome
        run: python -m scripts.install_chrome_for_ci
      - name: Install ffmpeg
        run: sudo apt install ffmpeg
      - name: Build Webpack
        run: python -m scripts.build --prod_env
      - name: Zip build files
        # We avoid using ../ or absolute paths because unzip treats these as
        # security issues and will refuse to follow them.
        run: |
          zip -rqy build_files.zip oppia/third_party oppia_tools oppia/build oppia/webpack_bundles oppia/app.yaml oppia/assets/hashes.json oppia/backend_prod_files oppia/dist
        working-directory: /home/runner/work/oppia
      - name: Upload build files artifact
        uses: actions/upload-artifact@v4
        with:
          name: build_files
          path: /home/runner/work/oppia/build_files.zip
          retention-days: 1
  e2e_test:
    needs: [check_test_suites_to_run, build]
    if: ${{ fromJson(needs.check_test_suites_to_run.outputs.test_suites_to_run).e2e.count > 0 }}
    runs-on:  ${{ matrix.os }}
    strategy:
      matrix:
        os: [ubuntu-22.04]
        suite: ${{ fromJson(needs.check_test_suites_to_run.outputs.test_suites_to_run).e2e.suites }}
    name: e2e_test (${{ matrix.os }}, ${{ matrix.suite.name }})
    steps:
      - name: Checkout repository
<<<<<<< HEAD
        uses: actions/checkout@v3
      - name: Setup Python 3.8 with pip cache
        uses: actions/setup-python@v4
        with:
          python-version: '3.8.15'
          architecture: 'x64'
          cache: 'pip'
          cache-dependency-path: |
            requirements.in
            requirements.txt
            requirements_dev.in
            requirements_dev.txt
      - name: Merge develop branch into the current branch
        uses: ./.github/actions/merge
=======
        uses: actions/checkout@v4
      - name: Merge develop and set up Python
        uses: ./.github/actions/merge-develop-and-setup-python
        with:
          use_cache: true
>>>>>>> fc1fa6d8
      - name: Cache node modules
        uses: actions/cache@v3
        env:
          cache-name: cache-node-modules
        with:
          path: /home/runner/work/oppia/yarn_cache
          key: ${{ runner.os }}-build-${{ env.cache-name }}-${{ hashFiles('yarn.lock') }}
          restore-keys: |
            ${{ runner.os }}-build-${{ env.cache-name }}-
            ${{ runner.os }}-build-
            ${{ runner.os }}-
      - name: Attempt to download build files artifact
        id: download_artifact_1
        uses: actions/download-artifact@v4
        continue-on-error: true
        with:
          name: build_files
          path: /home/runner/work/oppia/
      - name: Unzip build files
        if: steps.download_artifact_1.outcome != 'failure'
        run: |
          ls -la
          unzip build_files.zip
          rm build_files.zip
          echo "Files in ./:"
          ls -la .
          echo "Files in oppia_tools:"
          ls -la oppia_tools
          echo "Files in oppia:"
          ls -la oppia
          echo "Files in build:"
          ls -la oppia/build
          echo "Files in third_party:"
          ls -la oppia/third_party
        working-directory: /home/runner/work/oppia
        shell: bash
      - name: Install Oppia dependencies
        uses: ./.github/actions/install-oppia-dependencies
      - name: Install chrome
        run: python -m scripts.install_chrome_for_ci
      - name: Install ffmpeg
        run: sudo apt install ffmpeg
      - name: (Artifact re-build) Cache third_party/static
        if: steps.download_artifact_1.outcome == 'failure'
        uses: actions/cache@v3
        env:
          cache-name: cache-node-modules
        with:
          path: /home/runner/work/oppia/oppia/third_party/static
          key: ${{ runner.os }}-build-${{ env.cache-name }}-${{ hashFiles('dependencies.json') }}
          restore-keys: |
            ${{ runner.os }}-build-${{ env.cache-name }}-
            ${{ runner.os }}-build-
            ${{ runner.os }}-
      - name: (Artifact re-build) Build Webpack
        if: steps.download_artifact_1.outcome == 'failure'
        run: python -m scripts.build --prod_env
      - name: Run E2E Test ${{ matrix.suite.name }}
        uses: oppia/retry@a9fb265410e634c84ee90f3e87f323fde0541037
        with:
          max_attempts: 2
          substrings_indicating_flaky_execution: ${{ matrix.suite.flaky_indicators || '' }}
          command: >
            VIDEO_RECORDING_IS_ENABLED=0;
            xvfb-run -a --server-args="-screen 0, 1285x1000x24"
            python -m scripts.run_e2e_tests --skip-install
            --skip-build --suite=${{ matrix.suite.name }} --prod_env
      - name: Uploading webdriverio-video as Artifacts
        if: ${{ failure() }}
        uses: actions/upload-artifact@v4
        with:
          name: webdriverio-video
          path: /home/runner/work/oppia/webdriverio-video
      - name: Uploading webdriverio screenshots as Artifacts
        if: ${{ failure() }}
        uses: actions/upload-artifact@v4
        with:
          name: webdriverio-screenshots
          path: /home/runner/work/oppia/webdriverio-screenshots
      - name: Uploading webpack bundles as an artifact
        if: ${{ failure() }}
        uses: actions/upload-artifact@v4
        with:
          name: webpack-bundles
          path: /home/runner/work/oppia/oppia/build
      - name: Report failure if failed on oppia/oppia develop branch
        if: ${{ failure() && github.event_name == 'push' && github.repository == 'oppia/oppia' && github.ref == 'refs/heads/develop'}}
        uses: ./.github/actions/send-webhook-notification
        with:
          message: "An E2E test failed on the upstream develop branch."
          webhook-url: ${{ secrets.BUILD_FAILURE_ROOM_WEBHOOK_URL }}
  lighthouse_performance:
    needs: [check_test_suites_to_run, build]
    if: ${{ fromJson(needs.check_test_suites_to_run.outputs.test_suites_to_run).lighthouse_performance.count > 0 }}
    runs-on: ${{ matrix.os }}
    strategy:
      matrix:
        os: [ubuntu-22.04]
        suite: ${{ fromJson(needs.check_test_suites_to_run.outputs.test_suites_to_run).lighthouse_performance.suites }}
    name: lighthouse (${{ matrix.os }}, ${{ matrix.suite.name }})
    steps:
      - name: Checkout repository
<<<<<<< HEAD
        uses: actions/checkout@v3
      - name: Setup Python 3.8
        uses: actions/setup-python@v4
        with:
          python-version: '3.8.15'
          architecture: 'x64'
      - name: Merge develop branch into the current branch
        uses: ./.github/actions/merge
=======
        uses: actions/checkout@v4
      - name: Merge develop and set up Python
        uses: ./.github/actions/merge-develop-and-setup-python
        with:
          use_cache: false
>>>>>>> fc1fa6d8
      - name: Cache node modules
        uses: actions/cache@v3
        env:
          cache-name: cache-node-modules
        with:
          path: /home/runner/work/oppia/yarn_cache
          key: ${{ runner.os }}-build-${{ env.cache-name }}-${{ hashFiles('yarn.lock') }}
          restore-keys: |
            ${{ runner.os }}-build-${{ env.cache-name }}-
            ${{ runner.os }}-build-
            ${{ runner.os }}-
      - name: Attempt to download build files artifact
        id: download_artifact_1
        uses: actions/download-artifact@v4
        continue-on-error: true
        with:
          name: build_files
          path: /home/runner/work/oppia/
      - name: Unzip build files
        if: steps.download_artifact_1.outcome != 'failure'
        run: |
          ls -la
          unzip build_files.zip
          rm build_files.zip
          echo "Files in ./:"
          ls -la .
          echo "Files in oppia_tools:"
          ls -la oppia_tools
          echo "Files in oppia:"
          ls -la oppia
          echo "Files in build:"
          ls -la oppia/build
          echo "Files in third_party:"
          ls -la oppia/third_party
        working-directory: /home/runner/work/oppia
        shell: bash
      - name: (Artifact re-build) Cache third_party/static
        if: steps.download_artifact_1.outcome == 'failure'
        uses: actions/cache@v3
        env:
          cache-name: cache-node-modules
        with:
          path: /home/runner/work/oppia/oppia/third_party/static
          key: ${{ runner.os }}-build-${{ env.cache-name }}-${{ hashFiles('dependencies.json') }}
          restore-keys: |
            ${{ runner.os }}-build-${{ env.cache-name }}-
            ${{ runner.os }}-build-
            ${{ runner.os }}-
      - name: (Artifact re-build) Build Webpack
        if: steps.download_artifact_1.outcome == 'failure'
        run: python -m scripts.build --prod_env
      - name: Install Oppia dependencies
        uses: ./.github/actions/install-oppia-dependencies
      - name: Install chrome
        if: startsWith(github.head_ref, 'update-changelog-for-release') == false
        run: python -m scripts.install_chrome_for_ci
      - name: Run Lighthouse performance checks shard ${{ matrix.suite.name }}
        if: startsWith(github.head_ref, 'update-changelog-for-release') == false
        run: python -m scripts.run_lighthouse_tests --mode performance --skip_build --record_screen --pages ${{ join(matrix.suite.pages_to_run, ',') }}
      - name: Uploading puppeteer video as Artifacts
        if: ${{ failure() }}
        uses: actions/upload-artifact@v4
        with: 
          name: lhci-puppeteer-video
          path: /home/runner/work/oppia/lhci-puppeteer-video/video.mp4
      - name: Report failure if failed on oppia/oppia develop branch
        if: ${{ failure() && github.event_name == 'push' && github.repository == 'oppia/oppia' && github.ref == 'refs/heads/develop'}}
        uses: ./.github/actions/send-webhook-notification
        with:
          message: "A Lighthouse test failed on the upstream develop branch."
          webhook-url: ${{ secrets.BUILD_FAILURE_ROOM_WEBHOOK_URL }}
  acceptance_test:
      needs: [check_test_suites_to_run, build]
      if: ${{ fromJson(needs.check_test_suites_to_run.outputs.test_suites_to_run).acceptance.python.count > 0 }}
      runs-on:  ${{ matrix.os }}
      strategy:
        matrix:
          os: [ubuntu-22.04]
          suite: ${{ fromJson(needs.check_test_suites_to_run.outputs.test_suites_to_run).acceptance.python.suites }}
      name: acceptance_test (${{ matrix.os }}, ${{ matrix.suite.name }})
      steps:
        - name: Checkout repository
<<<<<<< HEAD
          uses: actions/checkout@v3
        - name: Setup Python 3.8 with pip cache
          uses: actions/setup-python@v4
          with:
            python-version: '3.8.15'
            architecture: 'x64'
            cache: 'pip'
            cache-dependency-path: |
              requirements.in
              requirements.txt
              requirements_dev.in
              requirements_dev.txt
        - name: Merge develop branch into the current branch
          uses: ./.github/actions/merge
=======
          uses: actions/checkout@v4
        - name: Merge develop and set up Python
          uses: ./.github/actions/merge-develop-and-setup-python
          with:
            use_cache: true
>>>>>>> fc1fa6d8
        - name: Cache node modules
          uses: actions/cache@v3
          env:
            cache-name: cache-node-modules
          with:
            path: /home/runner/work/oppia/yarn_cache
            key: ${{ runner.os }}-build-${{ env.cache-name }}-${{ hashFiles('yarn.lock') }}
            restore-keys: |
              ${{ runner.os }}-build-${{ env.cache-name }}-
              ${{ runner.os }}-build-
              ${{ runner.os }}-
        - name: Attempt to download build files artifact
          id: download_artifact_1
          uses: actions/download-artifact@v4
          continue-on-error: true
          with:
            name: build_files
            path: /home/runner/work/oppia/
        - name: Unzip build files
          if: steps.download_artifact_1.outcome != 'failure'
          run: |
            ls -la
            unzip build_files.zip
            rm build_files.zip
            echo "Files in ./:"
            ls -la .
            echo "Files in oppia_tools:"
            ls -la oppia_tools
            echo "Files in oppia:"
            ls -la oppia
            echo "Files in build:"
            ls -la oppia/build
            echo "Files in third_party:"
            ls -la oppia/third_party
          working-directory: /home/runner/work/oppia
          shell: bash
        - name: Install Oppia dependencies
          uses: ./.github/actions/install-oppia-dependencies
        - name: (Artifact re-build) Cache third_party/static
          if: steps.download_artifact_1.outcome == 'failure'
          uses: actions/cache@v3
          env:
            cache-name: cache-node-modules
          with:
            path: /home/runner/work/oppia/oppia/third_party/static
            key: ${{ runner.os }}-build-${{ env.cache-name }}-${{ hashFiles('dependencies.json') }}
            restore-keys: |
              ${{ runner.os }}-build-${{ env.cache-name }}-
              ${{ runner.os }}-build-
              ${{ runner.os }}-
        - name: (Artifact re-build) Build Webpack
          if: steps.download_artifact_1.outcome == 'failure'
          run: python -m scripts.build --prod_env
        - name: Run Desktop Acceptance Test ${{ matrix.suite.name }}
          run: xvfb-run -a --server-args="-screen 0, 1285x1000x24" python -m scripts.run_acceptance_tests --skip-build --suite=${{ matrix.suite.name }} --prod_env
        - name: Uploading generated test to angular module mapping as an artifact
          if: ${{ failure() }}
          uses: actions/upload-artifact@v4
          with:
            name: generated-test-to-angular-module-mapping
            path: /home/runner/work/oppia/oppia/core/tests/test-modules-mappings/acceptance/${{ matrix.suite.name }}.txt
        - name: Run Mobile Acceptance Test ${{ matrix.suite.name }}
          run: xvfb-run -a --server-args="-screen 0, 1285x1000x24" python -m scripts.run_acceptance_tests --skip-build --suite=${{ matrix.suite.name }} --prod_env --mobile
        - name: Uploading webpack bundles as an artifact
          if: ${{ failure() }}
          uses: actions/upload-artifact@v4
          with:
            name: webpack-bundles
            path: /home/runner/work/oppia/oppia/build
        - name: Report failure if failed on oppia/oppia develop branch
          if: ${{
            failure() &&
            github.event_name == 'push' &&
            github.repository == 'oppia/oppia' &&
            github.ref == 'refs/heads/develop'
            }}
          uses: ./.github/actions/send-webhook-notification
          with:
            message: "An acceptance test failed on the upstream develop branch."
            webhook-url: ${{ secrets.BUILD_FAILURE_ROOM_WEBHOOK_URL }}
  acceptance_test_with_docker:
      needs: [check_test_suites_to_run]
      if: ${{ fromJson(needs.check_test_suites_to_run.outputs.test_suites_to_run).acceptance.docker.count > 0 }}
      runs-on:  ${{ matrix.os }}
      strategy:
        matrix:
          os: [ubuntu-22.04]
          suite: ${{ fromJson(needs.check_test_suites_to_run.outputs.test_suites_to_run).acceptance.docker.suites }}
      name: acceptance_test (${{ matrix.os }}, ${{ matrix.suite.name }})
      steps:
        - name: Checkout repository
          uses: actions/checkout@v3
        - name: Setup Python 3.8
          uses: actions/setup-python@v3
          with:
            python-version: '3.8.15'
            architecture: 'x64'
        - name: Free disk space
          run: |
            sudo rm -rf /usr/share/dotnet
            sudo rm -rf "$AGENT_TOOLSDIRECTORY" 
        - name: Merge develop branch into the current branch
          uses: ./.github/actions/merge
        - name: Install Chrome
          uses: ./.github/actions/install-chrome
        - name: Initializing Containers
          run: |
            make build
            docker compose up angular-build -d
            # This is required as lighthouse tests are run on the host machine and not in the docker container.
            sudo docker cp oppia-angular-build:/app/oppia/node_modules .
        - name: Run Desktop Acceptance Test ${{ matrix.suite.name }}
          run: xvfb-run -a --server-args="-screen 0, 1285x1000x24" make run_tests.acceptance suite=${{ matrix.suite.name }}
        - name: Uploading generated test to angular module mapping as an artifact
          if: ${{ failure() }}
          uses: actions/upload-artifact@v3
          with:
            name: generated-test-to-angular-module-mapping
            path: /home/runner/work/oppia/oppia/core/tests/test-modules-mappings/acceptance/${{ matrix.suite.name }}.txt
        - name: Run Mobile Acceptance Test ${{ matrix.suite.name }}
          run: xvfb-run -a --server-args="-screen 0, 1285x1000x24" make run_tests.acceptance suite=${{ matrix.suite.name }} MOBILE=true
        - name: Report failure if failed on oppia/oppia develop branch
          if: ${{
            failure() &&
            github.event_name == 'push' &&
            github.repository == 'oppia/oppia' &&
            github.ref == 'refs/heads/develop'
            }}
          uses: ./.github/actions/send-webhook-notification
          with:
            message: "An acceptance test failed on the upstream develop branch."
            webhook-url: ${{ secrets.BUILD_FAILURE_ROOM_WEBHOOK_URL }}
  check_e2e_lighthouse_performance_acceptance_workflow_status:
    needs: [check_test_suites_to_run, build, e2e_test, lighthouse_performance, acceptance_test]
    if: always()
    runs-on: ${{ matrix.os }}
    strategy:
      matrix:
        os: [ubuntu-22.04]
    steps:
      - name: Checkout repository
<<<<<<< HEAD
        uses: actions/checkout@v3
      - name: Setup Python 3.8
        uses: actions/setup-python@v4
        with:
          python-version: '3.8.15'
          architecture: 'x64'
      - name: Merge develop branch into the current branch
        uses: ./.github/actions/merge
=======
        uses: actions/checkout@v4
      - name: Merge develop and set up Python
        uses: ./.github/actions/merge-develop-and-setup-python
        with:
          use_cache: false
>>>>>>> fc1fa6d8
      - name: Check workflow status
        uses: ./.github/actions/check-workflow-status
        id: check_workflow_status
        with:
          jobs: ${{ toJson(needs) }}
      - name: Fail if workflow status is failure
        if: ${{ steps.check_workflow_status.outputs.WORKFLOW_STATUS == 'failure' }}
        run: exit 1<|MERGE_RESOLUTION|>--- conflicted
+++ resolved
@@ -26,28 +26,11 @@
         os: [ubuntu-22.04]
     steps:
       - name: Checkout repository
-<<<<<<< HEAD
-        uses: actions/checkout@v3
-      - name: Setup Python 3.8 with pip cache
-        uses: actions/setup-python@v4
-        with:
-          python-version: '3.8.15'
-          architecture: 'x64'
-          cache: 'pip'
-          cache-dependency-path: |
-            requirements.in
-            requirements.txt
-            requirements_dev.in
-            requirements_dev.txt
-      - name: Merge develop branch into the current branch
-        uses: ./.github/actions/merge
-=======
         uses: actions/checkout@v4
       - name: Merge develop and set up Python
         uses: ./.github/actions/merge-develop-and-setup-python
         with:
           use_cache: true
->>>>>>> fc1fa6d8
       - name: Cache node modules and third_party/static
         uses: actions/cache@v3
         env:
@@ -92,28 +75,11 @@
     name: e2e_test (${{ matrix.os }}, ${{ matrix.suite.name }})
     steps:
       - name: Checkout repository
-<<<<<<< HEAD
-        uses: actions/checkout@v3
-      - name: Setup Python 3.8 with pip cache
-        uses: actions/setup-python@v4
-        with:
-          python-version: '3.8.15'
-          architecture: 'x64'
-          cache: 'pip'
-          cache-dependency-path: |
-            requirements.in
-            requirements.txt
-            requirements_dev.in
-            requirements_dev.txt
-      - name: Merge develop branch into the current branch
-        uses: ./.github/actions/merge
-=======
         uses: actions/checkout@v4
       - name: Merge develop and set up Python
         uses: ./.github/actions/merge-develop-and-setup-python
         with:
           use_cache: true
->>>>>>> fc1fa6d8
       - name: Cache node modules
         uses: actions/cache@v3
         env:
@@ -216,22 +182,11 @@
     name: lighthouse (${{ matrix.os }}, ${{ matrix.suite.name }})
     steps:
       - name: Checkout repository
-<<<<<<< HEAD
-        uses: actions/checkout@v3
-      - name: Setup Python 3.8
-        uses: actions/setup-python@v4
-        with:
-          python-version: '3.8.15'
-          architecture: 'x64'
-      - name: Merge develop branch into the current branch
-        uses: ./.github/actions/merge
-=======
         uses: actions/checkout@v4
       - name: Merge develop and set up Python
         uses: ./.github/actions/merge-develop-and-setup-python
         with:
           use_cache: false
->>>>>>> fc1fa6d8
       - name: Cache node modules
         uses: actions/cache@v3
         env:
@@ -314,28 +269,11 @@
       name: acceptance_test (${{ matrix.os }}, ${{ matrix.suite.name }})
       steps:
         - name: Checkout repository
-<<<<<<< HEAD
-          uses: actions/checkout@v3
-        - name: Setup Python 3.8 with pip cache
-          uses: actions/setup-python@v4
-          with:
-            python-version: '3.8.15'
-            architecture: 'x64'
-            cache: 'pip'
-            cache-dependency-path: |
-              requirements.in
-              requirements.txt
-              requirements_dev.in
-              requirements_dev.txt
-        - name: Merge develop branch into the current branch
-          uses: ./.github/actions/merge
-=======
           uses: actions/checkout@v4
         - name: Merge develop and set up Python
           uses: ./.github/actions/merge-develop-and-setup-python
           with:
             use_cache: true
->>>>>>> fc1fa6d8
         - name: Cache node modules
           uses: actions/cache@v3
           env:
@@ -477,22 +415,11 @@
         os: [ubuntu-22.04]
     steps:
       - name: Checkout repository
-<<<<<<< HEAD
-        uses: actions/checkout@v3
-      - name: Setup Python 3.8
-        uses: actions/setup-python@v4
-        with:
-          python-version: '3.8.15'
-          architecture: 'x64'
-      - name: Merge develop branch into the current branch
-        uses: ./.github/actions/merge
-=======
         uses: actions/checkout@v4
       - name: Merge develop and set up Python
         uses: ./.github/actions/merge-develop-and-setup-python
         with:
           use_cache: false
->>>>>>> fc1fa6d8
       - name: Check workflow status
         uses: ./.github/actions/check-workflow-status
         id: check_workflow_status
