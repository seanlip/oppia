name: End-to-End, Lighthouse CI performance and Acceptance tests
on:
  merge_group:
    types: [checks_requested]
  push:
    branches:
      - develop
      - release-*
  pull_request:
    branches:
      - develop
      - release-*

jobs:
  build:
    runs-on:  ${{ matrix.os }}
    strategy:
      matrix:
        os: [ubuntu-22.04]
    steps:
      - uses: actions/checkout@v3
      - uses: actions/setup-python@v4
        with:
          python-version: '3.8.15'
          architecture: 'x64'
          cache: 'pip'
          cache-dependency-path: |
            requirements.in
            requirements.txt
            requirements_dev.in
            requirements_dev.txt
      - uses: ./.github/actions/merge
      - name: Cache node modules and third_party/static
        uses: actions/cache@v3
        env:
          cache-name: cache-node-modules
        with:
          path: |
            /home/runner/work/oppia/yarn_cache
            /home/runner/work/oppia/oppia/third_party/static
          key: ${{ runner.os }}-build-${{ env.cache-name }}-${{ hashFiles('yarn.lock', 'dependencies.json') }}
          restore-keys: |
            ${{ runner.os }}-build-${{ env.cache-name }}-
            ${{ runner.os }}-build-
            ${{ runner.os }}-
      - uses: ./.github/actions/install-oppia-dependencies
      - name: Install chrome
        run: python -m scripts.install_chrome_for_ci
      - name: Install ffmpeg
        run: sudo apt install ffmpeg
      - name: Build Webpack
        run: python -m scripts.build --prod_env
      - name: Zip build files
        # We avoid using ../ or absolute paths because unzip treats these as
        # security issues and will refuse to follow them.
        run: |
          zip -rqy build_files.zip oppia/third_party oppia_tools oppia/build oppia/webpack_bundles oppia/proto_files oppia/app.yaml oppia/assets/hashes.json oppia/proto_files oppia/extensions/classifiers/proto/* oppia/backend_prod_files oppia/dist
        working-directory: /home/runner/work/oppia
      - name: Upload build files artifact
        uses: actions/upload-artifact@v3
        with:
          name: build_files
          path: /home/runner/work/oppia/build_files.zip
          retention-days: 1
  e2e_test:
    needs: build
    runs-on:  ${{ matrix.os }}
    strategy:
      matrix:
        os: [ubuntu-22.04]
        suite:
          - name: accessibility
          - name: additionalEditorFeatures
          - name: additionalEditorFeaturesModals
          - name: additionalPlayerFeatures
          - name: adminPage
          - name: blogDashboard
          - name: blog
          - name: checkpointFeatures
          - name: classroomPage
          - name: classroomPageFileUploadFeatures
          - name: collections
          - name: contributorDashboard
          - name: contributorAdminDashboard
          - name: coreEditorAndPlayerFeatures
          - name: creatorDashboard
          - name: embedding
          - name: explorationFeedbackTab
          - name: explorationImprovementsTab
          - name: explorationHistoryTab
          - name: explorationStatisticsTab
          - name: explorationTranslationTab
          - name: extensions
          - name: featureGating
          - name: feedbackUpdates
          - name: fileUploadExtensions
          - name: fileUploadFeatures
            flaky_indicators: |
              Play record button is not clickable
              Translation tab button is not clickable
          - name: learner
          - name: learnerDashboard
          - name: library
          - name: navigation
          - name: playVoiceovers
          - name: preferences
          - name: profileFeatures
          - name: profileMenu
          - name: publication
          - name: skillEditor
          - name: subscriptions
          - name: topicsAndSkillsDashboard
          - name: topicAndStoryEditor
          - name: topicAndStoryEditorFileUploadFeatures
          - name: topicAndStoryViewer
          - name: users
          - name: wipeout
    name: e2e_test (${{ matrix.os }}, ${{ matrix.suite.name }})
    steps:
      - uses: actions/checkout@v3
      - uses: actions/setup-python@v4
        with:
          python-version: '3.8.15'
          architecture: 'x64'
          cache: 'pip'
          cache-dependency-path: |
            requirements.in
            requirements.txt
            requirements_dev.in
            requirements_dev.txt
      - uses: ./.github/actions/merge
      - name: Cache node modules
        uses: actions/cache@v3
        env:
          cache-name: cache-node-modules
        with:
          path: /home/runner/work/oppia/yarn_cache
          key: ${{ runner.os }}-build-${{ env.cache-name }}-${{ hashFiles('yarn.lock') }}
          restore-keys: |
            ${{ runner.os }}-build-${{ env.cache-name }}-
            ${{ runner.os }}-build-
            ${{ runner.os }}-
      - name: Attempt to download build files artifact
        id: download_artifact_1
        uses: actions/download-artifact@v3
        continue-on-error: true
        with:
          name: build_files
          path: /home/runner/work/oppia/
      - name: Unzip build files
        if: steps.download_artifact_1.outcome != 'failure'
        run: |
          ls -la
          unzip build_files.zip
          rm build_files.zip
          echo "Files in ./:"
          ls -la .
          echo "Files in oppia_tools:"
          ls -la oppia_tools
          echo "Files in oppia:"
          ls -la oppia
          echo "Files in build:"
          ls -la oppia/build
          echo "Files in third_party:"
          ls -la oppia/third_party
        working-directory: /home/runner/work/oppia
        shell: bash
      - uses: ./.github/actions/install-oppia-dependencies
      - name: Install chrome
        run: python -m scripts.install_chrome_for_ci
      - name: Install ffmpeg
        run: sudo apt install ffmpeg
      - name: (Artifact re-build) Cache third_party/static
        if: steps.download_artifact_1.outcome == 'failure'
        uses: actions/cache@v3
        env:
          cache-name: cache-node-modules
        with:
          path: /home/runner/work/oppia/oppia/third_party/static
          key: ${{ runner.os }}-build-${{ env.cache-name }}-${{ hashFiles('dependencies.json') }}
          restore-keys: |
            ${{ runner.os }}-build-${{ env.cache-name }}-
            ${{ runner.os }}-build-
            ${{ runner.os }}-
      - name: (Artifact re-build) Build Webpack
        if: steps.download_artifact_1.outcome == 'failure'
        run: python -m scripts.build --prod_env
      - name: Run E2E Test ${{ matrix.suite.name }}
        uses: oppia/retry@a9fb265410e634c84ee90f3e87f323fde0541037
        with:
          max_attempts: 2
          substrings_indicating_flaky_execution: ${{ matrix.suite.flaky_indicators || '' }}
          command: >
            VIDEO_RECORDING_IS_ENABLED=0;
            xvfb-run -a --server-args="-screen 0, 1285x1000x24"
            python -m scripts.run_e2e_tests --skip-install
            --skip-build --suite=${{ matrix.suite.name }} --prod_env
      - name: Uploading webdriverio-video as Artifacts
        if: ${{ failure() }}
        uses: actions/upload-artifact@v3
        with:
          name: webdriverio-video
          path: /home/runner/work/oppia/webdriverio-video
      - name: Uploading webdriverio screenshots as Artifacts
        if: ${{ failure() }}
        uses: actions/upload-artifact@v3
        with:
          name: webdriverio-screenshots
          path: /home/runner/work/oppia/webdriverio-screenshots
      - name: Uploading webpack bundles as an artifact
        if: ${{ failure() }}
        uses: actions/upload-artifact@v3
        with:
          name: webpack-bundles
          path: /home/runner/work/oppia/oppia/build
      - name: Report failure if failed on oppia/oppia develop branch
        if: ${{ failure() && github.event_name == 'push' && github.repository == 'oppia/oppia' && github.ref == 'refs/heads/develop'}}
        uses: ./.github/actions/send-webhook-notification
        with:
          message: "An E2E test failed on the upstream develop branch."
          webhook-url: ${{ secrets.BUILD_FAILURE_ROOM_WEBHOOK_URL }}
  lighthouse:
    needs: build
    runs-on: ${{ matrix.os }}
    strategy:
      matrix:
        os: [ubuntu-22.04]
        shard: [1, 2]
    steps:
      - uses: actions/checkout@v3
      - uses: actions/setup-python@v4
        with:
          python-version: '3.8.15'
          architecture: 'x64'
      - uses: ./.github/actions/merge
      - name: Cache node modules
        uses: actions/cache@v3
        env:
          cache-name: cache-node-modules
        with:
          path: /home/runner/work/oppia/yarn_cache
          key: ${{ runner.os }}-build-${{ env.cache-name }}-${{ hashFiles('yarn.lock') }}
          restore-keys: |
            ${{ runner.os }}-build-${{ env.cache-name }}-
            ${{ runner.os }}-build-
            ${{ runner.os }}-
      - name: Attempt to download build files artifact
        id: download_artifact_1
        uses: actions/download-artifact@v3
        continue-on-error: true
        with:
          name: build_files
          path: /home/runner/work/oppia/
      - name: Unzip build files
        if: steps.download_artifact_1.outcome != 'failure'
        run: |
          ls -la
          unzip build_files.zip
          rm build_files.zip
          echo "Files in ./:"
          ls -la .
          echo "Files in oppia_tools:"
          ls -la oppia_tools
          echo "Files in oppia:"
          ls -la oppia
          echo "Files in build:"
          ls -la oppia/build
          echo "Files in third_party:"
          ls -la oppia/third_party
        working-directory: /home/runner/work/oppia
        shell: bash
      - name: (Artifact re-build) Cache third_party/static
        if: steps.download_artifact_1.outcome == 'failure'
        uses: actions/cache@v3
        env:
          cache-name: cache-node-modules
        with:
          path: /home/runner/work/oppia/oppia/third_party/static
          key: ${{ runner.os }}-build-${{ env.cache-name }}-${{ hashFiles('dependencies.json') }}
          restore-keys: |
            ${{ runner.os }}-build-${{ env.cache-name }}-
            ${{ runner.os }}-build-
            ${{ runner.os }}-
      - name: (Artifact re-build) Build Webpack
        if: steps.download_artifact_1.outcome == 'failure'
        run: python -m scripts.build --prod_env
      - uses: ./.github/actions/install-oppia-dependencies
      - name: Install chrome
        if: startsWith(github.head_ref, 'update-changelog-for-release') == false
        run: python -m scripts.install_chrome_for_ci
      - name: Run Lighthouse performance checks shard
        if: startsWith(github.head_ref, 'update-changelog-for-release') == false
        run: python -m scripts.run_lighthouse_tests --mode performance --shard ${{ matrix.shard }} --skip_build --record_screen
      - name: Uploading puppeteer video as Artifacts
        if: ${{ failure() }}
        uses: actions/upload-artifact@v3
        with: 
          name: lhci-puppeteer-video
          path: /home/runner/work/oppia/lhci-puppeteer-video/video.mp4
      - name: Report failure if failed on oppia/oppia develop branch
        if: ${{ failure() && github.event_name == 'push' && github.repository == 'oppia/oppia' && github.ref == 'refs/heads/develop'}}
        uses: ./.github/actions/send-webhook-notification
        with:
          message: "A Lighthouse test failed on the upstream develop branch."
          webhook-url: ${{ secrets.BUILD_FAILURE_ROOM_WEBHOOK_URL }}
  acceptance_test:
      needs: build
      runs-on:  ${{ matrix.os }}
      strategy:
        matrix:
          os: [ubuntu-22.04]
          suite:
            - blog-admin-tests/assign-roles-to-users-and-change-tag-properties
            - blog-editor-tests/try-to-publish-a-duplicate-blog-post-and-get-blocked
<<<<<<< HEAD
=======
            - curriculum-admin-tests/create-and-publish-topics-and-stories
            - exploration-editor-tests/load-complete-and-restart-exploration-preview
>>>>>>> 0b067636
            - exploration-editor-tests/create-exploration-and-change-basic-settings
            - exploration-editor-tests/load-complete-and-restart-exploration-preview
            - exploration-editor-tests/save-draft-publish-and-discard-the-changes
            - logged-in-user-tests/click-all-buttons-on-about-page
            - logged-in-user-tests/click-all-buttons-on-about-foundation-page
            - logged-in-user-tests/click-all-buttons-on-thanks-for-donating-page
            - logged-in-user-tests/click-all-buttons-on-navbar
            - logged-in-user-tests/click-all-links-in-about-oppia-footer
            - logged-in-user-tests/click-all-links-on-get-started-page
            - practice-question-admin-tests/add-and-remove-contribution-rights
            - translation-admin-tests/add-translation-rights
            - translation-admin-tests/remove-translation-rights
            - voiceover-admin-tests/add-voiceover-artist-to-an-exploration
      steps:
        - uses: actions/checkout@v3
        - uses: actions/setup-python@v3
          with:
            python-version: '3.8.15'
            architecture: 'x64'
            cache: 'pip'
            cache-dependency-path: |
              requirements.in
              requirements.txt
              requirements_dev.in
              requirements_dev.txt
        - uses: ./.github/actions/merge
        - name: Cache node modules
          uses: actions/cache@v3
          env:
            cache-name: cache-node-modules
          with:
            path: /home/runner/work/oppia/yarn_cache
            key: ${{ runner.os }}-build-${{ env.cache-name }}-${{ hashFiles('yarn.lock') }}
            restore-keys: |
              ${{ runner.os }}-build-${{ env.cache-name }}-
              ${{ runner.os }}-build-
              ${{ runner.os }}-
        - name: Attempt to download build files artifact
          id: download_artifact_1
          uses: actions/download-artifact@v3
          continue-on-error: true
          with:
            name: build_files
            path: /home/runner/work/oppia/
        - name: Unzip build files
          if: steps.download_artifact_1.outcome != 'failure'
          run: |
            ls -la
            unzip build_files.zip
            rm build_files.zip
            echo "Files in ./:"
            ls -la .
            echo "Files in oppia_tools:"
            ls -la oppia_tools
            echo "Files in oppia:"
            ls -la oppia
            echo "Files in build:"
            ls -la oppia/build
            echo "Files in third_party:"
            ls -la oppia/third_party
          working-directory: /home/runner/work/oppia
          shell: bash
        - uses: ./.github/actions/install-oppia-dependencies
        - name: (Artifact re-build) Cache third_party/static
          if: steps.download_artifact_1.outcome == 'failure'
          uses: actions/cache@v3
          env:
            cache-name: cache-node-modules
          with:
            path: /home/runner/work/oppia/oppia/third_party/static
            key: ${{ runner.os }}-build-${{ env.cache-name }}-${{ hashFiles('dependencies.json') }}
            restore-keys: |
              ${{ runner.os }}-build-${{ env.cache-name }}-
              ${{ runner.os }}-build-
              ${{ runner.os }}-
        - name: (Artifact re-build) Build Webpack
          if: steps.download_artifact_1.outcome == 'failure'
          run: python -m scripts.build --prod_env
        - name: Run Desktop Acceptance Test ${{ matrix.suite }}
          run: xvfb-run -a --server-args="-screen 0, 1285x1000x24" python -m scripts.run_acceptance_tests --skip-build --suite=${{ matrix.suite }} --prod_env
        - name: Run Mobile Acceptance Test ${{ matrix.suite }}
          run: xvfb-run -a --server-args="-screen 0, 1285x1000x24" python -m scripts.run_acceptance_tests --skip-build --suite=${{ matrix.suite }} --prod_env --mobile
        - name: Uploading webpack bundles as an artifact
          if: ${{ failure() }}
          uses: actions/upload-artifact@v3
          with:
            name: webpack-bundles
            path: /home/runner/work/oppia/oppia/build
        - name: Report failure if failed on oppia/oppia develop branch
          if: ${{
            failure() &&
            github.event_name == 'push' &&
            github.repository == 'oppia/oppia' &&
            github.ref == 'refs/heads/develop'
            }}
          uses: ./.github/actions/send-webhook-notification
          with:
            message: "An acceptance test failed on the upstream develop branch."
            webhook-url: ${{ secrets.BUILD_FAILURE_ROOM_WEBHOOK_URL }}<|MERGE_RESOLUTION|>--- conflicted
+++ resolved
@@ -312,11 +312,7 @@
           suite:
             - blog-admin-tests/assign-roles-to-users-and-change-tag-properties
             - blog-editor-tests/try-to-publish-a-duplicate-blog-post-and-get-blocked
-<<<<<<< HEAD
-=======
             - curriculum-admin-tests/create-and-publish-topics-and-stories
-            - exploration-editor-tests/load-complete-and-restart-exploration-preview
->>>>>>> 0b067636
             - exploration-editor-tests/create-exploration-and-change-basic-settings
             - exploration-editor-tests/load-complete-and-restart-exploration-preview
             - exploration-editor-tests/save-draft-publish-and-discard-the-changes
