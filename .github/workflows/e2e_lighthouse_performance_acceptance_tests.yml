name: End-to-End, Lighthouse CI performance and Acceptance tests
on:
  merge_group:
    types: [checks_requested]
  push:
    branches:
      - develop
      - release-*
  pull_request:
    branches:
      - develop
      - release-*

jobs:
  build:
    runs-on:  ${{ matrix.os }}
    strategy:
      matrix:
        os: [ubuntu-22.04]
    steps:
      - uses: actions/checkout@v3
      - uses: actions/setup-python@v4
        with:
          python-version: '3.8.15'
          architecture: 'x64'
          cache: 'pip'
          cache-dependency-path: |
            requirements.in
            requirements.txt
            requirements_dev.in
            requirements_dev.txt
      - uses: ./.github/actions/merge
      - name: Cache node modules and third_party/static
        uses: actions/cache@v3
        env:
          cache-name: cache-node-modules
        with:
          path: |
            /home/runner/work/oppia/yarn_cache
            /home/runner/work/oppia/oppia/third_party/static
          key: ${{ runner.os }}-build-${{ env.cache-name }}-${{ hashFiles('yarn.lock', 'dependencies.json') }}
          restore-keys: |
            ${{ runner.os }}-build-${{ env.cache-name }}-
            ${{ runner.os }}-build-
            ${{ runner.os }}-
      - uses: ./.github/actions/install-oppia-dependencies
      - name: Install chrome
        run: python -m scripts.install_chrome_for_ci
      - name: Install ffmpeg
        run: sudo apt install ffmpeg
      - name: Build Webpack
        run: python -m scripts.build --prod_env
      - name: Zip build files
        # We avoid using ../ or absolute paths because unzip treats these as
        # security issues and will refuse to follow them.
        run: |
          zip -rqy build_files.zip oppia/third_party oppia_tools oppia/build oppia/webpack_bundles oppia/proto_files oppia/app.yaml oppia/assets/hashes.json oppia/proto_files oppia/extensions/classifiers/proto/* oppia/backend_prod_files oppia/dist
        working-directory: /home/runner/work/oppia
      - name: Upload build files artifact
        uses: actions/upload-artifact@v3
        with:
          name: build_files
          path: /home/runner/work/oppia/build_files.zip
          retention-days: 1
  e2e_test:
    needs: build
    runs-on:  ${{ matrix.os }}
    strategy:
      matrix:
        os: [ubuntu-22.04]
        suite:
          - name: accessibility
          - name: additionalEditorFeatures
          - name: additionalEditorFeaturesModals
          - name: additionalPlayerFeatures
          - name: adminPage
          - name: blogDashboard
          - name: blog
          - name: checkpointFeatures
          - name: classroomPage
          - name: classroomPageFileUploadFeatures
          - name: collections
          - name: contributorDashboard
          - name: contributorAdminDashboard
          - name: coreEditorAndPlayerFeatures
          - name: creatorDashboard
          - name: embedding
          - name: explorationFeedbackTab
          - name: explorationImprovementsTab
          - name: explorationHistoryTab
          - name: explorationStatisticsTab
          - name: explorationTranslationTab
          - name: extensions
          - name: feedbackUpdates
          - name: fileUploadExtensions
          - name: fileUploadFeatures
            flaky_indicators: |
              Play record button is not clickable
              Translation tab button is not clickable
          - name: learner
          - name: learnerDashboard
          - name: library
          - name: navigation
          - name: playVoiceovers
          - name: preferences
          - name: profileFeatures
          - name: profileMenu
          - name: publication
          - name: skillEditor
          - name: subscriptions
          - name: topicsAndSkillsDashboard
          - name: topicAndStoryEditor
          - name: topicAndStoryEditorFileUploadFeatures
          - name: topicAndStoryViewer
          - name: users
          - name: wipeout
    name: e2e_test (${{ matrix.os }}, ${{ matrix.suite.name }})
    steps:
      - uses: actions/checkout@v3
      - uses: actions/setup-python@v4
        with:
          python-version: '3.8.15'
          architecture: 'x64'
          cache: 'pip'
          cache-dependency-path: |
            requirements.in
            requirements.txt
            requirements_dev.in
            requirements_dev.txt
      - uses: ./.github/actions/merge
      - name: Cache node modules
        uses: actions/cache@v3
        env:
          cache-name: cache-node-modules
        with:
          path: /home/runner/work/oppia/yarn_cache
          key: ${{ runner.os }}-build-${{ env.cache-name }}-${{ hashFiles('yarn.lock') }}
          restore-keys: |
            ${{ runner.os }}-build-${{ env.cache-name }}-
            ${{ runner.os }}-build-
            ${{ runner.os }}-
      - name: Attempt to download build files artifact
        id: download_artifact_1
        uses: actions/download-artifact@v3
        continue-on-error: true
        with:
          name: build_files
          path: /home/runner/work/oppia/
      - name: Unzip build files
        if: steps.download_artifact_1.outcome != 'failure'
        run: |
          ls -la
          unzip build_files.zip
          rm build_files.zip
          echo "Files in ./:"
          ls -la .
          echo "Files in oppia_tools:"
          ls -la oppia_tools
          echo "Files in oppia:"
          ls -la oppia
          echo "Files in build:"
          ls -la oppia/build
          echo "Files in third_party:"
          ls -la oppia/third_party
        working-directory: /home/runner/work/oppia
        shell: bash
      - uses: ./.github/actions/install-oppia-dependencies
      - name: Install chrome
        run: python -m scripts.install_chrome_for_ci
      - name: Install ffmpeg
        run: sudo apt install ffmpeg
      - name: (Artifact re-build) Cache third_party/static
        if: steps.download_artifact_1.outcome == 'failure'
        uses: actions/cache@v3
        env:
          cache-name: cache-node-modules
        with:
          path: /home/runner/work/oppia/oppia/third_party/static
          key: ${{ runner.os }}-build-${{ env.cache-name }}-${{ hashFiles('dependencies.json') }}
          restore-keys: |
            ${{ runner.os }}-build-${{ env.cache-name }}-
            ${{ runner.os }}-build-
            ${{ runner.os }}-
      - name: (Artifact re-build) Build Webpack
        if: steps.download_artifact_1.outcome == 'failure'
        run: python -m scripts.build --prod_env
      - name: Run E2E Test ${{ matrix.suite.name }}
        uses: oppia/retry@a9fb265410e634c84ee90f3e87f323fde0541037
        with:
          max_attempts: 2
          substrings_indicating_flaky_execution: ${{ matrix.suite.flaky_indicators || '' }}
          command: >
            VIDEO_RECORDING_IS_ENABLED=0;
            xvfb-run -a --server-args="-screen 0, 1285x1000x24"
            python -m scripts.run_e2e_tests --skip-install
            --skip-build --suite=${{ matrix.suite.name }} --prod_env
      - name: Uploading webdriverio-video as Artifacts
        if: ${{ failure() }}
        uses: actions/upload-artifact@v3
        with:
          name: webdriverio-video
          path: /home/runner/work/oppia/webdriverio-video
      - name: Uploading webdriverio screenshots as Artifacts
        if: ${{ failure() }}
        uses: actions/upload-artifact@v3
        with:
          name: webdriverio-screenshots
          path: /home/runner/work/oppia/webdriverio-screenshots
      - name: Uploading webpack bundles as an artifact
        if: ${{ failure() }}
        uses: actions/upload-artifact@v3
        with:
          name: webpack-bundles
          path: /home/runner/work/oppia/oppia/build
      - name: Report failure if failed on oppia/oppia develop branch
        if: ${{ failure() && github.event_name == 'push' && github.repository == 'oppia/oppia' && github.ref == 'refs/heads/develop'}}
        uses: ./.github/actions/send-webhook-notification
        with:
          message: "An E2E test failed on the upstream develop branch."
          webhook-url: ${{ secrets.BUILD_FAILURE_ROOM_WEBHOOK_URL }}
  lighthouse:
    needs: build
    runs-on: ${{ matrix.os }}
    strategy:
      matrix:
        os: [ubuntu-22.04]
        shard:
          - name: 1
            pages_to_run: splash,about,about-foundation,admin,blog-dashboard,community-library,contact,contributor-dashboard,creator-dashboard,creator-guidelines,delete-account,donate,email-dashboard,get-started,learner-dashboard,license,moderator
          - name: 2
            pages_to_run: preferences,privacy-policy,profile,signup,teach,topics-and-skills-dashboard,terms,thanks,volunteer,topic-viewer,story-viewer,classroom,exploration-editor,exploration-player,topic-editor,skill-editor,story-editor
    name: lighthouse (${{ matrix.os }}, ${{ matrix.shard.name }})
    steps:
      - uses: actions/checkout@v3
      - uses: actions/setup-python@v4
        with:
          python-version: '3.8.15'
          architecture: 'x64'
      - uses: ./.github/actions/merge
      - name: Cache node modules
        uses: actions/cache@v3
        env:
          cache-name: cache-node-modules
        with:
          path: /home/runner/work/oppia/yarn_cache
          key: ${{ runner.os }}-build-${{ env.cache-name }}-${{ hashFiles('yarn.lock') }}
          restore-keys: |
            ${{ runner.os }}-build-${{ env.cache-name }}-
            ${{ runner.os }}-build-
            ${{ runner.os }}-
      - name: Attempt to download build files artifact
        id: download_artifact_1
        uses: actions/download-artifact@v3
        continue-on-error: true
        with:
          name: build_files
          path: /home/runner/work/oppia/
      - name: Unzip build files
        if: steps.download_artifact_1.outcome != 'failure'
        run: |
          ls -la
          unzip build_files.zip
          rm build_files.zip
          echo "Files in ./:"
          ls -la .
          echo "Files in oppia_tools:"
          ls -la oppia_tools
          echo "Files in oppia:"
          ls -la oppia
          echo "Files in build:"
          ls -la oppia/build
          echo "Files in third_party:"
          ls -la oppia/third_party
        working-directory: /home/runner/work/oppia
        shell: bash
      - name: (Artifact re-build) Cache third_party/static
        if: steps.download_artifact_1.outcome == 'failure'
        uses: actions/cache@v3
        env:
          cache-name: cache-node-modules
        with:
          path: /home/runner/work/oppia/oppia/third_party/static
          key: ${{ runner.os }}-build-${{ env.cache-name }}-${{ hashFiles('dependencies.json') }}
          restore-keys: |
            ${{ runner.os }}-build-${{ env.cache-name }}-
            ${{ runner.os }}-build-
            ${{ runner.os }}-
      - name: (Artifact re-build) Build Webpack
        if: steps.download_artifact_1.outcome == 'failure'
        run: python -m scripts.build --prod_env
      - uses: ./.github/actions/install-oppia-dependencies
      - name: Install chrome
        if: startsWith(github.head_ref, 'update-changelog-for-release') == false
        run: python -m scripts.install_chrome_for_ci
      - name: Run Lighthouse performance checks shard
        if: startsWith(github.head_ref, 'update-changelog-for-release') == false
        run: python -m scripts.run_lighthouse_tests --mode performance --skip_build --record_screen --pages ${{ matrix.shard.pages_to_run }}
      - name: Uploading puppeteer video as Artifacts
        if: ${{ failure() }}
        uses: actions/upload-artifact@v3
        with: 
          name: lhci-puppeteer-video
          path: /home/runner/work/oppia/lhci-puppeteer-video/video.mp4
      - name: Report failure if failed on oppia/oppia develop branch
        if: ${{ failure() && github.event_name == 'push' && github.repository == 'oppia/oppia' && github.ref == 'refs/heads/develop'}}
        uses: ./.github/actions/send-webhook-notification
        with:
          message: "A Lighthouse test failed on the upstream develop branch."
          webhook-url: ${{ secrets.BUILD_FAILURE_ROOM_WEBHOOK_URL }}
  acceptance_test:
      needs: build
      runs-on:  ${{ matrix.os }}
      strategy:
        matrix:
          os: [ubuntu-22.04]
          # TODO(#20467): Add exploration-editor/modify-translations-through-modal spec file
          # to suites once the exploration_editor_can_modify_translations feature is in prod stage.
          suite:
            - blog-admin/assign-roles-to-users-and-change-tag-properties
            - blog-editor/create-and-delete-draft-blog-post
            - blog-editor/try-to-publish-a-duplicate-blog-post-and-get-blocked
            - curriculum-admin/create-publish-unpublish-and-delete-topic-and-skill
            - exploration-editor/create-exploration-and-change-basic-settings
            - exploration-editor/load-complete-and-restart-exploration-preview
            - exploration-editor/save-draft-publish-and-discard-the-changes
            - logged-in-user/subscribe-to-creator-and-view-all-explorations-by-that-creator
            - logged-out-user/check-all-user-flow-of-donor
            - logged-out-user/check-all-user-flow-of-parent-teacher
            - logged-out-user/check-all-user-flow-of-partner
            - logged-out-user/check-all-user-flow-of-volunteer
            - logged-out-user/click-all-buttons-on-about-foundation-page
            - logged-out-user/click-all-buttons-on-about-page
            - logged-out-user/click-all-buttons-on-contact-us-page
            - logged-out-user/click-all-buttons-on-donation-thanks-page
            - logged-out-user/click-all-buttons-on-navbar
            - logged-out-user/click-all-buttons-on-partnerships-page
            - logged-out-user/click-all-buttons-on-teach-page
            - logged-out-user/click-all-buttons-on-volunteer-page
            - logged-out-user/click-all-links-in-about-oppia-footer
            - logged-out-user/click-all-links-in-terms-page
            - logged-out-user/click-all-links-on-get-started-page
            - moderator/edit-featured-activities-list
            - moderator/view-recent-commits-and-feedback-messages
            - practice-question-admin/add-and-remove-contribution-rights
<<<<<<< HEAD
            - release-coordinator/edit-feature-rollout-configuration
            - release-coordinator/run-a-beam-job-and-copy-the-output
=======
            - release-coordinator/update-promo-bar-message
            - release-coordinator/flush-and-get-profile-of-redis-cache
>>>>>>> eed47ed6
            - super-admin/edit-user-roles
            - super-admin/load-dummy-data-in-dev-mode
            - translation-admin/add-and-remove-translation-rights
            - voiceover-admin/add-voiceover-artist-to-an-exploration
      steps:
        - uses: actions/checkout@v3
        - uses: actions/setup-python@v3
          with:
            python-version: '3.8.15'
            architecture: 'x64'
            cache: 'pip'
            cache-dependency-path: |
              requirements.in
              requirements.txt
              requirements_dev.in
              requirements_dev.txt
        - uses: ./.github/actions/merge
        - name: Cache node modules
          uses: actions/cache@v3
          env:
            cache-name: cache-node-modules
          with:
            path: /home/runner/work/oppia/yarn_cache
            key: ${{ runner.os }}-build-${{ env.cache-name }}-${{ hashFiles('yarn.lock') }}
            restore-keys: |
              ${{ runner.os }}-build-${{ env.cache-name }}-
              ${{ runner.os }}-build-
              ${{ runner.os }}-
        - name: Attempt to download build files artifact
          id: download_artifact_1
          uses: actions/download-artifact@v3
          continue-on-error: true
          with:
            name: build_files
            path: /home/runner/work/oppia/
        - name: Unzip build files
          if: steps.download_artifact_1.outcome != 'failure'
          run: |
            ls -la
            unzip build_files.zip
            rm build_files.zip
            echo "Files in ./:"
            ls -la .
            echo "Files in oppia_tools:"
            ls -la oppia_tools
            echo "Files in oppia:"
            ls -la oppia
            echo "Files in build:"
            ls -la oppia/build
            echo "Files in third_party:"
            ls -la oppia/third_party
          working-directory: /home/runner/work/oppia
          shell: bash
        - uses: ./.github/actions/install-oppia-dependencies
        - name: (Artifact re-build) Cache third_party/static
          if: steps.download_artifact_1.outcome == 'failure'
          uses: actions/cache@v3
          env:
            cache-name: cache-node-modules
          with:
            path: /home/runner/work/oppia/oppia/third_party/static
            key: ${{ runner.os }}-build-${{ env.cache-name }}-${{ hashFiles('dependencies.json') }}
            restore-keys: |
              ${{ runner.os }}-build-${{ env.cache-name }}-
              ${{ runner.os }}-build-
              ${{ runner.os }}-
        - name: (Artifact re-build) Build Webpack
          if: steps.download_artifact_1.outcome == 'failure'
          run: python -m scripts.build --prod_env
        - name: Run Desktop Acceptance Test ${{ matrix.suite }}
          run: xvfb-run -a --server-args="-screen 0, 1285x1000x24" python -m scripts.run_acceptance_tests --skip-build --suite=${{ matrix.suite }} --prod_env
        - name: Run Mobile Acceptance Test ${{ matrix.suite }}
          run: xvfb-run -a --server-args="-screen 0, 1285x1000x24" python -m scripts.run_acceptance_tests --skip-build --suite=${{ matrix.suite }} --prod_env --mobile
        - name: Uploading webpack bundles as an artifact
          if: ${{ failure() }}
          uses: actions/upload-artifact@v3
          with:
            name: webpack-bundles
            path: /home/runner/work/oppia/oppia/build
        - name: Report failure if failed on oppia/oppia develop branch
          if: ${{
            failure() &&
            github.event_name == 'push' &&
            github.repository == 'oppia/oppia' &&
            github.ref == 'refs/heads/develop'
            }}
          uses: ./.github/actions/send-webhook-notification
          with:
            message: "An acceptance test failed on the upstream develop branch."
            webhook-url: ${{ secrets.BUILD_FAILURE_ROOM_WEBHOOK_URL }}<|MERGE_RESOLUTION|>--- conflicted
+++ resolved
@@ -342,13 +342,10 @@
             - moderator/edit-featured-activities-list
             - moderator/view-recent-commits-and-feedback-messages
             - practice-question-admin/add-and-remove-contribution-rights
-<<<<<<< HEAD
             - release-coordinator/edit-feature-rollout-configuration
             - release-coordinator/run-a-beam-job-and-copy-the-output
-=======
             - release-coordinator/update-promo-bar-message
             - release-coordinator/flush-and-get-profile-of-redis-cache
->>>>>>> eed47ed6
             - super-admin/edit-user-roles
             - super-admin/load-dummy-data-in-dev-mode
             - translation-admin/add-and-remove-translation-rights
