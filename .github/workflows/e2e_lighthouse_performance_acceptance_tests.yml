name: End-to-End, Lighthouse CI performance and Acceptance tests
on:
  merge_group:
    types: [checks_requested]
  push:
    branches:
      - develop
      - release-*
  pull_request:
    branches:
      - develop
      - release-*

jobs:
  build:
    runs-on:  ${{ matrix.os }}
    strategy:
      matrix:
        os: [ubuntu-22.04]
    steps:
      - uses: actions/checkout@v3
      - uses: actions/setup-python@v4
        with:
          python-version: '3.8.15'
          architecture: 'x64'
          cache: 'pip'
          cache-dependency-path: |
            requirements.in
            requirements.txt
            requirements_dev.in
            requirements_dev.txt
      - uses: ./.github/actions/merge
      - name: Cache node modules and third_party/static
        uses: actions/cache@v3
        env:
          cache-name: cache-node-modules
        with:
          path: |
            /home/runner/work/oppia/yarn_cache
            /home/runner/work/oppia/oppia/third_party/static
          key: ${{ runner.os }}-build-${{ env.cache-name }}-${{ hashFiles('yarn.lock', 'dependencies.json') }}
          restore-keys: |
            ${{ runner.os }}-build-${{ env.cache-name }}-
            ${{ runner.os }}-build-
            ${{ runner.os }}-
      - uses: ./.github/actions/install-oppia-dependencies
      - name: Install chrome
        run: python -m scripts.install_chrome_for_ci
      - name: Install ffmpeg
        run: sudo apt install ffmpeg
      - name: Build Webpack
        run: python -m scripts.build --prod_env
      - name: Zip build files
        # We avoid using ../ or absolute paths because unzip treats these as
        # security issues and will refuse to follow them.
        run: |
          zip -rqy build_files.zip oppia/third_party oppia_tools oppia/build oppia/webpack_bundles oppia/proto_files oppia/app.yaml oppia/assets/hashes.json oppia/proto_files oppia/extensions/classifiers/proto/* oppia/backend_prod_files oppia/dist
        working-directory: /home/runner/work/oppia
      - name: Upload build files artifact
        uses: actions/upload-artifact@v3
        with:
          name: build_files
          path: /home/runner/work/oppia/build_files.zip
          retention-days: 1
  e2e_test:
    needs: build
    runs-on:  ${{ matrix.os }}
    strategy:
      matrix:
        os: [ubuntu-22.04]
        suite:
          - name: accessibility
          - name: additionalEditorFeatures
          - name: additionalEditorFeaturesModals
          - name: additionalPlayerFeatures
          - name: adminPage
          - name: blogDashboard
          - name: blog
          - name: checkpointFeatures
          - name: classroomPage
          - name: classroomPageFileUploadFeatures
          - name: collections
          - name: contributorDashboard
          - name: contributorAdminDashboard
          - name: coreEditorAndPlayerFeatures
          - name: creatorDashboard
          - name: embedding
          - name: explorationFeedbackTab
          - name: explorationImprovementsTab
          - name: explorationHistoryTab
          - name: explorationStatisticsTab
          - name: explorationTranslationTab
          - name: extensions
          - name: featureGating
          - name: feedbackUpdates
          - name: fileUploadExtensions
          - name: fileUploadFeatures
            flaky_indicators: |
              Play record button is not clickable
              Translation tab button is not clickable
          - name: learner
          - name: learnerDashboard
          - name: library
          - name: navigation
          - name: playVoiceovers
          - name: preferences
          - name: profileFeatures
          - name: profileMenu
          - name: publication
          - name: skillEditor
          - name: subscriptions
          - name: topicsAndSkillsDashboard
          - name: topicAndStoryEditor
          - name: topicAndStoryEditorFileUploadFeatures
          - name: topicAndStoryViewer
          - name: users
          - name: wipeout
    name: e2e_test (${{ matrix.os }}, ${{ matrix.suite.name }})
    steps:
      - uses: actions/checkout@v3
      - uses: actions/setup-python@v4
        with:
          python-version: '3.8.15'
          architecture: 'x64'
          cache: 'pip'
          cache-dependency-path: |
            requirements.in
            requirements.txt
            requirements_dev.in
            requirements_dev.txt
      - uses: ./.github/actions/merge
      - name: Cache node modules
        uses: actions/cache@v3
        env:
          cache-name: cache-node-modules
        with:
          path: /home/runner/work/oppia/yarn_cache
          key: ${{ runner.os }}-build-${{ env.cache-name }}-${{ hashFiles('yarn.lock') }}
          restore-keys: |
            ${{ runner.os }}-build-${{ env.cache-name }}-
            ${{ runner.os }}-build-
            ${{ runner.os }}-
      - name: Attempt to download build files artifact
        id: download_artifact_1
        uses: actions/download-artifact@v3
        continue-on-error: true
        with:
          name: build_files
          path: /home/runner/work/oppia/
      - name: Unzip build files
        if: steps.download_artifact_1.outcome != 'failure'
        run: |
          ls -la
          unzip build_files.zip
          rm build_files.zip
          echo "Files in ./:"
          ls -la .
          echo "Files in oppia_tools:"
          ls -la oppia_tools
          echo "Files in oppia:"
          ls -la oppia
          echo "Files in build:"
          ls -la oppia/build
          echo "Files in third_party:"
          ls -la oppia/third_party
        working-directory: /home/runner/work/oppia
        shell: bash
      - uses: ./.github/actions/install-oppia-dependencies
      - name: Install chrome
        run: python -m scripts.install_chrome_for_ci
      - name: Install ffmpeg
        run: sudo apt install ffmpeg
      - name: (Artifact re-build) Cache third_party/static
        if: steps.download_artifact_1.outcome == 'failure'
        uses: actions/cache@v3
        env:
          cache-name: cache-node-modules
        with:
          path: /home/runner/work/oppia/oppia/third_party/static
          key: ${{ runner.os }}-build-${{ env.cache-name }}-${{ hashFiles('dependencies.json') }}
          restore-keys: |
            ${{ runner.os }}-build-${{ env.cache-name }}-
            ${{ runner.os }}-build-
            ${{ runner.os }}-
      - name: (Artifact re-build) Build Webpack
        if: steps.download_artifact_1.outcome == 'failure'
        run: python -m scripts.build --prod_env
      - name: Run E2E Test ${{ matrix.suite.name }}
        uses: oppia/retry@a9fb265410e634c84ee90f3e87f323fde0541037
        with:
          max_attempts: 2
          substrings_indicating_flaky_execution: ${{ matrix.suite.flaky_indicators || '' }}
          command: >
            VIDEO_RECORDING_IS_ENABLED=0;
            xvfb-run -a --server-args="-screen 0, 1285x1000x24"
            python -m scripts.run_e2e_tests --skip-install
            --skip-build --suite=${{ matrix.suite.name }} --prod_env
      - name: Uploading webdriverio-video as Artifacts
        if: ${{ failure() }}
        uses: actions/upload-artifact@v3
        with:
          name: webdriverio-video
          path: /home/runner/work/oppia/webdriverio-video
      - name: Uploading webdriverio screenshots as Artifacts
        if: ${{ failure() }}
        uses: actions/upload-artifact@v3
        with:
          name: webdriverio-screenshots
          path: /home/runner/work/oppia/webdriverio-screenshots
      - name: Uploading webpack bundles as an artifact
        if: ${{ failure() }}
        uses: actions/upload-artifact@v3
        with:
          name: webpack-bundles
          path: /home/runner/work/oppia/oppia/build
      - name: Report failure if failed on oppia/oppia develop branch
        if: ${{ failure() && github.event_name == 'push' && github.repository == 'oppia/oppia' && github.ref == 'refs/heads/develop'}}
        uses: ./.github/actions/send-webhook-notification
        with:
          message: "An E2E test failed on the upstream develop branch."
          webhook-url: ${{ secrets.BUILD_FAILURE_ROOM_WEBHOOK_URL }}
  lighthouse:
    needs: build
    runs-on: ${{ matrix.os }}
    strategy:
      matrix:
        os: [ubuntu-22.04]
        shard: [1, 2]
    steps:
      - uses: actions/checkout@v3
      - uses: actions/setup-python@v4
        with:
          python-version: '3.8.15'
          architecture: 'x64'
      - uses: ./.github/actions/merge
      - name: Cache node modules
        uses: actions/cache@v3
        env:
          cache-name: cache-node-modules
        with:
          path: /home/runner/work/oppia/yarn_cache
          key: ${{ runner.os }}-build-${{ env.cache-name }}-${{ hashFiles('yarn.lock') }}
          restore-keys: |
            ${{ runner.os }}-build-${{ env.cache-name }}-
            ${{ runner.os }}-build-
            ${{ runner.os }}-
      - name: Attempt to download build files artifact
        id: download_artifact_1
        uses: actions/download-artifact@v3
        continue-on-error: true
        with:
          name: build_files
          path: /home/runner/work/oppia/
      - name: Unzip build files
        if: steps.download_artifact_1.outcome != 'failure'
        run: |
          ls -la
          unzip build_files.zip
          rm build_files.zip
          echo "Files in ./:"
          ls -la .
          echo "Files in oppia_tools:"
          ls -la oppia_tools
          echo "Files in oppia:"
          ls -la oppia
          echo "Files in build:"
          ls -la oppia/build
          echo "Files in third_party:"
          ls -la oppia/third_party
        working-directory: /home/runner/work/oppia
        shell: bash
      - name: (Artifact re-build) Cache third_party/static
        if: steps.download_artifact_1.outcome == 'failure'
        uses: actions/cache@v3
        env:
          cache-name: cache-node-modules
        with:
          path: /home/runner/work/oppia/oppia/third_party/static
          key: ${{ runner.os }}-build-${{ env.cache-name }}-${{ hashFiles('dependencies.json') }}
          restore-keys: |
            ${{ runner.os }}-build-${{ env.cache-name }}-
            ${{ runner.os }}-build-
            ${{ runner.os }}-
      - name: (Artifact re-build) Build Webpack
        if: steps.download_artifact_1.outcome == 'failure'
        run: python -m scripts.build --prod_env
      - uses: ./.github/actions/install-oppia-dependencies
      - name: Install chrome
        if: startsWith(github.head_ref, 'update-changelog-for-release') == false
        run: python -m scripts.install_chrome_for_ci
      - name: Run Lighthouse performance checks shard
        if: startsWith(github.head_ref, 'update-changelog-for-release') == false
        run: python -m scripts.run_lighthouse_tests --mode performance --shard ${{ matrix.shard }} --skip_build --record_screen
      - name: Uploading puppeteer video as Artifacts
        if: ${{ failure() }}
        uses: actions/upload-artifact@v3
        with: 
          name: lhci-puppeteer-video
          path: /home/runner/work/oppia/lhci-puppeteer-video/video.mp4
      - name: Report failure if failed on oppia/oppia develop branch
        if: ${{ failure() && github.event_name == 'push' && github.repository == 'oppia/oppia' && github.ref == 'refs/heads/develop'}}
        uses: ./.github/actions/send-webhook-notification
        with:
          message: "A Lighthouse test failed on the upstream develop branch."
          webhook-url: ${{ secrets.BUILD_FAILURE_ROOM_WEBHOOK_URL }}
  acceptance_test:
      needs: build
      runs-on:  ${{ matrix.os }}
      strategy:
        matrix:
          os: [ubuntu-22.04]
          suite:
            - blog-admin/assign-roles-to-users-and-change-tag-properties
            - blog-editor/create-and-delete-draft-blog-post
            - blog-editor/try-to-publish-a-duplicate-blog-post-and-get-blocked
            - curriculum-admin/create-publish-unpublish-and-delete-topic-and-skill
            - exploration-editor/load-complete-and-restart-exploration-preview
            - exploration-editor/create-exploration-and-change-basic-settings
            - exploration-editor/save-draft-publish-and-discard-the-changes
            - logged-out-user/click-all-buttons-on-about-page
            - logged-out-user/click-all-buttons-on-about-foundation-page
            - logged-out-user/click-all-buttons-on-donation-thanks-page
            - logged-out-user/click-all-buttons-on-navbar
            - logged-out-user/click-all-buttons-on-partnerships-page
            - logged-out-user/click-all-buttons-on-teach-page
            - logged-out-user/click-all-buttons-on-volunteer-page
            - logged-out-user/click-all-links-in-about-oppia-footer
            - logged-out-user/click-all-links-on-get-started-page
            - logged-out-user/check-all-user-flow-of-donor
            - logged-out-user/check-all-user-flow-of-parent-teacher
            - logged-out-user/check-all-user-flow-of-partner
            - logged-out-user/check-all-user-flow-of-volunteer
            - logged-in-user/subscribe-to-creator-and-view-all-explorations-by-that-creator
            - practice-question-admin/add-and-remove-contribution-rights
            - translation-admin/add-and-remove-translation-rights
            - voiceover-admin/add-voiceover-artist-to-an-exploration
<<<<<<< HEAD
            - super-admin/edit-user-roles
            - super-admin/load-dummy-data-in-dev-mode
=======
            - moderator/view-recent-commits-and-feedback-messages
            - moderator/edit-featured-activities-list
>>>>>>> d54f9069
      steps:
        - uses: actions/checkout@v3
        - uses: actions/setup-python@v3
          with:
            python-version: '3.8.15'
            architecture: 'x64'
            cache: 'pip'
            cache-dependency-path: |
              requirements.in
              requirements.txt
              requirements_dev.in
              requirements_dev.txt
        - uses: ./.github/actions/merge
        - name: Cache node modules
          uses: actions/cache@v3
          env:
            cache-name: cache-node-modules
          with:
            path: /home/runner/work/oppia/yarn_cache
            key: ${{ runner.os }}-build-${{ env.cache-name }}-${{ hashFiles('yarn.lock') }}
            restore-keys: |
              ${{ runner.os }}-build-${{ env.cache-name }}-
              ${{ runner.os }}-build-
              ${{ runner.os }}-
        - name: Attempt to download build files artifact
          id: download_artifact_1
          uses: actions/download-artifact@v3
          continue-on-error: true
          with:
            name: build_files
            path: /home/runner/work/oppia/
        - name: Unzip build files
          if: steps.download_artifact_1.outcome != 'failure'
          run: |
            ls -la
            unzip build_files.zip
            rm build_files.zip
            echo "Files in ./:"
            ls -la .
            echo "Files in oppia_tools:"
            ls -la oppia_tools
            echo "Files in oppia:"
            ls -la oppia
            echo "Files in build:"
            ls -la oppia/build
            echo "Files in third_party:"
            ls -la oppia/third_party
          working-directory: /home/runner/work/oppia
          shell: bash
        - uses: ./.github/actions/install-oppia-dependencies
        - name: (Artifact re-build) Cache third_party/static
          if: steps.download_artifact_1.outcome == 'failure'
          uses: actions/cache@v3
          env:
            cache-name: cache-node-modules
          with:
            path: /home/runner/work/oppia/oppia/third_party/static
            key: ${{ runner.os }}-build-${{ env.cache-name }}-${{ hashFiles('dependencies.json') }}
            restore-keys: |
              ${{ runner.os }}-build-${{ env.cache-name }}-
              ${{ runner.os }}-build-
              ${{ runner.os }}-
        - name: (Artifact re-build) Build Webpack
          if: steps.download_artifact_1.outcome == 'failure'
          run: python -m scripts.build --prod_env
        - name: Run Desktop Acceptance Test ${{ matrix.suite }}
          run: xvfb-run -a --server-args="-screen 0, 1285x1000x24" python -m scripts.run_acceptance_tests --skip-build --suite=${{ matrix.suite }} --prod_env
        - name: Run Mobile Acceptance Test ${{ matrix.suite }}
          run: xvfb-run -a --server-args="-screen 0, 1285x1000x24" python -m scripts.run_acceptance_tests --skip-build --suite=${{ matrix.suite }} --prod_env --mobile
        - name: Uploading webpack bundles as an artifact
          if: ${{ failure() }}
          uses: actions/upload-artifact@v3
          with:
            name: webpack-bundles
            path: /home/runner/work/oppia/oppia/build
        - name: Report failure if failed on oppia/oppia develop branch
          if: ${{
            failure() &&
            github.event_name == 'push' &&
            github.repository == 'oppia/oppia' &&
            github.ref == 'refs/heads/develop'
            }}
          uses: ./.github/actions/send-webhook-notification
          with:
            message: "An acceptance test failed on the upstream develop branch."
            webhook-url: ${{ secrets.BUILD_FAILURE_ROOM_WEBHOOK_URL }}<|MERGE_RESOLUTION|>--- conflicted
+++ resolved
@@ -334,13 +334,10 @@
             - practice-question-admin/add-and-remove-contribution-rights
             - translation-admin/add-and-remove-translation-rights
             - voiceover-admin/add-voiceover-artist-to-an-exploration
-<<<<<<< HEAD
+            - moderator/view-recent-commits-and-feedback-messages
+            - moderator/edit-featured-activities-list
             - super-admin/edit-user-roles
             - super-admin/load-dummy-data-in-dev-mode
-=======
-            - moderator/view-recent-commits-and-feedback-messages
-            - moderator/edit-featured-activities-list
->>>>>>> d54f9069
       steps:
         - uses: actions/checkout@v3
         - uses: actions/setup-python@v3
