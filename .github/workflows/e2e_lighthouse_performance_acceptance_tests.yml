--- conflicted
+++ resolved
@@ -75,56 +75,7 @@
     strategy:
       matrix:
         os: [ubuntu-22.04]
-<<<<<<< HEAD
-        suite:
-          - name: accessibility
-          - name: additionalEditorFeatures
-          - name: additionalEditorFeaturesModals
-          - name: additionalPlayerFeatures
-          - name: adminPage
-          - name: blogDashboard
-          - name: blog
-          - name: checkpointFeatures
-          - name: classroomPage
-          - name: collections
-          - name: contributorDashboard
-          - name: contributorAdminDashboard
-          - name: coreEditorAndPlayerFeatures
-          - name: creatorDashboard
-          - name: embedding
-          - name: explorationFeedbackTab
-          - name: explorationImprovementsTab
-          - name: explorationHistoryTab
-          - name: explorationStatisticsTab
-          - name: explorationTranslationTab
-          - name: extensions
-          - name: featureGating
-          - name: feedbackUpdates
-          - name: fileUploadExtensions
-          - name: fileUploadFeatures
-            flaky_indicators: |
-              Play record button is not clickable
-              Translation tab button is not clickable
-          - name: learner
-          - name: learnerDashboard
-          - name: library
-          - name: navigation
-          - name: playVoiceovers
-          - name: preferences
-          - name: profileFeatures
-          - name: profileMenu
-          - name: publication
-          - name: skillEditor
-          - name: subscriptions
-          - name: topicsAndSkillsDashboard
-          - name: topicAndStoryEditor
-          - name: topicAndStoryEditorFileUploadFeatures
-          - name: topicAndStoryViewer
-          - name: users
-          - name: wipeout
-=======
         suite: ${{ fromJson(needs.check_test_suites_to_run.outputs.test_suites_to_run).e2e.suites }}
->>>>>>> 9919678e
     name: e2e_test (${{ matrix.os }}, ${{ matrix.suite.name }})
     steps:
       - uses: actions/checkout@v3
@@ -322,52 +273,8 @@
       strategy:
         matrix:
           os: [ubuntu-22.04]
-<<<<<<< HEAD
-          # TODO(#20467): Add exploration-editor/modify-translations-through-modal spec file
-          # to suites once the exploration_editor_can_modify_translations feature is in prod stage.
-          suite:
-            - blog-admin/assign-roles-to-users-and-change-tag-properties
-            - blog-editor/create-and-delete-draft-blog-post
-            - blog-editor/create-and-publish-a-blog-post-with-required-details
-            - blog-editor/try-to-publish-a-duplicate-blog-post-and-get-blocked
-            - curriculum-admin/create-publish-unpublish-and-delete-topic-and-skill
-            - curriculum-admin/create-edit-and-delete-classroom
-            - exploration-editor/create-exploration-and-change-basic-settings
-            - exploration-editor/load-complete-and-restart-exploration-preview
-            - exploration-editor/save-draft-publish-and-discard-the-changes
-            - logged-in-user/subscribe-to-creator-and-view-all-explorations-by-that-creator
-            - logged-out-user/check-all-user-flow-of-donor
-            - logged-out-user/check-all-user-flow-of-parent-teacher
-            - logged-out-user/check-all-user-flow-of-partner
-            - logged-out-user/check-all-user-flow-of-volunteer
-            - logged-out-user/click-all-buttons-on-about-page
-            - logged-out-user/click-all-buttons-on-contact-us-page
-            - logged-out-user/click-all-buttons-on-donation-thanks-page
-            - logged-out-user/click-all-buttons-on-navbar
-            - logged-out-user/click-all-buttons-on-partnerships-page
-            - logged-out-user/click-all-buttons-on-teach-page
-            - logged-out-user/click-all-buttons-on-volunteer-page
-            - logged-out-user/click-all-links-in-oppia-footer
-            - logged-out-user/click-all-links-on-creator-guidelines-page
-            - logged-out-user/click-all-links-on-get-started-page
-            - logged-out-user/click-all-links-on-privacy-policy-page
-            - logged-out-user/click-all-links-on-terms-page
-            - logged-out-user/click-all-buttons-on-donate-page
-            - logged-out-user/visit-classroom-index-page
-            - moderator/edit-featured-activities-list
-            - moderator/view-recent-commits-and-feedback-messages
-            - practice-question-admin/add-and-remove-contribution-rights
-            - release-coordinator/update-promo-bar-message
-            - release-coordinator/flush-and-get-profile-of-redis-cache
-            - super-admin/edit-user-roles
-            - super-admin/load-dummy-data-in-dev-mode
-            - super-admin/edit-platform-parameters
-            - translation-admin/add-and-remove-translation-rights
-            - voiceover-admin/add-voiceover-artist-to-an-exploration
-=======
           suite: ${{ fromJson(needs.check_test_suites_to_run.outputs.test_suites_to_run).acceptance.suites }}
       name: acceptance_test (${{ matrix.os }}, ${{ matrix.suite.name }})
->>>>>>> 9919678e
       steps:
         - uses: actions/checkout@v3
         - uses: actions/setup-python@v3
