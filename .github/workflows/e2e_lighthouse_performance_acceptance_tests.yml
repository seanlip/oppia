--- conflicted
+++ resolved
@@ -337,13 +337,8 @@
             - logged-out-user/click-all-buttons-on-partnerships-page
             - logged-out-user/click-all-buttons-on-teach-page
             - logged-out-user/click-all-buttons-on-volunteer-page
-<<<<<<< HEAD
             - logged-out-user/click-all-links-in-oppia-footer
             - logged-out-user/click-all-links-on-creator-guidelines-page
-=======
-            - logged-out-user/click-all-links-in-about-oppia-footer
-            - logged-out-user/click-all-links-in-terms-page
->>>>>>> a7439c3f
             - logged-out-user/click-all-links-on-get-started-page
             - logged-out-user/click-all-links-on-privacy-policy-page
             - logged-out-user/click-all-links-on-terms-page
