name: End-to-End, Lighthouse CI performance and Acceptance tests
on:
  merge_group:
    types: [checks_requested]
  push:
    branches:
      - develop
      - release-*
  pull_request:
    branches:
      - develop
      - release-*

jobs:
<<<<<<< HEAD
  e2e_test:
=======
  check_test_suites_to_run:
    uses: ./.github/workflows/check_test_suites_to_run.yml
  build:
    needs: check_test_suites_to_run
    if: ${{ fromJson(needs.check_test_suites_to_run.outputs.test_suites_to_run).e2e.count > 0 ||
            fromJson(needs.check_test_suites_to_run.outputs.test_suites_to_run).lighthouse_performance.count > 0 ||
            fromJson(needs.check_test_suites_to_run.outputs.test_suites_to_run).acceptance.count > 0 }}
    runs-on:  ${{ matrix.os }}
    strategy:
      matrix:
        os: [ubuntu-22.04]
    steps:
      - uses: actions/checkout@v3
      - uses: actions/setup-python@v4
        with:
          python-version: '3.8.15'
          architecture: 'x64'
          cache: 'pip'
          cache-dependency-path: |
            requirements.in
            requirements.txt
            requirements_dev.in
            requirements_dev.txt
      - uses: ./.github/actions/merge
      - name: Cache node modules and third_party/static
        uses: actions/cache@v3
        env:
          cache-name: cache-node-modules
        with:
          path: |
            /home/runner/work/oppia/yarn_cache
            /home/runner/work/oppia/oppia/third_party/static
          key: ${{ runner.os }}-build-${{ env.cache-name }}-${{ hashFiles('yarn.lock', 'dependencies.json') }}
          restore-keys: |
            ${{ runner.os }}-build-${{ env.cache-name }}-
            ${{ runner.os }}-build-
            ${{ runner.os }}-
      - uses: ./.github/actions/install-oppia-dependencies
      - name: Install chrome
        run: python -m scripts.install_chrome_for_ci
      - name: Install ffmpeg
        run: sudo apt install ffmpeg
      - name: Build Webpack
        run: python -m scripts.build --prod_env
      - name: Zip build files
        # We avoid using ../ or absolute paths because unzip treats these as
        # security issues and will refuse to follow them.
        run: |
          zip -rqy build_files.zip oppia/third_party oppia_tools oppia/build oppia/webpack_bundles oppia/proto_files oppia/app.yaml oppia/assets/hashes.json oppia/proto_files oppia/extensions/classifiers/proto/* oppia/backend_prod_files oppia/dist
        working-directory: /home/runner/work/oppia
      - name: Upload build files artifact
        uses: actions/upload-artifact@v3
        with:
          name: build_files
          path: /home/runner/work/oppia/build_files.zip
          retention-days: 1
  e2e_test:
    needs: [check_test_suites_to_run, build]
    if: ${{ fromJson(needs.check_test_suites_to_run.outputs.test_suites_to_run).e2e.count > 0 }}
>>>>>>> 10fde1fd
    runs-on:  ${{ matrix.os }}
    strategy:
      matrix:
        os: [ubuntu-22.04]
        suite: ${{ fromJson(needs.check_test_suites_to_run.outputs.test_suites_to_run).e2e.suites }}
    name: e2e_test (${{ matrix.os }}, ${{ matrix.suite.name }})
    steps:
      - uses: actions/checkout@v3
      - uses: actions/setup-python@v4
        with:
          python-version: '3.8.15'
          architecture: 'x64'
      - uses: ./.github/actions/merge
      - name: Free disk space
        run: |
          sudo rm -rf /usr/share/dotnet
          sudo rm -rf "$AGENT_TOOLSDIRECTORY" 
      - uses: ./.github/actions/install-chrome
      - name: Install ffmpeg
        run: sudo apt install ffmpeg
      - name: Initializing Containers
        run: |
          make build
          # This is required as E2E tests are run on the host machine and not in the docker container.
          docker compose up angular-build -d
          sudo docker cp oppia-angular-build:/app/oppia/node_modules .
      - name: Run E2E Test ${{ matrix.suite.name }}
        uses: oppia/retry@a9fb265410e634c84ee90f3e87f323fde0541037
        with:
          max_attempts: 2
          substrings_indicating_flaky_execution: ${{ matrix.suite.flaky_indicators || '' }}
          command: >
            sudo xvfb-run -a --server-args="-screen 0, 1285x1000x24" make run_tests.e2e suite=${{ matrix.suite.name }} VIDEO_RECORDING_IS_ENABLED=0
      - name: tree
        if: ${{ failure() }}
        run: |
          ls /home/runner/work/oppia/
          ls /home/runner/work/oppia/webdriverio-video
      - name: Uploading webdriverio-video as Artifacts
        if: ${{ failure() }}
        uses: actions/upload-artifact@v3
        with:
          name: webdriverio-video
          path: /home/runner/work/oppia/webdriverio-video
      - name: Uploading webdriverio screenshots as Artifacts
        if: ${{ failure() }}
        uses: actions/upload-artifact@v3
        with:
          name: webdriverio-screenshots
          path: /home/runner/work/oppia/webdriverio-screenshots
      - name: Report failure if failed on oppia/oppia develop branch
        if: ${{ failure() && github.event_name == 'push' && github.repository == 'oppia/oppia' && github.ref == 'refs/heads/develop'}}
        uses: ./.github/actions/send-webhook-notification
        with:
          message: "An E2E test failed on the upstream develop branch."
          webhook-url: ${{ secrets.BUILD_FAILURE_ROOM_WEBHOOK_URL }}
<<<<<<< HEAD
  lighthouse:
=======
  lighthouse_performance:
    needs: [check_test_suites_to_run, build]
    if: ${{ fromJson(needs.check_test_suites_to_run.outputs.test_suites_to_run).lighthouse_performance.count > 0 }}
>>>>>>> 10fde1fd
    runs-on: ${{ matrix.os }}
    strategy:
      matrix:
        os: [ubuntu-22.04]
        suite: ${{ fromJson(needs.check_test_suites_to_run.outputs.test_suites_to_run).lighthouse_performance.suites }}
    name: lighthouse (${{ matrix.os }}, ${{ matrix.suite.name }})
    steps:
      - uses: actions/checkout@v3
      - uses: actions/setup-python@v4
        with:
          python-version: '3.8.15'
          architecture: 'x64'
      - name: Free disk space
        run: |
          sudo rm -rf /usr/share/dotnet
          sudo rm -rf "$AGENT_TOOLSDIRECTORY" 
      - uses: ./.github/actions/merge
      - name: Install chrome
        if: startsWith(github.head_ref, 'update-changelog-for-release') == false
<<<<<<< HEAD
        uses: ./.github/actions/install-chrome
      - name: Initializing Containers
        run: |
          make build
          docker compose up angular-build -d
          # This is required as lighthouse tests are run on the host machine and not in the docker container.
          sudo docker cp oppia-angular-build:/app/oppia/node_modules .
      - name: Run Lighthouse performance checks shard
        if: startsWith(github.head_ref, 'update-changelog-for-release') == false
        run: make run_tests.lighthouse_performance shard=${{ matrix.shard }} RECORD_SCREEN="false"
=======
        run: python -m scripts.install_chrome_for_ci
      - name: Run Lighthouse performance checks shard ${{ matrix.suite.name }}
        if: startsWith(github.head_ref, 'update-changelog-for-release') == false
        run: python -m scripts.run_lighthouse_tests --mode performance --skip_build --record_screen --pages ${{ join(matrix.suite.pages_to_run, ',') }}
>>>>>>> 10fde1fd
      - name: Uploading puppeteer video as Artifacts
        if: ${{ failure() }}
        uses: actions/upload-artifact@v3
        with: 
          name: lhci-puppeteer-video
          path: /home/runner/work/oppia/lhci-puppeteer-video/video.mp4
      - name: Report failure if failed on oppia/oppia develop branch
        if: ${{ failure() && github.event_name == 'push' && github.repository == 'oppia/oppia' && github.ref == 'refs/heads/develop'}}
        uses: ./.github/actions/send-webhook-notification
        with:
          message: "A Lighthouse test failed on the upstream develop branch."
          webhook-url: ${{ secrets.BUILD_FAILURE_ROOM_WEBHOOK_URL }}
  acceptance_test:
<<<<<<< HEAD
=======
      needs: [check_test_suites_to_run, build]
      if: ${{ fromJson(needs.check_test_suites_to_run.outputs.test_suites_to_run).acceptance.count > 0 }}
>>>>>>> 10fde1fd
      runs-on:  ${{ matrix.os }}
      strategy:
        matrix:
          os: [ubuntu-22.04]
          suite: ${{ fromJson(needs.check_test_suites_to_run.outputs.test_suites_to_run).acceptance.suites }}
      name: acceptance_test (${{ matrix.os }}, ${{ matrix.suite.name }})
      steps:
        - uses: actions/checkout@v3
        - uses: actions/setup-python@v3
          with:
            python-version: '3.8.15'
            architecture: 'x64'
        - name: Free disk space
          run: |
            sudo rm -rf /usr/share/dotnet
            sudo rm -rf "$AGENT_TOOLSDIRECTORY" 
        - uses: ./.github/actions/merge
        - uses: ./.github/actions/install-chrome
        - name: Initializing Containers
          run: |
<<<<<<< HEAD
            make build
            docker compose up angular-build -d
            # This is required as lighthouse tests are run on the host machine and not in the docker container.
            sudo docker cp oppia-angular-build:/app/oppia/node_modules .
        - name: Run Acceptance Test ${{ matrix.suite }}
          run: xvfb-run -a --server-args="-screen 0, 1285x1000x24" make run_tests.acceptance suite=${{ matrix.suite }}
        - name: Run Mobile Acceptance Test ${{ matrix.suite }}
          run: xvfb-run -a --server-args="-screen 0, 1285x1000x24" make run_tests.acceptance suite=${{ matrix.suite }} MOBILE=true
=======
            ls -la
            unzip build_files.zip
            rm build_files.zip
            echo "Files in ./:"
            ls -la .
            echo "Files in oppia_tools:"
            ls -la oppia_tools
            echo "Files in oppia:"
            ls -la oppia
            echo "Files in build:"
            ls -la oppia/build
            echo "Files in third_party:"
            ls -la oppia/third_party
          working-directory: /home/runner/work/oppia
          shell: bash
        - uses: ./.github/actions/install-oppia-dependencies
        - name: (Artifact re-build) Cache third_party/static
          if: steps.download_artifact_1.outcome == 'failure'
          uses: actions/cache@v3
          env:
            cache-name: cache-node-modules
          with:
            path: /home/runner/work/oppia/oppia/third_party/static
            key: ${{ runner.os }}-build-${{ env.cache-name }}-${{ hashFiles('dependencies.json') }}
            restore-keys: |
              ${{ runner.os }}-build-${{ env.cache-name }}-
              ${{ runner.os }}-build-
              ${{ runner.os }}-
        - name: (Artifact re-build) Build Webpack
          if: steps.download_artifact_1.outcome == 'failure'
          run: python -m scripts.build --prod_env
        - name: Run Desktop Acceptance Test ${{ matrix.suite.name }}
          run: xvfb-run -a --server-args="-screen 0, 1285x1000x24" python -m scripts.run_acceptance_tests --skip-build --suite=${{ matrix.suite.name }} --prod_env
        - name: Uploading generated test to angular module mapping as an artifact
          if: ${{ failure() }}
          uses: actions/upload-artifact@v3
          with:
            name: generated-test-to-angular-module-mapping
            path: /home/runner/work/oppia/oppia/core/tests/test-modules-mappings/acceptance/${{ matrix.suite.name }}.txt
        - name: Run Mobile Acceptance Test ${{ matrix.suite.name }}
          run: xvfb-run -a --server-args="-screen 0, 1285x1000x24" python -m scripts.run_acceptance_tests --skip-build --suite=${{ matrix.suite.name }} --prod_env --mobile
        - name: Uploading webpack bundles as an artifact
          if: ${{ failure() }}
          uses: actions/upload-artifact@v3
          with:
            name: webpack-bundles
            path: /home/runner/work/oppia/oppia/build
>>>>>>> 10fde1fd
        - name: Report failure if failed on oppia/oppia develop branch
          if: ${{
            failure() &&
            github.event_name == 'push' &&
            github.repository == 'oppia/oppia' &&
            github.ref == 'refs/heads/develop'
            }}
          uses: ./.github/actions/send-webhook-notification
          with:
            message: "An acceptance test failed on the upstream develop branch."
            webhook-url: ${{ secrets.BUILD_FAILURE_ROOM_WEBHOOK_URL }}
  check_e2e_lighthouse_performance_acceptance_workflow_status:
    needs: [check_test_suites_to_run, build, e2e_test, lighthouse_performance, acceptance_test]
    if: always()
    runs-on: ${{ matrix.os }}
    strategy:
      matrix:
        os: [ubuntu-22.04]
    steps:
      - uses: actions/checkout@v3
      - uses: actions/setup-python@v4
        with:
          python-version: '3.8.15'
          architecture: 'x64'
      - uses: ./.github/actions/merge
      - uses: ./.github/actions/check-workflow-status
        id: check_workflow_status
        with:
          jobs: ${{ toJson(needs) }}
      - name: Fail if workflow status is failure
        if: ${{ steps.check_workflow_status.outputs.WORKFLOW_STATUS == 'failure' }}
        run: exit 1<|MERGE_RESOLUTION|>--- conflicted
+++ resolved
@@ -12,9 +12,6 @@
       - release-*
 
 jobs:
-<<<<<<< HEAD
-  e2e_test:
-=======
   check_test_suites_to_run:
     uses: ./.github/workflows/check_test_suites_to_run.yml
   build:
@@ -74,7 +71,6 @@
   e2e_test:
     needs: [check_test_suites_to_run, build]
     if: ${{ fromJson(needs.check_test_suites_to_run.outputs.test_suites_to_run).e2e.count > 0 }}
->>>>>>> 10fde1fd
     runs-on:  ${{ matrix.os }}
     strategy:
       matrix:
@@ -131,13 +127,9 @@
         with:
           message: "An E2E test failed on the upstream develop branch."
           webhook-url: ${{ secrets.BUILD_FAILURE_ROOM_WEBHOOK_URL }}
-<<<<<<< HEAD
-  lighthouse:
-=======
   lighthouse_performance:
     needs: [check_test_suites_to_run, build]
     if: ${{ fromJson(needs.check_test_suites_to_run.outputs.test_suites_to_run).lighthouse_performance.count > 0 }}
->>>>>>> 10fde1fd
     runs-on: ${{ matrix.os }}
     strategy:
       matrix:
@@ -157,7 +149,6 @@
       - uses: ./.github/actions/merge
       - name: Install chrome
         if: startsWith(github.head_ref, 'update-changelog-for-release') == false
-<<<<<<< HEAD
         uses: ./.github/actions/install-chrome
       - name: Initializing Containers
         run: |
@@ -167,13 +158,7 @@
           sudo docker cp oppia-angular-build:/app/oppia/node_modules .
       - name: Run Lighthouse performance checks shard
         if: startsWith(github.head_ref, 'update-changelog-for-release') == false
-        run: make run_tests.lighthouse_performance shard=${{ matrix.shard }} RECORD_SCREEN="false"
-=======
-        run: python -m scripts.install_chrome_for_ci
-      - name: Run Lighthouse performance checks shard ${{ matrix.suite.name }}
-        if: startsWith(github.head_ref, 'update-changelog-for-release') == false
-        run: python -m scripts.run_lighthouse_tests --mode performance --skip_build --record_screen --pages ${{ join(matrix.suite.pages_to_run, ',') }}
->>>>>>> 10fde1fd
+        run: make run_tests.lighthouse_performance PYTHON_ARGS="--skip_build --record_screen --pages ${{ join(matrix.suite.pages_to_run, ',') }}"
       - name: Uploading puppeteer video as Artifacts
         if: ${{ failure() }}
         uses: actions/upload-artifact@v3
@@ -187,11 +172,8 @@
           message: "A Lighthouse test failed on the upstream develop branch."
           webhook-url: ${{ secrets.BUILD_FAILURE_ROOM_WEBHOOK_URL }}
   acceptance_test:
-<<<<<<< HEAD
-=======
       needs: [check_test_suites_to_run, build]
       if: ${{ fromJson(needs.check_test_suites_to_run.outputs.test_suites_to_run).acceptance.count > 0 }}
->>>>>>> 10fde1fd
       runs-on:  ${{ matrix.os }}
       strategy:
         matrix:
@@ -212,49 +194,12 @@
         - uses: ./.github/actions/install-chrome
         - name: Initializing Containers
           run: |
-<<<<<<< HEAD
             make build
             docker compose up angular-build -d
             # This is required as lighthouse tests are run on the host machine and not in the docker container.
             sudo docker cp oppia-angular-build:/app/oppia/node_modules .
-        - name: Run Acceptance Test ${{ matrix.suite }}
-          run: xvfb-run -a --server-args="-screen 0, 1285x1000x24" make run_tests.acceptance suite=${{ matrix.suite }}
-        - name: Run Mobile Acceptance Test ${{ matrix.suite }}
-          run: xvfb-run -a --server-args="-screen 0, 1285x1000x24" make run_tests.acceptance suite=${{ matrix.suite }} MOBILE=true
-=======
-            ls -la
-            unzip build_files.zip
-            rm build_files.zip
-            echo "Files in ./:"
-            ls -la .
-            echo "Files in oppia_tools:"
-            ls -la oppia_tools
-            echo "Files in oppia:"
-            ls -la oppia
-            echo "Files in build:"
-            ls -la oppia/build
-            echo "Files in third_party:"
-            ls -la oppia/third_party
-          working-directory: /home/runner/work/oppia
-          shell: bash
-        - uses: ./.github/actions/install-oppia-dependencies
-        - name: (Artifact re-build) Cache third_party/static
-          if: steps.download_artifact_1.outcome == 'failure'
-          uses: actions/cache@v3
-          env:
-            cache-name: cache-node-modules
-          with:
-            path: /home/runner/work/oppia/oppia/third_party/static
-            key: ${{ runner.os }}-build-${{ env.cache-name }}-${{ hashFiles('dependencies.json') }}
-            restore-keys: |
-              ${{ runner.os }}-build-${{ env.cache-name }}-
-              ${{ runner.os }}-build-
-              ${{ runner.os }}-
-        - name: (Artifact re-build) Build Webpack
-          if: steps.download_artifact_1.outcome == 'failure'
-          run: python -m scripts.build --prod_env
-        - name: Run Desktop Acceptance Test ${{ matrix.suite.name }}
-          run: xvfb-run -a --server-args="-screen 0, 1285x1000x24" python -m scripts.run_acceptance_tests --skip-build --suite=${{ matrix.suite.name }} --prod_env
+        - name: Run Acceptance Test ${{ matrix.suite.name }}
+          run: xvfb-run -a --server-args="-screen 0, 1285x1000x24" make run_tests.acceptance suite=${{ matrix.suite.name }}
         - name: Uploading generated test to angular module mapping as an artifact
           if: ${{ failure() }}
           uses: actions/upload-artifact@v3
@@ -262,14 +207,13 @@
             name: generated-test-to-angular-module-mapping
             path: /home/runner/work/oppia/oppia/core/tests/test-modules-mappings/acceptance/${{ matrix.suite.name }}.txt
         - name: Run Mobile Acceptance Test ${{ matrix.suite.name }}
-          run: xvfb-run -a --server-args="-screen 0, 1285x1000x24" python -m scripts.run_acceptance_tests --skip-build --suite=${{ matrix.suite.name }} --prod_env --mobile
+          run: xvfb-run -a --server-args="-screen 0, 1285x1000x24" make run_tests.acceptance suite=${{ matrix.suite.name }} MOBILE=true
         - name: Uploading webpack bundles as an artifact
           if: ${{ failure() }}
           uses: actions/upload-artifact@v3
           with:
             name: webpack-bundles
             path: /home/runner/work/oppia/oppia/build
->>>>>>> 10fde1fd
         - name: Report failure if failed on oppia/oppia develop branch
           if: ${{
             failure() &&
