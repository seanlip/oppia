--- conflicted
+++ resolved
@@ -20,26 +20,10 @@
         uses: actions/checkout@v4
         with:
           fetch-depth: 0
-<<<<<<< HEAD
-      - name: Merge develop branch into the current branch
-        uses: ./.github/actions/merge
-      - name: Setup Python 3.8 with pip cache
-        uses: actions/setup-python@v4
-        with:
-          python-version: '3.8.15'
-          architecture: 'x64'
-          cache: 'pip'
-          cache-dependency-path: |
-            requirements.in
-            requirements.txt
-            requirements_dev.in
-            requirements_dev.txt
-=======
       - name: Merge develop and set up Python
         uses: ./.github/actions/merge-develop-and-setup-python
         with:
           use_cache: true
->>>>>>> fc1fa6d8
       - name: Install Oppia dependencies
         uses: ./.github/actions/install-oppia-dependencies
       - name: Check test suites to run
