name: Oppiabot

on:
  merge_group:
    types: [checks_requested]
  issues:
    types:
      - labeled
  pull_request_target:
    branches:
      - develop
      - release-*

jobs:
  oppiabot:
    runs-on: ubuntu-22.04
    steps:
      - name: Checkout repository
<<<<<<< HEAD
        uses: actions/checkout@v3
=======
        uses: actions/checkout@v4
>>>>>>> fc1fa6d8
      - name: Merge develop branch into the current branch
        uses: ./.github/actions/merge
      - name: Github Actions from Oppiabot
        uses: oppia/oppiabot@1.4.0
        with:
          repo-token: ${{secrets.GITHUB_TOKEN}}
        env:
          SHEETS_TOKEN: ${{ secrets.SHEETS_TOKEN }}
          SHEETS_CRED: ${{ secrets.SHEETS_CRED }}
          SPREADSHEET_ID: ${{ secrets.SPREADSHEET_ID }}<|MERGE_RESOLUTION|>--- conflicted
+++ resolved
@@ -16,11 +16,7 @@
     runs-on: ubuntu-22.04
     steps:
       - name: Checkout repository
-<<<<<<< HEAD
-        uses: actions/checkout@v3
-=======
         uses: actions/checkout@v4
->>>>>>> fc1fa6d8
       - name: Merge develop branch into the current branch
         uses: ./.github/actions/merge
       - name: Github Actions from Oppiabot
