--- conflicted
+++ resolved
@@ -328,15 +328,13 @@
             utils.get_exploration_components_from_dir(
                 'core/tests/data/dummy_assets/')
 
-<<<<<<< HEAD
     def test_convert_to_unicode(self):
         string1 = 'Home'
         string2 = u'Лорем'
         self.assertEqual(utils.convert_to_unicode(string2), string2)
         self.assertEqual(
             utils.convert_to_unicode(string1), string1.decode(encoding='utf-8'))
-=======
+
     def test_get_asset_dir_prefix_with_prod_mode(self):
         with self.swap(constants, 'DEV_MODE', False):
-            self.assertEqual(utils.get_asset_dir_prefix(), '/build')
->>>>>>> 99c8e9e4
+            self.assertEqual(utils.get_asset_dir_prefix(), '/build')