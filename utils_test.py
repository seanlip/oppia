# coding: utf-8
#
# Copyright 2014 The Oppia Authors. All Rights Reserved.
#
# Licensed under the Apache License, Version 2.0 (the "License");
# you may not use this file except in compliance with the License.
# You may obtain a copy of the License at
#
#      http://www.apache.org/licenses/LICENSE-2.0
#
# Unless required by applicable law or agreed to in writing, software
# distributed under the License is distributed on an "AS-IS" BASIS,
# WITHOUT WARRANTIES OR CONDITIONS OF ANY KIND, either express or implied.
# See the License for the specific language governing permissions and
# limitations under the License.

"""Unit tests for utils.py."""

from __future__ import absolute_import  # pylint: disable=import-only-modules
from __future__ import unicode_literals  # pylint: disable=import-only-modules

import base64
import copy
import datetime
import os

from constants import constants
from core.tests import test_utils
import feconf
import python_utils
import utils

from typing import Any, Dict, List, Text, Union # isort:skip # pylint: disable=unused-import, import-only-modules

# TODO(#13059): Remove #type: ignore[attr-defined] from constants after
# introduction of protobuf for constants.


class UtilsTests(test_utils.GenericTestBase):
    """Test the core utility methods."""

    def test_get_comma_sep_string_from_list(self):
        # type: () -> None
        """Test get_comma_sep_string_from_list method."""
        alist = ['a', 'b', 'c', 'd']
        results = ['', 'a', 'a and b', 'a, b and c', 'a, b, c and d']

        for i in python_utils.RANGE(len(alist) + 1):
            comma_sep_string = utils.get_comma_sep_string_from_list(alist[:i])
            self.assertEqual(comma_sep_string, results[i])

    def test_to_ascii(self):
        # type: () -> None
        """Test to_ascii method."""
        parsed_str = utils.to_ascii('abc')
        self.assertEqual(parsed_str, b'abc')

        parsed_str = utils.to_ascii(u'¡Hola!')
        self.assertEqual(parsed_str, b'Hola!')

        parsed_str = utils.to_ascii(
            u'Klüft skräms inför på fédéral électoral große')
        self.assertEqual(
            parsed_str, b'Kluft skrams infor pa federal electoral groe')

        parsed_str = utils.to_ascii('')
        self.assertEqual(parsed_str, b'')

    def test_yaml_dict_conversion(self):
        # type: () -> None
        """Test yaml_from_dict and dict_from_yaml methods."""
        test_dicts = [{}, {'a': 'b'}, {'a': 2}, {'a': ['b', 2, {'c': 3.5}]}]

        for adict in test_dicts:
            yaml_str = (
                python_utils.yaml_from_dict( # type: ignore[no-untyped-call]
                    adict)
            )
            yaml_dict = utils.dict_from_yaml(yaml_str)
            self.assertEqual(adict, yaml_dict)

        with self.assertRaisesRegexp( # type: ignore[no-untyped-call]
            utils.InvalidInputException,
            'while parsing a flow node\n'
            'expected the node content, but found \'<stream end>\'\n'):
            yaml_str = utils.dict_from_yaml('{')

    def test_recursively_remove_key_for_empty_dict(self):
        # type: () -> None
        """Test recursively_remove_key method for an empty dict."""
        d = {} # type: Dict[None, None]
        utils.recursively_remove_key(d, 'a')
        self.assertEqual(d, {})

    def test_recursively_remove_key_for_single_key_dict(self):
        # type: () -> None
        """Test recursively_remove_key method for single key dict."""
        d = {'a': 'b'}
        utils.recursively_remove_key(d, 'a')
        self.assertEqual(d, {})

    def test_recursively_remove_key_for_multi_key_dict(self):
        # type: () -> None
        """Test recursively_remove_key method for multi key dict."""
        d = {'a': 'b', 'c': 'd'}
        utils.recursively_remove_key(d, 'a')
        self.assertEqual(d, {'c': 'd'})

    def test_recursively_remove_key_for_dict_with_value_dict(self):
        # type: () -> None
        """Test recursively_remove_key method for dict with a value dict."""
        d = {'a': 'b', 'c': {'a': 'b'}}
        utils.recursively_remove_key(d, 'a')
        self.assertEqual(d, {'c': {}})

    def test_recursively_remove_key_for_list(self):
        # type: () -> None
        """Test recursively_remove_key method for list."""
        l = ['a', 'b', {'c': 'd'}]
        utils.recursively_remove_key(l, 'c')
        self.assertEqual(l, ['a', 'b', {}])

    def test_camelcase_to_hyphenated(self):
        # type: () -> None
        """Test camelcase_to_hyphenated method."""
        test_cases = [
            ('AbcDef', 'abc-def'),
            ('Abc', 'abc'),
            ('abc_def', 'abc_def'),
            ('Abc012Def345', 'abc012-def345'),
            ('abcDef', 'abc-def'),
        ]

        for test_case in test_cases:
            self.assertEqual(
                utils.camelcase_to_hyphenated(test_case[0]), test_case[1])

    def test_camelcase_to_snakecase(self):
        # type: () -> None
        """Test camelcase_to_hyphenated method."""
        test_cases = [
            ('AbcDef', 'abc_def'),
            ('Abc', 'abc'),
            ('abc_def', 'abc_def'),
            ('Abc012Def345', 'abc012_def345'),
            ('abcDef', 'abc_def'),
            ('abc-def', 'abc-def'),
        ]

        for test_case in test_cases:
            self.assertEqual(
                utils.camelcase_to_snakecase(test_case[0]), test_case[1])

    def test_set_url_query_parameter(self):
        # type: () -> None
        """Test set_url_query_parameter method."""
        self.assertEqual(
            utils.set_url_query_parameter('http://www.test.com', 'a', 'b'),
            'http://www.test.com?a=b'
        )

        self.assertEqual(
            utils.set_url_query_parameter('http://www.test.com?a=b', 'c', 'd'),
            'http://www.test.com?a=b&c=d'
        )

        self.assertEqual(
            utils.set_url_query_parameter(
                'http://test.com?a=b', 'redirectUrl', 'http://redirect.com'),
            'http://test.com?a=b&redirectUrl=http%3A%2F%2Fredirect.com'
        )

        with self.assertRaisesRegexp( # type: ignore[no-untyped-call]
            Exception, 'URL query parameter name must be a string'
            ):
            utils.set_url_query_parameter(
                'http://test.com?a=b', None, 'value') # type: ignore[arg-type]

    def test_convert_to_hash(self):
        # type: () -> None
        """Test convert_to_hash() method."""
        orig_string = 'name_to_convert'
        full_hash = utils.convert_to_hash(orig_string, 28)
        abbreviated_hash = utils.convert_to_hash(orig_string, 5)

        self.assertEqual(len(full_hash), 28)
        self.assertEqual(len(abbreviated_hash), 5)
        self.assertEqual(full_hash[:5], abbreviated_hash)
        self.assertTrue(full_hash.isalnum())

    def test_vfs_construct_path(self):
        # type: () -> None
        """Test vfs_construct_path method."""
        p = utils.vfs_construct_path('a', 'b', 'c')
        self.assertEqual(p, 'a/b/c')
        p = utils.vfs_construct_path('a/', '/b', 'c')
        self.assertEqual(p, '/b/c')
        p = utils.vfs_construct_path('a/', 'b', 'c')
        self.assertEqual(p, 'a/b/c')
        p = utils.vfs_construct_path('a', '/b', 'c')
        self.assertEqual(p, '/b/c')
        p = utils.vfs_construct_path('/a', 'b/')
        self.assertEqual(p, '/a/b/')

    def test_vfs_normpath(self):
        # type: () -> None
        p = utils.vfs_normpath('/foo/../bar')
        self.assertEqual(p, '/bar')
        p = utils.vfs_normpath('foo//bar')
        self.assertEqual(p, 'foo/bar')
        p = utils.vfs_normpath('foo/bar/..')
        self.assertEqual(p, 'foo')
        p = utils.vfs_normpath('/foo//bar//baz//')
        self.assertEqual(p, '/foo/bar/baz')
        p = utils.vfs_normpath('')
        self.assertEqual(p, '.')
        p = utils.vfs_normpath('//foo//bar//baz//')
        self.assertEqual(p, '//foo/bar/baz')

    def test_capitalize_string(self):
        # type: () -> None
        test_data = [
            ['', ''],
            ['a', 'A'],
            ['A', 'A'],
            ['1', '1'],
            ['lowercase', 'Lowercase'],
            ['UPPERCASE', 'UPPERCASE'],
            ['Partially', 'Partially'],
            ['miDdle', 'MiDdle'],
            ['2be', '2be'],
        ] # type: List[List[Text]]

        for datum in test_data:
            self.assertEqual(utils.capitalize_string(datum[0]), datum[1])

    def test_generate_random_string(self):
        # type: () -> None
        # Generate a random string of length 12.
        random_string = utils.generate_random_string(12)
        self.assertTrue(isinstance(random_string, python_utils.BASESTRING))
        self.assertEqual(len(random_string), 12)

    def test_get_thumbnail_icon_url_for_category(self):
        # type: () -> None
        self.assertEqual(
            utils.get_thumbnail_icon_url_for_category('Architecture'),
            '/subjects/Architecture.svg')
        self.assertEqual(
            utils.get_thumbnail_icon_url_for_category('Graph Theory'),
            '/subjects/GraphTheory.svg')
        self.assertEqual(
            utils.get_thumbnail_icon_url_for_category('Nonexistent'),
            '/subjects/Lightbulb.svg')

    def test_are_datetimes_close(self):
        # type: () -> None
        initial_time = datetime.datetime(2016, 12, 1, 0, 0, 0)
        with self.swap(feconf, 'PROXIMAL_TIMEDELTA_SECS', 2):
            self.assertTrue(utils.are_datetimes_close(
                datetime.datetime(2016, 12, 1, 0, 0, 1),
                initial_time))
            self.assertFalse(utils.are_datetimes_close(
                datetime.datetime(2016, 12, 1, 0, 0, 3),
                initial_time))

    def test_conversion_between_string_and_naive_datetime_object(self):
        # type: () -> None
        """Tests to make sure converting a naive datetime object to a string and
        back doesn't alter the naive datetime object data.
        """
        now = datetime.datetime.utcnow()
        self.assertEqual(
            utils.convert_string_to_naive_datetime_object(
                utils.convert_naive_datetime_to_string(now)),
            now)

    def test_datetime_conversion_to_string_returns_correct_format(self):
        # type: () -> None
        initial_time = datetime.datetime(2016, 12, 1, 1, 2, 3)
        self.assertEqual(
            utils.convert_naive_datetime_to_string(initial_time),
            '12/01/2016, 01:02:03:000000')

    def test_string_to_datetime_conversion_returns_correct_datetime(self):
        # type: () -> None
        time_string = '12/01/2016, 01:02:03:000000'
        initial_time = datetime.datetime(2016, 12, 1, 1, 2, 3)
        self.assertEqual(
            utils.convert_string_to_naive_datetime_object(time_string),
            initial_time)

    def test_create_string_from_largest_unit_in_timedelta_raises_for_zero_diff(
            self):
        # type: () -> None
        timedelta_object = datetime.timedelta(days=0)

        with self.assertRaisesRegexp( # type: ignore[no-untyped-call]
            Exception, 'Expected a positive timedelta, received: %s.' % (
                timedelta_object.total_seconds())):
            utils.create_string_from_largest_unit_in_timedelta(timedelta_object)

    def test_create_string_from_largest_unit_in_timedelta_raises_for_neg_diff(
            self):
        # type: () -> None
        timedelta_object = datetime.timedelta(days=-40)

        with self.assertRaisesRegexp( # type: ignore[no-untyped-call]
            Exception, 'Expected a positive timedelta, received: %s.' % (
                timedelta_object.total_seconds())):
            utils.create_string_from_largest_unit_in_timedelta(timedelta_object)

    def test_create_string_from_largest_unit_in_timedelta_returns_days(self):
        # type: () -> None
        timedelta_object = datetime.timedelta(
            days=4, hours=1, minutes=1, seconds=1)

        time_string = (
            utils.create_string_from_largest_unit_in_timedelta(timedelta_object)
        )

        self.assertEqual(time_string, '4 days')

    def test_create_string_from_largest_unit_in_timedelta_returns_a_day(self):
        # type: () -> None
        timedelta_object = datetime.timedelta(
            days=1, hours=1, minutes=1, seconds=1)

        time_string = (
            utils.create_string_from_largest_unit_in_timedelta(timedelta_object)
        )

        self.assertEqual(time_string, '1 day')

    def test_create_string_from_largest_unit_in_timedelta_returns_hours(self):
        # type: () -> None
        timedelta_object = datetime.timedelta(
            days=0, hours=2, minutes=1, seconds=1)

        time_string = (
            utils.create_string_from_largest_unit_in_timedelta(timedelta_object)
        )

        self.assertEqual(time_string, '2 hours')

    def test_create_string_from_largest_unit_in_timedelta_returns_an_hour(self):
        # type: () -> None
        timedelta_object = datetime.timedelta(
            days=0, hours=1, minutes=1, seconds=1)

        time_string = (
            utils.create_string_from_largest_unit_in_timedelta(timedelta_object)
        )

        self.assertEqual(time_string, '1 hour')

    def test_create_string_from_largest_unit_in_timedelta_returns_minutes(self):
        # type: () -> None
        timedelta_object = datetime.timedelta(
            days=0, hours=0, minutes=4, seconds=1)

        time_string = (
            utils.create_string_from_largest_unit_in_timedelta(timedelta_object)
        )

        self.assertEqual(time_string, '4 minutes')

    def test_create_string_from_largest_unit_in_timedelta_returns_a_minute(
            self):
        # type: () -> None
        timedelta_object = datetime.timedelta(
            days=0, hours=0, minutes=1, seconds=12)

        time_string = (
            utils.create_string_from_largest_unit_in_timedelta(timedelta_object)
        )

        self.assertEqual(time_string, '1 minute')

    def test_create_string_from_largest_unit_in_timedelta_returns_a_min_for_min(
            self):
        # type: () -> None
        timedelta_object = datetime.timedelta(
            days=0, hours=0, minutes=1, seconds=0)

        time_string = (
            utils.create_string_from_largest_unit_in_timedelta(timedelta_object)
        )

        self.assertEqual(time_string, '1 minute')

    def test_create_string_from_largest_unit_in_timedelta_returns_minute_if_sec(
            self):
        # type: () -> None
        timedelta_object = datetime.timedelta(
            days=0, hours=0, minutes=0, seconds=1)

        time_string = (
            utils.create_string_from_largest_unit_in_timedelta(timedelta_object)
        )

        self.assertEqual(time_string, '1 minute')

    def test_create_string_from_largest_unit_in_timedelta_returns_a_min_if_msec(
            self):
        # type: () -> None
        timedelta_object = datetime.timedelta(
            days=0, hours=0, minutes=0, seconds=0, milliseconds=1)

        time_string = (
            utils.create_string_from_largest_unit_in_timedelta(timedelta_object)
        )

        self.assertEqual(time_string, '1 minute')

    def test_get_hashable_value(self):
        # type: () -> None
        json1 = ['foo', 'bar', {'baz': 3}]
        json2 = ['fee', {'fie': ['foe', 'fum']}]
        json1_deepcopy = copy.deepcopy(json1)
        json2_deepcopy = copy.deepcopy(json2)

        test_set = {utils.get_hashable_value(json1)}
        self.assertIn(utils.get_hashable_value(json1_deepcopy), test_set)
        test_set.add(utils.get_hashable_value(json2))
        self.assertEqual(
            test_set, {
                utils.get_hashable_value(json1_deepcopy),
                utils.get_hashable_value(json2_deepcopy),
            })

    def test_is_supported_audio_language_code(self):
        # type: () -> None
        self.assertTrue(utils.is_supported_audio_language_code('hi-en'))
        self.assertFalse(utils.is_supported_audio_language_code('unknown'))

    def test_is_valid_language_code(self):
        # type: () -> None
        self.assertTrue(utils.is_valid_language_code('en'))
        self.assertFalse(utils.is_valid_language_code('unknown'))

    def test_require_valid_name(self):
        # type: () -> None
        name = 'name' # type: Any
        utils.require_valid_name(name, 'name_type')

        name = 0
        with self.assertRaisesRegexp( # type: ignore[no-untyped-call]
            Exception, '0 must be a string.'):
            utils.require_valid_name(name, 'name_type')

    def test_require_valid_meta_tag_content(self):
        # type: () -> None
        meta_tag_content = 'name'
        utils.require_valid_meta_tag_content(meta_tag_content)

        non_string_meta_tag_content = 0
        invalid_type_error = (
            'Expected meta tag content to be a string, received 0')
        with self.assertRaisesRegexp( # type: ignore[no-untyped-call]
            Exception, invalid_type_error):
            utils.require_valid_meta_tag_content(
                non_string_meta_tag_content) # type: ignore[arg-type]
        lengthy_meta_tag_content = 'a' * 200
        max_length_error = (
            'Meta tag content should not be longer than %s characters.'
<<<<<<< HEAD
            % constants.MAX_CHARS_IN_META_TAG_CONTENT)
=======
            % constants.MAX_CHARS_IN_META_TAG_CONTENT) # type: ignore[attr-defined] # pylint: disable=line-too-long
>>>>>>> 78626a99
        with self.assertRaisesRegexp( # type: ignore[no-untyped-call]
            Exception, max_length_error):
            utils.require_valid_meta_tag_content(lengthy_meta_tag_content)

    def test_require_valid_page_title_fragment_for_web(self):
        # type: () -> None
        page_title_fragment_for_web = 'name'
        utils.require_valid_page_title_fragment_for_web(
            page_title_fragment_for_web)

        non_string_page_title_fragment_for_web = 0
        invalid_type_error = (
            'Expected page title fragment to be a string, received 0')
        with self.assertRaisesRegexp( # type: ignore[no-untyped-call]
            Exception, invalid_type_error):
            utils.require_valid_page_title_fragment_for_web(
                non_string_page_title_fragment_for_web) # type: ignore[arg-type]
        lengthy_page_title_fragment_for_web = 'a' * 60
        max_length_error = (
            'Page title fragment should not be longer than %s characters.'
<<<<<<< HEAD
            % constants.MAX_CHARS_IN_PAGE_TITLE_FRAGMENT_FOR_WEB)
=======
            % constants.MAX_CHARS_IN_PAGE_TITLE_FRAGMENT_FOR_WEB) # type: ignore[attr-defined] # pylint: disable=line-too-long
>>>>>>> 78626a99
        with self.assertRaisesRegexp( # type: ignore[no-untyped-call]
            Exception, max_length_error):
            utils.require_valid_page_title_fragment_for_web(
                lengthy_page_title_fragment_for_web)

    def test_require_valid_url_fragment(self):
        # type: () -> None
        name = 'name'
        utils.require_valid_url_fragment(name, 'name-type', 20)

        name_with_spaces = 'name with spaces'
        name_with_spaces_expected_error = (
            'name-type field contains invalid characters. Only '
            'lowercase words separated by hyphens are allowed. '
            'Received name with spaces.')
        with self.assertRaisesRegexp( # type: ignore[no-untyped-call]
            Exception, name_with_spaces_expected_error):
            utils.require_valid_url_fragment(
                name_with_spaces, 'name-type', 20)

        name_in_caps = 'NAME'
        name_in_caps_expected_error = (
            'name-type field contains invalid characters. Only '
            'lowercase words separated by hyphens are allowed. Received NAME.')
        with self.assertRaisesRegexp( # type: ignore[no-untyped-call]
            Exception, name_in_caps_expected_error):
            utils.require_valid_url_fragment(
                name_in_caps, 'name-type', 20)

        name_with_numbers = 'nam3'
        name_with_numbers_expected_error = (
            'name-type field contains invalid characters. Only '
            'lowercase words separated by hyphens are allowed. Received nam3.')
        with self.assertRaisesRegexp( # type: ignore[no-untyped-call]
            Exception, name_with_numbers_expected_error):
            utils.require_valid_url_fragment(
                name_with_numbers, 'name-type', 20)

        long_name = 'a-really-really-really-lengthy-name'
        long_name_expected_error = (
            'name-type field should not exceed 10 characters, '
            'received %s' % long_name)
        with self.assertRaisesRegexp( # type: ignore[no-untyped-call]
            Exception, long_name_expected_error):
            utils.require_valid_url_fragment(
                long_name, 'name-type', 10)

        empty_name = ''
        empty_name_expected_error = 'name-type field should not be empty.'
        with self.assertRaisesRegexp( # type: ignore[no-untyped-call]
            Exception, empty_name_expected_error):
            utils.require_valid_url_fragment(empty_name, 'name-type', 20)

        non_string_name = 0
        non_string_name_expected_error = (
            'name-type field must be a string. Received 0.')
        with self.assertRaisesRegexp( # type: ignore[no-untyped-call]
            Exception, non_string_name_expected_error):
            utils.require_valid_url_fragment(
                non_string_name, 'name-type', 20) # type: ignore[arg-type]

    def test_validate_convert_to_hash(self):
        # type: () -> None
        with self.assertRaisesRegexp( # type: ignore[no-untyped-call]
            Exception, 'Expected string, received 1 of type %s' % type(1)):
            utils.convert_to_hash(1, 10) # type: ignore[arg-type]

    def test_convert_png_to_data_url_with_non_png_image_raises_error(self):
        # type: () -> None
        favicon_filepath = os.path.join(
            self.get_static_asset_filepath(), # type: ignore[no-untyped-call]
            'assets', 'favicon.ico')

        with self.assertRaisesRegexp( # type: ignore[no-untyped-call]
            Exception, 'The given string does not represent a PNG image.'):
            utils.convert_png_to_data_url(favicon_filepath)

    def test_get_exploration_components_from_dir_with_invalid_path_raises_error(
            self):
        # type: () -> None
        with self.assertRaisesRegexp( # type: ignore[no-untyped-call]
            Exception,
            'Found invalid non-asset file .+'
            'There should only be a single non-asset file, and it should have '
            'a .yaml suffix.'):
            utils.get_exploration_components_from_dir('core/tests/load_tests')

        with self.assertRaisesRegexp( # type: ignore[no-untyped-call]
            Exception, 'The only directory in . should be assets/'):
            utils.get_exploration_components_from_dir('.')

    def test_get_exploration_components_from_dir_with_multiple_yaml_files(self):
        # type: () -> None
        with self.assertRaisesRegexp( # type: ignore[no-untyped-call]
            Exception,
            'More than one non-asset file specified for '
            'core/tests/data/dummy_assets/assets'):
            utils.get_exploration_components_from_dir(
                'core/tests/data/dummy_assets/assets/')

    def test_get_exploration_components_from_dir_with_no_yaml_file(self):
        # type: () -> None
        with self.assertRaisesRegexp( # type: ignore[no-untyped-call]
            Exception,
            'No yaml file specifed for core/tests/data/dummy_assets'):
            utils.get_exploration_components_from_dir(
                'core/tests/data/dummy_assets/')

    def test_get_asset_dir_prefix_with_prod_mode(self):
        # type: () -> None
        with self.swap(constants, 'DEV_MODE', False):
            self.assertEqual(utils.get_asset_dir_prefix(), '/build')

    def test_base64_from_int(self):
        # type: () -> None
        base64_number = utils.base64_from_int(108)
        self.assertEqual(base64.b64decode(base64_number), '[108]')

    def test_get_supported_audio_language_description_with_invalid_code(self):
        # type: () -> None
        valid_language_code = 'en'
        expected_language_description = 'English'
        self.assertEqual(
            utils.get_supported_audio_language_description(valid_language_code),
            expected_language_description)

        invalid_language_code = 'invalid_code'
        with self.assertRaisesRegexp( # type: ignore[no-untyped-call]
            Exception, 'Unsupported audio language code: invalid_code'):
            utils.get_supported_audio_language_description(
                invalid_language_code)

    def test_is_user_id_valid(self):
        # type: () -> None
        self.assertTrue(
            utils.is_user_id_valid(
                feconf.SYSTEM_COMMITTER_ID, allow_system_user_id=True))
        self.assertTrue(
            utils.is_user_id_valid(
                feconf.MIGRATION_BOT_USER_ID, allow_system_user_id=True))
        self.assertTrue(
            utils.is_user_id_valid(
                feconf.SUGGESTION_BOT_USER_ID, allow_system_user_id=True))
        self.assertTrue(
            utils.is_user_id_valid(
                'pid_%s' % ('a' * 32), allow_pseudonymous_id=True))
        self.assertTrue(
            utils.is_user_id_valid('uid_%s' % ('a' * 32)))
        self.assertFalse(
            utils.is_user_id_valid('pid_%s' % ('a' * 32)))
        self.assertFalse(
            utils.is_user_id_valid('uid_%s%s' % ('a' * 31, 'A')))
        self.assertFalse(
            utils.is_user_id_valid('uid_%s' % ('a' * 31)))
        self.assertFalse(utils.is_user_id_valid('a' * 36))

    def test_is_pseudonymous_id(self):
        # type: () -> None
        self.assertTrue(utils.is_pseudonymous_id('pid_' + 'a' * 32))
        self.assertFalse(utils.is_pseudonymous_id('uid_' + 'a' * 32))
        self.assertFalse(utils.is_pseudonymous_id('uid_' + 'a' * 31 + 'A'))
        self.assertFalse(utils.is_pseudonymous_id('uid_' + 'a' * 31))
        self.assertFalse(utils.is_pseudonymous_id('a' * 36))

    def test_snake_case_to_camel_case(self):
        # type: () -> None
        camel_case_str1 = utils.snake_case_to_camel_case('user_id_number')
        camel_case_str2 = utils.snake_case_to_camel_case('hello_world')
        camel_case_str3 = utils.snake_case_to_camel_case('test1')
        self.assertEqual(camel_case_str1, 'userIdNumber')
        self.assertEqual(camel_case_str2, 'helloWorld')
        self.assertEqual(camel_case_str3, 'test1')

    def _assert_valid_thumbnail_filename(
            self, expected_error_substring, thumbnail_filename):
        # type: (Text, Text) -> None
        """Helper method for test_require_valid_thumbnail_filename."""
        with self.assertRaisesRegexp( # type: ignore[no-untyped-call]
            utils.ValidationError, expected_error_substring):
            utils.require_valid_thumbnail_filename(
                thumbnail_filename)

    def test_require_valid_thumbnail_filename(self):
        # type: () -> None
        """Test thumbnail filename validation."""
        self._assert_valid_thumbnail_filename(
            'Expected thumbnail filename to be a string, received 10',
            10) # type: ignore[arg-type]
        self._assert_valid_thumbnail_filename(
            'Thumbnail filename should not start with a dot.', '.name')
        self._assert_valid_thumbnail_filename(
            'Thumbnail filename should not include slashes or '
            'consecutive dot characters.', 'file/name')
        self._assert_valid_thumbnail_filename(
            'Thumbnail filename should not include slashes or '
            'consecutive dot characters.', 'file..name')
        self._assert_valid_thumbnail_filename(
            'Thumbnail filename should include an extension.', 'name')
        self._assert_valid_thumbnail_filename(
            'Expected a filename ending in svg, received name.jpg', 'name.jpg')
        filename = 'filename.svg'
        utils.require_valid_thumbnail_filename(filename)

    def test_get_time_in_millisecs(self):
        # type: () -> None
        dt = datetime.datetime(2020, 6, 15)
        msecs = utils.get_time_in_millisecs(dt)
        self.assertEqual(
            dt,
            datetime.datetime.fromtimestamp(
                python_utils.divide( # type: ignore[no-untyped-call]
                    msecs, 1000.0)))

    def test_get_time_in_millisecs_with_complicated_time(self):
        # type: () -> None
        dt = datetime.datetime(2020, 6, 15, 5, 18, 23, microsecond=123456)
        msecs = utils.get_time_in_millisecs(dt)
        self.assertEqual(
            dt,
            datetime.datetime.fromtimestamp(
                python_utils.divide( # type: ignore[no-untyped-call]
                    msecs, 1000.0)))

    def test_grouper(self):
        # type: () -> None
        self.assertEqual(
            [list(g) for g in utils.grouper(python_utils.RANGE(7), 3)],
            [[0, 1, 2], [3, 4, 5], [6, None, None]])
        # Returns an iterable of iterables, so we need to combine them into
        # strings for easier comparison.
        self.assertEqual(
            [''.join(g) for g in utils.grouper('ABCDEFG', 3, fillvalue='x')],
            ['ABC', 'DEF', 'Gxx'])

    def test_partition(self):
        # type: () -> None
        is_even = lambda n: (n % 2) == 0

        evens, odds = (
            utils.partition([10, 8, 1, 5, 6, 4, 3, 7], predicate=is_even))

        self.assertEqual(list(evens), [10, 8, 6, 4])
        self.assertEqual(list(odds), [1, 5, 3, 7])

    def test_enumerated_partition(self):
        # type: () -> None
        logs = ['ERROR: foo', 'INFO: bar', 'INFO: fee', 'ERROR: fie']
        is_error = lambda msg: msg.startswith('ERROR: ')

        errors, others = (
            utils.partition(logs, predicate=is_error, enumerated=True))

        self.assertEqual(list(errors), [(0, 'ERROR: foo'), (3, 'ERROR: fie')])
        self.assertEqual(list(others), [(1, 'INFO: bar'), (2, 'INFO: fee')])

    def test_convert_png_data_url_to_binary(self):
        # type: () -> None
        image_data_url = '%s%s' % (
            utils.PNG_DATA_URL_PREFIX,
            python_utils.url_quote( # type: ignore[no-untyped-call]
                base64.b64encode('test123')))

        self.assertEqual(
            utils.convert_png_data_url_to_binary(image_data_url), 'test123')

    def test_convert_png_data_url_to_binary_raises_if_prefix_is_missing(self):
        # type: () -> None
        image_data_url = python_utils.url_quote( # type: ignore[no-untyped-call]
            base64.b64encode('test123'))

        self.assertRaisesRegexp( # type: ignore[no-untyped-call]
            Exception, 'The given string does not represent a PNG data URL.',
            lambda: utils.convert_png_data_url_to_binary(image_data_url))

    def test_quoted_string(self):
        # type: () -> None
        self.assertEqual(utils.quoted('a"b\'c'), '"a\\"b\'c"')<|MERGE_RESOLUTION|>--- conflicted
+++ resolved
@@ -464,11 +464,8 @@
         lengthy_meta_tag_content = 'a' * 200
         max_length_error = (
             'Meta tag content should not be longer than %s characters.'
-<<<<<<< HEAD
             % constants.MAX_CHARS_IN_META_TAG_CONTENT)
-=======
-            % constants.MAX_CHARS_IN_META_TAG_CONTENT) # type: ignore[attr-defined] # pylint: disable=line-too-long
->>>>>>> 78626a99
+
         with self.assertRaisesRegexp( # type: ignore[no-untyped-call]
             Exception, max_length_error):
             utils.require_valid_meta_tag_content(lengthy_meta_tag_content)
@@ -489,11 +486,8 @@
         lengthy_page_title_fragment_for_web = 'a' * 60
         max_length_error = (
             'Page title fragment should not be longer than %s characters.'
-<<<<<<< HEAD
             % constants.MAX_CHARS_IN_PAGE_TITLE_FRAGMENT_FOR_WEB)
-=======
-            % constants.MAX_CHARS_IN_PAGE_TITLE_FRAGMENT_FOR_WEB) # type: ignore[attr-defined] # pylint: disable=line-too-long
->>>>>>> 78626a99
+
         with self.assertRaisesRegexp( # type: ignore[no-untyped-call]
             Exception, max_length_error):
             utils.require_valid_page_title_fragment_for_web(
