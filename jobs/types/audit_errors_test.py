--- conflicted
+++ resolved
@@ -278,7 +278,6 @@
                 feconf.PERIOD_TO_HARD_DELETE_MODELS_MARKED_AS_DELETED.days))
 
 
-<<<<<<< HEAD
 class InvalidCommitTypeErrorTests(AuditErrorsTestBase):
 
     def test_model_invalid_id_error(self):
@@ -296,7 +295,8 @@
             error.message,
             'InvalidCommitTypeError in BaseCommitLogEntryModel(id="123"): '
             'Commit type invalid-type is not allowed')
-=======
+
+
 class ModelExpiringErrorTests(AuditErrorsTestBase):
 
     def test_message(self):
@@ -312,5 +312,4 @@
             error.message,
             'ModelExpiringError in UserQueryModel(id="test"): mark model '
             'as deleted when older than %s days' % (
-                feconf.PERIOD_TO_MARK_MODELS_AS_DELETED.days))
->>>>>>> 891ca0dd
+                feconf.PERIOD_TO_MARK_MODELS_AS_DELETED.days))