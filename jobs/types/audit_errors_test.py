# coding: utf-8
#
# Copyright 2021 The Oppia Authors. All Rights Reserved.
#
# Licensed under the Apache License, Version 2.0 (the "License");
# you may not use this file except in compliance with the License.
# You may obtain a copy of the License at
#
#      http://www.apache.org/licenses/LICENSE-2.0
#
# Unless required by applicable law or agreed to in writing, software
# distributed under the License is distributed on an "AS-IS" BASIS,
# WITHOUT WARRANTIES OR CONDITIONS OF ANY KIND, either express or implied.
# See the License for the specific language governing permissions and
# limitations under the License.

"""Unit tests for base model validator errors."""

from __future__ import absolute_import  # pylint: disable=import-only-modules
from __future__ import unicode_literals  # pylint: disable=import-only-modules

import datetime
import pickle

from core.platform import models
from core.tests import test_utils as core_test_utils
import feconf
from jobs import job_utils
from jobs.types import audit_errors
from jobs.types import model_property
import python_utils

(base_models, user_models, topic_models) = models.Registry.import_models(
    [models.NAMES.base_model, models.NAMES.user, models.NAMES.topic])

datastore_services = models.Registry.import_datastore_services()


class FooModel(base_models.BaseModel):
    """A model with an id property targeting a BarModel."""

    bar_id = datastore_services.StringProperty()


class BarModel(base_models.BaseModel):
    """A model with a simple string property named "value"."""

    value = datastore_services.StringProperty()


class FooError(audit_errors.BaseAuditError):
    """A simple test-only error."""

    def __init__(self, model):
        super(FooError, self).__init__(model)
        self.message = 'foo'


class BarError(audit_errors.BaseAuditError):
    """A simple test-only error."""

    def __init__(self, model):
        super(BarError, self).__init__(model)
        self.message = 'bar'


class AuditErrorsTestBase(core_test_utils.TestBase):
    """Base class for validator error tests."""

    NOW = datetime.datetime.utcnow()
    YEAR_AGO = NOW - datetime.timedelta(weeks=52)
    YEAR_LATER = NOW + datetime.timedelta(weeks=52)


class BaseAuditErrorTests(AuditErrorsTestBase):

    def setUp(self):
        super(BaseAuditErrorTests, self).setUp()
        self.model = base_models.BaseModel(id='123')

    def test_message(self):
        error = FooError(self.model)

        self.assertEqual(
            error.message, 'FooError in BaseModel(id=\'123\'): foo')

    def test_message_raises_not_implemented_error_if_not_assigned_a_value(self):
        class ErrorWithoutMessage(audit_errors.BaseAuditError):
            """Subclass that does not assign a value to self.message."""

            pass

        error = ErrorWithoutMessage(self.model)

        self.assertRaisesRegexp(
            NotImplementedError,
            'self.message must be assigned a value in __init__',
            lambda: error.message)

    def test_message_raises_type_error_if_reassigned_a_value(self):
        class ErrorWithUpdateMessageMethod(audit_errors.BaseAuditError):
            """Subclass that tries to reassign to self.message in a method."""

            def __init__(self, model):
                super(ErrorWithUpdateMessageMethod, self).__init__(model)
                self.message = 'initial message'

            def update_message(self):
                """Tries to reassign self.message."""
                self.message = 'updated message'

        error = ErrorWithUpdateMessageMethod(self.model)

        self.assertEqual(
            error.message,
            'ErrorWithUpdateMessageMethod in BaseModel(id=\'123\'): initial '
            'message')
        self.assertRaisesRegexp(
            TypeError, 'self.message must be assigned to exactly once',
            error.update_message)
        self.assertEqual(
            error.message,
            'ErrorWithUpdateMessageMethod in BaseModel(id=\'123\'): initial '
            'message')

    def test_message_raises_type_error_if_assigned_a_non_string_value(self):
        class ErrorWithIntMessage(audit_errors.BaseAuditError):
            """Subclass that tries to assign an int value to self.message."""

            def __init__(self, model):
                super(ErrorWithIntMessage, self).__init__(model)
                self.message = 123

        self.assertRaisesRegexp(
            TypeError, 'self.message must be a string',
            lambda: ErrorWithIntMessage(self.model))

    def test_message_raises_value_error_if_assigned_an_empty_value(self):
        class ErrorWithEmptyMessage(audit_errors.BaseAuditError):
            """Subclass that tries to assign an empty value to self.message."""

            def __init__(self, model):
                super(ErrorWithEmptyMessage, self).__init__(model)
                self.message = ''

        self.assertRaisesRegexp(
            ValueError, 'self.message must be a non-empty string',
            lambda: ErrorWithEmptyMessage(self.model))

    def test_str(self):
        self.assertEqual(
            repr(FooError(self.model)),
            'u"FooError in BaseModel(id=\'123\'): foo"')
        self.assertEqual(
            python_utils.UNICODE(FooError(self.model)),
            'u"FooError in BaseModel(id=\'123\'): foo"')

    def test_equality_between_different_types(self):
        self.assertNotEqual(FooError(self.model), BarError(self.model))

    def test_equality_between_same_types_and_same_values(self):
        self.assertEqual(
            FooError(self.model),
            FooError(job_utils.clone_model(self.model)))

    def test_equality_between_same_types_and_different_values(self):
        self.assertNotEqual(
            FooError(self.model),
            FooError(job_utils.clone_model(self.model, id='987')))

    def test_hashable(self):
        set_of_errors = {
            FooError(self.model),
            FooError(job_utils.clone_model(self.model)),
        }
        self.assertEqual(len(set_of_errors), 1)

    def test_pickling_base_class_raises_not_implemented_error(self):
        self.assertRaisesRegexp(
            NotImplementedError,
            'self.message must be assigned a value in __init__',
            lambda: pickle.dumps(audit_errors.BaseAuditError(self.model)))

    def test_pickling_sub_classes(self):
        foo_error, bar_error = FooError(self.model), BarError(self.model)

        pickled_foo_error, pickled_bar_error = (
            pickle.dumps(foo_error), pickle.dumps(bar_error))
        unpickled_foo_error, unpickled_bar_error = (
            pickle.loads(pickled_foo_error), pickle.loads(pickled_bar_error))

        self.assertEqual(foo_error, unpickled_foo_error)
        self.assertEqual(bar_error, unpickled_bar_error)
        self.assertNotEqual(unpickled_foo_error, unpickled_bar_error)


class InconsistentTimestampsErrorTests(AuditErrorsTestBase):

    def test_message(self):
        model = base_models.BaseModel(
            id='123',
            created_on=self.NOW,
            last_updated=self.YEAR_AGO)
        error = audit_errors.InconsistentTimestampsError(model)

        self.assertEqual(
            error.message,
            'InconsistentTimestampsError in BaseModel(id=\'123\'): '
            'created_on=%r is later than last_updated=%r' % (
                self.NOW, self.YEAR_AGO))


class InvalidCommitStatusErrorTests(AuditErrorsTestBase):

    def test_message_for_invalid_post_commit_status(self):
        model = base_models.BaseCommitLogEntryModel(
            id='123',
            created_on=self.YEAR_AGO,
            last_updated=self.NOW,
            commit_type='invalid-type',
            user_id='',
            post_commit_status='invalid',
            post_commit_is_private=False,
            commit_cmds=[])
        error = audit_errors.InvalidCommitStatusError(model)
        self.assertEqual(
            error.message,
            'InvalidCommitStatusError in BaseCommitLogEntryModel(id=\'123\'): '
            'post_commit_status is invalid')

    def test_message_for_private_post_commit_status(self):
        model = base_models.BaseCommitLogEntryModel(
            id='123',
            created_on=self.YEAR_AGO,
            last_updated=self.NOW,
            commit_type='invalid-type',
            user_id='',
            post_commit_status='private',
            post_commit_is_private=False,
            commit_cmds=[])
        error = audit_errors.InvalidPrivateCommitStatusError(model)

        self.assertEqual(
            error.message,
            'InvalidPrivateCommitStatusError in '
            'BaseCommitLogEntryModel(id=\'123\'): post_commit_status="private" '
            'but post_commit_is_private=False')

    def test_message_for_public_post_commit_status(self):
        model = base_models.BaseCommitLogEntryModel(
            id='123',
            created_on=self.YEAR_AGO,
            last_updated=self.NOW,
            commit_type='invalid-type',
            user_id='',
            post_commit_status='public',
            post_commit_is_private=True,
            commit_cmds=[])
        error = audit_errors.InvalidPrivateCommitStatusError(model)

        self.assertEqual(
            error.message,
            'InvalidPrivateCommitStatusError in '
            'BaseCommitLogEntryModel(id=\'123\'): post_commit_status="public" '
            'but post_commit_is_private=True')


class ModelMutatedDuringJobErrorTests(AuditErrorsTestBase):

    def test_message(self):
        model = base_models.BaseModel(
            id='123',
            created_on=self.NOW,
            last_updated=self.YEAR_LATER)
        error = audit_errors.ModelMutatedDuringJobError(model)

        self.assertEqual(
            error.message,
            'ModelMutatedDuringJobError in BaseModel(id=\'123\'): '
            'last_updated=%r is later than the audit job\'s start time' % (
                model.last_updated))


class ModelIdRegexErrorTests(AuditErrorsTestBase):

    def test_message(self):
        model = base_models.BaseModel(
            id='?!"',
            created_on=self.YEAR_AGO,
            last_updated=self.NOW)
        error = audit_errors.ModelIdRegexError(model, '[abc]{3}')

        self.assertEqual(
            error.message,
            'ModelIdRegexError in BaseModel(id=\'?!"\'): id does not '
            'match the expected regex=u\'[abc]{3}\'')


class ModelExpiredErrorTests(AuditErrorsTestBase):

    def test_message(self):
        model = base_models.BaseModel(
            id='123',
            deleted=True,
            created_on=self.YEAR_AGO,
            last_updated=self.YEAR_AGO)
        error = audit_errors.ModelExpiredError(model)

        self.assertEqual(
            error.message,
            'ModelExpiredError in BaseModel(id=\'123\'): deleted=True when '
            'older than %d days' % (
                feconf.PERIOD_TO_HARD_DELETE_MODELS_MARKED_AS_DELETED.days))


class ModelDomainObjectValidateErrorTests(AuditErrorsTestBase):

    def test_model_domain_object_validate_error(self):
        model = base_models.BaseModel(
            id='123',
            deleted=True,
            created_on=self.YEAR_AGO,
            last_updated=self.YEAR_AGO)
        error_message = 'Invalid validation type for domain object: Invalid'

        error = audit_errors.ModelDomainObjectValidateError(
            model, error_message)

        msg = (
            'ModelDomainObjectValidateError in BaseModel(id=\'123\'): Entity'
            ' fails domain validation with the error: %s' % error_message)

        self.assertEqual(error.message, msg)


class InvalidCommitTypeErrorTests(AuditErrorsTestBase):

    def test_model_invalid_id_error(self):
        model = base_models.BaseCommitLogEntryModel(
            id='123',
            created_on=self.YEAR_AGO,
            last_updated=self.NOW,
            commit_type='invalid-type',
            user_id='',
            post_commit_status='',
            commit_cmds=[])
        error = audit_errors.InvalidCommitTypeError(model)

        self.assertEqual(
            error.message,
            'InvalidCommitTypeError in BaseCommitLogEntryModel(id=\'123\'): '
            'Commit type invalid-type is not allowed')


class ModelExpiringErrorTests(AuditErrorsTestBase):

    def test_message(self):
        model = user_models.UserQueryModel(
            id='test',
            submitter_id='submitter',
            created_on=self.YEAR_AGO,
            last_updated=self.YEAR_AGO
        )
        error = audit_errors.ModelExpiringError(model)

        self.assertEqual(
            error.message,
            'ModelExpiringError in UserQueryModel(id=\'test\'): mark model '
            'as deleted when older than %s days' % (
                feconf.PERIOD_TO_MARK_MODELS_AS_DELETED.days))


class ModelIncorrectKeyErrorTests(AuditErrorsTestBase):

    def test_message(self):
        model = user_models.PendingDeletionRequestModel(
            id='test'
        )
        incorrect_keys = ['incorrect key']
        error = audit_errors.ModelIncorrectKeyError(model, incorrect_keys)

        self.assertEqual(
            error.message,
            'ModelIncorrectKeyError in PendingDeletionRequestModel'
            '(id=\'test\'): contains keys %s are not allowed' %
            incorrect_keys)


class ModelRelationshipErrorTests(AuditErrorsTestBase):

    def test_message(self):
        error = audit_errors.ModelRelationshipError(
            model_property.ModelProperty(FooModel, FooModel.bar_id), '123',
            'BarModel', '123')

        self.assertEqual(
            error.message,
            'ModelRelationshipError in FooModel(id=\'123\'): '
            'FooModel.bar_id=\'123\' should correspond to the ID of an '
            'existing BarModel, but no such model exists')


<<<<<<< HEAD
class ArchivedModelNotDeletedErrorTests(AuditErrorsTestBase):

    def test_message(self):
        model = user_models.UserQueryModel(
            id='test',
            submitter_id='submitter',
            created_on=self.YEAR_AGO,
            last_updated=self.YEAR_AGO,
            query_status=feconf.USER_QUERY_STATUS_ARCHIVED
        )

        error = audit_errors.ArchivedModelNotDeletedError(model)
        self.assertEqual(
            error.message,
            'ArchivedModelNotDeletedError in UserQueryModel(id=\'test\'): '
            'Archived model not marked as deleted')
=======
class ModelCanonicalNameMismatchErrorTests(AuditErrorsTestBase):

    def test_message(self):
        model = topic_models.TopicModel(
            id='test',
            name='name',
            url_fragment='name-two',
            canonical_name='canonical_name',
            next_subtopic_id=1,
            language_code='en',
            subtopic_schema_version=0,
            story_reference_schema_version=0
        )
        error = audit_errors.ModelCanonicalNameMismatchError(model)

        self.assertEqual(
            error.message,
            'ModelCanonicalNameMismatchError in TopicModel(id=\'test\'): '
            'Entity name %s in lowercase does not match canonical name %s' %
            (model.name, model.canonical_name))


class DraftChangeListLastUpdatedNoneErrorTests(AuditErrorsTestBase):

    def test_message(self):
        draft_change_list = [{
            'cmd': 'edit_exploration_property',
            'property_name': 'objective',
            'new_value': 'the objective'
        }]
        model = user_models.ExplorationUserDataModel(
            id='123',
            user_id='test',
            exploration_id='exploration_id',
            draft_change_list=draft_change_list,
            draft_change_list_last_updated=None,
            created_on=self.YEAR_AGO,
            last_updated=self.YEAR_AGO
        )
        error = audit_errors.DraftChangeListLastUpdatedNoneError(model)

        self.assertEqual(
            error.message,
            'DraftChangeListLastUpdatedNoneError in ExplorationUserDataModel'
            '(id=\'123\'): draft change list %s exists but draft change list '
            'last updated is None' % draft_change_list)


class DraftChangeListLastUpdatedInvalidErrorTests(AuditErrorsTestBase):

    def test_message(self):
        draft_change_list = [{
            'cmd': 'edit_exploration_property',
            'property_name': 'objective',
            'new_value': 'the objective'
        }]
        last_updated = self.NOW + datetime.timedelta(days=5)
        model = user_models.ExplorationUserDataModel(
            id='123',
            user_id='test',
            exploration_id='exploration_id',
            draft_change_list=draft_change_list,
            draft_change_list_last_updated=last_updated,
            created_on=self.YEAR_AGO,
            last_updated=self.NOW
        )
        error = audit_errors.DraftChangeListLastUpdatedInvalidError(model)

        self.assertEqual(
            error.message,
            'DraftChangeListLastUpdatedInvalidError in '
            'ExplorationUserDataModel(id=\'123\'): draft change list last '
            'updated %s is greater than the time when job was run' %
            last_updated)
>>>>>>> cc565de0
<|MERGE_RESOLUTION|>--- conflicted
+++ resolved
@@ -400,24 +400,6 @@
             'existing BarModel, but no such model exists')
 
 
-<<<<<<< HEAD
-class ArchivedModelNotDeletedErrorTests(AuditErrorsTestBase):
-
-    def test_message(self):
-        model = user_models.UserQueryModel(
-            id='test',
-            submitter_id='submitter',
-            created_on=self.YEAR_AGO,
-            last_updated=self.YEAR_AGO,
-            query_status=feconf.USER_QUERY_STATUS_ARCHIVED
-        )
-
-        error = audit_errors.ArchivedModelNotDeletedError(model)
-        self.assertEqual(
-            error.message,
-            'ArchivedModelNotDeletedError in UserQueryModel(id=\'test\'): '
-            'Archived model not marked as deleted')
-=======
 class ModelCanonicalNameMismatchErrorTests(AuditErrorsTestBase):
 
     def test_message(self):
@@ -492,4 +474,21 @@
             'ExplorationUserDataModel(id=\'123\'): draft change list last '
             'updated %s is greater than the time when job was run' %
             last_updated)
->>>>>>> cc565de0
+
+
+class ArchivedModelNotDeletedErrorTests(AuditErrorsTestBase):
+
+    def test_message(self):
+        model = user_models.UserQueryModel(
+            id='test',
+            submitter_id='submitter',
+            created_on=self.YEAR_AGO,
+            last_updated=self.YEAR_AGO,
+            query_status=feconf.USER_QUERY_STATUS_ARCHIVED
+        )
+
+        error = audit_errors.ArchivedModelNotDeletedError(model)
+        self.assertEqual(
+            error.message,
+            'ArchivedModelNotDeletedError in UserQueryModel(id=\'test\'): '
+            'Archived model not marked as deleted')