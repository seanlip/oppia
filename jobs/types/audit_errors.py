# coding: utf-8
#
# Copyright 2021 The Oppia Authors. All Rights Reserved.
#
# Licensed under the Apache License, Version 2.0 (the "License");
# you may not use this file except in compliance with the License.
# You may obtain a copy of the License at
#
#      http://www.apache.org/licenses/LICENSE-2.0
#
# Unless required by applicable law or agreed to in writing, software
# distributed under the License is distributed on an "AS-IS" BASIS,
# WITHOUT WARRANTIES OR CONDITIONS OF ANY KIND, either express or implied.
# See the License for the specific language governing permissions and
# limitations under the License.

"""Error classes for model audits."""

from __future__ import absolute_import  # pylint: disable=import-only-modules
from __future__ import unicode_literals  # pylint: disable=import-only-modules

import feconf
from jobs import job_utils
import python_utils


class BaseAuditError(python_utils.OBJECT):
    """Base class for model audit errors.

    NOTE: Apache Beam will use pickle to serialize/deserialize class instances.
    """

    # BaseAuditError and its subclasses will hold exactly one attribute to
    # minimize their memory footprint.
    __slots__ = ('_message',)

    def __init__(self, model_or_kind, model_id=None):
        """Initializes a new audit error.

        Args:
            model_or_kind: Model|bytes. If model_id is not provided, then this
                is a model (type: BaseModel).
                Otherwise, this is a model's kind (type: bytes).
            model_id: bytes|None. The model's ID, or None when model_or_kind is
                a model.
        """
        if model_id is not None:
            model_kind = model_or_kind
        else:
            model_id = job_utils.get_model_id(model_or_kind)
            model_kind = job_utils.get_model_kind(model_or_kind)
        # At first, self._message is a tuple of model identifiers that will be
        # used to annotate the _actual_ message provided by subclasses.
        self._message = (model_kind, model_id)

    def __getstate__(self):
        """Called by pickle to get the value that uniquely defines self."""
        return self.message

    def __setstate__(self, message):
        """Called by pickle to build an instance from __getstate__'s value."""
        self._message = message

    @property
    def message(self):
        """Returns the error message, which includes the erroneous model's id.

        Returns:
            str. The error message.

        Raises:
            NotImplementedError. When self.message was never assigned a value.
        """
        if not python_utils.is_string(self._message):
            raise NotImplementedError(
                'self.message must be assigned a value in __init__')
        return self._message

    @message.setter
    def message(self, message):
        """Sets the error message.

        Args:
            message: str. The error message.

        Raises:
            TypeError. When self.message has already been assigned a value.
            TypeError. When the input message is not a string.
            ValueError. When the input message is empty.
        """
        if python_utils.is_string(self._message):
            raise TypeError('self.message must be assigned to exactly once')
        if not python_utils.is_string(message):
            raise TypeError('self.message must be a string')
        if not message:
            raise ValueError('self.message must be a non-empty string')
        model_kind, model_id = self._message
        self._message = '%s in %s(id=%r): %s' % (
            self.__class__.__name__, model_kind, model_id, message)

    def __repr__(self):
        return repr(self.message)

    def __eq__(self, other):
        return (
            self.message == other.message
            if self.__class__ is other.__class__ else NotImplemented)

    def __ne__(self, other):
        return (
            not (self == other)
            if self.__class__ is other.__class__ else NotImplemented)

    def __hash__(self):
        return hash((self.__class__, self.message))


class InconsistentTimestampsError(BaseAuditError):
    """Error class for models with inconsistent timestamps."""

    def __init__(self, model):
        super(InconsistentTimestampsError, self).__init__(model)
        self.message = 'created_on=%r is later than last_updated=%r' % (
            model.created_on, model.last_updated)


class InvalidCommitStatusError(BaseAuditError):
    """Error class for commit models with inconsistent status values."""

    def __init__(self, model):
        super(InvalidCommitStatusError, self).__init__(model)
        self.message = (
            'post_commit_status is %s' % model.post_commit_status)


class InvalidPrivateCommitStatusError(BaseAuditError):
    """Error class for commit models with inconsistent private status values."""

    def __init__(self, model):
        super(InvalidPrivateCommitStatusError, self).__init__(model)
        self.message = (
            'post_commit_status="%s" but post_commit_is_private=%r' % (
                model.post_commit_status, model.post_commit_is_private))


class ModelMutatedDuringJobError(BaseAuditError):
    """Error class for models mutated during a job."""

    def __init__(self, model):
        super(ModelMutatedDuringJobError, self).__init__(model)
        self.message = (
            'last_updated=%r is later than the audit job\'s start time' % (
                model.last_updated))


class ModelIdRegexError(BaseAuditError):
    """Error class for models with ids that fail to match a regex pattern."""

    def __init__(self, model, regex_string):
        super(ModelIdRegexError, self).__init__(model)
        self.message = 'id does not match the expected regex=%r' % regex_string


class ModelDomainObjectValidateError(BaseAuditError):
    """Error class for domain object validation errors."""

    def __init__(self, model, error_message):
        super(ModelDomainObjectValidateError, self).__init__(model)
        self.message = (
            'Entity fails domain validation with the '
            'error: %s' % error_message)


class ModelExpiredError(BaseAuditError):
    """Error class for expired models."""

    def __init__(self, model):
        super(ModelExpiredError, self).__init__(model)
        self.message = 'deleted=True when older than %s days' % (
            feconf.PERIOD_TO_HARD_DELETE_MODELS_MARKED_AS_DELETED.days)


class InvalidCommitTypeError(BaseAuditError):
    """Error class for commit_type validation errors."""

    def __init__(self, model):
        super(InvalidCommitTypeError, self).__init__(model)
        self.message = (
            'Commit type %s is not allowed' % model.commit_type)


class ModelExpiringError(BaseAuditError):
    """Error class for models that are expiring."""

    def __init__(self, model):
        super(ModelExpiringError, self).__init__(model)
        self.message = 'mark model as deleted when older than %s days' % (
            feconf.PERIOD_TO_MARK_MODELS_AS_DELETED.days)


class ModelIncorrectKeyError(BaseAuditError):
    """Error class for incorrect key in PendingDeletionRequestModel."""

    def __init__(self, model, incorrect_keys):
        super(ModelIncorrectKeyError, self).__init__(model)
        self.message = 'contains keys %s are not allowed' % (incorrect_keys)


class ModelRelationshipError(BaseAuditError):
    """Error class for models with invalid relationships."""

    def __init__(self, id_property, model_id, target_kind, target_id):
        """Initializes a new ModelRelationshipError.

        Args:
            id_property: ModelProperty. The property referring to the ID of the
                target model.
            model_id: bytes. The ID of the model with problematic ID property.
            target_kind: str. The kind of model the property refers to.
            target_id: bytes. The ID of the specific model that the property
                refers to. NOTE: This is the value of the ID property.
        """
        # NOTE: IDs are converted to bytes because that's how they're read from
        # and written to the datastore.
        super(ModelRelationshipError, self).__init__(
            id_property.model_kind,
            model_id=python_utils.convert_to_bytes(model_id))
        self.message = (
            '%s=%r should correspond to the ID of an existing %s, '
            'but no such model exists' % (
                id_property, python_utils.convert_to_bytes(target_id),
                target_kind))


<<<<<<< HEAD
class ArchivedModelNotDeletedError(BaseAuditError):
    """Error class for models that are archived but not deleted."""

    def __init__(self, model):
        super(ArchivedModelNotDeletedError, self).__init__(model)
        self.message = 'Archived model not marked as deleted'
=======
class ModelCanonicalNameMismatchError(BaseAuditError):
    """Error class for models that have mismatching names."""

    def __init__(self, model):
        super(ModelCanonicalNameMismatchError, self).__init__(model)
        self.message = (
            'Entity name %s in lowercase does not match '
            'canonical name %s' % (model.name, model.canonical_name))


class DraftChangeListLastUpdatedNoneError(BaseAuditError):
    """Error class for models with draft change list but draft change list
    last_updated is None.
    """

    def __init__(self, model):
        super(DraftChangeListLastUpdatedNoneError, self).__init__(model)
        self.message = (
            'draft change list %s exists but draft change list '
            'last updated is None' % model.draft_change_list)


class DraftChangeListLastUpdatedInvalidError(BaseAuditError):
    """Error class for models with invalid draft change list last_updated."""

    def __init__(self, model):
        super(DraftChangeListLastUpdatedInvalidError, self).__init__(model)
        self.message = (
            'draft change list last updated %s is greater than the time '
            'when job was run' % model.draft_change_list_last_updated)
>>>>>>> cc565de0
<|MERGE_RESOLUTION|>--- conflicted
+++ resolved
@@ -232,14 +232,6 @@
                 target_kind))
 
 
-<<<<<<< HEAD
-class ArchivedModelNotDeletedError(BaseAuditError):
-    """Error class for models that are archived but not deleted."""
-
-    def __init__(self, model):
-        super(ArchivedModelNotDeletedError, self).__init__(model)
-        self.message = 'Archived model not marked as deleted'
-=======
 class ModelCanonicalNameMismatchError(BaseAuditError):
     """Error class for models that have mismatching names."""
 
@@ -270,4 +262,11 @@
         self.message = (
             'draft change list last updated %s is greater than the time '
             'when job was run' % model.draft_change_list_last_updated)
->>>>>>> cc565de0
+
+
+class ArchivedModelNotDeletedError(BaseAuditError):
+    """Error class for models that are archived but not deleted."""
+
+    def __init__(self, model):
+        super(ArchivedModelNotDeletedError, self).__init__(model)
+        self.message = 'Archived model not marked as deleted'