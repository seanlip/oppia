# coding: utf-8
#
# Copyright 2021 The Oppia Authors. All Rights Reserved.
#
# Licensed under the Apache License, Version 2.0 (the "License");
# you may not use this file except in compliance with the License.
# You may obtain a copy of the License at
#
#      http://www.apache.org/licenses/LICENSE-2.0
#
# Unless required by applicable law or agreed to in writing, software
# distributed under the License is distributed on an "AS-IS" BASIS,
# WITHOUT WARRANTIES OR CONDITIONS OF ANY KIND, either express or implied.
# See the License for the specific language governing permissions and
# limitations under the License.

"""Error classes for model audits."""

from __future__ import absolute_import  # pylint: disable=import-only-modules
from __future__ import unicode_literals  # pylint: disable=import-only-modules

import feconf
from jobs import job_utils
import python_utils


class BaseAuditError(python_utils.OBJECT):
    """Base class for model audit errors.

    NOTE: Apache Beam will use pickle to serialize/deserialize class instances.
    """

    # BaseAuditError and its subclasses will hold exactly one attribute to
    # minimize their memory footprint.
    __slots__ = ('_message',)

    def __init__(self, model_or_kind, model_id=None):
        """Initializes a new audit error.

        Args:
            model_or_kind: Model|bytes. If model_id is not provided, then this
                is a model (type: BaseModel).
                Otherwise, this is a model's kind (type: bytes).
            model_id: bytes|None. The model's ID, or None when model_or_kind is
                a model.
        """
        if model_id is not None:
            model_kind = model_or_kind
        else:
            model_id = job_utils.get_model_id(model_or_kind)
            model_kind = job_utils.get_model_kind(model_or_kind)
        # At first, self._message is a tuple of model identifiers that will be
        # used to annotate the _actual_ message provided by subclasses.
        self._message = (model_kind, model_id)

    def __getstate__(self):
        """Called by pickle to get the value that uniquely defines self."""
        return self.message

    def __setstate__(self, message):
        """Called by pickle to build an instance from __getstate__'s value."""
        self._message = message

    @property
    def message(self):
        """Returns the error message, which includes the erroneous model's id.

        Returns:
            str. The error message.

        Raises:
            NotImplementedError. When self.message was never assigned a value.
        """
        if not python_utils.is_string(self._message):
            raise NotImplementedError(
                'self.message must be assigned a value in __init__')
        return self._message

    @message.setter
    def message(self, message):
        """Sets the error message.

        Args:
            message: str. The error message.

        Raises:
            TypeError. When self.message has already been assigned a value.
            TypeError. When the input message is not a string.
            ValueError. When the input message is empty.
        """
        if python_utils.is_string(self._message):
            raise TypeError('self.message must be assigned to exactly once')
        if not python_utils.is_string(message):
            raise TypeError('self.message must be a string')
        if not message:
            raise ValueError('self.message must be a non-empty string')
        model_kind, model_id = self._message
        self._message = '%s in %s(id=%r): %s' % (
            self.__class__.__name__, model_kind, model_id, message)

    def __repr__(self):
        return repr(self.message)

    def __eq__(self, other):
        return (
            self.message == other.message
            if self.__class__ is other.__class__ else NotImplemented)

    def __ne__(self, other):
        return (
            not (self == other)
            if self.__class__ is other.__class__ else NotImplemented)

    def __hash__(self):
        return hash((self.__class__, self.message))


class InconsistentTimestampsError(BaseAuditError):
    """Error class for models with inconsistent timestamps."""

    def __init__(self, model):
        super(InconsistentTimestampsError, self).__init__(model)
        self.message = 'created_on=%r is later than last_updated=%r' % (
            model.created_on, model.last_updated)


class InvalidCommitStatusError(BaseAuditError):
    """Error class for commit models with inconsistent status values."""

    def __init__(self, model):
        super(InvalidCommitStatusError, self).__init__(model)
        self.message = (
            'post_commit_status is %s' % model.post_commit_status)


class InvalidPrivateCommitStatusError(BaseAuditError):
    """Error class for commit models with inconsistent private status values."""

    def __init__(self, model):
        super(InvalidPrivateCommitStatusError, self).__init__(model)
        self.message = (
            'post_commit_status="%s" but post_commit_is_private=%r' % (
                model.post_commit_status, model.post_commit_is_private))


class ModelMutatedDuringJobError(BaseAuditError):
    """Error class for models mutated during a job."""

    def __init__(self, model):
        super(ModelMutatedDuringJobError, self).__init__(model)
        self.message = (
            'last_updated=%r is later than the audit job\'s start time' % (
                model.last_updated))


class ModelIdRegexError(BaseAuditError):
    """Error class for models with ids that fail to match a regex pattern."""

    def __init__(self, model, regex_string):
        super(ModelIdRegexError, self).__init__(model)
        self.message = 'id does not match the expected regex=%r' % regex_string


class ModelDomainObjectValidateError(BaseAuditError):
    """Error class for domain object validation errors."""

    def __init__(self, model, error_message):
        super(ModelDomainObjectValidateError, self).__init__(model)
        self.message = (
            'Entity fails domain validation with the '
            'error: %s' % error_message)


class ModelExpiredError(BaseAuditError):
    """Error class for expired models."""

    def __init__(self, model):
        super(ModelExpiredError, self).__init__(model)
        self.message = 'deleted=True when older than %s days' % (
            feconf.PERIOD_TO_HARD_DELETE_MODELS_MARKED_AS_DELETED.days)


class InvalidCommitTypeError(BaseAuditError):
    """Error class for commit_type validation errors."""

    def __init__(self, model):
        super(InvalidCommitTypeError, self).__init__(model)
        self.message = (
            'Commit type %s is not allowed' % model.commit_type)


class ModelExpiringError(BaseAuditError):
    """Error class for models that are expiring."""

    def __init__(self, model):
        super(ModelExpiringError, self).__init__(model)
        self.message = 'mark model as deleted when older than %s days' % (
            feconf.PERIOD_TO_MARK_MODELS_AS_DELETED.days)


class ModelRelationshipError(BaseAuditError):
    """Error class for models with invalid relationships."""

    def __init__(self, id_property, model_id, target_kind, target_id):
        """Initializes a new ModelRelationshipError.

        Args:
            id_property: ModelProperty. The property referring to the ID of the
                target model.
            model_id: bytes. The ID of the model with problematic ID property.
            target_kind: str. The kind of model the property refers to.
            target_id: bytes. The ID of the specific model that the property
                refers to. NOTE: This is the value of the ID property.
        """
        # NOTE: IDs are converted to bytes because that's how they're read from
        # and written to the datastore.
        super(ModelRelationshipError, self).__init__(
            id_property.model_kind,
            model_id=python_utils.convert_to_bytes(model_id))
        self.message = (
            '%s=%r should correspond to the ID of an existing %s, '
            'but no such model exists' % (
                id_property, python_utils.convert_to_bytes(target_id),
                target_kind))


<<<<<<< HEAD
class ModelCanonicalNameMismatchError(BaseAuditError):
    """Error class for models that have mismatching names."""

    def __init__(self, model):
        super(ModelCanonicalNameMismatchError, self).__init__(model)
        self.message = (
            'Entity name %s in lowercase does not match '
            'canonical name %s' % (model.name, model.canonical_name))
=======
class DraftChangeListLastUpdatedNoneError(BaseAuditError):
    """Error class for models with draft change list but draft change list
    last_updated is None.
    """

    def __init__(self, model):
        super(DraftChangeListLastUpdatedNoneError, self).__init__(model)
        self.message = (
            'draft change list %s exists but draft change list '
            'last updated is None' % model.draft_change_list)


class DraftChangeListLastUpdatedInvalidError(BaseAuditError):
    """Error class for models with invalid draft change list last_updated."""

    def __init__(self, model):
        super(DraftChangeListLastUpdatedInvalidError, self).__init__(model)
        self.message = (
            'draft change list last updated %s is greater than the time '
            'when job was run' % model.draft_change_list_last_updated)
>>>>>>> 9c21bc83
<|MERGE_RESOLUTION|>--- conflicted
+++ resolved
@@ -224,7 +224,6 @@
                 target_kind))
 
 
-<<<<<<< HEAD
 class ModelCanonicalNameMismatchError(BaseAuditError):
     """Error class for models that have mismatching names."""
 
@@ -233,7 +232,8 @@
         self.message = (
             'Entity name %s in lowercase does not match '
             'canonical name %s' % (model.name, model.canonical_name))
-=======
+
+
 class DraftChangeListLastUpdatedNoneError(BaseAuditError):
     """Error class for models with draft change list but draft change list
     last_updated is None.
@@ -253,5 +253,4 @@
         super(DraftChangeListLastUpdatedInvalidError, self).__init__(model)
         self.message = (
             'draft change list last updated %s is greater than the time '
-            'when job was run' % model.draft_change_list_last_updated)
->>>>>>> 9c21bc83
+            'when job was run' % model.draft_change_list_last_updated)