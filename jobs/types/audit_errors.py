# coding: utf-8
#
# Copyright 2021 The Oppia Authors. All Rights Reserved.
#
# Licensed under the Apache License, Version 2.0 (the "License");
# you may not use this file except in compliance with the License.
# You may obtain a copy of the License at
#
#      http://www.apache.org/licenses/LICENSE-2.0
#
# Unless required by applicable law or agreed to in writing, software
# distributed under the License is distributed on an "AS-IS" BASIS,
# WITHOUT WARRANTIES OR CONDITIONS OF ANY KIND, either express or implied.
# See the License for the specific language governing permissions and
# limitations under the License.

"""Error classes for model audits."""

from __future__ import absolute_import  # pylint: disable=import-only-modules
from __future__ import unicode_literals  # pylint: disable=import-only-modules

import feconf
from jobs import job_utils
import python_utils


class BaseAuditError(python_utils.OBJECT):
    """Base class for model audit errors.

    NOTE: Apache Beam will use pickle to serialize/deserialize class instances.
    """

    # BaseAuditError and its subclasses will hold exactly one attribute to
    # minimize their memory footprint.
    __slots__ = ('_message',)

    def __init__(self, model_or_kind, model_id=None):
        """Initializes a new audit error.

        Args:
            model_or_kind: Model|bytes. If model_id is not provided, then this
                is a model (type: BaseModel).
                Otherwise, this is a model's kind (type: bytes).
            model_id: bytes|None. The model's ID, or None when model_or_kind is
                a model.
        """
        if model_id is not None:
            model_kind = model_or_kind
        else:
            model_id = job_utils.get_model_id(model_or_kind)
            model_kind = job_utils.get_model_kind(model_or_kind)
        # At first, self._message is a tuple of model identifiers that will be
        # used to annotate the _actual_ message provided by subclasses.
        self._message = (model_kind, model_id)

    def __getstate__(self):
        """Called by pickle to get the value that uniquely defines self."""
        return self.message

    def __setstate__(self, message):
        """Called by pickle to build an instance from __getstate__'s value."""
        self._message = message

    @property
    def message(self):
        """Returns the error message, which includes the erroneous model's id.

        Returns:
            str. The error message.

        Raises:
            NotImplementedError. When self.message was never assigned a value.
        """
        if not python_utils.is_string(self._message):
            raise NotImplementedError(
                'self.message must be assigned a value in __init__')
        return self._message

    @message.setter
    def message(self, message):
        """Sets the error message.

        Args:
            message: str. The error message.

        Raises:
            TypeError. When self.message has already been assigned a value.
            TypeError. When the input message is not a string.
            ValueError. When the input message is empty.
        """
        if python_utils.is_string(self._message):
            raise TypeError('self.message must be assigned to exactly once')
        if not python_utils.is_string(message):
            raise TypeError('self.message must be a string')
        if not message:
            raise ValueError('self.message must be a non-empty string')
        model_kind, model_id = self._message
        self._message = '%s in %s(id=%r): %s' % (
            self.__class__.__name__, model_kind, model_id, message)

    def __repr__(self):
        return repr(self.message)

    def __eq__(self, other):
        return (
            self.message == other.message
            if self.__class__ is other.__class__ else NotImplemented)

    def __ne__(self, other):
        return (
            not (self == other)
            if self.__class__ is other.__class__ else NotImplemented)

    def __hash__(self):
        return hash((self.__class__, self.message))


class InconsistentTimestampsError(BaseAuditError):
    """Error class for models with inconsistent timestamps."""

    def __init__(self, model):
        super(InconsistentTimestampsError, self).__init__(model)
        self.message = 'created_on=%r is later than last_updated=%r' % (
            model.created_on, model.last_updated)


class InvalidCommitStatusError(BaseAuditError):
    """Error class for commit models with inconsistent status values."""

    def __init__(self, model):
        super(InvalidCommitStatusError, self).__init__(model)
        self.message = (
            'post_commit_status="%s" but post_commit_is_private=%r' % (
                model.post_commit_status, model.post_commit_is_private))


class ModelMutatedDuringJobError(BaseAuditError):
    """Error class for models mutated during a job."""

    def __init__(self, model):
        super(ModelMutatedDuringJobError, self).__init__(model)
        self.message = (
            'last_updated=%r is later than the audit job\'s start time' % (
                model.last_updated))


class ModelIdRegexError(BaseAuditError):
    """Error class for models with ids that fail to match a regex pattern."""

    def __init__(self, model, regex_string):
        super(ModelIdRegexError, self).__init__(model)
        self.message = 'id does not match the expected regex=%r' % regex_string


class ModelExpiredError(BaseAuditError):
    """Error class for expired models."""

    def __init__(self, model):
        super(ModelExpiredError, self).__init__(model)
        self.message = 'deleted=True when older than %s days' % (
            feconf.PERIOD_TO_HARD_DELETE_MODELS_MARKED_AS_DELETED.days)


<<<<<<< HEAD
class ModelRelationshipError(BaseAuditError):
    """Error class for models with invalid relationships."""

    def __init__(self, id_property, model_id, target_kind, target_id):
        """Initializes a new ModelRelationshipError.

        Args:
            id_property: ModelProperty. The property referring to the ID of the
                target model.
            model_id: bytes. The ID of the model with problematic ID property.
            target_kind: str. The kind of model the property refers to.
            target_id: bytes. The ID of the specific model that the property
                refers to. NOTE: This is the value of the ID property.
        """
        # NOTE: IDs are converted to bytes because that's how they're read from
        # and written to the datastore.
        super(ModelRelationshipError, self).__init__(
            id_property.model_kind,
            model_id=python_utils.convert_to_bytes(model_id))
        self.message = (
            '%s=%r should correspond to the ID of an existing %s, '
            'but no such model exists' % (
                id_property, python_utils.convert_to_bytes(target_id),
                target_kind))
=======
class ModelExpiringError(BaseAuditError):
    """Error class for models that are expiring."""

    def __init__(self, model):
        super(ModelExpiringError, self).__init__(model)
        self.message = 'mark model as deleted when older than %s days' % (
            feconf.PERIOD_TO_MARK_MODELS_AS_DELETED.days)
>>>>>>> d430fc5b
<|MERGE_RESOLUTION|>--- conflicted
+++ resolved
@@ -161,7 +161,15 @@
             feconf.PERIOD_TO_HARD_DELETE_MODELS_MARKED_AS_DELETED.days)
 
 
-<<<<<<< HEAD
+class ModelExpiringError(BaseAuditError):
+    """Error class for models that are expiring."""
+
+    def __init__(self, model):
+        super(ModelExpiringError, self).__init__(model)
+        self.message = 'mark model as deleted when older than %s days' % (
+            feconf.PERIOD_TO_MARK_MODELS_AS_DELETED.days)
+
+
 class ModelRelationshipError(BaseAuditError):
     """Error class for models with invalid relationships."""
 
@@ -185,13 +193,4 @@
             '%s=%r should correspond to the ID of an existing %s, '
             'but no such model exists' % (
                 id_property, python_utils.convert_to_bytes(target_id),
-                target_kind))
-=======
-class ModelExpiringError(BaseAuditError):
-    """Error class for models that are expiring."""
-
-    def __init__(self, model):
-        super(ModelExpiringError, self).__init__(model)
-        self.message = 'mark model as deleted when older than %s days' % (
-            feconf.PERIOD_TO_MARK_MODELS_AS_DELETED.days)
->>>>>>> d430fc5b
+                target_kind))