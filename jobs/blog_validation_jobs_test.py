--- conflicted
+++ resolved
@@ -25,13 +25,8 @@
 from jobs import job_test_utils
 
 MYPY = False
-<<<<<<< HEAD
-if MYPY:
-    from mypy_imports import * # pragma: no cover # pylint: disable=import-only-modules,wildcard-import,unused-wildcard-import
-=======
 if MYPY: # pragma: no cover
     from mypy_imports import blog_models, user_models # pylint: disable=unused-import
->>>>>>> aa09ef71
 
 (blog_models, user_models) = models.Registry.import_models(
     [models.NAMES.blog, models.NAMES.user])
