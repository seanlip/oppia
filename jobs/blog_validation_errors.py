--- conflicted
+++ resolved
@@ -57,16 +57,9 @@
         base_validation_errors.BaseAuditError):
     """Error class for models with inconsistent timestamps."""
 
-<<<<<<< HEAD
     def __init__(self, model: Any) -> None:
-        message = 'last_updated=%r is later than published_on=%r' % (
-            model.last_updated, model.published_on)
-=======
-    def __init__(self, model):
-        # type: (Any) -> None # type: ignore[no-any-return]
         message = 'published_on=%r is later than last_updated=%r' % (
             model.published_on, model.last_updated)
->>>>>>> 54ca6495
         super( # type: ignore[no-untyped-call]
             InconsistentPublishLastUpdatedTimestampsError, self
             ).__init__(message, model)
