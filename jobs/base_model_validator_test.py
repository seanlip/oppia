# coding: utf-8
#
# Copyright 2021 The Oppia Authors. All Rights Reserved.
#
# Licensed under the Apache License, Version 2.0 (the "License");
# you may not use this file except in compliance with the License.
# You may obtain a copy of the License at
#
#      http://www.apache.org/licenses/LICENSE-2.0
#
# Unless required by applicable law or agreed to in writing, software
# distributed under the License is distributed on an "AS-IS" BASIS,
# WITHOUT WARRANTIES OR CONDITIONS OF ANY KIND, either express or implied.
# See the License for the specific language governing permissions and
# limitations under the License.

"""Unit tests for BaseModelValidator."""

from __future__ import absolute_import  # pylint: disable=import-only-modules
from __future__ import unicode_literals  # pylint: disable=import-only-modules

import datetime

from core.platform import models
import feconf
from jobs import base_model_validator
from jobs import base_model_validator_errors as errors
from jobs import jobs_test_utils

import apache_beam as beam

base_models, user_models = (
    models.Registry.import_models([models.NAMES.base_model, models.NAMES.user]))

datastore_services = models.Registry.import_datastore_services()


class BaseModelValidatorTestBase(jobs_test_utils.BeamTestBase):
    """Test base for base_model_validator jobs with helpful constants."""

    NOW = datetime.datetime.utcnow()
    YEAR_AGO = NOW - datetime.timedelta(weeks=52)
    YEAR_LATER = NOW + datetime.timedelta(weeks=52)

<<<<<<< HEAD
class MockDomainObject(base_models.BaseModel):

    def validate(self, strict=True):
        """Mock validate function."""
        pass


class MockCommitLogEntryModel(base_models.BaseCommitLogEntryModel):
    pass


class MockModelValidator(base_model_validator.BaseModelValidator):

    @classmethod
    def _get_external_id_relationships(cls, item):
        return []


class MockBaseModelValidator(
        base_model_validator.BaseModelValidator):
    pass


class BaseModelValidatorTests(unittest.TestCase):
=======
>>>>>>> 4dc6698f

class BaseModelValidatorTests(BaseModelValidatorTestBase):

    def test_base_model_validator_ptransform(self):
<<<<<<< HEAD
        with pipeline.TestPipeline(runner=direct_runner.DirectRunner()) as p:
            invalid_id = MockModel(
                id='123@?!*',
                deleted=False,
                created_on=self.year_ago,
                last_updated=self.now)
            invalid_timestamp = MockModel(
                id='124',
                deleted=False,
                created_on=self.now,
                last_updated=self.year_later)
            expired_model = MockModel(
                id='125',
                deleted=True,
                created_on=self.year_ago,
                last_updated=self.year_ago)
            valid_model = MockModel(
                id='126',
                deleted=False,
                created_on=self.year_ago,
                last_updated=self.now)
            pcoll = (
                p
                | beam.Create([
                    invalid_id, invalid_timestamp, expired_model, valid_model
                ]))

            output = pcoll | MockModelValidator()

            beam_testing_util.assert_that(
                output,
                beam_testing_util.equal_to([
                    errors.ModelInvalidIdError(invalid_id),
                    errors.ModelMutatedDuringJobError(invalid_timestamp),
                    errors.ModelExpiredError(expired_model)
                ]))

    def test_error_is_raised_if_fetch_external_properties_is_undefined(self):
        with self.assertRaisesRegexp(
            NotImplementedError,
            r'The _get_external_id_relationships\(\) method is missing from'
            ' the derived class. It should be implemented in the derived'
            ' class.'):
            MockBaseModelValidator()._get_external_id_relationships(None) # pylint: disable=protected-access


class BaseValidatorTests(unittest.TestCase):

    USER_ID = 'uid_%s' % ('a' * 32)
    PSEUDONYMOUS_ID = 'pid_%s' % ('a' * 32)

    def test_external_model_fetcher_with_user_settings_raise_error(self):
        with self.assertRaisesRegexp(
            Exception,
            'When fetching instances of UserSettingsModel, please use ' +
            'UserSettingsModelFetcherDetails instead of ' +
            'ExternalModelFetcherDetails'):
            base_model_validator.ExternalModelFetcherDetails(
                'committer_ids', user_models.UserSettingsModel,
                [
                    feconf.MIGRATION_BOT_USER_ID, self.USER_ID,
                    self.PSEUDONYMOUS_ID
                ]
            )

    def test_external_model_fetcher_with_invalid_id(self):
        external_model = base_model_validator.ExternalModelFetcherDetails(
            'mock_field', MockModel, ['', 'user-1']
        )
        self.assertItemsEqual(external_model.model_ids, ['user-1'])
        self.assertItemsEqual(
            external_model.model_id_errors,
            ['A model id in the field \'mock_field\' is empty'])

    def test_user_setting_model_fetcher_with_invalid_id(self):
        user_settings_model = (
            base_model_validator.UserSettingsModelFetcherDetails(
                'mock_field', ['User-1', self.USER_ID],
                may_contain_system_ids=False,
                may_contain_pseudonymous_ids=False
            ))
        self.assertItemsEqual(user_settings_model.model_ids, [self.USER_ID])
        self.assertItemsEqual(
            user_settings_model.model_id_errors,
            ['The user id User-1 in the field \'mock_field\' is invalid'])

    def test_user_setting_model_fetcher_with_system_id(self):
        user_settings_model = (
            base_model_validator.UserSettingsModelFetcherDetails(
                'committer_ids', [
                    feconf.MIGRATION_BOT_USER_ID, self.USER_ID],
                may_contain_system_ids=False,
                may_contain_pseudonymous_ids=False
            ))
        self.assertItemsEqual(user_settings_model.model_ids, [self.USER_ID])
        self.assertItemsEqual(
            user_settings_model.model_id_errors,
            ['The field \'committer_ids\' should not contain system IDs'])

    def test_error_raised_if_model_ids_contain_pseudonymous_ids(self):
        user_settings_model = (
            base_model_validator.UserSettingsModelFetcherDetails(
                'committer_ids', [self.PSEUDONYMOUS_ID, self.USER_ID],
                may_contain_system_ids=False,
                may_contain_pseudonymous_ids=False
            ))
        self.assertItemsEqual(user_settings_model.model_ids, [self.USER_ID])
        self.assertItemsEqual(
            user_settings_model.model_id_errors,
            ['The field \'committer_ids\' should not contain pseudonymous IDs'])


class ValidateDeletedTests(BaseModelValidatorTests):
=======
        model_with_invalid_id = base_models.BaseModel(
            id='123@?!*',
            deleted=False,
            created_on=self.YEAR_AGO,
            last_updated=self.NOW)
        model_with_invalid_timestamp = base_models.BaseModel(
            id='124',
            deleted=False,
            created_on=self.NOW,
            last_updated=self.YEAR_LATER)
        expired_model = base_models.BaseModel(
            id='125',
            deleted=True,
            created_on=self.YEAR_AGO,
            last_updated=self.YEAR_AGO)
        valid_model = base_models.BaseModel(
            id='126',
            deleted=False,
            created_on=self.YEAR_AGO,
            last_updated=self.NOW)

        output = (
            self.pipeline
            | beam.Create([
                model_with_invalid_id,
                model_with_invalid_timestamp,
                expired_model,
                valid_model,
            ])
            | base_model_validator.BaseModelValidator()
        )

        self.assert_pcoll_equal(output, [
            errors.InvalidIdError(
                model_with_invalid_id,
                base_model_validator.DEFAULT_ID_REGEX_STRING),
            errors.ModelMutatedDuringJobError(model_with_invalid_timestamp),
            errors.ModelExpiredError(expired_model),
        ])


class ValidateDeletedTests(BaseModelValidatorTestBase):

>>>>>>> 4dc6698f
    def test_process_reports_error_for_old_deleted_model(self):
        expired_model = base_models.BaseModel(
            id='123',
            deleted=True,
            created_on=self.YEAR_AGO,
            last_updated=self.YEAR_AGO)

        output = (
            self.pipeline
            | beam.Create([expired_model])
            | beam.ParDo(base_model_validator.ValidateDeletedModel())
        )

        self.assert_pcoll_equal(output, [
            errors.ModelExpiredError(expired_model),
        ])


class ValidateModelTimeFieldTests(BaseModelValidatorTestBase):

    def test_process_reports_model_timestamp_relationship_error(self):
        invalid_timestamp = base_models.BaseModel(
            id='123',
            created_on=self.NOW,
            last_updated=self.YEAR_AGO)

        output = (
            self.pipeline
            | beam.Create([invalid_timestamp])
            | beam.ParDo(base_model_validator.ValidateModelTimestamps())
        )

        self.assert_pcoll_equal(output, [
            errors.InconsistentTimestampsError(invalid_timestamp),
        ])

    def test_process_reports_model_mutated_during_job_error(self):
        invalid_timestamp = base_models.BaseModel(
            id='124',
            created_on=self.NOW,
            last_updated=self.YEAR_LATER)

        output = (
            self.pipeline
            | beam.Create([invalid_timestamp])
            | beam.ParDo(base_model_validator.ValidateModelTimestamps())
        )

        self.assert_pcoll_equal(output, [
            errors.ModelMutatedDuringJobError(invalid_timestamp),
        ])


class ValidateModelIdTests(BaseModelValidatorTestBase):

    def test_validate_model_id(self):
<<<<<<< HEAD
        with pipeline.TestPipeline(runner=direct_runner.DirectRunner()) as p:
            invalid_id_model = MockModel(
                id='123@?!*',
                created_on=self.year_ago,
                last_updated=self.now)
            pcoll = p | beam.Create([invalid_id_model])

            output = (
                pcoll
                | beam.ParDo(
                    base_model_validator.ValidateModelIdWithRegex(),
                    '^[A-Za-z0-9-_]{1,%s}$' % base_models.ID_LENGTH))

            beam_testing_util.assert_that(
                output,
                beam_testing_util.equal_to([
                    errors.ModelInvalidIdError(invalid_id_model)
                ]))


class ValidateModelDomainObjectInstancesTests(BaseModelValidatorTests):
    def test_error_is_raised_with_neutral_validation_type_for_domain_object(
            self):
        def mock_get_model_domain_object(item): # pylint: disable=unused-argument
            """Mock helper function to get the domain object."""
            return MockDomainObject()

        def mock_get_domain_object_neutral_validation_type(item): # pylint: disable=unused-argument
            """Mock helper function to get the domain object type."""
            return 'neutral'

        with pipeline.TestPipeline(runner=direct_runner.DirectRunner()) as p:
            model = MockModel(
                id='mock-123',
                deleted=False,
                created_on=self.year_ago,
                last_updated=self.now)
            pcoll = p | beam.Create([model])

            output = (
                pcoll
                | beam.ParDo(
                    base_model_validator.ValidateModelDomainObjectInstances(),
                    mock_get_model_domain_object,
                    mock_get_domain_object_neutral_validation_type))

            beam_testing_util.assert_that(
                output, beam_testing_util.equal_to([]))

    def test_error_is_raised_with_strict_validation_type_for_domain_object(
            self):
        def mock_get_model_domain_object(item): # pylint: disable=unused-argument
            """Mock helper function to get the domain object."""
            return MockDomainObject()

        def mock_get_domain_object_strict_validation_type(item): # pylint: disable=unused-argument
            """Mock helper function to get the domain object type."""
            return 'strict'

        with pipeline.TestPipeline(runner=direct_runner.DirectRunner()) as p:
            model = MockModel(
                id='mock-123',
                deleted=False,
                created_on=self.year_ago,
                last_updated=self.now)
            pcoll = p | beam.Create([model])

            output = (
                pcoll
                | beam.ParDo(
                    base_model_validator.ValidateModelDomainObjectInstances(),
                    mock_get_model_domain_object,
                    mock_get_domain_object_strict_validation_type))

            beam_testing_util.assert_that(
                output, beam_testing_util.equal_to([]))

    def test_error_is_raised_with_non_strict_validation_type_for_domain_object(
            self):
        def mock_get_model_domain_object(item): # pylint: disable=unused-argument
            """Mock helper function to get the domain object."""
            return MockDomainObject()

        def mock_get_domain_object_non_strict_validation_type(item): # pylint: disable=unused-argument
            """Mock helper function to get the domain object type."""
            return 'non-strict'

        with pipeline.TestPipeline(runner=direct_runner.DirectRunner()) as p:
            model = MockModel(
                id='mock-123',
                deleted=False,
                created_on=self.year_ago,
                last_updated=self.now)
            pcoll = p | beam.Create([model])

            output = (
                pcoll
                | beam.ParDo(
                    base_model_validator.ValidateModelDomainObjectInstances(),
                    mock_get_model_domain_object,
                    mock_get_domain_object_non_strict_validation_type))

            beam_testing_util.assert_that(
                output, beam_testing_util.equal_to([]))

    def test_error_is_raised_with_invalid_validation_type_for_domain_object(
            self):
        def mock_get_model_domain_object(item): # pylint: disable=unused-argument
            """Mock helper function to get the domain object."""
            return MockDomainObject()

        def mock_get_domain_object_invalid_validation_type(item): # pylint: disable=unused-argument
            """Mock helper function to get the domain object type."""
            return 'Invalid'

        with pipeline.TestPipeline(runner=direct_runner.DirectRunner()) as p:
            model = MockModel(
                id='mock-123',
                deleted=False,
                created_on=self.year_ago,
                last_updated=self.now)
            pcoll = p | beam.Create([model])

            output = (
                pcoll
                | beam.ParDo(
                    base_model_validator.ValidateModelDomainObjectInstances(),
                    mock_get_model_domain_object,
                    mock_get_domain_object_invalid_validation_type))

            beam_testing_util.assert_that(
                output,
                beam_testing_util.equal_to([
                    errors.ModelDomainObjectValidateError(
                        model,
                        'Invalid validation type for domain object: Invalid')
                ]))


class ValidateIdsInModelFieldsTests(BaseModelValidatorTests):
    def test_error_raised_when_fetching_external_model_with_system_ids(self):
        with pipeline.TestPipeline(runner=direct_runner.DirectRunner()) as p:
            def _get_external_id_relationships(item):
                """Mock helper function to get external id relationships."""
                return [
                    base_model_validator.UserSettingsModelFetcherDetails(
                        'user_id', [item.user_id],
                        may_contain_system_ids=False,
                        may_contain_pseudonymous_ids=False
                    )]

            model = MockCommitLogEntryModel(
                id='mock-12345',
                user_id=feconf.MIGRATION_BOT_USER_ID,
                created_on=self.year_ago,
                last_updated=self.now,
                commit_cmds=[],
                post_commit_status='public',
                commit_type='create')
            pcoll = p | beam.Create([model])

            output = (
                pcoll
                | beam.ParDo(
                    base_model_validator.ValidateIdsInModelFields(),
                    _get_external_id_relationships)
            )

            beam_testing_util.assert_that(
                output,
                beam_testing_util.equal_to([
                    errors.IdsInModelFieldValidationError(
                        model,
                        'The field \'user_id\' should not contain system IDs')
                ]))


class ValidateExternalIdRelationshipsTests(BaseModelValidatorTests):

    USER_ID = 'uid_%s' % ('a' * 32)

    def test_error_raised_when_external_model_does_not_exists(self):
        with pipeline.TestPipeline(runner=direct_runner.DirectRunner()) as p:
            def _get_external_id_relationships(item):
                """Mock helper function to get external id relationships."""
                return [
                    base_model_validator.UserSettingsModelFetcherDetails(
                        'user_id', [item.user_id],
                        may_contain_system_ids=False,
                        may_contain_pseudonymous_ids=False
                    )]

            model = MockCommitLogEntryModel(
                id='mock-12345',
                user_id=self.USER_ID,
                created_on=self.year_ago,
                last_updated=self.now,
                commit_cmds=[],
                post_commit_status='public',
                commit_type='create')
            pcoll = p | beam.Create([model])

            model_and_field_name_and_external_model_references = (
                pcoll
                | beam.ParDo(
                    base_model_validator.FetchFieldNameToExternalIdRelationships(), # pylint: disable=line-too-long
                    _get_external_id_relationships))

            output = (
                model_and_field_name_and_external_model_references
                | beam.ParDo(
                    base_model_validator.ValidateExternalIdRelationships()))

            beam_testing_util.assert_that(
                output,
                beam_testing_util.equal_to([
                    errors.ModelFieldCheckValidateError(
                        model, 'user_id', self.USER_ID,
                        user_models.UserSettingsModel)
                ]))
=======
        invalid_id_model = base_models.BaseModel(
            id='123@?!*',
            created_on=self.YEAR_AGO,
            last_updated=self.NOW)

        output = (
            self.pipeline
            | beam.Create([invalid_id_model])
            | beam.ParDo(
                base_model_validator.ValidateModelIdWithRegex(),
                base_model_validator.DEFAULT_ID_REGEX_STRING)
        )

        self.assert_pcoll_equal(output, [
            errors.InvalidIdError(
                invalid_id_model, base_model_validator.DEFAULT_ID_REGEX_STRING),
        ])


class ValidatePostCommitIsPrivateTests(BaseModelValidatorTestBase):

    def test_validate_post_commit_is_private_when_status_is_public(self):
        invalid_commit_status = base_models.BaseCommitLogEntryModel(
            id='123',
            created_on=self.YEAR_AGO,
            last_updated=self.NOW,
            commit_type='invalid-type',
            user_id='',
            post_commit_status='public',
            post_commit_is_private=True,
            commit_cmds=[])

        output = (
            self.pipeline
            | beam.Create([invalid_commit_status])
            | beam.ParDo(base_model_validator.ValidatePostCommitIsPrivate())
        )

        self.assert_pcoll_equal(output, [
            errors.InvalidCommitStatusError(invalid_commit_status),
        ])

    def test_validate_post_commit_is_private_when_status_is_private(self):
        invalid_commit_status = base_models.BaseCommitLogEntryModel(
            id='123',
            created_on=self.YEAR_AGO,
            last_updated=self.NOW,
            commit_type='invalid-type',
            user_id='',
            post_commit_status='private',
            post_commit_is_private=False,
            commit_cmds=[])

        output = (
            self.pipeline
            | beam.Create([invalid_commit_status])
            | beam.ParDo(base_model_validator.ValidatePostCommitIsPrivate())
        )

        self.assert_pcoll_equal(output, [
            errors.InvalidCommitStatusError(invalid_commit_status),
        ])
>>>>>>> 4dc6698f
<|MERGE_RESOLUTION|>--- conflicted
+++ resolved
@@ -42,7 +42,6 @@
     YEAR_AGO = NOW - datetime.timedelta(weeks=52)
     YEAR_LATER = NOW + datetime.timedelta(weeks=52)
 
-<<<<<<< HEAD
 class MockDomainObject(base_models.BaseModel):
 
     def validate(self, strict=True):
@@ -54,73 +53,71 @@
     pass
 
 
-class MockModelValidator(base_model_validator.BaseModelValidator):
+class MockBaseModelValidator(base_model_validator.BaseModelValidator):
 
     @classmethod
     def _get_external_id_relationships(cls, item):
         return []
 
 
-class MockBaseModelValidator(
+class MockModelValidator(
         base_model_validator.BaseModelValidator):
     pass
 
 
-class BaseModelValidatorTests(unittest.TestCase):
-=======
->>>>>>> 4dc6698f
-
 class BaseModelValidatorTests(BaseModelValidatorTestBase):
 
     def test_base_model_validator_ptransform(self):
-<<<<<<< HEAD
-        with pipeline.TestPipeline(runner=direct_runner.DirectRunner()) as p:
-            invalid_id = MockModel(
-                id='123@?!*',
-                deleted=False,
-                created_on=self.year_ago,
-                last_updated=self.now)
-            invalid_timestamp = MockModel(
-                id='124',
-                deleted=False,
-                created_on=self.now,
-                last_updated=self.year_later)
-            expired_model = MockModel(
-                id='125',
-                deleted=True,
-                created_on=self.year_ago,
-                last_updated=self.year_ago)
-            valid_model = MockModel(
-                id='126',
-                deleted=False,
-                created_on=self.year_ago,
-                last_updated=self.now)
-            pcoll = (
-                p
-                | beam.Create([
-                    invalid_id, invalid_timestamp, expired_model, valid_model
-                ]))
-
-            output = pcoll | MockModelValidator()
-
-            beam_testing_util.assert_that(
-                output,
-                beam_testing_util.equal_to([
-                    errors.ModelInvalidIdError(invalid_id),
-                    errors.ModelMutatedDuringJobError(invalid_timestamp),
-                    errors.ModelExpiredError(expired_model)
-                ]))
-
+        model_with_invalid_id = base_models.BaseModel(
+            id='123@?!*',
+            deleted=False,
+            created_on=self.YEAR_AGO,
+            last_updated=self.NOW)
+        model_with_invalid_timestamp = base_models.BaseModel(
+            id='124',
+            deleted=False,
+            created_on=self.NOW,
+            last_updated=self.YEAR_LATER)
+        expired_model = base_models.BaseModel(
+            id='125',
+            deleted=True,
+            created_on=self.YEAR_AGO,
+            last_updated=self.YEAR_AGO)
+        valid_model = base_models.BaseModel(
+            id='126',
+            deleted=False,
+            created_on=self.YEAR_AGO,
+            last_updated=self.NOW)
+
+        output = (
+            self.pipeline
+            | beam.Create([
+                model_with_invalid_id,
+                model_with_invalid_timestamp,
+                expired_model,
+                valid_model,
+            ])
+            | MockBaseModelValidator()
+        )
+
+        self.assert_pcoll_equal(output, [
+            errors.InvalidIdError(
+                model_with_invalid_id,
+                base_model_validator.DEFAULT_ID_REGEX_STRING),
+            errors.ModelMutatedDuringJobError(model_with_invalid_timestamp),
+            errors.ModelExpiredError(expired_model),
+        ])
+    
     def test_error_is_raised_if_fetch_external_properties_is_undefined(self):
         with self.assertRaisesRegexp(
             NotImplementedError,
             r'The _get_external_id_relationships\(\) method is missing from'
             ' the derived class. It should be implemented in the derived'
             ' class.'):
-            MockBaseModelValidator()._get_external_id_relationships(None) # pylint: disable=protected-access
-
-
-class BaseValidatorTests(unittest.TestCase):
+            MockModelValidator()._get_external_id_relationships(None) # pylint: disable=protected-access
+
+
+class BaseValidatorTests(BaseModelValidatorTestBase):
 
     USER_ID = 'uid_%s' % ('a' * 32)
     PSEUDONYMOUS_ID = 'pid_%s' % ('a' * 32)
@@ -141,7 +138,7 @@
 
     def test_external_model_fetcher_with_invalid_id(self):
         external_model = base_model_validator.ExternalModelFetcherDetails(
-            'mock_field', MockModel, ['', 'user-1']
+            'mock_field', base_models.BaseModel, ['', 'user-1']
         )
         self.assertItemsEqual(external_model.model_ids, ['user-1'])
         self.assertItemsEqual(
@@ -186,52 +183,8 @@
             ['The field \'committer_ids\' should not contain pseudonymous IDs'])
 
 
-class ValidateDeletedTests(BaseModelValidatorTests):
-=======
-        model_with_invalid_id = base_models.BaseModel(
-            id='123@?!*',
-            deleted=False,
-            created_on=self.YEAR_AGO,
-            last_updated=self.NOW)
-        model_with_invalid_timestamp = base_models.BaseModel(
-            id='124',
-            deleted=False,
-            created_on=self.NOW,
-            last_updated=self.YEAR_LATER)
-        expired_model = base_models.BaseModel(
-            id='125',
-            deleted=True,
-            created_on=self.YEAR_AGO,
-            last_updated=self.YEAR_AGO)
-        valid_model = base_models.BaseModel(
-            id='126',
-            deleted=False,
-            created_on=self.YEAR_AGO,
-            last_updated=self.NOW)
-
-        output = (
-            self.pipeline
-            | beam.Create([
-                model_with_invalid_id,
-                model_with_invalid_timestamp,
-                expired_model,
-                valid_model,
-            ])
-            | base_model_validator.BaseModelValidator()
-        )
-
-        self.assert_pcoll_equal(output, [
-            errors.InvalidIdError(
-                model_with_invalid_id,
-                base_model_validator.DEFAULT_ID_REGEX_STRING),
-            errors.ModelMutatedDuringJobError(model_with_invalid_timestamp),
-            errors.ModelExpiredError(expired_model),
-        ])
-
-
 class ValidateDeletedTests(BaseModelValidatorTestBase):
 
->>>>>>> 4dc6698f
     def test_process_reports_error_for_old_deleted_model(self):
         expired_model = base_models.BaseModel(
             id='123',
@@ -288,228 +241,6 @@
 class ValidateModelIdTests(BaseModelValidatorTestBase):
 
     def test_validate_model_id(self):
-<<<<<<< HEAD
-        with pipeline.TestPipeline(runner=direct_runner.DirectRunner()) as p:
-            invalid_id_model = MockModel(
-                id='123@?!*',
-                created_on=self.year_ago,
-                last_updated=self.now)
-            pcoll = p | beam.Create([invalid_id_model])
-
-            output = (
-                pcoll
-                | beam.ParDo(
-                    base_model_validator.ValidateModelIdWithRegex(),
-                    '^[A-Za-z0-9-_]{1,%s}$' % base_models.ID_LENGTH))
-
-            beam_testing_util.assert_that(
-                output,
-                beam_testing_util.equal_to([
-                    errors.ModelInvalidIdError(invalid_id_model)
-                ]))
-
-
-class ValidateModelDomainObjectInstancesTests(BaseModelValidatorTests):
-    def test_error_is_raised_with_neutral_validation_type_for_domain_object(
-            self):
-        def mock_get_model_domain_object(item): # pylint: disable=unused-argument
-            """Mock helper function to get the domain object."""
-            return MockDomainObject()
-
-        def mock_get_domain_object_neutral_validation_type(item): # pylint: disable=unused-argument
-            """Mock helper function to get the domain object type."""
-            return 'neutral'
-
-        with pipeline.TestPipeline(runner=direct_runner.DirectRunner()) as p:
-            model = MockModel(
-                id='mock-123',
-                deleted=False,
-                created_on=self.year_ago,
-                last_updated=self.now)
-            pcoll = p | beam.Create([model])
-
-            output = (
-                pcoll
-                | beam.ParDo(
-                    base_model_validator.ValidateModelDomainObjectInstances(),
-                    mock_get_model_domain_object,
-                    mock_get_domain_object_neutral_validation_type))
-
-            beam_testing_util.assert_that(
-                output, beam_testing_util.equal_to([]))
-
-    def test_error_is_raised_with_strict_validation_type_for_domain_object(
-            self):
-        def mock_get_model_domain_object(item): # pylint: disable=unused-argument
-            """Mock helper function to get the domain object."""
-            return MockDomainObject()
-
-        def mock_get_domain_object_strict_validation_type(item): # pylint: disable=unused-argument
-            """Mock helper function to get the domain object type."""
-            return 'strict'
-
-        with pipeline.TestPipeline(runner=direct_runner.DirectRunner()) as p:
-            model = MockModel(
-                id='mock-123',
-                deleted=False,
-                created_on=self.year_ago,
-                last_updated=self.now)
-            pcoll = p | beam.Create([model])
-
-            output = (
-                pcoll
-                | beam.ParDo(
-                    base_model_validator.ValidateModelDomainObjectInstances(),
-                    mock_get_model_domain_object,
-                    mock_get_domain_object_strict_validation_type))
-
-            beam_testing_util.assert_that(
-                output, beam_testing_util.equal_to([]))
-
-    def test_error_is_raised_with_non_strict_validation_type_for_domain_object(
-            self):
-        def mock_get_model_domain_object(item): # pylint: disable=unused-argument
-            """Mock helper function to get the domain object."""
-            return MockDomainObject()
-
-        def mock_get_domain_object_non_strict_validation_type(item): # pylint: disable=unused-argument
-            """Mock helper function to get the domain object type."""
-            return 'non-strict'
-
-        with pipeline.TestPipeline(runner=direct_runner.DirectRunner()) as p:
-            model = MockModel(
-                id='mock-123',
-                deleted=False,
-                created_on=self.year_ago,
-                last_updated=self.now)
-            pcoll = p | beam.Create([model])
-
-            output = (
-                pcoll
-                | beam.ParDo(
-                    base_model_validator.ValidateModelDomainObjectInstances(),
-                    mock_get_model_domain_object,
-                    mock_get_domain_object_non_strict_validation_type))
-
-            beam_testing_util.assert_that(
-                output, beam_testing_util.equal_to([]))
-
-    def test_error_is_raised_with_invalid_validation_type_for_domain_object(
-            self):
-        def mock_get_model_domain_object(item): # pylint: disable=unused-argument
-            """Mock helper function to get the domain object."""
-            return MockDomainObject()
-
-        def mock_get_domain_object_invalid_validation_type(item): # pylint: disable=unused-argument
-            """Mock helper function to get the domain object type."""
-            return 'Invalid'
-
-        with pipeline.TestPipeline(runner=direct_runner.DirectRunner()) as p:
-            model = MockModel(
-                id='mock-123',
-                deleted=False,
-                created_on=self.year_ago,
-                last_updated=self.now)
-            pcoll = p | beam.Create([model])
-
-            output = (
-                pcoll
-                | beam.ParDo(
-                    base_model_validator.ValidateModelDomainObjectInstances(),
-                    mock_get_model_domain_object,
-                    mock_get_domain_object_invalid_validation_type))
-
-            beam_testing_util.assert_that(
-                output,
-                beam_testing_util.equal_to([
-                    errors.ModelDomainObjectValidateError(
-                        model,
-                        'Invalid validation type for domain object: Invalid')
-                ]))
-
-
-class ValidateIdsInModelFieldsTests(BaseModelValidatorTests):
-    def test_error_raised_when_fetching_external_model_with_system_ids(self):
-        with pipeline.TestPipeline(runner=direct_runner.DirectRunner()) as p:
-            def _get_external_id_relationships(item):
-                """Mock helper function to get external id relationships."""
-                return [
-                    base_model_validator.UserSettingsModelFetcherDetails(
-                        'user_id', [item.user_id],
-                        may_contain_system_ids=False,
-                        may_contain_pseudonymous_ids=False
-                    )]
-
-            model = MockCommitLogEntryModel(
-                id='mock-12345',
-                user_id=feconf.MIGRATION_BOT_USER_ID,
-                created_on=self.year_ago,
-                last_updated=self.now,
-                commit_cmds=[],
-                post_commit_status='public',
-                commit_type='create')
-            pcoll = p | beam.Create([model])
-
-            output = (
-                pcoll
-                | beam.ParDo(
-                    base_model_validator.ValidateIdsInModelFields(),
-                    _get_external_id_relationships)
-            )
-
-            beam_testing_util.assert_that(
-                output,
-                beam_testing_util.equal_to([
-                    errors.IdsInModelFieldValidationError(
-                        model,
-                        'The field \'user_id\' should not contain system IDs')
-                ]))
-
-
-class ValidateExternalIdRelationshipsTests(BaseModelValidatorTests):
-
-    USER_ID = 'uid_%s' % ('a' * 32)
-
-    def test_error_raised_when_external_model_does_not_exists(self):
-        with pipeline.TestPipeline(runner=direct_runner.DirectRunner()) as p:
-            def _get_external_id_relationships(item):
-                """Mock helper function to get external id relationships."""
-                return [
-                    base_model_validator.UserSettingsModelFetcherDetails(
-                        'user_id', [item.user_id],
-                        may_contain_system_ids=False,
-                        may_contain_pseudonymous_ids=False
-                    )]
-
-            model = MockCommitLogEntryModel(
-                id='mock-12345',
-                user_id=self.USER_ID,
-                created_on=self.year_ago,
-                last_updated=self.now,
-                commit_cmds=[],
-                post_commit_status='public',
-                commit_type='create')
-            pcoll = p | beam.Create([model])
-
-            model_and_field_name_and_external_model_references = (
-                pcoll
-                | beam.ParDo(
-                    base_model_validator.FetchFieldNameToExternalIdRelationships(), # pylint: disable=line-too-long
-                    _get_external_id_relationships))
-
-            output = (
-                model_and_field_name_and_external_model_references
-                | beam.ParDo(
-                    base_model_validator.ValidateExternalIdRelationships()))
-
-            beam_testing_util.assert_that(
-                output,
-                beam_testing_util.equal_to([
-                    errors.ModelFieldCheckValidateError(
-                        model, 'user_id', self.USER_ID,
-                        user_models.UserSettingsModel)
-                ]))
-=======
         invalid_id_model = base_models.BaseModel(
             id='123@?!*',
             created_on=self.YEAR_AGO,
@@ -572,4 +303,188 @@
         self.assert_pcoll_equal(output, [
             errors.InvalidCommitStatusError(invalid_commit_status),
         ])
->>>>>>> 4dc6698f
+
+class ValidateModelDomainObjectInstancesTests(BaseModelValidatorTests):
+
+    def test_error_is_raised_with_neutral_validation_type_for_domain_object(
+            self):
+        def mock_get_model_domain_object(item): # pylint: disable=unused-argument
+            """Mock helper function to get the domain object."""
+            return MockDomainObject()
+
+        def mock_get_domain_object_neutral_validation_type(item): # pylint: disable=unused-argument
+            """Mock helper function to get the domain object type."""
+            return 'neutral'
+
+        model = base_models.BaseModel(
+            id='mock-123',
+            deleted=False,
+            created_on=self.YEAR_AGO,
+            last_updated=self.NOW)
+
+        output = (
+            self.pipeline
+            | beam.Create([model])
+            | beam.ParDo(
+                base_model_validator.ValidateModelDomainObjectInstances(),
+                mock_get_model_domain_object,
+                mock_get_domain_object_neutral_validation_type))
+
+        self.assert_pcoll_equal(output, [])
+
+    def test_error_is_raised_with_strict_validation_type_for_domain_object(
+            self):
+        def mock_get_model_domain_object(item): # pylint: disable=unused-argument
+            """Mock helper function to get the domain object."""
+            return MockDomainObject()
+
+        def mock_get_domain_object_strict_validation_type(item): # pylint: disable=unused-argument
+            """Mock helper function to get the domain object type."""
+            return 'strict'
+
+        model = base_models.BaseModel(
+            id='mock-123',
+            deleted=False,
+            created_on=self.YEAR_AGO,
+            last_updated=self.NOW)
+
+        output = (
+            self.pipeline
+            | beam.Create([model])
+            | beam.ParDo(
+                base_model_validator.ValidateModelDomainObjectInstances(),
+                mock_get_model_domain_object,
+                mock_get_domain_object_strict_validation_type))
+
+        self.assert_pcoll_equal(output, [])
+
+    def test_error_is_raised_with_non_strict_validation_type_for_domain_object(
+            self):
+        def mock_get_model_domain_object(item): # pylint: disable=unused-argument
+            """Mock helper function to get the domain object."""
+            return MockDomainObject()
+
+        def mock_get_domain_object_non_strict_validation_type(item): # pylint: disable=unused-argument
+            """Mock helper function to get the domain object type."""
+            return 'non-strict'
+
+        model = base_models.BaseModel(
+            id='mock-123',
+            deleted=False,
+            created_on=self.YEAR_AGO,
+            last_updated=self.NOW)
+
+        output = (
+            self.pipeline
+            | beam.Create([model])
+            | beam.ParDo(
+                base_model_validator.ValidateModelDomainObjectInstances(),
+                mock_get_model_domain_object,
+                mock_get_domain_object_non_strict_validation_type))
+
+        self.assert_pcoll_equal(output, [])
+
+    def test_error_is_raised_with_invalid_validation_type_for_domain_object(
+            self):
+        def mock_get_model_domain_object(item): # pylint: disable=unused-argument
+            """Mock helper function to get the domain object."""
+            return MockDomainObject()
+
+        def mock_get_domain_object_invalid_validation_type(item): # pylint: disable=unused-argument
+            """Mock helper function to get the domain object type."""
+            return 'Invalid'
+
+        model = base_models.BaseModel(
+            id='mock-123',
+            deleted=False,
+            created_on=self.YEAR_AGO,
+            last_updated=self.NOW)
+
+        output = (
+            self.pipeline
+            | beam.Create([model])
+            | beam.ParDo(
+                base_model_validator.ValidateModelDomainObjectInstances(),
+                mock_get_model_domain_object,
+                mock_get_domain_object_invalid_validation_type))
+
+        self.assert_pcoll_equal(output, [
+            errors.ModelDomainObjectValidateError(
+                model, 'Invalid validation type for domain object: Invalid')
+        ])
+
+
+class ValidateIdsInModelFieldsTests(BaseModelValidatorTests):
+    def test_error_raised_when_fetching_external_model_with_system_ids(self):
+        def _get_external_id_relationships(item):
+            """Mock helper function to get external id relationships."""
+            return [
+                base_model_validator.UserSettingsModelFetcherDetails(
+                    'user_id', [item.user_id],
+                    may_contain_system_ids=False,
+                    may_contain_pseudonymous_ids=False
+                )]
+
+        model = MockCommitLogEntryModel(
+            id='mock-12345',
+            user_id=feconf.MIGRATION_BOT_USER_ID,
+            created_on=self.YEAR_AGO,
+            last_updated=self.NOW,
+            commit_cmds=[],
+            post_commit_status='public',
+            commit_type='create')
+
+        output = (
+            self.pipeline
+            | beam.Create([model])
+            | beam.ParDo(
+                base_model_validator.ValidateIdsInModelFields(),
+                _get_external_id_relationships)
+        )
+
+        self.assert_pcoll_equal(output, [
+            errors.IdsInModelFieldValidationError(
+                model,
+                'The field \'user_id\' should not contain system IDs')
+        ])
+
+
+class ValidateExternalIdRelationshipsTests(BaseModelValidatorTests):
+
+    USER_ID = 'uid_%s' % ('a' * 32)
+
+    def test_error_raised_when_external_model_does_not_exists(self):
+        def _get_external_id_relationships(item):
+            """Mock helper function to get external id relationships."""
+            return [
+                base_model_validator.UserSettingsModelFetcherDetails(
+                    'user_id', [item.user_id],
+                    may_contain_system_ids=False,
+                    may_contain_pseudonymous_ids=False
+                )]
+
+        model = MockCommitLogEntryModel(
+            id='mock-12345',
+            user_id=self.USER_ID,
+            created_on=self.YEAR_AGO,
+            last_updated=self.NOW,
+            commit_cmds=[],
+            post_commit_status='public',
+            commit_type='create')
+
+        model_and_field_name_and_external_model_references = (
+            self.pipeline
+            | beam.Create([model])
+            | beam.ParDo(
+                base_model_validator.FetchFieldNameToExternalIdRelationships(), # pylint: disable=line-too-long
+                _get_external_id_relationships))
+
+        output = (
+            model_and_field_name_and_external_model_references
+            | beam.ParDo(
+                base_model_validator.ValidateExternalIdRelationships()))
+
+        self.assert_pcoll_equal(output, [
+            errors.ModelFieldCheckValidateError(
+                model, 'user_id', self.USER_ID, user_models.UserSettingsModel)
+        ])
