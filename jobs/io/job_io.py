# coding: utf-8
#
# Copyright 2021 The Oppia Authors. All Rights Reserved.
#
# Licensed under the Apache License, Version 2.0 (the "License");
# you may not use this file except in compliance with the License.
# You may obtain a copy of the License at
#
#      http://www.apache.org/licenses/LICENSE-2.0
#
# Unless required by applicable law or agreed to in writing, software
# distributed under the License is distributed on an "AS-IS" BASIS,
# WITHOUT WARRANTIES OR CONDITIONS OF ANY KIND, either express or implied.
# See the License for the specific language governing permissions and
# limitations under the License.

"""Provides PTransforms for writing job results to the datastore."""

from __future__ import absolute_import
from __future__ import unicode_literals

from core.domain import beam_job_services
from core.platform import models
from jobs.io import ndb_io
from jobs.types import job_run_result

import apache_beam as beam

from typing import Optional

(beam_job_models,) = models.Registry.import_models([models.NAMES.beam_job])

datastore_services = models.Registry.import_datastore_services()


@beam.typehints.with_input_types(job_run_result.JobRunResult)
@beam.typehints.with_output_types(beam.pvalue.PDone)
class PutResults(beam.PTransform):
    """Writes Job Results into the NDB datastore."""

    _MAX_RESULT_INSTANCES_PER_MODEL = 1000

    def __init__(self, job_id: str, label: Optional[str] = None):
        """Initializes the GetModels PTransform.

        Args:
            job_id: str. The Oppia ID associated with the current pipeline.
            label: str|None. The label of the PTransform.
        """
        super(PutResults, self).__init__(label=label)
        self.job_id = job_id

    def expand(
        self, results: beam.PCollection[job_run_result.JobRunResult]
    ) -> beam.pvalue.PDone:
        """Writes the given job results to the NDB datastore.

        This overrides expand from parent class.

        Args:
            results: PCollection. Models, can also contain just one model.

        Returns:
            PCollection. An empty PCollection.
        """
        return (
            results
            # NOTE: Pylint is wrong. WithKeys() is a decorated function with a
            # different signature than the one it's defined with.
            | beam.WithKeys(None)  # pylint: disable=no-value-for-parameter
            # GroupIntoBatches() requires (key, value) pairs as input, so we
            # give everything None keys and then immediately discard them.
            | beam.GroupIntoBatches(self._MAX_RESULT_INSTANCES_PER_MODEL)
<<<<<<< HEAD
            # NOTE: Pylint is wrong. Values() is a decorated function with a
            # different signature than the one it's defined with.
            | beam.Values()  # pylint: disable=no-value-for-parameter
=======
            | beam.Values() # pylint: disable=no-value-for-parameter
>>>>>>> 5f03f88a
            | beam.FlatMap(job_run_result.JobRunResult.accumulate)
            | beam.Map(
                self.create_beam_job_run_result_model,
                results.pipeline.options.namespace)
            | ndb_io.PutModels()
        )

    def create_beam_job_run_result_model(
            self, result: job_run_result.JobRunResult,
            namespace: Optional[str]
    ) -> beam_job_models.BeamJobRunResultModel:
        """Returns an NDB model for storing the given JobRunResult.

        Args:
            result: job_run_result.JobRunResult. The result.
            namespace: str. The namespace in which models should be created.

        Returns:
            BeamJobRunResultModel. The NDB model.
        """
        with datastore_services.get_ndb_context(namespace=namespace):
            return beam_job_services.create_beam_job_run_result_model(
                self.job_id, result.stdout, result.stderr)<|MERGE_RESOLUTION|>--- conflicted
+++ resolved
@@ -71,13 +71,7 @@
             # GroupIntoBatches() requires (key, value) pairs as input, so we
             # give everything None keys and then immediately discard them.
             | beam.GroupIntoBatches(self._MAX_RESULT_INSTANCES_PER_MODEL)
-<<<<<<< HEAD
-            # NOTE: Pylint is wrong. Values() is a decorated function with a
-            # different signature than the one it's defined with.
-            | beam.Values()  # pylint: disable=no-value-for-parameter
-=======
             | beam.Values() # pylint: disable=no-value-for-parameter
->>>>>>> 5f03f88a
             | beam.FlatMap(job_run_result.JobRunResult.accumulate)
             | beam.Map(
                 self.create_beam_job_run_result_model,
