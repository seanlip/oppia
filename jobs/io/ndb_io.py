# coding: utf-8
#
# Copyright 2021 The Oppia Authors. All Rights Reserved.
#
# Licensed under the Apache License, Version 2.0 (the "License");
# you may not use this file except in compliance with the License.
# You may obtain a copy of the License at
#
#      http://www.apache.org/licenses/LICENSE-2.0
#
# Unless required by applicable law or agreed to in writing, software
# distributed under the License is distributed on an "AS-IS" BASIS,
# WITHOUT WARRANTIES OR CONDITIONS OF ANY KIND, either express or implied.
# See the License for the specific language governing permissions and
# limitations under the License.

"""Provides an Apache Beam API for operating on NDB models."""

from __future__ import absolute_import
from __future__ import unicode_literals

from core.platform import models
import feconf

import apache_beam as beam
from apache_beam import pvalue
from apache_beam.io.gcp.datastore.v1new import datastoreio

from typing import Optional

MYPY = False
if MYPY:  # pragma: no cover
    from mypy_imports import datastore_services

datastore_services = models.Registry.import_datastore_services()


class GetModels(beam.PTransform): # type: ignore[misc]
    """Reads NDB models from the datastore using a query."""

    def __init__(
        self, query: datastore_services.Query, label: Optional[str] = None
    ) -> None:
        """Initializes the GetModels PTransform.

        Args:
            query: datastore_services.Query. The query used to fetch models.
            label: str|None. The label of the PTransform.
        """
        super(GetModels, self).__init__(label=label)
        self.query = query

    def expand(
        self, pbegin: pvalue.PBegin
    ) -> beam.PCollection[datastore_services.Model]:
        """Returns a PCollection with models matching the corresponding query.

        This overrides the expand() method from the parent class.

        Args:
            pbegin: PValue. The initial pipeline. This pipeline
                is used to anchor the models to itself.

        Returns:
            PCollection. The PCollection of models.
        """
        from jobs import job_utils

        query = job_utils.get_beam_query_from_ndb_query(
            self.query, namespace=pbegin.pipeline.options.namespace)
        return (
            pbegin.pipeline
            | 'Reading %r from the datastore' % self.query >> (
                datastoreio.ReadFromDatastore(query))
            | 'Transforming %r into NDB models' % self.query >> (
                beam.Map(job_utils.get_ndb_model_from_beam_entity))
        )


class PutModels(beam.PTransform): # type: ignore[misc]
    """Writes NDB models to the datastore."""

<<<<<<< HEAD
    @staticmethod
    def test(input):
        print(input)
        return input

    def expand(self, entities):
=======
    def expand(
        self, entities: beam.PCollection[datastore_services.Model]
    ) -> pvalue.PDone:
>>>>>>> c581948a
        """Writes the given models to the datastore.

        This overrides the expand() method from the parent class.

        Args:
            entities: PCollection. A PCollection of NDB models to write
                to the datastore. Can also contain just one model.

        Returns:
            PCollection. An empty PCollection. This is needed because all
            expand() methods need to return some PCollection.
        """
        from jobs import job_utils

        return (
            entities
            | 'Transforming the NDB models into Apache Beam entities' >> (
                beam.Map(job_utils.get_beam_entity_from_ndb_model))
            | 'Writing the NDB models to the datastore' >> (
                datastoreio.WriteToDatastore(feconf.OPPIA_PROJECT_ID))
        )


class DeleteModels(beam.PTransform): # type: ignore[misc]
    """Deletes NDB models from the datastore."""

    def expand(
        self, entities: beam.PCollection[datastore_services.Key]
    ) -> pvalue.PDone:
        """Deletes the given models from the datastore.

        This overrides the expand() method from the parent class.

        Args:
            entities: PCollection. The PCollection of NDB keys to delete
                from the datastore. Can also contain just one model.

        Returns:
            PCollection. An empty PCollection. This is needed because all
            expand() methods need to return some PCollection.
        """
        from jobs import job_utils

        return (
            entities
            | 'Transforming the NDB keys into Apache Beam keys' >> (
                beam.Map(job_utils.get_beam_key_from_ndb_key))
            | 'Deleting the NDB keys from the datastore' >> (
                datastoreio.DeleteFromDatastore(feconf.OPPIA_PROJECT_ID))
        )<|MERGE_RESOLUTION|>--- conflicted
+++ resolved
@@ -80,18 +80,9 @@
 class PutModels(beam.PTransform): # type: ignore[misc]
     """Writes NDB models to the datastore."""
 
-<<<<<<< HEAD
-    @staticmethod
-    def test(input):
-        print(input)
-        return input
-
-    def expand(self, entities):
-=======
     def expand(
         self, entities: beam.PCollection[datastore_services.Model]
     ) -> pvalue.PDone:
->>>>>>> c581948a
         """Writes the given models to the datastore.
 
         This overrides the expand() method from the parent class.
