--- conflicted
+++ resolved
@@ -28,13 +28,8 @@
 from typing import Any, Optional, Type # isort:skip # pylint: disable=unused-import
 
 MYPY = False
-<<<<<<< HEAD
-if MYPY:
-    from mypy_imports import * # pragma: no cover # pylint: disable=import-only-modules,wildcard-import,unused-wildcard-import
-=======
 if MYPY: # pragma: no cover
     from mypy_imports import story_models
->>>>>>> aa09ef71
 
 (story_models,) = models.Registry.import_models([models.NAMES.story])
 
