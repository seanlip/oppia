--- conflicted
+++ resolved
@@ -52,12 +52,6 @@
         self._pattern = feconf.USER_ID_REGEX
 
 
-<<<<<<< HEAD
-@audit_decorators.RelationshipsOf(user_models.UserEmailPreferencesModel)
-def user_email_preferences_model_relationships(model):
-    """Yields how the properties of the model relates to the ID of others."""
-    yield model.id, [user_models.UserSettingsModel]
-=======
 @audit_decorators.AuditsExisting(user_models.UserQueryModel)
 class ValidateOldModelsMarkedDeleted(beam.DoFn):
     """DoFn to validate old models and mark them for deletion"""
@@ -77,4 +71,9 @@
             feconf.PERIOD_TO_MARK_MODELS_AS_DELETED)
         if expiration_date > model.last_updated:
             yield audit_errors.ModelExpiringError(model)
->>>>>>> d430fc5b
+
+
+@audit_decorators.RelationshipsOf(user_models.UserEmailPreferencesModel)
+def user_email_preferences_model_relationships(model):
+    """Yields how the properties of the model relates to the ID of others."""
+    yield model.id, [user_models.UserSettingsModel]