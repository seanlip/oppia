# coding: utf-8
#
# Copyright 2021 The Oppia Authors. All Rights Reserved.
#
# Licensed under the Apache License, Version 2.0 (the "License");
# you may not use this file except in compliance with the License.
# You may obtain a copy of the License at
#
#      http://www.apache.org/licenses/LICENSE-2.0
#
# Unless required by applicable law or agreed to in writing, software
# distributed under the License is distributed on an "AS-IS" BASIS,
# WITHOUT WARRANTIES OR CONDITIONS OF ANY KIND, either express or implied.
# See the License for the specific language governing permissions and
# limitations under the License.

"""Unit tests for jobs.transforms.subtopic_validation."""

from __future__ import absolute_import
from __future__ import unicode_literals

from core.platform import models
from jobs import job_test_utils
from jobs.transforms import subtopic_validation
from jobs.types import base_validation_errors

import apache_beam as beam

MYPY = False
<<<<<<< HEAD
if MYPY:
    from mypy_imports import * # pragma: no cover # pylint: disable=import-only-modules,wildcard-import,unused-wildcard-import
=======
if MYPY: # pragma: no cover
    from mypy_imports import base_models, subtopic_models
>>>>>>> aa09ef71

(base_models, subtopic_models) = models.Registry.import_models(
    [models.NAMES.base_model, models.NAMES.subtopic])


class ValidateSubtopicCommitCmdsSchemaTests(job_test_utils.PipelinedTestBase):

    def test_validate_change_domain_implemented(self):
        # type: () -> None
        valid_commit_cmd_model = (
            subtopic_models.SubtopicPageSnapshotMetadataModel(
                id='123',
                created_on=self.YEAR_AGO,
                last_updated=self.NOW,
                committer_id='committer_id',
                commit_type='delete',
                commit_cmds=[{
                    'cmd': base_models.VersionedModel.CMD_DELETE_COMMIT}])
        )

        output = (
            self.pipeline
            | beam.Create([valid_commit_cmd_model])
            | beam.ParDo(
                subtopic_validation.ValidateSubtopicPageSnapshotMetadataModel())
        )

        self.assert_pcoll_equal(output, []) # type: ignore[no-untyped-call]

    def test_subtopic_page_change_object_with_missing_cmd(self):
        # type: () -> None
        invalid_commit_cmd_model = (
            subtopic_models.SubtopicPageSnapshotMetadataModel(
                id='123',
                created_on=self.YEAR_AGO,
                last_updated=self.NOW,
                committer_id='committer_id',
                commit_type='delete',
                commit_cmds=[{'invalid': 'data'}])
        )

        output = (
            self.pipeline
            | beam.Create([invalid_commit_cmd_model])
            | beam.ParDo(
                subtopic_validation.ValidateSubtopicPageSnapshotMetadataModel())
        )

        self.assert_pcoll_equal( # type: ignore[no-untyped-call]
            output, [
                base_validation_errors.CommitCmdsValidateError( # type: ignore[no-untyped-call]
                    invalid_commit_cmd_model,
                    {'invalid': 'data'},
                    'Missing cmd key in change dict')
            ])

    def test_subtopic_page_change_object_with_invalid_cmd(self):
        # type: () -> None
        invalid_commit_cmd_model = (
            subtopic_models.SubtopicPageSnapshotMetadataModel(
                id='123',
                created_on=self.YEAR_AGO,
                last_updated=self.NOW,
                committer_id='committer_id',
                commit_type='delete',
                commit_cmds=[{'cmd': 'invalid'}])
        )

        output = (
            self.pipeline
            | beam.Create([invalid_commit_cmd_model])
            | beam.ParDo(
                subtopic_validation.ValidateSubtopicPageSnapshotMetadataModel())
        )

        self.assert_pcoll_equal( # type: ignore[no-untyped-call]
            output, [
                base_validation_errors.CommitCmdsValidateError( # type: ignore[no-untyped-call]
                    invalid_commit_cmd_model,
                    {'cmd': 'invalid'},
                    'Command invalid is not allowed')
            ])

    def test_subtopic_page_change_object_with_missing_attribute_in_cmd(self):
        # type: () -> None
        invalid_commit_cmd_model = (
            subtopic_models.SubtopicPageSnapshotMetadataModel(
                id='123',
                created_on=self.YEAR_AGO,
                last_updated=self.NOW,
                committer_id='committer_id',
                commit_type='edit',
                commit_cmds=[{
                    'cmd': 'update_subtopic_page_property',
                    'property_name': '<p>page_contents_html</p>',
                    'subtopic_id': 'subtopic_id'
                }])
        )

        output = (
            self.pipeline
            | beam.Create([invalid_commit_cmd_model])
            | beam.ParDo(
                subtopic_validation.ValidateSubtopicPageSnapshotMetadataModel())
        )

        self.assert_pcoll_equal( # type: ignore[no-untyped-call]
            output, [
                base_validation_errors.CommitCmdsValidateError( # type: ignore[no-untyped-call]
                    invalid_commit_cmd_model,
                    {
                        'cmd': 'update_subtopic_page_property',
                        'property_name': '<p>page_contents_html</p>',
                        'subtopic_id': 'subtopic_id'
                    },
                    'The following required attributes are missing: '
                    'new_value, old_value')
            ])

    def test_subtopic_page_change_object_with_extra_attribute_in_cmd(self):
        # type: () -> None
        invalid_commit_cmd_model = (
            subtopic_models.SubtopicPageSnapshotMetadataModel(
                id='123',
                created_on=self.YEAR_AGO,
                last_updated=self.NOW,
                committer_id='committer_id',
                commit_type='create',
                commit_cmds=[{
                    'cmd': 'create_new',
                    'topic_id': 'topic_id',
                    'subtopic_id': 'subtopic_id',
                    'invalid': 'invalid'
                }])
        )

        output = (
            self.pipeline
            | beam.Create([invalid_commit_cmd_model])
            | beam.ParDo(
                subtopic_validation.ValidateSubtopicPageSnapshotMetadataModel())
        )

        self.assert_pcoll_equal( # type: ignore[no-untyped-call]
            output, [
                base_validation_errors.CommitCmdsValidateError( # type: ignore[no-untyped-call]
                    invalid_commit_cmd_model,
                    {
                        'cmd': 'create_new',
                        'topic_id': 'topic_id',
                        'subtopic_id': 'subtopic_id',
                        'invalid': 'invalid'
                    },
                    'The following extra attributes are present: invalid')
            ])

    def test_subtopic_page_change_object_with_invalid_subtopic_page_property(
            self):
        # type: () -> None
        invalid_commit_cmd_model = (
            subtopic_models.SubtopicPageSnapshotMetadataModel(
                id='123',
                created_on=self.YEAR_AGO,
                last_updated=self.NOW,
                committer_id='committer_id',
                commit_type='edit',
                commit_cmds=[{
                    'cmd': 'update_subtopic_page_property',
                    'subtopic_id': 'subtopic_id',
                    'property_name': 'invalid',
                    'old_value': 'old_value',
                    'new_value': 'new_value',
                }])
        )

        output = (
            self.pipeline
            | beam.Create([invalid_commit_cmd_model])
            | beam.ParDo(
                subtopic_validation.ValidateSubtopicPageSnapshotMetadataModel())
        )

        self.assert_pcoll_equal( # type: ignore[no-untyped-call]
            output, [
                base_validation_errors.CommitCmdsValidateError( # type: ignore[no-untyped-call]
                    invalid_commit_cmd_model,
                    {
                        'cmd': 'update_subtopic_page_property',
                        'subtopic_id': 'subtopic_id',
                        'property_name': 'invalid',
                        'old_value': 'old_value',
                        'new_value': 'new_value',
                    },
                    'Value for property_name in cmd '
                    'update_subtopic_page_property: invalid is not allowed')
            ])


class ValidateSubtopicPageCommitLogEntryModelTests(
        job_test_utils.PipelinedTestBase):

    def test_validate_subtopic_page_model(self):
        # type: () -> None
        valid_commit_cmd_model = (
            subtopic_models.SubtopicPageCommitLogEntryModel(
                id='subtopicpage_id123',
                created_on=self.YEAR_AGO,
                last_updated=self.NOW,
                commit_type='test-type',
                user_id='',
                subtopic_page_id='123',
                post_commit_status='private',
                commit_cmds=[{
                    'cmd': base_models.VersionedModel.CMD_DELETE_COMMIT}])
        )

        output = (
            self.pipeline
            | beam.Create([valid_commit_cmd_model])
            | beam.ParDo(
                subtopic_validation.ValidateSubtopicPageCommitLogEntryModel())
        )

        self.assert_pcoll_equal(output, []) # type: ignore[no-untyped-call]

    def test_raises_commit_cmd_none_error(self):
        # type: () -> None
        invalid_commit_cmd_model = (
            subtopic_models.SubtopicPageCommitLogEntryModel(
                id='model_id123',
                created_on=self.YEAR_AGO,
                last_updated=self.NOW,
                commit_type='test-type',
                user_id='',
                subtopic_page_id='123',
                post_commit_status='private',
                commit_cmds=[{
                    'cmd': base_models.VersionedModel.CMD_DELETE_COMMIT}])
        )

        output = (
            self.pipeline
            | beam.Create([invalid_commit_cmd_model])
            | beam.ParDo(
                subtopic_validation.ValidateSubtopicPageCommitLogEntryModel(
                ))
        )

        self.assert_pcoll_equal( # type: ignore[no-untyped-call]
            output, [
                base_validation_errors.CommitCmdsNoneError( # type: ignore[no-untyped-call]
                    invalid_commit_cmd_model)
            ])<|MERGE_RESOLUTION|>--- conflicted
+++ resolved
@@ -27,13 +27,8 @@
 import apache_beam as beam
 
 MYPY = False
-<<<<<<< HEAD
-if MYPY:
-    from mypy_imports import * # pragma: no cover # pylint: disable=import-only-modules,wildcard-import,unused-wildcard-import
-=======
 if MYPY: # pragma: no cover
     from mypy_imports import base_models, subtopic_models
->>>>>>> aa09ef71
 
 (base_models, subtopic_models) = models.Registry.import_models(
     [models.NAMES.base_model, models.NAMES.subtopic])
