--- conflicted
+++ resolved
@@ -20,15 +20,12 @@
 from __future__ import annotations
 from __future__ import unicode_literals
 
-<<<<<<< HEAD
 import datetime
 
 from core.domain import html_cleaner
 from core.domain import opportunity_domain
 from core.domain import opportunity_services
-=======
 from core.domain import recommendations_services
->>>>>>> b04f78dc
 from core.domain import search_services
 from core.domain import suggestion_registry
 from core.domain import suggestion_services
@@ -42,38 +39,24 @@
 import python_utils
 
 import apache_beam as beam
-<<<<<<< HEAD
 from typing import Dict, Iterable, List, Optional, Tuple, Union, cast
-=======
-
-from typing import Dict, Iterable, List, Tuple, Union, cast # isort:skip
->>>>>>> b04f78dc
 
 MYPY = False
 if MYPY: # pragma: no cover
     from mypy_imports import datastore_services
     from mypy_imports import exp_models
-<<<<<<< HEAD
     from mypy_imports import opportunity_models
     from mypy_imports import suggestion_models
-=======
     from mypy_imports import recommendations_models
->>>>>>> b04f78dc
     from mypy_imports import user_models
 
 
 (
-<<<<<<< HEAD
-    exp_models, opportunity_models, suggestion_models,
-    user_models
+    exp_models, opportunity_models,
+    recommendations_models, suggestion_models, user_models
 ) = models.Registry.import_models([
-    models.NAMES.exploration, models.NAMES.opportunity, models.NAMES.suggestion,
-    models.NAMES.user
-=======
-    exp_models, recommendations_models, user_models
-) = models.Registry.import_models([
-    models.NAMES.exploration, models.NAMES.recommendations, models.NAMES.user
->>>>>>> b04f78dc
+    models.NAMES.exploration, models.NAMES.opportunity,
+    models.NAMES.recommendations, models.NAMES.suggestion, models.NAMES.user
 ])
 datastore_services = models.Registry.import_datastore_services()
 platform_search_services = models.Registry.import_search_services()
@@ -272,7 +255,6 @@
         yield model
 
 
-<<<<<<< HEAD
 class GenerateTranslationContributionStats(base_jobs.JobBase):
     """Job that indexes the explorations in Elastic Search."""
 
@@ -336,59 +318,17 @@
 
         unused_put_result = (
             new_user_stats_models
-=======
-class ComputeExplorationRecommendations(base_jobs.JobBase):
-    """Job that indexes the explorations in Elastic Search."""
-
-    def run(self) -> beam.PCollection[job_run_result.JobRunResult]:
-        """Returns a PCollection of 'SUCCESS' or 'FAILURE' results from
-        the Elastic Search.
-
-        Returns:
-            PCollection. A PCollection of 'SUCCESS' or 'FAILURE' results from
-            the Elastic Search.
-        """
-
-        exp_summary_models = (
-            self.pipeline
-            | 'Get all non-deleted models' >> (
-                ndb_io.GetModels(exp_models.ExpSummaryModel.get_all()))  # type: ignore[no-untyped-call]
-        )
-
-        exp_summary_iter = beam.pvalue.AsIter(exp_summary_models)
-
-        exp_recommendations_models = (
-            exp_summary_models
-            | 'Compute similarity' >> beam.ParDo(
-                ComputeSimilarity(), exp_summary_iter)
-            | 'Group similarities per exploration ID' >> beam.GroupByKey()
-            | 'Sort and slice similarities' >> beam.MapTuple(
-                lambda exp_id, similarities: (
-                    exp_id, self._sort_and_slice_similarities(similarities)))
-            | 'Create recommendation models' >> beam.MapTuple(
-                self._create_recommendation)
-        )
-
-        unused_put_result = (
-            exp_recommendations_models
->>>>>>> b04f78dc
             | 'Put models into the datastore' >> ndb_io.PutModels()
         )
 
         return (
-<<<<<<< HEAD
             new_user_stats_models
             | 'Count all new models' >> (
                 beam.combiners.Count.Globally().without_defaults())
-=======
-            exp_recommendations_models
-            | 'Count all new models' >> beam.combiners.Count.Globally()
->>>>>>> b04f78dc
             | 'Only create result for new models when > 0' >> (
                 beam.Filter(lambda x: x > 0))
             | 'Create result for new models' >> beam.Map(
                 lambda x: job_run_result.JobRunResult(
-<<<<<<< HEAD
                     stdout='SUCCESS %s' % x)
                 )
         )
@@ -559,7 +499,52 @@
         self, accumulator: suggestion_registry.TranslationContributionStats
     ) -> suggestion_registry.TranslationContributionStats:
         return accumulator
-=======
+
+
+class ComputeExplorationRecommendations(base_jobs.JobBase):
+    """Job that indexes the explorations in Elastic Search."""
+
+    def run(self) -> beam.PCollection[job_run_result.JobRunResult]:
+        """Returns a PCollection of 'SUCCESS' or 'FAILURE' results from
+        the Elastic Search.
+
+        Returns:
+            PCollection. A PCollection of 'SUCCESS' or 'FAILURE' results from
+            the Elastic Search.
+        """
+
+        exp_summary_models = (
+            self.pipeline
+            | 'Get all non-deleted models' >> (
+                ndb_io.GetModels(exp_models.ExpSummaryModel.get_all()))  # type: ignore[no-untyped-call]
+        )
+
+        exp_summary_iter = beam.pvalue.AsIter(exp_summary_models)
+
+        exp_recommendations_models = (
+            exp_summary_models
+            | 'Compute similarity' >> beam.ParDo(
+                ComputeSimilarity(), exp_summary_iter)
+            | 'Group similarities per exploration ID' >> beam.GroupByKey()
+            | 'Sort and slice similarities' >> beam.MapTuple(
+                lambda exp_id, similarities: (
+                    exp_id, self._sort_and_slice_similarities(similarities)))
+            | 'Create recommendation models' >> beam.MapTuple(
+                self._create_recommendation)
+        )
+
+        unused_put_result = (
+            exp_recommendations_models
+            | 'Put models into the datastore' >> ndb_io.PutModels()
+        )
+
+        return (
+            exp_recommendations_models
+            | 'Count all new models' >> beam.combiners.Count.Globally()
+            | 'Only create result for new models when > 0' >> (
+                beam.Filter(lambda x: x > 0))
+            | 'Create result for new models' >> beam.Map(
+                lambda x: job_run_result.JobRunResult(
                     stdout='SUCCESS %s' % x))
         )
 
@@ -654,5 +639,4 @@
                             'similarity_score': similarity_score,
                             'exp_id': compared_exp_summary_model.id
                         }
-                    )
->>>>>>> b04f78dc
+                    )