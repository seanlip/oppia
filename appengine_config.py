# Copyright 2014 The Oppia Authors. All Rights Reserved.
#
# Licensed under the Apache License, Version 2.0 (the "License");
# you may not use this file except in compliance with the License.
# You may obtain a copy of the License at
#
#      http://www.apache.org/licenses/LICENSE-2.0
#
# Unless required by applicable law or agreed to in writing, software
# distributed under the License is distributed on an "AS-IS" BASIS,
# WITHOUT WARRANTIES OR CONDITIONS OF ANY KIND, either express or implied.
# See the License for the specific language governing permissions and
# limitations under the License.

# pylint: skip-file

"""Configuration for App Engine."""

import logging
import os
import sys
import time

import feconf

# Whether to calculate costs for RPCs, in addition to time taken.
appstats_CALC_RPC_COSTS = True
# The number of lines to record for an RPC stacktrace.
appstats_MAX_STACK = 50


def webapp_add_wsgi_middleware(app):
    """Add AppStats recording.

    This also sets the level of appstats log messages to 'debug' by
    monkey-patching. For details, see:

        https://stackoverflow.com/questions/4305243/disable-appstats-logging
    """
    from google.appengine.ext.appstats import recording

    def save(self):
        t0 = time.time()
        with self._lock:
            num_pending = len(self.pending)
        if num_pending:
            logging.warn('Found %d RPC request(s) without matching response '
                         '(presumably due to timeouts or other errors)',
                         num_pending)
        self.dump()
        try:
            key, len_part, len_full = self._save()
        except Exception:
            logging.exception('Recorder.save() failed')
            return
        t1 = time.time()
        link = 'http://%s%s/details?time=%s' % (
            self.env.get('HTTP_HOST', ''),
            recording.config.stats_url,
            int(self.start_timestamp * 1000))
        logging.debug('Saved; key: %s, part: %s bytes, full: %s bytes, '
                      'overhead: %.3f + %.3f; link: %s',
                      key, len_part, len_full, self.overhead, t1 - t0, link)

    recording.Recorder.save = save

    app = recording.appstats_wsgi_middleware(app)
    return app


# Root path of the app.
ROOT_PATH = os.path.dirname(__file__)
_PARENT_DIR = os.path.abspath(os.path.join(os.getcwd(), os.pardir))
oppia_tools_path = os.path.join(_PARENT_DIR, 'oppia_tools')

# oppia_tools/ is available locally (in both dev and prod mode). However,
# on the GAE production server, oppia_tools/ is not available, and the default
# PIL third-party library is used instead.
#
# We cannot special-case this using DEV_MODE because it is possible to run
# Oppia in production mode locally, where a built-in PIL won't be available.
# Hence the check for oppia_tools instead.
if os.path.isdir(oppia_tools_path):
    pil_path = os.path.join(oppia_tools_path, 'Pillow-6.0.0')
    if not os.path.isdir(pil_path):
        raise Exception('Invalid path for oppia_tools library: %s' % pil_path)
    sys.path.insert(0, pil_path)

THIRD_PARTY_LIBS = [
    os.path.join(ROOT_PATH, 'third_party', 'backports.functools_lru_cache-1.5'),
<<<<<<< HEAD
    os.path.join(ROOT_PATH, 'third_party', 'bleach-1.2.2'),
    os.path.join(ROOT_PATH, 'third_party', 'html5lib-python-0.95'),
    os.path.join(ROOT_PATH, 'third_party', 'gae-mapreduce-1.9.22.0'),
    os.path.join(ROOT_PATH, 'third_party', 'gae-cloud-storage-1.9.22.1'),
    os.path.join(ROOT_PATH, 'third_party', 'gae-pipeline-1.9.22.1'),
=======
    os.path.join(ROOT_PATH, 'third_party', 'beautifulsoup4-4.7.1'),
    os.path.join(ROOT_PATH, 'third_party', 'bleach-3.1.0'),
    os.path.join(ROOT_PATH, 'third_party', 'callbacks-0.3.0'),
    os.path.join(ROOT_PATH, 'third_party', 'gae-cloud-storage-1.9.15.0'),
    os.path.join(ROOT_PATH, 'third_party', 'gae-mapreduce-1.9.17.0'),
    os.path.join(ROOT_PATH, 'third_party', 'gae-pipeline-1.9.17.0'),
>>>>>>> 3069fe69
    os.path.join(ROOT_PATH, 'third_party', 'graphy-1.0.0'),
    os.path.join(ROOT_PATH, 'third_party', 'html5lib-python-1.0.1'),
    os.path.join(ROOT_PATH, 'third_party', 'mutagen-1.38'),
    os.path.join(ROOT_PATH, 'third_party', 'requests-2.10.0'),
    os.path.join(ROOT_PATH, 'third_party', 'simplejson-3.16.0'),
    os.path.join(ROOT_PATH, 'third_party', 'six-1.12.0'),
    os.path.join(ROOT_PATH, 'third_party', 'soupsieve-1.9.1'),    
    os.path.join(ROOT_PATH, 'third_party', 'webencodings-0.5.1'),
]

for lib_path in THIRD_PARTY_LIBS:
    if not os.path.isdir(lib_path):
        raise Exception('Invalid path for third_party library: %s' % lib_path)
    sys.path.insert(0, lib_path)

# Required, otherwise MapReduce third-party library will throw errors.
os.environ['PYTHONPATH'] = ','.join(sys.path)<|MERGE_RESOLUTION|>--- conflicted
+++ resolved
@@ -88,20 +88,12 @@
 
 THIRD_PARTY_LIBS = [
     os.path.join(ROOT_PATH, 'third_party', 'backports.functools_lru_cache-1.5'),
-<<<<<<< HEAD
-    os.path.join(ROOT_PATH, 'third_party', 'bleach-1.2.2'),
-    os.path.join(ROOT_PATH, 'third_party', 'html5lib-python-0.95'),
+    os.path.join(ROOT_PATH, 'third_party', 'beautifulsoup4-4.7.1'),
+    os.path.join(ROOT_PATH, 'third_party', 'bleach-3.1.0'),
+    os.path.join(ROOT_PATH, 'third_party', 'callbacks-0.3.0'),
     os.path.join(ROOT_PATH, 'third_party', 'gae-mapreduce-1.9.22.0'),
     os.path.join(ROOT_PATH, 'third_party', 'gae-cloud-storage-1.9.22.1'),
     os.path.join(ROOT_PATH, 'third_party', 'gae-pipeline-1.9.22.1'),
-=======
-    os.path.join(ROOT_PATH, 'third_party', 'beautifulsoup4-4.7.1'),
-    os.path.join(ROOT_PATH, 'third_party', 'bleach-3.1.0'),
-    os.path.join(ROOT_PATH, 'third_party', 'callbacks-0.3.0'),
-    os.path.join(ROOT_PATH, 'third_party', 'gae-cloud-storage-1.9.15.0'),
-    os.path.join(ROOT_PATH, 'third_party', 'gae-mapreduce-1.9.17.0'),
-    os.path.join(ROOT_PATH, 'third_party', 'gae-pipeline-1.9.17.0'),
->>>>>>> 3069fe69
     os.path.join(ROOT_PATH, 'third_party', 'graphy-1.0.0'),
     os.path.join(ROOT_PATH, 'third_party', 'html5lib-python-1.0.1'),
     os.path.join(ROOT_PATH, 'third_party', 'mutagen-1.38'),
