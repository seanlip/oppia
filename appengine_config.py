# Copyright 2014 The Oppia Authors. All Rights Reserved.
#
# Licensed under the Apache License, Version 2.0 (the "License");
# you may not use this file except in compliance with the License.
# You may obtain a copy of the License at
#
#      http://www.apache.org/licenses/LICENSE-2.0
#
# Unless required by applicable law or agreed to in writing, software
# distributed under the License is distributed on an "AS-IS" BASIS,
# WITHOUT WARRANTIES OR CONDITIONS OF ANY KIND, either express or implied.
# See the License for the specific language governing permissions and
# limitations under the License.

"""Configuration for App Engine."""

from __future__ import absolute_import  # pylint: disable=import-only-modules
from __future__ import unicode_literals  # pylint: disable=import-only-modules

import os
import sys

<<<<<<< HEAD
import pkg_resources
from google.appengine.ext import vendor
from constants import constants

=======
from google.appengine.ext import vendor
>>>>>>> d15a1388
# Root path of the app.
ROOT_PATH = os.path.dirname(__file__)
THIRD_PARTY_PATH = os.path.join(ROOT_PATH, 'third_party')
_PARENT_DIR = os.path.abspath(os.path.join(os.getcwd(), os.pardir))
OPPIA_TOOLS_PATH = os.path.join(_PARENT_DIR, 'oppia_tools')

# oppia_tools/ is available locally (in both dev and prod mode). However,
# on the GAE production server, oppia_tools/ is not available, and the default
# PIL third-party library is used instead.
#
# We cannot special-case this using DEV_MODE because it is possible to run
# Oppia in production mode locally, where a built-in PIL won't be available.
# Hence the check for oppia_tools instead.
if os.path.isdir(OPPIA_TOOLS_PATH):
    PIL_PATH = os.path.join(
        OPPIA_TOOLS_PATH, 'Pillow-6.2.2')
    if not os.path.isdir(PIL_PATH):
        raise Exception('Invalid path for oppia_tools library: %s' % PIL_PATH)
    sys.path.insert(0, PIL_PATH)

<<<<<<< HEAD
vendor.add(os.path.join(ROOT_PATH, 'third_party'))
pkg_resources.working_set.add_entry(os.path.join(ROOT_PATH, 'third_party'))

if not constants.DEV_MODE:
    pass
else:
    os.environ['CLOUDSDK_CORE_PROJECT'] = 'oppia-dev'
    os.environ['DATASTORE_DATASET'] = 'oppia-dev'
    os.environ['DATASTORE_EMULATOR_HOST'] = 'localhost:8081'
    os.environ['DATASTORE_EMULATOR_HOST_PATH'] = 'localhost:8081/datastore'
    os.environ['DATASTORE_HOST'] = 'http://localhost:8081'
    os.environ['DATASTORE_PROJECT_ID']= 'oppia-dev'
    os.environ['DATASTORE_USE_PROJECT_ID_AS_APP_ID'] = True
=======
# Google App Engine (GAE) uses its own virtual environment that sets up the
# python library system path using their third party python library, vendor. In
# order to inform GAE of the packages that are required for Oppia, we need to
# add it using the vendor library. More information can be found here:
# https://cloud.google.com/appengine/docs/standard/python/tools/using-libraries-python-27
vendor.add(os.path.join(THIRD_PARTY_PATH, 'python_libs'))
>>>>>>> d15a1388
<|MERGE_RESOLUTION|>--- conflicted
+++ resolved
@@ -20,14 +20,10 @@
 import os
 import sys
 
-<<<<<<< HEAD
 import pkg_resources
 from google.appengine.ext import vendor
 from constants import constants
 
-=======
-from google.appengine.ext import vendor
->>>>>>> d15a1388
 # Root path of the app.
 ROOT_PATH = os.path.dirname(__file__)
 THIRD_PARTY_PATH = os.path.join(ROOT_PATH, 'third_party')
@@ -48,9 +44,9 @@
         raise Exception('Invalid path for oppia_tools library: %s' % PIL_PATH)
     sys.path.insert(0, PIL_PATH)
 
-<<<<<<< HEAD
-vendor.add(os.path.join(ROOT_PATH, 'third_party'))
-pkg_resources.working_set.add_entry(os.path.join(ROOT_PATH, 'third_party'))
+vendor.add(os.path.join(THIRD_PARTY_PATH, 'python_libs'))
+pkg_resources.working_set.add_entry(
+    os.path.join(THIRD_PARTY_PATH, 'python_libs'))
 
 if not constants.DEV_MODE:
     pass
@@ -62,11 +58,8 @@
     os.environ['DATASTORE_HOST'] = 'http://localhost:8081'
     os.environ['DATASTORE_PROJECT_ID']= 'oppia-dev'
     os.environ['DATASTORE_USE_PROJECT_ID_AS_APP_ID'] = True
-=======
 # Google App Engine (GAE) uses its own virtual environment that sets up the
 # python library system path using their third party python library, vendor. In
 # order to inform GAE of the packages that are required for Oppia, we need to
 # add it using the vendor library. More information can be found here:
-# https://cloud.google.com/appengine/docs/standard/python/tools/using-libraries-python-27
-vendor.add(os.path.join(THIRD_PARTY_PATH, 'python_libs'))
->>>>>>> d15a1388
+# https://cloud.google.com/appengine/docs/standard/python/tools/using-libraries-python-27