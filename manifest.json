--- conflicted
+++ resolved
@@ -260,15 +260,9 @@
         }
       },
       "textAngular": {
-<<<<<<< HEAD
-        "version": "1.3.7",
-        "downloadFormat": "zip",
-        "url": "https://github.com/fraywing/textAngular/archive/v1.3.7.zip",
-=======
         "version": "1.4.5",
         "downloadFormat": "zip",
         "url": "https://github.com/fraywing/textAngular/archive/v1.4.5.zip",
->>>>>>> faee4d8a
         "rootDirPrefix": "textAngular-",
         "targetDirPrefix": "textAngular-",
         "bundle": {
