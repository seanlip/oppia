--- conflicted
+++ resolved
@@ -28,14 +28,11 @@
   - name: last_updated
     direction: desc
 
-<<<<<<< HEAD
-=======
 - kind: ExplorationRightsModel
   properties:
   - name: deleted
   - name: status
 
->>>>>>> d1e7481e
 - kind: _AE_Pipeline_Record
   properties:
   - name: is_root_pipeline
