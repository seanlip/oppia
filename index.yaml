--- conflicted
+++ resolved
@@ -30,17 +30,7 @@
   - name: commit_message
   - name: commit_type
 
-<<<<<<< HEAD
-- kind: DeleteExpCopiesRealtimeModel
-  properties:
-  - name: "deleted"
-  - name: "status"
-  - name: "scaled_average_rating"
-    direction: desc
-- kind: "UserContributionScoringModel"
-=======
 - kind: ExpCopiesRealtimeModel
->>>>>>> 38d42d23
   properties:
   - name: "deleted"
   - name: "user_id"
@@ -161,12 +151,6 @@
     direction: desc
 - kind: "GeneralSuggestionModel"
   properties:
-<<<<<<< HEAD
-  - name: "author_id"
-  - name: "deleted"
-  - name: "suggestion_type"
-  - name: "created_on"
-=======
   - name: deleted
   - name: score_category
   - name: status
@@ -199,7 +183,6 @@
   properties:
   - name: status_code
   - name: time_queued_msec
->>>>>>> 38d42d23
     direction: desc
 - kind: "GeneralSuggestionModel"
   properties:
@@ -314,11 +297,6 @@
 
 - kind: UserContributionScoringModel
   properties:
-<<<<<<< HEAD
-  - name: "realtime_layer"
-  - name: "created_on"
-- kind: "UserStatsRealtimeModel"
-=======
   - name: deleted
   - name: user_id
   - name: score
@@ -329,7 +307,6 @@
   - name: created_on
 
 - kind: UserStatsRealtimeModel
->>>>>>> 38d42d23
   properties:
   - name: "realtime_layer"
   - name: "created_on"
