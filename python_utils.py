# coding: utf-8
#
# Copyright 2019 The Oppia Authors. All Rights Reserved.
#
# Licensed under the Apache License, Version 2.0 (the "License");
# you may not use this file except in compliance with the License.
# You may obtain a copy of the License at
#
#      http://www.apache.org/licenses/LICENSE-2.0
#
# Unless required by applicable law or agreed to in writing, software
# distributed under the License is distributed on an "AS-IS" BASIS,
# WITHOUT WARRANTIES OR CONDITIONS OF ANY KIND, either express or implied.
# See the License for the specific language governing permissions and
# limitations under the License.

"""Feature detection utilities for Python 2 and Python 3."""

from __future__ import absolute_import  # pylint: disable=import-only-modules
from __future__ import print_function  # pylint: disable=import-only-modules
from __future__ import unicode_literals  # pylint: disable=import-only-modules

import io
import os
import sys

_THIRD_PARTY_PATH = os.path.join(os.getcwd(), 'third_party', 'python_libs')
sys.path.insert(0, _THIRD_PARTY_PATH)

_YAML_PATH = os.path.join(os.getcwd(), '..', 'oppia_tools', 'pyyaml-5.4.1')
sys.path.insert(0, _YAML_PATH)

_CERTIFI_PATH = os.path.join(
    os.getcwd(), '..', 'oppia_tools', 'certifi-2020.12.5')
sys.path.insert(0, _CERTIFI_PATH)

import yaml  # isort:skip  pylint: disable=wrong-import-position, wrong-import-order

import builtins  # isort:skip  pylint: disable=wrong-import-position, wrong-import-order
import future.utils  # isort:skip  pylint: disable=wrong-import-position, wrong-import-order
import past.builtins  # isort:skip  pylint: disable=wrong-import-position, wrong-import-order
import past.utils  # isort:skip  pylint: disable=wrong-import-position, wrong-import-order
import six  # isort:skip  pylint: disable=wrong-import-position, wrong-import-order

import certifi  # isort:skip  pylint: disable=wrong-import-position, wrong-import-order
import ssl  # isort:skip  pylint: disable=wrong-import-position, wrong-import-order


BASESTRING = past.builtins.basestring
INPUT = builtins.input
MAP = builtins.map
NEXT = builtins.next
OBJECT = builtins.object
PRINT = print
RANGE = builtins.range
ROUND = builtins.round
UNICODE = builtins.str
ZIP = builtins.zip


def string_io(buffer_value=b''):
    """Returns StringIO from StringIO module if run under Python 2 and from io
    module if run under Python 3.

    Args:
        buffer_value: str. A string that is to be converted to in-memory text
            stream.

    Returns:
        StringIO.StringIO or io.StringIO. The StringIO object.
    """
    try:
        from StringIO import StringIO  # pylint: disable=import-only-modules
    except ImportError:
        from io import StringIO  # pylint: disable=import-only-modules
    return StringIO(buffer_value) # pylint: disable=disallowed-function-calls


def get_args_of_function(function_node, args_to_ignore):
    """Extracts the arguments from a function definition.

    Args:
        function_node: ast.FunctionDef. Represents a function.
        args_to_ignore: list(str). Ignore these arguments in a function
            definition.

    Returns:
        list(str). The args for a function as listed in the function
        definition.
    """
    try:
        return [
            a.arg
            for a in function_node.args.args
            if a.arg not in args_to_ignore
        ]
    except AttributeError:
        return [
            a.id for a in function_node.args.args if a.id not in args_to_ignore
        ]


def open_file(filename, mode, encoding='utf-8', newline=None):
    """Open file and return a corresponding file object.

    Args:
        filename: str. The file to be opened.
        mode: str. Mode in which the file is opened.
        encoding: str. Encoding in which the file is opened.
        newline: None|str. Controls how universal newlines work.

    Returns:
        _io.TextIOWrapper. The file object.

    Raises:
        IOError. The file cannot be opened.
    """
    # The try/except is needed here to unify the errors because io.open in
    # Python 3 throws FileNotFoundError while in Python 2 it throws an IOError.
    # This should be removed after we fully migrate to Python 3.
    try:
        return io.open(filename, mode, encoding=encoding, newline=newline)
    except:
        raise IOError('Unable to open file: %s' % filename)


def url_join(base_url, relative_url):
    """Construct a full URL by combining a 'base URL' with another URL using
    urlparse.urljoin if run under Python 2 and urllib.parse.urljoin if run under
    Python 3.

    Args:
        base_url: str. The base URL.
        relative_url: str. The other URL.

    Returns:
        str. The full URL.
    """
    try:
        import urllib.parse as urlparse
<<<<<<< HEAD
    except ImportError:
        import urlparse
    return urlparse.urljoin(base_url, relative_url)
=======
    return urlparse.urljoin(base_url, relative_url) # pylint: disable=disallowed-function-calls
>>>>>>> fe0ee1c6


def url_split(urlstring):
    """Splits a URL using urlparse.urlsplit if run under Python 2 and
    urllib.parse.urlsplit if run under Python 3.

    Args:
        urlstring: str. The URL.

    Returns:
        tuple(str). The components of a URL.
    """
    try:
        import urllib.parse as urlparse
<<<<<<< HEAD
    except ImportError:
        import urlparse
    return urlparse.urlsplit(urlstring)
=======
    return urlparse.urlsplit(urlstring) # pylint: disable=disallowed-function-calls
>>>>>>> fe0ee1c6


def url_parse(urlstring):
    """Parse a URL into six components using urlparse.urlparse if run under
    Python 2 and urllib.parse.urlparse if run under Python 3. This corresponds
    to the general structure of a URL:
    scheme://netloc/path;parameters?query#fragment.

    Args:
        urlstring: str. The URL.

    Returns:
        tuple(str). The components of a URL.
    """
    try:
        import urllib.parse as urlparse
<<<<<<< HEAD
    except ImportError:
        import urlparse
    return urlparse.urlparse(urlstring)
=======
    return urlparse.urlparse(urlstring) # pylint: disable=disallowed-function-calls
>>>>>>> fe0ee1c6


def url_unsplit(url_parts):
    """Combine the elements of a tuple as returned by urlsplit() into a complete
    URL as a string using urlparse.urlunsplit if run under Python 2 and
    urllib.parse.urlunsplit if run under Python 3.

    Args:
        url_parts: tuple(str). The components of a URL.

    Returns:
        str. The complete URL.
    """
    try:
        import urllib.parse as urlparse
<<<<<<< HEAD
    except ImportError:
        import urlparse
    return urlparse.urlunsplit(url_parts)
=======
    return urlparse.urlunsplit(url_parts) # pylint: disable=disallowed-function-calls
>>>>>>> fe0ee1c6


def parse_query_string(query_string):
    """Parse a query string given as a string argument
    (data of type application/x-www-form-urlencoded) using urlparse.parse_qs if
    run under Python 2 and urllib.parse.parse_qs if run under Python 3.

    Args:
        query_string: str. The query string.

    Returns:
        dict. The keys are the unique query variable names and the values are
        lists of values for each name.
    """
    try:
        import urllib.parse as urlparse
<<<<<<< HEAD
    except ImportError:
        import urlparse
    return urlparse.parse_qs(query_string)
=======
    return urlparse.parse_qs(query_string) # pylint: disable=disallowed-function-calls
>>>>>>> fe0ee1c6


def urllib_unquote(content):
    """Replace %xx escapes by their single-character equivalent using
    urllib.unquote if run under Python 2 and urllib.parse.unquote if run under
    Python 3.

    Args:
        content: str. The string to be unquoted.

    Returns:
        str. The unquoted string.
    """
    try:
<<<<<<< HEAD
        import urllib.parse
        return urllib.urlparse.unquote(content)
    except ImportError:
        import urllib
        return urllib.unquote(content)
=======
        import urllib

        return urllib.unquote(content) # pylint: disable=disallowed-function-calls
    except ImportError:
        import urllib.parse

        return urllib.urlparse.unquote(content) # pylint: disable=disallowed-function-calls
>>>>>>> fe0ee1c6


def url_quote(content):
    """Quotes a string using urllib.quote if run under Python 2 and
    urllib.parse.quote if run under Python 3.

    Args:
        content: str. The string to be quoted.

    Returns:
        str. The quoted string.
    """
    try:
        import urllib.parse as urlparse_quote
    except ImportError:
        import urllib as urlparse_quote
    return urlparse_quote.quote(content)


def url_unquote_plus(content):
    """Unquotes a string and replace plus signs by spaces, as required for
    unquoting HTML form values using urllib.unquote_plus if run under Python 2
    and urllib.parse.unquote_plus if run under Python 3.

    Args:
        content: str. The string to be unquoted.

    Returns:
        str. The unquoted string.
    """
    try:
<<<<<<< HEAD
=======
        import urllib

        return urllib.unquote_plus(content)
    except ImportError:
>>>>>>> fe0ee1c6
        import urllib.parse

        return urllib.parse.unquote_plus(content)
    except ImportError:
        import urllib
        return urllib.unquote_plus(content)


def url_encode(query, doseq=False):
    """Convert a mapping object or a sequence of two-element tuples to a
    'url-encoded' string using urllib.urlencode if run under Python 2 and
    urllib.parse.urlencode if run under Python 3.

    Args:
        query: dict or tuple. The query to be encoded.
        doseq: bool. If true, individual key=value pairs separated by '&' are
            generated for each element of the value sequence for the key.

    Returns:
        str. The 'url-encoded' string.
    """
    try:
        import urllib.parse as urlparse_urlencode
    except ImportError:
        import urllib as urlparse_urlencode
    return urlparse_urlencode.urlencode(query, doseq)


def url_retrieve(source_url, filename=None):
    """Copy a network object denoted by a URL to a local file using
    urllib.urlretrieve if run under Python 2 and urllib.request.urlretrieve if
    run under Python 3.

    Args:
        source_url: str. The URL.
        filename: str. The file location to copy to.

    Returns:
        urlretrieve. The 'urlretrieve' object.
    """
    context = ssl.create_default_context(cafile=certifi.where())
    try:
        import urllib.request
        # Change the User-Agent to prevent servers from blocking requests.
        # See https://support.cloudflare.com/hc/en-us/articles/360029779472-Troubleshooting-Cloudflare-1XXX-errors#error1010. # pylint: disable=line-too-long
        urllib.request.URLopener.version = (
            'Mozilla/5.0 (Windows NT 6.1; Win64; x64; rv:47.0) '
            'Gecko/20100101 Firefox/47.0')
        return urllib.request.urlretrieve(source_url, filename=filename)
    except ImportError:
        import urllib

        # Change the User-Agent to prevent servers from blocking requests.
        # See https://support.cloudflare.com/hc/en-us/articles/360029779472-Troubleshooting-Cloudflare-1XXX-errors#error1010. # pylint: disable=line-too-long
        urllib.URLopener.version = (
            'Mozilla/5.0 (Windows NT 6.1; Win64; x64; rv:47.0) '
<<<<<<< HEAD
            'Gecko/20100101 Firefox/47.0')
        return urllib.urlretrieve(source_url, filename=filename)
=======
            'Gecko/20100101 Firefox/47.0'
        )
        return urllib.urlretrieve(
            source_url, filename=filename, context=context)
    except ImportError:
        import urllib.request

        return urllib.request.urlretrieve(
            source_url, filename=filename, context=context)
>>>>>>> fe0ee1c6


def url_open(source_url):
    """Open a network object denoted by a URL for reading using
    urllib2.urlopen if run under Python 2 and urllib.request.urlopen if
    run under Python 3.

    Args:
        source_url: str. The URL.

    Returns:
        urlopen. The 'urlopen' object.
    """
    context = ssl.create_default_context(cafile=certifi.where())
    try:
<<<<<<< HEAD
        import urllib.request
        return urllib.request.urlopen(source_url)
    except ImportError:
        import urllib2
        return urllib2.urlopen(source_url)
=======
        import urllib2

        return urllib2.urlopen(source_url, context=context)
    except ImportError:
        import urllib.request

        return urllib.request.urlopen(source_url, context=context)
>>>>>>> fe0ee1c6


def url_request(source_url, data, headers):
    """This function provides an abstraction of a URL request. It uses
    urllib2.Request if run under Python 2 and urllib.request.Request if
    run under Python 3.

    Args:
        source_url: str. The URL.
        data: str. Additional data to send to the server.
        headers: dict. The request headers.

    Returns:
        Request. The 'Request' object.
    """
    try:
<<<<<<< HEAD
=======
        import urllib2

        return urllib2.Request(source_url, data, headers)
    except ImportError:
>>>>>>> fe0ee1c6
        import urllib.request

        return urllib.request.Request(source_url)
    except ImportError:
        import urllib2
        return urllib2.Request(source_url, data, headers)


def divide(number1, number2):
    """This function divides number1 by number2 in the Python 2 way, i.e it
    performs an integer division.

    Args:
        number1: int. The dividend.
        number2: int. The divisor.

    Returns:
        int. The quotent.
    """
    return past.utils.old_div(number1, number2)


def with_metaclass(class1, class2):
    """This function makes a dummy metaclass for one level of class
    instantiation that replaces itself with the actual metaclass.

    Use it like this::

        class BaseForm():
            pass

        class FormType(type):
            pass

        class Form(with_metaclass(FormType, BaseForm)):
            pass

    Args:
        class1: class. The metaclass.
        class2: class. The baseclass.

    Returns:
        class. The base class with a metaclass.
    """
    return future.utils.with_metaclass(class1, class2)


def convert_to_bytes(string_to_convert):
    """Converts the string to bytes.

    Args:
        string_to_convert: unicode|str. Required string to be converted into
            bytes.

    Returns:
        bytes. The encoded string.
    """
    if isinstance(string_to_convert, UNICODE):
        return string_to_convert.encode('utf-8')
    return bytes(string_to_convert)


def _recursively_convert_to_str(value):
    """Convert all builtins.bytes and builtins.str elements in a data structure
    to bytes and unicode respectively. This is required for the
    yaml.safe_dump() function to work as it only works for unicode and bytes and
    not builtins.bytes nor builtins.str(UNICODE). See:
    https://stackoverflow.com/a/1950399/11755830

    Args:
        value: list|dict|BASESTRING. The data structure to convert.

    Returns:
        list|dict|bytes|unicode. The data structure in bytes and unicode.
    """
    if isinstance(value, list):
        return [_recursively_convert_to_str(e) for e in value]
    elif isinstance(value, dict):
        return {
            _recursively_convert_to_str(k): _recursively_convert_to_str(v)
            for k, v in value.items()
        }
    # We are using 'type' here instead of 'isinstance' because we need to
    # clearly distinguish the builtins.str and builtins.bytes strings.
    elif type(value) == future.types.newstr:  # pylint: disable=unidiomatic-typecheck
        temp = str(value.encode('utf-8')) # pylint: disable=disallowed-function-calls
        # Remove the b'' prefix from the string.
        return temp[2:-1].decode('utf-8')
    elif type(value) == future.types.newbytes:  # pylint: disable=unidiomatic-typecheck
        temp = bytes(value)
        # Remove the b'' prefix from the string.
        return temp[2:-1]
    else:
        return value


def yaml_from_dict(dictionary, width=80):
    """Gets the YAML representation of a dict.

    Args:
        dictionary: dict. Dictionary for conversion into yaml.
        width: int. Width for the yaml representation, default value
            is set to be of 80.

    Returns:
        str. Converted yaml of the passed dictionary.
    """
    dictionary = _recursively_convert_to_str(dictionary)
    return yaml.safe_dump(dictionary, default_flow_style=False, width=width)


def reraise_exception():
    """Reraise exception with complete stacktrace."""
    # TODO(#11547): This method can be replace by 'raise e' after we migrate
    # to Python 3.
    # This code is needed in order to reraise the error properly with
    # the stacktrace. See https://stackoverflow.com/a/18188660/3688189.
    exec_info = sys.exc_info()
    six.reraise(exec_info[0], exec_info[1], tb=exec_info[2])


def is_string(value):
    """Returns whether value has a string type."""
    return isinstance(value, six.string_types)<|MERGE_RESOLUTION|>--- conflicted
+++ resolved
@@ -138,13 +138,10 @@
     """
     try:
         import urllib.parse as urlparse
-<<<<<<< HEAD
     except ImportError:
         import urlparse
-    return urlparse.urljoin(base_url, relative_url)
-=======
+
     return urlparse.urljoin(base_url, relative_url) # pylint: disable=disallowed-function-calls
->>>>>>> fe0ee1c6
 
 
 def url_split(urlstring):
@@ -159,13 +156,10 @@
     """
     try:
         import urllib.parse as urlparse
-<<<<<<< HEAD
     except ImportError:
         import urlparse
-    return urlparse.urlsplit(urlstring)
-=======
+
     return urlparse.urlsplit(urlstring) # pylint: disable=disallowed-function-calls
->>>>>>> fe0ee1c6
 
 
 def url_parse(urlstring):
@@ -182,13 +176,10 @@
     """
     try:
         import urllib.parse as urlparse
-<<<<<<< HEAD
     except ImportError:
         import urlparse
-    return urlparse.urlparse(urlstring)
-=======
+
     return urlparse.urlparse(urlstring) # pylint: disable=disallowed-function-calls
->>>>>>> fe0ee1c6
 
 
 def url_unsplit(url_parts):
@@ -204,13 +195,10 @@
     """
     try:
         import urllib.parse as urlparse
-<<<<<<< HEAD
     except ImportError:
         import urlparse
-    return urlparse.urlunsplit(url_parts)
-=======
+
     return urlparse.urlunsplit(url_parts) # pylint: disable=disallowed-function-calls
->>>>>>> fe0ee1c6
 
 
 def parse_query_string(query_string):
@@ -227,13 +215,10 @@
     """
     try:
         import urllib.parse as urlparse
-<<<<<<< HEAD
     except ImportError:
         import urlparse
-    return urlparse.parse_qs(query_string)
-=======
+
     return urlparse.parse_qs(query_string) # pylint: disable=disallowed-function-calls
->>>>>>> fe0ee1c6
 
 
 def urllib_unquote(content):
@@ -248,21 +233,13 @@
         str. The unquoted string.
     """
     try:
-<<<<<<< HEAD
         import urllib.parse
-        return urllib.urlparse.unquote(content)
+
+        return urllib.urlparse.unquote(content) # pylint: disable=disallowed-function-calls
     except ImportError:
         import urllib
-        return urllib.unquote(content)
-=======
-        import urllib
 
         return urllib.unquote(content) # pylint: disable=disallowed-function-calls
-    except ImportError:
-        import urllib.parse
-
-        return urllib.urlparse.unquote(content) # pylint: disable=disallowed-function-calls
->>>>>>> fe0ee1c6
 
 
 def url_quote(content):
@@ -279,6 +256,7 @@
         import urllib.parse as urlparse_quote
     except ImportError:
         import urllib as urlparse_quote
+
     return urlparse_quote.quote(content)
 
 
@@ -294,18 +272,12 @@
         str. The unquoted string.
     """
     try:
-<<<<<<< HEAD
-=======
+        import urllib.parse
+
+        return urllib.parse.unquote_plus(content)
+    except ImportError:
         import urllib
 
-        return urllib.unquote_plus(content)
-    except ImportError:
->>>>>>> fe0ee1c6
-        import urllib.parse
-
-        return urllib.parse.unquote_plus(content)
-    except ImportError:
-        import urllib
         return urllib.unquote_plus(content)
 
 
@@ -326,6 +298,7 @@
         import urllib.parse as urlparse_urlencode
     except ImportError:
         import urllib as urlparse_urlencode
+
     return urlparse_urlencode.urlencode(query, doseq)
 
 
@@ -344,12 +317,14 @@
     context = ssl.create_default_context(cafile=certifi.where())
     try:
         import urllib.request
+
         # Change the User-Agent to prevent servers from blocking requests.
         # See https://support.cloudflare.com/hc/en-us/articles/360029779472-Troubleshooting-Cloudflare-1XXX-errors#error1010. # pylint: disable=line-too-long
         urllib.request.URLopener.version = (
             'Mozilla/5.0 (Windows NT 6.1; Win64; x64; rv:47.0) '
             'Gecko/20100101 Firefox/47.0')
-        return urllib.request.urlretrieve(source_url, filename=filename)
+        return urllib.request.urlretrieve(
+            source_url, filename=filename, context=context)
     except ImportError:
         import urllib
 
@@ -357,20 +332,9 @@
         # See https://support.cloudflare.com/hc/en-us/articles/360029779472-Troubleshooting-Cloudflare-1XXX-errors#error1010. # pylint: disable=line-too-long
         urllib.URLopener.version = (
             'Mozilla/5.0 (Windows NT 6.1; Win64; x64; rv:47.0) '
-<<<<<<< HEAD
             'Gecko/20100101 Firefox/47.0')
-        return urllib.urlretrieve(source_url, filename=filename)
-=======
-            'Gecko/20100101 Firefox/47.0'
-        )
         return urllib.urlretrieve(
             source_url, filename=filename, context=context)
-    except ImportError:
-        import urllib.request
-
-        return urllib.request.urlretrieve(
-            source_url, filename=filename, context=context)
->>>>>>> fe0ee1c6
 
 
 def url_open(source_url):
@@ -386,21 +350,13 @@
     """
     context = ssl.create_default_context(cafile=certifi.where())
     try:
-<<<<<<< HEAD
         import urllib.request
+
         return urllib.request.urlopen(source_url)
     except ImportError:
         import urllib2
+
         return urllib2.urlopen(source_url)
-=======
-        import urllib2
-
-        return urllib2.urlopen(source_url, context=context)
-    except ImportError:
-        import urllib.request
-
-        return urllib.request.urlopen(source_url, context=context)
->>>>>>> fe0ee1c6
 
 
 def url_request(source_url, data, headers):
@@ -417,18 +373,12 @@
         Request. The 'Request' object.
     """
     try:
-<<<<<<< HEAD
-=======
+        import urllib.request
+
+        return urllib.request.Request(source_url)
+    except ImportError:
         import urllib2
 
-        return urllib2.Request(source_url, data, headers)
-    except ImportError:
->>>>>>> fe0ee1c6
-        import urllib.request
-
-        return urllib.request.Request(source_url)
-    except ImportError:
-        import urllib2
         return urllib2.Request(source_url, data, headers)
 
 
