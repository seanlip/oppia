# coding: utf-8
#
# Copyright 2019 The Oppia Authors. All Rights Reserved.
#
# Licensed under the Apache License, Version 2.0 (the "License");
# you may not use this file except in compliance with the License.
# You may obtain a copy of the License at
#
#      http://www.apache.org/licenses/LICENSE-2.0
#
# Unless required by applicable law or agreed to in writing, software
# distributed under the License is distributed on an "AS-IS" BASIS,
# WITHOUT WARRANTIES OR CONDITIONS OF ANY KIND, either express or implied.
# See the License for the specific language governing permissions and
# limitations under the License.

"""Feature detection utilities for Python 2 and Python 3."""

from __future__ import absolute_import  # pylint: disable=import-only-modules
from __future__ import print_function  # pylint: disable=import-only-modules
from __future__ import unicode_literals  # pylint: disable=import-only-modules

import inspect
import io
import itertools
import os
import sys

_THIRD_PARTY_PATH = os.path.join(os.getcwd(), 'third_party', 'python_libs')
sys.path.insert(0, _THIRD_PARTY_PATH)

_YAML_PATH = os.path.join(os.getcwd(), '..', 'oppia_tools', 'pyyaml-5.4.1')
sys.path.insert(0, _YAML_PATH)

_CERTIFI_PATH = os.path.join(
    os.getcwd(), '..', 'oppia_tools', 'certifi-2020.12.5')
sys.path.insert(0, _CERTIFI_PATH)

import yaml  # isort:skip  pylint: disable=wrong-import-position, wrong-import-order

import builtins  # isort:skip  pylint: disable=wrong-import-position, wrong-import-order
import future.utils  # isort:skip  pylint: disable=wrong-import-position, wrong-import-order
import past.builtins  # isort:skip  pylint: disable=wrong-import-position, wrong-import-order
import past.utils  # isort:skip  pylint: disable=wrong-import-position, wrong-import-order
import six  # isort:skip  pylint: disable=wrong-import-position, wrong-import-order

import certifi  # isort:skip  pylint: disable=wrong-import-position, wrong-import-order
import ssl  # isort:skip  pylint: disable=wrong-import-position, wrong-import-order


BASESTRING = past.builtins.basestring
INPUT = builtins.input
MAP = builtins.map
NEXT = builtins.next
OBJECT = builtins.object
PRINT = print
RANGE = builtins.range
ROUND = builtins.round
UNICODE = builtins.str
ZIP = builtins.zip


def string_io(buffer_value=''):
    """Returns StringIO from StringIO module if run under Python 2 and from io
    module if run under Python 3.

    Args:
        buffer_value: str. A string that is to be converted to in-memory text
            stream.

    Returns:
        StringIO.StringIO or io.StringIO. The StringIO object.
    """
    try:
        from StringIO import StringIO  # pylint: disable=import-only-modules
    except ImportError:
        from io import StringIO  # pylint: disable=import-only-modules
    return StringIO(buffer_value) # pylint: disable=disallowed-function-calls


def get_args_of_function_node(function_node, args_to_ignore):
    """Extracts the arguments from a function definition.

    Args:
        function_node: ast.FunctionDef. Represents a function.
        args_to_ignore: list(str). Ignore these arguments in a function
            definition.

    Returns:
        list(str). The args for a function as listed in the function
        definition.
    """
    try:
        return [
            a.arg
            for a in function_node.args.args
            if a.arg not in args_to_ignore
        ]
    except AttributeError:
        return [
            a.id for a in function_node.args.args if a.id not in args_to_ignore
        ]


def open_file(filename, mode, encoding='utf-8', newline=None):
    """Open file and return a corresponding file object.

    Args:
        filename: str. The file to be opened.
        mode: str. Mode in which the file is opened.
        encoding: str. Encoding in which the file is opened.
        newline: None|str. Controls how universal newlines work.

    Returns:
        _io.TextIOWrapper. The file object.

    Raises:
        IOError. The file cannot be opened.
    """
    # The try/except is needed here to unify the errors because io.open in
    # Python 3 throws FileNotFoundError while in Python 2 it throws an IOError.
    # This should be removed after we fully migrate to Python 3.
    try:
        return io.open(filename, mode, encoding=encoding, newline=newline)
    except:
        raise IOError('Unable to open file: %s' % filename)


def url_join(base_url, relative_url):
    """Construct a full URL by combining a 'base URL' with another URL using
    urlparse.urljoin if run under Python 2 and urllib.parse.urljoin if run under
    Python 3.

    Args:
        base_url: str. The base URL.
        relative_url: str. The other URL.

    Returns:
        str. The full URL.
    """
    try:
        import urllib.parse as urlparse
    except ImportError:
        import urlparse
    return urlparse.urljoin(base_url, relative_url) # pylint: disable=disallowed-function-calls


def url_split(urlstring):
    """Splits a URL using urlparse.urlsplit if run under Python 2 and
    urllib.parse.urlsplit if run under Python 3.

    Args:
        urlstring: str. The URL.

    Returns:
        tuple(str). The components of a URL.
    """
    try:
        import urllib.parse as urlparse
    except ImportError:
        import urlparse
    return urlparse.urlsplit(urlstring) # pylint: disable=disallowed-function-calls


def url_parse(urlstring):
    """Parse a URL into six components using urlparse.urlparse if run under
    Python 2 and urllib.parse.urlparse if run under Python 3. This corresponds
    to the general structure of a URL:
    scheme://netloc/path;parameters?query#fragment.

    Args:
        urlstring: str. The URL.

    Returns:
        tuple(str). The components of a URL.
    """
    try:
        import urllib.parse as urlparse
    except ImportError:
        import urlparse
    return urlparse.urlparse(urlstring) # pylint: disable=disallowed-function-calls


def url_unsplit(url_parts):
    """Combine the elements of a tuple as returned by urlsplit() into a complete
    URL as a string using urlparse.urlunsplit if run under Python 2 and
    urllib.parse.urlunsplit if run under Python 3.

    Args:
        url_parts: tuple(str). The components of a URL.

    Returns:
        str. The complete URL.
    """
    try:
        import urllib.parse as urlparse
    except ImportError:
        import urlparse
    return urlparse.urlunsplit(url_parts) # pylint: disable=disallowed-function-calls


def parse_query_string(query_string):
    """Parse a query string given as a string argument
    (data of type application/x-www-form-urlencoded) using urlparse.parse_qs if
    run under Python 2 and urllib.parse.parse_qs if run under Python 3.

    Args:
        query_string: str. The query string.

    Returns:
        dict. The keys are the unique query variable names and the values are
        lists of values for each name.
    """
    try:
        import urllib.parse as urlparse
    except ImportError:
        import urlparse
    return urlparse.parse_qs(query_string) # pylint: disable=disallowed-function-calls


def urllib_unquote(content):
    """Replace %xx escapes by their single-character equivalent using
    urllib.unquote if run under Python 2 and urllib.parse.unquote if run under
    Python 3.

    Args:
        content: str. The string to be unquoted.

    Returns:
        str. The unquoted string.
    """
    try:
        import urllib.parse as urlparse
    except ImportError:
        import urllib as urlparse
    return urlparse.unquote(content)


def url_quote(content):
    """Quotes a string using urllib.quote if run under Python 2 and
    urllib.parse.quote if run under Python 3.

    Args:
        content: str. The string to be quoted.

    Returns:
        str. The quoted string.
    """
    try:
        import urllib.parse as urlparse
    except ImportError:
        import urllib as urlparse
    return urlparse.quote(content)


def url_unquote_plus(content):
    """Unquotes a string and replace plus signs by spaces, as required for
    unquoting HTML form values using urllib.unquote_plus if run under Python 2
    and urllib.parse.unquote_plus if run under Python 3.

    Args:
        content: str. The string to be unquoted.

    Returns:
        str. The unquoted string.
    """
    try:
        import urllib.parse as urlparse
    except ImportError:
        import urllib as urlparse
    return urlparse.unquote_plus(content)


def url_encode(query, doseq=False):
    """Convert a mapping object or a sequence of two-element tuples to a
    'url-encoded' string using urllib.urlencode if run under Python 2 and
    urllib.parse.urlencode if run under Python 3.

    Args:
        query: dict or tuple. The query to be encoded.
        doseq: bool. If true, individual key=value pairs separated by '&' are
            generated for each element of the value sequence for the key.

    Returns:
        str. The 'url-encoded' string.
    """
    try:
        import urllib.parse as urlparse
    except ImportError:
        import urllib as urlparse
    return urlparse.urlencode(query, doseq)


def url_retrieve(source_url, filename=None):
    """Copy a network object denoted by a URL to a local file using
    urllib.urlretrieve if run under Python 2 and urllib.request.urlretrieve if
    run under Python 3.

    Args:
        source_url: str. The URL.
        filename: str. The file location to copy to.

    Returns:
        urlretrieve. The 'urlretrieve' object.
    """
    try:
        import urllib.request as urlrequest
    except ImportError:
        import urllib as urlrequest
        # Change the User-Agent to prevent servers from blocking requests.
        # See https://support.cloudflare.com/hc/en-us/articles/360029779472-Troubleshooting-Cloudflare-1XXX-errors#error1010. # pylint: disable=line-too-long
    urlrequest.URLopener.version = (
        'Mozilla/5.0 (Windows NT 6.1; Win64; x64; rv:47.0) '
        'Gecko/20100101 Firefox/47.0'
    )
    return urlrequest.urlretrieve(source_url, filename=filename)


def url_open(source_url):
    """Open a network object denoted by a URL for reading using
    urllib2.urlopen if run under Python 2 and urllib.request.urlopen if
    run under Python 3.

    Args:
        source_url: str. The URL.

    Returns:
        urlopen. The 'urlopen' object.
    """
    context = ssl.create_default_context(cafile=certifi.where())
    try:
        import urllib.request as urlrequest
    except ImportError:
        import urllib2 as urlrequest
    return urlrequest.urlopen(source_url, context=context)


def url_request(source_url, data, headers):
    """This function provides an abstraction of a URL request. It uses
    urllib2.Request if run under Python 2 and urllib.request.Request if
    run under Python 3.

    Args:
        source_url: str. The URL.
        data: str. Additional data to send to the server.
        headers: dict. The request headers.

    Returns:
        Request. The 'Request' object.
    """
    try:
        import urllib.request as urlrequest
    except ImportError:
        import urllib2 as urlrequest
    return urlrequest.Request(source_url, data, headers)


def divide(number1, number2):
    """This function divides number1 by number2 in the Python 2 way, i.e it
    performs an integer division.

    Args:
        number1: int. The dividend.
        number2: int. The divisor.

    Returns:
        int. The quotent.
    """
    return past.utils.old_div(number1, number2)


def with_metaclass(meta, *bases):
    """Python 2 & 3 helper for installing metaclasses.

    Example:

        class BaseForm(python_utils.OBJECT):
            pass

        class FormType(type):
            pass

        class Form(with_metaclass(FormType, BaseForm)):
            pass

    Args:
        meta: type. The metaclass to install on the derived class.
        *bases: tuple(class). The base classes to install on the derived class.
            When empty, `object` will be the sole base class.

    Returns:
        class. A proxy class that mutates the classes which inherit from it to
        install the input meta class and inherit from the input base classes.
        The proxy class itself does not actually become one of the base classes.
    """
    if not bases:
        bases = (OBJECT,)
    return future.utils.with_metaclass(meta, *bases)


def convert_to_bytes(string_to_convert):
    """Converts the string to bytes.

    Args:
        string_to_convert: unicode|str. Required string to be converted into
            bytes.

    Returns:
        bytes. The encoded string.
    """
    if isinstance(string_to_convert, UNICODE):
        return string_to_convert.encode('utf-8')
    return bytes(string_to_convert)


def _recursively_convert_to_str(value):
    """Convert all builtins.bytes and builtins.str elements in a data structure
    to bytes and unicode respectively. This is required for the
    yaml.safe_dump() function to work as it only works for unicode and bytes and
    not builtins.bytes nor builtins.str(UNICODE). See:
    https://stackoverflow.com/a/1950399/11755830

    Args:
        value: list|dict|BASESTRING. The data structure to convert.

    Returns:
        list|dict|bytes|unicode. The data structure in bytes and unicode.
    """
    if isinstance(value, list):
        return [_recursively_convert_to_str(e) for e in value]
    elif isinstance(value, dict):
        return {
            _recursively_convert_to_str(k): _recursively_convert_to_str(v)
            for k, v in value.items()
        }
    # We are using 'type' here instead of 'isinstance' because we need to
    # clearly distinguish the builtins.str and builtins.bytes strings.
    elif type(value) == UNICODE:  # pylint: disable=unidiomatic-typecheck
        return value
    elif type(value) == builtins.bytes:  # pylint: disable=unidiomatic-typecheck
        return value.decode('utf-8')
    else:
        return value


def yaml_from_dict(dictionary, width=80):
    """Gets the YAML representation of a dict.

    Args:
        dictionary: dict. Dictionary for conversion into yaml.
        width: int. Width for the yaml representation, default value
            is set to be of 80.

    Returns:
        str. Converted yaml of the passed dictionary.
    """
    dictionary = _recursively_convert_to_str(dictionary)
    return yaml.safe_dump(dictionary, default_flow_style=False, width=width)


def reraise_exception():
    """Reraise exception with complete stacktrace."""
    # TODO(#11547): This method can be replace by 'raise e' after we migrate
    # to Python 3.
    # This code is needed in order to reraise the error properly with
    # the stacktrace. See https://stackoverflow.com/a/18188660/3688189.
    exec_info = sys.exc_info()
    six.reraise(exec_info[0], exec_info[1], tb=exec_info[2])


def is_string(value):
    """Returns whether value has a string type."""
    return isinstance(value, six.string_types)


def get_args_of_function(func):
    """Returns the argument names of the function.

    Args:
        func: function. The function to inspect.

    Returns:
        list(str). The names of the function's arguments.

    Raises:
        TypeError. The input argument is not a function.
    """
    try:
        # Python 3.
        return [p.name for p in inspect.signature(func).parameters
                if p.kind in (p.POSITIONAL_ONLY, p.POSITIONAL_OR_KEYWORD)]
    except AttributeError:
        # Python 2.
        return inspect.getargspec(func).args


def create_enum(*sequential):
    """Creates a enumerated constant.

    Args:
        *sequential: *. Sequence List to generate the enumerations.

    Returns:
        dict. Dictionary containing the enumerated constants.
    """
    enum_values = dict(ZIP(sequential, sequential))
    try:
        from enum import Enum # pylint: disable=import-only-modules
        # The type() of argument 1 in Enum must be str, not unicode.
        return Enum(str('Enum'), enum_values) # pylint: disable=disallowed-function-calls
    except ImportError:
        _enums = {}
        for name, value in enum_values.items():
            _value = {
                'name': name,
                'value': value
            }
<<<<<<< HEAD
            _enums[name] = type('Enum', (), _value)
        return type('Enum', (), _enums)
=======
            _enums[name] = type(b'Enum', (), _value)
        return type(b'Enum', (), _enums)


def zip_longest(*args, **kwargs):
    """Creates an iterator that aggregates elements from each of the iterables.
    If the iterables are of uneven length, missing values are
    filled-in with fillvalue.

    Args:
        *args: list(*). Iterables that needs to be aggregated into an iterable.
        **kwargs: dict. It contains fillvalue.

    Returns:
        iterable(iterable). A sequence of aggregates elements
        from each of the iterables.
    """
    fillvalue = kwargs.get('fillvalue')
    try:
        return itertools.zip_longest(*args, fillvalue=fillvalue)
    except AttributeError:
        return itertools.izip_longest(*args, fillvalue=fillvalue)
>>>>>>> 2b1e6bf1
<|MERGE_RESOLUTION|>--- conflicted
+++ resolved
@@ -515,12 +515,8 @@
                 'name': name,
                 'value': value
             }
-<<<<<<< HEAD
             _enums[name] = type('Enum', (), _value)
         return type('Enum', (), _enums)
-=======
-            _enums[name] = type(b'Enum', (), _value)
-        return type(b'Enum', (), _enums)
 
 
 def zip_longest(*args, **kwargs):
@@ -540,5 +536,4 @@
     try:
         return itertools.zip_longest(*args, fillvalue=fillvalue)
     except AttributeError:
-        return itertools.izip_longest(*args, fillvalue=fillvalue)
->>>>>>> 2b1e6bf1
+        return itertools.izip_longest(*args, fillvalue=fillvalue)