runtime: python27
api_version: 1
threadsafe: false
instance_class: F2
# The "version" line is added here so that MR jobs can run locally (see issue
# #6534 on oppia/oppia).
version: default

builtins:
- appstats: on
- deferred: on
- remote_api: on

inbound_services:
- warmup
- mail

default_expiration: "10m"
# Note: The handlers in this file contain two separate sections:
# DEV_SECTION: Required for a local build.
# PROD_SECTION: Required for a prod build.
# The comments representing the start & end of these sections should
# not be modified since they are required for generation of app.yaml.
# The backend tests to verify this structure: scripts/app_yaml_test.py
handlers:
# PRODUCTION STATIC START
- url: /third_party/static
  static_dir: third_party/static
  secure: always
  expiration: "90d"
- url: /favicon.ico
  static_files: assets/favicon.ico
  upload: assets/favicon.ico
  secure: always
- url: /robots.txt
  static_files: assets/robots.txt
  upload: assets/robots.txt
  secure: always
- url: /sitemap.xml
  static_files: assets/sitemap.xml
  upload: assets/sitemap.xml
  secure: always
- url: /mapreduce/pipeline/images
  static_dir: third_party/gae-mapreduce-1.9.22.0/mapreduce/lib/pipeline/ui/images
  secure: always
- url: /build
  static_dir: build
  secure: always
  expiration: "90d"
- url: /third_party/generated
  static_dir: third_party/generated
  secure: always
  expiration: "0"
# Serve js scripts and css files under core/templates/dev/head.
# This regex allows us to recursively serve js scripts.
# "\1" inserts text captured by the capture group in the URL pattern.
- url: /templates/dev/head/(.*\.(css))$
  static_files: core/templates/dev/head/\1
  upload: core/templates/dev/head/(.*\.(css))$
  secure: always
  expiration: "0"
# Serve js scripts for interactions, rich_text_components, custom ckeditor plugins
# and objects under extensions. This regex allows us to recursively serve js
# scripts under the three specified directories. "\1" and "\2" insert capture
# groups from the url pattern.
- url: /extensions/(interactions|rich_text_components|objects|classifiers|ckeditor_plugins)/(.*\.(png))$
  static_files: extensions/\1/\2
  upload: extensions/(interactions|rich_text_components|objects|classifiers|ckeditor_plugins)/(.*\.(png))$
  secure: always
  expiration: "0"
- url: /extensions/ckeditor_plugins/(.*\.(js))$
  static_files: extensions/ckeditor_plugins/\1
  upload: extensions/ckeditor_plugins/(.*\.(js))$
  secure: always
  expiration: "0"
# PRODUCTION STATIC END

# DEVELOPMENT STATIC START
- url: /webpack_bundles
  static_dir: webpack_bundles
  secure: always
  application_readable: true
  expiration: "0"
- url: /assets
  static_dir: assets
  secure: always
  application_readable: true
  expiration: "0"
<<<<<<< HEAD
- url: /templates/dev/head/(.*\.(js))$
  static_files: local_compiled_js/core/templates/dev/head/\1
  upload: local_compiled_js/core/templates/dev/head/(.*\.(js))$
=======
# Serve js scripts and css files under core/templates.
# This regex allows us to recursively serve js scripts.
# "\1" inserts text captured by the capture group in the URL pattern.
- url: /templates/(.*\.(css))$
  static_files: core/templates/\1
  upload: core/templates/(.*\.(css))$
  secure: always
  expiration: "0"
- url: /templates/(.*\.(js))$
  static_files: local_compiled_js/core/templates/\1
  upload: local_compiled_js/core/templates/(.*\.(js))$
>>>>>>> ae649aa0
  secure: always
  expiration: "0"
- url: /templates/(.*\.(html))$
  static_files: core/templates/\1
  upload: core/templates/(.*\.(html))$
  secure: always
  expiration: "0"
  application_readable: true
- url: /extensions/interactions/(.*)/static/(.*\.(css|png))
  static_files: extensions/interactions/\1/static/\2
  upload: extensions/interactions/(.*)/static/(.*\.(css|png))
  secure: always
  expiration: "0"
- url: /extensions/interactions/(.*)/static/(.js)
  static_files: extensions/interactions/\1/static/\2
  upload: local_compiled_js/extensions/interactions/(.*)/static/(.js)
  secure: always
  expiration: "0"
- url: /extensions/(interactions|rich_text_components)/(.*)/directives/(.*\.(html))
  static_files: extensions/\1/\2/directives/\3
  upload: extensions/(interactions|rich_text_components)/(.*)/directives/(.*\.(html))
  secure: always
  expiration: "0"
- url: /extensions/visualizations/(.*\.html)
  static_files: extensions/visualizations/\1
  upload: extensions/visualizations/(.*\.html)
  secure: always
  expiration: "0"
- url: /extensions/objects/templates/(.*\.html)
  static_files: extensions/objects/templates/\1
  upload: extensions/objects/templates/(.*\.html)
  secure: always
  expiration: "0"
- url: /third_party/generated
  static_dir: third_party/generated
  secure: always
  expiration: "0"
# Serve js scripts and css files under core/templates/dev/head.
# This regex allows us to recursively serve js scripts.
# "\1" inserts text captured by the capture group in the URL pattern.
- url: /templates/dev/head/(.*\.(css))$
  static_files: core/templates/dev/head/\1
  upload: core/templates/dev/head/(.*\.(css))$
  secure: always
  expiration: "0"
# Serve js scripts for interactions, rich_text_components, custom ckeditor plugins
# and objects under extensions. This regex allows us to recursively serve js
# scripts under the three specified directories. "\1" and "\2" insert capture
# groups from the url pattern.
- url: /extensions/(interactions|rich_text_components|objects|classifiers|ckeditor_plugins)/(.*\.(png))$
  static_files: extensions/\1/\2
  upload: extensions/(interactions|rich_text_components|objects|classifiers|ckeditor_plugins)/(.*\.(png))$
  secure: always
  expiration: "0"
- url: /extensions/ckeditor_plugins/(.*\.(js))$
  static_files: extensions/ckeditor_plugins/\1
  upload: extensions/ckeditor_plugins/(.*\.(js))$
  secure: always
  expiration: "0"
# DEVELOPMENT STATIC END

# DYNAMIC
- url: /mapreduce(/.*)?
  script: mapreduce.main.APP
  login: admin
  secure: always
- url: /mapreduce/worker(/.*)?
  script: mapreduce.main.APP
  login: admin
  secure: always
- url: /cron/.*
  login: admin
  script: main_cron.app
  secure: always
- url: /task/.*
  login: admin
  script: main_taskqueue.app
  secure: always
- url: /_ah/mail/.*
  login: admin
  script: main_mail.app
  secure: always

# STATIC PAGES.
- url: /about
  static_files: webpack_bundles/about-page.mainpage.html
  upload: webpack_bundles/about-page.mainpage.html
  http_headers:
    Pragma: no-cache
    Strict-Transport-Security: "max-age=31536000; includeSubDomains"
    X-Content-Type-Options: "nosniff"
    X-Frame-Options: "DENY"
    X-Xss-Protection: "1; mode=block"
  secure: always
  expiration: "0"
- url: /contact
  static_files: webpack_bundles/contact-page.mainpage.html
  upload: webpack_bundles/contact-page.mainpage.html
  http_headers:
    Pragma: no-cache
    Strict-Transport-Security: "max-age=31536000; includeSubDomains"
    X-Content-Type-Options: "nosniff"
    X-Frame-Options: "DENY"
    X-Xss-Protection: "1; mode=block"
  secure: always
  expiration: "0"
- url: /donate
  static_files: webpack_bundles/donate-page.mainpage.html
  upload: webpack_bundles/donate-page.mainpage.html
  http_headers:
    Pragma: no-cache
    Strict-Transport-Security: "max-age=31536000; includeSubDomains"
    X-Content-Type-Options: "nosniff"
    X-Frame-Options: "DENY"
    X-Xss-Protection: "1; mode=block"
  secure: always
  expiration: "0"
- url: /get_started
  static_files: webpack_bundles/get-started-page.mainpage.html
  upload: webpack_bundles/get-started-page.mainpage.html
  http_headers:
    Pragma: no-cache
    Strict-Transport-Security: "max-age=31536000; includeSubDomains"
    X-Content-Type-Options: "nosniff"
    X-Frame-Options: "DENY"
    X-Xss-Protection: "1; mode=block"
  secure: always
  expiration: "0"
- url: /privacy
  static_files: webpack_bundles/privacy-page.mainpage.html
  upload: webpack_bundles/privacy-page.mainpage.html
  http_headers:
    Pragma: no-cache
    Strict-Transport-Security: "max-age=31536000; includeSubDomains"
    X-Content-Type-Options: "nosniff"
    X-Frame-Options: "DENY"
    X-Xss-Protection: "1; mode=block"
  secure: always
  expiration: "0"
- url: /splash
  static_files: webpack_bundles/splash-page.mainpage.html
  upload: webpack_bundles/splash-page.mainpage.html
  http_headers:
    Pragma: no-cache
    Strict-Transport-Security: "max-age=31536000; includeSubDomains"
    X-Content-Type-Options: "nosniff"
    X-Frame-Options: "DENY"
    X-Xss-Protection: "1; mode=block"
  secure: always
  expiration: "0"
- url: /teach
  static_files: webpack_bundles/teach-page.mainpage.html
  upload: webpack_bundles/teach-page.mainpage.html
  http_headers:
    Pragma: no-cache
    Strict-Transport-Security: "max-age=31536000; includeSubDomains"
    X-Content-Type-Options: "nosniff"
    X-Frame-Options: "DENY"
    X-Xss-Protection: "1; mode=block"
  secure: always
  expiration: "0"
- url: /terms
  static_files: webpack_bundles/terms-page.mainpage.html
  upload: webpack_bundles/terms-page.mainpage.html
  http_headers:
    Pragma: no-cache
    Strict-Transport-Security: "max-age=31536000; includeSubDomains"
    X-Content-Type-Options: "nosniff"
    X-Frame-Options: "DENY"
    X-Xss-Protection: "1; mode=block"
  secure: always
  expiration: "0"
- url: /thanks
  static_files: webpack_bundles/thanks-page.mainpage.html
  upload: webpack_bundles/thanks-page.mainpage.html
  http_headers:
    Pragma: no-cache
    Strict-Transport-Security: "max-age=31536000; includeSubDomains"
    X-Content-Type-Options: "nosniff"
    X-Frame-Options: "DENY"
    X-Xss-Protection: "1; mode=block"
  secure: always
  expiration: "0"
- url: /.*
  script: main.app
  secure: always

libraries:
- name: jinja2
  version: "2.6"
- name: PIL
  version: "1.1.7"
# This is needed for sending requests to a mailgun HTTPS URL.
- name: ssl
  version: "2.7.11"
- name: webapp2
  version: "2.5.2"

env_variables:
  PYTHONHTTPSVERIFY: 1

skip_files:
# .pyc and .pyo files
- ^(.*/)?.*\.py[co]$
# Unix hidden files whose names begin with a dot
- ^(.*/)?\..*$
# Karma test files
- ^(.*/)Spec.js$
# Typescript files
- ^core/(.*/)?.*\.ts$
- ^extensions/(.*/)?.*\.ts$
# Typescript output log file
- ^(.*/)tsc_output_log.txt$
# Other folders to ignore
- tests/
- scripts/
- integrations/
- integrations_dev/
- node_modules/
# Some third_party static scripts are directly imported, namely: jquery,
# jqueryui, angularjs, jqueryui-touch-punch, MathJax, code-mirror,
# ui-codemirror, d3js, midi-js, ui-map, guppy, skulpt, math-expressions.
# We exclude some of the scripts that are not directly imported in order to
# reduce deployed file count.
# TODO(sll): Find a more structured way of doing this.
- third_party/static/angular-audio-1.7.4/
- third_party/static/angular-scroll-1.0.0/
- third_party/static/angular-toastr-1.7.0/
- third_party/static/bootstrap-4.3.1/
- third_party/static/bower-angular-translate-2.18.1/
- third_party/static/bower-angular-translate-interpolation-messageformat-2.18.1/
- third_party/static/bower-angular-translate-loader-partial-2.18.1/
- third_party/static/bower-angular-translate-loader-static-files-2.18.1/
- third_party/static/bower-angular-cookies-1.7.9/
- third_party/static/bower-angular-translate-storage-cookie-2.18.1,/
- third_party/static/bower-material-1.1.19/
# CKEditor-4.12.1 plugins in the download from the CKEditor website include
# only a11yhelp, about, clipboard, colordialog, copyformatting, dialog, div,
# find, flash, forms, iframe, image, link, liststyle, magicline, pagebreak,
# pastefromword, preview, scayt, showblocks, smiley, specialchar, table,
# tableselection, tabletools, templates, widget and wsc. Our code is also using
# the sharedspace plugin. So, for now, we exclude all others, as well as flash,
# a11yhelp, about, colordialog, iframe, and anything related to tables, which
# we definitely don't use.
- third_party/static/ckeditor-4.12.1/plugins/a11yhelp/
- third_party/static/ckeditor-4.12.1/plugins/about/
- third_party/static/ckeditor-4.12.1/plugins/adobeair/
- third_party/static/ckeditor-4.12.1/plugins/ajax/
- third_party/static/ckeditor-4.12.1/plugins/autocomplete/
- third_party/static/ckeditor-4.12.1/plugins/autoembed/
- third_party/static/ckeditor-4.12.1/plugins/autogrow/
- third_party/static/ckeditor-4.12.1/plugins/autolink/
- third_party/static/ckeditor-4.12.1/plugins/balloonpanel/
- third_party/static/ckeditor-4.12.1/plugins/balloontoolbar/
- third_party/static/ckeditor-4.12.1/plugins/bbcode/
- third_party/static/ckeditor-4.12.1/plugins/bidi/
- third_party/static/ckeditor-4.12.1/plugins/cloudservices/
- third_party/static/ckeditor-4.12.1/plugins/codesnippet/
- third_party/static/ckeditor-4.12.1/plugins/codesnippetgeshi/
- third_party/static/ckeditor-4.12.1/plugins/colorbutton/
- third_party/static/ckeditor-4.12.1/plugins/colordialog/
- third_party/static/ckeditor-4.12.1/plugins/devtools/
- third_party/static/ckeditor-4.12.1/plugins/dialogadvtab/
- third_party/static/ckeditor-4.12.1/plugins/divarea/
- third_party/static/ckeditor-4.12.1/plugins/docprops/
- third_party/static/ckeditor-4.12.1/plugins/easyimage/
- third_party/static/ckeditor-4.12.1/plugins/embed/
- third_party/static/ckeditor-4.12.1/plugins/embedbase/
- third_party/static/ckeditor-4.12.1/plugins/embedsemantic/
- third_party/static/ckeditor-4.12.1/plugins/emoji/
- third_party/static/ckeditor-4.12.1/plugins/flash/
- third_party/static/ckeditor-4.12.1/plugins/font/
- third_party/static/ckeditor-4.12.1/plugins/iframe/
- third_party/static/ckeditor-4.12.1/plugins/iframedialog/
- third_party/static/ckeditor-4.12.1/plugins/image2/
- third_party/static/ckeditor-4.12.1/plugins/imagebase/
- third_party/static/ckeditor-4.12.1/plugins/indentblock/
- third_party/static/ckeditor-4.12.1/plugins/justify/
- third_party/static/ckeditor-4.12.1/plugins/language/
- third_party/static/ckeditor-4.12.1/plugins/mathjax/
- third_party/static/ckeditor-4.12.1/plugins/mentions/
- third_party/static/ckeditor-4.12.1/plugins/newpage/
- third_party/static/ckeditor-4.12.1/plugins/panelbutton/
- third_party/static/ckeditor-4.12.1/plugins/placeholder/
- third_party/static/ckeditor-4.12.1/plugins/print/
- third_party/static/ckeditor-4.12.1/plugins/save/
- third_party/static/ckeditor-4.12.1/plugins/selectall/
- third_party/static/ckeditor-4.12.1/plugins/sourcedialog/
- third_party/static/ckeditor-4.12.1/plugins/stylesheetparser/
- third_party/static/ckeditor-4.12.1/plugins/table/
- third_party/static/ckeditor-4.12.1/plugins/tableresize/
- third_party/static/ckeditor-4.12.1/plugins/tabletools/
- third_party/static/ckeditor-4.12.1/plugins/textmatch/
- third_party/static/ckeditor-4.12.1/plugins/textwatcher/
- third_party/static/ckeditor-4.12.1/plugins/uicolor/
- third_party/static/ckeditor-4.12.1/plugins/uploadfile/
- third_party/static/ckeditor-4.12.1/plugins/xml/
- third_party/static/ckeditor-4.12.1/samples/
- third_party/static/ckeditor-4.12.1/skins/kama/
- third_party/static/ckeditor-4.12.1/skins/moono/
- third_party/static/ckeditor-bootstrapck-1.0.0/core/
- third_party/static/ckeditor-bootstrapck-1.0.0/lang/
- third_party/static/ckeditor-bootstrapck-1.0.0/plugins/
- third_party/static/ckeditor-bootstrapck-1.0.0/skins/bootstrapck-dev/
- third_party/static/ckeditor-bootstrapck-1.0.0/skins/moono/
- third_party/static/ckeditor-bootstrapck-1.0.0/skins/ckbuilder.jar/
- third_party/static/ckeditor-bootstrapck-1.0.0/skins/bootstrapck/sample/
- third_party/static/ckeditor-bootstrapck-1.0.0/skins/bootstrapck/scss/
- third_party/static/fontawesome-free-5.9.0-web/
- third_party/static/guppy-b5055b/site/
- third_party/static/guppy-b5055b/test/
- third_party/static/MathJax-2.7.5/docs/
- third_party/static/MathJax-2.7.5/fonts/HTML-CSS/Gyre-Pagella/
- third_party/static/MathJax-2.7.5/fonts/HTML-CSS/Gyre-Termes/
- third_party/static/MathJax-2.7.5/fonts/HTML-CSS/Latin-Modern/
- third_party/static/MathJax-2.7.5/fonts/HTML-CSS/Neo-Euler/
- third_party/static/MathJax-2.7.5/fonts/HTML-CSS/TeX/png/
- third_party/static/MathJax-2.7.5/localization/ast/
- third_party/static/MathJax-2.7.5/localization/bcc/
- third_party/static/MathJax-2.7.5/localization/bg/
- third_party/static/MathJax-2.7.5/localization/br/
- third_party/static/MathJax-2.7.5/localization/ca/
- third_party/static/MathJax-2.7.5/localization/cdo/
- third_party/static/MathJax-2.7.5/localization/cs/
- third_party/static/MathJax-2.7.5/localization/cy/
- third_party/static/MathJax-2.7.5/localization/da/
- third_party/static/MathJax-2.7.5/localization/de/
- third_party/static/MathJax-2.7.5/localization/eo/
- third_party/static/MathJax-2.7.5/localization/es/
- third_party/static/MathJax-2.7.5/localization/fa/
- third_party/static/MathJax-2.7.5/localization/fi/
- third_party/static/MathJax-2.7.5/localization/fr/
- third_party/static/MathJax-2.7.5/localization/gl/
- third_party/static/MathJax-2.7.5/localization/he/
- third_party/static/MathJax-2.7.5/localization/ia/
- third_party/static/MathJax-2.7.5/localization/it/
- third_party/static/MathJax-2.7.5/localization/ja/
- third_party/static/MathJax-2.7.5/localization/kn/
- third_party/static/MathJax-2.7.5/localization/ko/
- third_party/static/MathJax-2.7.5/localization/lb/
- third_party/static/MathJax-2.7.5/localization/lki/
- third_party/static/MathJax-2.7.5/localization/lt/
- third_party/static/MathJax-2.7.5/localization/mk/
- third_party/static/MathJax-2.7.5/localization/nl/
- third_party/static/MathJax-2.7.5/localization/oc/
- third_party/static/MathJax-2.7.5/localization/pl/
- third_party/static/MathJax-2.7.5/localization/pt/
- third_party/static/MathJax-2.7.5/localization/pt-br/
- third_party/static/MathJax-2.7.5/localization/qqq/
- third_party/static/MathJax-2.7.5/localization/ru/
- third_party/static/MathJax-2.7.5/localization/scn/
- third_party/static/MathJax-2.7.5/localization/sco/
- third_party/static/MathJax-2.7.5/localization/sl/
- third_party/static/MathJax-2.7.5/localization/sv/
- third_party/static/MathJax-2.7.5/localization/tr/
- third_party/static/MathJax-2.7.5/localization/uk/
- third_party/static/MathJax-2.7.5/localization/vi/
- third_party/static/MathJax-2.7.5/localization/zh-hans/
- third_party/static/MathJax-2.7.5/test/
- third_party/static/MathJax-2.7.5/unpacked/
- third_party/static/messageformat-2.0.5/
- third_party/static/ng-img-crop-0.3.2/
- third_party/static/nginfinitescroll-1.0.0/
- third_party/static/popperJs-1.15.0/<|MERGE_RESOLUTION|>--- conflicted
+++ resolved
@@ -54,7 +54,7 @@
 # Serve js scripts and css files under core/templates/dev/head.
 # This regex allows us to recursively serve js scripts.
 # "\1" inserts text captured by the capture group in the URL pattern.
-- url: /templates/dev/head/(.*\.(css))$
+- url: /templates/(.*\.(css))$
   static_files: core/templates/dev/head/\1
   upload: core/templates/dev/head/(.*\.(css))$
   secure: always
@@ -86,11 +86,6 @@
   secure: always
   application_readable: true
   expiration: "0"
-<<<<<<< HEAD
-- url: /templates/dev/head/(.*\.(js))$
-  static_files: local_compiled_js/core/templates/dev/head/\1
-  upload: local_compiled_js/core/templates/dev/head/(.*\.(js))$
-=======
 # Serve js scripts and css files under core/templates.
 # This regex allows us to recursively serve js scripts.
 # "\1" inserts text captured by the capture group in the URL pattern.
@@ -102,7 +97,6 @@
 - url: /templates/(.*\.(js))$
   static_files: local_compiled_js/core/templates/\1
   upload: local_compiled_js/core/templates/(.*\.(js))$
->>>>>>> ae649aa0
   secure: always
   expiration: "0"
 - url: /templates/(.*\.(html))$
@@ -138,14 +132,6 @@
   expiration: "0"
 - url: /third_party/generated
   static_dir: third_party/generated
-  secure: always
-  expiration: "0"
-# Serve js scripts and css files under core/templates/dev/head.
-# This regex allows us to recursively serve js scripts.
-# "\1" inserts text captured by the capture group in the URL pattern.
-- url: /templates/dev/head/(.*\.(css))$
-  static_files: core/templates/dev/head/\1
-  upload: core/templates/dev/head/(.*\.(css))$
   secure: always
   expiration: "0"
 # Serve js scripts for interactions, rich_text_components, custom ckeditor plugins
