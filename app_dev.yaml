--- conflicted
+++ resolved
@@ -110,145 +110,6 @@
   secure: always
   expiration: "0"
 
-# STATIC PAGES.
-<<<<<<< HEAD
-- url: /contact
-  static_files: webpack_bundles/contact-page.mainpage.html
-  upload: webpack_bundles/contact-page.mainpage.html
-  http_headers:
-    Pragma: no-cache
-    Strict-Transport-Security: "max-age=31536000; includeSubDomains"
-    X-Content-Type-Options: "nosniff"
-    X-Frame-Options: "DENY"
-    X-Xss-Protection: "1; mode=block"
-  secure: always
-  expiration: "0"
-- url: /donate
-  static_files: webpack_bundles/donate-page.mainpage.html
-  upload: webpack_bundles/donate-page.mainpage.html
-  http_headers:
-    Pragma: no-cache
-    Strict-Transport-Security: "max-age=31536000; includeSubDomains"
-    X-Content-Type-Options: "nosniff"
-    X-Frame-Options: "DENY"
-    X-Xss-Protection: "1; mode=block"
-  secure: always
-  expiration: "0"
-- url: /partnerships
-  static_files: webpack_bundles/partnerships-page.mainpage.html
-  upload: webpack_bundles/partnerships-page.mainpage.html
-  http_headers:
-    Pragma: no-cache
-    Strict-Transport-Security: "max-age=31536000; includeSubDomains"
-    X-Content-Type-Options: "nosniff"
-    X-Frame-Options: "DENY"
-    X-Xss-Protection: "1; mode=block"
-  secure: always
-  expiration: "0"
-- url: /get-started
-  static_files: webpack_bundles/get-started-page.mainpage.html
-  upload: webpack_bundles/get-started-page.mainpage.html
-  http_headers:
-    Pragma: no-cache
-    Strict-Transport-Security: "max-age=31536000; includeSubDomains"
-    X-Content-Type-Options: "nosniff"
-    X-Frame-Options: "DENY"
-    X-Xss-Protection: "1; mode=block"
-  secure: always
-  expiration: "0"
-- url: /license
-  static_files: webpack_bundles/license.mainpage.html
-  upload: webpack_bundles/license.mainpage.html
-  http_headers:
-    Pragma: no-cache
-    Strict-Transport-Security: "max-age=31536000; includeSubDomains"
-    X-Content-Type-Options: "nosniff"
-    X-Frame-Options: "DENY"
-    X-Xss-Protection: "1; mode=block"
-  secure: always
-  expiration: "0"
-- url: /login
-  static_files: webpack_bundles/login-page.mainpage.html
-  upload: webpack_bundles/login-page.mainpage.html
-  http_headers:
-    Pragma: no-cache
-    Strict-Transport-Security: "max-age=31536000; includeSubDomains"
-    X-Content-Type-Options: "nosniff"
-    X-Frame-Options: "DENY"
-    X-Xss-Protection: "1; mode=block"
-  secure: always
-  expiration: "0"
-- url: /logout
-  static_files: webpack_bundles/logout-page.mainpage.html
-  upload: webpack_bundles/logout-page.mainpage.html
-  http_headers:
-    Pragma: no-cache
-    Strict-Transport-Security: "max-age=31536000; includeSubDomains"
-    X-Content-Type-Options: "nosniff"
-    X-Frame-Options: "DENY"
-    X-Xss-Protection: "1; mode=block"
-  secure: always
-  expiration: "0"
-- url: /creator-guidelines
-  static_files: webpack_bundles/playbook.mainpage.html
-  upload: webpack_bundles/playbook.mainpage.html
-  http_headers:
-    Pragma: no-cache
-    Strict-Transport-Security: "max-age=31536000; includeSubDomains"
-    X-Content-Type-Options: "nosniff"
-    X-Frame-Options: "DENY"
-    X-Xss-Protection: "1; mode=block"
-  secure: always
-  expiration: "0"
-- url: /privacy-policy
-  static_files: webpack_bundles/privacy-page.mainpage.html
-  upload: webpack_bundles/privacy-page.mainpage.html
-  http_headers:
-    Pragma: no-cache
-    Strict-Transport-Security: "max-age=31536000; includeSubDomains"
-    X-Content-Type-Options: "nosniff"
-    X-Frame-Options: "DENY"
-    X-Xss-Protection: "1; mode=block"
-  secure: always
-  expiration: "0"
-- url: /teach
-  static_files: webpack_bundles/teach-page.mainpage.html
-  upload: webpack_bundles/teach-page.mainpage.html
-  http_headers:
-    Pragma: no-cache
-    Strict-Transport-Security: "max-age=31536000; includeSubDomains"
-    X-Content-Type-Options: "nosniff"
-    X-Frame-Options: "DENY"
-    X-Xss-Protection: "1; mode=block"
-  secure: always
-  expiration: "0"
-- url: /terms
-  static_files: webpack_bundles/terms-page.mainpage.html
-  upload: webpack_bundles/terms-page.mainpage.html
-  http_headers:
-    Pragma: no-cache
-    Strict-Transport-Security: "max-age=31536000; includeSubDomains"
-    X-Content-Type-Options: "nosniff"
-    X-Frame-Options: "DENY"
-    X-Xss-Protection: "1; mode=block"
-  secure: always
-  expiration: "0"
-- url: /thanks
-  static_files: webpack_bundles/thanks-page.mainpage.html
-  upload: webpack_bundles/thanks-page.mainpage.html
-  http_headers:
-    Pragma: no-cache
-    Strict-Transport-Security: "max-age=31536000; includeSubDomains"
-    X-Content-Type-Options: "nosniff"
-    X-Frame-Options: "DENY"
-    X-Xss-Protection: "1; mode=block"
-  secure: always
-  expiration: "0"
-=======
-- url: /.*
-  script: main.app
-  secure: always
-
 libraries:
 - name: PIL
   version: "1.1.7"
@@ -259,7 +120,6 @@
   version: 1.0.0
 - name: setuptools
   version: 36.6.0
->>>>>>> c89776f4
 
 # This is an access connector that connects to the Google Cloud Redis instance
 # used for memory caching. Please replace PROJECT_ID with the correct project id
