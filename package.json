--- conflicted
+++ resolved
@@ -65,13 +65,9 @@
     "eslint-plugin-oppia": "file:./scripts/linters/custom_eslint_checks",
     "eslint-plugin-unused-imports": "^1.0.0",
     "file-loader": "^6.0.0",
-<<<<<<< HEAD
-    "firebase-tools": "^9.1.0",
-    "google-protobuf": "^3.13.0",
-=======
     "firebase-admin": "^9.5.0",
     "firebase-tools": "https://github.com/oppia/firebase-tools/releases/download/v9.6.0-PATCH/firebase-tools-9.6.0-PATCH.tgz",
->>>>>>> 998b1345
+    "google-protobuf": "^3.13.0",
     "html-dnd": "^1.2.1",
     "html-loader": "^1.1.0",
     "html-webpack-plugin": "^4.0.3",
