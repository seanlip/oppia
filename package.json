--- conflicted
+++ resolved
@@ -61,11 +61,7 @@
     "karma-jasmine": "^2.0.1",
     "karma-json-fixtures-preprocessor": "^0.0.6",
     "karma-ng-html2js-preprocessor": "^1.0.0",
-<<<<<<< HEAD
-    "karma-webpack": "^4.0.0-rc.6",
-=======
     "karma-webpack": "^4.0.0-rc.3",
->>>>>>> b6861d75
     "postcss-syntax": "^0.36.2",
     "protractor": "^5.4.2",
     "protractor-screenshot-reporter": "0.0.5",
