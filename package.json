--- conflicted
+++ resolved
@@ -139,13 +139,10 @@
     "dayjs": "^1.8.35",
     "default-passive-events": "^2.0.0",
     "fabric": "^4.1.0",
-<<<<<<< HEAD
+    "firebase": "^8.0.0",
     "firebase-tools": "^9.1.0",
-=======
-    "firebase": "^8.0.0",
     "firebaseui": "4.7.1",
     "firebaseui-angular": "^5.1.1",
->>>>>>> 56b0d42f
     "gif-frames": "^1.0.1",
     "gifshot": "^0.4.5",
     "hammerjs": "^2.0.8",
