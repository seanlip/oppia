--- conflicted
+++ resolved
@@ -70,12 +70,7 @@
     "karma-ng-html2js-preprocessor": "^1.0.0",
     "karma-webpack": "^4.0.0-rc.3",
     "loader-utils": "^2.0.0",
-<<<<<<< HEAD
-    "lighthouse": "5.6.0",
-    "@lhci/cli": "0.3.12",
-=======
     "@lhci/cli": "^0.3.12",
->>>>>>> 7439c1fc
     "postcss-loader": "3.0.0",
     "postcss-syntax": "^0.36.2",
     "protractor": "^7.0.0",
