{
  "name": "oppia",
  "version": "3.2.2",
  "description": "Oppia enables the creation of interactive online lessons.",
  "scripts": {
    "test": "echo \"Error: no test specified\" && exit 1"
  },
  "repository": {
    "type": "git",
    "url": "git+https://github.com/oppia/oppia.git"
  },
  "author": "",
  "license": "Apache-2.0",
  "bugs": {
    "url": "https://github.com/oppia/oppia/issues"
  },
  "homepage": "https://github.com/oppia/oppia#readme",
  "devDependencies": {
    "@lhci/cli": "^0.6.0",
    "@types/angular": "^1.6.54",
    "@types/angular-animate": "^1.5.10",
    "@types/angular-mocks": "^1.7.0",
    "@types/angular-ui-bootstrap": "^1.0.0",
    "@types/ckeditor": "^4.9.8",
    "@types/d3": "^5.7.2",
    "@types/d3-array": "^2.0.0",
    "@types/d3-color": "^1.2.2",
    "@types/d3-hexbin": "^0.2.3",
    "@types/d3-scale": "^2.2.0",
    "@types/fabric": "^4.2.0",
    "@types/google-protobuf": "^3.7.4",
    "@types/google.visualization": "^0.0.55",
    "@types/gtag.js": "^0.0.8",
    "@types/headroom.js": "^0.12.0",
    "@types/jasmine": "^3.3.12",
    "@types/jasminewd2": "^2.0.8",
    "@types/jquery": "^3.3.29",
    "@types/jqueryui": "^1.12.1",
    "@types/leaflet": "^1.7.0",
    "@types/lodash": "^4.14.136",
    "@types/mathjax": "0.0.37",
    "@types/mathjs": "^9.4.2",
    "@types/mousetrap": "^1.6.2",
    "@types/node": "^16.11.12",
    "@types/q": "^1.5.1",
    "@types/select2": "^4.0.48",
    "@types/selenium-webdriver": "^4.0.0",
    "@types/wavesurfer.js": "^5.2.2",
    "@typescript-eslint/eslint-plugin": "^5.7.0",
    "@typescript-eslint/parser": "^5.7.0",
    "acorn": "^8.0.0",
    "ajv": "^7.0.0",
    "angular2-template-loader": "0.6.2",
    "babel-eslint": "^10.0.1",
    "browserstack-local": "^1.4.2",
    "cache-loader": "^4.1.0",
    "clean-webpack-plugin": "^3.0.0",
    "conditional-type-checks": "^1.0.5",
    "core-js": "^2.5.3",
    "css-loader": "^5.0.0",
    "dotenv": "^10.0.0",
    "dtslint": "^4.0.0",
    "eslint": "^8.4.1",
    "eslint-plugin-angular": "^4.0.1",
    "eslint-plugin-html": "^6.0.0",
    "eslint-plugin-oppia": "file:./scripts/linters/custom_eslint_checks",
    "eslint-plugin-unused-imports": "^2.0.0",
    "file-loader": "^6.0.0",
    "firebase-admin": "^10.0.0",
    "firebase-tools": "https://github.com/oppia/firebase-tools/releases/download/v9.6.0-PATCH/firebase-tools-9.6.0-PATCH.tgz",
    "google-protobuf": "^3.13.0",
    "html-dnd": "^1.2.1",
    "html-loader": "^1.1.0",
    "html-webpack-plugin": "^4.0.3",
    "htmllint": "^0.8.0",
    "htmllint-cli": "github:oppia/htmllint-cli#01a8b74",
    "istanbul-instrumenter-loader": "^3.0.1",
    "jasmine-core": "^3.5.0",
    "jasmine-spec-reporter": "^7.0.0",
    "jquery": "^3.4.0",
    "karma": "^6.0.0",
    "karma-chrome-launcher": "^3.1.0",
    "karma-coverage": "^2.0.1",
    "karma-coverage-istanbul-reporter": "^3.0.0",
    "karma-jasmine": "^4.0.0",
    "karma-json-fixtures-preprocessor": "^0.0.6",
    "karma-ng-html2js-preprocessor": "^1.0.0",
    "karma-webpack": "^4.0.0-rc.3",
    "loader-utils": "^2.0.0",
    "mocha": "^8.1.1",
    "nyc": "^15.1.0",
    "postcss-html": "^1.3.0",
    "protoc-gen-ts": "^0.3.4",
    "protractor": "^7.0.0",
    "protractor-jasmine2-screenshot-reporter": "^0.5.0",
    "puppeteer": "^13.0.0",
    "reflect-metadata": "^0.1.12",
    "sourcemapped-stacktrace": "^1.1.11",
    "style-loader": "^2.0.0",
    "stylelint": "^14.1.0",
    "stylelint-config-html": "^1.0.0",
    "stylelint-config-standard": "^24.0.0",
    "stylelint-order": "^5.0.0",
    "thread-loader": "^3.0.0",
    "ts-loader": "^8.0.0",
    "typescript": "^4.0.2",
    "uglify-js": "^3.5.8",
    "underscore-template-loader": "^1.0.0",
    "webdriver-manager": "^12.1.8",
    "webpack": "^4.30.0",
    "webpack-cli": "^3.3.1",
    "webpack-merge": "^5.0.8",
    "yargs": "^17.0.0",
    "zone.js": "^0.10.3"
  },
  "keywords": [],
  "dependencies": {
    "@angular/animations": "^11.2.10",
    "@angular/cdk": "^11.2.10",
    "@angular/common": "^11.2.10",
    "@angular/compiler": "^11.2.10",
    "@angular/core": "^11.2.10",
    "@angular/elements": "11.2.10",
    "@angular/fire": "^6.1.0",
    "@angular/forms": "^11.2.10",
    "@angular/material": "^11.2.10",
    "@angular/platform-browser": "^11.2.10",
    "@angular/platform-browser-dynamic": "^11.2.10",
    "@angular/router": "^11.2.10",
    "@angular/upgrade": "^11.2.10",
    "@angular/youtube-player": "^11.2.10",
    "@asymmetrik/ngx-leaflet": "^8.1.0",
    "@ctrl/ngx-codemirror": "^4.1.1",
    "@ng-bootstrap/ng-bootstrap": "^8.0.0",
    "@ngx-translate/core": "^13.0.0",
    "@ngx-translate/http-loader": "^6.0.0",
    "@types/angular-translate": "^2.16.2",
    "@types/howler": "^2.2.2",
    "angular": "^1.8.2",
    "angular-cookies": "^1.8.2",
    "angular-route": "^1.8.2",
    "angular-ui-sortable": "^0.19.0",
    "angular-ui-validate": "^1.2.3",
    "bootstrap": "^4.3.1",
    "chai": "^4.2.0",
    "codemirror": "^5.61.0",
    "cropperjs": "^1.5.6",
    "d3": "^5.9.2",
    "d3-array": "^2.4.0",
    "d3-color": "^2.0.0",
    "d3-hexbin": "^0.2.2",
    "d3-scale": "^3.2.1",
    "dayjs": "^1.8.35",
    "default-passive-events": "^2.0.0",
    "fabric": "^4.1.0",
    "firebase": "^8.10.0",
    "gif-frames": "^1.0.1",
    "gifshot": "^0.4.5",
    "globalthis": "^1.0.2",
    "hammerjs": "^2.0.8",
    "hash-wasm": "^4.4.1",
    "headroom.js": "^0.12.0",
    "howler": "^2.2.1",
    "leaflet": "^1.4.0",
    "lodash": "^4.17.14",
    "mathjs": "^9.0.0",
    "messageformat": "^2.3.0",
    "mousetrap": "^1.6.5",
    "nerdamer": "^1.1.4",
    "ng-infinite-scroll": "^1.3.0",
    "ngx-cookie": "^5.0.2",
    "ngx-infinite-scroll": "^10.0.1",
    "ngx-mat-select-search": "^3.3.0",
    "ngx-toastr": "^13.2.1",
    "ngx-translate-cache": "^9.0.2",
    "ngx-trim-directive": "^1.1.0",
    "proxy-polyfill": "^0.3.2",
    "requireindex": "^1.2.0",
<<<<<<< HEAD
    "tslib": "^2.3.0",
=======
    "rxjs": "^6.0.0",
    "rxjs-marbles": "^6.0.0",
>>>>>>> 526968ed
    "vanilla-picker": "^2.10.1",
    "wavesurfer.js": "^5.2.0"
  }
}<|MERGE_RESOLUTION|>--- conflicted
+++ resolved
@@ -176,12 +176,8 @@
     "ngx-trim-directive": "^1.1.0",
     "proxy-polyfill": "^0.3.2",
     "requireindex": "^1.2.0",
-<<<<<<< HEAD
-    "tslib": "^2.3.0",
-=======
     "rxjs": "^6.0.0",
     "rxjs-marbles": "^6.0.0",
->>>>>>> 526968ed
     "vanilla-picker": "^2.10.1",
     "wavesurfer.js": "^5.2.0"
   }
