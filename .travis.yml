dist: xenial
language: python
python:
  - 2.7

services:
  - xvfb

branches:
  only:
  - develop
  - /^release-\d+\.\d+\.\d+$/
  - /^release-\d+\.\d+\.\d+-hotfix-\d+$/

env:
  jobs:
    # TODO(sll): Reinstate this when the load tests are more reliable.
    # - RUN_BACKEND_TESTS=true REPORT_BACKEND_COVERAGE=true EXCLUDE_LOAD_TESTS=false
<<<<<<< HEAD
    - RUN_E2E_TESTS_ACCESSIBILITY=false
    - RUN_E2E_TESTS_ADDITIONAL_EDITOR_FEATURES=false
    - RUN_E2E_TESTS_ADDITIONAL_PLAYER_FEATURES=false
    - RUN_E2E_TESTS_ADMIN_PAGE=false
    - RUN_E2E_TESTS_COLLECTIONS=false
    - RUN_E2E_TESTS_COMMUNITY_DASHBOARD=false
    - RUN_E2E_TESTS_CORE_EDITOR_AND_PLAYER_FEATURES=false
    - RUN_E2E_TESTS_CREATOR_DASHBOARD=false
    - RUN_E2E_TESTS_EMBEDDING=false
    - RUN_E2E_TESTS_EXPLORATION_FEEDBACK_TAB=false
    - RUN_E2E_TESTS_EXPLORATION_HISTORY_TAB=false
    - RUN_E2E_TESTS_EXPLORATION_IMPROVEMENTS_TAB=false
    - RUN_E2E_TESTS_EXPLORATION_STATISTICS_TAB=false
    - RUN_E2E_TESTS_EXPLORATION_TRANSLATION_TAB=false
    - RUN_E2E_TESTS_EXTENSIONS=false
    - RUN_E2E_TESTS_FILE_UPLOAD_FEATURES=true
    - RUN_E2E_TESTS_LEARNER_DASHBOARD=false
    - RUN_E2E_TESTS_LEARNER=false
    - RUN_E2E_TESTS_LIBRARY=false
    - RUN_E2E_TESTS_NAVIGATION=false
    - RUN_E2E_TESTS_PREFERENCES=false
    - RUN_E2E_TESTS_PROFILE_MENU=false
    - RUN_E2E_TESTS_PUBLICATION=false
    - RUN_E2E_TESTS_SKILL_EDITOR=false
    - RUN_E2E_TESTS_SUBSCRIPTIONS=false
    - RUN_E2E_TESTS_TOPICS_AND_SKILLS_DASHBOARD=false
    - RUN_E2E_TESTS_TOPIC_AND_STORY_EDITOR=false
    - RUN_E2E_TESTS_USERS=false
=======
    - RUN_E2E_TESTS_ACCESSIBILITY=true
    - RUN_E2E_TESTS_ADDITIONAL_EDITOR_FEATURES=true
    - RUN_E2E_TESTS_ADDITIONAL_PLAYER_FEATURES=true
    - RUN_E2E_TESTS_ADMIN_PAGE=true
    - RUN_E2E_TESTS_COLLECTIONS=true
    - RUN_E2E_TESTS_COMMUNITY_DASHBOARD=true
    - RUN_E2E_TESTS_CORE_EDITOR_AND_PLAYER_FEATURES=true
    - RUN_E2E_TESTS_CREATOR_DASHBOARD=true
    - RUN_E2E_TESTS_EMBEDDING=true
    - RUN_E2E_TESTS_EXPLORATION_FEEDBACK_TAB=true
    - RUN_E2E_TESTS_EXPLORATION_HISTORY_TAB=true
    - RUN_E2E_TESTS_EXPLORATION_IMPROVEMENTS_TAB=true
    - RUN_E2E_TESTS_EXPLORATION_STATISTICS_TAB=true
    - RUN_E2E_TESTS_EXPLORATION_TRANSLATION_TAB=true
    - RUN_E2E_TESTS_EXTENSIONS=true
    - RUN_E2E_TESTS_LEARNER_DASHBOARD=true
    - RUN_E2E_TESTS_LEARNER=true
    - RUN_E2E_TESTS_LIBRARY=true
    - RUN_E2E_TESTS_NAVIGATION=true
    - RUN_E2E_TESTS_PREFERENCES=true
    - RUN_E2E_TESTS_PROFILE_FEATURES=true
    - RUN_E2E_TESTS_PROFILE_MENU=true
    - RUN_E2E_TESTS_PUBLICATION=true
    - RUN_E2E_TESTS_SKILL_EDITOR=true
    - RUN_E2E_TESTS_SUBSCRIPTIONS=true
    - RUN_E2E_TESTS_TOPICS_AND_SKILLS_DASHBOARD=true
    - RUN_E2E_TESTS_USERS=true
>>>>>>> e2d490ca

jobs:
  allow_failures: []
  fast_finish: true

notifications:
  email:
    recipients:
      # The following was generated through the following command using the
      # travis ruby gem:
      # travis encrypt -r oppia/oppia "oppia-ci-notifications@googlegroups.com"
      secure: uMMzsG4ZAB9ofJR/m+KUlTmsYj7oahtCIzUVCZl9BX0qxgMgiwHDTEzHqvyAcyFOaYsKpFyWFKRBfakOizPXP8DZw8/yXi9YtieSUUzxXFZxsGahcVatJBRVKGPw1L4C+V59N9+DdeMLpAd/knQ88uEffOHCCLuoWrsfC/Tz/35yD7zCrLmsnFjcjkufaXh9qCEUjkzq/SgpsvqJRHHP8hrKh3QetmCWhzTD/ZoPxKgpkd5LiFN0AYjRmUN538NAP9Us8WLeQigcM2UyX7WJakmGHgLMm9ieAQRJwcd1bX3Nf+WQNymidGrZnoWSrFiyLmbO8+fiMDZHVRgVC7jeGXGt0hHP9FiNWCjyW4B66ll4RT8iN/IfYJ1RF7fcgzs6cU6jZFUUZBeIdf1Wiv1zNproEAKJKFZVrxlImJeg9Js9vC+TB/Talxj9mnvm/yWZVnSCW6FN/Q/n8dkuIR/VmVkoUwmL/8A0hsZzi31JpZCqv+/8K2hEv9b3zl3lKr6h/o1WHPhU6K5i/XzIV5LhjiM6O6AwEn97bjsEnZqNeZ8O/W7Q+aifG1yX+bfN3qflFE1A/xiruhRFxxSdYfbrF1PvX92IwAwvhBEjDm9Cw/a0QNRY7S92SBNgUaQqEb0MrgbmFyEapf4pzo9Sp9UyQwisLCpL9xZr0cC4vhWTE5A=
    on_success: change
    on_failure: change
  irc:
    channels:
    - chat.freenode.net#oppia
    on_success: never
    on_failure: always
  webhooks:
    urls:
    # This URL can be obtained by going to the Gitter chat room
    # and clicking Settings > Integrations.
    - https://webhooks.gitter.im/e/f3865f3ee5e9b40ee871
    on_success: always
    on_failure: always

before_install:
- pip install codecov
- export CHROME_BIN=/usr/bin/google-chrome-stable
- export DISPLAY=:99.0

install:
- pushd $TRAVIS_BUILD_DIR
- python -m scripts.install_third_party_libs

script:
# Run the e2e tests in the production environment (using --prod_env).
- if [ "$RUN_E2E_TESTS_ACCESSIBILITY" == 'true' ]; then travis_retry bash scripts/run_e2e_tests.sh --suite="accessibility" --prod_env; fi
- if [ "$RUN_E2E_TESTS_ADDITIONAL_EDITOR_FEATURES" == 'true' ]; then travis_retry bash scripts/run_e2e_tests.sh --suite="additionalEditorFeatures" --prod_env; fi
- if [ "$RUN_E2E_TESTS_ADDITIONAL_PLAYER_FEATURES" == 'true' ]; then travis_retry bash scripts/run_e2e_tests.sh --suite="additionalPlayerFeatures" --prod_env; fi
- if [ "$RUN_E2E_TESTS_ADMIN_PAGE" == 'true' ]; then travis_retry bash scripts/run_e2e_tests.sh --suite="adminPage" --prod_env; fi
- if [ "$RUN_E2E_TESTS_COLLECTIONS" == 'true' ]; then travis_retry bash scripts/run_e2e_tests.sh --suite="collections" --prod_env; fi
- if [ "$RUN_E2E_TESTS_COMMUNITY_DASHBOARD" == 'true' ]; then travis_retry bash scripts/run_e2e_tests.sh --suite="communityDashboard" --community_dashboard_enabled --prod_env; fi
- if [ "$RUN_E2E_TESTS_CORE_EDITOR_AND_PLAYER_FEATURES" == 'true' ]; then travis_retry bash scripts/run_e2e_tests.sh --suite="coreEditorAndPlayerFeatures" --prod_env; fi
- if [ "$RUN_E2E_TESTS_CREATOR_DASHBOARD" == 'true' ]; then travis_retry bash scripts/run_e2e_tests.sh --suite="creatorDashboard" --prod_env; fi
- if [ "$RUN_E2E_TESTS_EMBEDDING" == 'true' ]; then travis_retry bash scripts/run_e2e_tests.sh --suite="embedding" --prod_env; fi
- if [ "$RUN_E2E_TESTS_EXPLORATION_FEEDBACK_TAB" == 'true' ]; then travis_retry bash scripts/run_e2e_tests.sh --suite="explorationFeedbackTab" --prod_env; fi
- if [ "$RUN_E2E_TESTS_EXPLORATION_HISTORY_TAB" == 'true' ]; then travis_retry bash scripts/run_e2e_tests.sh --suite="explorationHistoryTab" --prod_env; fi
- if [ "$RUN_E2E_TESTS_EXPLORATION_IMPROVEMENTS_TAB" == 'true' ]; then travis_retry bash scripts/run_e2e_tests.sh --suite="explorationImprovementsTab" --prod_env; fi
- if [ "$RUN_E2E_TESTS_EXPLORATION_STATISTICS_TAB" == 'true' ]; then travis_retry bash scripts/run_e2e_tests.sh --suite="explorationStatisticsTab" --prod_env; fi
- if [ "$RUN_E2E_TESTS_EXPLORATION_TRANSLATION_TAB" == 'true' ]; then travis_retry bash scripts/run_e2e_tests.sh --suite="explorationTranslationTab" --prod_env; fi
- if [ "$RUN_E2E_TESTS_EXTENSIONS" == 'true' ]; then travis_retry bash scripts/run_e2e_tests.sh --suite="extensions" --prod_env; fi
- if [ "$RUN_E2E_TESTS_LEARNER_DASHBOARD" == 'true' ]; then travis_retry bash scripts/run_e2e_tests.sh --suite="learnerDashboard" --prod_env; fi
- if [ "$RUN_E2E_TESTS_LEARNER" == 'true' ]; then travis_retry bash scripts/run_e2e_tests.sh --suite="learner" --prod_env; fi
- if [ "$RUN_E2E_TESTS_LIBRARY" == 'true' ]; then travis_retry bash scripts/run_e2e_tests.sh --suite="library" --prod_env; fi
- if [ "$RUN_E2E_TESTS_NAVIGATION" == 'true' ]; then travis_retry bash scripts/run_e2e_tests.sh --suite="navigation" --prod_env; fi
- if [ "$RUN_E2E_TESTS_PREFERENCES" == 'true' ]; then travis_retry bash scripts/run_e2e_tests.sh --suite="preferences" --prod_env; fi
- if [ "$RUN_E2E_TESTS_PROFILE_FEATURES" == 'true' ]; then travis_retry bash scripts/run_e2e_tests.sh --suite="profileFeatures" --prod_env; fi
- if [ "$RUN_E2E_TESTS_PROFILE_MENU" == 'true' ]; then travis_retry bash scripts/run_e2e_tests.sh --suite="profileMenu" --prod_env; fi
- if [ "$RUN_E2E_TESTS_PUBLICATION" == 'true' ]; then travis_retry bash scripts/run_e2e_tests.sh --suite="publication" --prod_env; fi
- if [ "$RUN_E2E_TESTS_SKILL_EDITOR" == 'true' ]; then travis_retry bash scripts/run_e2e_tests.sh --suite="skillEditor" --prod_env; fi
- if [ "$RUN_E2E_TESTS_SUBSCRIPTIONS" == 'true' ]; then travis_retry bash scripts/run_e2e_tests.sh --suite="subscriptions" --prod_env; fi
- if [ "$RUN_E2E_TESTS_TOPICS_AND_SKILLS_DASHBOARD" == 'true' ]; then travis_retry bash scripts/run_e2e_tests.sh --suite="topicsAndSkillsDashboard" --prod_env; fi
- if [ "$RUN_E2E_TESTS_USERS" == 'true' ]; then travis_retry bash scripts/run_e2e_tests.sh --suite="users" --prod_env; fi


cache:
  # Cache Oppia's dependencies.
  directories:
    - ../oppia_tools/
    - node_modules/
    - third_party/
    - $HOME/.cache/pip
    - $HOME/.cache/TravisChrome/
    - backend_prod_files/templates/head/
    - build/templates/head/
    - backend_prod_files/extensions/
    - build/extensions/

before_cache:
  # Delete python bytecode to prevent cache rebuild.
  - find third_party -name "*.pyc" -print -delete
  - find backend_prod_files/extensions/ -name "*.pyc" -print -delete<|MERGE_RESOLUTION|>--- conflicted
+++ resolved
@@ -16,36 +16,6 @@
   jobs:
     # TODO(sll): Reinstate this when the load tests are more reliable.
     # - RUN_BACKEND_TESTS=true REPORT_BACKEND_COVERAGE=true EXCLUDE_LOAD_TESTS=false
-<<<<<<< HEAD
-    - RUN_E2E_TESTS_ACCESSIBILITY=false
-    - RUN_E2E_TESTS_ADDITIONAL_EDITOR_FEATURES=false
-    - RUN_E2E_TESTS_ADDITIONAL_PLAYER_FEATURES=false
-    - RUN_E2E_TESTS_ADMIN_PAGE=false
-    - RUN_E2E_TESTS_COLLECTIONS=false
-    - RUN_E2E_TESTS_COMMUNITY_DASHBOARD=false
-    - RUN_E2E_TESTS_CORE_EDITOR_AND_PLAYER_FEATURES=false
-    - RUN_E2E_TESTS_CREATOR_DASHBOARD=false
-    - RUN_E2E_TESTS_EMBEDDING=false
-    - RUN_E2E_TESTS_EXPLORATION_FEEDBACK_TAB=false
-    - RUN_E2E_TESTS_EXPLORATION_HISTORY_TAB=false
-    - RUN_E2E_TESTS_EXPLORATION_IMPROVEMENTS_TAB=false
-    - RUN_E2E_TESTS_EXPLORATION_STATISTICS_TAB=false
-    - RUN_E2E_TESTS_EXPLORATION_TRANSLATION_TAB=false
-    - RUN_E2E_TESTS_EXTENSIONS=false
-    - RUN_E2E_TESTS_FILE_UPLOAD_FEATURES=true
-    - RUN_E2E_TESTS_LEARNER_DASHBOARD=false
-    - RUN_E2E_TESTS_LEARNER=false
-    - RUN_E2E_TESTS_LIBRARY=false
-    - RUN_E2E_TESTS_NAVIGATION=false
-    - RUN_E2E_TESTS_PREFERENCES=false
-    - RUN_E2E_TESTS_PROFILE_MENU=false
-    - RUN_E2E_TESTS_PUBLICATION=false
-    - RUN_E2E_TESTS_SKILL_EDITOR=false
-    - RUN_E2E_TESTS_SUBSCRIPTIONS=false
-    - RUN_E2E_TESTS_TOPICS_AND_SKILLS_DASHBOARD=false
-    - RUN_E2E_TESTS_TOPIC_AND_STORY_EDITOR=false
-    - RUN_E2E_TESTS_USERS=false
-=======
     - RUN_E2E_TESTS_ACCESSIBILITY=true
     - RUN_E2E_TESTS_ADDITIONAL_EDITOR_FEATURES=true
     - RUN_E2E_TESTS_ADDITIONAL_PLAYER_FEATURES=true
@@ -73,7 +43,6 @@
     - RUN_E2E_TESTS_SUBSCRIPTIONS=true
     - RUN_E2E_TESTS_TOPICS_AND_SKILLS_DASHBOARD=true
     - RUN_E2E_TESTS_USERS=true
->>>>>>> e2d490ca
 
 jobs:
   allow_failures: []
