sudo: required
# In order to install Chrome stable we need trusty distribution.
dist: trusty
language: python

python:
- 2.7

addons:
  firefox: latest
  apt:
    sources:
      - google-chrome
    packages:
      - google-chrome-stable
      - google-chrome-beta

branches:
  only:
  - master
  - develop
  - simple-editor

env:
  matrix:
<<<<<<< HEAD
    # - RUN_E2E_TESTS_MAIN_EDITOR=true
    # - RUN_E2E_TESTS_EDITOR_FEATURES=true
    # - RUN_E2E_TESTS_EXTENSIONS=true
    # - RUN_E2E_TESTS_LIBRARY=true
    # - RUN_E2E_TESTS_MISC=true
    # - RUN_E2E_TESTS_I18N=true
=======
    # RUN_E2E_TESTS_MAIN_EDITOR=true
    # RUN_E2E_TESTS_EDITOR_FEATURES=true
    # RUN_E2E_TESTS_EXTENSIONS=true
    # RUN_E2E_TESTS_LIBRARY=true
    # RUN_E2E_TESTS_MISC=true
    # RUN_E2E_TESTS_I18N=true
>>>>>>> 8867413e
    - RUN_BACKEND_TESTS=true REPORT_BACKEND_COVERAGE=false
    # TODO(sll): Reinstate this when we can get it to run in reasonable time.
    # - RUN_BACKEND_TESTS=true REPORT_BACKEND_COVERAGE=true
    - RUN_LINT=true
    - RUN_FRONTEND_TESTS=true
<<<<<<< HEAD
    # - RUN_E2E_TESTS_MAIN_EDITOR_PROD=true
    # - RUN_E2E_TESTS_EDITOR_FEATURES_PROD=true
    # - RUN_E2E_TESTS_EXTENSIONS_PROD=true
    # - RUN_E2E_TESTS_LIBRARY_PROD=true
    # - RUN_E2E_TESTS_MISC_PROD=true
    # - RUN_E2E_TESTS_I18N_PROD=true
=======
    # RUN_E2E_TESTS_MAIN_EDITOR_PROD=true
    # RUN_E2E_TESTS_EDITOR_FEATURES_PROD=true
    # RUN_E2E_TESTS_EXTENSIONS_PROD=true
    # RUN_E2E_TESTS_LIBRARY_PROD=true
    # RUN_E2E_TESTS_MISC_PROD=true
    # RUN_E2E_TESTS_I18N_PROD=true
>>>>>>> 8867413e
matrix:
  allow_failures: []
  fast_finish: true

notifications:
  email:
    recipients:
    - sean@seanlip.org
    - henning.benmax@gmail.com
    - wxy.xinyu@gmail.com
    on_success: change
    on_failure: change
  irc:
    channels:
    - chat.freenode.net#oppia
    on_success: never
    on_failure: always
  webhooks:
    urls:
    # This URL can be obtained by going to the Gitter chat room
    # and clicking Settings > Integrations.
    - https://webhooks.gitter.im/e/f8f782497ec1ffcea2e7
    on_success: always
    on_failure: always

before_install:
# For the rationale behind the next two lines, see:
#   https://github.com/travis-ci/travis-ci/issues/6928#issuecomment-264227708
- source /opt/jdk_switcher/jdk_switcher.sh
- jdk_switcher use oraclejdk8
- pip install codecov
- pip install numpy==1.6.1
- pip install pyyaml
- export CHROME_BIN=/usr/bin/google-chrome-stable
- export DISPLAY=:99.0
- bash -e /etc/init.d/xvfb start

install:
- set -e
- pushd $TRAVIS_BUILD_DIR
- source scripts/setup.sh || exit 1
- source scripts/setup_gae.sh || exit 1

script:
- if [ $RUN_E2E_TESTS_MAIN_EDITOR == 'true' ]; then travis_retry bash scripts/run_e2e_tests.sh --suite="mainEditor"; fi
- if [ $RUN_E2E_TESTS_EDITOR_FEATURES == 'true' ]; then travis_retry bash scripts/run_e2e_tests.sh --suite="editorFeatures"; fi
- if [ $RUN_E2E_TESTS_EXTENSIONS == 'true' ]; then travis_retry bash scripts/run_e2e_tests.sh --suite="extensions"; fi
- if [ $RUN_E2E_TESTS_LIBRARY == 'true' ]; then travis_retry bash scripts/run_e2e_tests.sh --suite="library"; fi
- if [ $RUN_E2E_TESTS_MISC == 'true' ]; then travis_retry bash scripts/run_e2e_tests.sh --suite="misc"; fi
- if [ $RUN_E2E_TESTS_I18N == 'true' ]; then travis_retry bash scripts/run_e2e_tests.sh --suite="i18n"; fi
- if [ $RUN_BACKEND_TESTS == 'true' ] && [ $REPORT_BACKEND_COVERAGE == 'true' ]; then bash scripts/run_backend_tests.sh --generate_coverage_report; fi
- if [ $RUN_BACKEND_TESTS == 'true' ] && [ $REPORT_BACKEND_COVERAGE == 'false' ]; then bash scripts/run_backend_tests.sh; fi
- if [ $RUN_LINT == 'true' ]; then bash scripts/install_third_party.sh; python scripts/pre_commit_linter.py --path=.; fi
# Travis aborts test run if nothing is printed back to STDOUT for some time.
# -x is used to avoid that.
- if [ $RUN_FRONTEND_TESTS == 'true' ]; then travis_retry bash -x scripts/run_frontend_tests.sh --run-minified-tests=true; fi
# Run e2e tests in production mode.
- if [ $RUN_E2E_TESTS_MAIN_EDITOR_PROD == 'true' ]; then travis_retry bash scripts/run_e2e_tests.sh --suite="mainEditor" --prod_env; fi
- if [ $RUN_E2E_TESTS_EDITOR_FEATURES_PROD == 'true' ]; then travis_retry bash scripts/run_e2e_tests.sh --suite="editorFeatures" --prod_env; fi
- if [ $RUN_E2E_TESTS_EXTENSIONS_PROD == 'true' ]; then travis_retry bash scripts/run_e2e_tests.sh --suite="extensions" --prod_env; fi
- if [ $RUN_E2E_TESTS_LIBRARY_PROD == 'true' ]; then travis_retry bash scripts/run_e2e_tests.sh --suite="library" --prod_env; fi
- if [ $RUN_E2E_TESTS_MISC_PROD == 'true' ]; then travis_retry bash scripts/run_e2e_tests.sh --suite="misc" --prod_env; fi
- if [ $RUN_E2E_TESTS_I18N_PROD == 'true' ]; then travis_retry bash scripts/run_e2e_tests.sh --suite="i18n" --prod_env; fi

after_success:
- if [ $RUN_BACKEND_TESTS == 'true' ] && [ $REPORT_BACKEND_COVERAGE == 'true' ]; then codecov; fi
- if [ $RUN_FRONTEND_TESTS == 'true' ]; then codecov --file ../karma_coverage_reports/coverage-final.json; fi

cache:
  # Cache Oppia's dependencies.
  directories:
    - ../node_modules/
    - ../oppia_tools/
    - third_party/

before_cache:
  # Delete python bytecode to prevent cache rebuild.
  - find third_party -name "*.pyc" -print -delete<|MERGE_RESOLUTION|>--- conflicted
+++ resolved
@@ -23,41 +23,23 @@
 
 env:
   matrix:
-<<<<<<< HEAD
-    # - RUN_E2E_TESTS_MAIN_EDITOR=true
-    # - RUN_E2E_TESTS_EDITOR_FEATURES=true
-    # - RUN_E2E_TESTS_EXTENSIONS=true
-    # - RUN_E2E_TESTS_LIBRARY=true
-    # - RUN_E2E_TESTS_MISC=true
-    # - RUN_E2E_TESTS_I18N=true
-=======
     # RUN_E2E_TESTS_MAIN_EDITOR=true
     # RUN_E2E_TESTS_EDITOR_FEATURES=true
     # RUN_E2E_TESTS_EXTENSIONS=true
     # RUN_E2E_TESTS_LIBRARY=true
     # RUN_E2E_TESTS_MISC=true
     # RUN_E2E_TESTS_I18N=true
->>>>>>> 8867413e
     - RUN_BACKEND_TESTS=true REPORT_BACKEND_COVERAGE=false
     # TODO(sll): Reinstate this when we can get it to run in reasonable time.
     # - RUN_BACKEND_TESTS=true REPORT_BACKEND_COVERAGE=true
     - RUN_LINT=true
     - RUN_FRONTEND_TESTS=true
-<<<<<<< HEAD
-    # - RUN_E2E_TESTS_MAIN_EDITOR_PROD=true
-    # - RUN_E2E_TESTS_EDITOR_FEATURES_PROD=true
-    # - RUN_E2E_TESTS_EXTENSIONS_PROD=true
-    # - RUN_E2E_TESTS_LIBRARY_PROD=true
-    # - RUN_E2E_TESTS_MISC_PROD=true
-    # - RUN_E2E_TESTS_I18N_PROD=true
-=======
     # RUN_E2E_TESTS_MAIN_EDITOR_PROD=true
     # RUN_E2E_TESTS_EDITOR_FEATURES_PROD=true
     # RUN_E2E_TESTS_EXTENSIONS_PROD=true
     # RUN_E2E_TESTS_LIBRARY_PROD=true
     # RUN_E2E_TESTS_MISC_PROD=true
     # RUN_E2E_TESTS_I18N_PROD=true
->>>>>>> 8867413e
 matrix:
   allow_failures: []
   fast_finish: true
