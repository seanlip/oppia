sudo: required
# In order to install Chrome stable we need trusty distribution.
dist: trusty
language: python

python:
- 2.7

addons:
  firefox: latest
  apt:
    sources:
      - google-chrome
    packages:
      - google-chrome-stable
      - google-chrome-beta

branches:
  only:
  - master
  - develop

env:
  matrix:
    - RUN_E2E_TESTS=true
    - RUN_BACKEND_TESTS=false RUN_FRONTEND_TESTS=false RUN_LINT=true REPORT_BACKEND_COVERAGE=false
    - RUN_BACKEND_TESTS=false RUN_FRONTEND_TESTS=true RUN_LINT=false REPORT_BACKEND_COVERAGE=false
    - RUN_BACKEND_TESTS=true RUN_FRONTEND_TESTS=false RUN_LINT=false REPORT_BACKEND_COVERAGE=false
    - RUN_BACKEND_TESTS=true RUN_FRONTEND_TESTS=false RUN_LINT=false REPORT_BACKEND_COVERAGE=true
matrix:
  allow_failures:
  # The backend tests, with coverage, take too long to run, so we make this
  # optional.
  - env: RUN_BACKEND_TESTS=true RUN_FRONTEND_TESTS=false RUN_LINT=false REPORT_BACKEND_COVERAGE=true
  # The e2e tests are not succeeding consistently, and fail for PRs from outside the Oppia repository,
  # so we're making them optional for now. 
  # However, we plan to make them mandatory once both these issues are addressed.
  - env: RUN_E2E_TESTS=true
  fast_finish: true

notifications:
  email:
    recipients:
    - sean@seanlip.org
    - henning.benmax@gmail.com
    - wxy.xinyu@gmail.com
    on_success: change
    on_failure: change
  irc:
    channels:
    - chat.freenode.net#oppia
    on_success: never
    on_failure: always
  webhooks:
    urls:
<<<<<<< HEAD
      # This URL can be obtained by going to the Gitter chat room
      # and clicking Settings > Integrations.
      - https://webhooks.gitter.im/e/f8f782497ec1ffcea2e7
=======
    # This URL can be obtained by going to the Gitter chat room
    # and clicking Settings > Integrations.
    - https://webhooks.gitter.im/e/f8f782497ec1ffcea2e7
>>>>>>> d0cd2280
    on_success: always
    on_failure: always

before_install:
- pip install codecov
- pip install numpy==1.6.1
- export CHROME_BIN=/usr/bin/google-chrome-stable
- export DISPLAY=:99.0
- bash -e /etc/init.d/xvfb start

install:
- set -e
- pushd $TRAVIS_BUILD_DIR
- source scripts/setup.sh || exit 1
- source scripts/setup_gae.sh || exit 1

script:
- if [ $RUN_E2E_TESTS == 'true' ]; then bash scripts/run_e2e_tests.sh; fi
- if [ $RUN_BACKEND_TESTS == 'true' ] && [ $REPORT_BACKEND_COVERAGE == 'true' ]; then bash scripts/run_backend_tests.sh --generate_coverage_report; fi
- if [ $RUN_BACKEND_TESTS == 'true' ] && [ $REPORT_BACKEND_COVERAGE == 'false' ]; then bash scripts/run_backend_tests.sh; fi
- if [ $RUN_LINT == 'true' ]; then bash scripts/install_third_party.sh; python scripts/pre_commit_linter.py --path=.; fi
# Travis aborts test run if nothing is printed back to STDOUT for some time.
# -x is used to avoid that.
- if [ $RUN_FRONTEND_TESTS == 'true' ]; then bash -x scripts/run_frontend_tests.sh --run-minified-tests=true; fi

after_success:
- if [ $RUN_BACKEND_TESTS == 'true' ] && [ $REPORT_BACKEND_COVERAGE == 'true' ]; then codecov; fi
- if [ $RUN_FRONTEND_TESTS == 'true' ]; then codecov --file ../karma_coverage_reports/coverage-final.json; fi

cache:
  # Cache Oppia's dependencies.
  directories:
    - ../node_modules/
    - ../oppia_tools/
    - third_party/

before_cache:
  # Delete python bytecode to prevent cache rebuild.
<<<<<<< HEAD
  - find third_party -name "*.pyc" -print -delete
=======
  - find third_party -name "*.pyc" -print -delete
>>>>>>> d0cd2280
<|MERGE_RESOLUTION|>--- conflicted
+++ resolved
@@ -33,7 +33,7 @@
   # optional.
   - env: RUN_BACKEND_TESTS=true RUN_FRONTEND_TESTS=false RUN_LINT=false REPORT_BACKEND_COVERAGE=true
   # The e2e tests are not succeeding consistently, and fail for PRs from outside the Oppia repository,
-  # so we're making them optional for now. 
+  # so we're making them optional for now.
   # However, we plan to make them mandatory once both these issues are addressed.
   - env: RUN_E2E_TESTS=true
   fast_finish: true
@@ -53,15 +53,9 @@
     on_failure: always
   webhooks:
     urls:
-<<<<<<< HEAD
-      # This URL can be obtained by going to the Gitter chat room
-      # and clicking Settings > Integrations.
-      - https://webhooks.gitter.im/e/f8f782497ec1ffcea2e7
-=======
     # This URL can be obtained by going to the Gitter chat room
     # and clicking Settings > Integrations.
     - https://webhooks.gitter.im/e/f8f782497ec1ffcea2e7
->>>>>>> d0cd2280
     on_success: always
     on_failure: always
 
@@ -100,8 +94,4 @@
 
 before_cache:
   # Delete python bytecode to prevent cache rebuild.
-<<<<<<< HEAD
-  - find third_party -name "*.pyc" -print -delete
-=======
-  - find third_party -name "*.pyc" -print -delete
->>>>>>> d0cd2280
+  - find third_party -name "*.pyc" -print -delete