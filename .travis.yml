--- conflicted
+++ resolved
@@ -99,10 +99,10 @@
 # - if [ "$RUN_BACKEND_TESTS" == 'true' ] && [ "$REPORT_BACKEND_COVERAGE" == 'true' ] && [ "$EXCLUDE_LOAD_TESTS" == 'false' ]; then bash scripts/run_backend_tests.sh --generate_coverage_report; fi
 # - if [ "$RUN_BACKEND_TESTS" == 'true' ] && [ "$REPORT_BACKEND_COVERAGE" == 'false' ] && [ "$EXCLUDE_LOAD_TESTS" == 'false' ]; then bash scripts/run_backend_tests.sh; fi
 # Run the e2e tests in the production environment (using --prod_env).
-<<<<<<< HEAD
 - if [ "$RUN_E2E_TESTS_ACCESSIBILITY" == 'true' ]; then travis_retry python -m scripts.run_e2e_tests --suite="accessibility" --prod_env; fi
 - if [ "$RUN_E2E_TESTS_ADDITIONAL_EDITOR_FEATURES" == 'true' ]; then travis_retry python -m scripts.run_e2e_tests --suite="additionalEditorFeatures" --prod_env; fi
 - if [ "$RUN_E2E_TESTS_ADDITIONAL_PLAYER_FEATURES" == 'true' ]; then travis_retry python -m scripts.run_e2e_tests --suite="additionalPlayerFeatures" --prod_env; fi
+- if [ "$RUN_E2E_TESTS_ADMIN_PAGE" == 'true' ]; then travis_retry python -m scripts.run_e2e_tests --suite="adminPage" --prod_env; fi
 - if [ "$RUN_E2E_TESTS_COLLECTIONS" == 'true' ]; then travis_retry python -m scripts.run_e2e_tests --suite="collections" --prod_env; fi
 - if [ "$RUN_E2E_TESTS_COMMUNITY_DASHBOARD" == 'true' ]; then travis_retry python -m scripts.run_e2e_tests --suite="communityDashboard" --community_dashboard_enabled --prod_env; fi
 - if [ "$RUN_E2E_TESTS_CORE_EDITOR_AND_PLAYER_FEATURES" == 'true' ]; then travis_retry python -m scripts.run_e2e_tests --suite="coreEditorAndPlayerFeatures" --prod_env; fi
@@ -127,36 +127,6 @@
 - if [ "$RUN_E2E_TESTS_TOPICS_AND_SKILLS_DASHBOARD" == 'true' ]; then travis_retry python -m scripts.run_e2e_tests --suite="topicsAndSkillsDashboard" --prod_env; fi
 - if [ "$RUN_E2E_TESTS_TOPIC_AND_STORY_EDITOR" == 'true' ]; then travis_retry python -m scripts.run_e2e_tests --suite="topicAndStoryEditor"; fi
 - if [ "$RUN_E2E_TESTS_USERS" == 'true' ]; then travis_retry python -m scripts.run_e2e_tests --suite="users" --prod_env; fi
-=======
-- if [ "$RUN_E2E_TESTS_ACCESSIBILITY" == 'true' ]; then travis_retry bash scripts/run_e2e_tests.sh --suite="accessibility" --prod_env; fi
-- if [ "$RUN_E2E_TESTS_ADDITIONAL_EDITOR_FEATURES" == 'true' ]; then travis_retry bash scripts/run_e2e_tests.sh --suite="additionalEditorFeatures" --prod_env; fi
-- if [ "$RUN_E2E_TESTS_ADDITIONAL_PLAYER_FEATURES" == 'true' ]; then travis_retry bash scripts/run_e2e_tests.sh --suite="additionalPlayerFeatures" --prod_env; fi
-- if [ "$RUN_E2E_TESTS_ADMIN_PAGE" == 'true' ]; then travis_retry bash scripts/run_e2e_tests.sh --suite="adminPage" --prod_env; fi
-- if [ "$RUN_E2E_TESTS_COLLECTIONS" == 'true' ]; then travis_retry bash scripts/run_e2e_tests.sh --suite="collections" --prod_env; fi
-- if [ "$RUN_E2E_TESTS_COMMUNITY_DASHBOARD" == 'true' ]; then travis_retry bash scripts/run_e2e_tests.sh --suite="communityDashboard" --community_dashboard_enabled --prod_env; fi
-- if [ "$RUN_E2E_TESTS_CORE_EDITOR_AND_PLAYER_FEATURES" == 'true' ]; then travis_retry bash scripts/run_e2e_tests.sh --suite="coreEditorAndPlayerFeatures" --prod_env; fi
-- if [ "$RUN_E2E_TESTS_CREATOR_DASHBOARD" == 'true' ]; then travis_retry bash scripts/run_e2e_tests.sh --suite="creatorDashboard" --prod_env; fi
-- if [ "$RUN_E2E_TESTS_EMBEDDING" == 'true' ]; then travis_retry bash scripts/run_e2e_tests.sh --suite="embedding" --prod_env; fi
-- if [ "$RUN_E2E_TESTS_EXPLORATION_FEEDBACK_TAB" == 'true' ]; then travis_retry bash scripts/run_e2e_tests.sh --suite="explorationFeedbackTab" --prod_env; fi
-- if [ "$RUN_E2E_TESTS_EXPLORATION_HISTORY_TAB" == 'true' ]; then travis_retry bash scripts/run_e2e_tests.sh --suite="explorationHistoryTab" --prod_env; fi
-- if [ "$RUN_E2E_TESTS_EXPLORATION_IMPROVEMENTS_TAB" == 'true' ]; then travis_retry bash scripts/run_e2e_tests.sh --suite="explorationImprovementsTab" --prod_env; fi
-- if [ "$RUN_E2E_TESTS_EXPLORATION_STATISTICS_TAB" == 'true' ]; then travis_retry bash scripts/run_e2e_tests.sh --suite="explorationStatisticsTab" --prod_env; fi
-- if [ "$RUN_E2E_TESTS_EXPLORATION_TRANSLATION_TAB" == 'true' ]; then travis_retry bash scripts/run_e2e_tests.sh --suite="explorationTranslationTab" --prod_env; fi
-- if [ "$RUN_E2E_TESTS_EXTENSIONS" == 'true' ]; then travis_retry bash scripts/run_e2e_tests.sh --suite="extensions" --prod_env; fi
-- if [ "$RUN_E2E_TESTS_FILE_UPLOAD_FEATURES" == 'true' ]; then travis_retry bash scripts/run_e2e_tests.sh --suite="fileUploadFeatures"; fi
-- if [ "$RUN_E2E_TESTS_LEARNER_DASHBOARD" == 'true' ]; then travis_retry bash scripts/run_e2e_tests.sh --suite="learnerDashboard" --prod_env; fi
-- if [ "$RUN_E2E_TESTS_LEARNER" == 'true' ]; then travis_retry bash scripts/run_e2e_tests.sh --suite="learner" --prod_env; fi
-- if [ "$RUN_E2E_TESTS_LIBRARY" == 'true' ]; then travis_retry bash scripts/run_e2e_tests.sh --suite="library" --prod_env; fi
-- if [ "$RUN_E2E_TESTS_NAVIGATION" == 'true' ]; then travis_retry bash scripts/run_e2e_tests.sh --suite="navigation" --prod_env; fi
-- if [ "$RUN_E2E_TESTS_PREFERENCES" == 'true' ]; then travis_retry bash scripts/run_e2e_tests.sh --suite="preferences" --prod_env; fi
-- if [ "$RUN_E2E_TESTS_PROFILE_MENU" == 'true' ]; then travis_retry bash scripts/run_e2e_tests.sh --suite="profileMenu" --prod_env; fi
-- if [ "$RUN_E2E_TESTS_PUBLICATION" == 'true' ]; then travis_retry bash scripts/run_e2e_tests.sh --suite="publication" --prod_env; fi
-- if [ "$RUN_E2E_TESTS_SKILL_EDITOR" == 'true' ]; then travis_retry bash scripts/run_e2e_tests.sh --suite="skillEditor" --prod_env; fi
-- if [ "$RUN_E2E_TESTS_SUBSCRIPTIONS" == 'true' ]; then travis_retry bash scripts/run_e2e_tests.sh --suite="subscriptions" --prod_env; fi
-- if [ "$RUN_E2E_TESTS_TOPICS_AND_SKILLS_DASHBOARD" == 'true' ]; then travis_retry bash scripts/run_e2e_tests.sh --suite="topicsAndSkillsDashboard" --prod_env; fi
-- if [ "$RUN_E2E_TESTS_TOPIC_AND_STORY_EDITOR" == 'true' ]; then travis_retry bash scripts/run_e2e_tests.sh --suite="topicAndStoryEditor"; fi
-- if [ "$RUN_E2E_TESTS_USERS" == 'true' ]; then travis_retry bash scripts/run_e2e_tests.sh --suite="users" --prod_env; fi
->>>>>>> f99b4325
 # These lines are commented out because these checks are being run on CircleCI
 # here: https://circleci.com/gh/oppia/oppia
 # after_success:
