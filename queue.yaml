total_storage_limit: 120M
queue:
- name: default
  rate: 3/m
- name: events
  rate: 5/s
<<<<<<< HEAD
- name: emails
  rate: 5/s 
=======
- name: backups
  rate: 5/s
>>>>>>> 0d36f99d
<|MERGE_RESOLUTION|>--- conflicted
+++ resolved
@@ -4,10 +4,7 @@
   rate: 3/m
 - name: events
   rate: 5/s
-<<<<<<< HEAD
-- name: emails
-  rate: 5/s 
-=======
 - name: backups
   rate: 5/s
->>>>>>> 0d36f99d
+- name: emails
+  rate: 5/s 