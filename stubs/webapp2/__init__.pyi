--- conflicted
+++ resolved
@@ -62,18 +62,6 @@
     debug: bool
 
     def __init__(
-<<<<<<< HEAD
-            self,
-            routes: List[Route] = ...,
-            debug: bool = ...,
-            config: Dict[str, Any] = ...
-    ) -> None: ...
-
-    def __call__(
-            self,
-            environ: Dict[str, str],
-            start_response: Response
-=======
         self,
         routes: List[Route] = ...,
         debug: bool = ...,
@@ -84,24 +72,15 @@
         self,
         environ: Dict[str, str],
         start_response: Response
->>>>>>> a3216fab
     ) -> Response: ...
 
 class Route:
     def __init__(
-<<<<<<< HEAD
-            self,
-            template: Union[str, Pattern[str]],
-            handler: Callable[..., object],
-            *,
-            name: str = ...
-=======
         self,
         template: Union[str, Pattern[str]],
         handler: Callable[..., object],
         *,
         name: str = ...
->>>>>>> a3216fab
     ) -> None: ...
 
 class RequestHandler:
