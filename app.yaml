runtime: python27
api_version: 1
threadsafe: false
instance_class: F2
# The "version" line is added here so that MR jobs can run locally (see issue
# #6534 on oppia/oppia).
version: default

builtins:
- appstats: on
- deferred: on
- remote_api: on

inbound_services:
- warmup
- mail

default_expiration: "10m"
handlers:
# PRODUCTION STATIC
- url: /favicon.ico
  static_files: assets/favicon.ico
  upload: assets/favicon.ico
  secure: always
- url: /robots.txt
  static_files: assets/robots.txt
  upload: assets/robots.txt
  secure: always
- url: /sitemap.xml
  static_files: assets/sitemap.xml
  upload: assets/sitemap.xml
  secure: always
- url: /mapreduce/pipeline/images
  static_dir: third_party/gae-mapreduce-1.9.17.0/mapreduce/lib/pipeline/ui/images
  secure: always
- url: /build
  static_dir: build
  secure: always
  expiration: "90d"
- url: /third_party/static
  static_dir: third_party/static
  secure: always
  expiration: "90d"

# DEVELOPMENT STATIC
- url: /dist
  static_dir: core/templates/dev/head/dist
  secure: always
  application_readable: true
  expiration: "0"
- url: /assets
  static_dir: assets
  secure: always
  application_readable: true
  expiration: "0"
# Serve js scripts and css files under core/templates/dev/head.
# This regex allows us to recursively serve js scripts.
# "\1" inserts text captured by the capture group in the URL pattern.
- url: /templates/dev/head/(.*\.(css))$
  static_files: core/templates/dev/head/\1
  upload: core/templates/dev/head/(.*\.(css))$
  secure: always
  expiration: "0"
- url: /templates/dev/head/(.*\.(js))$
  static_files: local_compiled_js/core/templates/dev/head/\1
  upload: local_compiled_js/core/templates/dev/head/(.*\.(js))$
  secure: always
  expiration: "0"
<<<<<<< HEAD
- url: /templates/dev/head/(.*\.template\.html)$
  static_files: core/templates/dev/head/\1
  upload: core/templates/dev/head/(.*\.template\.html)$
  secure: always
  expiration: "0"
  application_readable: true
- url: /templates/dev/head/(.*directive\.html)$
=======
- url: /templates/dev/head/(.*\.(html))$
>>>>>>> bce009cd
  static_files: core/templates/dev/head/\1
  upload: core/templates/dev/head/(.*\.(html))$
  secure: always
  expiration: "0"
  application_readable: true
- url: /third_party/generated
  static_dir: third_party/generated
  secure: always
  expiration: "0"
- url: /extensions/interactions/(.*)/static/(.*\.(css|png))
  static_files: extensions/interactions/\1/static/\2
  upload: extensions/interactions/(.*)/static/(.*\.(css|png))
  secure: always
  expiration: "0"
- url: /extensions/interactions/(.*)/static/(.js)
  static_files: extensions/interactions/\1/static/\2
  upload: local_compiled_js/extensions/interactions/(.*)/static/(.js)
  secure: always
  expiration: "0"
- url: /extensions/(interactions|rich_text_components)/(.*)/directives/(.*\.(html))
  static_files: extensions/\1/\2/directives/\3
  upload: extensions/(interactions|rich_text_components)/(.*)/directives/(.*\.(html))
  secure: always
  expiration: "0"
# Serve js scripts for gadgets, interactions, rich_text_components, custom ckeditor plugins
# and objects under extensions in dev mode. This regex allows us to recursively serve js
# scripts under the three specified directories. "\1" and "\2" insert capture
# groups from the url pattern.
- url: /extensions/(interactions|rich_text_components|objects|classifiers|ckeditor_plugins)/(.*\.(png))$
  static_files: extensions/\1/\2
  upload: extensions/(interactions|rich_text_components|objects|classifiers|ckeditor_plugins)/(.*\.(png))$
  secure: always
  expiration: "0"
- url: /extensions/(interactions|rich_text_components|objects|classifiers|ckeditor_plugins)/(.*\.(js))$
  static_files: local_compiled_js/extensions/\1/\2
  upload: local_compiled_js/extensions/(interactions|rich_text_components|objects|classifiers|ckeditor_plugins)/(.*\.(js))$
  secure: always
  expiration: "0"
- url: /extensions/visualizations/(.*\.html)
  static_files: extensions/visualizations/\1
  upload: extensions/visualizations/(.*\.html)
  secure: always
  expiration: "0"
- url: /extensions/objects/templates/(.*\.html)
  static_files: extensions/objects/templates/\1
  upload: extensions/objects/templates/(.*\.html)
  secure: always
  expiration: "0"

# DYNAMIC
- url: /mapreduce(/.*)?
  script: mapreduce.main.APP
  login: admin
  secure: always
- url: /mapreduce/worker(/.*)?
  script: mapreduce.main.APP
  login: admin
  secure: always
- url: /cron/.*
  login: admin
  script: main_cron.app
  secure: always
- url: /task/.*
  login: admin
  script: main_taskqueue.app
  secure: always
- url: /_ah/mail/.*
  login: admin
  script: main_mail.app
  secure: always
- url: /.*
  script: main.app
  secure: always

libraries:
- name: jinja2
  version: '2.6'
- name: PIL
  version: '1.1.7'
# This is needed for sending requests to a mailgun HTTPS URL.
- name: ssl
  version: '2.7.11'
- name: webapp2
  version: '2.5.2'

env_variables:
  PYTHONHTTPSVERIFY: 1

skip_files:
# .pyc and .pyo files
- ^(.*/)?.*\.py[co]$
# Unix hidden files whose names begin with a dot
- ^(.*/)?\..*$
# Karma test files
- ^(.*/)Spec.js$
# Typescript files
- ^(.*/)?.*\.ts$
# Typescript output log file
- ^(.*/)tsc_output_log.txt$
# Other folders to ignore
- tests/
- scripts/
- integrations/
- integrations_dev/
- node_modules/
# Some third_party static scripts are directly imported, namely: jquery,
# jqueryui, angularjs, jqueryui-touch-punch, MathJax, code-mirror,
# ui-codemirror, d3js, midi-js, ui-map, guppy, skulpt, math-expressions.
# We exclude some of the scripts that are not directly imported in order to
# reduce deployed file count.
# TODO(sll): Find a more structured way of doing this.
- third_party/static/angular-audio-1.7.4
- third_party/static/angular-scroll-1.0.0
- third_party/static/angular-toastr-1.7.0
- third_party/static/bower-material-0.6.0-rc1
- third_party/static/font-awesome-4.7.0
- third_party/static/guppy-b5055b/site
- third_party/static/guppy-b5055b/test
- third_party/static/MathJax-2.6.0/docs
- third_party/static/MathJax-2.6.0/localization/ast
- third_party/static/MathJax-2.6.0/localization/bcc
- third_party/static/MathJax-2.6.0/localization/bg
- third_party/static/MathJax-2.6.0/localization/br
- third_party/static/MathJax-2.6.0/localization/ca
- third_party/static/MathJax-2.6.0/localization/cdo
- third_party/static/MathJax-2.6.0/localization/cs
- third_party/static/MathJax-2.6.0/localization/cy
- third_party/static/MathJax-2.6.0/localization/da
- third_party/static/MathJax-2.6.0/localization/de
- third_party/static/MathJax-2.6.0/localization/eo
- third_party/static/MathJax-2.6.0/localization/es
- third_party/static/MathJax-2.6.0/localization/fa
- third_party/static/MathJax-2.6.0/localization/fi
- third_party/static/MathJax-2.6.0/localization/fr
- third_party/static/MathJax-2.6.0/localization/gl
- third_party/static/MathJax-2.6.0/localization/he
- third_party/static/MathJax-2.6.0/localization/ia
- third_party/static/MathJax-2.6.0/localization/it
- third_party/static/MathJax-2.6.0/localization/ja
- third_party/static/MathJax-2.6.0/localization/kn
- third_party/static/MathJax-2.6.0/localization/ko
- third_party/static/MathJax-2.6.0/localization/lb
- third_party/static/MathJax-2.6.0/localization/lki
- third_party/static/MathJax-2.6.0/localization/lt
- third_party/static/MathJax-2.6.0/localization/mk
- third_party/static/MathJax-2.6.0/localization/nl
- third_party/static/MathJax-2.6.0/localization/oc
- third_party/static/MathJax-2.6.0/localization/pl
- third_party/static/MathJax-2.6.0/localization/pt
- third_party/static/MathJax-2.6.0/localization/pt-br
- third_party/static/MathJax-2.6.0/localization/qqq
- third_party/static/MathJax-2.6.0/localization/ru
- third_party/static/MathJax-2.6.0/localization/scn
- third_party/static/MathJax-2.6.0/localization/sco
- third_party/static/MathJax-2.6.0/localization/sl
- third_party/static/MathJax-2.6.0/localization/sv
- third_party/static/MathJax-2.6.0/localization/tr
- third_party/static/MathJax-2.6.0/localization/uk
- third_party/static/MathJax-2.6.0/localization/vi
- third_party/static/MathJax-2.6.0/localization/zh-hans
- third_party/static/MathJax-2.6.0/test
- third_party/static/messageformat-0.3.1
- third_party/static/ng-img-crop-0.3.2
- third_party/static/nginfinitescroll-1.0.0
- third_party/static/perfectscrollbar-0.6.16
- third_party/static/rangy-1.3.0
- third_party/static/widget<|MERGE_RESOLUTION|>--- conflicted
+++ resolved
@@ -66,17 +66,7 @@
   upload: local_compiled_js/core/templates/dev/head/(.*\.(js))$
   secure: always
   expiration: "0"
-<<<<<<< HEAD
-- url: /templates/dev/head/(.*\.template\.html)$
-  static_files: core/templates/dev/head/\1
-  upload: core/templates/dev/head/(.*\.template\.html)$
-  secure: always
-  expiration: "0"
-  application_readable: true
-- url: /templates/dev/head/(.*directive\.html)$
-=======
 - url: /templates/dev/head/(.*\.(html))$
->>>>>>> bce009cd
   static_files: core/templates/dev/head/\1
   upload: core/templates/dev/head/(.*\.(html))$
   secure: always
