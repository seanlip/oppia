--- conflicted
+++ resolved
@@ -1030,7 +1030,7 @@
 ROLE_ID_TOPIC_MANAGER = 'TOPIC_MANAGER'
 ROLE_ID_MODERATOR = 'MODERATOR'
 ROLE_ID_RELEASE_COORDINATOR = 'RELEASE_COORDINATOR'
-<<<<<<< HEAD
+ROLE_ID_VOICEOVER_ADMIN = 'VOICEOVER_ADMIN'
 ROLE_ID_CURRICULUM_ADMIN = 'ADMIN'
 
 POSSIBLE_REGISTERED_USER_DEFAULT_ROLES = [
@@ -1039,17 +1039,8 @@
 ALLOWED_USER_ROLES = [
     ROLE_ID_GUEST, ROLE_ID_MOBILE_LEARNER, ROLE_ID_FULL_USER,
     ROLE_ID_COLLECTION_EDITOR, ROLE_ID_TOPIC_MANAGER, ROLE_ID_MODERATOR,
-    ROLE_ID_RELEASE_COORDINATOR, ROLE_ID_CURRICULUM_ADMIN]
-=======
-ROLE_ID_VOICEOVER_ADMIN = 'VOICEOVER_ADMIN'
-ROLE_ID_ADMIN = 'ADMIN'
-
-ALLOWED_USER_ROLES = [
-    ROLE_ID_GUEST, ROLE_ID_BANNED_USER, ROLE_ID_LEARNER,
-    ROLE_ID_EXPLORATION_EDITOR, ROLE_ID_COLLECTION_EDITOR,
-    ROLE_ID_TOPIC_MANAGER, ROLE_ID_MODERATOR, ROLE_ID_RELEASE_COORDINATOR,
-    ROLE_ID_VOICEOVER_ADMIN, ROLE_ID_ADMIN]
->>>>>>> 3c18cdfd
+    ROLE_ID_RELEASE_COORDINATOR, ROLE_ID_CURRICULUM_ADMIN,
+    ROLE_ID_VOICEOVER_ADMIN]
 
 # Intent of the User making query to role structure via admin interface. Used
 # to store audit data regarding queries to role IDs.
