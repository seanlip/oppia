--- conflicted
+++ resolved
@@ -1113,15 +1113,13 @@
 # Firebase-specific role specified for users with super admin privileges.
 FIREBASE_ROLE_SUPER_ADMIN = 'super_admin'
 
-<<<<<<< HEAD
 CLOUD_DATASTORE_EMULATOR_HOST = 'localhost'
 CLOUD_DATASTORE_EMULATOR_PORT = 8089
-=======
+
 FIREBASE_EMULATOR_CONFIG_PATH = '.firebase.json'
 
 # TODO(#11462): Delete this after Firebase authentication has been deployed.
 ENABLE_USER_CREATION = True
->>>>>>> 9ca25b9b
 
 # The name of the cookie Oppia will place the session cookie into. The name is
 # arbitrary. If it is changed later on, then the cookie will live on in the
