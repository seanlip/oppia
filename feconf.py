--- conflicted
+++ resolved
@@ -526,17 +526,15 @@
 UPDATE_TYPE_COLLECTION_COMMIT = 'collection_commit'
 UPDATE_TYPE_FEEDBACK_MESSAGE = 'feedback_thread'
 
-<<<<<<< HEAD
 # User query status.
 USER_QUERY_STATUS_PROCESSING = 'processing'
 USER_QUERY_STATUS_COMPLETED = 'completed'
 USER_QUERY_STATUS_ARCHIVED = 'archived'
 USER_QUERY_STATUS_FAILED = 'failed'
-=======
+
 # The time difference between which to consider two login events "close". This
 # is taken to be 12 hours.
 PROXIMAL_TIMEDELTA_SECS = 12 * 60 * 60
->>>>>>> c531e2c7
 
 DEFAULT_COLOR = '#a33f40'
 DEFAULT_THUMBNAIL_ICON = 'Lightbulb'
