--- conflicted
+++ resolved
@@ -374,12 +374,6 @@
 # Disables all the new structures' pages, till they are completed.
 ENABLE_NEW_STRUCTURES = False
 
-<<<<<<< HEAD
-=======
-# Determines whether to use the new feedback framework or the old one. To be
-# flipped after migrating existing feedback thread data to the new framework.
-ENABLE_GENERALIZED_FEEDBACK_THREADS = False
-
 # Flag to disable sending emails related to reviews for suggestions. To be
 # flipped after deciding (and implementing) whether a user should be scored
 # only for curated lessons.
@@ -388,7 +382,6 @@
 # users for only curated lessons is confirmed.
 ENABLE_RECORDING_OF_SCORES = False
 
->>>>>>> 994ac336
 # No. of questions to be displayed on a page in the topic editor.
 NUM_QUESTIONS_PER_PAGE = 10
 
