# coding: utf-8
#
# Copyright 2014 The Oppia Authors. All Rights Reserved.
#
# Licensed under the Apache License, Version 2.0 (the "License");
# you may not use this file except in compliance with the License.
# You may obtain a copy of the License at
#
#      http://www.apache.org/licenses/LICENSE-2.0
#
# Unless required by applicable law or agreed to in writing, software
# distributed under the License is distributed on an "AS-IS" BASIS,
# WITHOUT WARRANTIES OR CONDITIONS OF ANY KIND, either express or implied.
# See the License for the specific language governing permissions and
# limitations under the License.

"""Stores various configuration options and constants for Oppia."""

from __future__ import absolute_import  # pylint: disable=import-only-modules
from __future__ import unicode_literals  # pylint: disable=import-only-modules

import copy
import datetime
import os

from constants import constants

# The datastore model ID for the list of featured activity references. This
# value should not be changed.
ACTIVITY_REFERENCE_LIST_FEATURED = 'featured'
ALL_ACTIVITY_REFERENCE_LIST_TYPES = [ACTIVITY_REFERENCE_LIST_FEATURED]

# The values which a post_commit_status can have: public, private.
POST_COMMIT_STATUS_PUBLIC = 'public'
POST_COMMIT_STATUS_PRIVATE = 'private'

# Whether to unconditionally log info messages.
DEBUG = False

# When DEV_MODE is true check that we are running in development environment.
# The SERVER_SOFTWARE environment variable does not exist in Travis, hence the
# need for an explicit check.
if (constants.DEV_MODE and os.getenv('SERVER_SOFTWARE') and
        not os.getenv('SERVER_SOFTWARE', default='').startswith('Development')):
    raise Exception('DEV_MODE can\'t be true on production.')

CLASSIFIERS_DIR = os.path.join('extensions', 'classifiers')
TESTS_DATA_DIR = os.path.join('core', 'tests', 'data')
SAMPLE_EXPLORATIONS_DIR = os.path.join('data', 'explorations')
SAMPLE_COLLECTIONS_DIR = os.path.join('data', 'collections')
CONTENT_VALIDATION_DIR = os.path.join('core', 'domain')

# backend_prod_files contain processed JS and HTML files that are served by
# Jinja, we are moving away from Jinja so this folder might not be needed later
# (#6964)
EXTENSIONS_DIR_PREFIX = (
    'backend_prod_files' if not constants.DEV_MODE else '')
ACTIONS_DIR = (
    os.path.join(EXTENSIONS_DIR_PREFIX, 'extensions', 'actions'))
ISSUES_DIR = (
    os.path.join(EXTENSIONS_DIR_PREFIX, 'extensions', 'issues'))
INTERACTIONS_DIR = (
    os.path.join('extensions', 'interactions'))
RTE_EXTENSIONS_DIR = (
    os.path.join(EXTENSIONS_DIR_PREFIX, 'extensions', 'rich_text_components'))
RTE_EXTENSIONS_DEFINITIONS_PATH = (
    os.path.join('assets', 'rich_text_components_definitions.ts'))

OBJECT_TEMPLATES_DIR = os.path.join('extensions', 'objects', 'templates')

# Choose production templates folder when we are in production mode.
FRONTEND_TEMPLATES_DIR = (
    os.path.join('webpack_bundles') if constants.DEV_MODE else
    os.path.join('backend_prod_files', 'webpack_bundles'))
DEPENDENCIES_TEMPLATES_DIR = (
    os.path.join(EXTENSIONS_DIR_PREFIX, 'extensions', 'dependencies'))

VALUE_GENERATORS_DIR_FOR_JS = os.path.join(
    'local_compiled_js', 'extensions', 'value_generators')
VALUE_GENERATORS_DIR = os.path.join('extensions', 'value_generators')

VISUALIZATIONS_DIR = os.path.join(
    'extensions', 'visualizations')
VISUALIZATIONS_DIR_FOR_JS = os.path.join(
    'local_compiled_js', 'extensions', 'visualizations')

OBJECT_DEFAULT_VALUES_FILE_PATH = os.path.join(
    'extensions', 'objects', 'object_defaults.json')
RULES_DESCRIPTIONS_FILE_PATH = os.path.join(
    os.getcwd(), 'extensions', 'interactions', 'rule_templates.json')
HTML_FIELD_TYPES_TO_RULE_SPECS_FILE_PATH = os.path.join(
    os.getcwd(), 'extensions', 'interactions',
    'html_field_types_to_rule_specs.json')
# A mapping of interaction ids to classifier properties.
INTERACTION_CLASSIFIER_MAPPING = {
    'TextInput': {
        'algorithm_id': 'TextClassifier',
        'current_data_schema_version': 1
    },
    'CodeRepl': {
        'algorithm_id': 'CodeClassifier',
        'current_data_schema_version': 1
    }
}
# Classifier job time to live (in mins).
CLASSIFIER_JOB_TTL_MINS = 5
TRAINING_JOB_STATUS_COMPLETE = 'COMPLETE'
TRAINING_JOB_STATUS_FAILED = 'FAILED'
TRAINING_JOB_STATUS_NEW = 'NEW'
TRAINING_JOB_STATUS_PENDING = 'PENDING'

ALLOWED_TRAINING_JOB_STATUSES = [
    TRAINING_JOB_STATUS_COMPLETE,
    TRAINING_JOB_STATUS_FAILED,
    TRAINING_JOB_STATUS_NEW,
    TRAINING_JOB_STATUS_PENDING
]

# Allowed formats of how HTML is present in rule specs.
HTML_RULE_VARIABLE_FORMAT_SET = 'set'
HTML_RULE_VARIABLE_FORMAT_STRING = 'string'
HTML_RULE_VARIABLE_FORMAT_LIST_OF_SETS = 'listOfSets'

ALLOWED_HTML_RULE_VARIABLE_FORMATS = [
    HTML_RULE_VARIABLE_FORMAT_SET,
    HTML_RULE_VARIABLE_FORMAT_STRING,
    HTML_RULE_VARIABLE_FORMAT_LIST_OF_SETS
]

ANSWER_TYPE_LIST_OF_SETS_OF_HTML = 'ListOfSetsOfHtmlStrings'
ANSWER_TYPE_SET_OF_HTML = 'SetOfHtmlString'

# The maximum number of characters allowed for userbio length.
MAX_BIO_LENGTH_IN_CHARS = 2000

ALLOWED_TRAINING_JOB_STATUS_CHANGES = {
    TRAINING_JOB_STATUS_COMPLETE: [],
    TRAINING_JOB_STATUS_NEW: [TRAINING_JOB_STATUS_PENDING],
    TRAINING_JOB_STATUS_PENDING: [TRAINING_JOB_STATUS_COMPLETE,
                                  TRAINING_JOB_STATUS_FAILED],
    TRAINING_JOB_STATUS_FAILED: [TRAINING_JOB_STATUS_NEW]
}

# Allowed formats of how HTML is present in rule specs.
HTML_RULE_VARIABLE_FORMAT_SET = 'set'
HTML_RULE_VARIABLE_FORMAT_STRING = 'string'
HTML_RULE_VARIABLE_FORMAT_LIST_OF_SETS = 'listOfSets'

ALLOWED_HTML_RULE_VARIABLE_FORMATS = [
    HTML_RULE_VARIABLE_FORMAT_SET,
    HTML_RULE_VARIABLE_FORMAT_STRING,
    HTML_RULE_VARIABLE_FORMAT_LIST_OF_SETS
]

ANSWER_TYPE_LIST_OF_SETS_OF_HTML = 'ListOfSetsOfHtmlStrings'
ANSWER_TYPE_SET_OF_HTML = 'SetOfHtmlString'

ENTITY_TYPE_EXPLORATION = 'exploration'
ENTITY_TYPE_TOPIC = 'topic'
ENTITY_TYPE_SKILL = 'skill'
ENTITY_TYPE_STORY = 'story'
ENTITY_TYPE_QUESTION = 'question'
ENTITY_TYPE_VOICEOVER_APPLICATION = 'voiceover_application'

MAX_TASK_MODELS_PER_FETCH = 25
MAX_TASK_MODELS_PER_HISTORY_PAGE = 10

# The maximum number of activities allowed in the playlist of the learner. This
# limit applies to both the explorations playlist and the collections playlist.
MAX_LEARNER_PLAYLIST_ACTIVITY_COUNT = 10

# The minimum number of training samples required for training a classifier.
MIN_TOTAL_TRAINING_EXAMPLES = 50

# The minimum number of assigned labels required for training a classifier.
MIN_ASSIGNED_LABELS = 2

# Default label for classification algorithms.
DEFAULT_CLASSIFIER_LABEL = '_default'

# The maximum number of results to retrieve in a datastore query.
DEFAULT_QUERY_LIMIT = 1000

# The maximum number of results to retrieve in a datastore query
# for top rated published explorations in /library page.
NUMBER_OF_TOP_RATED_EXPLORATIONS_FOR_LIBRARY_PAGE = 8

# The maximum number of results to retrieve in a datastore query
# for recently published explorations in /library page.
RECENTLY_PUBLISHED_QUERY_LIMIT_FOR_LIBRARY_PAGE = 8

# The maximum number of results to retrieve in a datastore query
# for top rated published explorations in /library/top_rated page.
NUMBER_OF_TOP_RATED_EXPLORATIONS_FULL_PAGE = 20

# The maximum number of results to retrieve in a datastore query
# for recently published explorations in /library/recently_published page.
RECENTLY_PUBLISHED_QUERY_LIMIT_FULL_PAGE = 20

# The current version of the dashboard stats blob schema. If any backward-
# incompatible changes are made to the stats blob schema in the data store,
# this version number must be changed.
CURRENT_DASHBOARD_STATS_SCHEMA_VERSION = 1

# The current version of the exploration states blob schema. If any backward-
# incompatible changes are made to the states blob schema in the data store,
# this version number must be changed and the exploration migration job
# executed.
CURRENT_STATE_SCHEMA_VERSION = 34

# The current version of the all collection blob schemas (such as the nodes
# structure within the Collection domain object). If any backward-incompatible
# changes are made to any of the blob schemas in the data store, this version
# number must be changed.
CURRENT_COLLECTION_SCHEMA_VERSION = 6

# The current version of story contents dict in the story schema.
CURRENT_STORY_CONTENTS_SCHEMA_VERSION = 4

# The current version of skill contents dict in the skill schema.
CURRENT_SKILL_CONTENTS_SCHEMA_VERSION = 2

# The current version of misconceptions dict in the skill schema.
CURRENT_MISCONCEPTIONS_SCHEMA_VERSION = 3

# The current version of rubric dict in the skill schema.
CURRENT_RUBRIC_SCHEMA_VERSION = 3

# The current version of subtopics dict in the topic schema.
CURRENT_SUBTOPIC_SCHEMA_VERSION = 2

# The current version of story reference dict in the topic schema.
CURRENT_STORY_REFERENCE_SCHEMA_VERSION = 1

# The current version of page_contents dict in the subtopic page schema.
CURRENT_SUBTOPIC_PAGE_CONTENTS_SCHEMA_VERSION = 2

# This value should be updated in the event of any
# StateAnswersModel.submitted_answer_list schema change.
CURRENT_STATE_ANSWERS_SCHEMA_VERSION = 1

# This value should be updated if the schema of LearnerAnswerInfo
# dict schema changes.
CURRENT_LEARNER_ANSWER_INFO_SCHEMA_VERSION = 1

# This value should be updated if the schema of PlatformParameterRule dict
# schema changes.
CURRENT_PLATFORM_PARAMETER_RULE_SCHEMA_VERSION = 1

# The default number of exploration tiles to load at a time in the search
# results page.
SEARCH_RESULTS_PAGE_SIZE = 20

# The default number of commits to show on a page in the exploration history
# tab.
COMMIT_LIST_PAGE_SIZE = 50

# The default number of items to show on a page in the exploration feedback
# tab.
FEEDBACK_TAB_PAGE_SIZE = 20

# The default number of opportunities to show on community dashboard page.
OPPORTUNITIES_PAGE_SIZE = 20

# The maximum number of top unresolved answers which should be aggregated
# from all of the submitted answers.
TOP_UNRESOLVED_ANSWERS_LIMIT = 20

# Default title for a newly-minted exploration.
DEFAULT_EXPLORATION_TITLE = ''
# Default category for a newly-minted exploration.
DEFAULT_EXPLORATION_CATEGORY = ''
# Default objective for a newly-minted exploration.
DEFAULT_EXPLORATION_OBJECTIVE = ''

# NOTE TO DEVELOPERS: If any of the 5 constants below are modified, the
# corresponding field in NEW_STATE_TEMPLATE in constants.js also has to be
# modified.

# Default name for the initial state of an exploration.
DEFAULT_INIT_STATE_NAME = 'Introduction'
# Default content id for the state's content.
DEFAULT_NEW_STATE_CONTENT_ID = 'content'
# Default content id for the interaction's default outcome.
DEFAULT_OUTCOME_CONTENT_ID = 'default_outcome'
# Default content id for the explanation in the concept card of a skill.
DEFAULT_EXPLANATION_CONTENT_ID = 'explanation'
# Default recorded_voiceovers dict for a default state template.
DEFAULT_RECORDED_VOICEOVERS = {
    'voiceovers_mapping': {
        'content': {},
        'default_outcome': {}
    }
}
# Default written_translations dict for a default state template.
DEFAULT_WRITTEN_TRANSLATIONS = {
    'translations_mapping': {
        'content': {},
        'default_outcome': {}
    }
}
# The default content text for the initial state of an exploration.
DEFAULT_INIT_STATE_CONTENT_STR = ''

# Whether new explorations should have automatic text-to-speech enabled
# by default.
DEFAULT_AUTO_TTS_ENABLED = True

# Default title for a newly-minted collection.
DEFAULT_COLLECTION_TITLE = ''
# Default category for a newly-minted collection.
DEFAULT_COLLECTION_CATEGORY = ''
# Default objective for a newly-minted collection.
DEFAULT_COLLECTION_OBJECTIVE = ''

# Default description for a newly-minted story.
DEFAULT_STORY_DESCRIPTION = ''
# Default notes for a newly-minted story.
DEFAULT_STORY_NOTES = ''

# Default explanation for a newly-minted skill.
DEFAULT_SKILL_EXPLANATION = ''
# Default name for a newly-minted misconception.
DEFAULT_MISCONCEPTION_NAME = ''
# Default notes for a newly-minted misconception.
DEFAULT_MISCONCEPTION_NOTES = ''
# Default feedback for a newly-minted misconception.
DEFAULT_MISCONCEPTION_FEEDBACK = ''
# Default content_id for explanation subtitled html.
DEFAULT_SKILL_EXPLANATION_CONTENT_ID = 'explanation'

# Default description for a newly-minted topic.
DEFAULT_TOPIC_DESCRIPTION = ''
# Default abbreviated name for a newly-minted topic.
DEFAULT_ABBREVIATED_TOPIC_NAME = ''
# Default content id for the subtopic page's content.
DEFAULT_SUBTOPIC_PAGE_CONTENT_ID = 'content'

# Default ID of VM which is used for training classifier.
DEFAULT_VM_ID = 'vm_default'
# Shared secret key for default VM.
DEFAULT_VM_SHARED_SECRET = '1a2b3c4e'

IMAGE_FORMAT_JPEG = 'jpeg'
IMAGE_FORMAT_PNG = 'png'
IMAGE_FORMAT_GIF = 'gif'
IMAGE_FORMAT_SVG = 'svg'

# An array containing the accepted image formats (as determined by the imghdr
# module) and the corresponding allowed extensions in the filenames of uploaded
# images.
ACCEPTED_IMAGE_FORMATS_AND_EXTENSIONS = {
    IMAGE_FORMAT_JPEG: ['jpg', 'jpeg'],
    IMAGE_FORMAT_PNG: ['png'],
    IMAGE_FORMAT_GIF: ['gif'],
    IMAGE_FORMAT_SVG: ['svg']
}

# An array containing the image formats that can be compressed.
COMPRESSIBLE_IMAGE_FORMATS = [
    IMAGE_FORMAT_JPEG, IMAGE_FORMAT_PNG, IMAGE_FORMAT_GIF]

# An array containing the accepted audio extensions for uploaded files and
# the corresponding MIME types.
ACCEPTED_AUDIO_EXTENSIONS = {
    'mp3': ['audio/mp3']
}

# Prefix for data sent from the server to the client via JSON.
XSSI_PREFIX = ')]}\'\n'
# A regular expression for alphanumeric characters.
ALPHANUMERIC_REGEX = r'^[A-Za-z0-9]+$'

# These are here rather than in rating_services.py to avoid import
# circularities with exp_services.
# TODO(Jacob): Refactor exp_services to remove this problem.
_EMPTY_RATINGS = {'1': 0, '2': 0, '3': 0, '4': 0, '5': 0}


def get_empty_ratings():
    """Returns a copy of the empty ratings object.

    Returns:
        dict. Copy of the '_EMPTY_RATINGS' dict object which contains the empty
        ratings.
    """
    return copy.deepcopy(_EMPTY_RATINGS)


# Empty scaled average rating as a float.
EMPTY_SCALED_AVERAGE_RATING = 0.0

# To use GAE email service.
EMAIL_SERVICE_PROVIDER_GAE = 'gae_email_service'
# To use mailgun email service.
EMAIL_SERVICE_PROVIDER_MAILGUN = 'mailgun_email_service'
# Use GAE email service by default.
EMAIL_SERVICE_PROVIDER = EMAIL_SERVICE_PROVIDER_GAE
# If the Mailgun email API is used, the "None" below should be replaced
# with the Mailgun API key.
MAILGUN_API_KEY = None
# If the Mailgun email API is used, the "None" below should be replaced
# with the Mailgun domain name (ending with mailgun.org).
MAILGUN_DOMAIN_NAME = None

# Committer id for system actions. The username for the system committer
# (i.e. admin) is also 'admin'.
SYSTEM_COMMITTER_ID = 'admin'
# Domain name for email address.
INCOMING_EMAILS_DOMAIN_NAME = 'example.com'
SYSTEM_EMAIL_ADDRESS = 'system@example.com'
SYSTEM_EMAIL_NAME = '.'
ADMIN_EMAIL_ADDRESS = 'testadmin@example.com'
NOREPLY_EMAIL_ADDRESS = 'noreply@example.com'
# Ensure that SYSTEM_EMAIL_ADDRESS and ADMIN_EMAIL_ADDRESS are both valid and
# correspond to owners of the app before setting this to True. If
# SYSTEM_EMAIL_ADDRESS is not that of an app owner, email messages from this
# address cannot be sent. If True then emails can be sent to any user.
CAN_SEND_EMAILS = False
# If you want to turn on this facility please check the email templates in the
# send_role_notification_email() function in email_manager.py and modify them
# accordingly.
CAN_SEND_EDITOR_ROLE_EMAILS = False
# If enabled then emails will be sent to creators for feedback messages.
CAN_SEND_FEEDBACK_MESSAGE_EMAILS = False
# If enabled subscription emails will be sent to that user.
CAN_SEND_SUBSCRIPTION_EMAILS = False
# Time to wait before sending feedback message emails (currently set to 1
# hour).
DEFAULT_FEEDBACK_MESSAGE_EMAIL_COUNTDOWN_SECS = 3600
# Whether to send an email when new feedback message is received for
# an exploration.
DEFAULT_FEEDBACK_MESSAGE_EMAIL_PREFERENCE = True
# Whether to send an email to all the creator's subscribers when he/she
# publishes an exploration.
DEFAULT_SUBSCRIPTION_EMAIL_PREFERENCE = True
# Whether exploration feedback emails are muted,
# when the user has not specified a preference.
DEFAULT_FEEDBACK_NOTIFICATIONS_MUTED_PREFERENCE = False
# Whether exploration suggestion emails are muted,
# when the user has not specified a preference.
DEFAULT_SUGGESTION_NOTIFICATIONS_MUTED_PREFERENCE = False
# Whether to send email updates to a user who has not specified a preference.
DEFAULT_EMAIL_UPDATES_PREFERENCE = False
# Whether to send an invitation email when the user is granted
# new role permissions in an exploration.
DEFAULT_EDITOR_ROLE_EMAIL_PREFERENCE = True
# Whether to require an email to be sent, following a moderator action.
REQUIRE_EMAIL_ON_MODERATOR_ACTION = False
# Timespan in minutes before allowing duplicate emails.
DUPLICATE_EMAIL_INTERVAL_MINS = 2
# Number of digits after decimal to which the average ratings value in the
# dashboard is rounded off to.
AVERAGE_RATINGS_DASHBOARD_PRECISION = 2
# Whether to enable maintenance mode on the site. For non-admins, this redirects
# all HTTP requests to the maintenance page. This is the only check which
# determines whether the site is in maintenance mode to avoid queries to the
# database by non-admins.
ENABLE_MAINTENANCE_MODE = False

# Whether community dashboard is ready to use for contributors.
COMMUNITY_DASHBOARD_ENABLED = False

# The interactions permissible for a question.
ALLOWED_QUESTION_INTERACTION_IDS = [
    'TextInput', 'MultipleChoiceInput', 'NumericInput']

# Flag to disable sending emails related to reviews for suggestions. To be
# flipped after deciding (and implementing) whether a user should be scored
# only for curated lessons.
SEND_SUGGESTION_REVIEW_RELATED_EMAILS = False
# To prevent recording scores for users until details like whether to score
# users for only curated lessons is confirmed.
ENABLE_RECORDING_OF_SCORES = False

# No. of pretest questions to display.
NUM_PRETEST_QUESTIONS = 3

# Whether to automatically accept suggestions after a threshold time.
ENABLE_AUTO_ACCEPT_OF_SUGGESTIONS = False

EMAIL_INTENT_SIGNUP = 'signup'
EMAIL_INTENT_DAILY_BATCH = 'daily_batch'
EMAIL_INTENT_EDITOR_ROLE_NOTIFICATION = 'editor_role_notification'
EMAIL_INTENT_FEEDBACK_MESSAGE_NOTIFICATION = 'feedback_message_notification'
EMAIL_INTENT_SUBSCRIPTION_NOTIFICATION = 'subscription_notification'
EMAIL_INTENT_SUGGESTION_NOTIFICATION = 'suggestion_notification'
EMAIL_INTENT_REPORT_BAD_CONTENT = 'report_bad_content'
EMAIL_INTENT_MARKETING = 'marketing'
EMAIL_INTENT_UNPUBLISH_EXPLORATION = 'unpublish_exploration'
EMAIL_INTENT_DELETE_EXPLORATION = 'delete_exploration'
EMAIL_INTENT_QUERY_STATUS_NOTIFICATION = 'query_status_notification'
EMAIL_INTENT_ONBOARD_REVIEWER = 'onboard_reviewer'
EMAIL_INTENT_REMOVE_REVIEWER = 'remove_reviewer'
EMAIL_INTENT_REVIEW_SUGGESTIONS = 'review_suggestions'
EMAIL_INTENT_VOICEOVER_APPLICATION_UPDATES = 'voiceover_application_updates'
EMAIL_INTENT_ACCOUNT_DELETED = 'account_deleted'
# Possible intents for email sent in bulk.
BULK_EMAIL_INTENT_MARKETING = 'bulk_email_marketing'
BULK_EMAIL_INTENT_IMPROVE_EXPLORATION = 'bulk_email_improve_exploration'
BULK_EMAIL_INTENT_CREATE_EXPLORATION = 'bulk_email_create_exploration'
BULK_EMAIL_INTENT_CREATOR_REENGAGEMENT = 'bulk_email_creator_reengagement'
BULK_EMAIL_INTENT_LEARNER_REENGAGEMENT = 'bulk_email_learner_reengagement'
BULK_EMAIL_INTENT_TEST = 'bulk_email_test'

MESSAGE_TYPE_FEEDBACK = 'feedback'
MESSAGE_TYPE_SUGGESTION = 'suggestion'

MODERATOR_ACTION_UNPUBLISH_EXPLORATION = 'unpublish_exploration'
DEFAULT_SALUTATION_HTML_FN = (
    lambda recipient_username: 'Hi %s,' % recipient_username)
DEFAULT_SIGNOFF_HTML_FN = (
    lambda sender_username: (
        'Thanks!<br>%s (Oppia moderator)' % sender_username))

VALID_MODERATOR_ACTIONS = {
    MODERATOR_ACTION_UNPUBLISH_EXPLORATION: {
        'email_config': 'unpublish_exploration_email_html_body',
        'email_subject_fn': (
            lambda exp_title: (
                'Your Oppia exploration "%s" has been unpublished' % exp_title)
        ),
        'email_intent': 'unpublish_exploration',
        'email_salutation_html_fn': DEFAULT_SALUTATION_HTML_FN,
        'email_signoff_html_fn': DEFAULT_SIGNOFF_HTML_FN,
    },
}

# When the site terms were last updated, in UTC.
REGISTRATION_PAGE_LAST_UPDATED_UTC = datetime.datetime(2015, 10, 14, 2, 40, 0)

# Format of string for dashboard statistics logs.
# NOTE TO DEVELOPERS: This format should not be changed, since it is used in
# the existing storage models for UserStatsModel.
DASHBOARD_STATS_DATETIME_STRING_FORMAT = '%Y-%m-%d'

<<<<<<< HEAD
# We Generate Images for existing math rich text components in batches. This
=======
# We generate images for existing math rich text components in batches. This
>>>>>>> 1d5f4637
# gives the maximum size for a batch of Math SVGs in bytes.
MAX_SIZE_OF_MATH_SVGS_BATCH_BYTES = 31 * 1024 * 1024

# The maximum size of an uploaded file, in bytes.
MAX_FILE_SIZE_BYTES = 1048576

# The maximum playback length of an audio file, in seconds.
MAX_AUDIO_FILE_LENGTH_SEC = 300

# The maximum number of questions to be fetched at one time.
MAX_QUESTIONS_FETCHABLE_AT_ONE_TIME = 20

# The minimum score required for a user to review suggestions of a particular
# category.
MINIMUM_SCORE_REQUIRED_TO_REVIEW = 10

# The maximum number of skills to be requested at one time when fetching
# questions.
MAX_NUMBER_OF_SKILL_IDS = 20

# The prefix for an 'accepted suggestion' commit message.
COMMIT_MESSAGE_ACCEPTED_SUGGESTION_PREFIX = 'Accepted suggestion by'

# User id and username for exploration migration bot. Commits made by this bot
# are not reflected in the exploration summary models, but are recorded in the
# exploration commit log.
MIGRATION_BOT_USER_ID = 'OppiaMigrationBot'
MIGRATION_BOT_USERNAME = 'OppiaMigrationBot'

# User id and username for suggestion bot. This bot will be used to accept
# suggestions automatically after a threshold time.
SUGGESTION_BOT_USER_ID = 'OppiaSuggestionBot'
SUGGESTION_BOT_USERNAME = 'OppiaSuggestionBot'

# The system usernames are reserved usernames. Before adding new value to this
# dict, make sure that there aren't any similar usernames in the datastore.
# Note: All bot user IDs and usernames should start with "Oppia" and end with
# "Bot".
SYSTEM_USERS = {
    SYSTEM_COMMITTER_ID: SYSTEM_COMMITTER_ID,
    MIGRATION_BOT_USER_ID: MIGRATION_BOT_USERNAME,
    SUGGESTION_BOT_USER_ID: SUGGESTION_BOT_USERNAME
}

# Ids and locations of the permitted extensions.
ALLOWED_RTE_EXTENSIONS = {
    'Collapsible': {
        'dir': os.path.join(RTE_EXTENSIONS_DIR, 'Collapsible')
    },
    'Image': {
        'dir': os.path.join(RTE_EXTENSIONS_DIR, 'Image')
    },
    'Link': {
        'dir': os.path.join(RTE_EXTENSIONS_DIR, 'Link')
    },
    'Math': {
        'dir': os.path.join(RTE_EXTENSIONS_DIR, 'Math')
    },
    'Svgdiagram': {
        'dir': os.path.join(RTE_EXTENSIONS_DIR, 'svgdiagram')
    },
    'Tabs': {
        'dir': os.path.join(RTE_EXTENSIONS_DIR, 'Tabs')
    },
    'Video': {
        'dir': os.path.join(RTE_EXTENSIONS_DIR, 'Video')
    },
}

# The list of interaction IDs which correspond to interactions that set their
# is_linear property to true. Linear interactions do not support branching and
# thus only allow for default answer classification. This value is guarded by a
# test in extensions.interactions.base_test.
LINEAR_INTERACTION_IDS = ['Continue']

# Demo explorations to load through the admin panel. The id assigned to each
# exploration is based on the key of the exploration in this dict, so ensure it
# doesn't change once it's in the list. Only integer-based indices should be
# used in this list, as it maintains backward compatibility with how demo
# explorations used to be assigned IDs. The value of each entry in this dict is
# either a YAML file or a directory (depending on whether it ends in .yaml).
# These explorations can be found under data/explorations.
DEMO_EXPLORATIONS = {
    u'0': 'welcome.yaml',
    u'1': 'multiples.yaml',
    u'2': 'binary_search',
    u'3': 'root_linear_coefficient_theorem.yaml',
    u'4': 'three_balls',
    # TODO(bhenning): Replace demo exploration '5' with a new exploration
    # described in #1376.
    u'6': 'boot_verbs.yaml',
    u'7': 'hola.yaml',
    u'8': 'adventure.yaml',
    u'9': 'pitch_perfect.yaml',
    u'10': 'test_interactions',
    u'11': 'modeling_graphs',
    u'12': 'protractor_test_1.yaml',
    u'13': 'solar_system',
    u'14': 'about_oppia.yaml',
    u'15': 'classifier_demo_exploration.yaml',
    u'16': 'all_interactions',
    u'17': 'audio_test',
    u'18': 'code_classifier_test.yaml',
    u'19': 'example_exploration_in_collection1.yaml',
    u'20': 'example_exploration_in_collection2.yaml',
    u'21': 'example_exploration_in_collection3.yaml',
    u'22': 'protractor_mobile_test_exploration.yaml',
    u'23': 'rating_test.yaml',
    u'24': 'learner_flow_test.yaml',
    u'25': 'exploration_player_test.yaml',
}

DEMO_COLLECTIONS = {
    u'0': 'welcome_to_collections.yaml',
    u'1': 'learner_flow_test_collection.yaml'
}

# IDs of explorations which should not be displayable in either the learner or
# editor views.
DISABLED_EXPLORATION_IDS = ['5']

# Oppia Google Group URL.
GOOGLE_GROUP_URL = (
    'https://groups.google.com/forum/?place=forum/oppia#!forum/oppia')

# External URL for the Foundation site.
FOUNDATION_SITE_URL = 'http://oppiafoundation.org'

# Prefix for all taskqueue-related URLs.
TASKQUEUE_URL_PREFIX = '/task'
TASK_URL_FEEDBACK_MESSAGE_EMAILS = (
    '%s/email/batchfeedbackmessageemailhandler' % TASKQUEUE_URL_PREFIX)
TASK_URL_FEEDBACK_STATUS_EMAILS = (
    '%s/email/feedbackthreadstatuschangeemailhandler' % TASKQUEUE_URL_PREFIX)
TASK_URL_FLAG_EXPLORATION_EMAILS = (
    '%s/email/flagexplorationemailhandler' % TASKQUEUE_URL_PREFIX)
TASK_URL_INSTANT_FEEDBACK_EMAILS = (
    '%s/email/instantfeedbackmessageemailhandler' % TASKQUEUE_URL_PREFIX)
TASK_URL_SUGGESTION_EMAILS = (
    '%s/email/suggestionemailhandler' % TASKQUEUE_URL_PREFIX)

# TODO(sll): Add all other URLs here.
ADMIN_URL = '/admin'
ADMIN_ROLE_HANDLER_URL = '/adminrolehandler'
ADMIN_MATH_SVG_IMAGE_GENERATION_HANDLER = '/adminmathsvghandler'
CLASSROOM_DATA_HANDLER = '/classroom_data_handler'
COLLECTION_DATA_URL_PREFIX = '/collection_handler/data'
COLLECTION_EDITOR_DATA_URL_PREFIX = '/collection_editor_handler/data'
COLLECTION_SUMMARIES_DATA_URL = '/collectionsummarieshandler/data'
COLLECTION_RIGHTS_PREFIX = '/collection_editor_handler/rights'
COLLECTION_PUBLISH_PREFIX = '/collection_editor_handler/publish'
COLLECTION_UNPUBLISH_PREFIX = '/collection_editor_handler/unpublish'
COLLECTION_EDITOR_URL_PREFIX = '/collection_editor/create'
COLLECTION_URL_PREFIX = '/collection'
COMMUNITY_OPPORTUNITIES_DATA_URL = '/opportunitiessummaryhandler'
COMMUNITY_DASHBOARD_URL = '/community-dashboard'
CONCEPT_CARD_DATA_URL_PREFIX = '/concept_card_handler'
CREATOR_DASHBOARD_DATA_URL = '/creatordashboardhandler/data'
CREATOR_DASHBOARD_URL = '/creator-dashboard'
CSRF_HANDLER_URL = '/csrfhandler'
CUSTOM_NONPROFITS_LANDING_PAGE_URL = '/nonprofits'
CUSTOM_PARENTS_LANDING_PAGE_URL = '/parents'
CUSTOM_PARTNERS_LANDING_PAGE_URL = '/partners'
CUSTOM_TEACHERS_LANDING_PAGE_URL = '/teachers'
CUSTOM_VOLUNTEERS_LANDING_PAGE_URL = '/volunteers'
DASHBOARD_CREATE_MODE_URL = '%s?mode=create' % CREATOR_DASHBOARD_URL
EDITOR_URL_PREFIX = '/create'
EXPLORATION_DATA_PREFIX = '/createhandler/data'
EXPLORATION_FEATURES_PREFIX = '/explorehandler/features'
EXPLORATION_INIT_URL_PREFIX = '/explorehandler/init'
EXPLORATION_LEARNER_ANSWER_DETAILS = (
    '/learneranswerinfohandler/learner_answer_details')
EXPLORATION_METADATA_SEARCH_URL = '/exploration/metadata_search'
EXPLORATION_PRETESTS_URL_PREFIX = '/pretest_handler'
EXPLORATION_RIGHTS_PREFIX = '/createhandler/rights'
EXPLORATION_STATE_ANSWER_STATS_PREFIX = '/createhandler/state_answer_stats'
EXPLORATION_STATUS_PREFIX = '/createhandler/status'
EXPLORATION_SUMMARIES_DATA_URL = '/explorationsummarieshandler/data'
EXPLORATION_URL_PREFIX = '/explore'
EXPLORATION_URL_EMBED_PREFIX = '/embed/exploration'
FEEDBACK_STATS_URL_PREFIX = '/feedbackstatshandler'
FEEDBACK_THREAD_URL_PREFIX = '/threadhandler'
FEEDBACK_THREADLIST_URL_PREFIX = '/threadlisthandler'
FEEDBACK_THREADLIST_URL_PREFIX_FOR_TOPICS = '/threadlisthandlerfortopic'
FEEDBACK_THREAD_VIEW_EVENT_URL = '/feedbackhandler/thread_view_event'
FETCH_SKILLS_URL_PREFIX = '/fetch_skills'
FLAG_EXPLORATION_URL_PREFIX = '/flagexplorationhandler'
FRACTIONS_LANDING_PAGE_URL = '/fractions'
IMPROVEMENTS_URL_PREFIX = '/improvements'
IMPROVEMENTS_HISTORY_URL_PREFIX = '/improvements/history'
LEARNER_ANSWER_INFO_HANDLER_URL = (
    '/learneranswerinfohandler/learner_answer_details')
LEARNER_ANSWER_DETAILS_SUBMIT_URL = '/learneranswerdetailshandler'
LEARNER_DASHBOARD_URL = '/learner-dashboard'
LEARNER_DASHBOARD_DATA_URL = '/learnerdashboardhandler/data'
LEARNER_DASHBOARD_IDS_DATA_URL = '/learnerdashboardidshandler/data'
LEARNER_DASHBOARD_FEEDBACK_THREAD_DATA_URL = '/learnerdashboardthreadhandler'
LEARNER_PLAYLIST_DATA_URL = '/learnerplaylistactivityhandler'
LEARNER_INCOMPLETE_ACTIVITY_DATA_URL = '/learnerincompleteactivityhandler'
LIBRARY_GROUP_DATA_URL = '/librarygrouphandler'
LIBRARY_INDEX_URL = '/community-library'
LIBRARY_INDEX_DATA_URL = '/libraryindexhandler'
LIBRARY_RECENTLY_PUBLISHED_URL = '/community-library/recently-published'
LIBRARY_SEARCH_URL = '/search/find'
LIBRARY_SEARCH_DATA_URL = '/searchhandler/data'
LIBRARY_TOP_RATED_URL = '/community-library/top-rated'
MERGE_SKILLS_URL = '/merge_skills_handler'
NEW_COLLECTION_URL = '/collection_editor_handler/create_new'
NEW_EXPLORATION_URL = '/contributehandler/create_new'
NEW_QUESTION_URL = '/question_editor_handler/create_new'
NEW_SKILL_URL = '/skill_editor_handler/create_new'
TOPIC_EDITOR_STORY_URL = '/topic_editor_story_handler'
TOPIC_EDITOR_QUESTION_URL = '/topic_editor_question_handler'
NEW_TOPIC_URL = '/topic_editor_handler/create_new'
NOTIFICATIONS_DASHBOARD_URL = '/notifications'
PREFERENCES_URL = '/preferences'
PRACTICE_SESSION_URL_PREFIX = '/practice_session'
PRACTICE_SESSION_DATA_URL_PREFIX = '/practice_session/data'
PREFERENCES_DATA_URL = '/preferenceshandler/data'
QUESTION_EDITOR_DATA_URL_PREFIX = '/question_editor_handler/data'
QUESTION_SKILL_LINK_URL_PREFIX = '/manage_question_skill_link'
QUESTIONS_LIST_URL_PREFIX = '/questions_list_handler'
QUESTION_COUNT_URL_PREFIX = '/question_count_handler'
QUESTIONS_URL_PREFIX = '/question_player_handler'
RECENT_COMMITS_DATA_URL = '/recentcommitshandler/recent_commits'
RECENT_FEEDBACK_MESSAGES_DATA_URL = '/recent_feedback_messages'
DELETE_ACCOUNT_URL = '/delete-account'
DELETE_ACCOUNT_HANDLER_URL = '/delete-account-handler'
EXPORT_ACCOUNT_HANDLER_URL = '/export-account-handler'
PENDING_ACCOUNT_DELETION_URL = '/pending-account-deletion'
REVIEW_TEST_DATA_URL_PREFIX = '/review_test_handler/data'
REVIEW_TEST_URL_PREFIX = '/review_test'
ROBOTS_TXT_URL = '/robots.txt'
SITE_LANGUAGE_DATA_URL = '/save_site_language'
SIGNUP_DATA_URL = '/signuphandler/data'
SIGNUP_URL = '/signup'
SKILL_DASHBOARD_DATA_URL = '/skills_dashboard/data'
SKILL_DATA_URL_PREFIX = '/skill_data_handler'
SKILL_EDITOR_DATA_URL_PREFIX = '/skill_editor_handler/data'
SKILL_EDITOR_URL_PREFIX = '/skill_editor'
SKILL_EDITOR_QUESTION_URL = '/skill_editor_question_handler'
SKILL_MASTERY_DATA_URL = '/skill_mastery_handler/data'
SKILL_RIGHTS_URL_PREFIX = '/skill_editor_handler/rights'
STORY_DATA_HANDLER = '/story_data_handler'
STORY_EDITOR_URL_PREFIX = '/story_editor'
STORY_EDITOR_DATA_URL_PREFIX = '/story_editor_handler/data'
STORY_PROGRESS_URL_PREFIX = '/story_progress_handler'
STORY_PUBLISH_HANDLER = '/story_publish_handler'
STORY_VIEWER_URL_PREFIX = '/story'
SUBTOPIC_DATA_HANDLER = '/subtopic_data_handler'
SUBTOPIC_VIEWER_URL_PREFIX = '/subtopic'
SUGGESTION_ACTION_URL_PREFIX = '/suggestionactionhandler'
SUGGESTION_LIST_URL_PREFIX = '/suggestionlisthandler'
SUGGESTION_URL_PREFIX = '/suggestionhandler'
SUBSCRIBE_URL_PREFIX = '/subscribehandler'
SUBTOPIC_PAGE_EDITOR_DATA_URL_PREFIX = '/subtopic_page_editor_handler/data'
TOPIC_VIEWER_URL_PREFIX = '/topic'
TOPIC_DATA_HANDLER = '/topic_data_handler'
TOPIC_EDITOR_DATA_URL_PREFIX = '/topic_editor_handler/data'
TOPIC_EDITOR_URL_PREFIX = '/topic_editor'
TOPIC_RIGHTS_URL_PREFIX = '/rightshandler/get_topic_rights'
TOPIC_SEND_MAIL_URL_PREFIX = '/rightshandler/send_topic_publish_mail'
TOPIC_STATUS_URL_PREFIX = '/rightshandler/change_topic_status'
TOPICS_AND_SKILLS_DASHBOARD_DATA_URL = '/topics_and_skills_dashboard/data'
UNASSIGN_SKILL_DATA_HANDLER_URL = '/topics_and_skills_dashboard/unassign_skill'
TOPICS_AND_SKILLS_DASHBOARD_URL = '/topics-and-skills-dashboard'
UNSUBSCRIBE_URL_PREFIX = '/unsubscribehandler'
UPLOAD_EXPLORATION_URL = '/contributehandler/upload'
USER_EXPLORATION_EMAILS_PREFIX = '/createhandler/notificationpreferences'
USER_PERMISSIONS_URL_PREFIX = '/createhandler/permissions'
USERNAME_CHECK_DATA_URL = '/usernamehandler/data'
VALIDATE_STORY_EXPLORATIONS_URL_PREFIX = '/validate_story_explorations'

# Event types.
EVENT_TYPE_ALL_STATS = 'all_stats'
EVENT_TYPE_STATE_HIT = 'state_hit'
EVENT_TYPE_STATE_COMPLETED = 'state_complete'
EVENT_TYPE_ANSWER_SUBMITTED = 'answer_submitted'
EVENT_TYPE_DEFAULT_ANSWER_RESOLVED = 'default_answer_resolved'
EVENT_TYPE_NEW_THREAD_CREATED = 'feedback_thread_created'
EVENT_TYPE_THREAD_STATUS_CHANGED = 'feedback_thread_status_changed'
EVENT_TYPE_RATE_EXPLORATION = 'rate_exploration'
EVENT_TYPE_SOLUTION_HIT = 'solution_hit'
EVENT_TYPE_LEAVE_FOR_REFRESHER_EXP = 'leave_for_refresher_exp'
# The values for these event types should be left as-is for backwards
# compatibility.
EVENT_TYPE_START_EXPLORATION = 'start'
EVENT_TYPE_ACTUAL_START_EXPLORATION = 'actual_start'
EVENT_TYPE_MAYBE_LEAVE_EXPLORATION = 'leave'
EVENT_TYPE_COMPLETE_EXPLORATION = 'complete'

# Play type constants.
PLAY_TYPE_PLAYTEST = 'playtest'
PLAY_TYPE_NORMAL = 'normal'

# Predefined commit messages.
COMMIT_MESSAGE_EXPLORATION_DELETED = 'Exploration deleted.'
COMMIT_MESSAGE_COLLECTION_DELETED = 'Collection deleted.'
COMMIT_MESSAGE_QUESTION_DELETED = 'Question deleted.'
COMMIT_MESSAGE_SKILL_DELETED = 'Skill deleted.'
COMMIT_MESSAGE_STORY_DELETED = 'Story deleted.'
COMMIT_MESSAGE_SUBTOPIC_PAGE_DELETED = 'Subtopic page deleted.'
COMMIT_MESSAGE_TOPIC_DELETED = 'Topic deleted.'

# Max number of playthroughs for an issue.
MAX_PLAYTHROUGHS_FOR_ISSUE = 5

# Number of unresolved answers to be displayed in the dashboard for each
# exploration.
TOP_UNRESOLVED_ANSWERS_COUNT_DASHBOARD = 3
# Number of open feedback to be displayed in the dashboard for each exploration.
OPEN_FEEDBACK_COUNT_DASHBOARD = 3
# NOTE TO DEVELOPERS: This should be synchronized with App.js.
ENABLE_ML_CLASSIFIERS = False

# The regular expression used to identify whether a string contains float value.
# The regex must match with regex that is stored in vmconf.py file of Oppia-ml.
# If this regex needs to be modified then first of all shutdown Oppia-ml VM.
# Then update the regex constant in here and Oppia both.
# Run any migration job that is required to migrate existing trained models
# before starting Oppia-ml again.
FLOAT_VERIFIER_REGEX = (
    '^([-+]?\\d*\\.\\d+)$|^([-+]?(\\d*\\.?\\d+|\\d+\\.?\\d*)e[-+]?\\d*)$')

# Current event models schema version. All event models with an
# event_schema_version of 1 are the events collected before the rework of the
# statistics framework which brought about the recording of new event models;
# these models include all models recorded before Feb 2018.
CURRENT_EVENT_MODELS_SCHEMA_VERSION = 2

# Output formats of downloaded explorations.
OUTPUT_FORMAT_JSON = 'json'
OUTPUT_FORMAT_ZIP = 'zip'

# Types of updates shown in the 'recent updates' table in the dashboard page.
UPDATE_TYPE_EXPLORATION_COMMIT = 'exploration_commit'
UPDATE_TYPE_COLLECTION_COMMIT = 'collection_commit'
UPDATE_TYPE_FEEDBACK_MESSAGE = 'feedback_thread'

# Possible values for user query status.
# Valid status transitions are: processing --> completed --> archived
# or processing --> failed.
USER_QUERY_STATUS_PROCESSING = 'processing'
USER_QUERY_STATUS_COMPLETED = 'completed'
USER_QUERY_STATUS_ARCHIVED = 'archived'
USER_QUERY_STATUS_FAILED = 'failed'

# The time difference between which to consider two login events "close". This
# is taken to be 12 hours.
PROXIMAL_TIMEDELTA_SECS = 12 * 60 * 60

# The i18n id for the header of the "Featured Activities" category in the
# library index page.
LIBRARY_CATEGORY_FEATURED_ACTIVITIES = 'I18N_LIBRARY_GROUPS_FEATURED_ACTIVITIES'
# The i18n id for the header of the "Top Rated Explorations" category in the
# library index page.
LIBRARY_CATEGORY_TOP_RATED_EXPLORATIONS = (
    'I18N_LIBRARY_GROUPS_TOP_RATED_EXPLORATIONS')
# The i18n id for the header of the "Recently Published" category in the
# library index page.
LIBRARY_CATEGORY_RECENTLY_PUBLISHED = 'I18N_LIBRARY_GROUPS_RECENTLY_PUBLISHED'

# The group name that appears at the end of the url for the recently published
# page.
LIBRARY_GROUP_RECENTLY_PUBLISHED = 'recently-published'
# The group name that appears at the end of the url for the top rated page.
LIBRARY_GROUP_TOP_RATED = 'top-rated'

# Defaults for topic similarities.
DEFAULT_TOPIC_SIMILARITY = 0.5
SAME_TOPIC_SIMILARITY = 1.0

# The type of the response returned by a handler when an exception is raised.
HANDLER_TYPE_HTML = 'html'
HANDLER_TYPE_JSON = 'json'
HANDLER_TYPE_DOWNLOADABLE = 'downloadable'

# Following are the constants for the role IDs.
ROLE_ID_GUEST = 'GUEST'
ROLE_ID_BANNED_USER = 'BANNED_USER'
ROLE_ID_EXPLORATION_EDITOR = 'EXPLORATION_EDITOR'
ROLE_ID_COLLECTION_EDITOR = 'COLLECTION_EDITOR'
ROLE_ID_TOPIC_MANAGER = 'TOPIC_MANAGER'
ROLE_ID_MODERATOR = 'MODERATOR'
ROLE_ID_ADMIN = 'ADMIN'

# Intent of the User making query to role structure via admin interface. Used
# to store audit data regarding queries to role IDs.
ROLE_ACTION_UPDATE = 'update'
ROLE_ACTION_VIEW_BY_USERNAME = 'view_by_username'
ROLE_ACTION_VIEW_BY_ROLE = 'view_by_role'

USER_FILTER_CRITERION_ROLE = 'role'
USER_FILTER_CRITERION_USERNAME = 'username'

QUESTION_BATCH_SIZE = 10

STATE_ANSWER_STATS_MIN_FREQUENCY = 2

RTE_FORMAT_TEXTANGULAR = 'text-angular'

RTE_FORMAT_CKEDITOR = 'ck-editor'

# RTE content specifications according to the type of the editor.
RTE_CONTENT_SPEC = {
    'RTE_TYPE_TEXTANGULAR': {
        # Valid parent-child relation in TextAngular.
        'ALLOWED_PARENT_LIST': {
            'p': ['blockquote', 'div', 'pre', '[document]', 'ol', 'ul', 'li'],
            'b': ['i', 'li', 'p', 'pre'],
            'br': ['b', 'i', 'li', 'p'],
            'i': ['b', 'li', 'p', 'pre'],
            'li': ['ol', 'ul'],
            'ol': ['ol', 'ul', 'blockquote', 'li', 'pre', 'div', '[document]'],
            'ul': ['ol', 'ul', 'blockquote', 'li', 'pre', 'div', '[document]'],
            'pre': ['ol', 'ul', 'blockquote', '[document]'],
            'blockquote': ['blockquote', '[document]'],
            'oppia-noninteractive-link': ['b', 'i', 'li', 'p', 'pre'],
            'oppia-noninteractive-math': ['b', 'i', 'li', 'p', 'pre'],
            'oppia-noninteractive-image': ['b', 'i', 'li', 'p', 'pre'],
            'oppia-noninteractive-collapsible': ['b', 'i', 'li', 'p', 'pre'],
            'oppia-noninteractive-video': ['b', 'i', 'li', 'p', 'pre'],
            'oppia-noninteractive-tabs': ['b', 'i', 'li', 'p', 'pre'],
            'oppia-noninteractive-svgdiagram': ['b', 'i', 'li', 'p', 'pre']
        },
        # Valid html tags in TextAngular.
        'ALLOWED_TAG_LIST': [
            'p',
            'b',
            'br',
            'i',
            'li',
            'ol',
            'ul',
            'pre',
            'blockquote',
            'oppia-noninteractive-link',
            'oppia-noninteractive-math',
            'oppia-noninteractive-image',
            'oppia-noninteractive-collapsible',
            'oppia-noninteractive-video',
            'oppia-noninteractive-tabs',
            'oppia-noninteractive-svgdiagram'
        ]
    },
    'RTE_TYPE_CKEDITOR': {
        # Valid parent-child relation in CKEditor.
        'ALLOWED_PARENT_LIST': {
            'p': ['blockquote', '[document]', 'li'],
            'strong': ['em', 'li', 'p', 'pre'],
            'em': ['strong', 'li', 'p', 'pre'],
            'br': ['strong', 'em', 'li', 'p'],
            'li': ['ol', 'ul'],
            'ol': ['li', 'blockquote', 'pre', '[document]'],
            'ul': ['li', 'blockquote', 'pre', '[document]'],
            'pre': ['ol', 'ul', 'blockquote', 'li', '[document]'],
            'blockquote': ['blockquote', '[document]'],
            'oppia-noninteractive-link': ['strong', 'em', 'li', 'p', 'pre'],
            'oppia-noninteractive-math': ['strong', 'em', 'li', 'p', 'pre'],
            'oppia-noninteractive-image': ['blockquote', 'li', '[document]'],
            'oppia-noninteractive-svgdiagram': [
                'blockquote', 'li', '[document]'
            ],
            'oppia-noninteractive-collapsible': [
                'blockquote', 'li', '[document]'
            ],
            'oppia-noninteractive-video': ['blockquote', 'li', '[document]'],
            'oppia-noninteractive-tabs': ['blockquote', 'li', '[document]']
        },
        # Valid html tags in CKEditor.
        'ALLOWED_TAG_LIST': [
            'p',
            'strong',
            'br',
            'em',
            'li',
            'ol',
            'ul',
            'pre',
            'blockquote',
            'oppia-noninteractive-link',
            'oppia-noninteractive-math',
            'oppia-noninteractive-image',
            'oppia-noninteractive-collapsible',
            'oppia-noninteractive-video',
            'oppia-noninteractive-tabs',
            'oppia-noninteractive-svgdiagram'
        ]

    }
}

# A dict representing available landing pages, having subject as a key and list
# of topics as the value.
# Note: This dict needs to be keep in sync with frontend TOPIC_LANDING_PAGE_DATA
# oppia constant defined in
# core/templates/pages/landing-pages/TopicLandingPage.js file.
AVAILABLE_LANDING_PAGES = {
    'math': ['fractions', 'negative-numbers', 'ratios']
}

# Classroom page names for generating URLs. These need to be kept in sync with
# TOPIC_IDS_FOR_CLASSROOM_PAGES property in config_domain.
CLASSROOM_PAGES = ['math']<|MERGE_RESOLUTION|>--- conflicted
+++ resolved
@@ -534,11 +534,7 @@
 # the existing storage models for UserStatsModel.
 DASHBOARD_STATS_DATETIME_STRING_FORMAT = '%Y-%m-%d'
 
-<<<<<<< HEAD
-# We Generate Images for existing math rich text components in batches. This
-=======
 # We generate images for existing math rich text components in batches. This
->>>>>>> 1d5f4637
 # gives the maximum size for a batch of Math SVGs in bytes.
 MAX_SIZE_OF_MATH_SVGS_BATCH_BYTES = 31 * 1024 * 1024
 
