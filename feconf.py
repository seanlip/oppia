# coding: utf-8
#
# Copyright 2014 The Oppia Authors. All Rights Reserved.
#
# Licensed under the Apache License, Version 2.0 (the "License");
# you may not use this file except in compliance with the License.
# You may obtain a copy of the License at
#
#      http://www.apache.org/licenses/LICENSE-2.0
#
# Unless required by applicable law or agreed to in writing, software
# distributed under the License is distributed on an "AS-IS" BASIS,
# WITHOUT WARRANTIES OR CONDITIONS OF ANY KIND, either express or implied.
# See the License for the specific language governing permissions and
# limitations under the License.

"""Stores various configuration options and constants for Oppia."""

from __future__ import absolute_import  # pylint: disable=import-only-modules
from __future__ import unicode_literals  # pylint: disable=import-only-modules

import copy
import datetime
import os

from constants import constants

# The datastore model ID for the list of featured activity references. This
# value should not be changed.
ACTIVITY_REFERENCE_LIST_FEATURED = 'featured'
ALL_ACTIVITY_REFERENCE_LIST_TYPES = [ACTIVITY_REFERENCE_LIST_FEATURED]

# The values which a post_commit_status can have: public, private.
POST_COMMIT_STATUS_PUBLIC = 'public'
POST_COMMIT_STATUS_PRIVATE = 'private'

# Whether to unconditionally log info messages.
DEBUG = False

# When DEV_MODE is true check that we are running in development environment.
# The SERVER_SOFTWARE environment variable does not exist in Travis, hence the
# need for an explicit check.
if (constants.DEV_MODE and os.getenv('SERVER_SOFTWARE') and
        not os.getenv('SERVER_SOFTWARE', default='').startswith('Development')):
    raise Exception('DEV_MODE can\'t be true on production.')

CLASSIFIERS_DIR = os.path.join('extensions', 'classifiers')
TESTS_DATA_DIR = os.path.join('core', 'tests', 'data')
SAMPLE_EXPLORATIONS_DIR = os.path.join('data', 'explorations')
SAMPLE_COLLECTIONS_DIR = os.path.join('data', 'collections')
CONTENT_VALIDATION_DIR = os.path.join('core', 'domain')

# backend_prod_files contain processed JS and HTML files that are served by
# Jinja, we are moving away from Jinja so this folder might not be needed later
# (#6964)
EXTENSIONS_DIR_PREFIX = (
    'backend_prod_files' if not constants.DEV_MODE else '')
ACTIONS_DIR = (
    os.path.join(EXTENSIONS_DIR_PREFIX, 'extensions', 'actions'))
ISSUES_DIR = (
    os.path.join(EXTENSIONS_DIR_PREFIX, 'extensions', 'issues'))
INTERACTIONS_DIR = (
    os.path.join('extensions', 'interactions'))
RTE_EXTENSIONS_DIR = (
    os.path.join(EXTENSIONS_DIR_PREFIX, 'extensions', 'rich_text_components'))
RTE_EXTENSIONS_DEFINITIONS_PATH = (
    os.path.join('assets', 'rich_text_components_definitions.ts'))

OBJECT_TEMPLATES_DIR = os.path.join('extensions', 'objects', 'templates')

# Choose production templates folder when we are in production mode.
FRONTEND_TEMPLATES_DIR = (
    os.path.join('webpack_bundles') if constants.DEV_MODE else
    os.path.join('backend_prod_files', 'webpack_bundles'))
DEPENDENCIES_TEMPLATES_DIR = (
    os.path.join(EXTENSIONS_DIR_PREFIX, 'extensions', 'dependencies'))

VALUE_GENERATORS_DIR_FOR_JS = os.path.join(
    'local_compiled_js', 'extensions', 'value_generators')
VALUE_GENERATORS_DIR = os.path.join('extensions', 'value_generators')

VISUALIZATIONS_DIR = os.path.join(
    'extensions', 'visualizations')
VISUALIZATIONS_DIR_FOR_JS = os.path.join(
    'local_compiled_js', 'extensions', 'visualizations')

OBJECT_DEFAULT_VALUES_FILE_PATH = os.path.join(
    'extensions', 'objects', 'object_defaults.json')
RULES_DESCRIPTIONS_FILE_PATH = os.path.join(
    os.getcwd(), 'extensions', 'interactions', 'rule_templates.json')
HTML_FIELD_TYPES_TO_RULE_SPECS_FILE_PATH = os.path.join(
    os.getcwd(), 'extensions', 'interactions',
    'html_field_types_to_rule_specs.json')
# A mapping of interaction ids to classifier properties.
INTERACTION_CLASSIFIER_MAPPING = {
    'TextInput': {
        'algorithm_id': 'TextClassifier',
        'current_data_schema_version': 1
    },
    'CodeRepl': {
        'algorithm_id': 'CodeClassifier',
        'current_data_schema_version': 1
    }
}
# Classifier job time to live (in mins).
CLASSIFIER_JOB_TTL_MINS = 5
TRAINING_JOB_STATUS_COMPLETE = 'COMPLETE'
TRAINING_JOB_STATUS_FAILED = 'FAILED'
TRAINING_JOB_STATUS_NEW = 'NEW'
TRAINING_JOB_STATUS_PENDING = 'PENDING'

ALLOWED_TRAINING_JOB_STATUSES = [
    TRAINING_JOB_STATUS_COMPLETE,
    TRAINING_JOB_STATUS_FAILED,
    TRAINING_JOB_STATUS_NEW,
    TRAINING_JOB_STATUS_PENDING
]

# Allowed formats of how HTML is present in rule specs.
HTML_RULE_VARIABLE_FORMAT_SET = 'set'
HTML_RULE_VARIABLE_FORMAT_STRING = 'string'
HTML_RULE_VARIABLE_FORMAT_LIST_OF_SETS = 'listOfSets'

ALLOWED_HTML_RULE_VARIABLE_FORMATS = [
    HTML_RULE_VARIABLE_FORMAT_SET,
    HTML_RULE_VARIABLE_FORMAT_STRING,
    HTML_RULE_VARIABLE_FORMAT_LIST_OF_SETS
]

ANSWER_TYPE_LIST_OF_SETS_OF_HTML = 'ListOfSetsOfHtmlStrings'
ANSWER_TYPE_SET_OF_HTML = 'SetOfHtmlString'

# The maximum number of characters allowed for userbio length.
MAX_BIO_LENGTH_IN_CHARS = 2000

ALLOWED_TRAINING_JOB_STATUS_CHANGES = {
    TRAINING_JOB_STATUS_COMPLETE: [],
    TRAINING_JOB_STATUS_NEW: [TRAINING_JOB_STATUS_PENDING],
    TRAINING_JOB_STATUS_PENDING: [TRAINING_JOB_STATUS_COMPLETE,
                                  TRAINING_JOB_STATUS_FAILED],
    TRAINING_JOB_STATUS_FAILED: [TRAINING_JOB_STATUS_NEW]
}

# Allowed formats of how HTML is present in rule specs.
HTML_RULE_VARIABLE_FORMAT_SET = 'set'
HTML_RULE_VARIABLE_FORMAT_STRING = 'string'
HTML_RULE_VARIABLE_FORMAT_LIST_OF_SETS = 'listOfSets'

ALLOWED_HTML_RULE_VARIABLE_FORMATS = [
    HTML_RULE_VARIABLE_FORMAT_SET,
    HTML_RULE_VARIABLE_FORMAT_STRING,
    HTML_RULE_VARIABLE_FORMAT_LIST_OF_SETS
]

ANSWER_TYPE_LIST_OF_SETS_OF_HTML = 'ListOfSetsOfHtmlStrings'
ANSWER_TYPE_SET_OF_HTML = 'SetOfHtmlString'

ENTITY_TYPE_EXPLORATION = 'exploration'
ENTITY_TYPE_TOPIC = 'topic'
ENTITY_TYPE_SKILL = 'skill'
ENTITY_TYPE_STORY = 'story'
ENTITY_TYPE_QUESTION = 'question'
ENTITY_TYPE_VOICEOVER_APPLICATION = 'voiceover_application'

MAX_TASK_MODELS_PER_FETCH = 25
MAX_TASK_MODELS_PER_HISTORY_PAGE = 10

# The maximum number of activities allowed in the playlist of the learner. This
# limit applies to both the explorations playlist and the collections playlist.
MAX_LEARNER_PLAYLIST_ACTIVITY_COUNT = 10

# The minimum number of training samples required for training a classifier.
MIN_TOTAL_TRAINING_EXAMPLES = 50

# The minimum number of assigned labels required for training a classifier.
MIN_ASSIGNED_LABELS = 2

# Default label for classification algorithms.
DEFAULT_CLASSIFIER_LABEL = '_default'

# The maximum number of results to retrieve in a datastore query.
DEFAULT_QUERY_LIMIT = 1000

# The maximum number of results to retrieve in a datastore query
# for top rated published explorations in /library page.
NUMBER_OF_TOP_RATED_EXPLORATIONS_FOR_LIBRARY_PAGE = 8

# The maximum number of results to retrieve in a datastore query
# for recently published explorations in /library page.
RECENTLY_PUBLISHED_QUERY_LIMIT_FOR_LIBRARY_PAGE = 8

# The maximum number of results to retrieve in a datastore query
# for top rated published explorations in /library/top_rated page.
NUMBER_OF_TOP_RATED_EXPLORATIONS_FULL_PAGE = 20

# The maximum number of results to retrieve in a datastore query
# for recently published explorations in /library/recently_published page.
RECENTLY_PUBLISHED_QUERY_LIMIT_FULL_PAGE = 20

# The current version of the dashboard stats blob schema. If any backward-
# incompatible changes are made to the stats blob schema in the data store,
# this version number must be changed.
CURRENT_DASHBOARD_STATS_SCHEMA_VERSION = 1

# The current version of the exploration states blob schema. If any backward-
# incompatible changes are made to the states blob schema in the data store,
# this version number must be changed and the exploration migration job
# executed.
CURRENT_STATE_SCHEMA_VERSION = 35

# The current version of the all collection blob schemas (such as the nodes
# structure within the Collection domain object). If any backward-incompatible
# changes are made to any of the blob schemas in the data store, this version
# number must be changed.
CURRENT_COLLECTION_SCHEMA_VERSION = 6

# The current version of story contents dict in the story schema.
CURRENT_STORY_CONTENTS_SCHEMA_VERSION = 4

# The current version of skill contents dict in the skill schema.
CURRENT_SKILL_CONTENTS_SCHEMA_VERSION = 2

# The current version of misconceptions dict in the skill schema.
CURRENT_MISCONCEPTIONS_SCHEMA_VERSION = 3

# The current version of rubric dict in the skill schema.
CURRENT_RUBRIC_SCHEMA_VERSION = 3

# The current version of subtopics dict in the topic schema.
CURRENT_SUBTOPIC_SCHEMA_VERSION = 2

# The current version of story reference dict in the topic schema.
CURRENT_STORY_REFERENCE_SCHEMA_VERSION = 1

# The current version of page_contents dict in the subtopic page schema.
CURRENT_SUBTOPIC_PAGE_CONTENTS_SCHEMA_VERSION = 2

# This value should be updated in the event of any
# StateAnswersModel.submitted_answer_list schema change.
CURRENT_STATE_ANSWERS_SCHEMA_VERSION = 1

# This value should be updated if the schema of LearnerAnswerInfo
# dict schema changes.
CURRENT_LEARNER_ANSWER_INFO_SCHEMA_VERSION = 1

# This value should be updated if the schema of PlatformParameterRule dict
# schema changes.
CURRENT_PLATFORM_PARAMETER_RULE_SCHEMA_VERSION = 1

# The default number of exploration tiles to load at a time in the search
# results page.
SEARCH_RESULTS_PAGE_SIZE = 20

# The default number of commits to show on a page in the exploration history
# tab.
COMMIT_LIST_PAGE_SIZE = 50

# The default number of items to show on a page in the exploration feedback
# tab.
FEEDBACK_TAB_PAGE_SIZE = 20

# The default number of opportunities to show on community dashboard page.
OPPORTUNITIES_PAGE_SIZE = 20

# The maximum number of top unresolved answers which should be aggregated
# from all of the submitted answers.
TOP_UNRESOLVED_ANSWERS_LIMIT = 20

# Default title for a newly-minted exploration.
DEFAULT_EXPLORATION_TITLE = ''
# Default category for a newly-minted exploration.
DEFAULT_EXPLORATION_CATEGORY = ''
# Default objective for a newly-minted exploration.
DEFAULT_EXPLORATION_OBJECTIVE = ''

# NOTE TO DEVELOPERS: If any of the 5 constants below are modified, the
# corresponding field in NEW_STATE_TEMPLATE in constants.js also has to be
# modified.

# Default name for the initial state of an exploration.
DEFAULT_INIT_STATE_NAME = 'Introduction'
# Default content id for the state's content.
DEFAULT_NEW_STATE_CONTENT_ID = 'content'
# Default content id for the interaction's default outcome.
DEFAULT_OUTCOME_CONTENT_ID = 'default_outcome'
# Default content id for the explanation in the concept card of a skill.
DEFAULT_EXPLANATION_CONTENT_ID = 'explanation'
# Default recorded_voiceovers dict for a default state template.
DEFAULT_RECORDED_VOICEOVERS = {
    'voiceovers_mapping': {
        'content': {},
        'default_outcome': {}
    }
}
# Default written_translations dict for a default state template.
DEFAULT_WRITTEN_TRANSLATIONS = {
    'translations_mapping': {
        'content': {},
        'default_outcome': {}
    }
}
# The default content text for the initial state of an exploration.
DEFAULT_INIT_STATE_CONTENT_STR = ''

# Whether new explorations should have automatic text-to-speech enabled
# by default.
DEFAULT_AUTO_TTS_ENABLED = True

# Default title for a newly-minted collection.
DEFAULT_COLLECTION_TITLE = ''
# Default category for a newly-minted collection.
DEFAULT_COLLECTION_CATEGORY = ''
# Default objective for a newly-minted collection.
DEFAULT_COLLECTION_OBJECTIVE = ''

# Default description for a newly-minted story.
DEFAULT_STORY_DESCRIPTION = ''
# Default notes for a newly-minted story.
DEFAULT_STORY_NOTES = ''

# Default explanation for a newly-minted skill.
DEFAULT_SKILL_EXPLANATION = ''
# Default name for a newly-minted misconception.
DEFAULT_MISCONCEPTION_NAME = ''
# Default notes for a newly-minted misconception.
DEFAULT_MISCONCEPTION_NOTES = ''
# Default feedback for a newly-minted misconception.
DEFAULT_MISCONCEPTION_FEEDBACK = ''
# Default content_id for explanation subtitled html.
DEFAULT_SKILL_EXPLANATION_CONTENT_ID = 'explanation'

# Default description for a newly-minted topic.
DEFAULT_TOPIC_DESCRIPTION = ''
# Default abbreviated name for a newly-minted topic.
DEFAULT_ABBREVIATED_TOPIC_NAME = ''
# Default content id for the subtopic page's content.
DEFAULT_SUBTOPIC_PAGE_CONTENT_ID = 'content'

# Default ID of VM which is used for training classifier.
DEFAULT_VM_ID = 'vm_default'
# Shared secret key for default VM.
DEFAULT_VM_SHARED_SECRET = '1a2b3c4e'

IMAGE_FORMAT_JPEG = 'jpeg'
IMAGE_FORMAT_PNG = 'png'
IMAGE_FORMAT_GIF = 'gif'
IMAGE_FORMAT_SVG = 'svg'

# An array containing the accepted image formats (as determined by the imghdr
# module) and the corresponding allowed extensions in the filenames of uploaded
# images.
ACCEPTED_IMAGE_FORMATS_AND_EXTENSIONS = {
    IMAGE_FORMAT_JPEG: ['jpg', 'jpeg'],
    IMAGE_FORMAT_PNG: ['png'],
    IMAGE_FORMAT_GIF: ['gif'],
    IMAGE_FORMAT_SVG: ['svg']
}

# An array containing the image formats that can be compressed.
COMPRESSIBLE_IMAGE_FORMATS = [
    IMAGE_FORMAT_JPEG, IMAGE_FORMAT_PNG, IMAGE_FORMAT_GIF]

# An array containing the accepted audio extensions for uploaded files and
# the corresponding MIME types.
ACCEPTED_AUDIO_EXTENSIONS = {
    'mp3': ['audio/mp3']
}

# Prefix for data sent from the server to the client via JSON.
XSSI_PREFIX = ')]}\'\n'
# A regular expression for alphanumeric characters.
ALPHANUMERIC_REGEX = r'^[A-Za-z0-9]+$'

# These are here rather than in rating_services.py to avoid import
# circularities with exp_services.
# TODO(Jacob): Refactor exp_services to remove this problem.
_EMPTY_RATINGS = {'1': 0, '2': 0, '3': 0, '4': 0, '5': 0}


def get_empty_ratings():
    """Returns a copy of the empty ratings object.

    Returns:
        dict. Copy of the '_EMPTY_RATINGS' dict object which contains the empty
        ratings.
    """
    return copy.deepcopy(_EMPTY_RATINGS)


# Empty scaled average rating as a float.
EMPTY_SCALED_AVERAGE_RATING = 0.0

# To use mailgun email service.
EMAIL_SERVICE_PROVIDER_MAILGUN = 'mailgun_email_service'
# Use GAE email service by default.
EMAIL_SERVICE_PROVIDER = EMAIL_SERVICE_PROVIDER_MAILGUN
# If the Mailgun email API is used, the "None" below should be replaced
# with the Mailgun API key.
MAILGUN_API_KEY = None
# If the Mailgun email API is used, the "None" below should be replaced
# with the Mailgun domain name (ending with mailgun.org).
MAILGUN_DOMAIN_NAME = None

# Committer id for system actions. The username for the system committer
# (i.e. admin) is also 'admin'.
SYSTEM_COMMITTER_ID = 'admin'
# Domain name for email address.
INCOMING_EMAILS_DOMAIN_NAME = 'example.com'
SYSTEM_EMAIL_ADDRESS = 'system@example.com'
SYSTEM_EMAIL_NAME = '.'
ADMIN_EMAIL_ADDRESS = 'testadmin@example.com'
NOREPLY_EMAIL_ADDRESS = 'noreply@example.com'
# Ensure that SYSTEM_EMAIL_ADDRESS and ADMIN_EMAIL_ADDRESS are both valid and
# correspond to owners of the app before setting this to True. If
# SYSTEM_EMAIL_ADDRESS is not that of an app owner, email messages from this
# address cannot be sent. If True then emails can be sent to any user.
CAN_SEND_EMAILS = False
# If you want to turn on this facility please check the email templates in the
# send_role_notification_email() function in email_manager.py and modify them
# accordingly.
CAN_SEND_EDITOR_ROLE_EMAILS = False
# If enabled then emails will be sent to creators for feedback messages.
CAN_SEND_FEEDBACK_MESSAGE_EMAILS = False
# If enabled subscription emails will be sent to that user.
CAN_SEND_SUBSCRIPTION_EMAILS = False
# Time to wait before sending feedback message emails (currently set to 1
# hour).
DEFAULT_FEEDBACK_MESSAGE_EMAIL_COUNTDOWN_SECS = 3600
# Whether to send an email when new feedback message is received for
# an exploration.
DEFAULT_FEEDBACK_MESSAGE_EMAIL_PREFERENCE = True
# Whether to send an email to all the creator's subscribers when he/she
# publishes an exploration.
DEFAULT_SUBSCRIPTION_EMAIL_PREFERENCE = True
# Whether exploration feedback emails are muted,
# when the user has not specified a preference.
DEFAULT_FEEDBACK_NOTIFICATIONS_MUTED_PREFERENCE = False
# Whether exploration suggestion emails are muted,
# when the user has not specified a preference.
DEFAULT_SUGGESTION_NOTIFICATIONS_MUTED_PREFERENCE = False
# Whether to send email updates to a user who has not specified a preference.
DEFAULT_EMAIL_UPDATES_PREFERENCE = False
# Whether to send an invitation email when the user is granted
# new role permissions in an exploration.
DEFAULT_EDITOR_ROLE_EMAIL_PREFERENCE = True
# Whether to require an email to be sent, following a moderator action.
REQUIRE_EMAIL_ON_MODERATOR_ACTION = False
# Timespan in minutes before allowing duplicate emails.
DUPLICATE_EMAIL_INTERVAL_MINS = 2
# Number of digits after decimal to which the average ratings value in the
# dashboard is rounded off to.
AVERAGE_RATINGS_DASHBOARD_PRECISION = 2
# Whether to enable maintenance mode on the site. For non-admins, this redirects
# all HTTP requests to the maintenance page. This is the only check which
# determines whether the site is in maintenance mode to avoid queries to the
# database by non-admins.
ENABLE_MAINTENANCE_MODE = False

# Whether community dashboard is ready to use for contributors.
COMMUNITY_DASHBOARD_ENABLED = False

# The interactions permissible for a question.
ALLOWED_QUESTION_INTERACTION_IDS = [
    'TextInput', 'MultipleChoiceInput', 'NumericInput']

# Flag to disable sending emails related to reviews for suggestions. To be
# flipped after deciding (and implementing) whether a user should be scored
# only for curated lessons.
SEND_SUGGESTION_REVIEW_RELATED_EMAILS = False
# To prevent recording scores for users until details like whether to score
# users for only curated lessons is confirmed.
ENABLE_RECORDING_OF_SCORES = False

# No. of pretest questions to display.
NUM_PRETEST_QUESTIONS = 3

# Whether to automatically accept suggestions after a threshold time.
ENABLE_AUTO_ACCEPT_OF_SUGGESTIONS = False

EMAIL_INTENT_SIGNUP = 'signup'
EMAIL_INTENT_DAILY_BATCH = 'daily_batch'
EMAIL_INTENT_EDITOR_ROLE_NOTIFICATION = 'editor_role_notification'
EMAIL_INTENT_FEEDBACK_MESSAGE_NOTIFICATION = 'feedback_message_notification'
EMAIL_INTENT_SUBSCRIPTION_NOTIFICATION = 'subscription_notification'
EMAIL_INTENT_SUGGESTION_NOTIFICATION = 'suggestion_notification'
EMAIL_INTENT_REPORT_BAD_CONTENT = 'report_bad_content'
EMAIL_INTENT_MARKETING = 'marketing'
EMAIL_INTENT_UNPUBLISH_EXPLORATION = 'unpublish_exploration'
EMAIL_INTENT_DELETE_EXPLORATION = 'delete_exploration'
EMAIL_INTENT_QUERY_STATUS_NOTIFICATION = 'query_status_notification'
EMAIL_INTENT_ONBOARD_REVIEWER = 'onboard_reviewer'
EMAIL_INTENT_REMOVE_REVIEWER = 'remove_reviewer'
EMAIL_INTENT_REVIEW_SUGGESTIONS = 'review_suggestions'
EMAIL_INTENT_VOICEOVER_APPLICATION_UPDATES = 'voiceover_application_updates'
EMAIL_INTENT_ACCOUNT_DELETED = 'account_deleted'
# Possible intents for email sent in bulk.
BULK_EMAIL_INTENT_MARKETING = 'bulk_email_marketing'
BULK_EMAIL_INTENT_IMPROVE_EXPLORATION = 'bulk_email_improve_exploration'
BULK_EMAIL_INTENT_CREATE_EXPLORATION = 'bulk_email_create_exploration'
BULK_EMAIL_INTENT_CREATOR_REENGAGEMENT = 'bulk_email_creator_reengagement'
BULK_EMAIL_INTENT_LEARNER_REENGAGEMENT = 'bulk_email_learner_reengagement'
BULK_EMAIL_INTENT_TEST = 'bulk_email_test'

MESSAGE_TYPE_FEEDBACK = 'feedback'
MESSAGE_TYPE_SUGGESTION = 'suggestion'

MODERATOR_ACTION_UNPUBLISH_EXPLORATION = 'unpublish_exploration'
DEFAULT_SALUTATION_HTML_FN = (
    lambda recipient_username: 'Hi %s,' % recipient_username)
DEFAULT_SIGNOFF_HTML_FN = (
    lambda sender_username: (
        'Thanks!<br>%s (Oppia moderator)' % sender_username))

VALID_MODERATOR_ACTIONS = {
    MODERATOR_ACTION_UNPUBLISH_EXPLORATION: {
        'email_config': 'unpublish_exploration_email_html_body',
        'email_subject_fn': (
            lambda exp_title: (
                'Your Oppia exploration "%s" has been unpublished' % exp_title)
        ),
        'email_intent': 'unpublish_exploration',
        'email_salutation_html_fn': DEFAULT_SALUTATION_HTML_FN,
        'email_signoff_html_fn': DEFAULT_SIGNOFF_HTML_FN,
    },
}

# When the site terms were last updated, in UTC.
REGISTRATION_PAGE_LAST_UPDATED_UTC = datetime.datetime(2015, 10, 14, 2, 40, 0)

# Format of string for dashboard statistics logs.
# NOTE TO DEVELOPERS: This format should not be changed, since it is used in
# the existing storage models for UserStatsModel.
DASHBOARD_STATS_DATETIME_STRING_FORMAT = '%Y-%m-%d'

# We generate images for existing math rich text components in batches. This
# gives the maximum size for a batch of Math SVGs in bytes.
MAX_SIZE_OF_MATH_SVGS_BATCH_BYTES = 31 * 1024 * 1024

<<<<<<< HEAD
=======
# We generate images for existing math rich text components in batches. This
# gives the maximum number of entities in a batch.
MAX_NUMBER_OF_ENTITIES_IN_MATH_SVGS_BATCH = 10

>>>>>>> 0042aa54
# The maximum size of an uploaded file, in bytes.
MAX_FILE_SIZE_BYTES = 1048576

# The maximum playback length of an audio file, in seconds.
MAX_AUDIO_FILE_LENGTH_SEC = 300

# The maximum number of questions to be fetched at one time.
MAX_QUESTIONS_FETCHABLE_AT_ONE_TIME = 20

# The minimum score required for a user to review suggestions of a particular
# category.
MINIMUM_SCORE_REQUIRED_TO_REVIEW = 10

# The maximum number of skills to be requested at one time when fetching
# questions.
MAX_NUMBER_OF_SKILL_IDS = 20

# The prefix for an 'accepted suggestion' commit message.
COMMIT_MESSAGE_ACCEPTED_SUGGESTION_PREFIX = 'Accepted suggestion by'

# User id and username for exploration migration bot. Commits made by this bot
# are not reflected in the exploration summary models, but are recorded in the
# exploration commit log.
MIGRATION_BOT_USER_ID = 'OppiaMigrationBot'
MIGRATION_BOT_USERNAME = 'OppiaMigrationBot'

# User id and username for suggestion bot. This bot will be used to accept
# suggestions automatically after a threshold time.
SUGGESTION_BOT_USER_ID = 'OppiaSuggestionBot'
SUGGESTION_BOT_USERNAME = 'OppiaSuggestionBot'

# The system usernames are reserved usernames. Before adding new value to this
# dict, make sure that there aren't any similar usernames in the datastore.
# Note: All bot user IDs and usernames should start with "Oppia" and end with
# "Bot".
SYSTEM_USERS = {
    SYSTEM_COMMITTER_ID: SYSTEM_COMMITTER_ID,
    MIGRATION_BOT_USER_ID: MIGRATION_BOT_USERNAME,
    SUGGESTION_BOT_USER_ID: SUGGESTION_BOT_USERNAME
}

# Ids and locations of the permitted extensions.
ALLOWED_RTE_EXTENSIONS = {
    'Collapsible': {
        'dir': os.path.join(RTE_EXTENSIONS_DIR, 'Collapsible')
    },
    'Image': {
        'dir': os.path.join(RTE_EXTENSIONS_DIR, 'Image')
    },
    'Link': {
        'dir': os.path.join(RTE_EXTENSIONS_DIR, 'Link')
    },
    'Math': {
        'dir': os.path.join(RTE_EXTENSIONS_DIR, 'Math')
    },
    'Svgdiagram': {
        'dir': os.path.join(RTE_EXTENSIONS_DIR, 'svgdiagram')
    },
    'Tabs': {
        'dir': os.path.join(RTE_EXTENSIONS_DIR, 'Tabs')
    },
    'Video': {
        'dir': os.path.join(RTE_EXTENSIONS_DIR, 'Video')
    },
}

# The list of interaction IDs which correspond to interactions that set their
# is_linear property to true. Linear interactions do not support branching and
# thus only allow for default answer classification. This value is guarded by a
# test in extensions.interactions.base_test.
LINEAR_INTERACTION_IDS = ['Continue']

# Demo explorations to load through the admin panel. The id assigned to each
# exploration is based on the key of the exploration in this dict, so ensure it
# doesn't change once it's in the list. Only integer-based indices should be
# used in this list, as it maintains backward compatibility with how demo
# explorations used to be assigned IDs. The value of each entry in this dict is
# either a YAML file or a directory (depending on whether it ends in .yaml).
# These explorations can be found under data/explorations.
DEMO_EXPLORATIONS = {
    u'0': 'welcome.yaml',
    u'1': 'multiples.yaml',
    u'2': 'binary_search',
    u'3': 'root_linear_coefficient_theorem.yaml',
    u'4': 'three_balls',
    # TODO(bhenning): Replace demo exploration '5' with a new exploration
    # described in #1376.
    u'6': 'boot_verbs.yaml',
    u'7': 'hola.yaml',
    u'8': 'adventure.yaml',
    u'9': 'pitch_perfect.yaml',
    u'10': 'test_interactions',
    u'11': 'modeling_graphs',
    u'12': 'protractor_test_1.yaml',
    u'13': 'solar_system',
    u'14': 'about_oppia.yaml',
    u'15': 'classifier_demo_exploration.yaml',
    u'16': 'all_interactions',
    u'17': 'audio_test',
    u'18': 'code_classifier_test.yaml',
    u'19': 'example_exploration_in_collection1.yaml',
    u'20': 'example_exploration_in_collection2.yaml',
    u'21': 'example_exploration_in_collection3.yaml',
    u'22': 'protractor_mobile_test_exploration.yaml',
    u'23': 'rating_test.yaml',
    u'24': 'learner_flow_test.yaml',
    u'25': 'exploration_player_test.yaml',
}

DEMO_COLLECTIONS = {
    u'0': 'welcome_to_collections.yaml',
    u'1': 'learner_flow_test_collection.yaml'
}

# IDs of explorations which should not be displayable in either the learner or
# editor views.
DISABLED_EXPLORATION_IDS = ['5']

# Oppia Google Group URL.
GOOGLE_GROUP_URL = (
    'https://groups.google.com/forum/?place=forum/oppia#!forum/oppia')

# External URL for the Foundation site.
FOUNDATION_SITE_URL = 'http://oppiafoundation.org'

# Prefix for all taskqueue-related URLs.
TASKQUEUE_URL_PREFIX = '/task'
TASK_URL_FEEDBACK_MESSAGE_EMAILS = (
    '%s/email/batchfeedbackmessageemailhandler' % TASKQUEUE_URL_PREFIX)
TASK_URL_FEEDBACK_STATUS_EMAILS = (
    '%s/email/feedbackthreadstatuschangeemailhandler' % TASKQUEUE_URL_PREFIX)
TASK_URL_FLAG_EXPLORATION_EMAILS = (
    '%s/email/flagexplorationemailhandler' % TASKQUEUE_URL_PREFIX)
TASK_URL_INSTANT_FEEDBACK_EMAILS = (
    '%s/email/instantfeedbackmessageemailhandler' % TASKQUEUE_URL_PREFIX)
TASK_URL_SUGGESTION_EMAILS = (
    '%s/email/suggestionemailhandler' % TASKQUEUE_URL_PREFIX)

# TODO(sll): Add all other URLs here.
ADMIN_URL = '/admin'
ADMIN_ROLE_HANDLER_URL = '/adminrolehandler'
ADMIN_MATH_SVG_IMAGE_GENERATION_HANDLER = '/adminmathsvghandler'
CLASSROOM_DATA_HANDLER = '/classroom_data_handler'
COLLECTION_DATA_URL_PREFIX = '/collection_handler/data'
COLLECTION_EDITOR_DATA_URL_PREFIX = '/collection_editor_handler/data'
COLLECTION_SUMMARIES_DATA_URL = '/collectionsummarieshandler/data'
COLLECTION_RIGHTS_PREFIX = '/collection_editor_handler/rights'
COLLECTION_PUBLISH_PREFIX = '/collection_editor_handler/publish'
COLLECTION_UNPUBLISH_PREFIX = '/collection_editor_handler/unpublish'
COLLECTION_EDITOR_URL_PREFIX = '/collection_editor/create'
COLLECTION_URL_PREFIX = '/collection'
COMMUNITY_OPPORTUNITIES_DATA_URL = '/opportunitiessummaryhandler'
COMMUNITY_DASHBOARD_URL = '/community-dashboard'
CONCEPT_CARD_DATA_URL_PREFIX = '/concept_card_handler'
CREATOR_DASHBOARD_DATA_URL = '/creatordashboardhandler/data'
CREATOR_DASHBOARD_URL = '/creator-dashboard'
CSRF_HANDLER_URL = '/csrfhandler'
CUSTOM_NONPROFITS_LANDING_PAGE_URL = '/nonprofits'
CUSTOM_PARENTS_LANDING_PAGE_URL = '/parents'
CUSTOM_PARTNERS_LANDING_PAGE_URL = '/partners'
CUSTOM_TEACHERS_LANDING_PAGE_URL = '/teachers'
CUSTOM_VOLUNTEERS_LANDING_PAGE_URL = '/volunteers'
DASHBOARD_CREATE_MODE_URL = '%s?mode=create' % CREATOR_DASHBOARD_URL
EDITOR_URL_PREFIX = '/create'
EXPLORATION_DATA_PREFIX = '/createhandler/data'
EXPLORATION_FEATURES_PREFIX = '/explorehandler/features'
EXPLORATION_INIT_URL_PREFIX = '/explorehandler/init'
EXPLORATION_LEARNER_ANSWER_DETAILS = (
    '/learneranswerinfohandler/learner_answer_details')
EXPLORATION_METADATA_SEARCH_URL = '/exploration/metadata_search'
EXPLORATION_PRETESTS_URL_PREFIX = '/pretest_handler'
EXPLORATION_RIGHTS_PREFIX = '/createhandler/rights'
EXPLORATION_STATE_ANSWER_STATS_PREFIX = '/createhandler/state_answer_stats'
EXPLORATION_STATUS_PREFIX = '/createhandler/status'
EXPLORATION_SUMMARIES_DATA_URL = '/explorationsummarieshandler/data'
EXPLORATION_URL_PREFIX = '/explore'
EXPLORATION_URL_EMBED_PREFIX = '/embed/exploration'
FEEDBACK_STATS_URL_PREFIX = '/feedbackstatshandler'
FEEDBACK_THREAD_URL_PREFIX = '/threadhandler'
FEEDBACK_THREADLIST_URL_PREFIX = '/threadlisthandler'
FEEDBACK_THREADLIST_URL_PREFIX_FOR_TOPICS = '/threadlisthandlerfortopic'
FEEDBACK_THREAD_VIEW_EVENT_URL = '/feedbackhandler/thread_view_event'
FETCH_SKILLS_URL_PREFIX = '/fetch_skills'
FLAG_EXPLORATION_URL_PREFIX = '/flagexplorationhandler'
FRACTIONS_LANDING_PAGE_URL = '/fractions'
IMPROVEMENTS_URL_PREFIX = '/improvements'
IMPROVEMENTS_HISTORY_URL_PREFIX = '/improvements/history'
IMPROVEMENTS_CONFIG_URL_PREFIX = '/improvements/config'
LEARNER_ANSWER_INFO_HANDLER_URL = (
    '/learneranswerinfohandler/learner_answer_details')
LEARNER_ANSWER_DETAILS_SUBMIT_URL = '/learneranswerdetailshandler'
LEARNER_DASHBOARD_URL = '/learner-dashboard'
LEARNER_DASHBOARD_DATA_URL = '/learnerdashboardhandler/data'
LEARNER_DASHBOARD_IDS_DATA_URL = '/learnerdashboardidshandler/data'
LEARNER_DASHBOARD_FEEDBACK_THREAD_DATA_URL = '/learnerdashboardthreadhandler'
LEARNER_PLAYLIST_DATA_URL = '/learnerplaylistactivityhandler'
LEARNER_INCOMPLETE_ACTIVITY_DATA_URL = '/learnerincompleteactivityhandler'
LIBRARY_GROUP_DATA_URL = '/librarygrouphandler'
LIBRARY_INDEX_URL = '/community-library'
LIBRARY_INDEX_DATA_URL = '/libraryindexhandler'
LIBRARY_RECENTLY_PUBLISHED_URL = '/community-library/recently-published'
LIBRARY_SEARCH_URL = '/search/find'
LIBRARY_SEARCH_DATA_URL = '/searchhandler/data'
LIBRARY_TOP_RATED_URL = '/community-library/top-rated'
MERGE_SKILLS_URL = '/merge_skills_handler'
NEW_COLLECTION_URL = '/collection_editor_handler/create_new'
NEW_EXPLORATION_URL = '/contributehandler/create_new'
NEW_QUESTION_URL = '/question_editor_handler/create_new'
NEW_SKILL_URL = '/skill_editor_handler/create_new'
TOPIC_EDITOR_STORY_URL = '/topic_editor_story_handler'
TOPIC_EDITOR_QUESTION_URL = '/topic_editor_question_handler'
NEW_TOPIC_URL = '/topic_editor_handler/create_new'
NOTIFICATIONS_DASHBOARD_URL = '/notifications'
PREFERENCES_URL = '/preferences'
PRACTICE_SESSION_URL_PREFIX = '/practice_session'
PRACTICE_SESSION_DATA_URL_PREFIX = '/practice_session/data'
PREFERENCES_DATA_URL = '/preferenceshandler/data'
QUESTION_EDITOR_DATA_URL_PREFIX = '/question_editor_handler/data'
QUESTION_SKILL_LINK_URL_PREFIX = '/manage_question_skill_link'
QUESTIONS_LIST_URL_PREFIX = '/questions_list_handler'
QUESTION_COUNT_URL_PREFIX = '/question_count_handler'
QUESTIONS_URL_PREFIX = '/question_player_handler'
RECENT_COMMITS_DATA_URL = '/recentcommitshandler/recent_commits'
RECENT_FEEDBACK_MESSAGES_DATA_URL = '/recent_feedback_messages'
DELETE_ACCOUNT_URL = '/delete-account'
DELETE_ACCOUNT_HANDLER_URL = '/delete-account-handler'
EXPORT_ACCOUNT_HANDLER_URL = '/export-account-handler'
PENDING_ACCOUNT_DELETION_URL = '/pending-account-deletion'
REVIEW_TEST_DATA_URL_PREFIX = '/review_test_handler/data'
REVIEW_TEST_URL_PREFIX = '/review_test'
ROBOTS_TXT_URL = '/robots.txt'
SITE_LANGUAGE_DATA_URL = '/save_site_language'
SIGNUP_DATA_URL = '/signuphandler/data'
SIGNUP_URL = '/signup'
SKILL_DASHBOARD_DATA_URL = '/skills_dashboard/data'
SKILL_DATA_URL_PREFIX = '/skill_data_handler'
SKILL_EDITOR_DATA_URL_PREFIX = '/skill_editor_handler/data'
SKILL_EDITOR_URL_PREFIX = '/skill_editor'
SKILL_EDITOR_QUESTION_URL = '/skill_editor_question_handler'
SKILL_MASTERY_DATA_URL = '/skill_mastery_handler/data'
SKILL_RIGHTS_URL_PREFIX = '/skill_editor_handler/rights'
STORY_DATA_HANDLER = '/story_data_handler'
STORY_EDITOR_URL_PREFIX = '/story_editor'
STORY_EDITOR_DATA_URL_PREFIX = '/story_editor_handler/data'
STORY_PROGRESS_URL_PREFIX = '/story_progress_handler'
STORY_PUBLISH_HANDLER = '/story_publish_handler'
STORY_VIEWER_URL_PREFIX = '/story'
SUBTOPIC_DATA_HANDLER = '/subtopic_data_handler'
SUBTOPIC_VIEWER_URL_PREFIX = '/subtopic'
SUGGESTION_ACTION_URL_PREFIX = '/suggestionactionhandler'
SUGGESTION_LIST_URL_PREFIX = '/suggestionlisthandler'
SUGGESTION_URL_PREFIX = '/suggestionhandler'
SUBSCRIBE_URL_PREFIX = '/subscribehandler'
SUBTOPIC_PAGE_EDITOR_DATA_URL_PREFIX = '/subtopic_page_editor_handler/data'
TOPIC_VIEWER_URL_PREFIX = '/topic'
TOPIC_DATA_HANDLER = '/topic_data_handler'
TOPIC_EDITOR_DATA_URL_PREFIX = '/topic_editor_handler/data'
TOPIC_EDITOR_URL_PREFIX = '/topic_editor'
TOPIC_RIGHTS_URL_PREFIX = '/rightshandler/get_topic_rights'
TOPIC_SEND_MAIL_URL_PREFIX = '/rightshandler/send_topic_publish_mail'
TOPIC_STATUS_URL_PREFIX = '/rightshandler/change_topic_status'
TOPICS_AND_SKILLS_DASHBOARD_DATA_URL = '/topics_and_skills_dashboard/data'
UNASSIGN_SKILL_DATA_HANDLER_URL = '/topics_and_skills_dashboard/unassign_skill'
TOPICS_AND_SKILLS_DASHBOARD_URL = '/topics-and-skills-dashboard'
UNSUBSCRIBE_URL_PREFIX = '/unsubscribehandler'
UPLOAD_EXPLORATION_URL = '/contributehandler/upload'
USER_EXPLORATION_EMAILS_PREFIX = '/createhandler/notificationpreferences'
USER_PERMISSIONS_URL_PREFIX = '/createhandler/permissions'
USERNAME_CHECK_DATA_URL = '/usernamehandler/data'
VALIDATE_STORY_EXPLORATIONS_URL_PREFIX = '/validate_story_explorations'

# Event types.
EVENT_TYPE_ALL_STATS = 'all_stats'
EVENT_TYPE_STATE_HIT = 'state_hit'
EVENT_TYPE_STATE_COMPLETED = 'state_complete'
EVENT_TYPE_ANSWER_SUBMITTED = 'answer_submitted'
EVENT_TYPE_DEFAULT_ANSWER_RESOLVED = 'default_answer_resolved'
EVENT_TYPE_NEW_THREAD_CREATED = 'feedback_thread_created'
EVENT_TYPE_THREAD_STATUS_CHANGED = 'feedback_thread_status_changed'
EVENT_TYPE_RATE_EXPLORATION = 'rate_exploration'
EVENT_TYPE_SOLUTION_HIT = 'solution_hit'
EVENT_TYPE_LEAVE_FOR_REFRESHER_EXP = 'leave_for_refresher_exp'
# The values for these event types should be left as-is for backwards
# compatibility.
EVENT_TYPE_START_EXPLORATION = 'start'
EVENT_TYPE_ACTUAL_START_EXPLORATION = 'actual_start'
EVENT_TYPE_MAYBE_LEAVE_EXPLORATION = 'leave'
EVENT_TYPE_COMPLETE_EXPLORATION = 'complete'

# Play type constants.
PLAY_TYPE_PLAYTEST = 'playtest'
PLAY_TYPE_NORMAL = 'normal'

# Predefined commit messages.
COMMIT_MESSAGE_EXPLORATION_DELETED = 'Exploration deleted.'
COMMIT_MESSAGE_COLLECTION_DELETED = 'Collection deleted.'
COMMIT_MESSAGE_QUESTION_DELETED = 'Question deleted.'
COMMIT_MESSAGE_SKILL_DELETED = 'Skill deleted.'
COMMIT_MESSAGE_STORY_DELETED = 'Story deleted.'
COMMIT_MESSAGE_SUBTOPIC_PAGE_DELETED = 'Subtopic page deleted.'
COMMIT_MESSAGE_TOPIC_DELETED = 'Topic deleted.'

# Max number of playthroughs for an issue.
MAX_PLAYTHROUGHS_FOR_ISSUE = 5

# Number of unresolved answers to be displayed in the dashboard for each
# exploration.
TOP_UNRESOLVED_ANSWERS_COUNT_DASHBOARD = 3
# Number of open feedback to be displayed in the dashboard for each exploration.
OPEN_FEEDBACK_COUNT_DASHBOARD = 3
# NOTE TO DEVELOPERS: This should be synchronized with App.js.
ENABLE_ML_CLASSIFIERS = False

# The regular expression used to identify whether a string contains float value.
# The regex must match with regex that is stored in vmconf.py file of Oppia-ml.
# If this regex needs to be modified then first of all shutdown Oppia-ml VM.
# Then update the regex constant in here and Oppia both.
# Run any migration job that is required to migrate existing trained models
# before starting Oppia-ml again.
FLOAT_VERIFIER_REGEX = (
    '^([-+]?\\d*\\.\\d+)$|^([-+]?(\\d*\\.?\\d+|\\d+\\.?\\d*)e[-+]?\\d*)$')

# Current event models schema version. All event models with an
# event_schema_version of 1 are the events collected before the rework of the
# statistics framework which brought about the recording of new event models;
# these models include all models recorded before Feb 2018.
CURRENT_EVENT_MODELS_SCHEMA_VERSION = 2

# Output formats of downloaded explorations.
OUTPUT_FORMAT_JSON = 'json'
OUTPUT_FORMAT_ZIP = 'zip'

# Types of updates shown in the 'recent updates' table in the dashboard page.
UPDATE_TYPE_EXPLORATION_COMMIT = 'exploration_commit'
UPDATE_TYPE_COLLECTION_COMMIT = 'collection_commit'
UPDATE_TYPE_FEEDBACK_MESSAGE = 'feedback_thread'

# Possible values for user query status.
# Valid status transitions are: processing --> completed --> archived
# or processing --> failed.
USER_QUERY_STATUS_PROCESSING = 'processing'
USER_QUERY_STATUS_COMPLETED = 'completed'
USER_QUERY_STATUS_ARCHIVED = 'archived'
USER_QUERY_STATUS_FAILED = 'failed'

# The time difference between which to consider two login events "close". This
# is taken to be 12 hours.
PROXIMAL_TIMEDELTA_SECS = 12 * 60 * 60

# The i18n id for the header of the "Featured Activities" category in the
# library index page.
LIBRARY_CATEGORY_FEATURED_ACTIVITIES = 'I18N_LIBRARY_GROUPS_FEATURED_ACTIVITIES'
# The i18n id for the header of the "Top Rated Explorations" category in the
# library index page.
LIBRARY_CATEGORY_TOP_RATED_EXPLORATIONS = (
    'I18N_LIBRARY_GROUPS_TOP_RATED_EXPLORATIONS')
# The i18n id for the header of the "Recently Published" category in the
# library index page.
LIBRARY_CATEGORY_RECENTLY_PUBLISHED = 'I18N_LIBRARY_GROUPS_RECENTLY_PUBLISHED'

# The group name that appears at the end of the url for the recently published
# page.
LIBRARY_GROUP_RECENTLY_PUBLISHED = 'recently-published'
# The group name that appears at the end of the url for the top rated page.
LIBRARY_GROUP_TOP_RATED = 'top-rated'

# Defaults for topic similarities.
DEFAULT_TOPIC_SIMILARITY = 0.5
SAME_TOPIC_SIMILARITY = 1.0

# The type of the response returned by a handler when an exception is raised.
HANDLER_TYPE_HTML = 'html'
HANDLER_TYPE_JSON = 'json'
HANDLER_TYPE_DOWNLOADABLE = 'downloadable'

# Following are the constants for the role IDs.
ROLE_ID_GUEST = 'GUEST'
ROLE_ID_BANNED_USER = 'BANNED_USER'
ROLE_ID_LEARNER = 'LEARNER'
ROLE_ID_EXPLORATION_EDITOR = 'EXPLORATION_EDITOR'
ROLE_ID_COLLECTION_EDITOR = 'COLLECTION_EDITOR'
ROLE_ID_TOPIC_MANAGER = 'TOPIC_MANAGER'
ROLE_ID_MODERATOR = 'MODERATOR'
ROLE_ID_ADMIN = 'ADMIN'

# Intent of the User making query to role structure via admin interface. Used
# to store audit data regarding queries to role IDs.
ROLE_ACTION_UPDATE = 'update'
ROLE_ACTION_VIEW_BY_USERNAME = 'view_by_username'
ROLE_ACTION_VIEW_BY_ROLE = 'view_by_role'

USER_FILTER_CRITERION_ROLE = 'role'
USER_FILTER_CRITERION_USERNAME = 'username'

QUESTION_BATCH_SIZE = 10

STATE_ANSWER_STATS_MIN_FREQUENCY = 2

RTE_FORMAT_TEXTANGULAR = 'text-angular'

RTE_FORMAT_CKEDITOR = 'ck-editor'

# RTE content specifications according to the type of the editor.
RTE_CONTENT_SPEC = {
    'RTE_TYPE_TEXTANGULAR': {
        # Valid parent-child relation in TextAngular.
        'ALLOWED_PARENT_LIST': {
            'p': ['blockquote', 'div', 'pre', '[document]', 'ol', 'ul', 'li'],
            'b': ['i', 'li', 'p', 'pre'],
            'br': ['b', 'i', 'li', 'p'],
            'i': ['b', 'li', 'p', 'pre'],
            'li': ['ol', 'ul'],
            'ol': ['ol', 'ul', 'blockquote', 'li', 'pre', 'div', '[document]'],
            'ul': ['ol', 'ul', 'blockquote', 'li', 'pre', 'div', '[document]'],
            'pre': ['ol', 'ul', 'blockquote', '[document]'],
            'blockquote': ['blockquote', '[document]'],
            'oppia-noninteractive-link': ['b', 'i', 'li', 'p', 'pre'],
            'oppia-noninteractive-math': ['b', 'i', 'li', 'p', 'pre'],
            'oppia-noninteractive-image': ['b', 'i', 'li', 'p', 'pre'],
            'oppia-noninteractive-collapsible': ['b', 'i', 'li', 'p', 'pre'],
            'oppia-noninteractive-video': ['b', 'i', 'li', 'p', 'pre'],
            'oppia-noninteractive-tabs': ['b', 'i', 'li', 'p', 'pre'],
            'oppia-noninteractive-svgdiagram': ['b', 'i', 'li', 'p', 'pre']
        },
        # Valid html tags in TextAngular.
        'ALLOWED_TAG_LIST': [
            'p',
            'b',
            'br',
            'i',
            'li',
            'ol',
            'ul',
            'pre',
            'blockquote',
            'oppia-noninteractive-link',
            'oppia-noninteractive-math',
            'oppia-noninteractive-image',
            'oppia-noninteractive-collapsible',
            'oppia-noninteractive-video',
            'oppia-noninteractive-tabs',
            'oppia-noninteractive-svgdiagram'
        ]
    },
    'RTE_TYPE_CKEDITOR': {
        # Valid parent-child relation in CKEditor.
        'ALLOWED_PARENT_LIST': {
            'p': ['blockquote', '[document]', 'li'],
            'strong': ['em', 'li', 'p', 'pre'],
            'em': ['strong', 'li', 'p', 'pre'],
            'br': ['strong', 'em', 'li', 'p'],
            'li': ['ol', 'ul'],
            'ol': ['li', 'blockquote', 'pre', '[document]'],
            'ul': ['li', 'blockquote', 'pre', '[document]'],
            'pre': ['ol', 'ul', 'blockquote', 'li', '[document]'],
            'blockquote': ['blockquote', '[document]'],
            'oppia-noninteractive-link': ['strong', 'em', 'li', 'p', 'pre'],
            'oppia-noninteractive-math': ['strong', 'em', 'li', 'p', 'pre'],
            'oppia-noninteractive-image': ['blockquote', 'li', '[document]'],
            'oppia-noninteractive-svgdiagram': [
                'blockquote', 'li', '[document]'
            ],
            'oppia-noninteractive-collapsible': [
                'blockquote', 'li', '[document]'
            ],
            'oppia-noninteractive-video': ['blockquote', 'li', '[document]'],
            'oppia-noninteractive-tabs': ['blockquote', 'li', '[document]']
        },
        # Valid html tags in CKEditor.
        'ALLOWED_TAG_LIST': [
            'p',
            'strong',
            'br',
            'em',
            'li',
            'ol',
            'ul',
            'pre',
            'blockquote',
            'oppia-noninteractive-link',
            'oppia-noninteractive-math',
            'oppia-noninteractive-image',
            'oppia-noninteractive-collapsible',
            'oppia-noninteractive-video',
            'oppia-noninteractive-tabs',
            'oppia-noninteractive-svgdiagram'
        ]

    }
}

# A dict representing available landing pages, having subject as a key and list
# of topics as the value.
# Note: This dict needs to be keep in sync with frontend TOPIC_LANDING_PAGE_DATA
# oppia constant defined in
# core/templates/pages/landing-pages/TopicLandingPage.js file.
AVAILABLE_LANDING_PAGES = {
    'math': ['fractions', 'negative-numbers', 'ratios']
}

# Classroom page names for generating URLs. These need to be kept in sync with
# TOPIC_IDS_FOR_CLASSROOM_PAGES property in config_domain.
CLASSROOM_PAGES = ['math']<|MERGE_RESOLUTION|>--- conflicted
+++ resolved
@@ -536,13 +536,10 @@
 # gives the maximum size for a batch of Math SVGs in bytes.
 MAX_SIZE_OF_MATH_SVGS_BATCH_BYTES = 31 * 1024 * 1024
 
-<<<<<<< HEAD
-=======
 # We generate images for existing math rich text components in batches. This
 # gives the maximum number of entities in a batch.
 MAX_NUMBER_OF_ENTITIES_IN_MATH_SVGS_BATCH = 10
 
->>>>>>> 0042aa54
 # The maximum size of an uploaded file, in bytes.
 MAX_FILE_SIZE_BYTES = 1048576
 
