version: 2.1

workflows:
  circleci_tests:
    # The following jobs run in the following stages:
    # - Setup runs first.
    # - After setup passes, lint and frontend tests run.
    #     - If frontend tests fail, stop and do not run the next step, but lint continues.
    # - After frontend tests passes, backend and typescript tests run.
    #     - If typescript tests fail, stop and do not run the next step, but backend continues.
    # - After typescript tests passes, the flagship e2e tests (navigation and file upload) run. We run
    #   these tests as sanity checks before running the entire test suite. Note that the navigation e2e
    #   test also compiles all the prod files needed for other prod e2e tests.
    #     - If either flagship e2e tests fail, then the rest of the e2e tests in the the corresponding
    #       suite will not run.
    # - After file upload e2e test passes, all other non-prod e2e tests run in parallel.
    # - After navigation e2e test passes, all other prod e2e tests run in parallel.
    # For an illustration of the stages, see https://github.com/oppia/oppia/wiki/images/circleCIWorkflow.png.

    jobs:
      - setup_and_typescript_tests
      - e2e_new_structure_tests:
          requires:
            - e2e_library
      - e2e_library:
          requires:
            - setup_and_typescript_tests

var_for_docker_image: &docker_image circleci/python:2.7.17-browsers

anchor_for_job_defaults: &job_defaults
  working_directory: /home/circleci/oppia
  docker:
    - image: *docker_image

commands:
  install_chrome:
    # Chrome version installed should be consistent with that installed on Github Actions.
    description: "Install Chrome"
    steps:
      - run:
          name: Install chrome
          command: python -m scripts.install_chrome_for_ci
    
  install_ffmpeg:
    description: "Install ffmpeg"
    steps:
      - run:
          name: Install ffmpeg
          command: sudo apt install ffmpeg

  merge_target_branch:
    description: "Merge to target branch"
    steps:
      - run:
          name: Merge to target branch
          command: |
            if [[ -n ${CIRCLE_PULL_REQUEST} ]]
            then

              git config --global user.email "$( git log --format='%ae' $CIRCLE_SHA1^! )"
              git config --global user.name "$( git log --format='%an' $CIRCLE_SHA1^! )"

              regexp="[[:digit:]]\+$"
              PR_NUMBER=`echo $CIRCLE_PULL_REQUEST | grep -o $regexp`

              curl -L "https://github.com/stedolan/jq/releases/download/jq-1.5/jq-linux64" -o jq
              chmod +x jq

              url="https://api.github.com/repos/$CIRCLE_PROJECT_USERNAME/$CIRCLE_PROJECT_REPONAME/pulls/$PR_NUMBER?access_token=$GITHUB_TOKEN"

              target_branch=$(
                curl "$url" | ./jq '.base.ref' | tr -d '"'
              )

              rm jq
              if [[ "$target_branch" == null ]]
              then
                git pull git@github.com:oppia/oppia.git develop --no-edit
              else
                git pull origin $target_branch --no-edit
              fi
            fi
  
  check_memory_usage:
    description: "Checking max memory usage to debug out-of-memory issues"
    steps:
      - run:
          name: Checking Memory Usage
          command: cat /sys/fs/cgroup/memory/memory.max_usage_in_bytes

  skip_for_low_risk_prs:
    description: "Skip job for low-risk PRs"
    steps:
      - run:
          name: Skip build for low-risk PRs
          command: |
            if python -m scripts.check_if_pr_is_low_risk ${CIRCLE_PULL_REQUEST}; then
              circleci-agent step halt
            fi

  upload_screenshots:
    description: "Upload protractor screenshots folder as an artifact"
    steps:
      - store_artifacts:
          path: /home/circleci/protractor-screenshots/
          destination: protractor-screenshots
      - store_artifacts:
          path: /home/circleci/oppia/oppia/core/protractor-video/
          destination: protractor-video

jobs:
  setup_and_typescript_tests:
    <<: *job_defaults
    steps:
      - checkout
      - merge_target_branch
      - run:
          name: Setup python by installing wheel
          command: pip install wheel==0.35.0
      - run:
          name: Install dependencies
          command: python -m scripts.install_third_party_libs
      - run:
          name: Check that all e2e test files are captured in protractor.conf.js
          command: python -m scripts.check_e2e_tests_are_captured_in_ci
      - run:
          name: Run typescript tests
          command: |
            python -m scripts.typescript_checks
      - run:
          name: Run typescript tests in strict mode
          command: |
            python -m scripts.typescript_checks --strict_checks
      - persist_to_workspace:
          root: /home/circleci/
          paths:
            - oppia/proto/
            - oppia/node_modules/
            - oppia/third_party/
            - oppia_tools/
      - upload_screenshots

  # Production environment e2e tests
  # The following e2e tests are run in the production environment. Tests that require uploading files
  # should be run in the non-prod environment.
  e2e_library:
    <<: *job_defaults
    steps:
      - checkout
      - merge_target_branch
      - attach_workspace:
          at: /home/circleci/
      - run:
          name: Set up python by installing protobuf and enum
          command: pip install enum34==1.1.10 protobuf==3.13.0
      - install_chrome
<<<<<<< HEAD
      - install_ffmpeg
=======
      - skip_for_low_risk_prs
>>>>>>> 9c21bc83
      - run:
          name: Run e2e library test
          command: |
            python -m scripts.run_e2e_tests --skip-install --deparallelize_terser --suite="library" --prod_env
      - persist_to_workspace:
          root: /home/circleci/
          paths:
            - oppia/app.yaml
            - oppia/assets/constants.ts
            - oppia/assets/hashes.json
            - oppia/backend_prod_files/
            - oppia/build/
            - oppia/third_party/generated/
      - upload_screenshots
<<<<<<< HEAD

  e2e_library_and_collections:
    <<: *job_defaults
    steps:
      - checkout
      - check_release_changelog_update_branch
      - merge_target_branch
      - attach_workspace:
          at: /home/circleci/
      - run:
          name: Set up python by installing protobuf and enum
          command: pip install enum34==1.1.10 protobuf==3.13.0
      - install_chrome
      - install_ffmpeg
      - run:
          name: Run e2e publication test
          command: |
            python -m scripts.run_e2e_tests --skip-install --skip-build --suite="publication" --server_log_level="info" --prod_env
      - run:
          name: Run e2e library test
          command: |
            python -m scripts.run_e2e_tests --skip-install --skip-build --suite="library" --prod_env
      - upload_screenshots
=======
      - check_memory_usage
>>>>>>> 9c21bc83

  e2e_new_structure_tests:
    <<: *job_defaults
    steps:
      - checkout
      - merge_target_branch
      - attach_workspace:
          at: /home/circleci/
      - run:
          name: Set up python by installing protobuf and enum
          command: pip install enum34==1.1.10 protobuf==3.13.0
      - skip_for_low_risk_prs
      - install_chrome
      - install_ffmpeg
      - run:
          name: Run e2e topics and skills dashboard test
          command: |
            python -m scripts.run_e2e_tests --skip-install --skip-build --suite="topicsAndSkillsDashboard" --prod_env
      - run:
          name: Run e2e topics and story editor
          command: |
            python -m scripts.run_e2e_tests --skip-install --skip-build --suite="topicAndStoryEditor" --prod_env
      - run:
          name: Run e2e topic and story editor test
          command: |
            python -m scripts.run_e2e_tests --skip-install --skip-build --suite="topicAndStoryEditorFileUploadFeatures" --prod_env
      - run:
          name: Run e2e topic and story viewer test
          command: |
            python -m scripts.run_e2e_tests --skip-install --skip-build --suite="topicAndStoryViewer" --prod_env
      - upload_screenshots
      - check_memory_usage

notify:
  webhooks:
    # A list of hook hashes, containing the url field
    # gitter hook
    - url: https://webhooks.gitter.im/e/71ac71505d1d45161035<|MERGE_RESOLUTION|>--- conflicted
+++ resolved
@@ -154,12 +154,9 @@
       - run:
           name: Set up python by installing protobuf and enum
           command: pip install enum34==1.1.10 protobuf==3.13.0
+      - skip_for_low_risk_prs
       - install_chrome
-<<<<<<< HEAD
       - install_ffmpeg
-=======
-      - skip_for_low_risk_prs
->>>>>>> 9c21bc83
       - run:
           name: Run e2e library test
           command: |
@@ -174,33 +171,7 @@
             - oppia/build/
             - oppia/third_party/generated/
       - upload_screenshots
-<<<<<<< HEAD
-
-  e2e_library_and_collections:
-    <<: *job_defaults
-    steps:
-      - checkout
-      - check_release_changelog_update_branch
-      - merge_target_branch
-      - attach_workspace:
-          at: /home/circleci/
-      - run:
-          name: Set up python by installing protobuf and enum
-          command: pip install enum34==1.1.10 protobuf==3.13.0
-      - install_chrome
-      - install_ffmpeg
-      - run:
-          name: Run e2e publication test
-          command: |
-            python -m scripts.run_e2e_tests --skip-install --skip-build --suite="publication" --server_log_level="info" --prod_env
-      - run:
-          name: Run e2e library test
-          command: |
-            python -m scripts.run_e2e_tests --skip-install --skip-build --suite="library" --prod_env
-      - upload_screenshots
-=======
       - check_memory_usage
->>>>>>> 9c21bc83
 
   e2e_new_structure_tests:
     <<: *job_defaults
