version: 2.1

workflows:
  circleci_tests:
    # The following jobs run in the following stages:
    # - Setup runs first.
    # - After setup passes, lint and frontend tests run.
    #     - If frontend tests fail, stop and do not run the next step, but lint continues.
    # - After frontend tests passes, backend and typescript tests run.
    #     - If typescript tests fail, stop and do not run the next step, but backend continues.
    # - After typescript tests passes, the flagship e2e tests (navigation and file upload) run. We run
    #   these tests as sanity checks before running the entire test suite. Note that the navigation e2e
    #   test also compiles all the prod files needed for other prod e2e tests.
    #     - If either flagship e2e tests fail, then the rest of the e2e tests in the the corresponding
    #       suite will not run.
    # - After file upload e2e test passes, all other non-prod e2e tests run in parallel.
    # - After navigation e2e test passes, all other prod e2e tests run in parallel.
    # For an illustration of the stages, see https://github.com/oppia/oppia/wiki/images/circleCIWorkflow.png.

    jobs:
      - setup
      - lint_tests:
          requires:
            - setup
      - frontend_tests:
          requires:
            - setup
      - typescript_tests:
          requires:
            - frontend_tests
      - backend_tests:
          requires:
            - frontend_tests
      - e2e_file_upload_features:
          requires:
            - typescript_tests
      - e2e_navigation_and_admin:
          requires:
            - typescript_tests
      - e2e_classroom_page:
          requires:
            - e2e_file_upload_features
      - e2e_topic_and_story_editor:
          requires:
            - e2e_file_upload_features
      - e2e_library_and_collections:
          requires:
            - e2e_navigation_and_admin
      - e2e_users:
          requires:
            - e2e_navigation_and_admin
      - e2e_accessibility_and_embedding:
          requires:
            - e2e_navigation_and_admin

var_for_docker_image: &docker_image circleci/python:2.7.17-browsers

anchor_for_job_defaults: &job_defaults
  working_directory: /home/circleci/oppia
  docker:
    - image: *docker_image

commands:
  install_chrome:
    # Chrome version installed should be consistent with that installed on Travis CI.
    description: "Install Chrome"
    steps:
      - run:
          name:  Install chrome version 77.0.3865.75-1
          command: |
            sudo apt-get update
            sudo apt-get install lsb-release
            curl -L -o google-chrome.deb https://github.com/webnicer/chrome-downloads/raw/master/x64.deb/google-chrome-stable_77.0.3865.75-1_amd64.deb
            sudo sed -i 's|HERE/chrome\"|HERE/chrome\" --disable-setuid-sandbox|g' /opt/google/chrome/google-chrome
            sudo dpkg -i google-chrome.deb
            google-chrome --version

  merge_target_branch:
    description: "Merge to target branch"
    steps:
      - run:
          name: Merge to target branch
          command: |
            if [[ -n ${CIRCLE_PULL_REQUEST} ]]
            then

              git config --global user.email "$( git log --format='%ae' $CIRCLE_SHA1^! )"
              git config --global user.name "$( git log --format='%an' $CIRCLE_SHA1^! )"

              regexp="[[:digit:]]\+$"
              PR_NUMBER=`echo $CIRCLE_PULL_REQUEST | grep -o $regexp`

              curl -L "https://github.com/stedolan/jq/releases/download/jq-1.5/jq-linux64" -o jq
              chmod +x jq

              url="https://api.github.com/repos/$CIRCLE_PROJECT_USERNAME/$CIRCLE_PROJECT_REPONAME/pulls/$PR_NUMBER?access_token=$GITHUB_TOKEN"

              target_branch=$(
                curl "$url" | ./jq '.base.ref' | tr -d '"'
              )

              rm jq
              if [[ "$target_branch" == null ]]
              then
                git pull git@github.com:oppia/oppia.git develop --no-edit
              else
                git pull origin $target_branch --no-edit
              fi
            fi

jobs:
  setup:
    <<: *job_defaults
    steps:
      - checkout
      - merge_target_branch
      - run:
          name: Install dependencies
          command: python -m scripts.install_third_party_libs
      - run:
          name: Check that all e2e test files are captured in protractor.conf.js
          command: python -m scripts.check_e2e_tests_are_captured_in_ci
      - persist_to_workspace:
          root: /home/circleci/
          paths:
            - oppia/node_modules/
            - oppia/third_party/
            - oppia_tools/

  lint_tests:
    <<: *job_defaults
    steps:
      - checkout
      - merge_target_branch
      - attach_workspace:
          at: /home/circleci/
      - run:
          name: Run lint tests
          # All the python scripts should behave as modules. Files like the
          # pre_commit_linter and third_party_size_check need to import other
          # Python files and that is only possible if we treat it as a module.
          command: |
            python -m scripts.third_party_size_check
            python -m scripts.linters.pre_commit_linter --path=. --verbose

  typescript_tests:
    <<: *job_defaults
    steps:
      - checkout
      - merge_target_branch
      - attach_workspace:
          at: /home/circleci/
      - run:
          name: Run typescript tests
          command: |
            python -m scripts.typescript_checks

  frontend_tests:
    <<: *job_defaults
    steps:
      - checkout
      - merge_target_branch
      - attach_workspace:
          at: /home/circleci/
      - run:
          name: Run frontend tests
          command: |
            python -m scripts.run_frontend_tests --run_minified_tests --skip_install --check_coverage
      - run:
          name: Generate frontend coverage report
          command: |
            sudo pip install codecov
            codecov --file ../karma_coverage_reports/lcov.info -F frontend
          when: on_success

  backend_tests:
    <<: *job_defaults
    steps:
      - checkout
      - merge_target_branch
      - attach_workspace:
          at: /home/circleci/
      - run:
          name: Run backend tests
          command: |
            python -m scripts.run_backend_tests --generate_coverage_report --exclude_load_tests

  # Production environment e2e tests
  # The following e2e tests are run in the production environment. Tests that require uploading files
  # should be run in the non-prod environment.
  e2e_navigation_and_admin:
    <<: *job_defaults
    steps:
      - checkout
<<<<<<< HEAD
      - install_chrome
=======
      - merge_target_branch
>>>>>>> 1a82494b
      - attach_workspace:
          at: /home/circleci/
      - run:
          name: Run e2e navigation test
          command: |
            python -m scripts.run_e2e_tests --prod_env --deparallelize_terser --skip-install --suite="navigation"
      - run:
          name: Run e2e admin page test
          command: |
            python -m scripts.run_e2e_tests --skip-install --skip-build --suite="adminPage" --prod_env
      - persist_to_workspace:
          root: /home/circleci/
          paths:
            - oppia/app.yaml
            - oppia/assets/constants.ts
            - oppia/assets/hashes.json
            - oppia/backend_prod_files/
            - oppia/build/
            - oppia/third_party/generated/

  e2e_library_and_collections:
    <<: *job_defaults
    steps:
      - checkout
<<<<<<< HEAD
      - install_chrome
=======
      - merge_target_branch
>>>>>>> 1a82494b
      - attach_workspace:
          at: /home/circleci/
      - run:
          name: Run e2e publication test
          command: |
            python -m scripts.run_e2e_tests --skip-install --skip-build --suite="publication" --prod_env
      - run:
          name: Run e2e library test
          command: |
            python -m scripts.run_e2e_tests --skip-install --skip-build --suite="library" --prod_env
      - run:
          name: Run e2e classroomPage test
          command: |
            python -m scripts.run_e2e_tests --skip-install --skip-build --suite="classroomPage" --prod_env
      - run:
          name: Run e2e collections test
          command: |
            python -m scripts.run_e2e_tests --skip-install --skip-build --suite="collections" --prod_env

  e2e_users:
    <<: *job_defaults
    steps:
      - checkout
<<<<<<< HEAD
      - install_chrome
=======
      - merge_target_branch
>>>>>>> 1a82494b
      - attach_workspace:
          at: /home/circleci/
      - run:
          name: Run e2e users test
          command: |
            python -m scripts.run_e2e_tests --skip-install --skip-build --suite="users" --prod_env
      - run:
          name: Run e2e subscriptions test
          command: |
            python -m scripts.run_e2e_tests --skip-install --skip-build --suite="subscriptions" --prod_env
      - run:
          name: Run e2e profileMenu test
          command: |
            python -m scripts.run_e2e_tests --skip-install --skip-build --suite="profileMenu" --prod_env
      - run:
          name: Run e2e preferences test
          command: |
            python -m scripts.run_e2e_tests --skip-install --skip-build --suite="preferences" --prod_env
      - run:
          name: Run e2e profileFeatures test
          command: |
            python -m scripts.run_e2e_tests --skip-install --skip-build --suite="profileFeatures" --prod_env

  e2e_accessibility_and_embedding:
    <<: *job_defaults
    steps:
      - checkout
<<<<<<< HEAD
      - install_chrome
=======
      - merge_target_branch
>>>>>>> 1a82494b
      - attach_workspace:
          at: /home/circleci/
      - run:
          name: Run e2e accessibility test
          command: |
            python -m scripts.run_e2e_tests --skip-install --skip-build --suite="accessibility" --prod_env
      - run:
          name: Run e2e embedding test
          command: |
            python -m scripts.run_e2e_tests --skip-install --skip-build --suite="embedding" --prod_env

  # Non-prod e2e Tests
  # The following tests must be run in a non-production environment because they are uploading files.
  # All other e2e tests should be run in prod mode.
  e2e_file_upload_features:
    <<: *job_defaults
    steps:
      - checkout
      - merge_target_branch
      - install_chrome
      - attach_workspace:
          at: /home/circleci/
      - run:
          name: Run e2e file upload features test
          command: |
            python -m scripts.run_e2e_tests --skip-install --suite="fileUploadFeatures"
      - run:
          name: Run e2e topics and skills dashboard test
          command: |
            python -m scripts.run_e2e_tests --skip-install --suite="topicsAndSkillsDashboard"
      - run:
          name: Run e2e topics and story editor
          command: |
            python -m scripts.run_e2e_tests --skip-install --suite="topicAndStoryEditor"
      - persist_to_workspace:
          root: /home/circleci/
          paths:
            - oppia/assets/hashes.json
            - oppia/third_party/generated/
            - oppia/webpack_bundles

  e2e_classroom_page:
    <<: *job_defaults
    steps:
      - checkout
      - merge_target_branch
      - install_chrome
      - attach_workspace:
          at: /home/circleci/
      - run:
          name: Run e2e classroom page test
          command: |
            python -m scripts.run_e2e_tests --skip-install --skip-build --suite="classroomPageFileUploadFeatures"

  e2e_topic_and_story_editor:
    <<: *job_defaults
    steps:
      - checkout
      - merge_target_branch
      - install_chrome
      - attach_workspace:
          at: /home/circleci/
      - run:
          name: Run e2e topic and story editor test
          command: |
            python -m scripts.run_e2e_tests --skip-install --skip-build --suite="topicAndStoryEditorFileUploadFeatures"

notify:
  webhooks:
    # A list of hook hashes, containing the url field
    # gitter hook
    - url: https://webhooks.gitter.im/e/71ac71505d1d45161035<|MERGE_RESOLUTION|>--- conflicted
+++ resolved
@@ -192,11 +192,8 @@
     <<: *job_defaults
     steps:
       - checkout
-<<<<<<< HEAD
-      - install_chrome
-=======
-      - merge_target_branch
->>>>>>> 1a82494b
+      - merge_target_branch
+      - install_chrome
       - attach_workspace:
           at: /home/circleci/
       - run:
@@ -221,11 +218,8 @@
     <<: *job_defaults
     steps:
       - checkout
-<<<<<<< HEAD
-      - install_chrome
-=======
-      - merge_target_branch
->>>>>>> 1a82494b
+      - merge_target_branch
+      - install_chrome
       - attach_workspace:
           at: /home/circleci/
       - run:
@@ -249,11 +243,8 @@
     <<: *job_defaults
     steps:
       - checkout
-<<<<<<< HEAD
-      - install_chrome
-=======
-      - merge_target_branch
->>>>>>> 1a82494b
+      - merge_target_branch
+      - install_chrome
       - attach_workspace:
           at: /home/circleci/
       - run:
@@ -281,11 +272,8 @@
     <<: *job_defaults
     steps:
       - checkout
-<<<<<<< HEAD
-      - install_chrome
-=======
-      - merge_target_branch
->>>>>>> 1a82494b
+      - merge_target_branch
+      - install_chrome
       - attach_workspace:
           at: /home/circleci/
       - run:
