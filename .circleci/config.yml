--- conflicted
+++ resolved
@@ -145,15 +145,11 @@
       - run:
           name: Run e2e admin page test
           command: |
-<<<<<<< HEAD
             python -m scripts.run_e2e_tests --skip-install --skip-build --suite="adminPage" --prod_env
       - run:
           name: Run e2e admin page misc tab test
           command: |
             python -m scripts.run_e2e_tests --skip-install --skip-build --suite="adminMiscTab"
-=======
-            python -m scripts.run_e2e_tests --skip-install --skip-build --suite="adminPage" --prod_env --sharding-instances=1
->>>>>>> 454bf732
       - persist_to_workspace:
           root: /home/circleci/
           paths:
