version: 2.1

workflows:
  circleci_tests:
    # The following jobs run in the following stages:
    # - Setup runs first.
    # - After setup passes, lint and frontend tests run.
    #     - If frontend tests fail, stop and do not run the next step, but lint continues.
    # - After frontend tests passes, backend and typescript tests run.
    #     - If typescript tests fail, stop and do not run the next step, but backend continues.
    # - After typescript tests passes, the flagship e2e tests (navigation and file upload) run. We run
    #   these tests as sanity checks before running the entire test suite. Note that the navigation e2e
    #   test also compiles all the prod files needed for other prod e2e tests.
    #     - If either flagship e2e tests fail, then the rest of the e2e tests in the the corresponding
    #       suite will not run.
    # - After file upload e2e test passes, all other non-prod e2e tests run in parallel.
    # - After navigation e2e test passes, all other prod e2e tests run in parallel.
    # For an illustration of the stages, see https://github.com/oppia/oppia/wiki/images/circleCIWorkflow.png.

    jobs:
      - setup_and_typescript_tests
      - e2e_non_prod_tests:
          requires:
            - setup_and_typescript_tests
      - e2e_navigation_and_misc:
          requires:
            - setup_and_typescript_tests
      - e2e_library_and_collections:
          requires:
            - e2e_navigation_and_misc
      - e2e_users:
          requires:
            - e2e_navigation_and_misc

var_for_docker_image: &docker_image circleci/python:2.7.17-browsers

anchor_for_job_defaults: &job_defaults
  working_directory: /home/circleci/oppia
  docker:
    - image: *docker_image

commands:
  install_chrome:
    # Chrome version installed should be consistent with that installed on Travis CI.
    description: "Install Chrome"
    steps:
      - run:
          name:  Install chrome version 77.0.3865.75-1
          command: |
            sudo apt-get update
            sudo apt-get install lsb-release
            curl -L -o google-chrome.deb https://github.com/webnicer/chrome-downloads/raw/master/x64.deb/google-chrome-stable_77.0.3865.75-1_amd64.deb
            sudo sed -i 's|HERE/chrome\"|HERE/chrome\" --disable-setuid-sandbox|g' /opt/google/chrome/google-chrome
            sudo dpkg -i google-chrome.deb
            google-chrome --version

  merge_target_branch:
    description: "Merge to target branch"
    steps:
      - run:
          name: Merge to target branch
          command: |
            if [[ -n ${CIRCLE_PULL_REQUEST} ]]
            then

              git config --global user.email "$( git log --format='%ae' $CIRCLE_SHA1^! )"
              git config --global user.name "$( git log --format='%an' $CIRCLE_SHA1^! )"

              regexp="[[:digit:]]\+$"
              PR_NUMBER=`echo $CIRCLE_PULL_REQUEST | grep -o $regexp`

              curl -L "https://github.com/stedolan/jq/releases/download/jq-1.5/jq-linux64" -o jq
              chmod +x jq

              url="https://api.github.com/repos/$CIRCLE_PROJECT_USERNAME/$CIRCLE_PROJECT_REPONAME/pulls/$PR_NUMBER?access_token=$GITHUB_TOKEN"

              target_branch=$(
                curl "$url" | ./jq '.base.ref' | tr -d '"'
              )

              rm jq
              if [[ "$target_branch" == null ]]
              then
                git pull git@github.com:oppia/oppia.git develop --no-edit
              else
                git pull origin $target_branch --no-edit
              fi
            fi

  check_release_chaneglog_update_branch:
    description: "Skip job for release changelog update PRs"
    steps:
      - run:
          name: Skip build for release changelog update PRs
          command: |
            PR_BRANCH=$(curl -s https://api.github.com/repos/${CIRCLE_PROJECT_USERNAME}/${CIRCLE_PROJECT_REPONAME}/pulls/${CIRCLE_PR_NUMBER} | jq -r '.head.ref')
            if [[ -n ${CIRCLE_PULL_REQUEST} ]] && [[ "$PR_BRANCH" == update-changelog-for-release* ]]; then
              circleci-agent step halt
            fi

jobs:
  setup_and_typescript_tests:
    <<: *job_defaults
    steps:
      - checkout
      - merge_target_branch
      - run:
          name: Install dependencies
          command: python -m scripts.install_third_party_libs
      - run:
          name: Check that all e2e test files are captured in protractor.conf.js
          command: python -m scripts.check_e2e_tests_are_captured_in_ci
      - run:
          name: Run typescript tests
          command: |
            python -m scripts.typescript_checks
      - persist_to_workspace:
          root: /home/circleci/
          paths:
            - oppia/node_modules/
            - oppia/third_party/
            - oppia_tools/

  # Production environment e2e tests
  # The following e2e tests are run in the production environment. Tests that require uploading files
  # should be run in the non-prod environment.
  e2e_navigation_and_misc:
    <<: *job_defaults
    steps:
      - checkout
      - merge_target_branch
      - install_chrome
      - attach_workspace:
          at: /home/circleci/
      - run:
          name: Run e2e navigation test
          command: |
            python -m scripts.run_e2e_tests --prod_env --deparallelize_terser --skip-install --suite="navigation"
          # Provide a longer time period for this first test (which omits the
          # --skip-build flag), since the webpack build process itself can take
          # up to 10 minutes. If this is not done, then the test may stall due
          # to lack of test output during this time.
          no_output_timeout: 20m
      - check_release_chaneglog_update_branch
      - run:
          name: Run e2e admin page test
          command: |
            python -m scripts.run_e2e_tests --skip-install --skip-build --suite="adminPage" --prod_env --sharding-instances=1
      - persist_to_workspace:
          root: /home/circleci/
          paths:
            - oppia/app.yaml
            - oppia/assets/constants.ts
            - oppia/assets/hashes.json
            - oppia/backend_prod_files/
            - oppia/build/
            - oppia/third_party/generated/

  e2e_library_and_collections:
    <<: *job_defaults
    steps:
      - checkout
      - check_release_chaneglog_update_branch
      - merge_target_branch
      - install_chrome
      - attach_workspace:
          at: /home/circleci/
      - run:
          name: Run e2e publication test
          command: |
            python -m scripts.run_e2e_tests --skip-install --skip-build --suite="publication" --prod_env
      - run:
          name: Run e2e library test
          command: |
            python -m scripts.run_e2e_tests --skip-install --skip-build --suite="library" --prod_env
      - run:
          name: Run e2e classroomPage test
          command: |
            python -m scripts.run_e2e_tests --skip-install --skip-build --suite="classroomPage" --prod_env
      - run:
          name: Run e2e collections test
          command: |
            python -m scripts.run_e2e_tests --skip-install --skip-build --suite="collections" --prod_env --sharding-instances=1
      - run:
          name: Run e2e accessibility page test
          command: |
            python -m scripts.run_e2e_tests --skip-install --skip-build --suite="accessibility" --prod_env --sharding-instances=1
      - run:
          name: Run e2e embedding page test
          command: |
            python -m scripts.run_e2e_tests --skip-install --skip-build --suite="embedding" --prod_env --sharding-instances=1

  e2e_users:
    <<: *job_defaults
    steps:
      - checkout
      - check_release_chaneglog_update_branch
      - merge_target_branch
      - install_chrome
      - attach_workspace:
          at: /home/circleci/
      - run:
          name: Run e2e users test
          command: |
            python -m scripts.run_e2e_tests --skip-install --skip-build --suite="users" --prod_env --sharding-instances=1
      - run:
          name: Run e2e subscriptions test
          command: |
            python -m scripts.run_e2e_tests --skip-install --skip-build --suite="subscriptions" --prod_env --sharding-instances=1
      - run:
          name: Run e2e profileMenu test
          command: |
            python -m scripts.run_e2e_tests --skip-install --skip-build --suite="profileMenu" --prod_env --sharding-instances=1
      - run:
          name: Run e2e preferences test
          command: |
            python -m scripts.run_e2e_tests --skip-install --skip-build --suite="preferences" --prod_env
      - run:
          name: Run e2e profileFeatures test
          command: |
            python -m scripts.run_e2e_tests --skip-install --skip-build --suite="profileFeatures" --prod_env

  # Non-prod e2e Tests
  # The following tests must be run in a non-production environment because they are uploading files.
  # All other e2e tests should be run in prod mode.
  e2e_non_prod_tests:
    <<: *job_defaults
    steps:
      - checkout
      - check_release_chaneglog_update_branch
      - merge_target_branch
      - install_chrome
      - attach_workspace:
          at: /home/circleci/
      - run:
          name: Run e2e file upload features test
          command: |
            python -m scripts.run_e2e_tests --skip-install --suite="fileUploadFeatures"
      - run:
          name: Run e2e topics and skills dashboard test
          command: |
<<<<<<< HEAD
            python -m scripts.run_e2e_tests --skip-install --skip-build --suite="topicsAndSkillsDashboard" --sharding-instances=1
=======
            python -m scripts.run_e2e_tests --skip-install --skip-build --suite="topicsAndSkillsDashboard" --server_log_level=info
>>>>>>> e8cd0cda
      - run:
          name: Run e2e topics and story editor
          command: |
            python -m scripts.run_e2e_tests --skip-install --skip-build --suite="topicAndStoryEditor" --server_log_level=info
      - run:
          name: Run e2e classroom page test
          command: |
<<<<<<< HEAD
            python -m scripts.run_e2e_tests --skip-install --skip-build --suite="classroomPageFileUploadFeatures" --sharding-instances=1
=======
            python -m scripts.run_e2e_tests --skip-install --skip-build --suite="classroomPageFileUploadFeatures" --server_log_level=info
>>>>>>> e8cd0cda
      - run:
          name: Run e2e topic and story editor test
          command: |
            python -m scripts.run_e2e_tests --skip-install --skip-build --suite="topicAndStoryEditorFileUploadFeatures"
      - run:
          name: Run e2e play voiceovers test
          command: |
            python -m scripts.run_e2e_tests --skip-install --skip-build --suite="playVoiceovers"

notify:
  webhooks:
    # A list of hook hashes, containing the url field
    # gitter hook
    - url: https://webhooks.gitter.im/e/71ac71505d1d45161035<|MERGE_RESOLUTION|>--- conflicted
+++ resolved
@@ -239,11 +239,7 @@
       - run:
           name: Run e2e topics and skills dashboard test
           command: |
-<<<<<<< HEAD
-            python -m scripts.run_e2e_tests --skip-install --skip-build --suite="topicsAndSkillsDashboard" --sharding-instances=1
-=======
-            python -m scripts.run_e2e_tests --skip-install --skip-build --suite="topicsAndSkillsDashboard" --server_log_level=info
->>>>>>> e8cd0cda
+            python -m scripts.run_e2e_tests --skip-install --skip-build --suite="topicsAndSkillsDashboard" --sharding-instances=1 --server_log_level=info
       - run:
           name: Run e2e topics and story editor
           command: |
@@ -251,11 +247,7 @@
       - run:
           name: Run e2e classroom page test
           command: |
-<<<<<<< HEAD
-            python -m scripts.run_e2e_tests --skip-install --skip-build --suite="classroomPageFileUploadFeatures" --sharding-instances=1
-=======
-            python -m scripts.run_e2e_tests --skip-install --skip-build --suite="classroomPageFileUploadFeatures" --server_log_level=info
->>>>>>> e8cd0cda
+            python -m scripts.run_e2e_tests --skip-install --skip-build --suite="classroomPageFileUploadFeatures" --sharding-instances=1 --server_log_level=info
       - run:
           name: Run e2e topic and story editor test
           command: |
