version: 2.1

workflows:
  circleci_tests:
    # The following jobs run in the following stages:
    # - Setup runs first.
    # - After setup passes, lint and frontend tests run.
    #     - If frontend tests fail, stop and do not run the next step, but lint continues.
    # - After frontend tests passes, backend and typescript tests run.
    #     - If typescript tests fail, stop and do not run the next step, but backend continues.
    # - After typescript tests passes, the flagship e2e tests (navigation and file upload) run. We run
    #   these tests as sanity checks before running the entire test suite. Note that the navigation e2e
    #   test also compiles all the prod files needed for other prod e2e tests.
    #     - If either flagship e2e tests fail, then the rest of the e2e tests in the the corresponding
    #       suite will not run.
    # - After file upload e2e test passes, all other non-prod e2e tests run in parallel.
    # - After navigation e2e test passes, all other prod e2e tests run in parallel.
    # For an illustration of the stages, see https://github.com/oppia/oppia/wiki/images/circleCIWorkflow.png.

    jobs:
      - setup_and_typescript_tests
      - e2e_new_structure_tests:
          requires:
            - e2e_navigation_and_misc
      - e2e_navigation_and_misc:
          requires:
            - setup_and_typescript_tests
      - e2e_library_and_collections:
          requires:
            - e2e_navigation_and_misc

var_for_docker_image: &docker_image circleci/python:2.7.17-browsers

anchor_for_job_defaults: &job_defaults
  working_directory: /home/circleci/oppia
  docker:
    - image: *docker_image

commands:
  install_chrome:
    # Chrome version installed should be consistent with that installed on Github Actions.
    description: "Install Chrome"
    steps:
      - run:
          name: Install chrome
          command: python -m scripts.install_chrome_for_ci

  merge_target_branch:
    description: "Merge to target branch"
    steps:
      - run:
          name: Merge to target branch
          command: |
            if [[ -n ${CIRCLE_PULL_REQUEST} ]]
            then

              git config --global user.email "$( git log --format='%ae' $CIRCLE_SHA1^! )"
              git config --global user.name "$( git log --format='%an' $CIRCLE_SHA1^! )"

              regexp="[[:digit:]]\+$"
              PR_NUMBER=`echo $CIRCLE_PULL_REQUEST | grep -o $regexp`

              curl -L "https://github.com/stedolan/jq/releases/download/jq-1.5/jq-linux64" -o jq
              chmod +x jq

              url="https://api.github.com/repos/$CIRCLE_PROJECT_USERNAME/$CIRCLE_PROJECT_REPONAME/pulls/$PR_NUMBER?access_token=$GITHUB_TOKEN"

              target_branch=$(
                curl "$url" | ./jq '.base.ref' | tr -d '"'
              )

              rm jq
              if [[ "$target_branch" == null ]]
              then
                git pull git@github.com:oppia/oppia.git develop --no-edit
              else
                git pull origin $target_branch --no-edit
              fi
            fi

  check_release_changelog_update_branch:
    description: "Skip job for release changelog update PRs"
    steps:
      - run:
          name: Skip build for release changelog update PRs
          command: |
            if [[ -n ${CIRCLE_PULL_REQUEST} ]] && [[ ${CIRCLE_BRANCH} == update-changelog-for-release* ]]; then
              circleci-agent step halt
            fi

  upload_screenshots:
    description: "Upload protractor screenshots folder as an artifact"
    steps:
      - store_artifacts:
          path: /home/circleci/protractor-screenshots/
          destination: protractor-screenshots/
      - store_artifacts:
          path: /home/circleci/oppia/core/protractor-video/
          destination: protractor-video/
  
  install_ffmpeg:
    description: "Install ffmpeg for video recorder"
    steps:
      - run:
          name: Install ffmpeg
          command: sudo apt install ffmpeg

jobs:
  setup_and_typescript_tests:
    <<: *job_defaults
    steps:
      - checkout
      - merge_target_branch
      - run:
          name: Setup python by installing wheel
          command: pip install wheel==0.35.0
      - run:
          name: Install dependencies
          command: python -m scripts.install_third_party_libs
      - run:
          name: Check that all e2e test files are captured in protractor.conf.js
          command: python -m scripts.check_e2e_tests_are_captured_in_ci
      - run:
          name: Run typescript tests
          command: |
            python -m scripts.typescript_checks
      - run:
          name: Run typescript tests in strict mode
          command: |
            python -m scripts.typescript_checks --strict_checks
      - persist_to_workspace:
          root: /home/circleci/
          paths:
            - oppia/proto/
            - oppia/node_modules/
            - oppia/third_party/
            - oppia_tools/
      - upload_screenshots

  # Production environment e2e tests
  # The following e2e tests are run in the production environment. Tests that require uploading files
  # should be run in the non-prod environment.
  e2e_navigation_and_misc:
    <<: *job_defaults
    steps:
      - checkout
      - check_release_changelog_update_branch
      - merge_target_branch
      - attach_workspace:
          at: /home/circleci/
      - run:
          name: Set up python by installing protobuf and enum
          command: pip install enum34==1.1.10 protobuf==3.13.0
      - install_chrome
      - install_ffmpeg
      - run:
          name: Run e2e admin page test
          command: |
            python -m scripts.run_e2e_tests --prod_env --deparallelize_terser --skip-install --suite="adminPage"
      - persist_to_workspace:
          root: /home/circleci/
          paths:
            - oppia/app.yaml
            - oppia/assets/constants.ts
            - oppia/assets/hashes.json
            - oppia/backend_prod_files/
            - oppia/build/
            - oppia/third_party/generated/
      - upload_screenshots

  e2e_library_and_collections:
    <<: *job_defaults
    steps:
      - checkout
      - check_release_changelog_update_branch
      - merge_target_branch
      - attach_workspace:
          at: /home/circleci/
      - run:
          name: Set up python by installing protobuf and enum
          command: pip install enum34==1.1.10 protobuf==3.13.0
      - install_chrome
      - install_ffmpeg
      - run:
          name: Run e2e publication test
          command: |
            python -m scripts.run_e2e_tests --skip-install --skip-build --suite="publication" --server_log_level="info" --prod_env
      - run:
          name: Run e2e library test
          command: |
            python -m scripts.run_e2e_tests --skip-install --skip-build --suite="library" --prod_env
<<<<<<< HEAD
      - run:
          name: Run e2e collections test
          command: |
            python -m scripts.run_e2e_tests --skip-install --skip-build --suite="collections" --prod_env
      - run:
          name: Run e2e accessibility page test
          command: |
            python -m scripts.run_e2e_tests --skip-install --skip-build --suite="accessibility" --prod_env
      - upload_screenshots

  e2e_miscellaneous_tests:
    <<: *job_defaults
    steps:
      - checkout
      - check_release_changelog_update_branch
      - merge_target_branch
      - attach_workspace:
          at: /home/circleci/
      - run:
          name: Set up python by installing protobuf and enum
          command: pip install enum34==1.1.10 protobuf==3.13.0
      - install_chrome
      - install_ffmpeg
      - run:
          name: Run e2e file upload features test
          command: |
            python -m scripts.run_e2e_tests --skip-install --skip-build --suite="fileUploadFeatures" --prod_env
      - run:
          name: Run e2e play voiceovers test
          command: |
            python -m scripts.run_e2e_tests --skip-install --skip-build --suite="playVoiceovers" --prod_env
      - run:
          name: Run e2e file upload extensions test
          command: |
            python -m scripts.run_e2e_tests --skip-install --skip-build --suite="fileUploadExtensions" --prod_env
      - run:
          name: Run e2e contributor dashboard test
          command: |
            python -m scripts.run_e2e_tests --skip-install --skip-build --suite="contributorDashboard" --prod_env
      # Feature Gating test suites must run in non-production environment because
      # the dummy_feature being used must not be enabled in production environment.
      - run:
          name: Run e2e feature gating test
          command: |
            python -m scripts.run_e2e_tests --skip-install --suite="featureGating"
=======
>>>>>>> 150c51b8
      - upload_screenshots

  e2e_new_structure_tests:
    <<: *job_defaults
    steps:
      - checkout
      - check_release_changelog_update_branch
      - merge_target_branch
      - attach_workspace:
          at: /home/circleci/
      - run:
          name: Set up python by installing protobuf and enum
          command: pip install enum34==1.1.10 protobuf==3.13.0
      - install_chrome
      - install_ffmpeg
      - run:
          name: Run e2e topics and skills dashboard test
          command: |
            python -m scripts.run_e2e_tests --skip-install --skip-build --suite="topicsAndSkillsDashboard" --prod_env
      - run:
          name: Run e2e topics and story editor
          command: |
            python -m scripts.run_e2e_tests --skip-install --skip-build --suite="topicAndStoryEditor" --prod_env
      - run:
          name: Run e2e topic and story editor test
          command: |
            python -m scripts.run_e2e_tests --skip-install --skip-build --suite="topicAndStoryEditorFileUploadFeatures" --prod_env
      - run:
          name: Run e2e topic and story viewer test
          command: |
            python -m scripts.run_e2e_tests --skip-install --skip-build --suite="topicAndStoryViewer" --prod_env
      - upload_screenshots

notify:
  webhooks:
    # A list of hook hashes, containing the url field
    # gitter hook
    - url: https://webhooks.gitter.im/e/71ac71505d1d45161035<|MERGE_RESOLUTION|>--- conflicted
+++ resolved
@@ -88,8 +88,8 @@
               circleci-agent step halt
             fi
 
-  upload_screenshots:
-    description: "Upload protractor screenshots folder as an artifact"
+  upload_artifacts:
+    description: "Upload artifacts"
     steps:
       - store_artifacts:
           path: /home/circleci/protractor-screenshots/
@@ -135,7 +135,7 @@
             - oppia/node_modules/
             - oppia/third_party/
             - oppia_tools/
-      - upload_screenshots
+      - upload_artifacts
 
   # Production environment e2e tests
   # The following e2e tests are run in the production environment. Tests that require uploading files
@@ -166,7 +166,7 @@
             - oppia/backend_prod_files/
             - oppia/build/
             - oppia/third_party/generated/
-      - upload_screenshots
+      - upload_artifacts
 
   e2e_library_and_collections:
     <<: *job_defaults
@@ -189,18 +189,9 @@
           name: Run e2e library test
           command: |
             python -m scripts.run_e2e_tests --skip-install --skip-build --suite="library" --prod_env
-<<<<<<< HEAD
-      - run:
-          name: Run e2e collections test
-          command: |
-            python -m scripts.run_e2e_tests --skip-install --skip-build --suite="collections" --prod_env
-      - run:
-          name: Run e2e accessibility page test
-          command: |
-            python -m scripts.run_e2e_tests --skip-install --skip-build --suite="accessibility" --prod_env
-      - upload_screenshots
-
-  e2e_miscellaneous_tests:
+      - upload_artifacts
+
+  e2e_new_structure_tests:
     <<: *job_defaults
     steps:
       - checkout
@@ -214,45 +205,6 @@
       - install_chrome
       - install_ffmpeg
       - run:
-          name: Run e2e file upload features test
-          command: |
-            python -m scripts.run_e2e_tests --skip-install --skip-build --suite="fileUploadFeatures" --prod_env
-      - run:
-          name: Run e2e play voiceovers test
-          command: |
-            python -m scripts.run_e2e_tests --skip-install --skip-build --suite="playVoiceovers" --prod_env
-      - run:
-          name: Run e2e file upload extensions test
-          command: |
-            python -m scripts.run_e2e_tests --skip-install --skip-build --suite="fileUploadExtensions" --prod_env
-      - run:
-          name: Run e2e contributor dashboard test
-          command: |
-            python -m scripts.run_e2e_tests --skip-install --skip-build --suite="contributorDashboard" --prod_env
-      # Feature Gating test suites must run in non-production environment because
-      # the dummy_feature being used must not be enabled in production environment.
-      - run:
-          name: Run e2e feature gating test
-          command: |
-            python -m scripts.run_e2e_tests --skip-install --suite="featureGating"
-=======
->>>>>>> 150c51b8
-      - upload_screenshots
-
-  e2e_new_structure_tests:
-    <<: *job_defaults
-    steps:
-      - checkout
-      - check_release_changelog_update_branch
-      - merge_target_branch
-      - attach_workspace:
-          at: /home/circleci/
-      - run:
-          name: Set up python by installing protobuf and enum
-          command: pip install enum34==1.1.10 protobuf==3.13.0
-      - install_chrome
-      - install_ffmpeg
-      - run:
           name: Run e2e topics and skills dashboard test
           command: |
             python -m scripts.run_e2e_tests --skip-install --skip-build --suite="topicsAndSkillsDashboard" --prod_env
@@ -268,7 +220,7 @@
           name: Run e2e topic and story viewer test
           command: |
             python -m scripts.run_e2e_tests --skip-install --skip-build --suite="topicAndStoryViewer" --prod_env
-      - upload_screenshots
+      - upload_artifacts
 
 notify:
   webhooks:
