--- conflicted
+++ resolved
@@ -153,12 +153,9 @@
       - run:
           name: Set up python by installing protobuf and enum
           command: pip install enum34==1.1.10 protobuf==3.13.0
+      - skip_for_low_risk_prs
       - install_chrome
-<<<<<<< HEAD
       - install_ffmpeg
-=======
-      - skip_for_low_risk_prs
->>>>>>> 8d7cf0d9
       - run:
           name: Run e2e library test
           command: |
