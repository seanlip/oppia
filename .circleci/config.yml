--- conflicted
+++ resolved
@@ -143,14 +143,6 @@
       - install_chrome
       - skip_for_low_risk_prs
       - run:
-<<<<<<< HEAD
-          name: Run e2e navigation test
-          command: |
-            python -m scripts.run_e2e_tests --prod_env --deparallelize_terser --skip-install --suite="navigation"
-      - skip_for_low_risk_prs
-      - run:
-=======
->>>>>>> e4c561f1
           name: Run e2e admin page test
           command: |
             python -m scripts.run_e2e_tests --prod_env --deparallelize_terser --skip-install --suite="adminPage"
@@ -185,53 +177,6 @@
           name: Run e2e library test
           command: |
             python -m scripts.run_e2e_tests --skip-install --skip-build --suite="library" --prod_env
-<<<<<<< HEAD
-      - run:
-          name: Run e2e collections test
-          command: |
-            python -m scripts.run_e2e_tests --skip-install --skip-build --suite="collections" --prod_env
-      - run:
-          name: Run e2e accessibility page test
-          command: |
-            python -m scripts.run_e2e_tests --skip-install --skip-build --suite="accessibility" --prod_env
-      - upload_screenshots
-
-  e2e_miscellaneous_tests:
-    <<: *job_defaults
-    steps:
-      - checkout
-      - merge_target_branch
-      - attach_workspace:
-          at: /home/circleci/
-      - run:
-          name: Set up python by installing protobuf and enum
-          command: pip install enum34==1.1.10 protobuf==3.13.0
-      - skip_for_low_risk_prs
-      - install_chrome
-      - run:
-          name: Run e2e file upload features test
-          command: |
-            python -m scripts.run_e2e_tests --skip-install --skip-build --suite="fileUploadFeatures" --prod_env
-      - run:
-          name: Run e2e play voiceovers test
-          command: |
-            python -m scripts.run_e2e_tests --skip-install --skip-build --suite="playVoiceovers" --prod_env
-      - run:
-          name: Run e2e file upload extensions test
-          command: |
-            python -m scripts.run_e2e_tests --skip-install --skip-build --suite="fileUploadExtensions" --prod_env
-      - run:
-          name: Run e2e contributor dashboard test
-          command: |
-            python -m scripts.run_e2e_tests --skip-install --skip-build --suite="contributorDashboard" --prod_env
-      # Feature Gating test suites must run in non-production environment because
-      # the dummy_feature being used must not be enabled in production environment.
-      - run:
-          name: Run e2e feature gating test
-          command: |
-            python -m scripts.run_e2e_tests --skip-install --suite="featureGating"
-=======
->>>>>>> e4c561f1
       - upload_screenshots
 
   e2e_new_structure_tests:
