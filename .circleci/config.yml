version: 2.1

workflows:
  circleci_tests:
    # The following jobs run in the following stages:
    # - Setup runs first.
    # - After setup passes, lint and frontend tests run.
    #     - If frontend tests fail, stop and do not run the next step, but lint continues.
    # - After frontend tests passes, backend and typescript tests run.
    #     - If typescript tests fail, stop and do not run the next step, but backend continues.
    # - After typescript tests passes, the flagship e2e tests (navigation and file upload) run. We run
    #   these tests as sanity checks before running the entire test suite. Note that the navigation e2e
    #   test also compiles all the prod files needed for other prod e2e tests.
    #     - If either flagship e2e tests fail, then the rest of the e2e tests in the the corresponding
    #       suite will not run.
    # - After file upload e2e test passes, all other non-prod e2e tests run in parallel.
    # - After navigation e2e test passes, all other prod e2e tests run in parallel.
    # For an illustration of the stages, see https://github.com/oppia/oppia/wiki/images/circleCIWorkflow.png.

    jobs:
      - setup_and_typescript_tests
      # - e2e_non_prod_tests:
      #     requires:
      #       - setup_and_typescript_tests
      # - e2e_navigation_and_misc:
      #     requires:
      #       - setup_and_typescript_tests
      # - e2e_library_and_collections:
      #     requires:
      #       - e2e_navigation_and_misc
      - e2e_users
          # requires:
          #   - e2e_navigation_and_misc

var_for_docker_image: &docker_image circleci/python:2.7.17-browsers

anchor_for_job_defaults: &job_defaults
  working_directory: /home/circleci/oppia
  docker:
    - image: *docker_image

commands:
  install_chrome:
    # Chrome version installed should be consistent with that installed on Travis CI.
    description: "Install Chrome"
    steps:
      - run:
          name:  Install chrome version 77.0.3865.75-1
          command: |
            sudo apt-get update
            sudo apt-get install lsb-release
            curl -L -o google-chrome.deb https://github.com/webnicer/chrome-downloads/raw/master/x64.deb/google-chrome-stable_77.0.3865.75-1_amd64.deb
            sudo sed -i 's|HERE/chrome\"|HERE/chrome\" --disable-setuid-sandbox|g' /opt/google/chrome/google-chrome
            sudo dpkg -i google-chrome.deb
            google-chrome --version

  merge_target_branch:
    description: "Merge to target branch"
    steps:
      - run:
          name: Merge to target branch
          command: |
            if [[ -n ${CIRCLE_PULL_REQUEST} ]]
            then

              git config --global user.email "$( git log --format='%ae' $CIRCLE_SHA1^! )"
              git config --global user.name "$( git log --format='%an' $CIRCLE_SHA1^! )"

              regexp="[[:digit:]]\+$"
              PR_NUMBER=`echo $CIRCLE_PULL_REQUEST | grep -o $regexp`

              curl -L "https://github.com/stedolan/jq/releases/download/jq-1.5/jq-linux64" -o jq
              chmod +x jq

              url="https://api.github.com/repos/$CIRCLE_PROJECT_USERNAME/$CIRCLE_PROJECT_REPONAME/pulls/$PR_NUMBER?access_token=$GITHUB_TOKEN"

              target_branch=$(
                curl "$url" | ./jq '.base.ref' | tr -d '"'
              )

              rm jq
              if [[ "$target_branch" == null ]]
              then
                git pull git@github.com:oppia/oppia.git develop --no-edit
              else
                git pull origin $target_branch --no-edit
              fi
            fi

  check_release_chaneglog_update_branch:
    description: "Skip job for release changelog update PRs"
    steps:
      - run:
          name: Skip build for release changelog update PRs
          command: |
            PR_BRANCH=$(curl -s https://api.github.com/repos/${CIRCLE_PROJECT_USERNAME}/${CIRCLE_PROJECT_REPONAME}/pulls/${CIRCLE_PR_NUMBER} | jq -r '.head.ref')
            if [[ -n ${CIRCLE_PULL_REQUEST} ]] && [[ "$PR_BRANCH" == update-changelog-for-release* ]]; then
              circleci-agent step halt
            fi

jobs:
  setup_and_typescript_tests:
    <<: *job_defaults
    steps:
      - checkout
      - merge_target_branch
      - run:
          name: Install dependencies
          command: python -m scripts.install_third_party_libs
      - run:
          name: Check that all e2e test files are captured in protractor.conf.js
          command: python -m scripts.check_e2e_tests_are_captured_in_ci
      - run:
          name: Run typescript tests
          command: |
            python -m scripts.typescript_checks
      - persist_to_workspace:
          root: /home/circleci/
          paths:
            - oppia/node_modules/
            - oppia/third_party/
            - oppia_tools/

  # Production environment e2e tests
  # The following e2e tests are run in the production environment. Tests that require uploading files
  # should be run in the non-prod environment.
<<<<<<< HEAD
  # e2e_navigation_and_misc:
  #   <<: *job_defaults
  #   steps:
  #     - checkout
  #     - merge_target_branch
  #     - install_chrome
  #     - attach_workspace:
  #         at: /home/circleci/
  #     - run:
  #         name: Run e2e navigation test
  #         command: |
  #           python -m scripts.run_e2e_tests --prod_env --deparallelize_terser --skip-install --suite="navigation"
  #         # Provide a longer time period for this first test (which omits the
  #         # --skip-build flag), since the webpack build process itself can take
  #         # up to 10 minutes. If this is not done, then the test may stall due
  #         # to lack of test output during this time.
  #         no_output_timeout: 20m
  #     - check_release_chaneglog_update_branch
  #     - run:
  #         name: Run e2e admin page test
  #         command: |
  #           python -m scripts.run_e2e_tests --skip-install --skip-build --suite="adminPage" --prod_env --sharding-instances=1
  #     - persist_to_workspace:
  #         root: /home/circleci/
  #         paths:
  #           - oppia/app.yaml
  #           - oppia/assets/constants.ts
  #           - oppia/assets/hashes.json
  #           - oppia/backend_prod_files/
  #           - oppia/build/
  #           - oppia/third_party/generated/

  # e2e_library_and_collections:
  #   <<: *job_defaults
  #   steps:
  #     - checkout
  #     - check_release_chaneglog_update_branch
  #     - merge_target_branch
  #     - install_chrome
  #     - attach_workspace:
  #         at: /home/circleci/
  #     - run:
  #         name: Run e2e publication test
  #         command: |
  #           python -m scripts.run_e2e_tests --skip-install --skip-build --suite="publication" --prod_env
  #     - run:
  #         name: Run e2e library test
  #         command: |
  #           python -m scripts.run_e2e_tests --skip-install --skip-build --suite="library" --prod_env --sharding-instances=1
  #     - run:
  #         name: Run e2e classroomPage test
  #         command: |
  #           python -m scripts.run_e2e_tests --skip-install --skip-build --suite="classroomPage" --prod_env
  #     - run:
  #         name: Run e2e collections test
  #         command: |
  #           python -m scripts.run_e2e_tests --skip-install --skip-build --suite="collections" --prod_env --sharding-instances=1
  #     - run:
  #         name: Run e2e accessibility page test
  #         command: |
  #           python -m scripts.run_e2e_tests --skip-install --skip-build --suite="accessibility" --prod_env --sharding-instances=1
  #     - run:
  #         name: Run e2e embedding page test
  #         command: |
  #           python -m scripts.run_e2e_tests --skip-install --skip-build --suite="embedding" --prod_env --sharding-instances=1
=======
  e2e_navigation_and_misc:
    <<: *job_defaults
    steps:
      - checkout
      - merge_target_branch
      - install_chrome
      - attach_workspace:
          at: /home/circleci/
      - run:
          name: Run e2e navigation test
          command: |
            python -m scripts.run_e2e_tests --prod_env --deparallelize_terser --skip-install --suite="navigation"
          # Provide a longer time period for this first test (which omits the
          # --skip-build flag), since the webpack build process itself can take
          # up to 10 minutes. If this is not done, then the test may stall due
          # to lack of test output during this time.
          no_output_timeout: 20m
      - check_release_chaneglog_update_branch
      - run:
          name: Run e2e admin page test
          command: |
            python -m scripts.run_e2e_tests --skip-install --skip-build --suite="adminPage" --prod_env
      - persist_to_workspace:
          root: /home/circleci/
          paths:
            - oppia/app.yaml
            - oppia/assets/constants.ts
            - oppia/assets/hashes.json
            - oppia/backend_prod_files/
            - oppia/build/
            - oppia/third_party/generated/

  e2e_library_and_collections:
    <<: *job_defaults
    steps:
      - checkout
      - check_release_chaneglog_update_branch
      - merge_target_branch
      - install_chrome
      - attach_workspace:
          at: /home/circleci/
      - run:
          name: Run e2e publication test
          command: |
            python -m scripts.run_e2e_tests --skip-install --skip-build --suite="publication" --prod_env
      - run:
          name: Run e2e library test
          command: |
            python -m scripts.run_e2e_tests --skip-install --skip-build --suite="library" --prod_env
      - run:
          name: Run e2e classroomPage test
          command: |
            python -m scripts.run_e2e_tests --skip-install --skip-build --suite="classroomPage" --prod_env
      - run:
          name: Run e2e collections test
          command: |
            python -m scripts.run_e2e_tests --skip-install --skip-build --suite="collections" --prod_env
      - run:
          name: Run e2e accessibility page test
          command: |
            python -m scripts.run_e2e_tests --skip-install --skip-build --suite="accessibility" --prod_env
      - run:
          name: Run e2e embedding page test
          command: |
            python -m scripts.run_e2e_tests --skip-install --skip-build --suite="embedding" --prod_env
>>>>>>> 46919ad7

  e2e_users:
    <<: *job_defaults
    steps:
      - checkout
      - check_release_chaneglog_update_branch
      - merge_target_branch
      - install_chrome
      - attach_workspace:
          at: /home/circleci/
      - run:
          name: Run e2e users test
          command: |
<<<<<<< HEAD
            python -m scripts.run_e2e_tests --skip-install --skip-build --suite="users" --prod_env --sharding-instances=1
      # - run:
      #     name: Run e2e subscriptions test
      #     command: |
      #       python -m scripts.run_e2e_tests --skip-install --skip-build --suite="subscriptions" --prod_env --sharding-instances=1
      # - run:
      #     name: Run e2e profileMenu test
      #     command: |
      #       python -m scripts.run_e2e_tests --skip-install --skip-build --suite="profileMenu" --prod_env --sharding-instances=1
=======
            python -m scripts.run_e2e_tests --skip-install --skip-build --suite="users" --prod_env
      - run:
          name: Run e2e subscriptions test
          command: |
            python -m scripts.run_e2e_tests --skip-install --skip-build --suite="subscriptions" --prod_env
      - run:
          name: Run e2e profileMenu test
          command: |
            python -m scripts.run_e2e_tests --skip-install --skip-build --suite="profileMenu" --prod_env
>>>>>>> 46919ad7
      - run:
          name: Run e2e preferences test
          command: |
            python -m scripts.run_e2e_tests --skip-install --skip-build --suite="preferences" --prod_env
      # - run:
      #     name: Run e2e profileFeatures test
      #     command: |
      #       python -m scripts.run_e2e_tests --skip-install --skip-build --suite="profileFeatures" --prod_env

  # Non-prod e2e Tests
  # The following tests must be run in a non-production environment because they are uploading files.
  # All other e2e tests should be run in prod mode.
<<<<<<< HEAD
  # e2e_non_prod_tests:
  #   <<: *job_defaults
  #   steps:
  #     - checkout
  #     - check_release_chaneglog_update_branch
  #     - merge_target_branch
  #     - install_chrome
  #     - attach_workspace:
  #         at: /home/circleci/
  #     - run:
  #         name: Run e2e file upload features test
  #         command: |
  #           python -m scripts.run_e2e_tests --skip-install --suite="fileUploadFeatures"
  #     - run:
  #         name: Run e2e topics and skills dashboard test
  #         command: |
  #           python -m scripts.run_e2e_tests --skip-install --skip-build --suite="topicsAndSkillsDashboard" --sharding-instances=1 --server_log_level=info
  #     - run:
  #         name: Run e2e topics and story editor
  #         command: |
  #           python -m scripts.run_e2e_tests --skip-install --skip-build --suite="topicAndStoryEditor" --server_log_level=info
  #     - run:
  #         name: Run e2e classroom page test
  #         command: |
  #           python -m scripts.run_e2e_tests --skip-install --skip-build --suite="classroomPageFileUploadFeatures" --sharding-instances=1 --server_log_level=info
  #     - run:
  #         name: Run e2e topic and story editor test
  #         command: |
  #           python -m scripts.run_e2e_tests --skip-install --skip-build --suite="topicAndStoryEditorFileUploadFeatures"
  #     - run:
  #         name: Run e2e play voiceovers test
  #         command: |
  #           python -m scripts.run_e2e_tests --skip-install --skip-build --suite="playVoiceovers"
  #     - run:
  #         name: Run e2e file upload extensions test
  #         command: |
  #           python -m scripts.run_e2e_tests --skip-install --skip-build --suite="fileUploadExtensions"
=======
  e2e_non_prod_tests:
    <<: *job_defaults
    steps:
      - checkout
      - check_release_chaneglog_update_branch
      - merge_target_branch
      - install_chrome
      - attach_workspace:
          at: /home/circleci/
      - run:
          name: Run e2e file upload features test
          command: |
            python -m scripts.run_e2e_tests --skip-install --suite="fileUploadFeatures"
      - run:
          name: Run e2e topics and skills dashboard test
          command: |
            python -m scripts.run_e2e_tests --skip-install --skip-build --suite="topicsAndSkillsDashboard" --server_log_level=info
      - run:
          name: Run e2e topics and story editor
          command: |
            python -m scripts.run_e2e_tests --skip-install --skip-build --suite="topicAndStoryEditor" --server_log_level=info
      - run:
          name: Run e2e classroom page test
          command: |
            python -m scripts.run_e2e_tests --skip-install --skip-build --suite="classroomPageFileUploadFeatures" --server_log_level=info
      - run:
          name: Run e2e topic and story editor test
          command: |
            python -m scripts.run_e2e_tests --skip-install --skip-build --suite="topicAndStoryEditorFileUploadFeatures"
      - run:
          name: Run e2e play voiceovers test
          command: |
            python -m scripts.run_e2e_tests --skip-install --skip-build --suite="playVoiceovers"
      - run:
          name: Run e2e file upload extensions test
          command: |
            python -m scripts.run_e2e_tests --skip-install --skip-build --suite="fileUploadExtensions"
>>>>>>> 46919ad7

notify:
  webhooks:
    # A list of hook hashes, containing the url field
    # gitter hook
    - url: https://webhooks.gitter.im/e/71ac71505d1d45161035<|MERGE_RESOLUTION|>--- conflicted
+++ resolved
@@ -22,15 +22,15 @@
       # - e2e_non_prod_tests:
       #     requires:
       #       - setup_and_typescript_tests
-      # - e2e_navigation_and_misc:
-      #     requires:
-      #       - setup_and_typescript_tests
+      - e2e_navigation_and_misc:
+          requires:
+            - setup_and_typescript_tests
       # - e2e_library_and_collections:
       #     requires:
       #       - e2e_navigation_and_misc
-      - e2e_users
-          # requires:
-          #   - e2e_navigation_and_misc
+      - e2e_users:
+          requires:
+            - e2e_navigation_and_misc
 
 var_for_docker_image: &docker_image circleci/python:2.7.17-browsers
 
@@ -124,73 +124,6 @@
   # Production environment e2e tests
   # The following e2e tests are run in the production environment. Tests that require uploading files
   # should be run in the non-prod environment.
-<<<<<<< HEAD
-  # e2e_navigation_and_misc:
-  #   <<: *job_defaults
-  #   steps:
-  #     - checkout
-  #     - merge_target_branch
-  #     - install_chrome
-  #     - attach_workspace:
-  #         at: /home/circleci/
-  #     - run:
-  #         name: Run e2e navigation test
-  #         command: |
-  #           python -m scripts.run_e2e_tests --prod_env --deparallelize_terser --skip-install --suite="navigation"
-  #         # Provide a longer time period for this first test (which omits the
-  #         # --skip-build flag), since the webpack build process itself can take
-  #         # up to 10 minutes. If this is not done, then the test may stall due
-  #         # to lack of test output during this time.
-  #         no_output_timeout: 20m
-  #     - check_release_chaneglog_update_branch
-  #     - run:
-  #         name: Run e2e admin page test
-  #         command: |
-  #           python -m scripts.run_e2e_tests --skip-install --skip-build --suite="adminPage" --prod_env --sharding-instances=1
-  #     - persist_to_workspace:
-  #         root: /home/circleci/
-  #         paths:
-  #           - oppia/app.yaml
-  #           - oppia/assets/constants.ts
-  #           - oppia/assets/hashes.json
-  #           - oppia/backend_prod_files/
-  #           - oppia/build/
-  #           - oppia/third_party/generated/
-
-  # e2e_library_and_collections:
-  #   <<: *job_defaults
-  #   steps:
-  #     - checkout
-  #     - check_release_chaneglog_update_branch
-  #     - merge_target_branch
-  #     - install_chrome
-  #     - attach_workspace:
-  #         at: /home/circleci/
-  #     - run:
-  #         name: Run e2e publication test
-  #         command: |
-  #           python -m scripts.run_e2e_tests --skip-install --skip-build --suite="publication" --prod_env
-  #     - run:
-  #         name: Run e2e library test
-  #         command: |
-  #           python -m scripts.run_e2e_tests --skip-install --skip-build --suite="library" --prod_env --sharding-instances=1
-  #     - run:
-  #         name: Run e2e classroomPage test
-  #         command: |
-  #           python -m scripts.run_e2e_tests --skip-install --skip-build --suite="classroomPage" --prod_env
-  #     - run:
-  #         name: Run e2e collections test
-  #         command: |
-  #           python -m scripts.run_e2e_tests --skip-install --skip-build --suite="collections" --prod_env --sharding-instances=1
-  #     - run:
-  #         name: Run e2e accessibility page test
-  #         command: |
-  #           python -m scripts.run_e2e_tests --skip-install --skip-build --suite="accessibility" --prod_env --sharding-instances=1
-  #     - run:
-  #         name: Run e2e embedding page test
-  #         command: |
-  #           python -m scripts.run_e2e_tests --skip-install --skip-build --suite="embedding" --prod_env --sharding-instances=1
-=======
   e2e_navigation_and_misc:
     <<: *job_defaults
     steps:
@@ -256,7 +189,6 @@
           name: Run e2e embedding page test
           command: |
             python -m scripts.run_e2e_tests --skip-install --skip-build --suite="embedding" --prod_env
->>>>>>> 46919ad7
 
   e2e_users:
     <<: *job_defaults
@@ -267,30 +199,18 @@
       - install_chrome
       - attach_workspace:
           at: /home/circleci/
-      - run:
-          name: Run e2e users test
-          command: |
-<<<<<<< HEAD
-            python -m scripts.run_e2e_tests --skip-install --skip-build --suite="users" --prod_env --sharding-instances=1
+      # - run:
+      #     name: Run e2e users test
+      #     command: |
+      #       python -m scripts.run_e2e_tests --skip-install --skip-build --suite="users" --prod_env
       # - run:
       #     name: Run e2e subscriptions test
       #     command: |
-      #       python -m scripts.run_e2e_tests --skip-install --skip-build --suite="subscriptions" --prod_env --sharding-instances=1
+      #       python -m scripts.run_e2e_tests --skip-install --skip-build --suite="subscriptions" --prod_env
       # - run:
       #     name: Run e2e profileMenu test
       #     command: |
-      #       python -m scripts.run_e2e_tests --skip-install --skip-build --suite="profileMenu" --prod_env --sharding-instances=1
-=======
-            python -m scripts.run_e2e_tests --skip-install --skip-build --suite="users" --prod_env
-      - run:
-          name: Run e2e subscriptions test
-          command: |
-            python -m scripts.run_e2e_tests --skip-install --skip-build --suite="subscriptions" --prod_env
-      - run:
-          name: Run e2e profileMenu test
-          command: |
-            python -m scripts.run_e2e_tests --skip-install --skip-build --suite="profileMenu" --prod_env
->>>>>>> 46919ad7
+      #       python -m scripts.run_e2e_tests --skip-install --skip-build --suite="profileMenu" --prod_env
       - run:
           name: Run e2e preferences test
           command: |
@@ -303,45 +223,6 @@
   # Non-prod e2e Tests
   # The following tests must be run in a non-production environment because they are uploading files.
   # All other e2e tests should be run in prod mode.
-<<<<<<< HEAD
-  # e2e_non_prod_tests:
-  #   <<: *job_defaults
-  #   steps:
-  #     - checkout
-  #     - check_release_chaneglog_update_branch
-  #     - merge_target_branch
-  #     - install_chrome
-  #     - attach_workspace:
-  #         at: /home/circleci/
-  #     - run:
-  #         name: Run e2e file upload features test
-  #         command: |
-  #           python -m scripts.run_e2e_tests --skip-install --suite="fileUploadFeatures"
-  #     - run:
-  #         name: Run e2e topics and skills dashboard test
-  #         command: |
-  #           python -m scripts.run_e2e_tests --skip-install --skip-build --suite="topicsAndSkillsDashboard" --sharding-instances=1 --server_log_level=info
-  #     - run:
-  #         name: Run e2e topics and story editor
-  #         command: |
-  #           python -m scripts.run_e2e_tests --skip-install --skip-build --suite="topicAndStoryEditor" --server_log_level=info
-  #     - run:
-  #         name: Run e2e classroom page test
-  #         command: |
-  #           python -m scripts.run_e2e_tests --skip-install --skip-build --suite="classroomPageFileUploadFeatures" --sharding-instances=1 --server_log_level=info
-  #     - run:
-  #         name: Run e2e topic and story editor test
-  #         command: |
-  #           python -m scripts.run_e2e_tests --skip-install --skip-build --suite="topicAndStoryEditorFileUploadFeatures"
-  #     - run:
-  #         name: Run e2e play voiceovers test
-  #         command: |
-  #           python -m scripts.run_e2e_tests --skip-install --skip-build --suite="playVoiceovers"
-  #     - run:
-  #         name: Run e2e file upload extensions test
-  #         command: |
-  #           python -m scripts.run_e2e_tests --skip-install --skip-build --suite="fileUploadExtensions"
-=======
   e2e_non_prod_tests:
     <<: *job_defaults
     steps:
@@ -379,7 +260,6 @@
           name: Run e2e file upload extensions test
           command: |
             python -m scripts.run_e2e_tests --skip-install --skip-build --suite="fileUploadExtensions"
->>>>>>> 46919ad7
 
 notify:
   webhooks:
