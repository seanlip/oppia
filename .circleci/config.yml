version: 2.1

workflows:
  circleci_tests:
    # The following jobs run in the following stages:
    # - Setup runs first.
    # - After setup passes, lint and frontend tests run.
    #     - If frontend tests fail, stop and do not run the next step, but lint continues.
    # - After frontend tests passes, backend and typescript tests run.
    #     - If typescript tests fail, stop and do not run the next step, but backend continues.
    # - After typescript tests passes, the flagship e2e tests (navigation and file upload) run. We run
    #   these tests as sanity checks before running the entire test suite. Note that the navigation e2e
    #   test also compiles all the prod files needed for other prod e2e tests.
    #     - If either flagship e2e tests fail, then the rest of the e2e tests in the the corresponding
    #       suite will not run.
    # - After file upload e2e test passes, all other non-prod e2e tests run in parallel.
    # - After navigation e2e test passes, all other prod e2e tests run in parallel.
    # For an illustration of the stages, see https://github.com/oppia/oppia/wiki/images/circleCIWorkflow.png.

    jobs:
      - setup_and_typescript_tests
      - e2e_new_structure_tests:
          requires:
            - e2e_library
      - e2e_library:
          requires:
            - setup_and_typescript_tests

var_for_docker_image: &docker_image circleci/python:2.7.17-browsers

anchor_for_job_defaults: &job_defaults
  working_directory: /home/circleci/oppia
  docker:
    - image: *docker_image

commands:
  install_chrome:
    # Chrome version installed should be consistent with that installed on Github Actions.
    description: "Install Chrome"
    steps:
      - run:
          name: Install chrome
          command: python -m scripts.install_chrome_for_ci

  merge_target_branch:
    description: "Merge to target branch"
    steps:
      - run:
          name: Merge to target branch
          command: |
            if [[ -n ${CIRCLE_PULL_REQUEST} ]]
            then

              git config --global user.email "$( git log --format='%ae' $CIRCLE_SHA1^! )"
              git config --global user.name "$( git log --format='%an' $CIRCLE_SHA1^! )"

              regexp="[[:digit:]]\+$"
              PR_NUMBER=`echo $CIRCLE_PULL_REQUEST | grep -o $regexp`

              curl -L "https://github.com/stedolan/jq/releases/download/jq-1.5/jq-linux64" -o jq
              chmod +x jq

              url="https://api.github.com/repos/$CIRCLE_PROJECT_USERNAME/$CIRCLE_PROJECT_REPONAME/pulls/$PR_NUMBER?access_token=$GITHUB_TOKEN"

              target_branch=$(
                curl "$url" | ./jq '.base.ref' | tr -d '"'
              )

              rm jq
              if [[ "$target_branch" == null ]]
              then
                git pull git@github.com:oppia/oppia.git develop --no-edit
              else
                git pull origin $target_branch --no-edit
              fi
            fi
  
  check_memory_usage:
    description: "Checking max memory usage to debug out-of-memory issues"
    steps:
      - run:
          name: Checking Memory Usage
          command: cat /sys/fs/cgroup/memory/memory.max_usage_in_bytes

  check_release_changelog_update_branch:
    description: "Skip job for release changelog update PRs"
    steps:
      - run:
          name: Skip build for release changelog update PRs
          command: |
            if [[ -n ${CIRCLE_PULL_REQUEST} ]] && [[ ${CIRCLE_BRANCH} == update-changelog-for-release* ]]; then
              circleci-agent step halt
            fi

  upload_artifacts:
    description: "Upload artifacts"
    steps:
      - store_artifacts:
          path: /home/circleci/protractor-screenshots/
          destination: protractor-screenshots/
      - store_artifacts:
          path: /home/circleci/protractor-video/
          destination: protractor-video/
  
  install_ffmpeg:
    description: "Install ffmpeg for video recorder"
    steps:
      - run:
          name: Install ffmpeg
          command: sudo apt install ffmpeg

jobs:
  setup_and_typescript_tests:
    <<: *job_defaults
    steps:
      - checkout
      - merge_target_branch
      - run:
          name: Setup python by installing wheel
          command: pip install wheel==0.35.0
      - run:
          name: Install dependencies
          command: python -m scripts.install_third_party_libs
      - run:
          name: Check that all e2e test files are captured in protractor.conf.js
          command: python -m scripts.check_e2e_tests_are_captured_in_ci
      - run:
          name: Run typescript tests
          command: |
            python -m scripts.typescript_checks
      - run:
          name: Run typescript tests in strict mode
          command: |
            python -m scripts.typescript_checks --strict_checks
      - persist_to_workspace:
          root: /home/circleci/
          paths:
            - oppia/proto/
            - oppia/node_modules/
            - oppia/third_party/
            - oppia_tools/
      - upload_artifacts

  # Production environment e2e tests
  # The following e2e tests are run in the production environment. Tests that require uploading files
  # should be run in the non-prod environment.
  e2e_library:
    <<: *job_defaults
    steps:
      - checkout
      - check_release_changelog_update_branch
      - merge_target_branch
      - attach_workspace:
          at: /home/circleci/
      - run:
          name: Set up python by installing protobuf and enum
          command: pip install enum34==1.1.10 protobuf==3.13.0
      - install_chrome
      - install_ffmpeg
      - run:
          name: Run e2e library test
          command: |
            python -m scripts.run_e2e_tests --skip-install --deparallelize_terser --suite="library" --prod_env
      - persist_to_workspace:
          root: /home/circleci/
          paths:
            - oppia/app.yaml
            - oppia/assets/constants.ts
            - oppia/assets/hashes.json
            - oppia/backend_prod_files/
            - oppia/build/
            - oppia/third_party/generated/
<<<<<<< HEAD
      - upload_artifacts

  e2e_library_and_collections:
    <<: *job_defaults
    steps:
      - checkout
      - check_release_changelog_update_branch
      - merge_target_branch
      - attach_workspace:
          at: /home/circleci/
      - run:
          name: Set up python by installing protobuf and enum
          command: pip install enum34==1.1.10 protobuf==3.13.0
      - install_chrome
      - install_ffmpeg
      - run:
          name: Run e2e publication test
          command: |
            python -m scripts.run_e2e_tests --skip-install --skip-build --suite="publication" --server_log_level="info" --prod_env
      - run:
          name: Run e2e library test
          command: |
            python -m scripts.run_e2e_tests --skip-install --skip-build --suite="library" --prod_env
      - upload_artifacts
=======
      - upload_screenshots
      - check_memory_usage
>>>>>>> 1c068971

  e2e_new_structure_tests:
    <<: *job_defaults
    steps:
      - checkout
      - check_release_changelog_update_branch
      - merge_target_branch
      - attach_workspace:
          at: /home/circleci/
      - run:
          name: Set up python by installing protobuf and enum
          command: pip install enum34==1.1.10 protobuf==3.13.0
      - install_chrome
      - install_ffmpeg
      - run:
          name: Run e2e topics and skills dashboard test
          command: |
            python -m scripts.run_e2e_tests --skip-install --skip-build --suite="topicsAndSkillsDashboard" --prod_env
      - run:
          name: Run e2e topics and story editor
          command: |
            python -m scripts.run_e2e_tests --skip-install --skip-build --suite="topicAndStoryEditor" --prod_env
      - run:
          name: Run e2e topic and story editor test
          command: |
            python -m scripts.run_e2e_tests --skip-install --skip-build --suite="topicAndStoryEditorFileUploadFeatures" --prod_env
      - run:
          name: Run e2e topic and story viewer test
          command: |
            python -m scripts.run_e2e_tests --skip-install --skip-build --suite="topicAndStoryViewer" --prod_env
<<<<<<< HEAD
      - upload_artifacts
=======
      - upload_screenshots
      - check_memory_usage
>>>>>>> 1c068971

notify:
  webhooks:
    # A list of hook hashes, containing the url field
    # gitter hook
    - url: https://webhooks.gitter.im/e/71ac71505d1d45161035<|MERGE_RESOLUTION|>--- conflicted
+++ resolved
@@ -139,7 +139,6 @@
             - oppia/node_modules/
             - oppia/third_party/
             - oppia_tools/
-      - upload_artifacts
 
   # Production environment e2e tests
   # The following e2e tests are run in the production environment. Tests that require uploading files
@@ -170,10 +169,10 @@
             - oppia/backend_prod_files/
             - oppia/build/
             - oppia/third_party/generated/
-<<<<<<< HEAD
       - upload_artifacts
-
-  e2e_library_and_collections:
+      - check_memory_usage
+
+  e2e_new_structure_tests:
     <<: *job_defaults
     steps:
       - checkout
@@ -187,54 +186,23 @@
       - install_chrome
       - install_ffmpeg
       - run:
-          name: Run e2e publication test
-          command: |
-            python -m scripts.run_e2e_tests --skip-install --skip-build --suite="publication" --server_log_level="info" --prod_env
-      - run:
-          name: Run e2e library test
-          command: |
-            python -m scripts.run_e2e_tests --skip-install --skip-build --suite="library" --prod_env
+          name: Run e2e topics and skills dashboard test
+          command: |
+            python -m scripts.run_e2e_tests --skip-install --skip-build --suite="topicsAndSkillsDashboard" --prod_env
+      - run:
+          name: Run e2e topics and story editor
+          command: |
+            python -m scripts.run_e2e_tests --skip-install --skip-build --suite="topicAndStoryEditor" --prod_env
+      - run:
+          name: Run e2e topic and story editor test
+          command: |
+            python -m scripts.run_e2e_tests --skip-install --skip-build --suite="topicAndStoryEditorFileUploadFeatures" --prod_env
+      - run:
+          name: Run e2e topic and story viewer test
+          command: |
+            python -m scripts.run_e2e_tests --skip-install --skip-build --suite="topicAndStoryViewer" --prod_env
       - upload_artifacts
-=======
-      - upload_screenshots
       - check_memory_usage
->>>>>>> 1c068971
-
-  e2e_new_structure_tests:
-    <<: *job_defaults
-    steps:
-      - checkout
-      - check_release_changelog_update_branch
-      - merge_target_branch
-      - attach_workspace:
-          at: /home/circleci/
-      - run:
-          name: Set up python by installing protobuf and enum
-          command: pip install enum34==1.1.10 protobuf==3.13.0
-      - install_chrome
-      - install_ffmpeg
-      - run:
-          name: Run e2e topics and skills dashboard test
-          command: |
-            python -m scripts.run_e2e_tests --skip-install --skip-build --suite="topicsAndSkillsDashboard" --prod_env
-      - run:
-          name: Run e2e topics and story editor
-          command: |
-            python -m scripts.run_e2e_tests --skip-install --skip-build --suite="topicAndStoryEditor" --prod_env
-      - run:
-          name: Run e2e topic and story editor test
-          command: |
-            python -m scripts.run_e2e_tests --skip-install --skip-build --suite="topicAndStoryEditorFileUploadFeatures" --prod_env
-      - run:
-          name: Run e2e topic and story viewer test
-          command: |
-            python -m scripts.run_e2e_tests --skip-install --skip-build --suite="topicAndStoryViewer" --prod_env
-<<<<<<< HEAD
-      - upload_artifacts
-=======
-      - upload_screenshots
-      - check_memory_usage
->>>>>>> 1c068971
 
 notify:
   webhooks:
