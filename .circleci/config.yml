version: 2.1

workflows:
  circleci_tests:
    # The following jobs run in the following stages:
    # - Setup runs first.
    # - After setup passes, lint and frontend tests run.
    #     - If frontend tests fail, stop and do not run the next step, but lint continues.
    # - After frontend tests passes, backend and typescript tests run.
    #     - If typescript tests fail, stop and do not run the next step, but backend continues.
    # - After typescript tests passes, the flagship e2e tests (navigation and file upload) run. We run
    #   these tests as sanity checks before running the entire test suite. Note that the navigation e2e
    #   test also compiles all the prod files needed for other prod e2e tests.
    #     - If either flagship e2e tests fail, then the rest of the e2e tests in the the corresponding
    #       suite will not run.
    # - After file upload e2e test passes, all other non-prod e2e tests run in parallel.
    # - After navigation e2e test passes, all other prod e2e tests run in parallel.
    # For an illustration of the stages, see https://github.com/oppia/oppia/wiki/images/circleCIWorkflow.png.

    jobs:
      - setup_and_typescript_tests
      - e2e_non_prod_miscellaneous_tests:
          requires:
            - setup_and_typescript_tests
      - e2e_non_prod_new_structure_tests:
          requires:
            - setup_and_typescript_tests
      - e2e_navigation_and_misc:
          requires:
            - setup_and_typescript_tests
      - e2e_library_and_collections:
          requires:
            - e2e_navigation_and_misc
      - e2e_users:
          requires:
            - e2e_navigation_and_misc

var_for_docker_image: &docker_image circleci/python:2.7.17-browsers

anchor_for_job_defaults: &job_defaults
  working_directory: /home/circleci/oppia
  docker:
    - image: *docker_image

commands:
  install_chrome:
    # Chrome version installed should be consistent with that installed on Travis CI.
    description: "Install Chrome"
    steps:
      - run:
          name:  Install chrome version 77.0.3865.75-1
          command: |
            sudo apt-get update
            sudo apt-get install lsb-release
            curl -L -o google-chrome.deb https://github.com/webnicer/chrome-downloads/raw/master/x64.deb/google-chrome-stable_77.0.3865.75-1_amd64.deb
            sudo sed -i 's|HERE/chrome\"|HERE/chrome\" --disable-setuid-sandbox|g' /opt/google/chrome/google-chrome
            sudo dpkg -i google-chrome.deb
            google-chrome --version

  merge_target_branch:
    description: "Merge to target branch"
    steps:
      - run:
          name: Merge to target branch
          command: |
            if [[ -n ${CIRCLE_PULL_REQUEST} ]]
            then

              git config --global user.email "$( git log --format='%ae' $CIRCLE_SHA1^! )"
              git config --global user.name "$( git log --format='%an' $CIRCLE_SHA1^! )"

              regexp="[[:digit:]]\+$"
              PR_NUMBER=`echo $CIRCLE_PULL_REQUEST | grep -o $regexp`

              curl -L "https://github.com/stedolan/jq/releases/download/jq-1.5/jq-linux64" -o jq
              chmod +x jq

              url="https://api.github.com/repos/$CIRCLE_PROJECT_USERNAME/$CIRCLE_PROJECT_REPONAME/pulls/$PR_NUMBER?access_token=$GITHUB_TOKEN"

              target_branch=$(
                curl "$url" | ./jq '.base.ref' | tr -d '"'
              )

              rm jq
              if [[ "$target_branch" == null ]]
              then
                git pull git@github.com:oppia/oppia.git develop --no-edit
              else
                git pull origin $target_branch --no-edit
              fi
            fi

  check_release_changelog_update_branch:
    description: "Skip job for release changelog update PRs"
    steps:
      - run:
          name: Skip build for release changelog update PRs
          command: |
            PR_BRANCH=$(curl -s https://api.github.com/repos/${CIRCLE_PROJECT_USERNAME}/${CIRCLE_PROJECT_REPONAME}/pulls/${CIRCLE_PR_NUMBER} | jq -r '.head.ref')
            if [[ -n ${CIRCLE_PULL_REQUEST} ]] && [[ "$PR_BRANCH" == update-changelog-for-release* ]]; then
              circleci-agent step halt
            fi

jobs:
  setup_and_typescript_tests:
    <<: *job_defaults
    steps:
      - checkout
      - merge_target_branch
      - run:
          name: Setup python by installing wheel
          command: pip install wheel==0.35.0
      - run:
          name: Install dependencies
          command: python -m scripts.install_third_party_libs
      - run:
          name: Check that all e2e test files are captured in protractor.conf.js
          command: python -m scripts.check_e2e_tests_are_captured_in_ci
      - run:
          name: Run typescript tests
          command: |
            python -m scripts.typescript_checks
      - run:
          name: Run typescript tests in strict mode
          command: |
            python -m scripts.typescript_checks --strict_checks
      - persist_to_workspace:
          root: /home/circleci/
          paths:
            - oppia/node_modules/
            - oppia/third_party/
            - oppia_tools/

  # Production environment e2e tests
  # The following e2e tests are run in the production environment. Tests that require uploading files
  # should be run in the non-prod environment.
  e2e_navigation_and_misc:
    <<: *job_defaults
    steps:
      - checkout
      - merge_target_branch
      - install_chrome
      - attach_workspace:
          at: /home/circleci/
      - run:
          name: Set up python by installing protobuf and enum
          command: pip install enum34==1.1.10 protobuf==3.13.0
      - run:
          name: Run e2e navigation test
          command: |
            python -m scripts.run_e2e_tests --prod_env --deparallelize_terser --skip-install --suite="navigation"
      - check_release_changelog_update_branch
      - run:
          name: Run e2e admin page test
          command: |
            python -m scripts.run_e2e_tests --skip-install --skip-build --suite="adminPage" --prod_env
      - persist_to_workspace:
          root: /home/circleci/
          paths:
            - oppia/app.yaml
            - oppia/assets/constants.ts
            - oppia/assets/hashes.json
            - oppia/backend_prod_files/
            - oppia/build/
            - oppia/third_party/generated/

  e2e_library_and_collections:
    <<: *job_defaults
    steps:
      - checkout
      - check_release_changelog_update_branch
      - merge_target_branch
      - install_chrome
      - attach_workspace:
          at: /home/circleci/
      - run:
          name: Set up python by installing protobuf and enum
          command: pip install enum34==1.1.10 protobuf==3.13.0
      - run:
          name: Run e2e publication test
          command: |
            python -m scripts.run_e2e_tests --skip-install --skip-build --suite="publication" --prod_env
      - run:
          name: Run e2e library test
          command: |
            python -m scripts.run_e2e_tests --skip-install --skip-build --suite="library" --prod_env
      - run:
          name: Run e2e classroomPage test
          command: |
            python -m scripts.run_e2e_tests --skip-install --skip-build --suite="classroomPage" --prod_env
      - run:
          name: Run e2e collections test
          command: |
            python -m scripts.run_e2e_tests --skip-install --skip-build --suite="collections" --prod_env
      - run:
          name: Run e2e accessibility page test
          command: |
            python -m scripts.run_e2e_tests --skip-install --skip-build --suite="accessibility" --prod_env

  e2e_users:
    <<: *job_defaults
    steps:
      - checkout
      - check_release_changelog_update_branch
      - merge_target_branch
      - install_chrome
      - attach_workspace:
          at: /home/circleci/
      - run:
          name: Set up python by installing protobuf and enum
          command: pip install enum34==1.1.10 protobuf==3.13.0
      - run:
          name: Run e2e users test
          command: |
            python -m scripts.run_e2e_tests --skip-install --skip-build --suite="users" --prod_env
      - run:
          name: Run e2e subscriptions test
          command: |
            python -m scripts.run_e2e_tests --skip-install --skip-build --suite="subscriptions" --prod_env
      - run:
          name: Run e2e profileMenu test
          command: |
            python -m scripts.run_e2e_tests --skip-install --skip-build --suite="profileMenu" --prod_env
      - run:
          name: Run e2e preferences test
          command: |
            python -m scripts.run_e2e_tests --skip-install --skip-build --suite="preferences" --prod_env
      - run:
          name: Run e2e profileFeatures test
          command: |
            python -m scripts.run_e2e_tests --skip-install --skip-build --suite="profileFeatures" --prod_env

  # Non-prod e2e Tests
  # The following tests must be run in a non-production environment because they are uploading files.
  # All other e2e tests should be run in prod mode.
  e2e_non_prod_miscellaneous_tests:
    <<: *job_defaults
    steps:
      - checkout
      - check_release_changelog_update_branch
      - merge_target_branch
      - install_chrome
      - attach_workspace:
          at: /home/circleci/
      - run:
          name: Set up python by installing protobuf and enum
          command: pip install enum34==1.1.10 protobuf==3.13.0
      - run:
          name: Run e2e file upload features test
          command: |
            python -m scripts.run_e2e_tests --skip-install --suite="fileUploadFeatures"
      - run:
          name: Run e2e play voiceovers test
          command: |
            python -m scripts.run_e2e_tests --skip-install --skip-build --suite="playVoiceovers"
      - run:
          name: Run e2e file upload extensions test
          command: |
            python -m scripts.run_e2e_tests --skip-install --skip-build --suite="fileUploadExtensions"
      - run:
          name: Run e2e contributor dashboard test
          command: |
            python -m scripts.run_e2e_tests --skip-install --skip-build --suite="contributorDashboard"

  e2e_non_prod_new_structure_tests:
    <<: *job_defaults
    steps:
      - checkout
      - check_release_changelog_update_branch
      - merge_target_branch
      - install_chrome
      - attach_workspace:
          at: /home/circleci/
      - run:
          name: Set up python by installing protobuf and enum
          command: pip install enum34==1.1.10 protobuf==3.13.0
      - run:
          name: Run e2e topics and skills dashboard test
          command: |
            python -m scripts.run_e2e_tests --skip-install --suite="topicsAndSkillsDashboard" --server_log_level=info
      - run:
          name: Run e2e topics and story editor
          command: |
            python -m scripts.run_e2e_tests --skip-install --skip-build --suite="topicAndStoryEditor" --server_log_level=info
      - run:
          name: Run e2e classroom page test
          command: |
            python -m scripts.run_e2e_tests --skip-install --skip-build --suite="classroomPageFileUploadFeatures" --server_log_level=info
      - run:
          name: Run e2e topic and story editor test
          command: |
            python -m scripts.run_e2e_tests --skip-install --skip-build --suite="topicAndStoryEditorFileUploadFeatures"
<<<<<<< HEAD
      - run:
          name: Run e2e play voiceovers test
          command: |
            python -m scripts.run_e2e_tests --skip-install --skip-build --suite="playVoiceovers"
      - run:
          name: Run e2e file upload extensions test
          command: |
            python -m scripts.run_e2e_tests --skip-install --skip-build --suite="fileUploadExtensions"
      # Feature Gating test suites must run in non-production environment because
      # the dummy_feature being used cannot be enabled in production environment.
      - run:
          name: Run e2e feature gating test
          command: |
            python -m scripts.run_e2e_tests --skip-install --skip-build --suite="featureGating"
=======
>>>>>>> 6fc762e0

notify:
  webhooks:
    # A list of hook hashes, containing the url field
    # gitter hook
    - url: https://webhooks.gitter.im/e/71ac71505d1d45161035<|MERGE_RESOLUTION|>--- conflicted
+++ resolved
@@ -290,23 +290,12 @@
           name: Run e2e topic and story editor test
           command: |
             python -m scripts.run_e2e_tests --skip-install --skip-build --suite="topicAndStoryEditorFileUploadFeatures"
-<<<<<<< HEAD
-      - run:
-          name: Run e2e play voiceovers test
-          command: |
-            python -m scripts.run_e2e_tests --skip-install --skip-build --suite="playVoiceovers"
-      - run:
-          name: Run e2e file upload extensions test
-          command: |
-            python -m scripts.run_e2e_tests --skip-install --skip-build --suite="fileUploadExtensions"
       # Feature Gating test suites must run in non-production environment because
-      # the dummy_feature being used cannot be enabled in production environment.
+      # the dummy_feature being used must not be enabled in production environment.
       - run:
           name: Run e2e feature gating test
           command: |
             python -m scripts.run_e2e_tests --skip-install --skip-build --suite="featureGating"
-=======
->>>>>>> 6fc762e0
 
 notify:
   webhooks:
