--- conflicted
+++ resolved
@@ -17,15 +17,11 @@
         "http://127.0.0.1:8181/donate",
         "http://127.0.0.1:8181/emaildashboard",
         "http://127.0.0.1:8181/get-started",
-<<<<<<< HEAD
+        "http://127.0.0.1:8181/learner-dashboard",
+        "http://127.0.0.1:8181/moderator",
         "http://127.0.0.1:8181/nonprofits",
         "http://127.0.0.1:8181/parents",
         "http://127.0.0.1:8181/partners",
-=======
-        "http://127.0.0.1:8181/learner-dashboard",
-        "http://127.0.0.1:8181/community-library",
-        "http://127.0.0.1:8181/moderator",
->>>>>>> c8d2ecd8
         "http://127.0.0.1:8181/privacy-policy",
         "http://127.0.0.1:8181/teach",
         "http://127.0.0.1:8181/teachers",
