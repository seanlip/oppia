--- conflicted
+++ resolved
@@ -44,11 +44,8 @@
     "frontend_id": "image",
     "tooltip": "Insert image",
     "icon_data_url": "/rich_text_components/Image/Image.png",
-<<<<<<< HEAD
     "preview_url_template_dev": "/imagehandler/<[explorationId]>/<[filepath.filename]>",
     "preview_url_template_prod": "https://storage.googleapis.com/<[bucketName]>/<[explorationId]>/assets/image/<[filepath.filename]>",
-=======
->>>>>>> ffaa098e
     "is_complex": false,
     "requires_fs": true,
     "is_block_element": true,
