/* eslint-disable */
/* Don't modify anything outside the {} brackets.
 * Insides of the {} brackets should be formatted as a JSON object.
 * JSON rules:
 * 1. All keys and string values must be enclosed in double quotes.
 * 2. Each key/value pair should be on a new line.
 * 3. All values and keys must be constant, you can't use any Javascript
 *    functions.
 */
var constants = {
  // Whether to allow custom event reporting to Google Analytics.
  "CAN_SEND_ANALYTICS_EVENTS": false,

  "ALL_CATEGORIES": ["Algebra", "Algorithms", "Architecture", "Arithmetic",
    "Art", "Astronomy", "Biology", "Business", "Calculus", "Chemistry",
    "Combinatorics", "Computing", "Economics", "Education", "Engineering",
    "English", "Environment", "Gaulish", "Geography", "Geometry", "Government",
    "Graph Theory", "History", "Languages", "Latin", "Law", "Logic",
    "Mathematics", "Medicine", "Music", "Philosophy", "Physics", "Poetry",
    "Probability", "Programming", "Puzzles", "Reading", "Spanish", "Sport",
    "Statistics", "Trigonometry", "Welcome"],
  "ACTIVITY_TYPE_EXPLORATION": "exploration",
  "ACTIVITY_TYPE_COLLECTION": "collection",
  "DISABLED_EXPLORATION_IDS": ["5"],
  "TESTING_CONSTANT": "test",
  "LIBRARY_TILE_WIDTH_PX": 208,
  "DASHBOARD_TYPE_CREATOR": "creator",
  "DASHBOARD_TYPE_LEARNER": "learner",
  "DEFAULT_COLOR": "#a33f40",
  "DEFAULT_THUMBNAIL_ICON": "Lightbulb",
  "DEFAULT_CATEGORY_ICON": "Lightbulb",

  // The default language code for an exploration.
  "DEFAULT_LANGUAGE_CODE": "en",

  // List of supported default categories. For now, each category has a specific
  // color associated with it. Each category also has a thumbnail icon whose
  // filename is '{{CategoryName}}.svg'.
  "CATEGORIES_TO_COLORS": {
    "Mathematics": "#cd672b",
    "Algebra": "#cd672b",
    "Arithmetic": "#d68453",
    "Calculus": "#b86330",
    "Logic": "#d68453",
    "Combinatorics": "#cf5935",
    "Graph Theory": "#cf5935",
    "Probability": "#cf5935",
    "Statistics": "#cd672b",
    "Geometry": "#d46949",
    "Trigonometry": "#d46949",

    "Algorithms": "#d0982a",
    "Computing": "#bb8b2f",
    "Programming": "#d9aa53",

    "Astronomy": "#879d6c",
    "Biology": "#97a766",
    "Chemistry": "#aab883",
    "Engineering": "#8b9862",
    "Environment": "#aba86d",
    "Medicine": "#97a766",
    "Physics": "#879d6c",

    "Architecture": "#6e3466",
    "Art": "#895a83",
    "Music": "#6a3862",
    "Philosophy": "#613968",
    "Poetry": "#7f507f",

    "English": "#193a69",
    "Languages": "#1b4174",
    "Latin": "#3d5a89",
    "Reading": "#193a69",
    "Spanish": "#405185",
    "Gaulish": "#1b4174",

    "Business": "#387163",
    "Economics": "#5d8b7f",
    "Geography": "#3c6d62",
    "Government": "#538270",
    "History": "#3d6b52",
    "Law": "#538270",

    "Education": "#942e20",
    "Puzzles": "#a8554a",
    "Sport": "#893327",
    "Welcome": "#992a2b"
  },

  // List of supported language codes. Each description has a
  // parenthetical part that may be stripped out to give a shorter
  // description.
  "ALL_LANGUAGE_CODES": [{
    "code": "en",
    "description": "English"
  }, {
    "code": "ar",
    "description": "العربية (Arabic)"
  }, {
    "code": "bg",
    "description": "български (Bulgarian)"
  }, {
    "code": "bn",
    "description": "বাংলা (Bangla)"
  }, {
    "code": "ca",
    "description": "català (Catalan)"
  }, {
    "code": "zh",
    "description": "中文 (Chinese)"
  }, {
    "code": "hr",
    "description": "hrvatski (Croatian)"
  }, {
    "code": "cs",
    "description": "čeština (Czech)"
  }, {
    "code": "da",
    "description": "dansk (Danish)"
  }, {
    "code": "nl",
    "description": "Nederlands (Dutch)"
  }, {
    "code": "tl",
    "description": "Filipino (Filipino)"
  }, {
    "code": "fi",
    "description": "suomi (Finnish)"
  }, {
    "code": "fr",
    "description": "français (French)"
  }, {
    "code": "de",
    "description": "Deutsch (German)"
  }, {
    "code": "el",
    "description": "ελληνικά (Greek)"
  }, {
    "code": "he",
    "description": "עברית (Hebrew)"
  }, {
    "code": "hi",
    "description": "हिन्दी (Hindi)"
  }, {
    "code": "hu",
    "description": "magyar (Hungarian)"
  }, {
    "code": "id",
    "description": "Bahasa Indonesia (Indonesian)"
  }, {
    "code": "it",
    "description": "italiano (Italian)"
  }, {
    "code": "ja",
    "description": "日本語 (Japanese)"
  }, {
    "code": "kab",
    "description": "Taqbaylit (Kabyle)"
  }, {
    "code": "ko",
    "description": "한국어 (Korean)"
  }, {
    "code": "lv",
    "description": "latviešu (Latvian)"
  }, {
    "code": "lt",
    "description": "lietuvių (Lithuanian)"
  }, {
    "code": "no",
    "description": "Norsk (Norwegian)"
  }, {
    "code": "fa",
    "description": "فارسی (Persian)"
  }, {
    "code": "pl",
    "description": "polski (Polish)"
  }, {
    "code": "pt",
    "description": "português (Portuguese)"
  }, {
    "code": "ro",
    "description": "română (Romanian)"
  }, {
    "code": "ru",
    "description": "русский (Russian)"
  }, {
    "code": "sr",
    "description": "српски (Serbian)"
  }, {
    "code": "sk",
    "description": "slovenčina (Slovak)"
  }, {
    "code": "sl",
    "description": "slovenščina (Slovenian)"
  }, {
    "code": "es",
    "description": "español (Spanish)"
  }, {
    "code": "sv",
    "description": "svenska (Swedish)"
  }, {
    "code": "th",
    "description": "ภาษาไทย (Thai)"
  }, {
    "code": "tr",
    "description": "Türkçe (Turkish)"
  }, {
    "code": "uk",
    "description": "українська (Ukrainian)"
  }, {
    "code": "vi",
    "description": "Tiếng Việt (Vietnamese)"
  }],

  // NOTE TO DEVELOPERS: While adding another language, please ensure that the
  // languages are in alphabetical order.
  "SUPPORTED_SITE_LANGUAGES": [{
    "id": "id",
    "text": "Bahasa Indonesia"
  }, {
    "id": "en",
    "text": "English"
  }, {
    "id": "es",
    "text": "Español"
  }, {
    "id": "pt-br",
    "text": "Português (Brasil)"
  }, {
    "id": "ar",
    "text": "العربية"
  }, {
    "id": "kab",
    "text": "Taqbaylit"
  }, {
    "id": "vi",
    "text": "Tiếng Việt"
  }, {
    "id": "hi",
    "text": "हिन्दी"
  }, {
    "id": "bn",
    "text": "বাংলা"
  }, {
    "id": "zh-hans",
    "text": "中文(简体)"
  }, {
    "id": "zh-hant",
    "text": "中文(繁體)"
  }],

  // Related languages are used to prioritize an exploration's language when
  // setting the default audio language.
  "SUPPORTED_AUDIO_LANGUAGES": [{
    "id": "en",
    "description": "English",
    "related_languages": ["en"]
  }, {
    "id": "ar",
    "description": "Arabic",
    "related_languages": ["ar"]
  }, {
    "id": "bg",
    "description": "Bulgarian",
    "related_languages": ["bg"]
  }, {
    "id": "bn",
    "description": "Bangla",
    "related_languages": ["bn"]
  }, {
    "id": "ca",
    "description": "Catalan",
    "related_languages": ["ca"]
  }, {
    "id": "zh",
    "description": "Chinese",
    "related_languages": ["zh"]
  }, {
    "id": "hr",
    "description": "Croatian",
    "related_languages": ["hr"]
  }, {
    "id": "cs",
    "description": "Czech",
    "related_languages": ["cs"]
  }, {
    "id": "da",
    "description": "Danish",
    "related_languages": ["da"]
  }, {
    "id": "nl",
    "description": "Dutch",
    "related_languages": ["nl"]
  }, {
    "id": "tl",
    "description": "Filipino",
    "related_languages": ["tl"]
  }, {
    "id": "fi",
    "description": "Finnish",
    "related_languages": ["fi"]
  }, {
    "id": "fr",
    "description": "French",
    "related_languages": ["fr"]
  }, {
    "id": "de",
    "description": "German",
    "related_languages": ["de"]
  }, {
    "id": "el",
    "description": "Greek",
    "related_languages": ["el"]
  }, {
    "id": "he",
    "description": "Hebrew",
    "related_languages": ["he"]
  }, {
    "id": "hi",
    "description": "Hindi",
    "related_languages": ["hi"]
  }, {
    "id": "hi-en",
    "description": "Hinglish",
    "related_languages": ["hi", "en"]
  }, {
    "id": "hu",
    "description": "Hungarian",
    "related_languages": ["hu"]
  }, {
    "id": "id",
    "description": "Indonesian",
    "related_languages": ["id"]
  }, {
    "id": "it",
    "description": "Italian",
    "related_languages": ["it"]
  }, {
    "id": "ja",
    "description": "Japanese",
    "related_languages": ["ja"]
  }, {
    "id": "kab",
    "description": "Kabyle",
    "related_languages": ["kab"]
  }, {
    "id": "ko",
    "description": "Korean",
    "related_languages": ["ko"]
  }, {
    "id": "lv",
    "description": "Latvian",
    "related_languages": ["lv"]
  }, {
    "id": "lt",
    "description": "Lithuanian",
    "related_languages": ["lt"]
  }, {
    "id": "no",
    "description": "Norwegian",
    "related_languages": ["no"]
  }, {
    "id": "fa",
    "description": "Persian",
    "related_languages": ["fa"]
  }, {
    "id": "pl",
    "description": "Polish",
    "related_languages": ["pl"]
  }, {
    "id": "pt",
    "description": "Portuguese",
    "related_languages": ["pt"]
  }, {
    "id": "ro",
    "description": "Romanian",
    "related_languages": ["ro"]
  }, {
    "id": "ru",
    "description": "Russian",
    "related_languages": ["ru"]
  }, {
    "id": "sr",
    "description": "Serbian",
    "related_languages": ["sr"]
  }, {
    "id": "sk",
    "description": "Slovak",
    "related_languages": ["sk"]
  }, {
    "id": "sl",
    "description": "Slovenian",
    "related_languages": ["sl"]
  }, {
    "id": "es",
    "description": "Spanish",
    "related_languages": ["es"]
  }, {
    "id": "sv",
    "description": "Swedish",
    "related_languages": ["sw"]
  }, {
    "id": "th",
    "description": "Thai",
    "related_languages": ["th"]
  }, {
    "id": "tr",
    "description": "Turkish",
    "related_languages": ["tr"]
  }, {
    "id": "uk",
    "description": "Ukrainian",
    "related_languages": ["uk"]
  }, {
    "id": "vi",
    "description": "Vietnamese",
    "related_languages": ["vi"]
  }],

  "AUTOGENERATED_AUDIO_LANGUAGES": [{
    "id": "en-auto",
    "description": "English (auto)",
    "exploration_language": "en",
    "speech_synthesis_code": "en-GB",
    "speech_synthesis_code_mobile": "en_US"
  }],

  // Types of view in creator dashboard page.
  "ALLOWED_CREATOR_DASHBOARD_DISPLAY_PREFS": {
    "CARD": "card",
    "LIST": "list"
  },

  "WHITELISTED_COLLECTION_IDS_FOR_SAVING_GUEST_PROGRESS": [],

  "FEEDBACK_SUBJECT_MAX_CHAR_LIMIT": 50,

  "ACTIVITY_STATUS_PRIVATE": "private",
  "ACTIVITY_STATUS_PUBLIC": "public",

  "SYSTEM_USER_IDS": ["admin", "OppiaMigrationBot"],

  // A string containing the disallowed characters in state or exploration
  // names. The underscore is needed because spaces in names must be converted
  // to underscores when displayed as part of a URL or key. The other
  // conventions here are derived from the Wikipedia guidelines for naming
  // articles.
  "INVALID_NAME_CHARS": [
    ":", "#", "/", "|", "_", "%", "<", ">", "[", "]", "{", "}", "\\ufffd",
    "\\\\", "\\u007f", "\\u0000", "\\u0001", "\\u0002", "\\u0003", "\\u0004",
    "\\u0005", "\\u0006", "\\u0007", "\\b", "\\t", "\\n", "\\u000b", "\\f",
    "\\r", "\\u000e", "\\u000f", "\\u0010", "\\u0011", "\\u0012", "\\u0013",
    "\\u0014", "\\u0015", "\\u0016", "\\u0017", "\\u0018", "\\u0019", "\\u001a",
    "\\u001b", "\\u001c", "\\u001d", "\\u001e", "\\u001f"
  ],

  "ENABLE_NEW_STRUCTURE_EDITORS": true,

  "ENABLE_NEW_STRUCTURE_PLAYERS": false,

  "NUM_QUESTIONS_PER_PAGE": 10,

  "NEW_STATE_TEMPLATE": {
      "classifier_model_id": null,
      "content": {
          "html": "",
          "content_id": "content"
      },
      "interaction": {
            "id": null,
            "customization_args": {},
            "answer_groups": [],
            "default_outcome": {
                "dest": "Introduction",
                "feedback": {
                    "content_id": "default_outcome",
                    "html": ""
                },
                "labelled_as_correct": false,
                "param_changes": [],
                "refresher_exploration_id": null,
                "missing_prerequisite_skill_id": null
            },
            "confirmed_unclassified_answers": [],
            "hints": [],
            "solution": null
        },
      "param_changes": [],
      "content_ids_to_audio_translations": {
          "content": {},
          "default_outcome": {}
      },
      "written_translations": {
<<<<<<< HEAD
          "content": {},
          "default_outcome": {}
=======
          "translations_mapping": {
            "content": {},
            "default_outcome": {}
          }
>>>>>>> f8b4c6a5
      }
  },

  "ALLOW_YAML_FILE_UPLOAD": false,

  "CURRENT_STATES_SCHEMA_VERSION": 27,

  "DEV_MODE": true
};<|MERGE_RESOLUTION|>--- conflicted
+++ resolved
@@ -491,15 +491,10 @@
           "default_outcome": {}
       },
       "written_translations": {
-<<<<<<< HEAD
-          "content": {},
-          "default_outcome": {}
-=======
           "translations_mapping": {
             "content": {},
             "default_outcome": {}
           }
->>>>>>> f8b4c6a5
       }
   },
 
