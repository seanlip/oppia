/* eslint-disable quote-props */
/* eslint-disable quotes */
/* Don't modify anything outside the {} brackets.
 * Insides of the {} brackets should be formatted as a JSON object.
 * JSON rules:
 * 1. All keys and string values must be enclosed in double quotes.
 * 2. Each key/value pair should be on a new line.
 * 3. All values and keys must be constant, you can't use any Javascript
 *    functions.
 */

/**
 * @fileoverview Initializes constants for the Oppia codebase.
 */

var constants = {
  // Whether to allow custom event reporting to Google Analytics.
  "CAN_SEND_ANALYTICS_EVENTS": false,

  // This specifies the current editor in use and used to switch
  // between CK4 & CK5.
  "CURRENT_RTE_IS_CKEDITOR_4": true,

  "ALL_CATEGORIES": ["Algebra", "Algorithms", "Architecture", "Arithmetic",
    "Art", "Astronomy", "Biology", "Business", "Calculus", "Chemistry",
    "Combinatorics", "Computing", "Economics", "Education", "Engineering",
    "English", "Environment", "Gaulish", "Geography", "Geometry", "Government",
    "Graph Theory", "History", "Languages", "Latin", "Law", "Logic",
    "Mathematics", "Medicine", "Music", "Philosophy", "Physics", "Poetry",
    "Probability", "Programming", "Puzzles", "Reading", "Spanish", "Sport",
    "Statistics", "Trigonometry", "Welcome"],
  "ACTIVITY_TYPE_EXPLORATION": "exploration",
  "ACTIVITY_TYPE_COLLECTION": "collection",
  "DISABLED_EXPLORATION_IDS": ["5"],
  "TESTING_CONSTANT": "test",
  "LIBRARY_TILE_WIDTH_PX": 208,
  "DASHBOARD_TYPE_CREATOR": "creator",
  "DASHBOARD_TYPE_LEARNER": "learner",
  "DEFAULT_COLOR": "#a33f40",
  "DEFAULT_THUMBNAIL_ICON": "Lightbulb",
  "DEFAULT_CATEGORY_ICON": "Lightbulb",

  // These categories are shown in the library navbar. The categories should
  // be in sorted order.
  "SEARCH_DROPDOWN_CATEGORIES": ["Algorithms", "Architecture", "Art",
    "Biology", "Business", "Chemistry", "Economics", "English", "Geography",
    "History", "Mathematics", "Medicine", "Music", "Physics", "Programming",
    "Reading", "Statistics"],

  // The default language code for an exploration.
  "DEFAULT_LANGUAGE_CODE": "en",

  // List of supported default categories. For now, each category has a specific
  // color associated with it. Each category also has a thumbnail icon whose
  // filename is '{{CategoryName}}.svg'.
  "CATEGORIES_TO_COLORS": {
    "Mathematics": "#cd672b",
    "Algebra": "#cd672b",
    "Arithmetic": "#d68453",
    "Calculus": "#b86330",
    "Logic": "#d68453",
    "Combinatorics": "#cf5935",
    "Graph Theory": "#cf5935",
    "Probability": "#cf5935",
    "Statistics": "#cd672b",
    "Geometry": "#d46949",
    "Trigonometry": "#d46949",

    "Algorithms": "#d0982a",
    "Computing": "#bb8b2f",
    "Programming": "#d9aa53",

    "Astronomy": "#879d6c",
    "Biology": "#97a766",
    "Chemistry": "#aab883",
    "Engineering": "#8b9862",
    "Environment": "#aba86d",
    "Medicine": "#97a766",
    "Physics": "#879d6c",

    "Architecture": "#6e3466",
    "Art": "#895a83",
    "Music": "#6a3862",
    "Philosophy": "#613968",
    "Poetry": "#7f507f",

    "English": "#193a69",
    "Languages": "#1b4174",
    "Latin": "#3d5a89",
    "Reading": "#193a69",
    "Spanish": "#405185",
    "Gaulish": "#1b4174",

    "Business": "#387163",
    "Economics": "#5d8b7f",
    "Geography": "#3c6d62",
    "Government": "#538270",
    "History": "#3d6b52",
    "Law": "#538270",

    "Education": "#942e20",
    "Puzzles": "#a8554a",
    "Sport": "#893327",
    "Welcome": "#992a2b"
  },

  // List of supported language codes. Each description has a
  // parenthetical part that may be stripped out to give a shorter
  // description.
  "ALL_LANGUAGE_CODES": [{
    "code": "en",
    "description": "English"
  }, {
    "code": "ar",
    "description": "العربية (Arabic)"
  }, {
    "code": "bg",
    "description": "български (Bulgarian)"
  }, {
    "code": "bn",
    "description": "বাংলা (Bangla)"
  }, {
    "code": "ca",
    "description": "català (Catalan)"
  }, {
    "code": "zh",
    "description": "中文 (Chinese)"
  }, {
    "code": "hr",
    "description": "hrvatski (Croatian)"
  }, {
    "code": "cs",
    "description": "čeština (Czech)"
  }, {
    "code": "da",
    "description": "dansk (Danish)"
  }, {
    "code": "nl",
    "description": "Nederlands (Dutch)"
  }, {
    "code": "tl",
    "description": "Filipino (Filipino)"
  }, {
    "code": "fi",
    "description": "suomi (Finnish)"
  }, {
    "code": "fr",
    "description": "français (French)"
  }, {
    "code": "de",
    "description": "Deutsch (German)"
  }, {
    "code": "el",
    "description": "ελληνικά (Greek)"
  }, {
    "code": "he",
    "description": "עברית (Hebrew)"
  }, {
    "code": "hi",
    "description": "हिन्दी (Hindi)"
  }, {
    "code": "hu",
    "description": "magyar (Hungarian)"
  }, {
    "code": "id",
    "description": "Bahasa Indonesia (Indonesian)"
  }, {
    "code": "it",
    "description": "italiano (Italian)"
  }, {
    "code": "ja",
    "description": "日本語 (Japanese)"
  }, {
    "code": "kab",
    "description": "Taqbaylit (Kabyle)"
  }, {
    "code": "ko",
    "description": "한국어 (Korean)"
  }, {
    "code": "lv",
    "description": "latviešu (Latvian)"
  }, {
    "code": "lt",
    "description": "lietuvių (Lithuanian)"
  }, {
    "code": "no",
    "description": "Norsk (Norwegian)"
  }, {
    "code": "fa",
    "description": "فارسی (Persian)"
  }, {
    "code": "pl",
    "description": "polski (Polish)"
  }, {
    "code": "pt",
    "description": "português (Portuguese)"
  }, {
    "code": "ro",
    "description": "română (Romanian)"
  }, {
    "code": "ru",
    "description": "русский (Russian)"
  }, {
    "code": "sr",
    "description": "српски (Serbian)"
  }, {
    "code": "sk",
    "description": "slovenčina (Slovak)"
  }, {
    "code": "sl",
    "description": "slovenščina (Slovenian)"
  }, {
    "code": "es",
    "description": "español (Spanish)"
  }, {
    "code": "sv",
    "description": "svenska (Swedish)"
  }, {
    "code": "th",
    "description": "ภาษาไทย (Thai)"
  }, {
    "code": "tr",
    "description": "Türkçe (Turkish)"
  }, {
    "code": "uk",
    "description": "українська (Ukrainian)"
  }, {
    "code": "vi",
    "description": "Tiếng Việt (Vietnamese)"
  }],

  // NOTE TO DEVELOPERS: While adding another language, please ensure that the
  // languages are in alphabetical order.
  "SUPPORTED_SITE_LANGUAGES": [{
    "id": "id",
    "text": "Bahasa Indonesia"
  }, {
    "id": "en",
    "text": "English"
  }, {
    "id": "es",
    "text": "Español"
  }, {
    "id": "pt-br",
    "text": "Português (Brasil)"
  }, {
    "id": "ar",
    "text": "العربية"
  }, {
    "id": "kab",
    "text": "Taqbaylit"
  }, {
    "id": "vi",
    "text": "Tiếng Việt"
  }, {
    "id": "hi",
    "text": "हिन्दी"
  }, {
    "id": "bn",
    "text": "বাংলা"
  }, {
    "id": "zh-hans",
    "text": "中文(简体)"
  }, {
    "id": "zh-hant",
    "text": "中文(繁體)"
  }],

  // Related languages are used to prioritize an exploration's language when
  // setting the default audio language.
  "SUPPORTED_AUDIO_LANGUAGES": [{
    "id": "en",
    "description": "English",
    "relatedLanguages": ["en"]
  }, {
    "id": "ar",
    "description": "Arabic",
    "relatedLanguages": ["ar"]
  }, {
    "id": "bg",
    "description": "Bulgarian",
    "relatedLanguages": ["bg"]
  }, {
    "id": "bn",
    "description": "Bangla",
    "relatedLanguages": ["bn"]
  }, {
    "id": "ca",
    "description": "Catalan",
    "relatedLanguages": ["ca"]
  }, {
    "id": "zh",
    "description": "Chinese",
    "relatedLanguages": ["zh"]
  }, {
    "id": "hr",
    "description": "Croatian",
    "relatedLanguages": ["hr"]
  }, {
    "id": "cs",
    "description": "Czech",
    "relatedLanguages": ["cs"]
  }, {
    "id": "da",
    "description": "Danish",
    "relatedLanguages": ["da"]
  }, {
    "id": "nl",
    "description": "Dutch",
    "relatedLanguages": ["nl"]
  }, {
    "id": "tl",
    "description": "Filipino",
    "relatedLanguages": ["tl"]
  }, {
    "id": "fi",
    "description": "Finnish",
    "relatedLanguages": ["fi"]
  }, {
    "id": "fr",
    "description": "French",
    "relatedLanguages": ["fr"]
  }, {
    "id": "de",
    "description": "German",
    "relatedLanguages": ["de"]
  }, {
    "id": "el",
    "description": "Greek",
    "relatedLanguages": ["el"]
  }, {
    "id": "he",
    "description": "Hebrew",
    "relatedLanguages": ["he"]
  }, {
    "id": "hi",
    "description": "Hindi",
    "relatedLanguages": ["hi"]
  }, {
    "id": "hi-en",
    "description": "Hinglish",
    "relatedLanguages": ["hi", "en"]
  }, {
    "id": "hu",
    "description": "Hungarian",
    "relatedLanguages": ["hu"]
  }, {
    "id": "id",
    "description": "Indonesian",
    "relatedLanguages": ["id"]
  }, {
    "id": "it",
    "description": "Italian",
    "relatedLanguages": ["it"]
  }, {
    "id": "ja",
    "description": "Japanese",
    "relatedLanguages": ["ja"]
  }, {
    "id": "kab",
    "description": "Kabyle",
    "relatedLanguages": ["kab"]
  }, {
    "id": "ko",
    "description": "Korean",
    "relatedLanguages": ["ko"]
  }, {
    "id": "lv",
    "description": "Latvian",
    "relatedLanguages": ["lv"]
  }, {
    "id": "lt",
    "description": "Lithuanian",
    "relatedLanguages": ["lt"]
  }, {
    "id": "no",
    "description": "Norwegian",
    "relatedLanguages": ["no"]
  }, {
    "id": "fa",
    "description": "Persian",
    "relatedLanguages": ["fa"]
  }, {
    "id": "pl",
    "description": "Polish",
    "relatedLanguages": ["pl"]
  }, {
    "id": "pt",
    "description": "Portuguese",
    "relatedLanguages": ["pt"]
  }, {
    "id": "ro",
    "description": "Romanian",
    "relatedLanguages": ["ro"]
  }, {
    "id": "ru",
    "description": "Russian",
    "relatedLanguages": ["ru"]
  }, {
    "id": "sr",
    "description": "Serbian",
    "relatedLanguages": ["sr"]
  }, {
    "id": "sk",
    "description": "Slovak",
    "relatedLanguages": ["sk"]
  }, {
    "id": "sl",
    "description": "Slovenian",
    "relatedLanguages": ["sl"]
  }, {
    "id": "es",
    "description": "Spanish",
    "relatedLanguages": ["es"]
  }, {
    "id": "sv",
    "description": "Swedish",
    "relatedLanguages": ["sw"]
  }, {
    "id": "th",
    "description": "Thai",
    "relatedLanguages": ["th"]
  }, {
    "id": "tr",
    "description": "Turkish",
    "relatedLanguages": ["tr"]
  }, {
    "id": "uk",
    "description": "Ukrainian",
    "relatedLanguages": ["uk"]
  }, {
    "id": "vi",
    "description": "Vietnamese",
    "relatedLanguages": ["vi"]
  }],

  "AUTOGENERATED_AUDIO_LANGUAGES": [{
    "id": "en-auto",
    "description": "English (auto)",
    "exploration_language": "en",
    "speech_synthesis_code": "en-GB",
    "speech_synthesis_code_mobile": "en_US"
  }],

  // Types of view in creator dashboard page.
  "ALLOWED_CREATOR_DASHBOARD_DISPLAY_PREFS": {
    "CARD": "card",
    "LIST": "list"
  },

  "ALLOWED_QUESTION_INTERACTION_CATEGORIES": [{
    "name": "General",
    "interaction_ids": [
      "MultipleChoiceInput",
      "TextInput"
    ]
  }, {
    "name": "Math",
    "interaction_ids": [
      "NumericInput"
    ]
  }],

  // These categories and interactions are displayed in the order in which they
  // appear in the interaction selector.
  "ALLOWED_INTERACTION_CATEGORIES": [{
    "name": "General",
    "interaction_ids": [
      "Continue",
      "EndExploration",
      "ImageClickInput",
      "ItemSelectionInput",
      "MultipleChoiceInput",
      "TextInput",
      "DragAndDropSortInput"
    ]
  }, {
    "name": "Math",
    "interaction_ids": [
      "FractionInput",
      "GraphInput",
      "LogicProof",
      "NumericInput",
      "SetInput",
      "MathExpressionInput",
      "NumberWithUnits"
    ]
  }, {
    "name": "Programming",
    "interaction_ids": [
      "CodeRepl",
      "PencilCodeEditor"
    ]
  }, {
    "name": "Music",
    "interaction_ids": [
      "MusicNotesInput"
    ]
  }, {
    "name": "Geography",
    "interaction_ids": [
      "InteractiveMap"
    ]
  }],

  // Interaction IDs for which answer details cannot be solicited.
  "INTERACTION_IDS_WITHOUT_ANSWER_DETAILS": ["EndExploration", "Continue"],

  "WHITELISTED_COLLECTION_IDS_FOR_SAVING_GUEST_PROGRESS": [],

  "FEEDBACK_SUBJECT_MAX_CHAR_LIMIT": 50,

  "ACTIVITY_STATUS_PRIVATE": "private",
  "ACTIVITY_STATUS_PUBLIC": "public",

  "SITE_FEEDBACK_FORM_URL": "",

  "SYSTEM_USER_IDS": ["admin", "OppiaMigrationBot"],

  // A string containing the disallowed characters in state or exploration
  // names. The underscore is needed because spaces in names must be converted
  // to underscores when displayed as part of a URL or key. The other
  // conventions here are derived from the Wikipedia guidelines for naming
  // articles.
  "INVALID_NAME_CHARS": [
    ":", "#", "/", "|", "_", "%", "<", ">", "[", "]", "{", "}", "\\ufffd",
    "\\\\", "\\u007f", "\\u0000", "\\u0001", "\\u0002", "\\u0003", "\\u0004",
    "\\u0005", "\\u0006", "\\u0007", "\\b", "\\t", "\\n", "\\u000b", "\\f",
    "\\r", "\\u000e", "\\u000f", "\\u0010", "\\u0011", "\\u0012", "\\u0013",
    "\\u0014", "\\u0015", "\\u0016", "\\u0017", "\\u0018", "\\u0019", "\\u001a",
    "\\u001b", "\\u001c", "\\u001d", "\\u001e", "\\u001f"
  ],

  "DEFAULT_SKILL_DIFFICULTY": 0.3,

  "SKILL_DIFFICULTIES": ["Easy", "Medium", "Hard"],

  "ENABLE_PREREQUISITE_SKILLS": false,

  "ENABLE_NEW_STRUCTURE_PLAYERS": false,

  "ENABLE_SOLICIT_ANSWER_DETAILS_FEATURE": false,

  "MAX_SKILLS_PER_QUESTION": 3,

  "NUM_EXPLORATIONS_PER_REVIEW_TEST": 3,

  "NUM_QUESTIONS_PER_PAGE": 10,

  "NEW_STATE_TEMPLATE": {
    "classifier_model_id": null,
    "content": {
      "html": "",
      "content_id": "content"
    },
    "interaction": {
      "id": null,
      "customization_args": {},
      "answer_groups": [],
      "default_outcome": {
        "dest": "Introduction",
        "feedback": {
          "content_id": "default_outcome",
          "html": ""
        },
        "labelled_as_correct": false,
        "param_changes": [],
        "refresher_exploration_id": null,
        "missing_prerequisite_skill_id": null
      },
      "confirmed_unclassified_answers": [],
      "hints": [],
      "solution": null
    },
    "param_changes": [],
    "recorded_voiceovers": {
      "voiceovers_mapping": {
        "content": {},
        "default_outcome": {}
      }
    },
    "solicit_answer_details": false,
    "written_translations": {
      "translations_mapping": {
        "content": {},
        "default_outcome": {}
      }
    }
  },

  // Data required for Google Analytics.
  "ANALYTICS_ID": "",
  "SITE_NAME_FOR_ANALYTICS": "",

  "ALLOW_YAML_FILE_UPLOAD": false,

  // A regular expression for tags.
  "TAG_REGEX": "^[a-z ]+$",

  // Invalid names for parameters used in expressions.
  "INVALID_PARAMETER_NAMES": [
    "answer", "choices", "abs", "all", "and", "any", "else",
    "floor", "if", "log", "or", "pow", "round", "then"
  ],

  // Unfinished features.
  "SHOW_TRAINABLE_UNRESOLVED_ANSWERS": false,

  // eslint-disable-next-line max-len
  "DEFAULT_TWITTER_SHARE_MESSAGE_EDITOR": "Check out this interactive lesson I created on Oppia - a free platform for teaching and learning!",

<<<<<<< HEAD
  "DEFAULT_SOLICIT_ANSWER_DETAILS_QUESTION_HTML": "<p " +
    "translate='I18N_SOLICIT_ANSWER_DETAILS_QUESTION'></p>",

  "DEFAULT_SOLICIT_ANSWER_DETAILS_FEEDBACK_HTML": "<p " +
    "translate='I18N_SOLICIT_ANSWER_DETAILS_FEEDBACK'></p>",
=======
  // The bucket name is set to None-resources to enable it to be used
  // in prod mode when the resource bucket name is not allowed to be null.
  "GCS_RESOURCE_BUCKET_NAME": "None-resources",
>>>>>>> 162e4e17

  "DEV_MODE": true
};<|MERGE_RESOLUTION|>--- conflicted
+++ resolved
@@ -609,17 +609,15 @@
   // eslint-disable-next-line max-len
   "DEFAULT_TWITTER_SHARE_MESSAGE_EDITOR": "Check out this interactive lesson I created on Oppia - a free platform for teaching and learning!",
 
-<<<<<<< HEAD
   "DEFAULT_SOLICIT_ANSWER_DETAILS_QUESTION_HTML": "<p " +
     "translate='I18N_SOLICIT_ANSWER_DETAILS_QUESTION'></p>",
 
   "DEFAULT_SOLICIT_ANSWER_DETAILS_FEEDBACK_HTML": "<p " +
     "translate='I18N_SOLICIT_ANSWER_DETAILS_FEEDBACK'></p>",
-=======
+
   // The bucket name is set to None-resources to enable it to be used
   // in prod mode when the resource bucket name is not allowed to be null.
   "GCS_RESOURCE_BUCKET_NAME": "None-resources",
->>>>>>> 162e4e17
 
   "DEV_MODE": true
 };