/* eslint-disable */
/* Don't modify anything outside the {} brackets.
 * Insides of the {} brackets should be formatted as a JSON object.
 * JSON rules:
 * 1. All keys and string values must be enclosed in double quotes.
 * 2. Each key/value pair should be on a new line.
 * 3. All values and keys must be constant, you can't use any Javascript
 *    functions.
 */
var constants = {
  "//": "Whether to allow custom event reporting to Google Analytics.",
  "CAN_SEND_ANALYTICS_EVENTS": false,

  "ALL_CATEGORIES": ["Algebra", "Algorithms", "Architecture", "Arithmetic",
    "Art", "Astronomy", "Biology", "Business", "Calculus", "Chemistry",
    "Combinatorics", "Computing", "Economics", "Education", "Engineering",
    "English", "Environment", "Gaulish", "Geography", "Geometry", "Government",
    "Graph Theory", "History", "Languages", "Latin", "Law", "Logic",
    "Mathematics", "Medicine", "Music", "Philosophy", "Physics", "Poetry",
    "Probability", "Programming", "Puzzles", "Reading", "Spanish", "Sport",
    "Statistics", "Trigonometry", "Welcome"],
  "ACTIVITY_TYPE_EXPLORATION": "exploration",
  "ACTIVITY_TYPE_COLLECTION": "collection",
  "DISABLED_EXPLORATION_IDS": ["5"],
  "TESTING_CONSTANT": "test",
  "LIBRARY_TILE_WIDTH_PX": 208,
  "DASHBOARD_TYPE_CREATOR": "creator",
  "DASHBOARD_TYPE_LEARNER": "learner",
  "DEFAULT_COLOR": "#a33f40",
  "DEFAULT_THUMBNAIL_ICON": "Lightbulb",
  "DEFAULT_CATEGORY_ICON": "Lightbulb",

  "//": "The default language code for an exploration.",
  "DEFAULT_LANGUAGE_CODE": "en",

  "//": [
    "List of supported default categories. For now, each category has a specific ",
    "color associated with it. Each category also has a thumbnail icon whose ",
    "filename is '{{CategoryName}}.svg'."
  ],
  "CATEGORIES_TO_COLORS": {
    "Mathematics": "#cd672b",
    "Algebra": "#cd672b",
    "Arithmetic": "#d68453",
    "Calculus": "#b86330",
    "Logic": "#d68453",
    "Combinatorics": "#cf5935",
    "Graph Theory": "#cf5935",
    "Probability": "#cf5935",
    "Statistics": "#cd672b",
    "Geometry": "#d46949",
    "Trigonometry": "#d46949",

    "Algorithms": "#d0982a",
    "Computing": "#bb8b2f",
    "Programming": "#d9aa53",

    "Astronomy": "#879d6c",
    "Biology": "#97a766",
    "Chemistry": "#aab883",
    "Engineering": "#8b9862",
    "Environment": "#aba86d",
    "Medicine": "#97a766",
    "Physics": "#879d6c",

    "Architecture": "#6e3466",
    "Art": "#895a83",
    "Music": "#6a3862",
    "Philosophy": "#613968",
    "Poetry": "#7f507f",

    "English": "#193a69",
    "Languages": "#1b4174",
    "Latin": "#3d5a89",
    "Reading": "#193a69",
    "Spanish": "#405185",
    "Gaulish": "#1b4174",

    "Business": "#387163",
    "Economics": "#5d8b7f",
    "Geography": "#3c6d62",
    "Government": "#538270",
    "History": "#3d6b52",
    "Law": "#538270",

    "Education": "#942e20",
    "Puzzles": "#a8554a",
    "Sport": "#893327",
    "Welcome": "#992a2b"
  },

  "//": [
    "List of supported language codes. Each description has a ",
    "parenthetical part that may be stripped out to give a shorter ",
    "description."
  ],
  "ALL_LANGUAGE_CODES": [{
    "code": "en",
    "description": "English"
  }, {
    "code": "ar",
    "description": "العربية (Arabic)"
  }, {
    "code": "bg",
    "description": "български (Bulgarian)"
  }, {
    "code": "bn",
    "description": "বাংলা (Bangla)"
  }, {
    "code": "ca",
    "description": "català (Catalan)"
  }, {
    "code": "zh",
    "description": "中文 (Chinese)"
  }, {
    "code": "hr",
    "description": "hrvatski (Croatian)"
  }, {
    "code": "cs",
    "description": "čeština (Czech)"
  }, {
    "code": "da",
    "description": "dansk (Danish)"
  }, {
    "code": "nl",
    "description": "Nederlands (Dutch)"
  }, {
    "code": "tl",
    "description": "Filipino (Filipino)"
  }, {
    "code": "fi",
    "description": "suomi (Finnish)"
  }, {
    "code": "fr",
    "description": "français (French)"
  }, {
    "code": "de",
    "description": "Deutsch (German)"
  }, {
    "code": "el",
    "description": "ελληνικά (Greek)"
  }, {
    "code": "he",
    "description": "עברית (Hebrew)"
  }, {
    "code": "hi",
    "description": "हिन्दी (Hindi)"
  }, {
    "code": "hu",
    "description": "magyar (Hungarian)"
  }, {
    "code": "id",
    "description": "Bahasa Indonesia (Indonesian)"
  }, {
    "code": "it",
    "description": "italiano (Italian)"
  }, {
    "code": "ja",
    "description": "日本語 (Japanese)"
  }, {
    "code": "kab",
    "description": "Taqbaylit (Kabyle)"
  }, {
    "code": "ko",
    "description": "한국어 (Korean)"
  }, {
    "code": "lv",
    "description": "latviešu (Latvian)"
  }, {
    "code": "lt",
    "description": "lietuvių (Lithuanian)"
  }, {
    "code": "no",
    "description": "Norsk (Norwegian)"
  }, {
    "code": "fa",
    "description": "فارسی (Persian)"
  }, {
    "code": "pl",
    "description": "polski (Polish)"
  }, {
    "code": "pt",
    "description": "português (Portuguese)"
  }, {
    "code": "ro",
    "description": "română (Romanian)"
  }, {
    "code": "ru",
    "description": "русский (Russian)"
  }, {
    "code": "sr",
    "description": "српски (Serbian)"
  }, {
    "code": "sk",
    "description": "slovenčina (Slovak)"
  }, {
    "code": "sl",
    "description": "slovenščina (Slovenian)"
  }, {
    "code": "es",
    "description": "español (Spanish)"
  }, {
    "code": "sv",
    "description": "svenska (Swedish)"
  }, {
    "code": "th",
    "description": "ภาษาไทย (Thai)"
  }, {
    "code": "tr",
    "description": "Türkçe (Turkish)"
  }, {
    "code": "uk",
    "description": "українська (Ukrainian)"
  }, {
    "code": "vi",
    "description": "Tiếng Việt (Vietnamese)"
  }],

  "//": [
    "NOTE TO DEVELOPERS: While adding another language, please ensure that the ",
    "languages are in alphabetical order."
  ],
  "SUPPORTED_SITE_LANGUAGES": [{
    "id": "id",
    "text": "Bahasa Indonesia"
  }, {
    "id": "en",
    "text": "English"
  }, {
    "id": "es",
    "text": "Español"
  }, {
    "id": "pt-br",
    "text": "Português (Brasil)"
  }, {
    "id": "ar",
    "text": "العربية"
  }, {
    "id": "kab",
    "text": "Taqbaylit"
  }, {
    "id": "vi",
    "text": "Tiếng Việt"
  }, {
    "id": "hi",
    "text": "हिन्दी"
  }, {
    "id": "bn",
    "text": "বাংলা"
  }, {
    "id": "zh-hans",
    "text": "中文(简体)"
  }, {
    "id": "zh-hant",
    "text": "中文(繁體)"
  }],

  "//": [
    "Related languages are used to prioritize an exploration's language when ",
    "setting the default audio language."
  ],
  "SUPPORTED_AUDIO_LANGUAGES": [{
    "id": "en",
    "description": "English",
    "related_languages": ["en"]
  }, {
    "id": "ar",
    "description": "Arabic",
    "related_languages": ["ar"]
  }, {
    "id": "bg",
    "description": "Bulgarian",
    "related_languages": ["bg"]
  }, {
    "id": "bn",
    "description": "Bangla",
    "related_languages": ["bn"]
  }, {
    "id": "ca",
    "description": "Catalan",
    "related_languages": ["ca"]
  }, {
    "id": "zh",
    "description": "Chinese",
    "related_languages": ["zh"]
  }, {
    "id": "hr",
    "description": "Croatian",
    "related_languages": ["hr"]
  }, {
    "id": "cs",
    "description": "Czech",
    "related_languages": ["cs"]
  }, {
    "id": "da",
    "description": "Danish",
    "related_languages": ["da"]
  }, {
    "id": "nl",
    "description": "Dutch",
    "related_languages": ["nl"]
  }, {
    "id": "tl",
    "description": "Filipino",
    "related_languages": ["tl"]
  }, {
    "id": "fi",
    "description": "Finnish",
    "related_languages": ["fi"]
  }, {
    "id": "fr",
    "description": "French",
    "related_languages": ["fr"]
  }, {
    "id": "de",
    "description": "German",
    "related_languages": ["de"]
  }, {
    "id": "el",
    "description": "Greek",
    "related_languages": ["el"]
  }, {
    "id": "he",
    "description": "Hebrew",
    "related_languages": ["he"]
  }, {
    "id": "hi",
    "description": "Hindi",
    "related_languages": ["hi"]
  }, {
    "id": "hi-en",
    "description": "Hinglish",
    "related_languages": ["hi", "en"]
  }, {
    "id": "hu",
    "description": "Hungarian",
    "related_languages": ["hu"]
  }, {
    "id": "id",
    "description": "Indonesian",
    "related_languages": ["id"]
  }, {
    "id": "it",
    "description": "Italian",
    "related_languages": ["it"]
  }, {
    "id": "ja",
    "description": "Japanese",
    "related_languages": ["ja"]
  }, {
    "id": "kab",
    "description": "Kabyle",
    "related_languages": ["kab"]
  }, {
    "id": "ko",
    "description": "Korean",
    "related_languages": ["ko"]
  }, {
    "id": "lv",
    "description": "Latvian",
    "related_languages": ["lv"]
  }, {
    "id": "lt",
    "description": "Lithuanian",
    "related_languages": ["lt"]
  }, {
    "id": "no",
    "description": "Norwegian",
    "related_languages": ["no"]
  }, {
    "id": "fa",
    "description": "Persian",
    "related_languages": ["fa"]
  }, {
    "id": "pl",
    "description": "Polish",
    "related_languages": ["pl"]
  }, {
    "id": "pt",
    "description": "Portuguese",
    "related_languages": ["pt"]
  }, {
    "id": "ro",
    "description": "Romanian",
    "related_languages": ["ro"]
  }, {
    "id": "ru",
    "description": "Russian",
    "related_languages": ["ru"]
  }, {
    "id": "sr",
    "description": "Serbian",
    "related_languages": ["sr"]
  }, {
    "id": "sk",
    "description": "Slovak",
    "related_languages": ["sk"]
  }, {
    "id": "sl",
    "description": "Slovenian",
    "related_languages": ["sl"]
  }, {
    "id": "es",
    "description": "Spanish",
    "related_languages": ["es"]
  }, {
    "id": "sv",
    "description": "Swedish",
    "related_languages": ["sw"]
  }, {
    "id": "th",
    "description": "Thai",
    "related_languages": ["th"]
  }, {
    "id": "tr",
    "description": "Turkish",
    "related_languages": ["tr"]
  }, {
    "id": "uk",
    "description": "Ukrainian",
    "related_languages": ["uk"]
  }, {
    "id": "vi",
    "description": "Vietnamese",
    "related_languages": ["vi"]
  }],

  "AUTOGENERATED_AUDIO_LANGUAGES": [{
    "id": "en-auto",
    "description": "English (auto)",
    "exploration_language": "en",
    "speech_synthesis_code": "en-GB",
    "speech_synthesis_code_mobile": "en_US"
  }],

  "//" : "Types of view in creator dashboard page.",
  "ALLOWED_CREATOR_DASHBOARD_DISPLAY_PREFS": {
    "CARD": "card",
    "LIST": "list"
  },

  "WHITELISTED_COLLECTION_IDS_FOR_SAVING_GUEST_PROGRESS": [],

  "WHITELISTED_EXPLORATION_IDS_FOR_SAVING_PLAYTHROUGHS": [
    "umPkwp0L1M0-", "MjZzEVOG47_1", "9trAQhj6uUC2", "rfX8jNkPnA-1",
    "0FBWxCE5egOw", "670bU6d9JGBh", "aHikhPlxYgOH", "-tMgcP1i_4au",
    "zW39GLG_BdN2", "Xa3B_io-2WI5", "6Q6IyIDkjpYC", "osw1m5Q3jK41"
  ],

  "FEEDBACK_SUBJECT_MAX_CHAR_LIMIT": 50,

<<<<<<< HEAD
  "ACTIVITY_STATUS_PRIVATE": "private",
  "ACTIVITY_STATUS_PUBLIC": "public",

  "SYSTEM_USER_IDS": ["admin", "OppiaMigrationBot"],

  "//": [
    "A string containing the disallowed characters in state or exploration",
    "names. The underscore is needed because spaces in names must be converted",
    "to underscores when displayed as part of a URL or key. The other",
    "conventions here are derived from the Wikipedia guidelines for naming",
    "articles."
  ],
  "INVALID_NAME_CHARS": [
    ":", "#", "/", "|", "_", "%", "<", ">", "[", "]", "{", "}", "\\ufffd",
    "\\\\", "\\u007f", "\\u0000", "\\u0001", "\\u0002", "\\u0003", "\\u0004",
    "\\u0005", "\\u0006", "\\u0007", "\\b", "\\t", "\\n", "\\u000b", "\\f",
    "\\r", "\\u000e", "\\u000f", "\\u0010", "\\u0011", "\\u0012", "\\u0013",
    "\\u0014", "\\u0015", "\\u0016", "\\u0017", "\\u0018", "\\u0019", "\\u001a",
    "\\u001b", "\\u001c", "\\u001d", "\\u001e", "\\u001f"
  ],
  
=======
  "ENABLE_GCS_STORAGE_FOR_IMAGES": false,

  "IS_CURRENT_RTE_CKEDITOR": false,

>>>>>>> e01624c3
  "USE_NEW_SUGGESTION_FRAMEWORK": false
};<|MERGE_RESOLUTION|>--- conflicted
+++ resolved
@@ -449,7 +449,6 @@
 
   "FEEDBACK_SUBJECT_MAX_CHAR_LIMIT": 50,
 
-<<<<<<< HEAD
   "ACTIVITY_STATUS_PRIVATE": "private",
   "ACTIVITY_STATUS_PUBLIC": "public",
 
@@ -470,12 +469,10 @@
     "\\u0014", "\\u0015", "\\u0016", "\\u0017", "\\u0018", "\\u0019", "\\u001a",
     "\\u001b", "\\u001c", "\\u001d", "\\u001e", "\\u001f"
   ],
-  
-=======
+
   "ENABLE_GCS_STORAGE_FOR_IMAGES": false,
 
   "IS_CURRENT_RTE_CKEDITOR": false,
 
->>>>>>> e01624c3
   "USE_NEW_SUGGESTION_FRAMEWORK": false
 };