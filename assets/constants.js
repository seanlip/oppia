/* eslint-disable */
/* Don't modify anything outside the {} brackets.
 * Insides of the {} brackets should be formatted as a JSON object.
 * JSON rules:
 * 1. All keys and string values must be enclosed in double quotes.
 * 2. Each key/value pair should be on a new line.
 * 3. All values and keys must be constant, you can't use any Javascript
 *    functions.
 */
var constants = {
  "//": "Whether to allow custom event reporting to Google Analytics.",
  "CAN_SEND_ANALYTICS_EVENTS": false,

  "ALL_CATEGORIES": ["Algebra", "Algorithms", "Architecture", "Arithmetic",
    "Art", "Astronomy", "Biology", "Business", "Calculus", "Chemistry",
    "Combinatorics", "Computing", "Economics", "Education", "Engineering",
    "English", "Environment", "Gaulish", "Geography", "Geometry", "Government",
    "Graph Theory", "History", "Languages", "Latin", "Law", "Logic",
    "Mathematics", "Medicine", "Music", "Philosophy", "Physics", "Poetry",
    "Probability", "Programming", "Puzzles", "Reading", "Spanish", "Sport",
    "Statistics", "Trigonometry", "Welcome"],
  "ACTIVITY_TYPE_EXPLORATION": "exploration",
  "ACTIVITY_TYPE_COLLECTION": "collection",
  "DISABLED_EXPLORATION_IDS": ["5"],
  "TESTING_CONSTANT": "test",
  "LIBRARY_TILE_WIDTH_PX": 208,
  "DASHBOARD_TYPE_CREATOR": "creator",
  "DASHBOARD_TYPE_LEARNER": "learner",
  "DEFAULT_COLOR": "#a33f40",
  "DEFAULT_THUMBNAIL_ICON": "Lightbulb",
  "DEFAULT_CATEGORY_ICON": "Lightbulb",

  "//": "The default language code for an exploration.",
  "DEFAULT_LANGUAGE_CODE": "en",

  "//": [
    "List of supported default categories. For now, each category has a specific ",
    "color associated with it. Each category also has a thumbnail icon whose ",
    "filename is '{{CategoryName}}.svg'."
  ],
  "CATEGORIES_TO_COLORS": {
    "Mathematics": "#cd672b",
    "Algebra": "#cd672b",
    "Arithmetic": "#d68453",
    "Calculus": "#b86330",
    "Logic": "#d68453",
    "Combinatorics": "#cf5935",
    "Graph Theory": "#cf5935",
    "Probability": "#cf5935",
    "Statistics": "#cd672b",
    "Geometry": "#d46949",
    "Trigonometry": "#d46949",

    "Algorithms": "#d0982a",
    "Computing": "#bb8b2f",
    "Programming": "#d9aa53",

    "Astronomy": "#879d6c",
    "Biology": "#97a766",
    "Chemistry": "#aab883",
    "Engineering": "#8b9862",
    "Environment": "#aba86d",
    "Medicine": "#97a766",
    "Physics": "#879d6c",

    "Architecture": "#6e3466",
    "Art": "#895a83",
    "Music": "#6a3862",
    "Philosophy": "#613968",
    "Poetry": "#7f507f",

    "English": "#193a69",
    "Languages": "#1b4174",
    "Latin": "#3d5a89",
    "Reading": "#193a69",
    "Spanish": "#405185",
    "Gaulish": "#1b4174",

    "Business": "#387163",
    "Economics": "#5d8b7f",
    "Geography": "#3c6d62",
    "Government": "#538270",
    "History": "#3d6b52",
    "Law": "#538270",

    "Education": "#942e20",
    "Puzzles": "#a8554a",
    "Sport": "#893327",
    "Welcome": "#992a2b"
  },

  "//": [
    "List of supported language codes. Each description has a ",
    "parenthetical part that may be stripped out to give a shorter ",
    "description."
  ],
  "ALL_LANGUAGE_CODES": [{
    "code": "en",
    "description": "English"
  }, {
    "code": "ar",
    "description": "العربية (Arabic)"
  }, {
    "code": "bg",
    "description": "български (Bulgarian)"
  }, {
    "code": "bn",
    "description": "বাংলা (Bangla)"
  }, {
    "code": "ca",
    "description": "català (Catalan)"
  }, {
    "code": "zh",
    "description": "中文 (Chinese)"
  }, {
    "code": "hr",
    "description": "hrvatski (Croatian)"
  }, {
    "code": "cs",
    "description": "čeština (Czech)"
  }, {
    "code": "da",
    "description": "dansk (Danish)"
  }, {
    "code": "nl",
    "description": "Nederlands (Dutch)"
  }, {
    "code": "tl",
    "description": "Filipino (Filipino)"
  }, {
    "code": "fi",
    "description": "suomi (Finnish)"
  }, {
    "code": "fr",
    "description": "français (French)"
  }, {
    "code": "de",
    "description": "Deutsch (German)"
  }, {
    "code": "el",
    "description": "ελληνικά (Greek)"
  }, {
    "code": "he",
    "description": "עברית (Hebrew)"
  }, {
    "code": "hi",
    "description": "हिन्दी (Hindi)"
  }, {
    "code": "hu",
    "description": "magyar (Hungarian)"
  }, {
    "code": "id",
    "description": "Bahasa Indonesia (Indonesian)"
  }, {
    "code": "it",
    "description": "italiano (Italian)"
  }, {
    "code": "ja",
    "description": "日本語 (Japanese)"
  }, {
    "code": "kab",
    "description": "Taqbaylit (Kabyle)"
  }, {
    "code": "ko",
    "description": "한국어 (Korean)"
  }, {
    "code": "lv",
    "description": "latviešu (Latvian)"
  }, {
    "code": "lt",
    "description": "lietuvių (Lithuanian)"
  }, {
    "code": "no",
    "description": "Norsk (Norwegian)"
  }, {
    "code": "fa",
    "description": "فارسی (Persian)"
  }, {
    "code": "pl",
    "description": "polski (Polish)"
  }, {
    "code": "pt",
    "description": "português (Portuguese)"
  }, {
    "code": "ro",
    "description": "română (Romanian)"
  }, {
    "code": "ru",
    "description": "русский (Russian)"
  }, {
    "code": "sr",
    "description": "српски (Serbian)"
  }, {
    "code": "sk",
    "description": "slovenčina (Slovak)"
  }, {
    "code": "sl",
    "description": "slovenščina (Slovenian)"
  }, {
    "code": "es",
    "description": "español (Spanish)"
  }, {
    "code": "sv",
    "description": "svenska (Swedish)"
  }, {
    "code": "th",
    "description": "ภาษาไทย (Thai)"
  }, {
    "code": "tr",
    "description": "Türkçe (Turkish)"
  }, {
    "code": "uk",
    "description": "українська (Ukrainian)"
  }, {
    "code": "vi",
    "description": "Tiếng Việt (Vietnamese)"
  }],

  "//": [
    "NOTE TO DEVELOPERS: While adding another language, please ensure that the ",
    "languages are in alphabetical order."
  ],
  "SUPPORTED_SITE_LANGUAGES": [{
    "id": "id",
    "text": "Bahasa Indonesia"
  }, {
    "id": "en",
    "text": "English"
  }, {
    "id": "es",
    "text": "Español"
  }, {
    "id": "pt-br",
    "text": "Português (Brasil)"
  }, {
    "id": "ar",
    "text": "العربية"
  }, {
    "id": "kab",
    "text": "Taqbaylit"
  }, {
    "id": "vi",
    "text": "Tiếng Việt"
  }, {
    "id": "hi",
    "text": "हिन्दी"
  }, {
    "id": "bn",
    "text": "বাংলা"
  }, {
    "id": "zh-hans",
    "text": "中文(简体)"
  }, {
    "id": "zh-hant",
    "text": "中文(繁體)"
  }],

  "//": [
    "Related languages are used to prioritize an exploration's language when ",
    "setting the default audio language."
  ],
  "SUPPORTED_AUDIO_LANGUAGES": [{
    "id": "en",
    "description": "English",
    "related_languages": ["en"]
  }, {
    "id": "ar",
    "description": "Arabic",
    "related_languages": ["ar"]
  }, {
    "id": "bg",
    "description": "Bulgarian",
    "related_languages": ["bg"]
  }, {
    "id": "bn",
    "description": "Bangla",
    "related_languages": ["bn"]
  }, {
    "id": "ca",
    "description": "Catalan",
    "related_languages": ["ca"]
  }, {
    "id": "zh",
    "description": "Chinese",
    "related_languages": ["zh"]
  }, {
    "id": "hr",
    "description": "Croatian",
    "related_languages": ["hr"]
  }, {
    "id": "cs",
    "description": "Czech",
    "related_languages": ["cs"]
  }, {
    "id": "da",
    "description": "Danish",
    "related_languages": ["da"]
  }, {
    "id": "nl",
    "description": "Dutch",
    "related_languages": ["nl"]
  }, {
    "id": "tl",
    "description": "Filipino",
    "related_languages": ["tl"]
  }, {
    "id": "fi",
    "description": "Finnish",
    "related_languages": ["fi"]
  }, {
    "id": "fr",
    "description": "French",
    "related_languages": ["fr"]
  }, {
    "id": "de",
    "description": "German",
    "related_languages": ["de"]
  }, {
    "id": "el",
    "description": "Greek",
    "related_languages": ["el"]
  }, {
    "id": "he",
    "description": "Hebrew",
    "related_languages": ["he"]
  }, {
    "id": "hi",
    "description": "Hindi",
    "related_languages": ["hi"]
  }, {
    "id": "hi-en",
    "description": "Hinglish",
    "related_languages": ["hi", "en"]
  }, {
    "id": "hu",
    "description": "Hungarian",
    "related_languages": ["hu"]
  }, {
    "id": "id",
    "description": "Indonesian",
    "related_languages": ["id"]
  }, {
    "id": "it",
    "description": "Italian",
    "related_languages": ["it"]
  }, {
    "id": "ja",
    "description": "Japanese",
    "related_languages": ["ja"]
  }, {
    "id": "kab",
    "description": "Kabyle",
    "related_languages": ["kab"]
  }, {
    "id": "ko",
    "description": "Korean",
    "related_languages": ["ko"]
  }, {
    "id": "lv",
    "description": "Latvian",
    "related_languages": ["lv"]
  }, {
    "id": "lt",
    "description": "Lithuanian",
    "related_languages": ["lt"]
  }, {
    "id": "no",
    "description": "Norwegian",
    "related_languages": ["no"]
  }, {
    "id": "fa",
    "description": "Persian",
    "related_languages": ["fa"]
  }, {
    "id": "pl",
    "description": "Polish",
    "related_languages": ["pl"]
  }, {
    "id": "pt",
    "description": "Portuguese",
    "related_languages": ["pt"]
  }, {
    "id": "ro",
    "description": "Romanian",
    "related_languages": ["ro"]
  }, {
    "id": "ru",
    "description": "Russian",
    "related_languages": ["ru"]
  }, {
    "id": "sr",
    "description": "Serbian",
    "related_languages": ["sr"]
  }, {
    "id": "sk",
    "description": "Slovak",
    "related_languages": ["sk"]
  }, {
    "id": "sl",
    "description": "Slovenian",
    "related_languages": ["sl"]
  }, {
    "id": "es",
    "description": "Spanish",
    "related_languages": ["es"]
  }, {
    "id": "sv",
    "description": "Swedish",
    "related_languages": ["sw"]
  }, {
    "id": "th",
    "description": "Thai",
    "related_languages": ["th"]
  }, {
    "id": "tr",
    "description": "Turkish",
    "related_languages": ["tr"]
  }, {
    "id": "uk",
    "description": "Ukrainian",
    "related_languages": ["uk"]
  }, {
    "id": "vi",
    "description": "Vietnamese",
    "related_languages": ["vi"]
  }],

  "AUTOGENERATED_AUDIO_LANGUAGES": [{
    "id": "en-auto",
    "description": "English (auto)",
    "exploration_language": "en",
    "speech_synthesis_code": "en-GB",
    "speech_synthesis_code_mobile": "en_US"
  }],

  "//" : "Types of view in creator dashboard page.",
  "ALLOWED_CREATOR_DASHBOARD_DISPLAY_PREFS": {
    "CARD": "card",
    "LIST": "list"
  },

  "WHITELISTED_COLLECTION_IDS_FOR_SAVING_GUEST_PROGRESS": [],

  "FEEDBACK_SUBJECT_MAX_CHAR_LIMIT": 50,

<<<<<<< HEAD
  "USE_NEW_SUGGESTION_FRAMEWORK": false
=======
  "ACTIVITY_STATUS_PRIVATE": "private",
  "ACTIVITY_STATUS_PUBLIC": "public",

  "SYSTEM_USER_IDS": ["admin", "OppiaMigrationBot"],

  "//": [
    "A string containing the disallowed characters in state or exploration",
    "names. The underscore is needed because spaces in names must be converted",
    "to underscores when displayed as part of a URL or key. The other",
    "conventions here are derived from the Wikipedia guidelines for naming",
    "articles."
  ],
  "INVALID_NAME_CHARS": [
    ":", "#", "/", "|", "_", "%", "<", ">", "[", "]", "{", "}", "\\ufffd",
    "\\\\", "\\u007f", "\\u0000", "\\u0001", "\\u0002", "\\u0003", "\\u0004",
    "\\u0005", "\\u0006", "\\u0007", "\\b", "\\t", "\\n", "\\u000b", "\\f",
    "\\r", "\\u000e", "\\u000f", "\\u0010", "\\u0011", "\\u0012", "\\u0013",
    "\\u0014", "\\u0015", "\\u0016", "\\u0017", "\\u0018", "\\u0019", "\\u001a",
    "\\u001b", "\\u001c", "\\u001d", "\\u001e", "\\u001f"
  ]
>>>>>>> e7ea3931
};<|MERGE_RESOLUTION|>--- conflicted
+++ resolved
@@ -443,9 +443,8 @@
 
   "FEEDBACK_SUBJECT_MAX_CHAR_LIMIT": 50,
 
-<<<<<<< HEAD
-  "USE_NEW_SUGGESTION_FRAMEWORK": false
-=======
+  "USE_NEW_SUGGESTION_FRAMEWORK": false,
+
   "ACTIVITY_STATUS_PRIVATE": "private",
   "ACTIVITY_STATUS_PUBLIC": "public",
 
@@ -466,5 +465,4 @@
     "\\u0014", "\\u0015", "\\u0016", "\\u0017", "\\u0018", "\\u0019", "\\u001a",
     "\\u001b", "\\u001c", "\\u001d", "\\u001e", "\\u001f"
   ]
->>>>>>> e7ea3931
 };