/* eslint-disable */
/* Don't modify anything outside the {} brackets.
 * Insides of the {} brackets should be formatted as a JSON object.
 * JSON rules:
 * 1. All keys and string values must be enclosed in double quotes.
 * 2. Each key/value pair should be on a new line.
 * 3. All values and keys must be constant, you can't use any Javascript
 *    functions.
 */

/**
 * @fileoverview Initializes constants for the Oppia codebase.
 */

var constants = {
  // Whether to allow custom event reporting to Google Analytics.
  "CAN_SEND_ANALYTICS_EVENTS": false,

  "ALL_CATEGORIES": ["Algebra", "Algorithms", "Architecture", "Arithmetic",
    "Art", "Astronomy", "Biology", "Business", "Calculus", "Chemistry",
    "Combinatorics", "Computing", "Economics", "Education", "Engineering",
    "English", "Environment", "Gaulish", "Geography", "Geometry", "Government",
    "Graph Theory", "History", "Languages", "Latin", "Law", "Logic",
    "Mathematics", "Medicine", "Music", "Philosophy", "Physics", "Poetry",
    "Probability", "Programming", "Puzzles", "Reading", "Spanish", "Sport",
    "Statistics", "Trigonometry", "Welcome"],
  "ACTIVITY_TYPE_EXPLORATION": "exploration",
  "ACTIVITY_TYPE_COLLECTION": "collection",
  "DISABLED_EXPLORATION_IDS": ["5"],
  "TESTING_CONSTANT": "test",
  "LIBRARY_TILE_WIDTH_PX": 208,
  "DASHBOARD_TYPE_CREATOR": "creator",
  "DASHBOARD_TYPE_LEARNER": "learner",
  "DEFAULT_COLOR": "#a33f40",
  "DEFAULT_THUMBNAIL_ICON": "Lightbulb",
  "DEFAULT_CATEGORY_ICON": "Lightbulb",

  // These categories are shown in the library navbar. The categories should
  // be in sorted order.
  "SEARCH_DROPDOWN_CATEGORIES": ["Algorithms", "Architecture", "Art",
    "Biology", "Business", "Chemistry", "Economics", "English", "Geography",
    "History", "Mathematics", "Medicine", "Music", "Physics", "Programming",
    "Reading", "Statistics"],

  // The default language code for an exploration.
  "DEFAULT_LANGUAGE_CODE": "en",

  // List of supported default categories. For now, each category has a specific
  // color associated with it. Each category also has a thumbnail icon whose
  // filename is '{{CategoryName}}.svg'.
  "CATEGORIES_TO_COLORS": {
    "Mathematics": "#cd672b",
    "Algebra": "#cd672b",
    "Arithmetic": "#d68453",
    "Calculus": "#b86330",
    "Logic": "#d68453",
    "Combinatorics": "#cf5935",
    "Graph Theory": "#cf5935",
    "Probability": "#cf5935",
    "Statistics": "#cd672b",
    "Geometry": "#d46949",
    "Trigonometry": "#d46949",

    "Algorithms": "#d0982a",
    "Computing": "#bb8b2f",
    "Programming": "#d9aa53",

    "Astronomy": "#879d6c",
    "Biology": "#97a766",
    "Chemistry": "#aab883",
    "Engineering": "#8b9862",
    "Environment": "#aba86d",
    "Medicine": "#97a766",
    "Physics": "#879d6c",

    "Architecture": "#6e3466",
    "Art": "#895a83",
    "Music": "#6a3862",
    "Philosophy": "#613968",
    "Poetry": "#7f507f",

    "English": "#193a69",
    "Languages": "#1b4174",
    "Latin": "#3d5a89",
    "Reading": "#193a69",
    "Spanish": "#405185",
    "Gaulish": "#1b4174",

    "Business": "#387163",
    "Economics": "#5d8b7f",
    "Geography": "#3c6d62",
    "Government": "#538270",
    "History": "#3d6b52",
    "Law": "#538270",

    "Education": "#942e20",
    "Puzzles": "#a8554a",
    "Sport": "#893327",
    "Welcome": "#992a2b"
  },

  // List of supported language codes. Each description has a
  // parenthetical part that may be stripped out to give a shorter
  // description.
  "ALL_LANGUAGE_CODES": [{
    "code": "en",
    "description": "English"
  }, {
    "code": "ar",
    "description": "العربية (Arabic)"
  }, {
    "code": "bg",
    "description": "български (Bulgarian)"
  }, {
    "code": "bn",
    "description": "বাংলা (Bangla)"
  }, {
    "code": "ca",
    "description": "català (Catalan)"
  }, {
    "code": "zh",
    "description": "中文 (Chinese)"
  }, {
    "code": "hr",
    "description": "hrvatski (Croatian)"
  }, {
    "code": "cs",
    "description": "čeština (Czech)"
  }, {
    "code": "da",
    "description": "dansk (Danish)"
  }, {
    "code": "nl",
    "description": "Nederlands (Dutch)"
  }, {
    "code": "tl",
    "description": "Filipino (Filipino)"
  }, {
    "code": "fi",
    "description": "suomi (Finnish)"
  }, {
    "code": "fr",
    "description": "français (French)"
  }, {
    "code": "de",
    "description": "Deutsch (German)"
  }, {
    "code": "el",
    "description": "ελληνικά (Greek)"
  }, {
    "code": "he",
    "description": "עברית (Hebrew)"
  }, {
    "code": "hi",
    "description": "हिन्दी (Hindi)"
  }, {
    "code": "hu",
    "description": "magyar (Hungarian)"
  }, {
    "code": "id",
    "description": "Bahasa Indonesia (Indonesian)"
  }, {
    "code": "it",
    "description": "italiano (Italian)"
  }, {
    "code": "ja",
    "description": "日本語 (Japanese)"
  }, {
    "code": "kab",
    "description": "Taqbaylit (Kabyle)"
  }, {
    "code": "ko",
    "description": "한국어 (Korean)"
  }, {
    "code": "lv",
    "description": "latviešu (Latvian)"
  }, {
    "code": "lt",
    "description": "lietuvių (Lithuanian)"
  }, {
    "code": "no",
    "description": "Norsk (Norwegian)"
  }, {
    "code": "fa",
    "description": "فارسی (Persian)"
  }, {
    "code": "pl",
    "description": "polski (Polish)"
  }, {
    "code": "pt",
    "description": "português (Portuguese)"
  }, {
    "code": "ro",
    "description": "română (Romanian)"
  }, {
    "code": "ru",
    "description": "русский (Russian)"
  }, {
    "code": "sr",
    "description": "српски (Serbian)"
  }, {
    "code": "sk",
    "description": "slovenčina (Slovak)"
  }, {
    "code": "sl",
    "description": "slovenščina (Slovenian)"
  }, {
    "code": "es",
    "description": "español (Spanish)"
  }, {
    "code": "sv",
    "description": "svenska (Swedish)"
  }, {
    "code": "th",
    "description": "ภาษาไทย (Thai)"
  }, {
    "code": "tr",
    "description": "Türkçe (Turkish)"
  }, {
    "code": "uk",
    "description": "українська (Ukrainian)"
  }, {
    "code": "vi",
    "description": "Tiếng Việt (Vietnamese)"
  }],

  // NOTE TO DEVELOPERS: While adding another language, please ensure that the
  // languages are in alphabetical order.
  "SUPPORTED_SITE_LANGUAGES": [{
    "id": "id",
    "text": "Bahasa Indonesia"
  }, {
    "id": "en",
    "text": "English"
  }, {
    "id": "es",
    "text": "Español"
  }, {
    "id": "pt-br",
    "text": "Português (Brasil)"
  }, {
    "id": "ar",
    "text": "العربية"
  }, {
    "id": "kab",
    "text": "Taqbaylit"
  }, {
    "id": "vi",
    "text": "Tiếng Việt"
  }, {
    "id": "hi",
    "text": "हिन्दी"
  }, {
    "id": "bn",
    "text": "বাংলা"
  }, {
    "id": "zh-hans",
    "text": "中文(简体)"
  }, {
    "id": "zh-hant",
    "text": "中文(繁體)"
  }],

  // Related languages are used to prioritize an exploration's language when
  // setting the default audio language.
  "SUPPORTED_AUDIO_LANGUAGES": [{
    "id": "en",
    "description": "English",
    "related_languages": ["en"]
  }, {
    "id": "ar",
    "description": "Arabic",
    "related_languages": ["ar"]
  }, {
    "id": "bg",
    "description": "Bulgarian",
    "related_languages": ["bg"]
  }, {
    "id": "bn",
    "description": "Bangla",
    "related_languages": ["bn"]
  }, {
    "id": "ca",
    "description": "Catalan",
    "related_languages": ["ca"]
  }, {
    "id": "zh",
    "description": "Chinese",
    "related_languages": ["zh"]
  }, {
    "id": "hr",
    "description": "Croatian",
    "related_languages": ["hr"]
  }, {
    "id": "cs",
    "description": "Czech",
    "related_languages": ["cs"]
  }, {
    "id": "da",
    "description": "Danish",
    "related_languages": ["da"]
  }, {
    "id": "nl",
    "description": "Dutch",
    "related_languages": ["nl"]
  }, {
    "id": "tl",
    "description": "Filipino",
    "related_languages": ["tl"]
  }, {
    "id": "fi",
    "description": "Finnish",
    "related_languages": ["fi"]
  }, {
    "id": "fr",
    "description": "French",
    "related_languages": ["fr"]
  }, {
    "id": "de",
    "description": "German",
    "related_languages": ["de"]
  }, {
    "id": "el",
    "description": "Greek",
    "related_languages": ["el"]
  }, {
    "id": "he",
    "description": "Hebrew",
    "related_languages": ["he"]
  }, {
    "id": "hi",
    "description": "Hindi",
    "related_languages": ["hi"]
  }, {
    "id": "hi-en",
    "description": "Hinglish",
    "related_languages": ["hi", "en"]
  }, {
    "id": "hu",
    "description": "Hungarian",
    "related_languages": ["hu"]
  }, {
    "id": "id",
    "description": "Indonesian",
    "related_languages": ["id"]
  }, {
    "id": "it",
    "description": "Italian",
    "related_languages": ["it"]
  }, {
    "id": "ja",
    "description": "Japanese",
    "related_languages": ["ja"]
  }, {
    "id": "kab",
    "description": "Kabyle",
    "related_languages": ["kab"]
  }, {
    "id": "ko",
    "description": "Korean",
    "related_languages": ["ko"]
  }, {
    "id": "lv",
    "description": "Latvian",
    "related_languages": ["lv"]
  }, {
    "id": "lt",
    "description": "Lithuanian",
    "related_languages": ["lt"]
  }, {
    "id": "no",
    "description": "Norwegian",
    "related_languages": ["no"]
  }, {
    "id": "fa",
    "description": "Persian",
    "related_languages": ["fa"]
  }, {
    "id": "pl",
    "description": "Polish",
    "related_languages": ["pl"]
  }, {
    "id": "pt",
    "description": "Portuguese",
    "related_languages": ["pt"]
  }, {
    "id": "ro",
    "description": "Romanian",
    "related_languages": ["ro"]
  }, {
    "id": "ru",
    "description": "Russian",
    "related_languages": ["ru"]
  }, {
    "id": "sr",
    "description": "Serbian",
    "related_languages": ["sr"]
  }, {
    "id": "sk",
    "description": "Slovak",
    "related_languages": ["sk"]
  }, {
    "id": "sl",
    "description": "Slovenian",
    "related_languages": ["sl"]
  }, {
    "id": "es",
    "description": "Spanish",
    "related_languages": ["es"]
  }, {
    "id": "sv",
    "description": "Swedish",
    "related_languages": ["sw"]
  }, {
    "id": "th",
    "description": "Thai",
    "related_languages": ["th"]
  }, {
    "id": "tr",
    "description": "Turkish",
    "related_languages": ["tr"]
  }, {
    "id": "uk",
    "description": "Ukrainian",
    "related_languages": ["uk"]
  }, {
    "id": "vi",
    "description": "Vietnamese",
    "related_languages": ["vi"]
  }],

  "AUTOGENERATED_AUDIO_LANGUAGES": [{
    "id": "en-auto",
    "description": "English (auto)",
    "exploration_language": "en",
    "speech_synthesis_code": "en-GB",
    "speech_synthesis_code_mobile": "en_US"
  }],

  // Types of view in creator dashboard page.
  "ALLOWED_CREATOR_DASHBOARD_DISPLAY_PREFS": {
    "CARD": "card",
    "LIST": "list"
  },

  "ALLOWED_QUESTION_INTERACTION_CATEGORIES": [{
    "name": "General",
    "interaction_ids": [
        "MultipleChoiceInput",
        "TextInput"
    ]
  }, {
    "name": "Math",
    "interaction_ids": [
        "NumericInput"
    ]
  }],

  // These categories and interactions are displayed in the order in which they
  // appear in the interaction selector.
  "ALLOWED_INTERACTION_CATEGORIES": [{
    "name": "General",
    "interaction_ids": [
        "Continue",
        "EndExploration",
        "ImageClickInput",
        "ItemSelectionInput",
        "MultipleChoiceInput",
        "TextInput",
        "DragAndDropSortInput"
    ]
  }, {
    "name": "Math",
    "interaction_ids": [
        "FractionInput",
        "GraphInput",
        "LogicProof",
        "NumericInput",
        "SetInput",
        "MathExpressionInput",
        "NumberWithUnits"
    ]
  }, {
    "name": "Programming",
    "interaction_ids": [
        "CodeRepl",
        "PencilCodeEditor"
    ]
  }, {
    "name": "Music",
    "interaction_ids": [
        "MusicNotesInput"
    ]
  }, {
    "name": "Geography",
    "interaction_ids": [
        "InteractiveMap"
    ]
  }],

  // Interaction IDs for which answer details cannot be solicited.
  "INTERACTION_IDS_WITHOUT_ANSWER_DETAILS": ["EndExploration", "Continue"],

  "WHITELISTED_COLLECTION_IDS_FOR_SAVING_GUEST_PROGRESS": [],

  "FEEDBACK_SUBJECT_MAX_CHAR_LIMIT": 50,

  "ACTIVITY_STATUS_PRIVATE": "private",
  "ACTIVITY_STATUS_PUBLIC": "public",

  "SITE_FEEDBACK_FORM_URL": "",

  "SYSTEM_USER_IDS": ["admin", "OppiaMigrationBot"],

  // A string containing the disallowed characters in state or exploration
  // names. The underscore is needed because spaces in names must be converted
  // to underscores when displayed as part of a URL or key. The other
  // conventions here are derived from the Wikipedia guidelines for naming
  // articles.
  "INVALID_NAME_CHARS": [
    ":", "#", "/", "|", "_", "%", "<", ">", "[", "]", "{", "}", "\\ufffd",
    "\\\\", "\\u007f", "\\u0000", "\\u0001", "\\u0002", "\\u0003", "\\u0004",
    "\\u0005", "\\u0006", "\\u0007", "\\b", "\\t", "\\n", "\\u000b", "\\f",
    "\\r", "\\u000e", "\\u000f", "\\u0010", "\\u0011", "\\u0012", "\\u0013",
    "\\u0014", "\\u0015", "\\u0016", "\\u0017", "\\u0018", "\\u0019", "\\u001a",
    "\\u001b", "\\u001c", "\\u001d", "\\u001e", "\\u001f"
  ],

  "DEFAULT_SKILL_DIFFICULTY": 0.3,

  "ENABLE_PREREQUISITE_SKILLS": false,

  "ENABLE_NEW_STRUCTURE_PLAYERS": false,

  "ENABLE_SOLICIT_ANSWER_DETAILS_FEATURE": false,

<<<<<<< HEAD
  "MAX_SKILLS_PER_QUESTION": 3,
=======
  "NUM_EXPLORATIONS_PER_REVIEW_TEST": 3,
>>>>>>> 621eb7b9

  "NUM_QUESTIONS_PER_PAGE": 10,

  "NEW_STATE_TEMPLATE": {
      "classifier_model_id": null,
      "content": {
          "html": "",
          "content_id": "content"
      },
      "interaction": {
            "id": null,
            "customization_args": {},
            "answer_groups": [],
            "default_outcome": {
                "dest": "Introduction",
                "feedback": {
                    "content_id": "default_outcome",
                    "html": ""
                },
                "labelled_as_correct": false,
                "param_changes": [],
                "refresher_exploration_id": null,
                "missing_prerequisite_skill_id": null
            },
            "confirmed_unclassified_answers": [],
            "hints": [],
            "solution": null
        },
      "param_changes": [],
      "recorded_voiceovers": {
          "voiceovers_mapping": {
              "content": {},
              "default_outcome": {}
          }
      },
      "solicit_answer_details": false,
      "written_translations": {
          "translations_mapping": {
              "content": {},
              "default_outcome": {}
          }
      }
  },

  // Data required for Google Analytics. 
  "ANALYTICS_ID": "",
  "SITE_NAME_FOR_ANALYTICS": "",

  "ALLOW_YAML_FILE_UPLOAD": false,

  "DEV_MODE": true
};<|MERGE_RESOLUTION|>--- conflicted
+++ resolved
@@ -534,11 +534,9 @@
 
   "ENABLE_SOLICIT_ANSWER_DETAILS_FEATURE": false,
 
-<<<<<<< HEAD
   "MAX_SKILLS_PER_QUESTION": 3,
-=======
+
   "NUM_EXPLORATIONS_PER_REVIEW_TEST": 3,
->>>>>>> 621eb7b9
 
   "NUM_QUESTIONS_PER_PAGE": 10,
 
