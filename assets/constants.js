/* eslint-disable */
/* Don't modify anything outside the {} brackets.
 * Insides of the {} brackets should be formatted as a JSON object.
 * JSON rules:
 * 1. All keys and string values must be enclosed in double quotes.
 * 2. Each key/value pair should be on a new line.
 * 3. All values and keys must be constant, you can't use any Javascript
 *    functions.
 */
var constants = {
  "//": "Whether to allow custom event reporting to Google Analytics.",
  "CAN_SEND_ANALYTICS_EVENTS": false,

  "ALL_CATEGORIES": ["Algebra", "Algorithms", "Architecture", "Arithmetic",
    "Art", "Astronomy", "Biology", "Business", "Calculus", "Chemistry",
    "Combinatorics", "Computing", "Economics", "Education", "Engineering",
    "English", "Environment", "Gaulish", "Geography", "Geometry", "Government",
    "Graph Theory", "History", "Languages", "Latin", "Law", "Logic",
    "Mathematics", "Medicine", "Music", "Philosophy", "Physics", "Poetry",
    "Probability", "Programming", "Puzzles", "Reading", "Spanish", "Sport",
    "Statistics", "Trigonometry", "Welcome"],
  "DISABLED_EXPLORATION_IDS": ["5"],
  "TESTING_CONSTANT": "test",
  "LIBRARY_TILE_WIDTH_PX": 208,
<<<<<<< HEAD
  "DASHBOARD_TYPE_CREATOR": "creator",
  "DASHBOARD_TYPE_LEARNER": "learner"
=======

  "DEFAULT_COLOR": "#a33f40",
  "DEFAULT_THUMBNAIL_ICON": "Lightbulb",
  "DEFAULT_CATEGORY_ICON": "Lightbulb",

  "//": "The default language code for an exploration.",
  "DEFAULT_LANGUAGE_CODE": "en",

  "//": [
    "List of supported default categories. For now, each category has a specific ",
    "color associated with it. Each category also has a thumbnail icon whose ",
    "filename is '{{CategoryName}}.svg'."
  ],
  "CATEGORIES_TO_COLORS": {
    "Mathematics": "#cd672b",
    "Algebra": "#cd672b",
    "Arithmetic": "#d68453",
    "Calculus": "#b86330",
    "Logic": "#d68453",
    "Combinatorics": "#cf5935",
    "Graph Theory": "#cf5935",
    "Probability": "#cf5935",
    "Statistics": "#cd672b",
    "Geometry": "#d46949",
    "Trigonometry": "#d46949",

    "Algorithms": "#d0982a",
    "Computing": "#bb8b2f",
    "Programming": "#d9aa53",

    "Astronomy": "#879d6c",
    "Biology": "#97a766",
    "Chemistry": "#aab883",
    "Engineering": "#8b9862",
    "Environment": "#aba86d",
    "Medicine": "#97a766",
    "Physics": "#879d6c",

    "Architecture": "#6e3466",
    "Art": "#895a83",
    "Music": "#6a3862",
    "Philosophy": "#613968",
    "Poetry": "#7f507f",

    "English": "#193a69",
    "Languages": "#1b4174",
    "Latin": "#3d5a89",
    "Reading": "#193a69",
    "Spanish": "#405185",
    "Gaulish": "#1b4174",

    "Business": "#387163",
    "Economics": "#5d8b7f",
    "Geography": "#3c6d62",
    "Government": "#538270",
    "History": "#3d6b52",
    "Law": "#538270",

    "Education": "#942e20",
    "Puzzles": "#a8554a",
    "Sport": "#893327",
    "Welcome": "#992a2b"
  },

  "//": [
    "List of supported language codes. Each description has a ",
    "parenthetical part that may be stripped out to give a shorter ",
    "description."
  ],
  "ALL_LANGUAGE_CODES": [{
    "code": "en",
    "description": "English"
  }, {
    "code": "ar",
    "description": "العربية (Arabic)"
  }, {
    "code": "bg",
    "description": "български (Bulgarian)"
  }, {
    "code": "ca",
    "description": "català (Catalan)"
  }, {
    "code": "zh",
    "description": "中文 (Chinese)"
  }, {
    "code": "hr",
    "description": "hrvatski (Croatian)"
  }, {
    "code": "cs",
    "description": "čeština (Czech)"
  }, {
    "code": "da",
    "description": "dansk (Danish)"
  }, {
    "code": "nl",
    "description": "Nederlands (Dutch)"
  }, {
    "code": "tl",
    "description": "Filipino (Filipino)"
  }, {
    "code": "fi",
    "description": "suomi (Finnish)"
  }, {
    "code": "fr",
    "description": "français (French)"
  }, {
    "code": "de",
    "description": "Deutsch (German)"
  }, {
    "code": "el",
    "description": "ελληνικά (Greek)"
  }, {
    "code": "he",
    "description": "עברית (Hebrew)"
  }, {
    "code": "hi",
    "description": "हिन्दी (Hindi)"
  }, {
    "code": "hu",
    "description": "magyar (Hungarian)"
  }, {
    "code": "id",
    "description": "Bahasa Indonesia (Indonesian)"
  }, {
    "code": "it",
    "description": "italiano (Italian)"
  }, {
    "code": "ja",
    "description": "日本語 (Japanese)"
  }, {
    "code": "ko",
    "description": "한국어 (Korean)"
  }, {
    "code": "lv",
    "description": "latviešu (Latvian)"
  }, {
    "code": "lt",
    "description": "lietuvių (Lithuanian)"
  }, {
    "code": "no",
    "description": "Norsk (Norwegian)"
  }, {
    "code": "fa",
    "description": "فارسی (Persian)"
  }, {
    "code": "pl",
    "description": "polski (Polish)"
  }, {
    "code": "pt",
    "description": "português (Portuguese)"
  }, {
    "code": "ro",
    "description": "română (Romanian)"
  }, {
    "code": "ru",
    "description": "русский (Russian)"
  }, {
    "code": "sr",
    "description": "српски (Serbian)"
  }, {
    "code": "sk",
    "description": "slovenčina (Slovak)"
  }, {
    "code": "sl",
    "description": "slovenščina (Slovenian)"
  }, {
    "code": "es",
    "description": "español (Spanish)"
  }, {
    "code": "sv",
    "description": "svenska (Swedish)"
  }, {
    "code": "th",
    "description": "ภาษาไทย (Thai)"
  }, {
    "code": "tr",
    "description": "Türkçe (Turkish)"
  }, {
    "code": "uk",
    "description": "українська (Ukrainian)"
  }, {
    "code": "vi",
    "description": "Tiếng Việt (Vietnamese)"
  }],

  "//": [
    "NOTE TO DEVELOPERS: While adding another language, please ensure that the ",
    "languages are in alphabetical order."
  ],
  "SUPPORTED_SITE_LANGUAGES": [{
    "id": "id",
    "text": "Bahasa Indonesia"
  }, {
    "id": "en",
    "text": "English"
  }, {
    "id": "de",
    "text": "Deutsch"
  }, {
    "id": "fr",
    "text": "Français"
  }, {
    "id": "nl",
    "text": "Nederlands"
  }, {
    "id": "es",
    "text": "Español"
  }, {
    "id": "hu",
    "text": "Magyar"
  }, {
    "id": "pt",
    "text": "Português"
  }, {
    "id": "pt-br",
    "text": "Português (Brasil)"
  }, {
    "id": "mk",
    "text": "македонски јазик"
  }, {
    "id": "vi",
    "text": "Tiếng Việt"
  }, {
    "id": "hi",
    "text": "हिन्दी"
  }, {
    "id": "bn",
    "text": "বাংলা"
  }, {
    "id": "tr",
    "text": "Türkçe"
  }, {
    "id": "zh-hans",
    "text": "中文(简体)"
  }, {
    "id": "zh-hant",
    "text": "中文(繁體)"
  }],

  "SUPPORTED_AUDIO_LANGUAGES": [{
    "id": "en",
    "text": "English"
  }, {
    "id": "hi-en",
    "text": "Hinglish"
  }],

  "GCS_RESOURCE_BUCKET_NAME": "oppia.resources"
>>>>>>> 3847d757
};<|MERGE_RESOLUTION|>--- conflicted
+++ resolved
@@ -22,11 +22,8 @@
   "DISABLED_EXPLORATION_IDS": ["5"],
   "TESTING_CONSTANT": "test",
   "LIBRARY_TILE_WIDTH_PX": 208,
-<<<<<<< HEAD
   "DASHBOARD_TYPE_CREATOR": "creator",
-  "DASHBOARD_TYPE_LEARNER": "learner"
-=======
-
+  "DASHBOARD_TYPE_LEARNER": "learner",
   "DEFAULT_COLOR": "#a33f40",
   "DEFAULT_THUMBNAIL_ICON": "Lightbulb",
   "DEFAULT_CATEGORY_ICON": "Lightbulb",
@@ -274,5 +271,4 @@
   }],
 
   "GCS_RESOURCE_BUCKET_NAME": "oppia.resources"
->>>>>>> 3847d757
 };