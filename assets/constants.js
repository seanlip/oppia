--- conflicted
+++ resolved
@@ -443,13 +443,7 @@
 
   "FEEDBACK_SUBJECT_MAX_CHAR_LIMIT": 50,
 
-<<<<<<< HEAD
-  "USE_NEW_SUGGESTION_FRAMEWORK": false,
-
-  "ENABLE_GCS_STORAGE_FOR_IMAGES": false
-=======
   "IS_CURRENT_RTE_CKEDITOR": false,
 
   "USE_NEW_SUGGESTION_FRAMEWORK": false
->>>>>>> d5fbb847
 };