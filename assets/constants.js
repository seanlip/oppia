--- conflicted
+++ resolved
@@ -609,14 +609,12 @@
   // eslint-disable-next-line max-len
   "DEFAULT_TWITTER_SHARE_MESSAGE_EDITOR": "Check out this interactive lesson I created on Oppia - a free platform for teaching and learning!",
 
-<<<<<<< HEAD
   "OPPORTUNITY_TYPE_TRANSLATION": "translation",
   "OPPORTUNITY_TYPE_VOICEOVER": "voiceover",
-=======
+
   // The bucket name is set to None-resources to enable it to be used
   // in prod mode when the resource bucket name is not allowed to be null.
   "GCS_RESOURCE_BUCKET_NAME": "None-resources",
->>>>>>> 372950c2
 
   "DEV_MODE": true
 };