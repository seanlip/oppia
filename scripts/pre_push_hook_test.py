--- conflicted
+++ resolved
@@ -84,15 +84,9 @@
         ) -> bool:
             return self.does_diff_include_ts_files
 
-<<<<<<< HEAD
-        self.does_diff_include_ci_config_or_js_files = False
-        def mock_does_diff_include_ci_config_or_js_files(
-            unused_diff_files: List[git_changes_utils.FileDiff]
-=======
         self.does_diff_include_ci_config_or_test_files = False
         def mock_does_diff_include_ci_config_or_test_files(
             unused_diff_files: List[pre_push_hook.FileDiff]
->>>>>>> e2f7d2ca
         ) -> bool:
             return self.does_diff_include_ci_config_or_test_files
 
