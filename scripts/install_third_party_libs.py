# Copyright 2019 The Oppia Authors. All Rights Reserved.
#
# Licensed under the Apache License, Version 2.0 (the 'License');
# you may not use this file except in compliance with the License.
# You may obtain a copy of the License at
#
#      http://www.apache.org/licenses/LICENSE-2.0
#
# Unless required by applicable law or agreed to in writing, software
# distributed under the License is distributed on an 'AS-IS' BASIS,
# WITHOUT WARRANTIES OR CONDITIONS OF ANY KIND, either express or implied.
# See the License for the specific language governing permissions and
# limitations under the License.

"""Installation script for Oppia third-party libraries."""

from __future__ import absolute_import  # pylint: disable=import-only-modules
from __future__ import unicode_literals  # pylint: disable=import-only-modules

import argparse
import os
import shutil
import subprocess
import sys
import zipfile

TOOLS_DIR = os.path.join(os.pardir, 'oppia_tools')

# These libraries need to be installed before running or importing any script.

PREREQUISITES = [
<<<<<<< HEAD
    ('pyyaml', '5.4.1', os.path.join(TOOLS_DIR, 'pyyaml-5.4.1')),
    ('future', '0.18.2', os.path.join(
        'third_party', 'python_libs')),
]

for package_name, version_number, target_path in PREREQUISITES:
    if not os.path.exists(target_path):
        command_text = [
            sys.executable, '-m', 'pip', 'install', '%s==%s'
            % (package_name, version_number), '--target', target_path]
        uextention_text = ['--user', '--prefix=', '--system']
        current_process = subprocess.Popen(
            command_text, stdout=subprocess.PIPE, stderr=subprocess.PIPE)
        output_stderr = current_process.communicate()[1]
        if b'can\'t combine user with prefix' in output_stderr:
            subprocess.check_call(command_text + uextention_text)
=======
    ('pyyaml', '5.1.2', os.path.join(TOOLS_DIR, 'pyyaml-5.1.2')),
    ('future', '0.18.2', os.path.join('third_party', 'python_libs')),
    ('six', '1.15.0', os.path.join('third_party', 'python_libs')),
    ('certifi', '2020.12.5', os.path.join(
        TOOLS_DIR, 'certifi-2020.12.5')),
]

for package_name, version_number, target_path in PREREQUISITES:
    command_text = [
        sys.executable, '-m', 'pip', 'install', '%s==%s'
        % (package_name, version_number), '--target', target_path]
    uextention_text = ['--user', '--prefix=', '--system']
    current_process = subprocess.Popen(
        command_text, stdout=subprocess.PIPE, stderr=subprocess.PIPE)
    output_stderr = current_process.communicate()[1]
    if 'can\'t combine user with prefix' in output_stderr:
        subprocess.check_call(command_text + uextention_text)
>>>>>>> fe0ee1c6


import python_utils  # isort:skip   pylint: disable=wrong-import-position, wrong-import-order

from . import common  # isort:skip  pylint: disable=wrong-import-position, wrong-import-order
from . import install_backend_python_libs  # isort:skip  pylint: disable=wrong-import-position, wrong-import-order
from . import install_third_party  # isort:skip  pylint: disable=wrong-import-position, wrong-import-order
from . import pre_commit_hook  # isort:skip  pylint: disable=wrong-import-position, wrong-import-order
from . import pre_push_hook  # isort:skip  pylint: disable=wrong-import-position, wrong-import-order
from . import setup  # isort:skip  pylint: disable=wrong-import-position, wrong-import-order
from . import setup_gae  # isort:skip  pylint: disable=wrong-import-position, wrong-import-order

_PARSER = argparse.ArgumentParser(
    description="""
Installation script for Oppia third-party libraries.
""")

PYLINT_CONFIGPARSER_FILEPATH = os.path.join(
    common.OPPIA_TOOLS_DIR, 'pylint-%s' % common.PYLINT_VERSION,
    'configparser.py')
PQ_CONFIGPARSER_FILEPATH = os.path.join(
    common.OPPIA_TOOLS_DIR, 'pylint-quotes-%s' % common.PYLINT_QUOTES_VERSION,
    'configparser.py')

# Download locations for buf binary.
BUF_BASE_URL = (
    'https://github.com/bufbuild/buf/releases/download/v0.29.0/')

BUF_LINUX_FILES = [
    'buf-Linux-x86_64', 'protoc-gen-buf-check-lint-Linux-x86_64',
    'protoc-gen-buf-check-breaking-Linux-x86_64']
BUF_DARWIN_FILES = [
    'buf-Darwin-x86_64', 'protoc-gen-buf-check-lint-Darwin-x86_64',
    'protoc-gen-buf-check-breaking-Darwin-x86_64']

# Download URL of protoc compiler.
PROTOC_URL = (
    'https://github.com/protocolbuffers/protobuf/releases/download/v%s' %
    common.PROTOC_VERSION)
PROTOC_LINUX_FILE = 'protoc-%s-linux-x86_64.zip' % (common.PROTOC_VERSION)
PROTOC_DARWIN_FILE = 'protoc-%s-osx-x86_64.zip' % (common.PROTOC_VERSION)

# Path of the buf executable.
BUF_DIR = os.path.join(
    common.OPPIA_TOOLS_DIR, 'buf-%s' % common.BUF_VERSION)
PROTOC_DIR = os.path.join(BUF_DIR, 'protoc')
# Path of files which needs to be compiled by protobuf.
PROTO_FILES_PATHS = [
    os.path.join(common.THIRD_PARTY_DIR, 'oppia-ml-proto-0.0.0')]


def tweak_yarn_executable():
    """When yarn is run on Windows, the file yarn will be executed by default.
    However, this file is a bash script, and can't be executed directly on
    Windows. So, to prevent Windows automatically executing it by default
    (while preserving the behavior on other systems), we rename it to yarn.sh
    here.
    """
    origin_file_path = os.path.join(common.YARN_PATH, 'bin', 'yarn')
    if os.path.isfile(origin_file_path):
        renamed_file_path = os.path.join(common.YARN_PATH, 'bin', 'yarn.sh')
        os.rename(origin_file_path, renamed_file_path)


def get_yarn_command():
    """Get the executable file for yarn."""
    if common.is_windows_os():
        return 'yarn.cmd'
    return 'yarn'


def install_buf_and_protoc():
    """Installs buf and protoc for Linux or Darwin, depending upon the
    platform.
    """
    buf_files = BUF_DARWIN_FILES if common.is_mac_os() else BUF_LINUX_FILES
    protoc_file = (
        PROTOC_DARWIN_FILE if common.is_mac_os() else PROTOC_LINUX_FILE)
    buf_path = os.path.join(BUF_DIR, buf_files[0])
    protoc_path = os.path.join(PROTOC_DIR, 'bin', 'protoc')

    if os.path.isfile(buf_path) and os.path.isfile(protoc_path):
        return

    common.ensure_directory_exists(BUF_DIR)
    for bin_file in buf_files:
        python_utils.url_retrieve('%s/%s' % (
            BUF_BASE_URL, bin_file), filename=os.path.join(BUF_DIR, bin_file))
    python_utils.url_retrieve('%s/%s' % (
        PROTOC_URL, protoc_file), filename=os.path.join(BUF_DIR, protoc_file))
    try:
        with zipfile.ZipFile(os.path.join(BUF_DIR, protoc_file), 'r') as zfile:
            zfile.extractall(path=PROTOC_DIR)
        os.remove(os.path.join(BUF_DIR, protoc_file))
    except Exception:
        raise Exception('Error installing protoc binary')
    common.recursive_chmod(buf_path, 0o744)
    common.recursive_chmod(protoc_path, 0o744)


def compile_protobuf_files(proto_files_paths):
    """Compiles protobuf files using buf.

    Raises:
        Exception. If there is any error in compiling the proto files.
    """
    proto_env = os.environ.copy()
    proto_env['PATH'] += '%s%s/bin' % (os.pathsep, PROTOC_DIR)
    buf_path = os.path.join(
        BUF_DIR,
        BUF_DARWIN_FILES[0] if common.is_mac_os() else BUF_LINUX_FILES[0])
    for path in proto_files_paths:
        command = [
            buf_path, 'generate', path]
        process = subprocess.Popen(
            command, stdout=subprocess.PIPE, stderr=subprocess.PIPE,
            env=proto_env)
        stdout, stderr = process.communicate()
        if process.returncode == 0:
            python_utils.PRINT(stdout)
        else:
            python_utils.PRINT(stderr)
            raise Exception('Error compiling proto files at %s' % path)


def ensure_pip_library_is_installed(package, version, path):
    """Installs the pip library after ensuring its not already installed.

    Args:
        package: str. The package name.
        version: str. The package version.
        path: str. The installation path for the package.
    """
    python_utils.PRINT(
        'Checking if %s is installed in %s' % (package, path))

    exact_lib_path = os.path.join(path, '%s-%s' % (package, version))
    if not os.path.exists(exact_lib_path):
        python_utils.PRINT('Installing %s' % package)
        install_backend_python_libs.pip_install(
            '%s==%s' % (package, version), exact_lib_path)


def ensure_system_python_libraries_are_installed(package, version):
    """Installs the pip library with the corresponding version to the system
    globally. This is necessary because the development application server
    requires certain libraries on the host machine.

    Args:
        package: str. The package name.
        version: str. The package version.
    """
    python_utils.PRINT(
        'Checking if %s is installed.' % (package))
    install_backend_python_libs.pip_install_to_system(package, version)


def main():
    """Install third-party libraries for Oppia."""
    setup.main(args=[])
    setup_gae.main(args=[])
    # These system python libraries are REQUIRED to start the development server
    # and cannot be added to oppia_tools because the dev_appserver python script
    # looks for them in the default system paths when it is run. Therefore, we
    # must install these libraries to the developer's computer.
    system_pip_dependencies = [
        ('enum34', common.ENUM_VERSION),
        ('protobuf', common.PROTOBUF_VERSION)
    ]
    local_pip_dependencies = [
        ('coverage', common.COVERAGE_VERSION, common.OPPIA_TOOLS_DIR),
        ('pylint', common.PYLINT_VERSION, common.OPPIA_TOOLS_DIR),
        ('Pillow', common.PILLOW_VERSION, common.OPPIA_TOOLS_DIR),
        ('pylint-quotes', common.PYLINT_QUOTES_VERSION, common.OPPIA_TOOLS_DIR),
        ('webtest', common.WEBTEST_VERSION, common.OPPIA_TOOLS_DIR),
        ('isort', common.ISORT_VERSION, common.OPPIA_TOOLS_DIR),
        ('pycodestyle', common.PYCODESTYLE_VERSION, common.OPPIA_TOOLS_DIR),
        ('esprima', common.ESPRIMA_VERSION, common.OPPIA_TOOLS_DIR),
        ('PyGithub', common.PYGITHUB_VERSION, common.OPPIA_TOOLS_DIR),
        ('protobuf', common.PROTOBUF_VERSION, common.OPPIA_TOOLS_DIR),
        ('psutil', common.PSUTIL_VERSION, common.OPPIA_TOOLS_DIR),
        ('pip-tools', common.PIP_TOOLS_VERSION, common.OPPIA_TOOLS_DIR),
        ('setuptools', common.SETUPTOOLS_VERSION, common.OPPIA_TOOLS_DIR),
    ]

    for package, version, path in local_pip_dependencies:
        ensure_pip_library_is_installed(package, version, path)

    for package, version in system_pip_dependencies:
        ensure_system_python_libraries_are_installed(package, version)

    # Download and install required JS and zip files.
    python_utils.PRINT('Installing third-party JS libraries and zip files.')
    install_third_party.main(args=[])

    # The following steps solves the problem of multiple google paths confusing
    # the python interpreter. Namely, there are two modules named google/, one
    # that is installed with google cloud libraries and another that comes with
    # the Google Cloud SDK. Python cannot import from both paths simultaneously
    # so we must combine the two modules into one. We solve this by copying the
    # Google Cloud SDK libraries that we need into the correct google
    # module directory in the 'third_party/python_libs' directory.
    python_utils.PRINT(
        'Copying Google Cloud SDK modules to third_party/python_libs...')
    correct_google_path = os.path.join(
        common.THIRD_PARTY_PYTHON_LIBS_DIR, 'google')
    if not os.path.isdir(correct_google_path):
        os.mkdir(correct_google_path)

    if not os.path.isdir(os.path.join(correct_google_path, 'appengine')):
        shutil.copytree(
            os.path.join(
                common.GOOGLE_APP_ENGINE_SDK_HOME, 'google', 'appengine'),
            os.path.join(correct_google_path, 'appengine'))

    if not os.path.isdir(os.path.join(correct_google_path, 'net')):
        shutil.copytree(
            os.path.join(
                common.GOOGLE_APP_ENGINE_SDK_HOME, 'google', 'net'),
            os.path.join(correct_google_path, 'net'))

    if not os.path.isdir(os.path.join(correct_google_path, 'pyglib')):
        shutil.copytree(
            os.path.join(
                common.GOOGLE_APP_ENGINE_SDK_HOME, 'google', 'pyglib'),
            os.path.join(correct_google_path, 'pyglib'))

    # The following for loop populates all of the google modules with
    # the correct __init__.py files if they do not exist. This solves the bug
    # mentioned below where namespace packages sometimes install modules without
    # __init__.py files (python requires modules to have __init__.py files in
    # in order to recognize them as modules and import them):
    # https://github.com/googleapis/python-ndb/issues/518
    python_utils.PRINT(
        'Checking that all google library modules contain __init__.py files...')
    for path_list in os.walk(correct_google_path):
        root_path = path_list[0]
        if not root_path.endswith('__pycache__'):
            with python_utils.open_file(
                os.path.join(root_path, '__init__.py'), 'a'):
                # If the file doesn't exist, it is created. If it does exist,
                # this open does nothing.
                pass

    # Compile protobuf files.
    python_utils.PRINT('Installing buf and protoc binary.')
    install_buf_and_protoc()
    python_utils.PRINT('Compiling protobuf files.')
    compile_protobuf_files(PROTO_FILES_PATHS)

    if common.is_windows_os():
        tweak_yarn_executable()

    # Install third-party node modules needed for the build process.
    subprocess.check_call([get_yarn_command(), 'install', '--pure-lockfile'])

    # Install pre-commit script.
    python_utils.PRINT('Installing pre-commit hook for git')
    pre_commit_hook.main(args=['--install'])

    # TODO(#8112): Once pre_commit_linter is working correctly, this
    # condition should be removed.
    if not common.is_windows_os():
        # Install pre-push script.
        python_utils.PRINT('Installing pre-push hook for git')
        pre_push_hook.main(args=['--install'])


# The 'no coverage' pragma is used as this line is un-testable. This is because
# it will only be called when install_third_party_libs.py is used as a script.
if __name__ == '__main__': # pragma: no cover
    main()<|MERGE_RESOLUTION|>--- conflicted
+++ resolved
@@ -29,25 +29,7 @@
 # These libraries need to be installed before running or importing any script.
 
 PREREQUISITES = [
-<<<<<<< HEAD
     ('pyyaml', '5.4.1', os.path.join(TOOLS_DIR, 'pyyaml-5.4.1')),
-    ('future', '0.18.2', os.path.join(
-        'third_party', 'python_libs')),
-]
-
-for package_name, version_number, target_path in PREREQUISITES:
-    if not os.path.exists(target_path):
-        command_text = [
-            sys.executable, '-m', 'pip', 'install', '%s==%s'
-            % (package_name, version_number), '--target', target_path]
-        uextention_text = ['--user', '--prefix=', '--system']
-        current_process = subprocess.Popen(
-            command_text, stdout=subprocess.PIPE, stderr=subprocess.PIPE)
-        output_stderr = current_process.communicate()[1]
-        if b'can\'t combine user with prefix' in output_stderr:
-            subprocess.check_call(command_text + uextention_text)
-=======
-    ('pyyaml', '5.1.2', os.path.join(TOOLS_DIR, 'pyyaml-5.1.2')),
     ('future', '0.18.2', os.path.join('third_party', 'python_libs')),
     ('six', '1.15.0', os.path.join('third_party', 'python_libs')),
     ('certifi', '2020.12.5', os.path.join(
@@ -62,9 +44,8 @@
     current_process = subprocess.Popen(
         command_text, stdout=subprocess.PIPE, stderr=subprocess.PIPE)
     output_stderr = current_process.communicate()[1]
-    if 'can\'t combine user with prefix' in output_stderr:
+    if b'can\'t combine user with prefix' in output_stderr:
         subprocess.check_call(command_text + uextention_text)
->>>>>>> fe0ee1c6
 
 
 import python_utils  # isort:skip   pylint: disable=wrong-import-position, wrong-import-order
