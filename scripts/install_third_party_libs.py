--- conflicted
+++ resolved
@@ -174,20 +174,13 @@
     # generate Python files we need to manually fix the imports.
     # See: https://github.com/protocolbuffers/protobuf/issues/1491
     compiled_protobuf_dir = (
-        pathlib.Path(os.path.join(common.CURR_DIR, 'proto_files'))
-            .glob('**/*.py'))
-    for p in compiled_protobuf_dir:
+        pathlib.Path(os.path.join(common.CURR_DIR, 'proto_files')))
+    for p in compiled_protobuf_dir.iterdir():
         if p.suffix == '.py':
-            if p.parent.name == 'proto_files':
-                common.inplace_replace_file(
-                    p.absolute(),
-                    r'^import (\w*_pb2 as)',
-                    r'from proto_files import \1')
-            else:
-                common.inplace_replace_file(
-                    p.absolute(),
-                    r'from ([^\s]+) import (\w*_pb2 as) (\w*__pb2)',
-                    r'from proto_files.\1 import \2 proto__files_\3')
+            common.inplace_replace_file(
+                p.absolute(),
+                r'^import (\w*_pb2 as)',
+                r'from proto_files import \1')
 
 
 def ensure_pip_library_is_installed(package, version, path):
@@ -221,9 +214,7 @@
 
 
 def rewrite_android_proto_files():
-    """Edit all android proto files as protobuf not
-    support config imports.
-    """
+    """Edit all android proto files."""
     # Since there is no simple configuration for imports when using protobuf to
     # generate Python files we need to manually fix the imports.
     # See: https://github.com/protocolbuffers/protobuf/issues/1491
@@ -236,21 +227,26 @@
     for p in protobuf_dir:
         if p.suffix == '.proto':
             # Remove package statement.
+            # Example: 'package org.oppia.proto.v1.api'.
             common.inplace_replace_file(
                 p.absolute(),
                 r'^package ([^\s]+)',
                 r'')
             # Remove option statement.
+            # Example: 'option java_package = "org.oppia.proto.v1.api";'.
             common.inplace_replace_file(
                 p.absolute(),
                 r'^option java_.+',
                 r'')
             # Update import statement.
+            # Example: 'import "org/oppia/proto/v1/api/state.proto";' to
+            # 'import "state.proto";'.
             common.inplace_replace_file(
                 p.absolute(),
                 r'^import (?!\"google)([^\s]+)[\\/]([^\s]+)',
                 r'import "\2')
             # Remove all subpackage directories.
+            # Example: 'org.oppia.'.
             common.inplace_replace_file(
                 p.absolute(),
                 r'org.oppia.*\.',
@@ -258,33 +254,31 @@
 
 
 def move_all_proto_files_to_third_party():
-    """Move all proto files from subdirectories to the
-    third_party folder.
-    """
+    """Move all proto files from subdirectories
+    to the third_party folder.
+    """
+    oppia_proto_api_path = (
+        os.path.join(
+            common.THIRD_PARTY_DIR,
+            'oppia-proto-api-introduce-proto-api-v1'))
     protobuf_dir = (
         pathlib.Path(
-            os.path.join(
-                common.THIRD_PARTY_DIR,
-                'oppia-proto-api-introduce-proto-api-v1'))
-            .glob('**/*.proto'))
+            oppia_proto_api_path).glob('**/*.proto'))
+
     for p in protobuf_dir:
         if p.suffix == '.proto':
-            source = p.absolute()
-            destination = (
-                os.path.join(
-                    common.THIRD_PARTY_DIR,
-                    'oppia-proto-api-introduce-proto-api-v1/'))
-            filename = os.path.basename(source)
-            dest = os.path.join(destination, filename)
-            shutil.move(str(source), str(dest))
-    if os.path.exists(
-        os.path.join(
-            common.THIRD_PARTY_DIR,
-            'oppia-proto-api-introduce-proto-api-v1/org')):
-        shutil.rmtree(
-            os.path.join(
-                common.THIRD_PARTY_DIR,
-                'oppia-proto-api-introduce-proto-api-v1/org'))
+            shutil.move(
+                str(p.absolute()),
+                str(os.path.join(
+                    oppia_proto_api_path, os.path.basename(p.absolute()))))
+
+    # If there is any subfolder in the root folder from the
+    # oppia_proto_api repository in the third_party directory,
+    # then delete it. We are keeping all the proto files under
+    # the root fodler directly to solve the proto compilation issue.
+    # See: https://github.com/protocolbuffers/protobuf/issues/1491
+    if os.path.exists(os.path.join(oppia_proto_api_path, 'org')):
+        shutil.rmtree(oppia_proto_api_path + '/org')
 
 
 def main() -> None:
@@ -382,13 +376,10 @@
     # Compile protobuf files.
     print('Installing buf and protoc binary.')
     install_buf_and_protoc()
-<<<<<<< HEAD
+    print('Updating oppia-proto-api files.')
     rewrite_android_proto_files()
     move_all_proto_files_to_third_party()
-    python_utils.PRINT('Compiling protobuf files.')
-=======
     print('Compiling protobuf files.')
->>>>>>> 3ea9b9aa
     compile_protobuf_files(PROTO_FILES_PATHS)
 
     # Install pre-commit script.
