# Copyright 2019 The Oppia Authors. All Rights Reserved.
#
# Licensed under the Apache License, Version 2.0 (the 'License');
# you may not use this file except in compliance with the License.
# You may obtain a copy of the License at
#
#      http://www.apache.org/licenses/LICENSE-2.0
#
# Unless required by applicable law or agreed to in writing, software
# distributed under the License is distributed on an 'AS-IS' BASIS,
# WITHOUT WARRANTIES OR CONDITIONS OF ANY KIND, either express or implied.
# See the License for the specific language governing permissions and
# limitations under the License.

"""Installation script for Oppia third-party libraries."""

from __future__ import absolute_import  # pylint: disable=import-only-modules
from __future__ import unicode_literals  # pylint: disable=import-only-modules

import argparse
import os
import subprocess
import sys


TOOLS_DIR = os.path.join(os.pardir, 'oppia_tools')

# These libraries need to be installed before running or importing any script.

PREREQUISITES = [
    ('pyyaml', '5.1.2', os.path.join(TOOLS_DIR, 'pyyaml-5.1.2')),
    ('future', '0.17.1', os.path.join('third_party', 'future-0.17.1')),
]

for package_name, version_number, target_path in PREREQUISITES:
    if not os.path.exists(target_path):
        command_text = [
            sys.executable, '-m', 'pip', 'install', '%s==%s'
            % (package_name, version_number), '--target', target_path]
        uextention_text = ['--user', '--prefix=', '--system']
        current_process = subprocess.Popen(
            command_text, stdout=subprocess.PIPE, stderr=subprocess.PIPE)
        output_stderr = current_process.communicate()[1]
        if 'can\'t combine user with prefix' in output_stderr:
            subprocess.check_call(command_text + uextention_text)


import python_utils  # isort:skip   pylint: disable=wrong-import-position, wrong-import-order

from . import common  # isort:skip  pylint: disable=wrong-import-position, wrong-import-order
from . import install_third_party  # isort:skip  pylint: disable=wrong-import-position, wrong-import-order
from . import pre_commit_hook  # isort:skip  pylint: disable=wrong-import-position, wrong-import-order
from . import pre_push_hook  # isort:skip  pylint: disable=wrong-import-position, wrong-import-order
from . import setup  # isort:skip  pylint: disable=wrong-import-position, wrong-import-order
from . import setup_gae  # isort:skip  pylint: disable=wrong-import-position, wrong-import-order

<<<<<<< HEAD
_PARSER = argparse.ArgumentParser(description="""
=======
_PARSER = argparse.ArgumentParser(
    description="""
>>>>>>> 6b2d604d
Installation script for Oppia third-party libraries.
""")

PYLINT_CONFIGPARSER_FILEPATH = os.path.join(
    common.OPPIA_TOOLS_DIR, 'pylint-%s' % common.PYLINT_VERSION,
    'configparser.py')
PQ_CONFIGPARSER_FILEPATH = os.path.join(
    common.OPPIA_TOOLS_DIR, 'pylint-quotes-%s' % common.PYLINT_QUOTES_VERSION,
    'configparser.py')


def tweak_yarn_executable():
    """When yarn is run on Windows, the file yarn will be executed by default.
    However, this file is a bash script, and can't be executed directly on
    Windows. So, to prevent Windows automatically executing it by default
    (while preserving the behavior on other systems), we rename it to yarn.sh
    here.
    """
    origin_file_path = os.path.join(common.YARN_PATH, 'bin', 'yarn')
    if os.path.isfile(origin_file_path):
        renamed_file_path = os.path.join(common.YARN_PATH, 'bin', 'yarn.sh')
        os.rename(origin_file_path, renamed_file_path)


def get_yarn_command():
    """Get the executable file for yarn."""
    if common.is_windows_os():
        return 'yarn.cmd'
    return 'yarn'


def pip_install(package, version, install_path):
    """Installs third party libraries with pip.

    Args:
        package: str. The package name.
        version: str. The package version.
        install_path: str. The installation path for the package.
    """
    try:
        python_utils.PRINT('Checking if pip is installed on the local machine')
        # Importing pip just to check if its installed.
        import pip  #pylint: disable=unused-variable
    except ImportError as e:
        common.print_each_string_after_two_new_lines([
            'Pip is required to install Oppia dependencies, but pip wasn\'t '
            'found on your local machine.',
            'Please see \'Installing Oppia\' on the Oppia developers\' wiki '
            'page:'])

        if common.is_mac_os():
            python_utils.PRINT(
                'https://github.com/oppia/oppia/wiki/Installing-Oppia-%28Mac-'
                'OS%29')
        elif common.is_linux_os():
            python_utils.PRINT(
                'https://github.com/oppia/oppia/wiki/Installing-Oppia-%28Linux'
                '%29')
        else:
            python_utils.PRINT(
                'https://github.com/oppia/oppia/wiki/Installing-Oppia-%28'
                'Windows%29')
        raise ImportError('Error importing pip: %s' % e)

    # The call to python -m is used to ensure that Python and Pip versions are
    # compatible.
    command = [
        sys.executable, '-m', 'pip', 'install', '%s==%s'
        % (package, version), '--target', install_path]
    process = subprocess.Popen(
        command, stdout=subprocess.PIPE, stderr=subprocess.PIPE)
    stdout, stderr = process.communicate()
    if process.returncode == 0:
        python_utils.PRINT(stdout)
    elif 'can\'t combine user with prefix' in stderr:
        python_utils.PRINT('Trying by setting --user and --prefix flags.')
        subprocess.check_call([
            sys.executable, '-m', 'pip', 'install',
            '%s==%s' % (package, version), '--target', install_path,
            '--user', '--prefix=', '--system'])
    else:
        python_utils.PRINT(stderr)
        python_utils.PRINT(
            'Refer to https://github.com/oppia/oppia/wiki/Troubleshooting')
        raise Exception('Error installing package')


def ensure_pip_library_is_installed(package, version, path):
    """Installs the pip library after ensuring its not already installed.

    Args:
        package: str. The package name.
        version: str. The package version.
        path: str. The installation path for the package.
    """
    python_utils.PRINT(
        'Checking if %s is installed in %s' % (package, path))

    exact_lib_path = os.path.join(path, '%s-%s' % (package, version))
    if not os.path.exists(exact_lib_path):
        python_utils.PRINT('Installing %s' % package)
        pip_install(package, version, exact_lib_path)


def main():
    """Install third-party libraries for Oppia."""
    setup.main(args=[])
    setup_gae.main(args=[])
    pip_dependencies = [
        ('coverage', common.COVERAGE_VERSION, common.OPPIA_TOOLS_DIR),
        ('pylint', common.PYLINT_VERSION, common.OPPIA_TOOLS_DIR),
        ('Pillow', common.PILLOW_VERSION, common.OPPIA_TOOLS_DIR),
        ('pylint-quotes', common.PYLINT_QUOTES_VERSION, common.OPPIA_TOOLS_DIR),
        ('webtest', common.WEBTEST_VERSION, common.OPPIA_TOOLS_DIR),
        ('isort', common.ISORT_VERSION, common.OPPIA_TOOLS_DIR),
        ('pycodestyle', common.PYCODESTYLE_VERSION, common.OPPIA_TOOLS_DIR),
        ('esprima', common.ESPRIMA_VERSION, common.OPPIA_TOOLS_DIR),
        ('PyGithub', common.PYGITHUB_VERSION, common.OPPIA_TOOLS_DIR),
        ('psutil', common.PSUTIL_VERSION, common.OPPIA_TOOLS_DIR),
    ]

    for package, version, path in pip_dependencies:
        ensure_pip_library_is_installed(package, version, path)

    # Do a little surgery on configparser in pylint-1.9.4 to remove dependency
    # on ConverterMapping, which is not implemented in some Python
    # distributions.
    pylint_newlines = []
    with python_utils.open_file(PYLINT_CONFIGPARSER_FILEPATH, 'r') as f:
        for line in f.readlines():
            if line.strip() == 'ConverterMapping,':
                continue
            if line.strip().endswith('"ConverterMapping",'):
                pylint_newlines.append(
                    line[:line.find('"ConverterMapping"')] + '\n')
            else:
                pylint_newlines.append(line)
    with python_utils.open_file(PYLINT_CONFIGPARSER_FILEPATH, 'w+') as f:
        f.writelines(pylint_newlines)

    # Do similar surgery on configparser in pylint-quotes-0.1.8 to remove
    # dependency on ConverterMapping.
    pq_newlines = []
    with python_utils.open_file(PQ_CONFIGPARSER_FILEPATH, 'r') as f:
        for line in f.readlines():
            if line.strip() == 'ConverterMapping,':
                continue
            if line.strip() == '"ConverterMapping",':
                continue
            pq_newlines.append(line)
    with python_utils.open_file(PQ_CONFIGPARSER_FILEPATH, 'w+') as f:
        f.writelines(pq_newlines)

    # Download and install required JS and zip files.
    python_utils.PRINT('Installing third-party JS libraries and zip files.')
    install_third_party.main(args=[])

    if common.is_windows_os():
        tweak_yarn_executable()

    # Install third-party node modules needed for the build process.
    subprocess.check_call([get_yarn_command(), 'install', '--pure-lockfile'])

    # Install pre-commit script.
    python_utils.PRINT('Installing pre-commit hook for git')
    pre_commit_hook.main(args=['--install'])

    # TODO(#8112): Once pre_commit_linter is working correctly, this
    # condition should be removed.
    if not common.is_windows_os():
        # Install pre-push script.
        python_utils.PRINT('Installing pre-push hook for git')
        pre_push_hook.main(args=['--install'])


# The 'no coverage' pragma is used as this line is un-testable. This is because
# it will only be called when install_third_party_libs.py is used as a script.
if __name__ == '__main__': # pragma: no cover
    main()<|MERGE_RESOLUTION|>--- conflicted
+++ resolved
@@ -54,12 +54,8 @@
 from . import setup  # isort:skip  pylint: disable=wrong-import-position, wrong-import-order
 from . import setup_gae  # isort:skip  pylint: disable=wrong-import-position, wrong-import-order
 
-<<<<<<< HEAD
-_PARSER = argparse.ArgumentParser(description="""
-=======
 _PARSER = argparse.ArgumentParser(
     description="""
->>>>>>> 6b2d604d
 Installation script for Oppia third-party libraries.
 """)
 
