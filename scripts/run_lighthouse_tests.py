--- conflicted
+++ resolved
@@ -92,11 +92,7 @@
         '--clear_datastore=yes --dev_appserver_log_level=critical '
         '--log_level=critical --skip_sdk_update_check=true %s' %
         (
-<<<<<<< HEAD
-            common.CURRENT_PYTHON_BIN, common.GOOGLE_CLOUD_SDK_BIN,
-=======
             common.CURRENT_PYTHON_BIN, common.GOOGLE_APP_ENGINE_SDK_HOME,
->>>>>>> 8f3b3ef9
             GOOGLE_APP_ENGINE_PORT, app_yaml_filepath
         ), shell=True)
     SUBPROCESSES.append(p)
