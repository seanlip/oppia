--- conflicted
+++ resolved
@@ -190,11 +190,6 @@
     'subtopic-summary-tile.component.ts',
     'subtopic.model.ts',
     'suggestion-modal-for-exploration-editor.service.ts',
-<<<<<<< HEAD
-    'svm-prediction.service.ts',
-=======
-    'supplemental-card.directive.ts',
->>>>>>> 62272470
     'teacher.ts',
     'teacher2.ts',
     'top-navigation-bar.component.ts',
