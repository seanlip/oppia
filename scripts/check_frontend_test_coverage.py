# Copyright 2020 The Oppia Authors. All Rights Reserved.
#
# Licensed under the Apache License, Version 2.0 (the "License");
# you may not use this file except in compliance with the License.
# You may obtain a copy of the License at
#
#      http://www.apache.org/licenses/LICENSE-2.0
#
# Unless required by applicable law or agreed to in writing, software
# distributed under the License is distributed on an "AS-IS" BASIS,
# WITHOUT WARRANTIES OR CONDITIONS OF ANY KIND, either express or implied.
# See the License for the specific language governing permissions and
# limitations under the License.

"""Check for decrease in coverage from 100% of frontend files."""

from __future__ import absolute_import  # pylint: disable=import-only-modules
from __future__ import unicode_literals  # pylint: disable=import-only-modules

import fnmatch
import os
import re
import sys

import python_utils

LCOV_FILE_PATH = os.path.join(os.pardir, 'karma_coverage_reports', 'lcov.info')
RELEVANT_LCOV_LINE_PREFIXES = ['SF', 'LH', 'LF']
EXCLUDED_DIRECTORIES = [
    'node_modules/*',
    'extensions/classifiers/proto/*'
]

# Contains the name of all files that is not 100% coverage.
# This list must be kept up-to-date; the changes (only remove) should be done
# manually.
# Please keep the list in alphabetical order.
# NOTE TO DEVELOPERS: do not add any new files to this list without asking
# @nithusha21 first.
NOT_FULLY_COVERED_FILENAMES = [
    'admin-roles-tab.component.ts',
    'angular-html-bind.directive.ts',
    'answer-classification.service.ts',
    'answer-group-editor.directive.ts',
    'App.ts',
    'audio-player.service.ts',
    'audio-preloader.service.ts',
    'base-interaction-validation.service.ts',
    'Base.ts',
    'boolean-editor.component.ts',
    'change-list.service.ts',
    'ck-editor-4-rte.component.ts',
    'ck-editor-4-widgets.initializer.ts',
    'code-string-editor.component.ts',
    'collection-details-editor.directive.ts',
    'collection-editor-navbar-breadcrumb.directive.ts',
    'collection-editor-navbar.directive.ts',
    'collection-editor-page.directive.ts',
    'collection-editor-state.service.ts',
    'collection-editor-tab.directive.ts',
    'collection-footer.component.ts',
    'collection-navbar.component.ts',
    'collection-node-creator.directive.ts',
    'collection-node-editor.component.ts',
    'collection-player-page.directive.ts',
    'collection-update.service.ts',
    'collection.model.ts',
    'concept-card.directive.ts',
    'ConceptCardObjectFactory.ts',
    'contribution-and-review.service.ts',
    'contribution-opportunities.service.ts',
    'contributions-and-review.component.ts',
    'conversation-skin.directive.ts',
    'conversion.ts',
    'convert-to-plain-text.pipe.ts',
    'coord-two-dim-editor.component.ts',
    'current-interaction.service.ts',
    'drag-and-drop-positive-int-editor.component.ts',
    'email-dashboard-data.service.ts',
    'exploration-creation.service.ts',
    'exploration-diff.service.ts',
    'exploration-footer.component.ts',
    'exploration-save.service.ts',
    'exploration-states.service.ts',
    'expression-evaluator.service.ts',
    'expression-interpolation.service.ts',
    'fatigue-detection.service.ts',
    'feedback-popup.component.ts',
    'feedback-popup.directive.ts',
    'filepath-editor.component.ts',
    'focus-on.directive.ts',
    'format-timer.pipe.ts',
    'fraction-editor.component.ts',
    'fraction-input-validation.service.ts',
    'generatedParser.ts',
    'google-analytics.initializer.ts',
    'graph-editor.component.ts',
    'graph-input-validation.service.ts',
    'graph-property-editor.component.ts',
    'graph-viz.component.ts',
    'hint-editor.directive.ts',
    'html-editor.component.ts',
    'html-select.directive.ts',
    'i18n-language-selector.component.ts',
    'image-with-regions-editor.component.ts',
    'input-response-pair.component.ts',
    'int-editor.component.ts',
    'item-selection-input-validation.service.ts',
    'language-util.service.ts',
    'learner-answer-info-card.component.ts',
    'learner-answer-info.service.ts',
    'learner-local-nav.component.ts',
    'learner-view-info.directive.ts',
    'learner-view-rating.service.ts',
    'list-of-sets-of-translatable-html-content-ids-editor.component.ts',
    'list-of-tabs-editor.component.ts',
    'list-of-unicode-string-editor.component.ts',
    'logic-error-category-editor.component.ts',
    'logic-question-editor.component.ts',
    'math-expression-content-editor.component.ts',
    'mathjax-bind.directive.ts',
    'messenger.service.ts',
    'misconception-editor.directive.ts',
    'music-notes-input-rules.service.ts',
    'music-phrase-editor.component.ts',
    'music-phrase-player.service.ts',
    'nonnegative-int-editor.component.ts',
    'normalize-whitespace-punctuation-and-case.pipe.ts',
    'normalized-string-editor.component.ts',
    'number-with-units-editor.component.ts',
    'number-with-units-validation.service.ts',
    'object-editor.directive.ts',
    'oppia-footer.component.ts',
    'oppia-interactive-code-repl.component.ts',
    'oppia-interactive-drag-and-drop-sort-input.directive.ts',
    'oppia-interactive-graph-input.component.ts',
    'oppia-interactive-interactive-map.component.ts',
    'oppia-interactive-item-selection-input.directive.ts',
    'oppia-interactive-logic-proof.component.ts',
    'oppia-interactive-multiple-choice-input.component.ts',
    'oppia-interactive-music-notes-input.directive.ts',
    'oppia-interactive-number-with-units.directive.ts',
    'oppia-interactive-numeric-input.component.ts',
    'oppia-interactive-pencil-code-editor.directive.ts',
    'oppia-interactive-set-input.component.ts',
    'oppia-interactive-text-input.component.ts',
    'oppia-noninteractive-collapsible.component.ts',
    'oppia-noninteractive-image.component.ts',
    'oppia-noninteractive-link.component.ts',
    'oppia-noninteractive-math.component.ts',
    'oppia-noninteractive-skillreview.component.ts',
    'oppia-noninteractive-tabs.component.ts',
    'oppia-response-code-repl.component.ts',
    'oppia-response-drag-and-drop-sort-input.directive.ts',
    'oppia-response-graph-input.component.ts',
    'oppia-response-image-click-input.component.ts',
    'oppia-response-interactive-map.component.ts',
    'oppia-response-item-selection-input.directive.ts',
    'oppia-response-logic-proof.component.ts',
    'oppia-response-multiple-choice-input.component.ts',
    'oppia-response-music-notes-input.directive.ts',
    'oppia-response-number-with-units.directive.ts',
    'oppia-response-numeric-input.component.ts',
    'oppia-response-pencil-code-editor.directive.ts',
    'oppia-response-set-input.component.ts',
    'oppia-response-text-input.component.ts',
    'oppia-root.directive.ts',
    'oppia-short-response-code-repl.component.ts',
    'oppia-short-response-drag-and-drop-sort-input.directive.ts',
    'oppia-short-response-graph-input.component.ts',
    'oppia-short-response-image-click-input.component.ts',
    'oppia-short-response-interactive-map.component.ts',
    'oppia-short-response-item-selection-input.directive.ts',
    'oppia-short-response-logic-proof.component.ts',
    'oppia-short-response-multiple-choice-input.component.ts',
    'oppia-short-response-music-notes-input.directive.ts',
    'oppia-short-response-number-with-units.directive.ts',
    'oppia-short-response-numeric-input.component.ts',
    'oppia-short-response-pencil-code-editor.directive.ts',
    'oppia-short-response-set-input.component.ts',
    'oppia-short-response-text-input.component.ts',
    'oppia-visualization-enumerated-frequency-table.directive.ts',
    'opportunities-list.component.ts',
    'outcome-destination-editor.directive.ts',
    'outcome-editor.directive.ts',
<<<<<<< HEAD
    'outcome-feedback-editor.component.ts',
    'parameter-name-editor.component.ts',
=======
    'parameter-name-editor.directive.ts',
>>>>>>> 5fb6953f
    'parameterize-rule-description.filter.ts',
    'player-correctness-feedback-enabled.service.ts',
    'player-transcript.service.ts',
    'progress-nav.directive.ts',
    'promo-bar-backend-api.service.ts',
    'python-program.tokenizer.ts',
    'question-editor.directive.ts',
    'question-player.directive.ts',
    'question-update.service.ts',
    'questions-list.directive.ts',
    'random-selector.directive.ts',
    'real-editor.component.ts',
    'refresher-exploration-confirmation-modal.service.ts',
    'release-coordinator-page.component.ts',
    'remove-duplicates-in-array.pipe.ts',
    'request-interceptor.service.ts',
    'response-header.directive.ts',
    'review-material-editor.directive.ts',
    'rule-editor.directive.ts',
    'rule-type-selector.directive.ts',
    'sanitized-url-editor.component.ts',
    'schema-based-bool-editor.directive.ts',
    'schema-based-choices-editor.directive.ts',
    'schema-based-custom-editor.directive.ts',
    'schema-based-custom-viewer.directive.ts',
    'schema-based-dict-editor.directive.ts',
    'schema-based-dict-viewer.directive.ts',
    'schema-based-editor.directive.ts',
    'schema-based-expression-editor.directive.ts',
    'schema-based-float-editor.directive.ts',
    'schema-based-html-editor.directive.ts',
    'schema-based-html-viewer.directive.ts',
    'schema-based-int-editor.directive.ts',
    'schema-based-list-editor.directive.ts',
    'schema-based-list-viewer.directive.ts',
    'schema-based-primitive-viewer.directive.ts',
    'schema-based-unicode-editor.directive.ts',
    'schema-based-unicode-viewer.directive.ts',
    'schema-based-viewer.directive.ts',
    'score-ring.directive.ts',
    'select2-dropdown.directive.ts',
    'set-of-translatable-html-content-ids-editor.component.ts',
    'set-of-unicode-string-editor.component.ts',
    'shared.ts',
    'skill-concept-card-editor.directive.ts',
    'skill-description-editor.component.ts',
    'skill-editor-navbar-breadcrumb.component.ts',
    'skill-editor-navbar.directive.ts',
    'skill-editor-state.service.ts',
    'skill-misconceptions-editor.directive.ts',
    'skill-prerequisite-skills-editor.directive.ts',
    'skill-questions-tab.directive.ts',
    'skill-rubrics-editor.directive.ts',
    'skill-selector-editor.component.ts',
    'skills-mastery-list.directive.ts',
    'solution-editor.directive.ts',
    'solution-explanation-editor.directive.ts',
    'state-card.model.ts',
    'state-content-editor.directive.ts',
    'state-editor.directive.ts',
    'state-hints-editor.directive.ts',
    'state-interaction-editor.directive.ts',
    'state-property.service.ts',
    'state-solution-editor.directive.ts',
    'state-top-answers-stats.service.ts',
    'stats-reporting.service.ts',
    'story-creation.service.ts',
    'story-editor-navbar-breadcrumb.component.ts',
    'story-editor-state.service.ts',
    'story-editor.directive.ts',
    'story-node-editor.directive.ts',
    'story-node.model.ts',
    'story-update.service.ts',
    'StoryContentsObjectFactory.ts',
    'student.ts',
    'subtitled-html-editor.component.ts',
    'subtitled-unicode-editor.component.ts',
    'subtopic-page.model.ts',
    'subtopic-summary-tile.directive.ts',
    'subtopic.model.ts',
    'suggestion-modal-for-exploration-editor.service.ts',
    'summarize-nonnegative-number.pipe.ts',
    'supplemental-card.directive.ts',
    'svm-prediction.service.ts',
    'teacher.ts',
    'teacher2.ts',
    'top-navigation-bar.component.ts',
    'topic-creation.service.ts',
    'topic-editor-navbar-breadcrumb.component.ts',
    'topic-editor-navbar.directive.ts',
    'topic-editor-state.service.ts',
    'topic-editor-stories-list.directive.ts',
    'topic-summary-tile.component.ts',
    'TopicObjectFactory.ts',
    'translatable-html-content-id.component.ts',
    'translate-text.service.ts',
    'translation-file-hash-loader-backend-api.service.ts',
    'truncate-and-capitalize.filter.ts',
    'truncate-and-capitalize.pipe.ts',
    'truncate-input-based-on-interaction-answer-type.filter.ts',
    'truncate.filter.ts',
    'truncate.pipe.ts',
    'tutor-card.directive.ts',
    'unit-test-utils.ajs.ts', # Please don't try to cover this file.
    'url-interpolation.service.ts',
    'utils.service.ts',
    'version-diff-visualization.directive.ts',
    'version-tree.service.ts',
    'voiceover-recording.service.ts',
    'worked-example-editor.directive.ts',
]


class LcovStanzaRelevantLines(python_utils.OBJECT):
    """Gets the relevant lines from a lcov stanza."""

    def __init__(self, stanza):
        """Initialize the object which provides relevant data of a lcov
        stanza in order to calculate any decrease in frontend test coverage.

        Args:
            stanza: list(str). Contains all the lines from a lcov stanza.

        Raises:
            Exception. The file_path is empty.
            Exception. Total lines number is not found.
            Exception. Covered lines number is not found.
        """

        match = re.search('SF:(.+)\n', stanza)
        if match is None:
            raise Exception(
                'The test path is empty or null. '
                'It\'s not possible to diff the test coverage correctly.')
        _, file_name = os.path.split(match.group(1))
        self.file_name = file_name
        self.file_path = match.group(1)

        match = re.search(r'LF:(\d+)\n', stanza)
        if match is None:
            raise Exception(
                'It wasn\'t possible to get the total lines of {} file.'
                'It\'s not possible to diff the test coverage correctly.'
                .format(file_name))
        self.total_lines = int(match.group(1))

        match = re.search(r'LH:(\d+)\n', stanza)
        if match is None:
            raise Exception(
                'It wasn\'t possible to get the covered lines of {} file.'
                'It\'s not possible to diff the test coverage correctly.'
                .format(file_name))
        self.covered_lines = int(match.group(1))


def get_stanzas_from_lcov_file():
    """Get all stanzas from a lcov file. The lcov file gather all the frontend
    files that has tests and each one has the following structure:
    TN: test name
    SF: file path
    FNF: total functions
    FNH: functions covered
    LF: total lines
    LH: lines covered
    BRF: total branches
    BRH: branches covered
    end_of_record

    Returns:
        list(LcovStanzaRelevantLines). A list with all stanzas.
    """
    f = python_utils.open_file(LCOV_FILE_PATH, 'r')
    lcov_items_list = f.read().split('end_of_record')
    stanzas_list = []

    for item in lcov_items_list:
        if item.strip('\n'):
            stanza = LcovStanzaRelevantLines(item)
            stanzas_list.append(stanza)

    return stanzas_list


def check_not_fully_covered_filenames_list_is_sorted():
    """Check if NOT_FULLY_COVERED_FILENAMES list is in alphabetical order."""
    if NOT_FULLY_COVERED_FILENAMES != sorted(
            NOT_FULLY_COVERED_FILENAMES, key=lambda s: s.lower()):
        sys.exit(
            'The \033[1mNOT_FULLY_COVERED_FILENAMES\033[0m list must be'
            ' kept in alphabetical order.')


def check_coverage_changes():
    """Checks if the denylist for not fully covered files needs to be changed
    by:
    - File renaming
    - File deletion

    Raises:
        Exception. LCOV_FILE_PATH doesn't exist.
    """
    if not os.path.exists(LCOV_FILE_PATH):
        raise Exception(
            'Expected lcov file to be available at {}, but the'
            ' file does not exist.'.format(LCOV_FILE_PATH))

    stanzas = get_stanzas_from_lcov_file()
    remaining_denylisted_files = list(NOT_FULLY_COVERED_FILENAMES)
    errors = ''

    for stanza in stanzas:
        file_name = stanza.file_name
        total_lines = stanza.total_lines
        covered_lines = stanza.covered_lines
        if any(fnmatch.fnmatch(
                stanza.file_path, pattern) for pattern in EXCLUDED_DIRECTORIES):
            continue
        if file_name not in remaining_denylisted_files:
            if total_lines != covered_lines:
                errors += (
                    '\033[1m{}\033[0m seems to be not completely tested.'
                    ' Make sure it\'s fully covered.\n'.format(file_name))
        else:
            if total_lines == covered_lines:
                errors += (
                    '\033[1m{}\033[0m seems to be fully covered!'
                    ' Before removing it manually from the denylist'
                    ' in the file'
                    ' scripts/check_frontend_test_coverage.py, please'
                    ' make sure you\'ve followed the unit tests rules'
                    ' correctly on:'
                    ' https://github.com/oppia/oppia/wiki/Frontend'
                    '-unit-tests-guide#rules\n'.format(file_name))

            remaining_denylisted_files.remove(file_name)

    if remaining_denylisted_files:
        for test_name in remaining_denylisted_files:
            errors += (
                '\033[1m{}\033[0m is in the frontend test coverage'
                ' denylist but it doesn\'t exist anymore. If you have'
                ' renamed it, please make sure to remove the old file'
                ' name and add the new file name in the denylist in'
                ' the file scripts/check_frontend_test_coverage.py.\n'
                .format(test_name))

    if errors:
        python_utils.PRINT('------------------------------------')
        python_utils.PRINT('Frontend Coverage Checks Not Passed.')
        python_utils.PRINT('------------------------------------')
        sys.exit(errors)
    else:
        python_utils.PRINT('------------------------------------')
        python_utils.PRINT('All Frontend Coverage Checks Passed.')
        python_utils.PRINT('------------------------------------')

    check_not_fully_covered_filenames_list_is_sorted()


def main():
    """Runs all the steps for checking if there is any decrease of 100% covered
    files in the frontend.
    """
    check_coverage_changes()


# The 'no coverage' pragma is used as this line is un-testable. This is because
# it will only be called when check_frontend_test_coverage.py
# is used as a script.
if __name__ == '__main__': # pragma: no cover
    main()<|MERGE_RESOLUTION|>--- conflicted
+++ resolved
@@ -183,12 +183,7 @@
     'opportunities-list.component.ts',
     'outcome-destination-editor.directive.ts',
     'outcome-editor.directive.ts',
-<<<<<<< HEAD
-    'outcome-feedback-editor.component.ts',
     'parameter-name-editor.component.ts',
-=======
-    'parameter-name-editor.directive.ts',
->>>>>>> 5fb6953f
     'parameterize-rule-description.filter.ts',
     'player-correctness-feedback-enabled.service.ts',
     'player-transcript.service.ts',
