--- conflicted
+++ resolved
@@ -74,12 +74,7 @@
     'coord-two-dim-editor.component.ts',
     'current-interaction.service.ts',
     'drag-and-drop-positive-int-editor.component.ts',
-<<<<<<< HEAD
-    'entity-creation.service.ts',
-=======
     'email-dashboard-data.service.ts',
->>>>>>> d7262494
-    'exploration-creation.service.ts',
     'exploration-footer.component.ts',
     'exploration-save.service.ts',
     'exploration-states.service.ts',
