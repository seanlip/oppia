# Copyright 2020 The Oppia Authors. All Rights Reserved.
#
# Licensed under the Apache License, Version 2.0 (the "License");
# you may not use this file except in compliance with the License.
# You may obtain a copy of the License at
#
#      http://www.apache.org/licenses/LICENSE-2.0
#
# Unless required by applicable law or agreed to in writing, software
# distributed under the License is distributed on an "AS-IS" BASIS,
# WITHOUT WARRANTIES OR CONDITIONS OF ANY KIND, either express or implied.
# See the License for the specific language governing permissions and
# limitations under the License.

"""Check for decrease in coverage from 100% of frontend files."""

from __future__ import absolute_import
from __future__ import unicode_literals

import fnmatch
import logging
import os
import re
import sys

import python_utils

LCOV_FILE_PATH = os.path.join(os.pardir, 'karma_coverage_reports', 'lcov.info')
RELEVANT_LCOV_LINE_PREFIXES = ['SF', 'LH', 'LF']
EXCLUDED_DIRECTORIES = [
    'node_modules/*',
    'extensions/classifiers/proto/*'
]

# Contains the name of all files that is not 100% coverage.
# This list must be kept up-to-date; the changes (only remove) should be done
# manually.
# Please keep the list in alphabetical order.
# NOTE TO DEVELOPERS: do not add any new files to this list without asking
# @nithusha21 first.
NOT_FULLY_COVERED_FILENAMES = [
    'angular-html-bind.directive.ts',
    'answer-classification.service.ts',
    'App.ts',
    'audio-player.service.ts',
    'audio-preloader.service.ts',
    'Base.ts',
    'change-list.service.ts',
    'ck-editor-4-rte.component.ts',
    'ck-editor-4-widgets.initializer.ts',
    'collection-editor-navbar-breadcrumb.directive.ts',
    'collection-editor-page.directive.ts',
    'collection-editor-tab.directive.ts',
    'collection-footer.component.ts',
    'collection-navbar.component.ts',
    'collection-node-creator.directive.ts',
    'collection-node-editor.component.ts',
    'collection-player-page.directive.ts',
    'collection.model.ts',
    'contribution-and-review.service.ts',
    'contributions-and-review.component.ts',
    'contributor-dashboard-admin-page.component.ts',
    'conversation-skin.directive.ts',
    'current-interaction.service.ts',
    'exploration-states.service.ts',
    'expression-evaluator.service.ts',
    'expression-interpolation.service.ts',
    'fatigue-detection.service.ts',
    'feedback-popup.component.ts',
    'feedback-popup.directive.ts',
    'focus-on.directive.ts',
    'generatedParser.ts',
    'google-analytics.initializer.ts',
<<<<<<< HEAD
    'hint-editor.directive.ts',
=======
    'graph-input-validation.service.ts',
>>>>>>> a3c89192
    'image-editor.component.ts',
    'input-response-pair.component.ts',
    'language-util.service.ts',
    'learner-answer-info-card.component.ts',
    'learner-answer-info.service.ts',
    'learner-view-rating.service.ts',
    'mathjax-bind.directive.ts',
    'normalize-whitespace-punctuation-and-case.pipe.ts',
    'object-editor.directive.ts',
    'oppia-footer.component.ts',
    'oppia-interactive-music-notes-input.directive.ts',
    'oppia-interactive-pencil-code-editor.directive.ts',
    'oppia-root.directive.ts',
    'parameterize-rule-description.filter.ts',
    'player-correctness-feedback-enabled.service.ts',
    'player-transcript.service.ts',
    'python-program.tokenizer.ts',
    'question-update.service.ts',
    'refresher-exploration-confirmation-modal.service.ts',
    'release-coordinator-page.component.ts',
    'rule-type-selector.directive.ts',
    'schema-based-choices-editor.directive.ts',
    'schema-based-custom-viewer.directive.ts',
    'schema-based-dict-editor.directive.ts',
    'schema-based-dict-viewer.directive.ts',
    'schema-based-editor.directive.ts',
    'schema-based-expression-editor.directive.ts',
    'schema-based-float-editor.directive.ts',
    'schema-based-html-editor.directive.ts',
    'schema-based-html-viewer.directive.ts',
    'schema-based-int-editor.directive.ts',
    'schema-based-list-editor.directive.ts',
    'schema-based-list-viewer.directive.ts',
    'schema-based-primitive-viewer.directive.ts',
    'schema-based-unicode-editor.directive.ts',
    'schema-based-unicode-viewer.directive.ts',
    'schema-based-viewer.directive.ts',
    'select2-dropdown.directive.ts',
    'shared.ts',
    'skill-editor-navbar-breadcrumb.component.ts',
    'skill-editor-state.service.ts',
    'skill-prerequisite-skills-editor.directive.ts',
    'skill-questions-tab.directive.ts',
    'skill-rubrics-editor.directive.ts',
    'state-card.model.ts',
    'state-content-editor.directive.ts',
    'state-interaction-editor.directive.ts',
    'story-editor-navbar-breadcrumb.component.ts',
    'story-editor.directive.ts',
    'story-node-editor.directive.ts',
    'story-node.model.ts',
    'story-update.service.ts',
    'student.ts',
    'subtopic.model.ts',
    'suggestion-modal-for-exploration-editor.service.ts',
    'teacher.ts',
    'teacher2.ts',
    'top-navigation-bar.component.ts',
    'translation-file-hash-loader-backend-api.service.ts',
    'truncate-and-capitalize.filter.ts',
    'truncate-and-capitalize.pipe.ts',
    'truncate-input-based-on-interaction-answer-type.filter.ts',
    'truncate.filter.ts',
    'tutor-card.directive.ts',
    'unit-test-utils.ajs.ts', # Please don't try to cover this file.
    'voiceover-recording.service.ts',
    'worked-example-editor.directive.ts',
]


class LcovStanzaRelevantLines(python_utils.OBJECT):
    """Gets the relevant lines from a lcov stanza."""

    def __init__(self, stanza):
        """Initialize the object which provides relevant data of a lcov
        stanza in order to calculate any decrease in frontend test coverage.

        Args:
            stanza: list(str). Contains all the lines from a lcov stanza.

        Raises:
            Exception. The file_path is empty.
            Exception. Total lines number is not found.
            Exception. Covered lines number is not found.
        """

        match = re.search('SF:(.+)\n', stanza)
        if match is None:
            raise Exception(
                'The test path is empty or null. '
                'It\'s not possible to diff the test coverage correctly.')
        _, file_name = os.path.split(match.group(1))
        self.file_name = file_name
        self.file_path = match.group(1)

        match = re.search(r'LF:(\d+)\n', stanza)
        if match is None:
            raise Exception(
                'It wasn\'t possible to get the total lines of {} file.'
                'It\'s not possible to diff the test coverage correctly.'
                .format(file_name))
        self.total_lines = int(match.group(1))

        match = re.search(r'LH:(\d+)\n', stanza)
        if match is None:
            raise Exception(
                'It wasn\'t possible to get the covered lines of {} file.'
                'It\'s not possible to diff the test coverage correctly.'
                .format(file_name))
        self.covered_lines = int(match.group(1))


def get_stanzas_from_lcov_file():
    """Get all stanzas from a lcov file. The lcov file gather all the frontend
    files that has tests and each one has the following structure:
    TN: test name
    SF: file path
    FNF: total functions
    FNH: functions covered
    LF: total lines
    LH: lines covered
    BRF: total branches
    BRH: branches covered
    end_of_record

    Returns:
        list(LcovStanzaRelevantLines). A list with all stanzas.
    """
    f = python_utils.open_file(LCOV_FILE_PATH, 'r')
    lcov_items_list = f.read().split('end_of_record')
    stanzas_list = []

    for item in lcov_items_list:
        if item.strip('\n'):
            stanza = LcovStanzaRelevantLines(item)
            stanzas_list.append(stanza)

    return stanzas_list


def check_not_fully_covered_filenames_list_is_sorted():
    """Check if NOT_FULLY_COVERED_FILENAMES list is in alphabetical order."""
    if NOT_FULLY_COVERED_FILENAMES != sorted(
            NOT_FULLY_COVERED_FILENAMES, key=lambda s: s.lower()):
        logging.error(
            'The \033[1mNOT_FULLY_COVERED_FILENAMES\033[0m list must be'
            ' kept in alphabetical order.')
        sys.exit(1)


def check_coverage_changes():
    """Checks if the denylist for not fully covered files needs to be changed
    by:
    - File renaming
    - File deletion

    Raises:
        Exception. LCOV_FILE_PATH doesn't exist.
    """
    if not os.path.exists(LCOV_FILE_PATH):
        raise Exception(
            'Expected lcov file to be available at {}, but the'
            ' file does not exist.'.format(LCOV_FILE_PATH))

    stanzas = get_stanzas_from_lcov_file()
    remaining_denylisted_files = list(NOT_FULLY_COVERED_FILENAMES)
    errors = ''

    for stanza in stanzas:
        file_name = stanza.file_name
        total_lines = stanza.total_lines
        covered_lines = stanza.covered_lines
        if any(fnmatch.fnmatch(
                stanza.file_path, pattern) for pattern in EXCLUDED_DIRECTORIES):
            continue
        if file_name not in remaining_denylisted_files:
            if total_lines != covered_lines:
                errors += (
                    '\033[1m{}\033[0m seems to be not completely tested.'
                    ' Make sure it\'s fully covered.\n'.format(file_name))
        else:
            if total_lines == covered_lines:
                errors += (
                    '\033[1m{}\033[0m seems to be fully covered!'
                    ' Before removing it manually from the denylist'
                    ' in the file'
                    ' scripts/check_frontend_test_coverage.py, please'
                    ' make sure you\'ve followed the unit tests rules'
                    ' correctly on:'
                    ' https://github.com/oppia/oppia/wiki/Frontend'
                    '-unit-tests-guide#rules\n'.format(file_name))

            remaining_denylisted_files.remove(file_name)

    if remaining_denylisted_files:
        for test_name in remaining_denylisted_files:
            errors += (
                '\033[1m{}\033[0m is in the frontend test coverage'
                ' denylist but it doesn\'t exist anymore. If you have'
                ' renamed it, please make sure to remove the old file'
                ' name and add the new file name in the denylist in'
                ' the file scripts/check_frontend_test_coverage.py.\n'
                .format(test_name))

    if errors:
        python_utils.PRINT('------------------------------------')
        python_utils.PRINT('Frontend Coverage Checks Not Passed.')
        python_utils.PRINT('------------------------------------')
        logging.error(errors)
        sys.exit(1)
    else:
        python_utils.PRINT('------------------------------------')
        python_utils.PRINT('All Frontend Coverage Checks Passed.')
        python_utils.PRINT('------------------------------------')

    check_not_fully_covered_filenames_list_is_sorted()


def main():
    """Runs all the steps for checking if there is any decrease of 100% covered
    files in the frontend.
    """
    check_coverage_changes()


# The 'no coverage' pragma is used as this line is un-testable. This is because
# it will only be called when check_frontend_test_coverage.py
# is used as a script.
if __name__ == '__main__': # pragma: no cover
    main()<|MERGE_RESOLUTION|>--- conflicted
+++ resolved
@@ -71,11 +71,6 @@
     'focus-on.directive.ts',
     'generatedParser.ts',
     'google-analytics.initializer.ts',
-<<<<<<< HEAD
-    'hint-editor.directive.ts',
-=======
-    'graph-input-validation.service.ts',
->>>>>>> a3c89192
     'image-editor.component.ts',
     'input-response-pair.component.ts',
     'language-util.service.ts',
