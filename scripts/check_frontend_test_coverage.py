--- conflicted
+++ resolved
@@ -188,10 +188,6 @@
     'student.ts',
     'subtitled-unicode-editor.component.ts',
     'subtopic-page.model.ts',
-<<<<<<< HEAD
-    'subtopic-preview-tab.component.ts',
-=======
->>>>>>> c51ae434
     'subtopic-summary-tile.component.ts',
     'subtopic.model.ts',
     'suggestion-modal-for-exploration-editor.service.ts',
