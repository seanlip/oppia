# Copyright 2020 The Oppia Authors. All Rights Reserved.
#
# Licensed under the Apache License, Version 2.0 (the "License");
# you may not use this file except in compliance with the License.
# You may obtain a copy of the License at
#
#      http://www.apache.org/licenses/LICENSE-2.0
#
# Unless required by applicable law or agreed to in writing, software
# distributed under the License is distributed on an "AS-IS" BASIS,
# WITHOUT WARRANTIES OR CONDITIONS OF ANY KIND, either express or implied.
# See the License for the specific language governing permissions and
# limitations under the License.

"""Check for decrease in coverage from 100% of frontend files."""

from __future__ import absolute_import
from __future__ import unicode_literals

import fnmatch
import logging
import os
import re
import sys

import python_utils

LCOV_FILE_PATH = os.path.join(os.pardir, 'karma_coverage_reports', 'lcov.info')
RELEVANT_LCOV_LINE_PREFIXES = ['SF', 'LH', 'LF']
EXCLUDED_DIRECTORIES = [
    'node_modules/*',
    'extensions/classifiers/proto/*'
]

# Contains the name of all files that is not 100% coverage.
# This list must be kept up-to-date; the changes (only remove) should be done
# manually.
# Please keep the list in alphabetical order.
# NOTE TO DEVELOPERS: do not add any new files to this list without asking
# @nithusha21 first.
NOT_FULLY_COVERED_FILENAMES = [
    'angular-html-bind.directive.ts',
    'answer-classification.service.ts',
    'App.ts',
    'audio-preloader.service.ts',
    'Base.ts',
    'change-list.service.ts',
    'ck-editor-4-rte.component.ts',
    'ck-editor-4-widgets.initializer.ts',
    'collection-editor-navbar-breadcrumb.directive.ts',
    'collection-editor-page.directive.ts',
    'collection-editor-tab.directive.ts',
    'collection-footer.component.ts',
    'collection-navbar.component.ts',
    'collection-node-creator.directive.ts',
    'collection-node-editor.component.ts',
    'collection-player-page.directive.ts',
    'collection.model.ts',
    'contribution-and-review.service.ts',
    'contributions-and-review.component.ts',
    'contributor-dashboard-admin-page.component.ts',
    'conversation-skin.directive.ts',
    'current-interaction.service.ts',
    'exploration-states.service.ts',
    'expression-evaluator.service.ts',
    'expression-interpolation.service.ts',
    'fatigue-detection.service.ts',
    'feedback-popup.component.ts',
    'feedback-popup.directive.ts',
    'focus-on.directive.ts',
    'generatedParser.ts',
    'google-analytics.initializer.ts',
<<<<<<< HEAD
    'graph-input-validation.service.ts',
=======
    'image-editor.component.ts',
>>>>>>> a4a3c2b7
    'input-response-pair.component.ts',
    'language-util.service.ts',
    'learner-answer-info-card.component.ts',
    'learner-answer-info.service.ts',
    'learner-view-rating.service.ts',
    'mathjax-bind.directive.ts',
    'normalize-whitespace-punctuation-and-case.pipe.ts',
    'object-editor.directive.ts',
    'oppia-footer.component.ts',
    'oppia-interactive-music-notes-input.directive.ts',
    'oppia-interactive-pencil-code-editor.directive.ts',
    'oppia-root.directive.ts',
    'parameterize-rule-description.filter.ts',
    'player-correctness-feedback-enabled.service.ts',
    'player-transcript.service.ts',
    'python-program.tokenizer.ts',
    'question-update.service.ts',
    'refresher-exploration-confirmation-modal.service.ts',
    'release-coordinator-page.component.ts',
    'rule-type-selector.directive.ts',
    'schema-based-choices-editor.directive.ts',
    'schema-based-custom-viewer.directive.ts',
    'schema-based-dict-editor.directive.ts',
    'schema-based-dict-viewer.directive.ts',
    'schema-based-editor.directive.ts',
    'schema-based-expression-editor.directive.ts',
    'schema-based-float-editor.directive.ts',
    'schema-based-html-editor.directive.ts',
    'schema-based-html-viewer.directive.ts',
    'schema-based-int-editor.directive.ts',
    'schema-based-list-editor.directive.ts',
    'schema-based-list-viewer.directive.ts',
    'schema-based-primitive-viewer.directive.ts',
    'schema-based-unicode-editor.directive.ts',
    'schema-based-unicode-viewer.directive.ts',
    'schema-based-viewer.directive.ts',
    'select2-dropdown.directive.ts',
    'shared.ts',
    'skill-editor-state.service.ts',
    'skill-prerequisite-skills-editor.directive.ts',
    'skill-questions-tab.directive.ts',
    'state-card.model.ts',
    'state-content-editor.directive.ts',
    'state-interaction-editor.directive.ts',
    'story-editor.directive.ts',
    'story-node-editor.directive.ts',
    'story-node.model.ts',
    'story-update.service.ts',
    'student.ts',
    'subtopic.model.ts',
    'suggestion-modal-for-exploration-editor.service.ts',
    'teacher.ts',
    'teacher2.ts',
    'top-navigation-bar.component.ts',
    'translation-file-hash-loader-backend-api.service.ts',
    'truncate-and-capitalize.filter.ts',
    'truncate-and-capitalize.pipe.ts',
    'truncate-input-based-on-interaction-answer-type.filter.ts',
    'truncate.filter.ts',
    'tutor-card.directive.ts',
    'unit-test-utils.ajs.ts', # Please don't try to cover this file.
    'voiceover-recording.service.ts',
    'worked-example-editor.directive.ts',
]


class LcovStanzaRelevantLines(python_utils.OBJECT):
    """Gets the relevant lines from a lcov stanza."""

    def __init__(self, stanza):
        """Initialize the object which provides relevant data of a lcov
        stanza in order to calculate any decrease in frontend test coverage.

        Args:
            stanza: list(str). Contains all the lines from a lcov stanza.

        Raises:
            Exception. The file_path is empty.
            Exception. Total lines number is not found.
            Exception. Covered lines number is not found.
        """

        match = re.search('SF:(.+)\n', stanza)
        if match is None:
            raise Exception(
                'The test path is empty or null. '
                'It\'s not possible to diff the test coverage correctly.')
        _, file_name = os.path.split(match.group(1))
        self.file_name = file_name
        self.file_path = match.group(1)

        match = re.search(r'LF:(\d+)\n', stanza)
        if match is None:
            raise Exception(
                'It wasn\'t possible to get the total lines of {} file.'
                'It\'s not possible to diff the test coverage correctly.'
                .format(file_name))
        self.total_lines = int(match.group(1))

        match = re.search(r'LH:(\d+)\n', stanza)
        if match is None:
            raise Exception(
                'It wasn\'t possible to get the covered lines of {} file.'
                'It\'s not possible to diff the test coverage correctly.'
                .format(file_name))
        self.covered_lines = int(match.group(1))


def get_stanzas_from_lcov_file():
    """Get all stanzas from a lcov file. The lcov file gather all the frontend
    files that has tests and each one has the following structure:
    TN: test name
    SF: file path
    FNF: total functions
    FNH: functions covered
    LF: total lines
    LH: lines covered
    BRF: total branches
    BRH: branches covered
    end_of_record

    Returns:
        list(LcovStanzaRelevantLines). A list with all stanzas.
    """
    f = python_utils.open_file(LCOV_FILE_PATH, 'r')
    lcov_items_list = f.read().split('end_of_record')
    stanzas_list = []

    for item in lcov_items_list:
        if item.strip('\n'):
            stanza = LcovStanzaRelevantLines(item)
            stanzas_list.append(stanza)

    return stanzas_list


def check_not_fully_covered_filenames_list_is_sorted():
    """Check if NOT_FULLY_COVERED_FILENAMES list is in alphabetical order."""
    if NOT_FULLY_COVERED_FILENAMES != sorted(
            NOT_FULLY_COVERED_FILENAMES, key=lambda s: s.lower()):
        logging.error(
            'The \033[1mNOT_FULLY_COVERED_FILENAMES\033[0m list must be'
            ' kept in alphabetical order.')
        sys.exit(1)


def check_coverage_changes():
    """Checks if the denylist for not fully covered files needs to be changed
    by:
    - File renaming
    - File deletion

    Raises:
        Exception. LCOV_FILE_PATH doesn't exist.
    """
    if not os.path.exists(LCOV_FILE_PATH):
        raise Exception(
            'Expected lcov file to be available at {}, but the'
            ' file does not exist.'.format(LCOV_FILE_PATH))

    stanzas = get_stanzas_from_lcov_file()
    remaining_denylisted_files = list(NOT_FULLY_COVERED_FILENAMES)
    errors = ''

    for stanza in stanzas:
        file_name = stanza.file_name
        total_lines = stanza.total_lines
        covered_lines = stanza.covered_lines
        if any(fnmatch.fnmatch(
                stanza.file_path, pattern) for pattern in EXCLUDED_DIRECTORIES):
            continue
        if file_name not in remaining_denylisted_files:
            if total_lines != covered_lines:
                errors += (
                    '\033[1m{}\033[0m seems to be not completely tested.'
                    ' Make sure it\'s fully covered.\n'.format(file_name))
        else:
            if total_lines == covered_lines:
                errors += (
                    '\033[1m{}\033[0m seems to be fully covered!'
                    ' Before removing it manually from the denylist'
                    ' in the file'
                    ' scripts/check_frontend_test_coverage.py, please'
                    ' make sure you\'ve followed the unit tests rules'
                    ' correctly on:'
                    ' https://github.com/oppia/oppia/wiki/Frontend'
                    '-unit-tests-guide#rules\n'.format(file_name))

            remaining_denylisted_files.remove(file_name)

    if remaining_denylisted_files:
        for test_name in remaining_denylisted_files:
            errors += (
                '\033[1m{}\033[0m is in the frontend test coverage'
                ' denylist but it doesn\'t exist anymore. If you have'
                ' renamed it, please make sure to remove the old file'
                ' name and add the new file name in the denylist in'
                ' the file scripts/check_frontend_test_coverage.py.\n'
                .format(test_name))

    if errors:
        python_utils.PRINT('------------------------------------')
        python_utils.PRINT('Frontend Coverage Checks Not Passed.')
        python_utils.PRINT('------------------------------------')
        logging.error(errors)
        sys.exit(1)
    else:
        python_utils.PRINT('------------------------------------')
        python_utils.PRINT('All Frontend Coverage Checks Passed.')
        python_utils.PRINT('------------------------------------')

    check_not_fully_covered_filenames_list_is_sorted()


def main():
    """Runs all the steps for checking if there is any decrease of 100% covered
    files in the frontend.
    """
    check_coverage_changes()


# The 'no coverage' pragma is used as this line is un-testable. This is because
# it will only be called when check_frontend_test_coverage.py
# is used as a script.
if __name__ == '__main__': # pragma: no cover
    main()<|MERGE_RESOLUTION|>--- conflicted
+++ resolved
@@ -70,11 +70,6 @@
     'focus-on.directive.ts',
     'generatedParser.ts',
     'google-analytics.initializer.ts',
-<<<<<<< HEAD
-    'graph-input-validation.service.ts',
-=======
-    'image-editor.component.ts',
->>>>>>> a4a3c2b7
     'input-response-pair.component.ts',
     'language-util.service.ts',
     'learner-answer-info-card.component.ts',
