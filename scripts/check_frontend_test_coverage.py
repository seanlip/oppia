# Copyright 2020 The Oppia Authors. All Rights Reserved.
#
# Licensed under the Apache License, Version 2.0 (the "License");
# you may not use this file except in compliance with the License.
# You may obtain a copy of the License at
#
#      http://www.apache.org/licenses/LICENSE-2.0
#
# Unless required by applicable law or agreed to in writing, software
# distributed under the License is distributed on an "AS-IS" BASIS,
# WITHOUT WARRANTIES OR CONDITIONS OF ANY KIND, either express or implied.
# See the License for the specific language governing permissions and
# limitations under the License.

"""Check for decrease in coverage from 100% of frontend files."""

from __future__ import absolute_import
from __future__ import unicode_literals

import fnmatch
import logging
import os
import re
import sys

import python_utils

LCOV_FILE_PATH = os.path.join(os.pardir, 'karma_coverage_reports', 'lcov.info')
RELEVANT_LCOV_LINE_PREFIXES = ['SF', 'LH', 'LF']
EXCLUDED_DIRECTORIES = [
    'node_modules/*',
    'extensions/classifiers/proto/*'
]

# Contains the name of all files that is not 100% coverage.
# This list must be kept up-to-date; the changes (only remove) should be done
# manually.
# Please keep the list in alphabetical order.
# NOTE TO DEVELOPERS: do not add any new files to this list without asking
# @nithusha21 first.
NOT_FULLY_COVERED_FILENAMES = [
    'angular-html-bind.directive.ts',
    'answer-classification.service.ts',
    'App.ts',
    'audio-player.service.ts',
    'audio-preloader.service.ts',
    'Base.ts',
    'change-list.service.ts',
    'ck-editor-4-rte.component.ts',
    'ck-editor-4-widgets.initializer.ts',
    'collection-editor-navbar-breadcrumb.directive.ts',
    'collection-editor-page.directive.ts',
    'collection-editor-tab.directive.ts',
    'collection-footer.component.ts',
    'collection-navbar.component.ts',
    'collection-node-creator.directive.ts',
    'collection-node-editor.component.ts',
    'collection-player-page.directive.ts',
    'collection.model.ts',
    'contribution-and-review.service.ts',
    'contributions-and-review.component.ts',
    'contributor-dashboard-admin-page.component.ts',
    'conversation-skin.directive.ts',
    'current-interaction.service.ts',
    'exploration-states.service.ts',
    'expression-evaluator.service.ts',
    'expression-interpolation.service.ts',
    'fatigue-detection.service.ts',
    'feedback-popup.component.ts',
    'feedback-popup.directive.ts',
    'focus-on.directive.ts',
<<<<<<< HEAD
    'format-timer.pipe.ts',
=======
    'generatedParser.ts',
>>>>>>> e41fb8a9
    'google-analytics.initializer.ts',
    'image-editor.component.ts',
    'input-response-pair.component.ts',
    'language-util.service.ts',
    'learner-answer-info-card.component.ts',
    'learner-answer-info.service.ts',
    'learner-view-rating.service.ts',
    'mathjax-bind.directive.ts',
    'normalize-whitespace-punctuation-and-case.pipe.ts',
    'object-editor.directive.ts',
    'oppia-footer.component.ts',
    'oppia-interactive-music-notes-input.directive.ts',
    'oppia-interactive-pencil-code-editor.directive.ts',
    'oppia-root.directive.ts',
    'parameterize-rule-description.filter.ts',
    'player-correctness-feedback-enabled.service.ts',
    'player-transcript.service.ts',
    'python-program.tokenizer.ts',
    'question-update.service.ts',
    'refresher-exploration-confirmation-modal.service.ts',
    'release-coordinator-page.component.ts',
    'rule-type-selector.directive.ts',
    'schema-based-choices-editor.directive.ts',
    'schema-based-custom-viewer.directive.ts',
    'schema-based-dict-editor.directive.ts',
    'schema-based-dict-viewer.directive.ts',
    'schema-based-editor.directive.ts',
    'schema-based-expression-editor.directive.ts',
    'schema-based-float-editor.directive.ts',
    'schema-based-html-editor.directive.ts',
    'schema-based-html-viewer.directive.ts',
    'schema-based-int-editor.directive.ts',
    'schema-based-list-editor.directive.ts',
    'schema-based-list-viewer.directive.ts',
    'schema-based-primitive-viewer.directive.ts',
    'schema-based-unicode-editor.directive.ts',
    'schema-based-unicode-viewer.directive.ts',
    'schema-based-viewer.directive.ts',
    'select2-dropdown.directive.ts',
    'skill-editor-navbar-breadcrumb.component.ts',
    'skill-editor-state.service.ts',
    'skill-prerequisite-skills-editor.directive.ts',
    'skill-questions-tab.directive.ts',
    'skill-rubrics-editor.directive.ts',
    'state-card.model.ts',
    'state-content-editor.directive.ts',
    'state-interaction-editor.directive.ts',
    'story-editor-navbar-breadcrumb.component.ts',
    'story-editor.directive.ts',
    'story-node-editor.directive.ts',
    'story-node.model.ts',
    'story-update.service.ts',
    'subtopic.model.ts',
    'suggestion-modal-for-exploration-editor.service.ts',
    'top-navigation-bar.component.ts',
    'translation-file-hash-loader-backend-api.service.ts',
    'truncate-and-capitalize.filter.ts',
    'truncate-and-capitalize.pipe.ts',
    'truncate-input-based-on-interaction-answer-type.filter.ts',
    'truncate.filter.ts',
    'tutor-card.directive.ts',
    'unit-test-utils.ajs.ts', # Please don't try to cover this file.
    'voiceover-recording.service.ts',
    'worked-example-editor.directive.ts',
]


class LcovStanzaRelevantLines(python_utils.OBJECT):
    """Gets the relevant lines from a lcov stanza."""

    def __init__(self, stanza):
        """Initialize the object which provides relevant data of a lcov
        stanza in order to calculate any decrease in frontend test coverage.

        Args:
            stanza: list(str). Contains all the lines from a lcov stanza.

        Raises:
            Exception. The file_path is empty.
            Exception. Total lines number is not found.
            Exception. Covered lines number is not found.
        """

        match = re.search('SF:(.+)\n', stanza)
        if match is None:
            raise Exception(
                'The test path is empty or null. '
                'It\'s not possible to diff the test coverage correctly.')
        _, file_name = os.path.split(match.group(1))
        self.file_name = file_name
        self.file_path = match.group(1)

        match = re.search(r'LF:(\d+)\n', stanza)
        if match is None:
            raise Exception(
                'It wasn\'t possible to get the total lines of {} file.'
                'It\'s not possible to diff the test coverage correctly.'
                .format(file_name))
        self.total_lines = int(match.group(1))

        match = re.search(r'LH:(\d+)\n', stanza)
        if match is None:
            raise Exception(
                'It wasn\'t possible to get the covered lines of {} file.'
                'It\'s not possible to diff the test coverage correctly.'
                .format(file_name))
        self.covered_lines = int(match.group(1))


def get_stanzas_from_lcov_file():
    """Get all stanzas from a lcov file. The lcov file gather all the frontend
    files that has tests and each one has the following structure:
    TN: test name
    SF: file path
    FNF: total functions
    FNH: functions covered
    LF: total lines
    LH: lines covered
    BRF: total branches
    BRH: branches covered
    end_of_record

    Returns:
        list(LcovStanzaRelevantLines). A list with all stanzas.
    """
    f = python_utils.open_file(LCOV_FILE_PATH, 'r')
    lcov_items_list = f.read().split('end_of_record')
    stanzas_list = []

    for item in lcov_items_list:
        if item.strip('\n'):
            stanza = LcovStanzaRelevantLines(item)
            stanzas_list.append(stanza)

    return stanzas_list


def check_not_fully_covered_filenames_list_is_sorted():
    """Check if NOT_FULLY_COVERED_FILENAMES list is in alphabetical order."""
    if NOT_FULLY_COVERED_FILENAMES != sorted(
            NOT_FULLY_COVERED_FILENAMES, key=lambda s: s.lower()):
        logging.error(
            'The \033[1mNOT_FULLY_COVERED_FILENAMES\033[0m list must be'
            ' kept in alphabetical order.')
        sys.exit(1)


def check_coverage_changes():
    """Checks if the denylist for not fully covered files needs to be changed
    by:
    - File renaming
    - File deletion

    Raises:
        Exception. LCOV_FILE_PATH doesn't exist.
    """
    if not os.path.exists(LCOV_FILE_PATH):
        raise Exception(
            'Expected lcov file to be available at {}, but the'
            ' file does not exist.'.format(LCOV_FILE_PATH))

    stanzas = get_stanzas_from_lcov_file()
    remaining_denylisted_files = list(NOT_FULLY_COVERED_FILENAMES)
    errors = ''

    for stanza in stanzas:
        file_name = stanza.file_name
        total_lines = stanza.total_lines
        covered_lines = stanza.covered_lines
        if any(fnmatch.fnmatch(
                stanza.file_path, pattern) for pattern in EXCLUDED_DIRECTORIES):
            continue
        if file_name not in remaining_denylisted_files:
            if total_lines != covered_lines:
                errors += (
                    '\033[1m{}\033[0m seems to be not completely tested.'
                    ' Make sure it\'s fully covered.\n'.format(file_name))
        else:
            if total_lines == covered_lines:
                errors += (
                    '\033[1m{}\033[0m seems to be fully covered!'
                    ' Before removing it manually from the denylist'
                    ' in the file'
                    ' scripts/check_frontend_test_coverage.py, please'
                    ' make sure you\'ve followed the unit tests rules'
                    ' correctly on:'
                    ' https://github.com/oppia/oppia/wiki/Frontend'
                    '-unit-tests-guide#rules\n'.format(file_name))

            remaining_denylisted_files.remove(file_name)

    if remaining_denylisted_files:
        for test_name in remaining_denylisted_files:
            errors += (
                '\033[1m{}\033[0m is in the frontend test coverage'
                ' denylist but it doesn\'t exist anymore. If you have'
                ' renamed it, please make sure to remove the old file'
                ' name and add the new file name in the denylist in'
                ' the file scripts/check_frontend_test_coverage.py.\n'
                .format(test_name))

    if errors:
        python_utils.PRINT('------------------------------------')
        python_utils.PRINT('Frontend Coverage Checks Not Passed.')
        python_utils.PRINT('------------------------------------')
        logging.error(errors)
        sys.exit(1)
    else:
        python_utils.PRINT('------------------------------------')
        python_utils.PRINT('All Frontend Coverage Checks Passed.')
        python_utils.PRINT('------------------------------------')

    check_not_fully_covered_filenames_list_is_sorted()


def main():
    """Runs all the steps for checking if there is any decrease of 100% covered
    files in the frontend.
    """
    check_coverage_changes()


# The 'no coverage' pragma is used as this line is un-testable. This is because
# it will only be called when check_frontend_test_coverage.py
# is used as a script.
if __name__ == '__main__': # pragma: no cover
    main()<|MERGE_RESOLUTION|>--- conflicted
+++ resolved
@@ -69,11 +69,8 @@
     'feedback-popup.component.ts',
     'feedback-popup.directive.ts',
     'focus-on.directive.ts',
-<<<<<<< HEAD
     'format-timer.pipe.ts',
-=======
     'generatedParser.ts',
->>>>>>> e41fb8a9
     'google-analytics.initializer.ts',
     'image-editor.component.ts',
     'input-response-pair.component.ts',
