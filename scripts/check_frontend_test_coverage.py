--- conflicted
+++ resolved
@@ -100,11 +100,6 @@
     'hint-editor.directive.ts',
     'html-editor.component.ts',
     'html-select.directive.ts',
-<<<<<<< HEAD
-    'image-with-regions-editor.component.ts',
-=======
-    'i18n-language-selector.component.ts',
->>>>>>> cd137e44
     'input-response-pair.component.ts',
     'int-editor.component.ts',
     'item-selection-input-validation.service.ts',
