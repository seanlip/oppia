--- conflicted
+++ resolved
@@ -68,11 +68,8 @@
     'state-interaction-editor.directive.ts',
     'story-node.model.ts',
     'translation-file-hash-loader-backend-api.service.ts',
-<<<<<<< HEAD
     'truncate-and-capitalize.filter.ts',
-=======
     'truncate-and-capitalize.pipe.ts',
->>>>>>> 2ed83f61
     'truncate-input-based-on-interaction-answer-type.filter.ts',
     # Please don't try to cover `unit-test-utils.ajs.ts` file.
     'unit-test-utils.ajs.ts',
