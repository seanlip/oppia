# Copyright 2020 The Oppia Authors. All Rights Reserved.
#
# Licensed under the Apache License, Version 2.0 (the "License");
# you may not use this file except in compliance with the License.
# You may obtain a copy of the License at
#
#      http://www.apache.org/licenses/LICENSE-2.0
#
# Unless required by applicable law or agreed to in writing, software
# distributed under the License is distributed on an "AS-IS" BASIS,
# WITHOUT WARRANTIES OR CONDITIONS OF ANY KIND, either express or implied.
# See the License for the specific language governing permissions and
# limitations under the License.

"""Check for decrease in coverage from 100% of frontend files."""

from __future__ import absolute_import  # pylint: disable=import-only-modules
from __future__ import unicode_literals  # pylint: disable=import-only-modules

import fnmatch
import os
import re
import sys

import python_utils

LCOV_FILE_PATH = os.path.join(os.pardir, 'karma_coverage_reports', 'lcov.info')
RELEVANT_LCOV_LINE_PREFIXES = ['SF', 'LH', 'LF']
EXCLUDED_DIRECTORIES = [
    'node_modules/*',
    'extensions/classifiers/proto/*'
]

# Contains the name of all files that is not 100% coverage.
# This list must be kept up-to-date; the changes (only remove) should be done
# manually.
# Please keep the list in alphabetical order.
# NOTE TO DEVELOPERS: do not add any new files to this list without asking
# @nithusha21 first.
NOT_FULLY_COVERED_FILENAMES = [
    'admin-config-tab.directive.ts',
    'admin-misc-tab.directive.ts',
    'admin-page.directive.ts',
    'admin-roles-tab.directive.ts',
    'angular-html-bind.directive.ts',
    'answer-classification.service.ts',
    'answer-group-editor.directive.ts',
    'App.ts',
    'audio-bar.component.ts',
    'audio-player.service.ts',
    'audio-preloader.service.ts',
    'autogenerated-audio-player.service.ts',
    'base-interaction-validation.service.ts',
    'Base.ts',
    'boolean-editor.component.ts',
    'change-list.service.ts',
    'ck-editor-4-rte.component.ts',
    'ck-editor-4-widgets.initializer.ts',
    'code-string-editor.component.ts',
    'collection-details-editor.directive.ts',
    'collection-editor-navbar-breadcrumb.directive.ts',
    'collection-editor-navbar.directive.ts',
    'collection-editor-page.directive.ts',
    'collection-editor-state.service.ts',
    'collection-editor-tab.directive.ts',
    'collection-footer.component.ts',
    'collection-navbar.component.ts',
    'collection-node-creator.directive.ts',
    'collection-node-editor.component.ts',
    'collection-player-page.directive.ts',
    'collection-update.service.ts',
    'collection.model.ts',
    'concept-card.directive.ts',
    'ConceptCardObjectFactory.ts',
    'contribution-and-review.service.ts',
    'contribution-opportunities-backend-api.service.ts',
    'contribution-opportunities.service.ts',
    'contributions-and-review.component.ts',
    'conversation-skin.directive.ts',
    'conversion.ts',
    'convert-to-plain-text.pipe.ts',
    'coord-two-dim-editor.component.ts',
    'csrf-token.service.ts',
    'current-interaction.service.ts',
    'drag-and-drop-positive-int-editor.component.ts',
    'editable-collection-backend-api.service.ts',
    'editable-story-backend-api.service.ts',
    'email-dashboard-data.service.ts',
    'entity-creation.service.ts',
    'exploration-creation.service.ts',
    'exploration-diff.service.ts',
    'exploration-footer.component.ts',
    'exploration-save.service.ts',
    'exploration-states.service.ts',
    'expression-evaluator.service.ts',
    'expression-interpolation.service.ts',
    'fatigue-detection.service.ts',
    'feedback-popup.component.ts',
    'feedback-popup.directive.ts',
    'filepath-editor.component.ts',
    'focus-on.directive.ts',
    'format-timer.pipe.ts',
    'fraction-editor.component.ts',
    'fraction-input-validation.service.ts',
    'generatedParser.ts',
    'google-analytics.initializer.ts',
    'graph-detail.service.ts',
    'graph-editor.component.ts',
    'graph-input-rules.service.ts',
    'graph-input-validation.service.ts',
    'graph-property-editor.component.ts',
    'graph-viz.component.ts',
    'hint-and-solution-buttons.component.ts',
    'hint-editor.directive.ts',
    'html-editor.component.ts',
    'html-escaper.service.ts',
    'html-select.directive.ts',
    'i18n-language-selector.component.ts',
    'image-with-regions-editor.component.ts',
    'input-response-pair.component.ts',
    'int-editor.component.ts',
    'item-selection-input-validation.service.ts',
    'language-util.service.ts',
    'learner-answer-info-card.component.ts',
    'learner-answer-info.service.ts',
    'learner-local-nav.component.ts',
    'learner-view-info.directive.ts',
    'learner-view-rating.service.ts',
    'list-of-sets-of-translatable-html-content-ids-editor.component.ts',
    'list-of-tabs-editor.component.ts',
    'list-of-unicode-string-editor.component.ts',
    'logic-error-category-editor.component.ts',
    'logic-question-editor.component.ts',
    'math-expression-content-editor.component.ts',
    'mathjax-bind.directive.ts',
    'messenger.service.ts',
    'misconception-editor.directive.ts',
    'music-notes-input-rules.service.ts',
    'music-phrase-editor.component.ts',
    'music-phrase-player.service.ts',
    'nonnegative-int-editor.component.ts',
    'normalize-whitespace-punctuation-and-case.pipe.ts',
    'normalized-string-editor.component.ts',
    'number-with-units-editor.component.ts',
    'number-with-units-validation.service.ts',
    'object-editor.directive.ts',
    'oppia-footer.component.ts',
    'oppia-interactive-code-repl.component.ts',
    'oppia-interactive-continue.component.ts',
    'oppia-interactive-drag-and-drop-sort-input.directive.ts',
    'oppia-interactive-fraction-input.component.ts',
    'oppia-interactive-graph-input.component.ts',
    'oppia-interactive-image-click-input.component.ts',
    'oppia-interactive-interactive-map.component.ts',
    'oppia-interactive-item-selection-input.directive.ts',
    'oppia-interactive-logic-proof.component.ts',
    'oppia-interactive-multiple-choice-input.component.ts',
    'oppia-interactive-music-notes-input.directive.ts',
    'oppia-interactive-number-with-units.directive.ts',
    'oppia-interactive-numeric-input.directive.ts',
    'oppia-interactive-pencil-code-editor.directive.ts',
    'oppia-interactive-set-input.component.ts',
    'oppia-interactive-text-input.component.ts',
    'oppia-noninteractive-collapsible.component.ts',
    'oppia-noninteractive-image.component.ts',
    'oppia-noninteractive-link.component.ts',
    'oppia-noninteractive-math.component.ts',
    'oppia-noninteractive-skillreview.component.ts',
    'oppia-noninteractive-tabs.component.ts',
    'oppia-noninteractive-video.component.ts',
    'oppia-response-code-repl.component.ts',
    'oppia-response-continue.component.ts',
    'oppia-response-drag-and-drop-sort-input.directive.ts',
    'oppia-response-fraction-input.component.ts',
    'oppia-response-graph-input.component.ts',
    'oppia-response-image-click-input.component.ts',
    'oppia-response-interactive-map.component.ts',
    'oppia-response-item-selection-input.directive.ts',
    'oppia-response-logic-proof.component.ts',
    'oppia-response-multiple-choice-input.component.ts',
    'oppia-response-music-notes-input.directive.ts',
    'oppia-response-number-with-units.directive.ts',
    'oppia-response-numeric-input.directive.ts',
    'oppia-response-pencil-code-editor.directive.ts',
    'oppia-response-set-input.component.ts',
    'oppia-response-text-input.component.ts',
    'oppia-root.directive.ts',
    'oppia-short-response-code-repl.component.ts',
    'oppia-short-response-continue.component.ts',
    'oppia-short-response-drag-and-drop-sort-input.directive.ts',
    'oppia-short-response-fraction-input.component.ts',
    'oppia-short-response-graph-input.component.ts',
    'oppia-short-response-image-click-input.component.ts',
    'oppia-short-response-interactive-map.component.ts',
    'oppia-short-response-item-selection-input.directive.ts',
    'oppia-short-response-logic-proof.component.ts',
    'oppia-short-response-multiple-choice-input.component.ts',
    'oppia-short-response-music-notes-input.directive.ts',
    'oppia-short-response-number-with-units.directive.ts',
    'oppia-short-response-numeric-input.directive.ts',
    'oppia-short-response-pencil-code-editor.directive.ts',
    'oppia-short-response-set-input.component.ts',
    'oppia-short-response-text-input.component.ts',
    'oppia-visualization-enumerated-frequency-table.directive.ts',
    'opportunities-list.component.ts',
    'outcome-destination-editor.directive.ts',
    'outcome-editor.directive.ts',
    'parameter-name-editor.directive.ts',
    'parameterize-rule-description.filter.ts',
    'player-correctness-feedback-enabled.service.ts',
    'player-transcript.service.ts',
    'progress-nav.directive.ts',
    'promo-bar-backend-api.service.ts',
    'python-program.tokenizer.ts',
    'question-difficulty-selector.directive.ts',
    'question-editor.directive.ts',
    'question-player.directive.ts',
    'question-update.service.ts',
    'questions-list.directive.ts',
    'random-selector.directive.ts',
    'rating-display.directive.ts',
    'read-only-collection-backend-api.service.ts',
    'real-editor.component.ts',
    'refresher-exploration-confirmation-modal.service.ts',
    'release-coordinator-page.component.ts',
    'remove-duplicates-in-array.pipe.ts',
    'request-interceptor.service.ts',
    'response-header.directive.ts',
    'review-material-editor.directive.ts',
    'rule-editor.directive.ts',
    'rule-type-selector.directive.ts',
    'sanitized-url-editor.component.ts',
    'schema-based-bool-editor.directive.ts',
    'schema-based-choices-editor.directive.ts',
    'schema-based-custom-editor.directive.ts',
    'schema-based-custom-viewer.directive.ts',
    'schema-based-dict-editor.directive.ts',
    'schema-based-dict-viewer.directive.ts',
    'schema-based-editor.directive.ts',
    'schema-based-expression-editor.directive.ts',
    'schema-based-float-editor.directive.ts',
    'schema-based-html-editor.directive.ts',
    'schema-based-html-viewer.directive.ts',
    'schema-based-int-editor.directive.ts',
    'schema-based-list-editor.directive.ts',
    'schema-based-list-viewer.directive.ts',
    'schema-based-primitive-viewer.directive.ts',
    'schema-based-unicode-editor.directive.ts',
    'schema-based-unicode-viewer.directive.ts',
    'schema-based-viewer.directive.ts',
    'score-ring.directive.ts',
    'select2-dropdown.directive.ts',
    'set-of-translatable-html-content-ids-editor.component.ts',
    'set-of-unicode-string-editor.component.ts',
    'shared.ts',
    'sharing-links.component.ts',
    'skill-concept-card-editor.directive.ts',
    'skill-description-editor.component.ts',
    'skill-editor-navbar-breadcrumb.component.ts',
    'skill-editor-navbar.directive.ts',
    'skill-editor-state.service.ts',
    'skill-misconceptions-editor.directive.ts',
    'skill-prerequisite-skills-editor.directive.ts',
    'skill-questions-tab.directive.ts',
    'skill-rubrics-editor.directive.ts',
    'skill-selector-editor.component.ts',
<<<<<<< HEAD
    'skill-selector.component.ts',
=======
    'SkillObjectFactory.ts',
>>>>>>> f6ab461f
    'skills-mastery-list.directive.ts',
    'solution-editor.directive.ts',
    'solution-explanation-editor.directive.ts',
    'state-content-editor.directive.ts',
    'state-editor.directive.ts',
    'state-editor.service.ts',
    'state-hints-editor.directive.ts',
    'state-interaction-editor.directive.ts',
    'state-property.service.ts',
    'state-responses.directive.ts',
    'state-solution-editor.directive.ts',
    'state-top-answers-stats.service.ts',
    'StateCardObjectFactory.ts',
    'stats-reporting.service.ts',
    'story-creation.service.ts',
    'story-editor-navbar-breadcrumb.component.ts',
    'story-editor-state.service.ts',
    'story-editor.directive.ts',
    'story-node-editor.directive.ts',
    'story-node.model.ts',
    'story-summary-tile.component.ts',
    'story-update.service.ts',
    'StoryContentsObjectFactory.ts',
    'student.ts',
    'subtitled-html-editor.component.ts',
    'subtitled-unicode-editor.component.ts',
    'subtopic-page.model.ts',
    'subtopic-preview-tab.component.ts',
    'subtopic-summary-tile.directive.ts',
    'subtopic.model.ts',
    'suggestion-modal-for-exploration-editor.service.ts',
    'summarize-nonnegative-number.pipe.ts',
    'supplemental-card.directive.ts',
    'svm-prediction.service.ts',
    'teacher.ts',
    'teacher2.ts',
    'thumbnail-uploader.component.ts',
    'top-navigation-bar.component.ts',
    'topic-creation.service.ts',
    'topic-editor-navbar-breadcrumb.directive.ts',
    'topic-editor-navbar.directive.ts',
    'topic-editor-page.component.ts',
    'topic-editor-state.service.ts',
    'topic-editor-stories-list.directive.ts',
    'topic-summary-tile.directive.ts',
    'TopicObjectFactory.ts',
    'topics-and-skills-dashboard-backend-api.service.ts',
    'translatable-html-content-id.component.ts',
    'translate-text.service.ts',
    'translation-file-hash-loader-backend-api.service.ts',
    'truncate-and-capitalize.filter.ts',
    'truncate-and-capitalize.pipe.ts',
    'truncate-input-based-on-interaction-answer-type.filter.ts',
    'truncate.filter.ts',
    'truncate.pipe.ts',
    'tutor-card.directive.ts',
    'unit-test-utils.ts', # Please don't try to cover this file.
    'url-interpolation.service.ts',
    'utils.service.ts',
    'version-diff-visualization.directive.ts',
    'version-tree.service.ts',
    'voiceover-recording.service.ts',
    'worked-example-editor.directive.ts',
]


class LcovStanzaRelevantLines(python_utils.OBJECT):
    """Gets the relevant lines from a lcov stanza."""

    def __init__(self, stanza):
        """Initialize the object which provides relevant data of a lcov
        stanza in order to calculate any decrease in frontend test coverage.

        Args:
            stanza: list(str). Contains all the lines from a lcov stanza.

        Raises:
            Exception. The file_path is empty.
            Exception. Total lines number is not found.
            Exception. Covered lines number is not found.
        """

        match = re.search('SF:(.+)\n', stanza)
        if match is None:
            raise Exception(
                'The test path is empty or null. '
                'It\'s not possible to diff the test coverage correctly.')
        _, file_name = os.path.split(match.group(1))
        self.file_name = file_name
        self.file_path = match.group(1)

        match = re.search(r'LF:(\d+)\n', stanza)
        if match is None:
            raise Exception(
                'It wasn\'t possible to get the total lines of {} file.'
                'It\'s not possible to diff the test coverage correctly.'
                .format(file_name))
        self.total_lines = int(match.group(1))

        match = re.search(r'LH:(\d+)\n', stanza)
        if match is None:
            raise Exception(
                'It wasn\'t possible to get the covered lines of {} file.'
                'It\'s not possible to diff the test coverage correctly.'
                .format(file_name))
        self.covered_lines = int(match.group(1))


def get_stanzas_from_lcov_file():
    """Get all stanzas from a lcov file. The lcov file gather all the frontend
    files that has tests and each one has the following structure:
    TN: test name
    SF: file path
    FNF: total functions
    FNH: functions covered
    LF: total lines
    LH: lines covered
    BRF: total branches
    BRH: branches covered
    end_of_record

    Returns:
        list(LcovStanzaRelevantLines). A list with all stanzas.
    """
    f = python_utils.open_file(LCOV_FILE_PATH, 'r')
    lcov_items_list = f.read().split('end_of_record')
    stanzas_list = []

    for item in lcov_items_list:
        if item.strip('\n'):
            stanza = LcovStanzaRelevantLines(item)
            stanzas_list.append(stanza)

    return stanzas_list


def check_not_fully_covered_filenames_list_is_sorted():
    """Check if NOT_FULLY_COVERED_FILENAMES list is in alphabetical order."""
    if NOT_FULLY_COVERED_FILENAMES != sorted(
            NOT_FULLY_COVERED_FILENAMES, key=lambda s: s.lower()):
        sys.exit(
            'The \033[1mNOT_FULLY_COVERED_FILENAMES\033[0m list must be'
            ' kept in alphabetical order.')


def check_coverage_changes():
    """Checks if the denylist for not fully covered files needs to be changed
    by:
    - File renaming
    - File deletion

    Raises:
        Exception. LCOV_FILE_PATH doesn't exist.
    """
    if not os.path.exists(LCOV_FILE_PATH):
        raise Exception(
            'Expected lcov file to be available at {}, but the'
            ' file does not exist.'.format(LCOV_FILE_PATH))

    stanzas = get_stanzas_from_lcov_file()
    remaining_denylisted_files = list(NOT_FULLY_COVERED_FILENAMES)
    errors = ''

    for stanza in stanzas:
        file_name = stanza.file_name
        total_lines = stanza.total_lines
        covered_lines = stanza.covered_lines
        if any(fnmatch.fnmatch(
                stanza.file_path, pattern) for pattern in EXCLUDED_DIRECTORIES):
            continue
        if file_name not in remaining_denylisted_files:
            if total_lines != covered_lines:
                errors += (
                    '\033[1m{}\033[0m seems to be not completely tested.'
                    ' Make sure it\'s fully covered.\n'.format(file_name))
        else:
            if total_lines == covered_lines:
                errors += (
                    '\033[1m{}\033[0m seems to be fully covered!'
                    ' Before removing it manually from the denylist'
                    ' in the file'
                    ' scripts/check_frontend_test_coverage.py, please'
                    ' make sure you\'ve followed the unit tests rules'
                    ' correctly on:'
                    ' https://github.com/oppia/oppia/wiki/Frontend'
                    '-unit-tests-guide#rules\n'.format(file_name))

            remaining_denylisted_files.remove(file_name)

    if remaining_denylisted_files:
        for test_name in remaining_denylisted_files:
            errors += (
                '\033[1m{}\033[0m is in the frontend test coverage'
                ' denylist but it doesn\'t exist anymore. If you have'
                ' renamed it, please make sure to remove the old file'
                ' name and add the new file name in the denylist in'
                ' the file scripts/check_frontend_test_coverage.py.\n'
                .format(test_name))

    if errors:
        python_utils.PRINT('------------------------------------')
        python_utils.PRINT('Frontend Coverage Checks Not Passed.')
        python_utils.PRINT('------------------------------------')
        sys.exit(errors)
    else:
        python_utils.PRINT('------------------------------------')
        python_utils.PRINT('All Frontend Coverage Checks Passed.')
        python_utils.PRINT('------------------------------------')

    check_not_fully_covered_filenames_list_is_sorted()


def main():
    """Runs all the steps for checking if there is any decrease of 100% covered
    files in the frontend.
    """
    check_coverage_changes()


# The 'no coverage' pragma is used as this line is un-testable. This is because
# it will only be called when check_frontend_test_coverage.py
# is used as a script.
if __name__ == '__main__': # pragma: no cover
    main()<|MERGE_RESOLUTION|>--- conflicted
+++ resolved
@@ -264,11 +264,6 @@
     'skill-questions-tab.directive.ts',
     'skill-rubrics-editor.directive.ts',
     'skill-selector-editor.component.ts',
-<<<<<<< HEAD
-    'skill-selector.component.ts',
-=======
-    'SkillObjectFactory.ts',
->>>>>>> f6ab461f
     'skills-mastery-list.directive.ts',
     'solution-editor.directive.ts',
     'solution-explanation-editor.directive.ts',
