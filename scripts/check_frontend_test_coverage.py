# Copyright 2020 The Oppia Authors. All Rights Reserved.
#
# Licensed under the Apache License, Version 2.0 (the "License");
# you may not use this file except in compliance with the License.
# You may obtain a copy of the License at
#
#      http://www.apache.org/licenses/LICENSE-2.0
#
# Unless required by applicable law or agreed to in writing, software
# distributed under the License is distributed on an "AS-IS" BASIS,
# WITHOUT WARRANTIES OR CONDITIONS OF ANY KIND, either express or implied.
# See the License for the specific language governing permissions and
# limitations under the License.

"""Check for decrease in coverage from 100% of frontend files."""

from __future__ import absolute_import
from __future__ import unicode_literals

import fnmatch
import logging
import os
import re
import sys

import python_utils

LCOV_FILE_PATH = os.path.join(os.pardir, 'karma_coverage_reports', 'lcov.info')
RELEVANT_LCOV_LINE_PREFIXES = ['SF', 'LH', 'LF']
EXCLUDED_DIRECTORIES = [
    'node_modules/*',
    'extensions/classifiers/proto/*'
]

# Contains the name of all files that is not 100% coverage.
# This list must be kept up-to-date; the changes (only remove) should be done
# manually.
# Please keep the list in alphabetical order.
# NOTE TO DEVELOPERS: do not add any new files to this list without asking
# @nithusha21 first.
NOT_FULLY_COVERED_FILENAMES = [
    'angular-html-bind.directive.ts',
    'answer-classification.service.ts',
    'App.ts',
    'audio-preloader.service.ts',
    'Base.ts',
    'change-list.service.ts',
    'ck-editor-4-rte.component.ts',
    'ck-editor-4-widgets.initializer.ts',
    'collection-editor-navbar-breadcrumb.directive.ts',
    'collection-editor-page.directive.ts',
    'collection-editor-tab.directive.ts',
    'collection-footer.component.ts',
    'collection-navbar.component.ts',
    'collection-node-creator.directive.ts',
    'collection-node-editor.component.ts',
    'collection-player-page.directive.ts',
    'collection.model.ts',
    'contribution-and-review.service.ts',
    'contributions-and-review.component.ts',
    'contributor-dashboard-admin-page.component.ts',
    'conversation-skin.directive.ts',
    'convert-to-plain-text.pipe.ts',
    'current-interaction.service.ts',
    'exploration-footer.component.ts',
    'exploration-states.service.ts',
    'expression-evaluator.service.ts',
    'expression-interpolation.service.ts',
    'fatigue-detection.service.ts',
    'feedback-popup.component.ts',
    'feedback-popup.directive.ts',
    'focus-on.directive.ts',
    'format-timer.pipe.ts',
    'generatedParser.ts',
    'google-analytics.initializer.ts',
    'graph-input-validation.service.ts',
<<<<<<< HEAD
    'hint-editor.directive.ts',
    'html-select.directive.ts',
=======
    'image-editor.component.ts',
>>>>>>> 00303a08
    'input-response-pair.component.ts',
    'language-util.service.ts',
    'learner-answer-info-card.component.ts',
    'learner-answer-info.service.ts',
    'learner-view-rating.service.ts',
    'mathjax-bind.directive.ts',
    'normalize-whitespace-punctuation-and-case.pipe.ts',
    'object-editor.directive.ts',
    'oppia-footer.component.ts',
    'oppia-interactive-music-notes-input.directive.ts',
    'oppia-interactive-pencil-code-editor.directive.ts',
    'oppia-root.directive.ts',
    'parameterize-rule-description.filter.ts',
    'player-correctness-feedback-enabled.service.ts',
    'player-transcript.service.ts',
    'python-program.tokenizer.ts',
    'question-update.service.ts',
    'refresher-exploration-confirmation-modal.service.ts',
    'release-coordinator-page.component.ts',
    'remove-duplicates-in-array.pipe.ts',
    'rule-type-selector.directive.ts',
    'schema-based-choices-editor.directive.ts',
    'schema-based-custom-viewer.directive.ts',
    'schema-based-dict-editor.directive.ts',
    'schema-based-dict-viewer.directive.ts',
    'schema-based-editor.directive.ts',
    'schema-based-expression-editor.directive.ts',
    'schema-based-float-editor.directive.ts',
    'schema-based-html-editor.directive.ts',
    'schema-based-html-viewer.directive.ts',
    'schema-based-int-editor.directive.ts',
    'schema-based-list-editor.directive.ts',
    'schema-based-list-viewer.directive.ts',
    'schema-based-primitive-viewer.directive.ts',
    'schema-based-unicode-editor.directive.ts',
    'schema-based-unicode-viewer.directive.ts',
    'schema-based-viewer.directive.ts',
    'select2-dropdown.directive.ts',
    'shared.ts',
    'skill-editor-state.service.ts',
    'skill-prerequisite-skills-editor.directive.ts',
    'skill-questions-tab.directive.ts',
<<<<<<< HEAD
    'skills-mastery-list.directive.ts',
    'solution-editor.directive.ts',
    'solution-explanation-editor.directive.ts',
    'state-card.model.ts',
    'state-content-editor.directive.ts',
    'state-interaction-editor.directive.ts',
    'state-solution-editor.directive.ts',
    'story-creation.service.ts',
=======
    'skill-rubrics-editor.directive.ts',
    'state-card.model.ts',
    'state-content-editor.directive.ts',
    'state-interaction-editor.directive.ts',
    'story-editor-navbar-breadcrumb.component.ts',
>>>>>>> 00303a08
    'story-editor.directive.ts',
    'story-node-editor.directive.ts',
    'story-node.model.ts',
    'story-update.service.ts',
    'student.ts',
    'subtopic.model.ts',
    'suggestion-modal-for-exploration-editor.service.ts',
    'teacher.ts',
    'teacher2.ts',
    'top-navigation-bar.component.ts',
    'translation-file-hash-loader-backend-api.service.ts',
    'truncate-and-capitalize.filter.ts',
    'truncate-and-capitalize.pipe.ts',
    'truncate-input-based-on-interaction-answer-type.filter.ts',
    'truncate.filter.ts',
    'truncate.pipe.ts',
    'tutor-card.directive.ts',
    'unit-test-utils.ajs.ts', # Please don't try to cover this file.
    'voiceover-recording.service.ts',
    'worked-example-editor.directive.ts',
]


class LcovStanzaRelevantLines(python_utils.OBJECT):
    """Gets the relevant lines from a lcov stanza."""

    def __init__(self, stanza):
        """Initialize the object which provides relevant data of a lcov
        stanza in order to calculate any decrease in frontend test coverage.

        Args:
            stanza: list(str). Contains all the lines from a lcov stanza.

        Raises:
            Exception. The file_path is empty.
            Exception. Total lines number is not found.
            Exception. Covered lines number is not found.
        """

        match = re.search('SF:(.+)\n', stanza)
        if match is None:
            raise Exception(
                'The test path is empty or null. '
                'It\'s not possible to diff the test coverage correctly.')
        _, file_name = os.path.split(match.group(1))
        self.file_name = file_name
        self.file_path = match.group(1)

        match = re.search(r'LF:(\d+)\n', stanza)
        if match is None:
            raise Exception(
                'It wasn\'t possible to get the total lines of {} file.'
                'It\'s not possible to diff the test coverage correctly.'
                .format(file_name))
        self.total_lines = int(match.group(1))

        match = re.search(r'LH:(\d+)\n', stanza)
        if match is None:
            raise Exception(
                'It wasn\'t possible to get the covered lines of {} file.'
                'It\'s not possible to diff the test coverage correctly.'
                .format(file_name))
        self.covered_lines = int(match.group(1))


def get_stanzas_from_lcov_file():
    """Get all stanzas from a lcov file. The lcov file gather all the frontend
    files that has tests and each one has the following structure:
    TN: test name
    SF: file path
    FNF: total functions
    FNH: functions covered
    LF: total lines
    LH: lines covered
    BRF: total branches
    BRH: branches covered
    end_of_record

    Returns:
        list(LcovStanzaRelevantLines). A list with all stanzas.
    """
    f = python_utils.open_file(LCOV_FILE_PATH, 'r')
    lcov_items_list = f.read().split('end_of_record')
    stanzas_list = []

    for item in lcov_items_list:
        if item.strip('\n'):
            stanza = LcovStanzaRelevantLines(item)
            stanzas_list.append(stanza)

    return stanzas_list


def check_not_fully_covered_filenames_list_is_sorted():
    """Check if NOT_FULLY_COVERED_FILENAMES list is in alphabetical order."""
    if NOT_FULLY_COVERED_FILENAMES != sorted(
            NOT_FULLY_COVERED_FILENAMES, key=lambda s: s.lower()):
        logging.error(
            'The \033[1mNOT_FULLY_COVERED_FILENAMES\033[0m list must be'
            ' kept in alphabetical order.')
        sys.exit(1)


def check_coverage_changes():
    """Checks if the denylist for not fully covered files needs to be changed
    by:
    - File renaming
    - File deletion

    Raises:
        Exception. LCOV_FILE_PATH doesn't exist.
    """
    if not os.path.exists(LCOV_FILE_PATH):
        raise Exception(
            'Expected lcov file to be available at {}, but the'
            ' file does not exist.'.format(LCOV_FILE_PATH))

    stanzas = get_stanzas_from_lcov_file()
    remaining_denylisted_files = list(NOT_FULLY_COVERED_FILENAMES)
    errors = ''

    for stanza in stanzas:
        file_name = stanza.file_name
        total_lines = stanza.total_lines
        covered_lines = stanza.covered_lines
        if any(fnmatch.fnmatch(
                stanza.file_path, pattern) for pattern in EXCLUDED_DIRECTORIES):
            continue
        if file_name not in remaining_denylisted_files:
            if total_lines != covered_lines:
                errors += (
                    '\033[1m{}\033[0m seems to be not completely tested.'
                    ' Make sure it\'s fully covered.\n'.format(file_name))
        else:
            if total_lines == covered_lines:
                errors += (
                    '\033[1m{}\033[0m seems to be fully covered!'
                    ' Before removing it manually from the denylist'
                    ' in the file'
                    ' scripts/check_frontend_test_coverage.py, please'
                    ' make sure you\'ve followed the unit tests rules'
                    ' correctly on:'
                    ' https://github.com/oppia/oppia/wiki/Frontend'
                    '-unit-tests-guide#rules\n'.format(file_name))

            remaining_denylisted_files.remove(file_name)

    if remaining_denylisted_files:
        for test_name in remaining_denylisted_files:
            errors += (
                '\033[1m{}\033[0m is in the frontend test coverage'
                ' denylist but it doesn\'t exist anymore. If you have'
                ' renamed it, please make sure to remove the old file'
                ' name and add the new file name in the denylist in'
                ' the file scripts/check_frontend_test_coverage.py.\n'
                .format(test_name))

    if errors:
        python_utils.PRINT('------------------------------------')
        python_utils.PRINT('Frontend Coverage Checks Not Passed.')
        python_utils.PRINT('------------------------------------')
        logging.error(errors)
        sys.exit(1)
    else:
        python_utils.PRINT('------------------------------------')
        python_utils.PRINT('All Frontend Coverage Checks Passed.')
        python_utils.PRINT('------------------------------------')

    check_not_fully_covered_filenames_list_is_sorted()


def main():
    """Runs all the steps for checking if there is any decrease of 100% covered
    files in the frontend.
    """
    check_coverage_changes()


# The 'no coverage' pragma is used as this line is un-testable. This is because
# it will only be called when check_frontend_test_coverage.py
# is used as a script.
if __name__ == '__main__': # pragma: no cover
    main()<|MERGE_RESOLUTION|>--- conflicted
+++ resolved
@@ -74,12 +74,6 @@
     'generatedParser.ts',
     'google-analytics.initializer.ts',
     'graph-input-validation.service.ts',
-<<<<<<< HEAD
-    'hint-editor.directive.ts',
-    'html-select.directive.ts',
-=======
-    'image-editor.component.ts',
->>>>>>> 00303a08
     'input-response-pair.component.ts',
     'language-util.service.ts',
     'learner-answer-info-card.component.ts',
@@ -122,22 +116,9 @@
     'skill-editor-state.service.ts',
     'skill-prerequisite-skills-editor.directive.ts',
     'skill-questions-tab.directive.ts',
-<<<<<<< HEAD
-    'skills-mastery-list.directive.ts',
-    'solution-editor.directive.ts',
-    'solution-explanation-editor.directive.ts',
     'state-card.model.ts',
     'state-content-editor.directive.ts',
     'state-interaction-editor.directive.ts',
-    'state-solution-editor.directive.ts',
-    'story-creation.service.ts',
-=======
-    'skill-rubrics-editor.directive.ts',
-    'state-card.model.ts',
-    'state-content-editor.directive.ts',
-    'state-interaction-editor.directive.ts',
-    'story-editor-navbar-breadcrumb.component.ts',
->>>>>>> 00303a08
     'story-editor.directive.ts',
     'story-node-editor.directive.ts',
     'story-node.model.ts',
