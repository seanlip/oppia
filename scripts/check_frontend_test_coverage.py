# Copyright 2020 The Oppia Authors. All Rights Reserved.
#
# Licensed under the Apache License, Version 2.0 (the "License");
# you may not use this file except in compliance with the License.
# You may obtain a copy of the License at
#
#      http://www.apache.org/licenses/LICENSE-2.0
#
# Unless required by applicable law or agreed to in writing, software
# distributed under the License is distributed on an "AS-IS" BASIS,
# WITHOUT WARRANTIES OR CONDITIONS OF ANY KIND, either express or implied.
# See the License for the specific language governing permissions and
# limitations under the License.

"""Check for decrease in coverage from 100% of frontend files."""

from __future__ import absolute_import
from __future__ import unicode_literals

import fnmatch
import logging
import os
import re
import sys

import python_utils

LCOV_FILE_PATH = os.path.join(os.pardir, 'karma_coverage_reports', 'lcov.info')
RELEVANT_LCOV_LINE_PREFIXES = ['SF', 'LH', 'LF']
EXCLUDED_DIRECTORIES = [
    'node_modules/*',
    'extensions/classifiers/proto/*'
]

# Contains the name of all files that is not 100% coverage.
# This list must be kept up-to-date; the changes (only remove) should be done
# manually.
# Please keep the list in alphabetical order.
# NOTE TO DEVELOPERS: do not add any new files to this list without asking
# @nithusha21 first.
NOT_FULLY_COVERED_FILENAMES = [
    'angular-html-bind.directive.ts',
    'answer-classification.service.ts',
    'App.ts',
    'audio-player.service.ts',
    'audio-preloader.service.ts',
    'Base.ts',
    'change-list.service.ts',
    'ck-editor-4-rte.component.ts',
    'ck-editor-4-widgets.initializer.ts',
    'collection-details-editor.directive.ts',
    'collection-editor-navbar-breadcrumb.directive.ts',
    'collection-editor-navbar.directive.ts',
    'collection-editor-page.directive.ts',
    'collection-editor-tab.directive.ts',
    'collection-footer.component.ts',
    'collection-navbar.component.ts',
    'collection-node-creator.directive.ts',
    'collection-node-editor.component.ts',
    'collection-player-page.directive.ts',
    'collection.model.ts',
    'concept-card.directive.ts',
    'contribution-and-review.service.ts',
    'contributions-and-review.component.ts',
    'contributor-dashboard-admin-page.component.ts',
    'conversation-skin.directive.ts',
    'convert-to-plain-text.pipe.ts',
    'current-interaction.service.ts',
    'exploration-footer.component.ts',
    'exploration-save.service.ts',
    'exploration-states.service.ts',
    'expression-evaluator.service.ts',
    'expression-interpolation.service.ts',
    'fatigue-detection.service.ts',
    'feedback-popup.component.ts',
    'feedback-popup.directive.ts',
    'focus-on.directive.ts',
    'format-timer.pipe.ts',
    'generatedParser.ts',
    'google-analytics.initializer.ts',
    'graph-input-validation.service.ts',
    'hint-editor.directive.ts',
    'html-select.directive.ts',
    'image-editor.component.ts',
    'input-response-pair.component.ts',
    'language-util.service.ts',
    'learner-answer-info-card.component.ts',
    'learner-answer-info.service.ts',
    'learner-view-rating.service.ts',
<<<<<<< HEAD
    'list-of-sets-of-translatable-html-content-ids-editor.component.ts',
=======
>>>>>>> 9edfb2c8
    'mathjax-bind.directive.ts',
    'normalize-whitespace-punctuation-and-case.pipe.ts',
    'object-editor.directive.ts',
    'oppia-footer.component.ts',
    'oppia-interactive-music-notes-input.directive.ts',
    'oppia-interactive-pencil-code-editor.directive.ts',
<<<<<<< HEAD
    'oppia-response-music-notes-input.directive.ts',
    'oppia-response-pencil-code-editor.directive.ts',
    'oppia-root.directive.ts',
    'oppia-short-response-music-notes-input.directive.ts',
    'oppia-short-response-pencil-code-editor.directive.ts',
    'oppia-visualization-enumerated-frequency-table.directive.ts',
    'outcome-destination-editor.directive.ts',
    'outcome-editor.directive.ts',
    'parameter-name-editor.directive.ts',
=======
    'oppia-root.directive.ts',
>>>>>>> 9edfb2c8
    'parameterize-rule-description.filter.ts',
    'player-correctness-feedback-enabled.service.ts',
    'player-transcript.service.ts',
    'python-program.tokenizer.ts',
    'question-update.service.ts',
    'refresher-exploration-confirmation-modal.service.ts',
    'release-coordinator-page.component.ts',
    'remove-duplicates-in-array.pipe.ts',
    'response-header.directive.ts',
    'review-material-editor.directive.ts',
    'rule-type-selector.directive.ts',
    'schema-based-choices-editor.directive.ts',
    'schema-based-custom-viewer.directive.ts',
    'schema-based-dict-editor.directive.ts',
    'schema-based-dict-viewer.directive.ts',
    'schema-based-editor.directive.ts',
    'schema-based-expression-editor.directive.ts',
    'schema-based-float-editor.directive.ts',
    'schema-based-html-editor.directive.ts',
    'schema-based-html-viewer.directive.ts',
    'schema-based-int-editor.directive.ts',
    'schema-based-list-editor.directive.ts',
    'schema-based-list-viewer.directive.ts',
    'schema-based-primitive-viewer.directive.ts',
    'schema-based-unicode-editor.directive.ts',
    'schema-based-unicode-viewer.directive.ts',
    'schema-based-viewer.directive.ts',
    'score-ring.directive.ts',
    'select2-dropdown.directive.ts',
    'shared.ts',
    'skill-editor-navbar-breadcrumb.component.ts',
    'skill-editor-state.service.ts',
    'skill-prerequisite-skills-editor.directive.ts',
    'skill-questions-tab.directive.ts',
    'skill-rubrics-editor.directive.ts',
    'skills-mastery-list.directive.ts',
    'solution-editor.directive.ts',
    'solution-explanation-editor.directive.ts',
    'state-card.model.ts',
    'state-content-editor.directive.ts',
    'state-interaction-editor.directive.ts',
    'state-solution-editor.directive.ts',
    'story-creation.service.ts',
    'story-editor-navbar-breadcrumb.component.ts',
    'story-editor.directive.ts',
    'story-node-editor.directive.ts',
    'story-node.model.ts',
    'story-update.service.ts',
    'student.ts',
    'subtopic-summary-tile.component.ts',
    'subtopic.model.ts',
    'suggestion-modal-for-exploration-editor.service.ts',
    'teacher.ts',
    'teacher2.ts',
    'top-navigation-bar.component.ts',
    'topic-creation.service.ts',
    'topic-summary-tile.component.ts',
    'translation-file-hash-loader-backend-api.service.ts',
    'truncate-and-capitalize.filter.ts',
    'truncate-and-capitalize.pipe.ts',
    'truncate-input-based-on-interaction-answer-type.filter.ts',
    'truncate.filter.ts',
    'truncate.pipe.ts',
    'tutor-card.directive.ts',
    'unit-test-utils.ajs.ts', # Please don't try to cover this file.
    'voiceover-recording.service.ts',
    'worked-example-editor.directive.ts',
]


class LcovStanzaRelevantLines(python_utils.OBJECT):
    """Gets the relevant lines from a lcov stanza."""

    def __init__(self, stanza):
        """Initialize the object which provides relevant data of a lcov
        stanza in order to calculate any decrease in frontend test coverage.

        Args:
            stanza: list(str). Contains all the lines from a lcov stanza.

        Raises:
            Exception. The file_path is empty.
            Exception. Total lines number is not found.
            Exception. Covered lines number is not found.
        """

        match = re.search('SF:(.+)\n', stanza)
        if match is None:
            raise Exception(
                'The test path is empty or null. '
                'It\'s not possible to diff the test coverage correctly.')
        _, file_name = os.path.split(match.group(1))
        self.file_name = file_name
        self.file_path = match.group(1)

        match = re.search(r'LF:(\d+)\n', stanza)
        if match is None:
            raise Exception(
                'It wasn\'t possible to get the total lines of {} file.'
                'It\'s not possible to diff the test coverage correctly.'
                .format(file_name))
        self.total_lines = int(match.group(1))

        match = re.search(r'LH:(\d+)\n', stanza)
        if match is None:
            raise Exception(
                'It wasn\'t possible to get the covered lines of {} file.'
                'It\'s not possible to diff the test coverage correctly.'
                .format(file_name))
        self.covered_lines = int(match.group(1))


def get_stanzas_from_lcov_file():
    """Get all stanzas from a lcov file. The lcov file gather all the frontend
    files that has tests and each one has the following structure:
    TN: test name
    SF: file path
    FNF: total functions
    FNH: functions covered
    LF: total lines
    LH: lines covered
    BRF: total branches
    BRH: branches covered
    end_of_record

    Returns:
        list(LcovStanzaRelevantLines). A list with all stanzas.
    """
    f = python_utils.open_file(LCOV_FILE_PATH, 'r')
    lcov_items_list = f.read().split('end_of_record')
    stanzas_list = []

    for item in lcov_items_list:
        if item.strip('\n'):
            stanza = LcovStanzaRelevantLines(item)
            stanzas_list.append(stanza)

    return stanzas_list


def check_not_fully_covered_filenames_list_is_sorted():
    """Check if NOT_FULLY_COVERED_FILENAMES list is in alphabetical order."""
    if NOT_FULLY_COVERED_FILENAMES != sorted(
            NOT_FULLY_COVERED_FILENAMES, key=lambda s: s.lower()):
        logging.error(
            'The \033[1mNOT_FULLY_COVERED_FILENAMES\033[0m list must be'
            ' kept in alphabetical order.')
        sys.exit(1)


def check_coverage_changes():
    """Checks if the denylist for not fully covered files needs to be changed
    by:
    - File renaming
    - File deletion

    Raises:
        Exception. LCOV_FILE_PATH doesn't exist.
    """
    if not os.path.exists(LCOV_FILE_PATH):
        raise Exception(
            'Expected lcov file to be available at {}, but the'
            ' file does not exist.'.format(LCOV_FILE_PATH))

    stanzas = get_stanzas_from_lcov_file()
    remaining_denylisted_files = list(NOT_FULLY_COVERED_FILENAMES)
    errors = ''

    for stanza in stanzas:
        file_name = stanza.file_name
        total_lines = stanza.total_lines
        covered_lines = stanza.covered_lines
        if any(fnmatch.fnmatch(
                stanza.file_path, pattern) for pattern in EXCLUDED_DIRECTORIES):
            continue
        if file_name not in remaining_denylisted_files:
            if total_lines != covered_lines:
                errors += (
                    '\033[1m{}\033[0m seems to be not completely tested.'
                    ' Make sure it\'s fully covered.\n'.format(file_name))
        else:
            if total_lines == covered_lines:
                errors += (
                    '\033[1m{}\033[0m seems to be fully covered!'
                    ' Before removing it manually from the denylist'
                    ' in the file'
                    ' scripts/check_frontend_test_coverage.py, please'
                    ' make sure you\'ve followed the unit tests rules'
                    ' correctly on:'
                    ' https://github.com/oppia/oppia/wiki/Frontend'
                    '-unit-tests-guide#rules\n'.format(file_name))

            remaining_denylisted_files.remove(file_name)

    if remaining_denylisted_files:
        for test_name in remaining_denylisted_files:
            errors += (
                '\033[1m{}\033[0m is in the frontend test coverage'
                ' denylist but it doesn\'t exist anymore. If you have'
                ' renamed it, please make sure to remove the old file'
                ' name and add the new file name in the denylist in'
                ' the file scripts/check_frontend_test_coverage.py.\n'
                .format(test_name))

    if errors:
        python_utils.PRINT('------------------------------------')
        python_utils.PRINT('Frontend Coverage Checks Not Passed.')
        python_utils.PRINT('------------------------------------')
        logging.error(errors)
        sys.exit(1)
    else:
        python_utils.PRINT('------------------------------------')
        python_utils.PRINT('All Frontend Coverage Checks Passed.')
        python_utils.PRINT('------------------------------------')

    check_not_fully_covered_filenames_list_is_sorted()


def main():
    """Runs all the steps for checking if there is any decrease of 100% covered
    files in the frontend.
    """
    check_coverage_changes()


# The 'no coverage' pragma is used as this line is un-testable. This is because
# it will only be called when check_frontend_test_coverage.py
# is used as a script.
if __name__ == '__main__': # pragma: no cover
    main()<|MERGE_RESOLUTION|>--- conflicted
+++ resolved
@@ -87,29 +87,13 @@
     'learner-answer-info-card.component.ts',
     'learner-answer-info.service.ts',
     'learner-view-rating.service.ts',
-<<<<<<< HEAD
-    'list-of-sets-of-translatable-html-content-ids-editor.component.ts',
-=======
->>>>>>> 9edfb2c8
     'mathjax-bind.directive.ts',
     'normalize-whitespace-punctuation-and-case.pipe.ts',
     'object-editor.directive.ts',
     'oppia-footer.component.ts',
     'oppia-interactive-music-notes-input.directive.ts',
     'oppia-interactive-pencil-code-editor.directive.ts',
-<<<<<<< HEAD
-    'oppia-response-music-notes-input.directive.ts',
-    'oppia-response-pencil-code-editor.directive.ts',
     'oppia-root.directive.ts',
-    'oppia-short-response-music-notes-input.directive.ts',
-    'oppia-short-response-pencil-code-editor.directive.ts',
-    'oppia-visualization-enumerated-frequency-table.directive.ts',
-    'outcome-destination-editor.directive.ts',
-    'outcome-editor.directive.ts',
-    'parameter-name-editor.directive.ts',
-=======
-    'oppia-root.directive.ts',
->>>>>>> 9edfb2c8
     'parameterize-rule-description.filter.ts',
     'player-correctness-feedback-enabled.service.ts',
     'player-transcript.service.ts',
