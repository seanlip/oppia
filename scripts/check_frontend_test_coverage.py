# Copyright 2020 The Oppia Authors. All Rights Reserved.
#
# Licensed under the Apache License, Version 2.0 (the "License");
# you may not use this file except in compliance with the License.
# You may obtain a copy of the License at
#
#      http://www.apache.org/licenses/LICENSE-2.0
#
# Unless required by applicable law or agreed to in writing, software
# distributed under the License is distributed on an "AS-IS" BASIS,
# WITHOUT WARRANTIES OR CONDITIONS OF ANY KIND, either express or implied.
# See the License for the specific language governing permissions and
# limitations under the License.

"""Check for decrease in coverage from 100% of frontend files."""

from __future__ import absolute_import
from __future__ import unicode_literals

import fnmatch
import logging
import os
import re
import sys

import python_utils

LCOV_FILE_PATH = os.path.join(os.pardir, 'karma_coverage_reports', 'lcov.info')
RELEVANT_LCOV_LINE_PREFIXES = ['SF', 'LH', 'LF']
EXCLUDED_DIRECTORIES = [
    'node_modules/*',
    'extensions/classifiers/proto/*'
]

# Contains the name of all files that is not 100% coverage.
# This list must be kept up-to-date; the changes (only remove) should be done
# manually.
# Please keep the list in alphabetical order.
# NOTE TO DEVELOPERS: do not add any new files to this list without asking
# @nithusha21 first.
NOT_FULLY_COVERED_FILENAMES = [
    'angular-html-bind.directive.ts',
    'answer-classification.service.ts',
    'App.ts',
    'audio-player.service.ts',
    'audio-preloader.service.ts',
    'Base.ts',
    'change-list.service.ts',
    'ck-editor-4-rte.component.ts',
    'ck-editor-4-widgets.initializer.ts',
    'collection-details-editor.directive.ts',
    'collection-editor-navbar-breadcrumb.directive.ts',
    'collection-editor-navbar.directive.ts',
    'collection-editor-page.directive.ts',
    'collection-editor-tab.directive.ts',
    'collection-footer.component.ts',
    'collection-navbar.component.ts',
    'collection-node-creator.directive.ts',
    'collection-node-editor.component.ts',
    'collection-player-page.directive.ts',
    'collection.model.ts',
    'concept-card.directive.ts',
    'contribution-and-review.service.ts',
    'contributions-and-review.component.ts',
    'contributor-dashboard-admin-page.component.ts',
    'conversation-skin.directive.ts',
    'convert-to-plain-text.pipe.ts',
    'current-interaction.service.ts',
    'exploration-footer.component.ts',
    'exploration-save.service.ts',
    'exploration-states.service.ts',
    'expression-evaluator.service.ts',
    'expression-interpolation.service.ts',
    'fatigue-detection.service.ts',
    'feedback-popup.component.ts',
    'feedback-popup.directive.ts',
    'focus-on.directive.ts',
    'format-timer.pipe.ts',
    'google-analytics.initializer.ts',
    'graph-input-validation.service.ts',
    'hint-editor.directive.ts',
    'html-select.directive.ts',
    'image-editor.component.ts',
    'input-response-pair.component.ts',
    'language-util.service.ts',
    'learner-answer-info-card.component.ts',
    'learner-answer-info.service.ts',
    'learner-view-rating.service.ts',
    'mathjax-bind.directive.ts',
    'normalize-whitespace-punctuation-and-case.pipe.ts',
    'object-editor.directive.ts',
    'oppia-footer.component.ts',
    'oppia-interactive-music-notes-input.directive.ts',
    'oppia-interactive-pencil-code-editor.directive.ts',
    'oppia-root.directive.ts',
    'parameterize-rule-description.filter.ts',
    'player-correctness-feedback-enabled.service.ts',
    'player-transcript.service.ts',
    'python-program.tokenizer.ts',
    'question-update.service.ts',
    'refresher-exploration-confirmation-modal.service.ts',
    'release-coordinator-page.component.ts',
    'remove-duplicates-in-array.pipe.ts',
    'response-header.directive.ts',
    'review-material-editor.directive.ts',
    'rule-type-selector.directive.ts',
    'schema-based-choices-editor.directive.ts',
    'schema-based-custom-viewer.directive.ts',
    'schema-based-dict-editor.directive.ts',
    'schema-based-dict-viewer.directive.ts',
    'schema-based-editor.directive.ts',
    'schema-based-expression-editor.directive.ts',
    'schema-based-float-editor.directive.ts',
    'schema-based-html-editor.directive.ts',
    'schema-based-html-viewer.directive.ts',
    'schema-based-int-editor.directive.ts',
    'schema-based-list-editor.directive.ts',
    'schema-based-list-viewer.directive.ts',
    'schema-based-primitive-viewer.directive.ts',
    'schema-based-unicode-editor.directive.ts',
    'schema-based-unicode-viewer.directive.ts',
    'schema-based-viewer.directive.ts',
    'score-ring.directive.ts',
    'select2-dropdown.directive.ts',
    'skill-editor-navbar-breadcrumb.component.ts',
    'skill-editor-state.service.ts',
    'skill-prerequisite-skills-editor.directive.ts',
    'skill-questions-tab.directive.ts',
    'skill-rubrics-editor.directive.ts',
    'skills-mastery-list.directive.ts',
    'solution-editor.directive.ts',
    'solution-explanation-editor.directive.ts',
    'state-card.model.ts',
    'state-content-editor.directive.ts',
    'state-interaction-editor.directive.ts',
    'state-solution-editor.directive.ts',
    'story-creation.service.ts',
    'story-editor-navbar-breadcrumb.component.ts',
    'story-editor.directive.ts',
    'story-node-editor.directive.ts',
    'story-node.model.ts',
    'story-update.service.ts',
<<<<<<< HEAD
    'subtitled-unicode-editor.component.ts',
    'subtopic-page.model.ts',
=======
    'student.ts',
>>>>>>> f10087ee
    'subtopic-summary-tile.component.ts',
    'subtopic.model.ts',
    'suggestion-modal-for-exploration-editor.service.ts',
    'top-navigation-bar.component.ts',
    'topic-creation.service.ts',
    'topic-summary-tile.component.ts',
    'translation-file-hash-loader-backend-api.service.ts',
    'truncate-and-capitalize.filter.ts',
    'truncate-and-capitalize.pipe.ts',
    'truncate-input-based-on-interaction-answer-type.filter.ts',
    'truncate.filter.ts',
    'truncate.pipe.ts',
    'tutor-card.directive.ts',
    'unit-test-utils.ajs.ts', # Please don't try to cover this file.
    'voiceover-recording.service.ts',
    'worked-example-editor.directive.ts',
]


class LcovStanzaRelevantLines(python_utils.OBJECT):
    """Gets the relevant lines from a lcov stanza."""

    def __init__(self, stanza):
        """Initialize the object which provides relevant data of a lcov
        stanza in order to calculate any decrease in frontend test coverage.

        Args:
            stanza: list(str). Contains all the lines from a lcov stanza.

        Raises:
            Exception. The file_path is empty.
            Exception. Total lines number is not found.
            Exception. Covered lines number is not found.
        """

        match = re.search('SF:(.+)\n', stanza)
        if match is None:
            raise Exception(
                'The test path is empty or null. '
                'It\'s not possible to diff the test coverage correctly.')
        _, file_name = os.path.split(match.group(1))
        self.file_name = file_name
        self.file_path = match.group(1)

        match = re.search(r'LF:(\d+)\n', stanza)
        if match is None:
            raise Exception(
                'It wasn\'t possible to get the total lines of {} file.'
                'It\'s not possible to diff the test coverage correctly.'
                .format(file_name))
        self.total_lines = int(match.group(1))

        match = re.search(r'LH:(\d+)\n', stanza)
        if match is None:
            raise Exception(
                'It wasn\'t possible to get the covered lines of {} file.'
                'It\'s not possible to diff the test coverage correctly.'
                .format(file_name))
        self.covered_lines = int(match.group(1))


def get_stanzas_from_lcov_file():
    """Get all stanzas from a lcov file. The lcov file gather all the frontend
    files that has tests and each one has the following structure:
    TN: test name
    SF: file path
    FNF: total functions
    FNH: functions covered
    LF: total lines
    LH: lines covered
    BRF: total branches
    BRH: branches covered
    end_of_record

    Returns:
        list(LcovStanzaRelevantLines). A list with all stanzas.
    """
    f = python_utils.open_file(LCOV_FILE_PATH, 'r')
    lcov_items_list = f.read().split('end_of_record')
    stanzas_list = []

    for item in lcov_items_list:
        if item.strip('\n'):
            stanza = LcovStanzaRelevantLines(item)
            stanzas_list.append(stanza)

    return stanzas_list


def check_not_fully_covered_filenames_list_is_sorted():
    """Check if NOT_FULLY_COVERED_FILENAMES list is in alphabetical order."""
    if NOT_FULLY_COVERED_FILENAMES != sorted(
            NOT_FULLY_COVERED_FILENAMES, key=lambda s: s.lower()):
        logging.error(
            'The \033[1mNOT_FULLY_COVERED_FILENAMES\033[0m list must be'
            ' kept in alphabetical order.')
        sys.exit(1)


def check_coverage_changes():
    """Checks if the denylist for not fully covered files needs to be changed
    by:
    - File renaming
    - File deletion

    Raises:
        Exception. LCOV_FILE_PATH doesn't exist.
    """
    if not os.path.exists(LCOV_FILE_PATH):
        raise Exception(
            'Expected lcov file to be available at {}, but the'
            ' file does not exist.'.format(LCOV_FILE_PATH))

    stanzas = get_stanzas_from_lcov_file()
    remaining_denylisted_files = list(NOT_FULLY_COVERED_FILENAMES)
    errors = ''

    for stanza in stanzas:
        file_name = stanza.file_name
        total_lines = stanza.total_lines
        covered_lines = stanza.covered_lines
        if any(fnmatch.fnmatch(
                stanza.file_path, pattern) for pattern in EXCLUDED_DIRECTORIES):
            continue
        if file_name not in remaining_denylisted_files:
            if total_lines != covered_lines:
                errors += (
                    '\033[1m{}\033[0m seems to be not completely tested.'
                    ' Make sure it\'s fully covered.\n'.format(file_name))
        else:
            if total_lines == covered_lines:
                errors += (
                    '\033[1m{}\033[0m seems to be fully covered!'
                    ' Before removing it manually from the denylist'
                    ' in the file'
                    ' scripts/check_frontend_test_coverage.py, please'
                    ' make sure you\'ve followed the unit tests rules'
                    ' correctly on:'
                    ' https://github.com/oppia/oppia/wiki/Frontend'
                    '-unit-tests-guide#rules\n'.format(file_name))

            remaining_denylisted_files.remove(file_name)

    if remaining_denylisted_files:
        for test_name in remaining_denylisted_files:
            errors += (
                '\033[1m{}\033[0m is in the frontend test coverage'
                ' denylist but it doesn\'t exist anymore. If you have'
                ' renamed it, please make sure to remove the old file'
                ' name and add the new file name in the denylist in'
                ' the file scripts/check_frontend_test_coverage.py.\n'
                .format(test_name))

    if errors:
        python_utils.PRINT('------------------------------------')
        python_utils.PRINT('Frontend Coverage Checks Not Passed.')
        python_utils.PRINT('------------------------------------')
        logging.error(errors)
        sys.exit(1)
    else:
        python_utils.PRINT('------------------------------------')
        python_utils.PRINT('All Frontend Coverage Checks Passed.')
        python_utils.PRINT('------------------------------------')

    check_not_fully_covered_filenames_list_is_sorted()


def main():
    """Runs all the steps for checking if there is any decrease of 100% covered
    files in the frontend.
    """
    check_coverage_changes()


# The 'no coverage' pragma is used as this line is un-testable. This is because
# it will only be called when check_frontend_test_coverage.py
# is used as a script.
if __name__ == '__main__': # pragma: no cover
    main()<|MERGE_RESOLUTION|>--- conflicted
+++ resolved
@@ -140,12 +140,8 @@
     'story-node-editor.directive.ts',
     'story-node.model.ts',
     'story-update.service.ts',
-<<<<<<< HEAD
     'subtitled-unicode-editor.component.ts',
     'subtopic-page.model.ts',
-=======
-    'student.ts',
->>>>>>> f10087ee
     'subtopic-summary-tile.component.ts',
     'subtopic.model.ts',
     'suggestion-modal-for-exploration-editor.service.ts',
