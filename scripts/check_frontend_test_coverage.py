--- conflicted
+++ resolved
@@ -67,11 +67,6 @@
     'focus-on.directive.ts',
     'generatedParser.ts',
     'google-analytics.initializer.ts',
-<<<<<<< HEAD
-    'input-response-pair.component.ts',
-=======
-    'image-editor.component.ts',
->>>>>>> 8d361fc7
     'language-util.service.ts',
     'learner-answer-info.service.ts',
     'learner-view-rating.service.ts',
