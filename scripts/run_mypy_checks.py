# coding: utf-8
#
# Copyright 2021 The Oppia Authors. All Rights Reserved.
#
# Licensed under the Apache License, Version 2.0 (the "License");
# you may not use this file except in compliance with the License.
# You may obtain a copy of the License at
#
#      http://www.apache.org/licenses/LICENSE-2.0
#
# Unless required by applicable law or agreed to in writing, software
# distributed under the License is distributed on an "AS-IS" BASIS,
# WITHOUT WARRANTIES OR CONDITIONS OF ANY KIND, either express or implied.
# See the License for the specific language governing permissions and
# limitations under the License.

"""MyPy test runner script."""

from __future__ import annotations

import argparse
import os
import site
import subprocess
import sys

from scripts import common
from scripts import install_third_party_libs

from typing import Final, List, Optional, Tuple

# List of directories whose files won't be type-annotated ever.
EXCLUDED_DIRECTORIES: Final = [
    'proto_files/',
    'scripts/linters/test_files/',
    'third_party/',
    'venv/',
    # The files in 'build_sources' and 'data' directories can be
    # ignored while type checking, because these files are only
    # used as resources for the tests.
    'core/tests/build_sources/',
    'core/tests/data/'
]

# List of files who should be type-annotated but are not.
NOT_FULLY_COVERED_FILES: Final = [
    'core/controllers/learner_group.py',
    'core/controllers/learner_group_test.py',
    'core/controllers/payload_validator.py',
    'core/controllers/payload_validator_test.py',
    'core/controllers/platform_feature.py',
    'core/controllers/platform_feature_test.py',
    'core/controllers/practice_sessions.py',
    'core/controllers/practice_sessions_test.py',
    'core/controllers/profile.py',
    'core/controllers/profile_test.py',
    'core/controllers/question_editor.py',
    'core/controllers/question_editor_test.py',
    'core/controllers/questions_list.py',
    'core/controllers/questions_list_test.py',
    'core/controllers/reader.py',
    'core/controllers/reader_test.py',
    'core/controllers/recent_commits.py',
    'core/controllers/recent_commits_test.py',
    'core/controllers/release_coordinator.py',
    'core/controllers/release_coordinator_test.py',
    'core/controllers/resources.py',
    'core/controllers/resources_test.py',
    'core/controllers/review_tests.py',
    'core/controllers/review_tests_test.py',
    'core/controllers/skill_editor.py',
    'core/controllers/skill_editor_test.py',
<<<<<<< HEAD
    'scripts/docstrings_checker.py',
    'scripts/docstrings_checker_test.py',
    'scripts/linters/pylint_extensions.py',
    'scripts/linters/pylint_extensions_test.py',
=======
    'scripts/install_python_prod_dependencies.py',
    'scripts/install_python_prod_dependencies_test.py',
    'scripts/install_third_party_libs.py',
    'scripts/install_third_party_libs_test.py',
    'scripts/install_third_party.py',
    'scripts/install_third_party_test.py',
>>>>>>> ff82e559
]


CONFIG_FILE_PATH: Final = os.path.join('.', 'mypy.ini')
MYPY_REQUIREMENTS_FILE_PATH: Final = os.path.join('.', 'mypy_requirements.txt')
MYPY_TOOLS_DIR: Final = os.path.join(os.getcwd(), 'third_party', 'python3_libs')
PYTHON3_CMD: Final = 'python3'

_PATHS_TO_INSERT: Final = [MYPY_TOOLS_DIR, ]

_PARSER: Final = argparse.ArgumentParser(
    description='Python type checking using mypy script.'
)

_PARSER.add_argument(
    '--skip-install',
    help='If passed, skips installing dependencies.'
    ' By default, they are installed.',
    action='store_true')

_PARSER.add_argument(
    '--install-globally',
    help='optional; if specified, installs mypy and its requirements globally.'
    ' By default, they are installed to %s' % MYPY_TOOLS_DIR,
    action='store_true')

_PARSER.add_argument(
    '--files',
    help='Files to type-check',
    action='store',
    nargs='+'
)


def install_third_party_libraries(skip_install: bool) -> None:
    """Run the installation script.

    Args:
        skip_install: bool. Whether to skip running the installation script.
    """
    if not skip_install:
        install_third_party_libs.main()


def get_mypy_cmd(
    files: Optional[List[str]],
    mypy_exec_path: str,
    using_global_mypy: bool
) -> List[str]:
    """Return the appropriate command to be run.

    Args:
        files: Optional[List[str]]. List of files provided to check for MyPy
            type checking, or None if no file is provided explicitly.
        mypy_exec_path: str. Path of mypy executable.
        using_global_mypy: bool. Whether generated command should run using
            global mypy.

    Returns:
        list(str). List of command line arguments.
    """
    if using_global_mypy:
        mypy_cmd = 'mypy'
    else:
        mypy_cmd = mypy_exec_path
    if files:
        cmd = [mypy_cmd, '--config-file', CONFIG_FILE_PATH] + files
    else:
        excluded_files_regex = (
            '|'.join(NOT_FULLY_COVERED_FILES + EXCLUDED_DIRECTORIES))
        cmd = [
            mypy_cmd, '--exclude', excluded_files_regex,
            '--config-file', CONFIG_FILE_PATH, '.'
        ]
    return cmd


def install_mypy_prerequisites(install_globally: bool) -> Tuple[int, str]:
    """Install mypy and type stubs from mypy_requirements.txt.

    Args:
        install_globally: bool. Whether mypy and its requirements are to be
            installed globally.

    Returns:
        tuple(int, str). The return code from installing prerequisites and the
        path of the mypy executable.

    Raises:
        Exception. No USER_BASE found for the user.
    """
    # TODO(#13398): Change MyPy installation after Python3 migration. Now, we
    # install packages globally for CI. In CI, pip installation is not in a way
    # we expect.
    if install_globally:
        cmd = [
            PYTHON3_CMD, '-m', 'pip', 'install', '-r',
            MYPY_REQUIREMENTS_FILE_PATH
        ]
    else:
        cmd = [
            PYTHON3_CMD, '-m', 'pip', 'install', '-r',
            MYPY_REQUIREMENTS_FILE_PATH, '--target', MYPY_TOOLS_DIR,
            '--upgrade'
        ]
    process = subprocess.Popen(
        cmd, stdout=subprocess.PIPE, stderr=subprocess.PIPE)
    output = process.communicate()
    if b'can\'t combine user with prefix' in output[1]:
        uextention_text = ['--user', '--prefix=', '--system']
        new_process = subprocess.Popen(
            cmd + uextention_text, stdout=subprocess.PIPE,
            stderr=subprocess.PIPE)
        new_process.communicate()
        if site.USER_BASE is None:
            raise Exception(
                'No USER_BASE found for the user.'
            )
        _PATHS_TO_INSERT.append(os.path.join(site.USER_BASE, 'bin'))
        mypy_exec_path = os.path.join(site.USER_BASE, 'bin', 'mypy')
        return (new_process.returncode, mypy_exec_path)
    else:
        _PATHS_TO_INSERT.append(os.path.join(MYPY_TOOLS_DIR, 'bin'))
        mypy_exec_path = os.path.join(MYPY_TOOLS_DIR, 'bin', 'mypy')
        return (process.returncode, mypy_exec_path)


def main(args: Optional[List[str]] = None) -> int:
    """Runs the MyPy type checks."""
    parsed_args = _PARSER.parse_args(args=args)

    for directory in common.DIRS_TO_ADD_TO_SYS_PATH:
        # The directories should only be inserted starting at index 1. See
        # https://stackoverflow.com/a/10095099 and
        # https://stackoverflow.com/q/10095037 for more details.
        sys.path.insert(1, directory)

    install_third_party_libraries(parsed_args.skip_install)

    print('Installing Mypy and stubs for third party libraries.')
    return_code, mypy_exec_path = install_mypy_prerequisites(
        parsed_args.install_globally)
    if return_code != 0:
        print('Cannot install Mypy and stubs for third party libraries.')
        sys.exit(1)

    print('Installed Mypy and stubs for third party libraries.')

    print('Starting Mypy type checks.')
    cmd = get_mypy_cmd(
        parsed_args.files, mypy_exec_path, parsed_args.install_globally)

    env = os.environ.copy()
    for path in _PATHS_TO_INSERT:
        env['PATH'] = '%s%s' % (path, os.pathsep) + env['PATH']
    env['PYTHONPATH'] = MYPY_TOOLS_DIR

    process = subprocess.Popen(
        cmd, stdout=subprocess.PIPE, stderr=subprocess.PIPE, env=env)
    stdout, stderr = process.communicate()
    # Standard and error output is in bytes, we need to decode the line to
    # print it.
    print(stdout.decode('utf-8'))
    print(stderr.decode('utf-8'))
    if process.returncode == 0:
        print('Mypy type checks successful.')
    else:
        print(
            'Mypy type checks unsuccessful. Please fix the errors. '
            'For more information, visit: '
            'https://github.com/oppia/oppia/wiki/Backend-Type-Annotations')
        sys.exit(2)
    return process.returncode


if __name__ == '__main__': # pragma: no cover
    main()<|MERGE_RESOLUTION|>--- conflicted
+++ resolved
@@ -70,19 +70,6 @@
     'core/controllers/review_tests_test.py',
     'core/controllers/skill_editor.py',
     'core/controllers/skill_editor_test.py',
-<<<<<<< HEAD
-    'scripts/docstrings_checker.py',
-    'scripts/docstrings_checker_test.py',
-    'scripts/linters/pylint_extensions.py',
-    'scripts/linters/pylint_extensions_test.py',
-=======
-    'scripts/install_python_prod_dependencies.py',
-    'scripts/install_python_prod_dependencies_test.py',
-    'scripts/install_third_party_libs.py',
-    'scripts/install_third_party_libs_test.py',
-    'scripts/install_third_party.py',
-    'scripts/install_third_party_test.py',
->>>>>>> ff82e559
 ]
 
 
