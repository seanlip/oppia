--- conflicted
+++ resolved
@@ -38,43 +38,16 @@
 # List of files who should be type-annotated but are not.
 NOT_FULLY_COVERED_FILES = [
     'core/controllers/',
-<<<<<<< HEAD
-    'core/domain/collection_services.py',
-    'core/domain/collection_services_test.py',
-    'core/domain/event_services.py',
-    'core/domain/event_services_test.py',
-=======
-    'core/domain/draft_upgrade_services.py',
-    'core/domain/draft_upgrade_services_test.py',
-    'core/domain/exp_domain.py',
-    'core/domain/exp_domain_test.py',
->>>>>>> 621ae5e4
     'core/domain/exp_services.py',
     'core/domain/exp_services_test.py',
     'core/domain/expression_parser.py',
     'core/domain/expression_parser_test.py',
-<<<<<<< HEAD
-    'core/domain/html_validation_service.py',
-    'core/domain/html_validation_service_test.py',
-=======
-    'core/domain/feedback_services.py',
-    'core/domain/feedback_services_test.py',
->>>>>>> 621ae5e4
     'core/domain/learner_progress_services.py',
     'core/domain/learner_progress_services_test.py',
     'core/domain/object_registry.py',
     'core/domain/object_registry_test.py',
     'core/domain/question_domain.py',
     'core/domain/question_domain_test.py',
-<<<<<<< HEAD
-    'core/domain/question_services.py',
-    'core/domain/question_services_test.py',
-=======
-    'core/domain/rights_manager.py',
-    'core/domain/rights_manager_test.py',
-    'core/domain/skill_domain.py',
-    'core/domain/skill_domain_test.py',
->>>>>>> 621ae5e4
     'core/domain/skill_services.py',
     'core/domain/skill_services_test.py',
     'core/domain/state_domain.py',
