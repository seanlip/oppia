--- conflicted
+++ resolved
@@ -65,13 +65,6 @@
     'core/domain/object_registry_test.py',
     'core/domain/opportunity_services.py',
     'core/domain/opportunity_services_test.py',
-<<<<<<< HEAD
-=======
-    'core/domain/platform_feature_services.py',
-    'core/domain/platform_feature_services_test.py',
-    'core/domain/platform_parameter_list.py',
-    'core/domain/platform_parameter_list_test.py',
->>>>>>> 2bfdd9db
     'core/domain/question_domain.py',
     'core/domain/question_domain_test.py',
     'core/domain/question_fetchers.py',
@@ -106,13 +99,8 @@
     'core/domain/topic_fetchers_test.py',
     'core/domain/topic_services.py',
     'core/domain/topic_services_test.py',
-<<<<<<< HEAD
     'core/domain/visualization_registry.py',
     'core/domain/visualization_registry_test.py',
-=======
-    'core/domain/user_services.py',
-    'core/domain/user_services_test.py',
->>>>>>> 2bfdd9db
     'core/domain/voiceover_services.py',
     'core/domain/voiceover_services_test.py',
     'core/domain/wipeout_service.py',
