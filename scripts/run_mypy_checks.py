# coding: utf-8
#
# Copyright 2021 The Oppia Authors. All Rights Reserved.
#
# Licensed under the Apache License, Version 2.0 (the "License");
# you may not use this file except in compliance with the License.
# You may obtain a copy of the License at
#
#      http://www.apache.org/licenses/LICENSE-2.0
#
# Unless required by applicable law or agreed to in writing, software
# distributed under the License is distributed on an "AS-IS" BASIS,
# WITHOUT WARRANTIES OR CONDITIONS OF ANY KIND, either express or implied.
# See the License for the specific language governing permissions and
# limitations under the License.

"""MyPy test runner script."""

from __future__ import annotations

import argparse
import os
import site
import subprocess
import sys

from scripts import common
from scripts import install_third_party_libs

# List of directories whose files won't be type-annotated ever.
EXCLUDED_DIRECTORIES = [
    'proto_files/',
    'scripts/linters/test_files/',
    'third_party/',
    'venv/'
]

# List of files who should be type-annotated but are not.
NOT_FULLY_COVERED_FILES = [
    'core/controllers/',
    'core/domain/exp_services.py',
    'core/domain/exp_services_test.py',
<<<<<<< HEAD
    'core/domain/expression_parser.py',
    'core/domain/expression_parser_test.py',
=======
    'core/domain/feedback_services.py',
    'core/domain/feedback_services_test.py',
>>>>>>> 9be985db
    'core/domain/learner_progress_services.py',
    'core/domain/learner_progress_services_test.py',
    'core/domain/object_registry.py',
    'core/domain/object_registry_test.py',
<<<<<<< HEAD
    'core/domain/question_domain.py',
    'core/domain/question_domain_test.py',
=======
    'core/domain/rights_manager.py',
    'core/domain/rights_manager_test.py',
    'core/domain/skill_domain.py',
    'core/domain/skill_domain_test.py',
>>>>>>> 9be985db
    'core/domain/skill_services.py',
    'core/domain/skill_services_test.py',
    'core/domain/state_domain.py',
    'core/domain/state_domain_test.py',
    'core/domain/stats_services.py',
    'core/domain/stats_services_test.py',
    'core/domain/topic_services.py',
    'core/domain/topic_services_test.py',
    'core/domain/wipeout_service.py',
    'core/domain/wipeout_service_test.py',
    'core/platform_feature_list.py',
    'core/platform_feature_list_test.py',
    'core/storage/storage_models_test.py',
    'core/tests/build_sources/extensions/CodeRepl.py',
    'core/tests/build_sources/extensions/DragAndDropSortInput.py',
    'core/tests/build_sources/extensions/base.py',
    'core/tests/build_sources/extensions/base_test.py',
    'core/tests/build_sources/extensions/models_test.py',
    'core/tests/data/failing_tests.py',
    'core/tests/data/image_constants.py',
    'core/tests/data/unicode_and_str_handler.py',
    'core/tests/gae_suite.py',
    'core/tests/gae_suite_test.py',
    'core/tests/load_tests/feedback_thread_summaries_test.py',
    'core/tests/test_utils.py',
    'core/tests/test_utils_test.py',
    'extensions/',
    'scripts/check_if_pr_is_low_risk.py',
    'scripts/check_if_pr_is_low_risk_test.py',
    'scripts/concurrent_task_utils.py',
    'scripts/concurrent_task_utils_test.py',
    'scripts/docstrings_checker.py',
    'scripts/docstrings_checker_test.py',
    'scripts/extend_index_yaml.py',
    'scripts/extend_index_yaml_test.py',
    'scripts/flake_checker.py',
    'scripts/flake_checker_test.py',
    'scripts/install_python_prod_dependencies.py',
    'scripts/install_python_prod_dependencies_test.py',
    'scripts/install_third_party_libs.py',
    'scripts/install_third_party_libs_test.py',
    'scripts/install_third_party.py',
    'scripts/install_third_party_test.py',
    'scripts/pre_commit_hook.py',
    'scripts/pre_commit_hook_test.py',
    'scripts/pre_push_hook.py',
    'scripts/pre_push_hook_test.py',
    'scripts/run_backend_tests.py',
    'scripts/run_e2e_tests.py',
    'scripts/run_e2e_tests_test.py',
    'scripts/run_lighthouse_tests.py',
    'scripts/run_mypy_checks.py',
    'scripts/run_mypy_checks_test.py',
    'scripts/run_portserver.py',
    'scripts/run_presubmit_checks.py',
    'scripts/script_import_test.py',
    'scripts/servers.py',
    'scripts/servers_test.py',
    'scripts/setup.py',
    'scripts/setup_test.py',
    'scripts/linters/',
    'scripts/release_scripts/'
]


CONFIG_FILE_PATH = os.path.join('.', 'mypy.ini')
MYPY_REQUIREMENTS_FILE_PATH = os.path.join('.', 'mypy_requirements.txt')
MYPY_TOOLS_DIR = os.path.join(os.getcwd(), 'third_party', 'python3_libs')
PYTHON3_CMD = 'python3'

_PATHS_TO_INSERT = [MYPY_TOOLS_DIR, ]

_PARSER = argparse.ArgumentParser(
    description='Python type checking using mypy script.'
)

_PARSER.add_argument(
    '--skip-install',
    help='If passed, skips installing dependencies.'
    ' By default, they are installed.',
    action='store_true')

_PARSER.add_argument(
    '--install-globally',
    help='optional; if specified, installs mypy and its requirements globally.'
    ' By default, they are installed to %s' % MYPY_TOOLS_DIR,
    action='store_true')

_PARSER.add_argument(
    '--files',
    help='Files to type-check',
    action='store',
    nargs='+'
)


def install_third_party_libraries(skip_install: bool) -> None:
    """Run the installation script.

    Args:
        skip_install: bool. Whether to skip running the installation script.
    """
    if not skip_install:
        install_third_party_libs.main()


def get_mypy_cmd(files, mypy_exec_path, using_global_mypy):
    """Return the appropriate command to be run.

    Args:
        files: list(list(str)). List having first element as list of string.
        mypy_exec_path: str. Path of mypy executable.
        using_global_mypy: bool. Whether generated command should run using
            global mypy.

    Returns:
        list(str). List of command line arguments.
    """
    if using_global_mypy:
        mypy_cmd = 'mypy'
    else:
        mypy_cmd = mypy_exec_path
    if files:
        cmd = [mypy_cmd, '--config-file', CONFIG_FILE_PATH] + files
    else:
        excluded_files_regex = (
            '|'.join(NOT_FULLY_COVERED_FILES + EXCLUDED_DIRECTORIES))
        cmd = [
            mypy_cmd, '--exclude', excluded_files_regex,
            '--config-file', CONFIG_FILE_PATH, '.'
        ]
    return cmd


def install_mypy_prerequisites(install_globally):
    """Install mypy and type stubs from mypy_requirements.txt.

    Args:
        install_globally: bool. Whether mypy and its requirements are to be
            installed globally.

    Returns:
        tuple(int, str). The return code from installing prerequisites and the
        path of the mypy executable.
    """
    # TODO(#13398): Change MyPy installation after Python3 migration. Now, we
    # install packages globally for CI. In CI, pip installation is not in a way
    # we expect.
    if install_globally:
        cmd = [
            PYTHON3_CMD, '-m', 'pip', 'install', '-r',
            MYPY_REQUIREMENTS_FILE_PATH
        ]
    else:
        cmd = [
            PYTHON3_CMD, '-m', 'pip', 'install', '-r',
            MYPY_REQUIREMENTS_FILE_PATH, '--target', MYPY_TOOLS_DIR,
            '--upgrade'
        ]
    process = subprocess.Popen(
        cmd, stdout=subprocess.PIPE, stderr=subprocess.PIPE)
    output = process.communicate()
    if b'can\'t combine user with prefix' in output[1]:
        uextention_text = ['--user', '--prefix=', '--system']
        new_process = subprocess.Popen(
            cmd + uextention_text, stdout=subprocess.PIPE,
            stderr=subprocess.PIPE)
        new_process.communicate()
        _PATHS_TO_INSERT.append(os.path.join(site.USER_BASE, 'bin'))
        mypy_exec_path = os.path.join(site.USER_BASE, 'bin', 'mypy')
        return (new_process.returncode, mypy_exec_path)
    else:
        _PATHS_TO_INSERT.append(os.path.join(MYPY_TOOLS_DIR, 'bin'))
        mypy_exec_path = os.path.join(MYPY_TOOLS_DIR, 'bin', 'mypy')
        return (process.returncode, mypy_exec_path)


def main(args=None):
    """Runs the MyPy type checks."""
    parsed_args = _PARSER.parse_args(args=args)

    for directory in common.DIRS_TO_ADD_TO_SYS_PATH:
        # The directories should only be inserted starting at index 1. See
        # https://stackoverflow.com/a/10095099 and
        # https://stackoverflow.com/q/10095037 for more details.
        sys.path.insert(1, directory)

    install_third_party_libraries(parsed_args.skip_install)
    common.fix_third_party_imports()

    print('Installing Mypy and stubs for third party libraries.')
    return_code, mypy_exec_path = install_mypy_prerequisites(
        parsed_args.install_globally)
    if return_code != 0:
        print('Cannot install Mypy and stubs for third party libraries.')
        sys.exit(1)

    print('Installed Mypy and stubs for third party libraries.')

    print('Starting Mypy type checks.')
    cmd = get_mypy_cmd(
        parsed_args.files, mypy_exec_path, parsed_args.install_globally)

    env = os.environ.copy()
    for path in _PATHS_TO_INSERT:
        env['PATH'] = '%s%s' % (path, os.pathsep) + env['PATH']
    env['PYTHONPATH'] = MYPY_TOOLS_DIR

    process = subprocess.Popen(
        cmd, stdout=subprocess.PIPE, stderr=subprocess.PIPE, env=env)
    stdout, stderr = process.communicate()
    # Standard and error output is in bytes, we need to decode the line to
    # print it.
    print(stdout.decode('utf-8'))
    print(stderr.decode('utf-8'))
    if process.returncode == 0:
        print('Mypy type checks successful.')
    else:
        print(
            'Mypy type checks unsuccessful. Please fix the errors. '
            'For more information, visit: '
            'https://github.com/oppia/oppia/wiki/Backend-Type-Annotations')
        sys.exit(2)
    return process.returncode


if __name__ == '__main__': # pragma: no cover
    main()<|MERGE_RESOLUTION|>--- conflicted
+++ resolved
@@ -40,26 +40,10 @@
     'core/controllers/',
     'core/domain/exp_services.py',
     'core/domain/exp_services_test.py',
-<<<<<<< HEAD
-    'core/domain/expression_parser.py',
-    'core/domain/expression_parser_test.py',
-=======
-    'core/domain/feedback_services.py',
-    'core/domain/feedback_services_test.py',
->>>>>>> 9be985db
     'core/domain/learner_progress_services.py',
     'core/domain/learner_progress_services_test.py',
     'core/domain/object_registry.py',
     'core/domain/object_registry_test.py',
-<<<<<<< HEAD
-    'core/domain/question_domain.py',
-    'core/domain/question_domain_test.py',
-=======
-    'core/domain/rights_manager.py',
-    'core/domain/rights_manager_test.py',
-    'core/domain/skill_domain.py',
-    'core/domain/skill_domain_test.py',
->>>>>>> 9be985db
     'core/domain/skill_services.py',
     'core/domain/skill_services_test.py',
     'core/domain/state_domain.py',
