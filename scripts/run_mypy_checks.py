--- conflicted
+++ resolved
@@ -149,17 +149,8 @@
     'core/domain/skill_services_test.py',
     'core/domain/state_domain.py',
     'core/domain/state_domain_test.py',
-<<<<<<< HEAD
-    'core/domain/statistics_validators.py',
-    'core/domain/statistics_validators_test.py',
-    'core/domain/stats_jobs_continuous.py',
-    'core/domain/stats_jobs_continuous_test.py',
-    'core/domain/stats_jobs_one_off.py',
-    'core/domain/stats_jobs_one_off_test.py',
-=======
     'core/domain/stats_domain.py',
     'core/domain/stats_domain_test.py',
->>>>>>> 7aea401b
     'core/domain/stats_services.py',
     'core/domain/stats_services_test.py',
     'core/domain/story_domain.py',
