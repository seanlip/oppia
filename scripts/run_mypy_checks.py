# coding: utf-8
#
# Copyright 2021 The Oppia Authors. All Rights Reserved.
#
# Licensed under the Apache License, Version 2.0 (the "License");
# you may not use this file except in compliance with the License.
# You may obtain a copy of the License at
#
#      http://www.apache.org/licenses/LICENSE-2.0
#
# Unless required by applicable law or agreed to in writing, software
# distributed under the License is distributed on an "AS-IS" BASIS,
# WITHOUT WARRANTIES OR CONDITIONS OF ANY KIND, either express or implied.
# See the License for the specific language governing permissions and
# limitations under the License.

"""MyPy test runner script."""

from __future__ import annotations


import argparse
import os
import site
import subprocess
import sys

from scripts import common
from scripts import install_third_party_libs

# List of directories whose files won't be type-annotated ever.
EXCLUDED_DIRECTORIES = [
    'proto_files/',
    'scripts/linters/test_files/',
    'third_party/',
    'venv/'
]

# List of files who should be type-annotated but are not.
NOT_FULLY_COVERED_FILES = [
    'core/controllers/',
    'core/domain/action_registry.py',
    'core/domain/action_registry_test.py',
    'core/domain/activity_services.py',
    'core/domain/activity_services_test.py',
    'core/domain/auth_services.py',
    'core/domain/auth_services_test.py',
    'core/domain/blog_services.py',
    'core/domain/blog_services_test.py',
    'core/domain/calculation_registry.py',
    'core/domain/calculation_registry_test.py',
    'core/domain/change_domain.py',
    'core/domain/classifier_services.py',
    'core/domain/classifier_services_test.py',
    'core/domain/classroom_services.py',
    'core/domain/classroom_services_test.py',
    'core/domain/collection_domain.py',
    'core/domain/collection_domain_test.py',
    'core/domain/collection_services.py',
    'core/domain/collection_services_test.py',
    'core/domain/config_services.py',
    'core/domain/config_services_test.py',
    'core/domain/cron_services.py',
    'core/domain/customization_args_util.py',
    'core/domain/customization_args_util_test.py',
    'core/domain/draft_upgrade_services.py',
    'core/domain/draft_upgrade_services_test.py',
    'core/domain/email_manager.py',
    'core/domain/email_manager_test.py',
    'core/domain/email_services.py',
    'core/domain/email_services_test.py',
    'core/domain/email_subscription_services.py',
    'core/domain/email_subscription_services_test.py',
    'core/domain/event_services.py',
    'core/domain/event_services_test.py',
    'core/domain/exp_domain.py',
    'core/domain/exp_domain_test.py',
    'core/domain/exp_fetchers.py',
    'core/domain/exp_fetchers_test.py',
    'core/domain/exp_services.py',
    'core/domain/exp_services_test.py',
    'core/domain/expression_parser.py',
    'core/domain/expression_parser_test.py',
    'core/domain/feedback_services.py',
    'core/domain/feedback_services_test.py',
    'core/domain/fs_domain.py',
    'core/domain/fs_domain_test.py',
    'core/domain/fs_services.py',
    'core/domain/fs_services_test.py',
    'core/domain/html_cleaner.py',
    'core/domain/html_cleaner_test.py',
    'core/domain/html_validation_service.py',
    'core/domain/html_validation_service_test.py',
    'core/domain/image_services.py',
    'core/domain/image_services_test.py',
    'core/domain/image_validation_services.py',
    'core/domain/image_validation_services_test.py',
    'core/domain/improvements_services.py',
    'core/domain/improvements_services_test.py',
    'core/domain/interaction_registry.py',
    'core/domain/interaction_registry_test.py',
    'core/domain/learner_goals_services.py',
    'core/domain/learner_goals_services_test.py',
    'core/domain/learner_playlist_services.py',
    'core/domain/learner_playlist_services_test.py',
    'core/domain/learner_progress_services.py',
    'core/domain/learner_progress_services_test.py',
    'core/domain/moderator_services.py',
    'core/domain/moderator_services_test.py',
    'core/domain/object_registry.py',
    'core/domain/object_registry_test.py',
    'core/domain/opportunity_services.py',
    'core/domain/opportunity_services_test.py',
    'core/domain/param_domain.py',
    'core/domain/param_domain_test.py',
    'core/domain/platform_feature_services.py',
    'core/domain/platform_feature_services_test.py',
    'core/domain/platform_parameter_domain.py',
    'core/domain/platform_parameter_domain_test.py',
    'core/domain/platform_parameter_list.py',
    'core/domain/platform_parameter_list_test.py',
    'core/domain/platform_parameter_registry.py',
    'core/domain/platform_parameter_registry_test.py',
    'core/domain/playthrough_issue_registry.py',
    'core/domain/playthrough_issue_registry_test.py',
    'core/domain/question_domain.py',
    'core/domain/question_domain_test.py',
    'core/domain/question_fetchers.py',
    'core/domain/question_fetchers_test.py',
    'core/domain/question_services.py',
    'core/domain/question_services_test.py',
    'core/domain/rating_services.py',
    'core/domain/rating_services_test.py',
    'core/domain/recommendations_services.py',
    'core/domain/recommendations_services_test.py',
    'core/domain/rights_manager.py',
    'core/domain/rights_manager_test.py',
    'core/domain/role_services.py',
    'core/domain/role_services_test.py',
    'core/domain/rte_component_registry.py',
    'core/domain/rte_component_registry_test.py',
    'core/domain/rules_registry.py',
    'core/domain/rules_registry_test.py',
    'core/domain/search_services.py',
    'core/domain/search_services_test.py',
    'core/domain/skill_domain.py',
    'core/domain/skill_domain_test.py',
    'core/domain/skill_fetchers.py',
    'core/domain/skill_fetchers_test.py',
    'core/domain/skill_services.py',
    'core/domain/skill_services_test.py',
    'core/domain/state_domain.py',
    'core/domain/state_domain_test.py',
    'core/domain/stats_domain.py',
    'core/domain/stats_domain_test.py',
    'core/domain/stats_services.py',
    'core/domain/stats_services_test.py',
    'core/domain/story_domain.py',
    'core/domain/story_domain_test.py',
    'core/domain/story_fetchers.py',
    'core/domain/story_fetchers_test.py',
    'core/domain/story_services.py',
    'core/domain/story_services_test.py',
    'core/domain/subscription_services.py',
    'core/domain/subscription_services_test.py',
    'core/domain/subtopic_page_domain.py',
    'core/domain/subtopic_page_domain_test.py',
    'core/domain/subtopic_page_services.py',
    'core/domain/subtopic_page_services_test.py',
    'core/domain/suggestion_registry.py',
    'core/domain/suggestion_registry_test.py',
    'core/domain/suggestion_services.py',
    'core/domain/suggestion_services_test.py',
    'core/domain/summary_services.py',
    'core/domain/summary_services_test.py',
    'core/domain/takeout_service.py',
    'core/domain/takeout_service_test.py',
    'core/domain/taskqueue_services.py',
    'core/domain/taskqueue_services_test.py',
    'core/domain/topic_domain.py',
    'core/domain/topic_domain_test.py',
    'core/domain/topic_fetchers.py',
    'core/domain/topic_fetchers_test.py',
    'core/domain/topic_services.py',
    'core/domain/topic_services_test.py',
    'core/domain/translatable_object_registry.py',
    'core/domain/translatable_object_registry_test.py',
    'core/domain/translation_fetchers.py',
    'core/domain/translation_fetchers_test.py',
    'core/domain/translation_services.py',
    'core/domain/translation_services_test.py',
    'core/domain/user_domain.py',
    'core/domain/user_domain_test.py',
<<<<<<< HEAD
    'core/domain/user_jobs_one_off.py',
    'core/domain/user_jobs_one_off_test.py',
    'core/domain/user_query_jobs_one_off.py',
    'core/domain/user_query_jobs_one_off_test.py',
=======
    'core/domain/user_query_domain.py',
    'core/domain/user_query_domain_test.py',
>>>>>>> 526968ed
    'core/domain/user_query_services.py',
    'core/domain/user_query_services_test.py',
    'core/domain/user_services.py',
    'core/domain/user_services_test.py',
    'core/domain/visualization_registry.py',
    'core/domain/visualization_registry_test.py',
    'core/domain/voiceover_services.py',
    'core/domain/voiceover_services_test.py',
    'core/domain/wipeout_service.py',
    'core/domain/wipeout_service_test.py',
    'core/platform/storage/cloud_storage_emulator.py',
    'core/platform/storage/cloud_storage_emulator_test.py',
    'core/platform_feature_list.py',
    'core/platform_feature_list_test.py',
    'core/storage/beam_job/gae_models.py',
    'core/storage/beam_job/gae_models_test.py',
    'core/storage/blog/gae_models.py',
    'core/storage/blog/gae_models_test.py',
    'core/storage/storage_models_test.py',
    'core/tests/build_sources/extensions/CodeRepl.py',
    'core/tests/build_sources/extensions/DragAndDropSortInput.py',
    'core/tests/build_sources/extensions/base.py',
    'core/tests/build_sources/extensions/base_test.py',
    'core/tests/build_sources/extensions/models_test.py',
    'core/tests/data/failing_tests.py',
    'core/tests/data/image_constants.py',
    'core/tests/data/unicode_and_str_handler.py',
    'core/tests/gae_suite.py',
    'core/tests/gae_suite_test.py',
    'core/tests/load_tests/feedback_thread_summaries_test.py',
    'core/tests/test_utils.py',
    'core/tests/test_utils_test.py',
    'core/jobs',
    'core/python_utils.py',
    'core/python_utils_test.py',
    'extensions/',
    'scripts/'
]


CONFIG_FILE_PATH = os.path.join('.', 'mypy.ini')
MYPY_REQUIREMENTS_FILE_PATH = os.path.join('.', 'mypy_requirements.txt')
MYPY_TOOLS_DIR = os.path.join(os.getcwd(), 'third_party', 'python3_libs')
PYTHON3_CMD = 'python3'

_PATHS_TO_INSERT = [MYPY_TOOLS_DIR, ]

_PARSER = argparse.ArgumentParser(
    description='Python type checking using mypy script.'
)

_PARSER.add_argument(
    '--skip-install',
    help='If passed, skips installing dependencies.'
    ' By default, they are installed.',
    action='store_true')

_PARSER.add_argument(
    '--install-globally',
    help='optional; if specified, installs mypy and its requirements globally.'
    ' By default, they are installed to %s' % MYPY_TOOLS_DIR,
    action='store_true')

_PARSER.add_argument(
    '--files',
    help='Files to type-check',
    action='store',
    nargs='+'
)


def install_third_party_libraries(skip_install: bool) -> None:
    """Run the installation script.

    Args:
        skip_install: bool. Whether to skip running the installation script.
    """
    if not skip_install:
        install_third_party_libs.main()


def get_mypy_cmd(files, mypy_exec_path, using_global_mypy):
    """Return the appropriate command to be run.

    Args:
        files: list(list(str)). List having first element as list of string.
        mypy_exec_path: str. Path of mypy executable.
        using_global_mypy: bool. Whether generated command should run using
            global mypy.

    Returns:
        list(str). List of command line arguments.
    """
    if using_global_mypy:
        mypy_cmd = 'mypy'
    else:
        mypy_cmd = mypy_exec_path
    if files:
        cmd = [mypy_cmd, '--config-file', CONFIG_FILE_PATH] + files
    else:
        excluded_files_regex = (
            '|'.join(NOT_FULLY_COVERED_FILES + EXCLUDED_DIRECTORIES))
        cmd = [
            mypy_cmd, '--exclude', excluded_files_regex,
            '--config-file', CONFIG_FILE_PATH, '.'
        ]
    return cmd


def install_mypy_prerequisites(install_globally):
    """Install mypy and type stubs from mypy_requirements.txt.

    Args:
        install_globally: bool. Whether mypy and its requirements are to be
            installed globally.

    Returns:
        tuple(int, str). The return code from installing prerequisites and the
        path of the mypy executable.
    """
    # TODO(#13398): Change MyPy installation after Python3 migration. Now, we
    # install packages globally for CI. In CI, pip installation is not in a way
    # we expect.
    if install_globally:
        cmd = [
            PYTHON3_CMD, '-m', 'pip', 'install', '-r',
            MYPY_REQUIREMENTS_FILE_PATH
        ]
    else:
        cmd = [
            PYTHON3_CMD, '-m', 'pip', 'install', '-r',
            MYPY_REQUIREMENTS_FILE_PATH, '--target', MYPY_TOOLS_DIR,
            '--upgrade'
        ]
    process = subprocess.Popen(
        cmd, stdout=subprocess.PIPE, stderr=subprocess.PIPE)
    output = process.communicate()
    if b'can\'t combine user with prefix' in output[1]:
        uextention_text = ['--user', '--prefix=', '--system']
        new_process = subprocess.Popen(
            cmd + uextention_text, stdout=subprocess.PIPE,
            stderr=subprocess.PIPE)
        new_process.communicate()
        _PATHS_TO_INSERT.append(os.path.join(site.USER_BASE, 'bin'))
        mypy_exec_path = os.path.join(site.USER_BASE, 'bin', 'mypy')
        return (new_process.returncode, mypy_exec_path)
    else:
        _PATHS_TO_INSERT.append(os.path.join(MYPY_TOOLS_DIR, 'bin'))
        mypy_exec_path = os.path.join(MYPY_TOOLS_DIR, 'bin', 'mypy')
        return (process.returncode, mypy_exec_path)


def main(args=None):
    """Runs the MyPy type checks."""
    parsed_args = _PARSER.parse_args(args=args)

    for directory in common.DIRS_TO_ADD_TO_SYS_PATH:
        # The directories should only be inserted starting at index 1. See
        # https://stackoverflow.com/a/10095099 and
        # https://stackoverflow.com/q/10095037 for more details.
        sys.path.insert(1, directory)

    install_third_party_libraries(parsed_args.skip_install)
    common.fix_third_party_imports()

    print('Installing Mypy and stubs for third party libraries.')
    return_code, mypy_exec_path = install_mypy_prerequisites(
        parsed_args.install_globally)
    if return_code != 0:
        print('Cannot install Mypy and stubs for third party libraries.')
        sys.exit(1)

    print('Installed Mypy and stubs for third party libraries.')

    print('Starting Mypy type checks.')
    cmd = get_mypy_cmd(
        parsed_args.files, mypy_exec_path, parsed_args.install_globally)

    env = os.environ.copy()
    for path in _PATHS_TO_INSERT:
        env['PATH'] = '%s%s' % (path, os.pathsep) + env['PATH']
    env['PYTHONPATH'] = MYPY_TOOLS_DIR

    process = subprocess.Popen(
        cmd, stdout=subprocess.PIPE, stderr=subprocess.PIPE, env=env)
    stdout, stderr = process.communicate()
    # Standard and error output is in bytes, we need to decode the line to
    # print it.
    print(stdout.decode('utf-8'))
    print(stderr.decode('utf-8'))
    if process.returncode == 0:
        print('Mypy type checks successful.')
    else:
        print(
            'Mypy type checks unsuccessful. Please fix the errors. '
            'For more information, visit: '
            'https://github.com/oppia/oppia/wiki/Backend-Type-Annotations')
        sys.exit(2)
    return process.returncode


if __name__ == '__main__': # pragma: no cover
    main()<|MERGE_RESOLUTION|>--- conflicted
+++ resolved
@@ -191,15 +191,10 @@
     'core/domain/translation_services_test.py',
     'core/domain/user_domain.py',
     'core/domain/user_domain_test.py',
-<<<<<<< HEAD
     'core/domain/user_jobs_one_off.py',
     'core/domain/user_jobs_one_off_test.py',
     'core/domain/user_query_jobs_one_off.py',
     'core/domain/user_query_jobs_one_off_test.py',
-=======
-    'core/domain/user_query_domain.py',
-    'core/domain/user_query_domain_test.py',
->>>>>>> 526968ed
     'core/domain/user_query_services.py',
     'core/domain/user_query_services_test.py',
     'core/domain/user_services.py',
