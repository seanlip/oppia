# coding: utf-8
#
# Copyright 2021 The Oppia Authors. All Rights Reserved.
#
# Licensed under the Apache License, Version 2.0 (the "License");
# you may not use this file except in compliance with the License.
# You may obtain a copy of the License at
#
#      http://www.apache.org/licenses/LICENSE-2.0
#
# Unless required by applicable law or agreed to in writing, software
# distributed under the License is distributed on an "AS-IS" BASIS,
# WITHOUT WARRANTIES OR CONDITIONS OF ANY KIND, either express or implied.
# See the License for the specific language governing permissions and
# limitations under the License.

"""MyPy test runner script."""

from __future__ import annotations


import argparse
import os
import site
import subprocess
import sys

from scripts import common
from scripts import install_third_party_libs

# List of directories whose files won't be type-annotated ever.
EXCLUDED_DIRECTORIES = [
    'proto_files/',
    'scripts/linters/test_files/',
    'third_party/',
    'venv/'
]

# List of files who should be type-annotated but are not.
NOT_FULLY_COVERED_FILES = [
    'core/controllers/',
    'core/domain/blog_services.py',
    'core/domain/blog_services_test.py',
    'core/domain/classifier_services.py',
    'core/domain/classifier_services_test.py',
    'core/domain/collection_services.py',
    'core/domain/collection_services_test.py',
    'core/domain/draft_upgrade_services.py',
    'core/domain/draft_upgrade_services_test.py',
    'core/domain/email_manager.py',
    'core/domain/email_manager_test.py',
    'core/domain/event_services.py',
    'core/domain/event_services_test.py',
    'core/domain/exp_domain.py',
    'core/domain/exp_domain_test.py',
    'core/domain/exp_fetchers.py',
    'core/domain/exp_fetchers_test.py',
    'core/domain/exp_services.py',
    'core/domain/exp_services_test.py',
    'core/domain/expression_parser.py',
    'core/domain/expression_parser_test.py',
    'core/domain/feedback_services.py',
    'core/domain/feedback_services_test.py',
    'core/domain/html_validation_service.py',
    'core/domain/html_validation_service_test.py',
<<<<<<< HEAD
    'core/domain/improvements_services.py',
    'core/domain/improvements_services_test.py',
    'core/domain/interaction_registry.py',
    'core/domain/interaction_registry_test.py',
    'core/domain/learner_goals_services.py',
    'core/domain/learner_goals_services_test.py',
=======
    'core/domain/image_validation_services.py',
    'core/domain/image_validation_services_test.py',
    'core/domain/learner_playlist_services.py',
    'core/domain/learner_playlist_services_test.py',
>>>>>>> 69f47671
    'core/domain/learner_progress_services.py',
    'core/domain/learner_progress_services_test.py',
    'core/domain/object_registry.py',
    'core/domain/object_registry_test.py',
    'core/domain/opportunity_services.py',
    'core/domain/opportunity_services_test.py',
    'core/domain/platform_feature_services.py',
    'core/domain/platform_feature_services_test.py',
    'core/domain/platform_parameter_list.py',
    'core/domain/platform_parameter_list_test.py',
<<<<<<< HEAD
    'core/domain/playthrough_issue_registry.py',
    'core/domain/playthrough_issue_registry_test.py',
=======
    'core/domain/platform_parameter_registry.py',
    'core/domain/platform_parameter_registry_test.py',
>>>>>>> 69f47671
    'core/domain/question_domain.py',
    'core/domain/question_domain_test.py',
    'core/domain/question_fetchers.py',
    'core/domain/question_fetchers_test.py',
    'core/domain/question_services.py',
    'core/domain/question_services_test.py',
    'core/domain/rights_manager.py',
    'core/domain/rights_manager_test.py',
    'core/domain/search_services.py',
    'core/domain/search_services_test.py',
    'core/domain/skill_domain.py',
    'core/domain/skill_domain_test.py',
    'core/domain/skill_fetchers.py',
    'core/domain/skill_fetchers_test.py',
    'core/domain/skill_services.py',
    'core/domain/skill_services_test.py',
    'core/domain/state_domain.py',
    'core/domain/state_domain_test.py',
    'core/domain/stats_domain.py',
    'core/domain/stats_domain_test.py',
    'core/domain/stats_services.py',
    'core/domain/stats_services_test.py',
    'core/domain/story_fetchers.py',
    'core/domain/story_fetchers_test.py',
    'core/domain/story_services.py',
    'core/domain/story_services_test.py',
    'core/domain/subtopic_page_domain.py',
    'core/domain/subtopic_page_domain_test.py',
    'core/domain/subtopic_page_services.py',
    'core/domain/subtopic_page_services_test.py',
    'core/domain/suggestion_registry.py',
    'core/domain/suggestion_registry_test.py',
    'core/domain/suggestion_services.py',
    'core/domain/suggestion_services_test.py',
    'core/domain/summary_services.py',
    'core/domain/summary_services_test.py',
    'core/domain/takeout_service.py',
    'core/domain/takeout_service_test.py',
    'core/domain/topic_fetchers.py',
    'core/domain/topic_fetchers_test.py',
    'core/domain/topic_services.py',
    'core/domain/topic_services_test.py',
    'core/domain/user_services.py',
    'core/domain/user_services_test.py',
    'core/domain/visualization_registry.py',
    'core/domain/visualization_registry_test.py',
    'core/domain/voiceover_services.py',
    'core/domain/voiceover_services_test.py',
    'core/domain/wipeout_service.py',
    'core/domain/wipeout_service_test.py',
    'core/platform_feature_list.py',
    'core/platform_feature_list_test.py',
    'core/storage/storage_models_test.py',
    'core/tests/build_sources/extensions/CodeRepl.py',
    'core/tests/build_sources/extensions/DragAndDropSortInput.py',
    'core/tests/build_sources/extensions/base.py',
    'core/tests/build_sources/extensions/base_test.py',
    'core/tests/build_sources/extensions/models_test.py',
    'core/tests/data/failing_tests.py',
    'core/tests/data/image_constants.py',
    'core/tests/data/unicode_and_str_handler.py',
    'core/tests/gae_suite.py',
    'core/tests/gae_suite_test.py',
    'core/tests/load_tests/feedback_thread_summaries_test.py',
    'core/tests/test_utils.py',
    'core/tests/test_utils_test.py',
    'core/jobs/batch_jobs',
    'core/jobs/transforms/validation',
    'extensions/',
    'scripts/check_if_pr_is_low_risk.py',
    'scripts/check_if_pr_is_low_risk_test.py',
    'scripts/concurrent_task_utils.py',
    'scripts/concurrent_task_utils_test.py',
    'scripts/docstrings_checker.py',
    'scripts/docstrings_checker_test.py',
    'scripts/extend_index_yaml.py',
    'scripts/extend_index_yaml_test.py',
    'scripts/flake_checker.py',
    'scripts/flake_checker_test.py',
    'scripts/install_backend_python_libs.py',
    'scripts/install_backend_python_libs_test.py',
    'scripts/install_third_party_libs.py',
    'scripts/install_third_party_libs_test.py',
    'scripts/install_third_party.py',
    'scripts/install_third_party_test.py',
    'scripts/pre_commit_hook.py',
    'scripts/pre_commit_hook_test.py',
    'scripts/pre_push_hook.py',
    'scripts/pre_push_hook_test.py',
    'scripts/rtl_css.py',
    'scripts/rtl_css_test.py',
    'scripts/run_backend_tests.py',
    'scripts/run_e2e_tests.py',
    'scripts/run_e2e_tests_test.py',
    'scripts/run_lighthouse_tests.py',
    'scripts/run_mypy_checks.py',
    'scripts/run_mypy_checks_test.py',
    'scripts/run_portserver.py',
    'scripts/run_presubmit_checks.py',
    'scripts/script_import_test.py',
    'scripts/servers.py',
    'scripts/servers_test.py',
    'scripts/setup.py',
    'scripts/setup_test.py',
    'scripts/linters/',
    'scripts/release_scripts/'
]


CONFIG_FILE_PATH = os.path.join('.', 'mypy.ini')
MYPY_REQUIREMENTS_FILE_PATH = os.path.join('.', 'mypy_requirements.txt')
MYPY_TOOLS_DIR = os.path.join(os.getcwd(), 'third_party', 'python3_libs')
PYTHON3_CMD = 'python3'

_PATHS_TO_INSERT = [MYPY_TOOLS_DIR, ]

_PARSER = argparse.ArgumentParser(
    description='Python type checking using mypy script.'
)

_PARSER.add_argument(
    '--skip-install',
    help='If passed, skips installing dependencies.'
    ' By default, they are installed.',
    action='store_true')

_PARSER.add_argument(
    '--install-globally',
    help='optional; if specified, installs mypy and its requirements globally.'
    ' By default, they are installed to %s' % MYPY_TOOLS_DIR,
    action='store_true')

_PARSER.add_argument(
    '--files',
    help='Files to type-check',
    action='store',
    nargs='+'
)


def install_third_party_libraries(skip_install: bool) -> None:
    """Run the installation script.

    Args:
        skip_install: bool. Whether to skip running the installation script.
    """
    if not skip_install:
        install_third_party_libs.main()


def get_mypy_cmd(files, mypy_exec_path, using_global_mypy):
    """Return the appropriate command to be run.

    Args:
        files: list(list(str)). List having first element as list of string.
        mypy_exec_path: str. Path of mypy executable.
        using_global_mypy: bool. Whether generated command should run using
            global mypy.

    Returns:
        list(str). List of command line arguments.
    """
    if using_global_mypy:
        mypy_cmd = 'mypy'
    else:
        mypy_cmd = mypy_exec_path
    if files:
        cmd = [mypy_cmd, '--config-file', CONFIG_FILE_PATH] + files
    else:
        excluded_files_regex = (
            '|'.join(NOT_FULLY_COVERED_FILES + EXCLUDED_DIRECTORIES))
        cmd = [
            mypy_cmd, '--exclude', excluded_files_regex,
            '--config-file', CONFIG_FILE_PATH, '.'
        ]
    return cmd


def install_mypy_prerequisites(install_globally):
    """Install mypy and type stubs from mypy_requirements.txt.

    Args:
        install_globally: bool. Whether mypy and its requirements are to be
            installed globally.

    Returns:
        tuple(int, str). The return code from installing prerequisites and the
        path of the mypy executable.
    """
    # TODO(#13398): Change MyPy installation after Python3 migration. Now, we
    # install packages globally for CI. In CI, pip installation is not in a way
    # we expect.
    if install_globally:
        cmd = [
            PYTHON3_CMD, '-m', 'pip', 'install', '-r',
            MYPY_REQUIREMENTS_FILE_PATH
        ]
    else:
        cmd = [
            PYTHON3_CMD, '-m', 'pip', 'install', '-r',
            MYPY_REQUIREMENTS_FILE_PATH, '--target', MYPY_TOOLS_DIR,
            '--upgrade'
        ]
    process = subprocess.Popen(
        cmd, stdout=subprocess.PIPE, stderr=subprocess.PIPE)
    output = process.communicate()
    if b'can\'t combine user with prefix' in output[1]:
        uextention_text = ['--user', '--prefix=', '--system']
        new_process = subprocess.Popen(
            cmd + uextention_text, stdout=subprocess.PIPE,
            stderr=subprocess.PIPE)
        new_process.communicate()
        _PATHS_TO_INSERT.append(os.path.join(site.USER_BASE, 'bin'))
        mypy_exec_path = os.path.join(site.USER_BASE, 'bin', 'mypy')
        return (new_process.returncode, mypy_exec_path)
    else:
        _PATHS_TO_INSERT.append(os.path.join(MYPY_TOOLS_DIR, 'bin'))
        mypy_exec_path = os.path.join(MYPY_TOOLS_DIR, 'bin', 'mypy')
        return (process.returncode, mypy_exec_path)


def main(args=None):
    """Runs the MyPy type checks."""
    parsed_args = _PARSER.parse_args(args=args)

    for directory in common.DIRS_TO_ADD_TO_SYS_PATH:
        # The directories should only be inserted starting at index 1. See
        # https://stackoverflow.com/a/10095099 and
        # https://stackoverflow.com/q/10095037 for more details.
        sys.path.insert(1, directory)

    install_third_party_libraries(parsed_args.skip_install)
    common.fix_third_party_imports()

    print('Installing Mypy and stubs for third party libraries.')
    return_code, mypy_exec_path = install_mypy_prerequisites(
        parsed_args.install_globally)
    if return_code != 0:
        print('Cannot install Mypy and stubs for third party libraries.')
        sys.exit(1)

    print('Installed Mypy and stubs for third party libraries.')

    print('Starting Mypy type checks.')
    cmd = get_mypy_cmd(
        parsed_args.files, mypy_exec_path, parsed_args.install_globally)

    env = os.environ.copy()
    for path in _PATHS_TO_INSERT:
        env['PATH'] = '%s%s' % (path, os.pathsep) + env['PATH']
    env['PYTHONPATH'] = MYPY_TOOLS_DIR

    process = subprocess.Popen(
        cmd, stdout=subprocess.PIPE, stderr=subprocess.PIPE, env=env)
    stdout, stderr = process.communicate()
    # Standard and error output is in bytes, we need to decode the line to
    # print it.
    print(stdout.decode('utf-8'))
    print(stderr.decode('utf-8'))
    if process.returncode == 0:
        print('Mypy type checks successful.')
    else:
        print(
            'Mypy type checks unsuccessful. Please fix the errors. '
            'For more information, visit: '
            'https://github.com/oppia/oppia/wiki/Backend-Type-Annotations')
        sys.exit(2)
    return process.returncode


if __name__ == '__main__': # pragma: no cover
    main()<|MERGE_RESOLUTION|>--- conflicted
+++ resolved
@@ -63,19 +63,6 @@
     'core/domain/feedback_services_test.py',
     'core/domain/html_validation_service.py',
     'core/domain/html_validation_service_test.py',
-<<<<<<< HEAD
-    'core/domain/improvements_services.py',
-    'core/domain/improvements_services_test.py',
-    'core/domain/interaction_registry.py',
-    'core/domain/interaction_registry_test.py',
-    'core/domain/learner_goals_services.py',
-    'core/domain/learner_goals_services_test.py',
-=======
-    'core/domain/image_validation_services.py',
-    'core/domain/image_validation_services_test.py',
-    'core/domain/learner_playlist_services.py',
-    'core/domain/learner_playlist_services_test.py',
->>>>>>> 69f47671
     'core/domain/learner_progress_services.py',
     'core/domain/learner_progress_services_test.py',
     'core/domain/object_registry.py',
@@ -86,13 +73,6 @@
     'core/domain/platform_feature_services_test.py',
     'core/domain/platform_parameter_list.py',
     'core/domain/platform_parameter_list_test.py',
-<<<<<<< HEAD
-    'core/domain/playthrough_issue_registry.py',
-    'core/domain/playthrough_issue_registry_test.py',
-=======
-    'core/domain/platform_parameter_registry.py',
-    'core/domain/platform_parameter_registry_test.py',
->>>>>>> 69f47671
     'core/domain/question_domain.py',
     'core/domain/question_domain_test.py',
     'core/domain/question_fetchers.py',
