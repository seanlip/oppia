--- conflicted
+++ resolved
@@ -165,17 +165,6 @@
     'core/domain/topic_fetchers_test.py',
     'core/domain/topic_services.py',
     'core/domain/topic_services_test.py',
-<<<<<<< HEAD
-    'core/domain/translation_fetchers.py',
-    'core/domain/translation_fetchers_test.py',
-    'core/domain/translation_services.py',
-    'core/domain/translation_services_test.py',
-    'core/domain/user_query_domain.py',
-    'core/domain/user_query_domain_test.py',
-=======
-    'core/domain/translatable_object_registry.py',
-    'core/domain/translatable_object_registry_test.py',
->>>>>>> 76cbf25c
     'core/domain/user_query_services.py',
     'core/domain/user_query_services_test.py',
     'core/domain/user_services.py',
