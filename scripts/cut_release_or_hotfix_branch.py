# Copyright 2017 The Oppia Authors. All Rights Reserved.
#
# Licensed under the Apache License, Version 2.0 (the "License");
# you may not use this file except in compliance with the License.
# You may obtain a copy of the License at
#
#      http://www.apache.org/licenses/LICENSE-2.0
#
# Unless required by applicable law or agreed to in writing, software
# distributed under the License is distributed on an "AS-IS" BASIS,
# WITHOUT WARRANTIES OR CONDITIONS OF ANY KIND, either express or implied.
# See the License for the specific language governing permissions and
# limitations under the License.

"""Helper script used for creating a new release or hotfix branch on GitHub.

ONLY RELEASE COORDINATORS SHOULD USE THIS SCRIPT.

Usage: Run this script from your oppia root folder:

For release branch:

    python -m scripts.cut_release_or_hotfix_branch --version="x.y.z"

where x.y.z is the new version of Oppia, e.g. 2.5.3. The generated branch
name will be release-x.y.z, e.g. release-2.5.3.

For hotfix branch:

    python -m scripts.cut_release_or_hotfix_branch --version="x.y.z"
    --hotfix_number=d

where x.y.z is the new version of Oppia, e.g. 2.5.3,
d is number of the hotfix being created, e.g. 1. The generated branch
name will be release-x.y.z-hotfix-d, e.g. release-2.5.3-hotfix-1.
"""

from __future__ import absolute_import  # pylint: disable=import-only-modules
from __future__ import unicode_literals  # pylint: disable=import-only-modules

import argparse
import json
import re
import subprocess
import sys

import python_utils
import release_constants

from . import common


def new_version_type(arg, pattern=re.compile(r'\d\.\d\.\d')):
    """Checks that the new version name matches the expected pattern.

    Args:
        arg: str. The new version name.
        pattern: RegularExpression. The pattern that release version should
            match.

    Raises:
        argparse.ArgumentTypeError: The new version name does not match
            the pattern.

    Returns:
        str. The new version name with correct pattern.
    """
    if not pattern.match(arg):
        raise argparse.ArgumentTypeError(
            'The format of "new_version" should be: x.x.x')
    return arg


_PARSER = argparse.ArgumentParser()
_PARSER.add_argument(
    '--new_version', help='new version to be released', type=new_version_type)
_PARSER.add_argument('--hotfix_number', default=0)

PARSED_ARGS = _PARSER.parse_args()
if PARSED_ARGS.new_version:
    TARGET_VERSION = PARSED_ARGS.new_version
else:
    raise Exception('ERROR: A "new_version" arg must be specified.')

# Construct the new branch name.
HOTFIX_NUMBER = int(PARSED_ARGS.hotfix_number)
if not HOTFIX_NUMBER:
    NEW_BRANCH_NAME = '%s-%s' % (
        release_constants.RELEASE_BRANCH_TYPE, TARGET_VERSION)
    NEW_BRANCH_TYPE = release_constants.RELEASE_BRANCH_TYPE
else:
    NEW_BRANCH_NAME = '%s-%s-%s-%s' % (
        release_constants.RELEASE_BRANCH_TYPE, TARGET_VERSION,
        release_constants.HOTFIX_BRANCH_TYPE, HOTFIX_NUMBER)
    NEW_BRANCH_TYPE = release_constants.HOTFIX_BRANCH_TYPE


def _verify_target_branch_does_not_already_exist(remote_alias):
    """Checks that the new release branch doesn't already exist locally or
    remotely.

    Args:
        remote_alias: str. The alias that points to the remote oppia
            repository. Example: When calling git remote -v, you get:
            upstream    https://github.com/oppia/oppia.git (fetch),
            where 'upstream' is the alias that points to the remote oppia
            repository.

    Raises:
        Exception: The target branch name already exists locally.
        Exception: The target branch name already exists on the remote
            oppia repository.
    """

    git_branch_output = subprocess.check_output(['git', 'branch'])
    if NEW_BRANCH_NAME in git_branch_output:
        raise Exception(
            'ERROR: The target branch name already exists locally. '
            'Run "git branch -D %s" to delete it.' % NEW_BRANCH_NAME)
    git_ls_remote_output = subprocess.check_output(
        ['git', 'ls-remote', '--heads', remote_alias])
    remote_branch_ref = 'refs/heads/%s' % NEW_BRANCH_NAME
    if remote_branch_ref in git_ls_remote_output:
        raise Exception(
            'ERROR: The target branch name already exists on the remote repo.')


def _verify_target_version_is_consistent_with_latest_released_version():
    """Checks that the target version is consistent with the latest released
    version on GitHub.

    Raises:
        Exception: Failed to fetch latest release info from GitHub.
        Exception: Could not parse version number of latest GitHub release.
        AssertionError: The previous and the current major version are not the
            same.
        AssertionError: The current patch version is not equal to previous patch
            version plus one.
        AssertionError: The current patch version is greater or equal to 10.
        AssertionError: The current minor version is not equal to previous
            minor version plus one.
        AssertionError: The current patch version is different than 0.
    """
    response = python_utils.url_open(
        'https://api.github.com/repos/oppia/oppia/releases/latest')
    if response.getcode() != 200:
        raise Exception(
            'ERROR: Failed to fetch latest release info from GitHub')

    data = json.load(response)
    latest_release_tag_name = data['tag_name']

    match_result = re.match(r'v(\d)\.(\d)\.(\d)', latest_release_tag_name)
    if match_result is None:
        raise Exception(
            'ERROR: Could not parse version number of latest GitHub release.')
    prev_major, prev_minor, prev_patch = match_result.group(1, 2, 3)

    match_result = re.match(r'(\d)\.(\d)\.(\d)', TARGET_VERSION)
    curr_major, curr_minor, curr_patch = match_result.group(1, 2, 3)

    # This will need to be overridden if the major version changes.
    assert prev_major == curr_major, 'Unexpected major version change.'
    if prev_minor == curr_minor:
        assert int(curr_patch) == int(prev_patch) + 1
        assert int(curr_patch) < 10
    else:
        assert int(curr_minor) == int(prev_minor) + 1
        assert int(curr_patch) == 0


def _verify_hotfix_number_is_one_ahead_of_previous_hotfix_number(
        remote_alias):
    """Checks that the hotfix number is one ahead of previous hotfix
    number.

    Args:
        remote_alias: str. The alias that points to the remote oppia
            repository. Example: When calling git remote -v, you get:
            upstream    https://github.com/oppia/oppia.git (fetch),
            where 'upstream' is the alias that points to the remote oppia
            repository.

    Raises:
        Exception: The difference between two continuous hotfix numbers
             is not one.
    """
    all_branches = subprocess.check_output([
        'git', 'branch', '-a'])[:-1].split('\n')

    last_hotfix_number = 0
    hotfix_branch_name_regex = '^%s/%s-%s-%s-\\d*$' % (
        remote_alias, release_constants.RELEASE_BRANCH_TYPE, TARGET_VERSION,
        release_constants.HOTFIX_BRANCH_TYPE)
    for branch_name in all_branches:
        branch_name = branch_name.lstrip().rstrip()
        if re.match(hotfix_branch_name_regex, branch_name):
            hotfix_number = int(branch_name[branch_name.rfind('-') + 1:])
            if hotfix_number > last_hotfix_number:
                last_hotfix_number = hotfix_number

    assert HOTFIX_NUMBER == last_hotfix_number + 1


def _execute_branch_cut():
    """Pushes the new release branch to Github."""

    # Do prerequisite checks.
    common.require_cwd_to_be_oppia()
    common.verify_local_repo_is_clean()
    common.verify_current_branch_name('develop')

    # Update the local repo.
<<<<<<< HEAD
    remote_alias = common.get_remote_alias('git@github.com:oppia/oppia.git')
    subprocess.check_call(['git', 'pull', remote_alias])
=======
    remote_alias = common.get_remote_alias(release_constants.REMOTE_URL)
    subprocess.call(['git', 'pull', remote_alias])
>>>>>>> 2c210920

    _verify_target_branch_does_not_already_exist(remote_alias)
    _verify_target_version_is_consistent_with_latest_released_version()

    # The release coordinator should verify that tests are passing on develop
    # before checking out the release branch.
    common.open_new_tab_in_browser_if_possible(
        'https://github.com/oppia/oppia#oppia---')
    while True:
        if not HOTFIX_NUMBER:
            branch_to_check = 'develop'
        elif HOTFIX_NUMBER == 1:
            branch_to_check = '%s-%s' % (
                release_constants.RELEASE_BRANCH_TYPE, TARGET_VERSION)
        else:
            branch_to_check = '%s-%s-%s-%s' % (
                release_constants.RELEASE_BRANCH_TYPE, TARGET_VERSION,
                release_constants.HOTFIX_BRANCH_TYPE, HOTFIX_NUMBER - 1)
        python_utils.PRINT(
            'Please confirm: are Travis checks passing on %s? (y/n) ' % (
                branch_to_check))
        answer = python_utils.INPUT().lower()
        if answer in release_constants.AFFIRMATIVE_CONFIRMATIONS:
            break
        elif answer:
            python_utils.PRINT(
                'Tests should pass on %s before this script is run. '
                'Exiting.' % branch_to_check)
            sys.exit()

    # Cut a new release or hotfix branch.
    if NEW_BRANCH_TYPE == release_constants.HOTFIX_BRANCH_TYPE:
        _verify_hotfix_number_is_one_ahead_of_previous_hotfix_number(
            remote_alias)
        if HOTFIX_NUMBER == 1:
            branch_to_cut_from = '%s-%s' % (
                release_constants.RELEASE_BRANCH_TYPE, TARGET_VERSION)
        else:
            branch_to_cut_from = '%s-%s-%s-%s' % (
                release_constants.RELEASE_BRANCH_TYPE, TARGET_VERSION,
                release_constants.HOTFIX_BRANCH_TYPE, HOTFIX_NUMBER - 1)
        python_utils.PRINT('Cutting a new hotfix branch: %s' % NEW_BRANCH_NAME)
        subprocess.check_call([
            'git', 'checkout', '-b', NEW_BRANCH_NAME, branch_to_cut_from])
    else:
        python_utils.PRINT('Cutting a new release branch: %s' % NEW_BRANCH_NAME)
        subprocess.check_call(['git', 'checkout', '-b', NEW_BRANCH_NAME])

    # Push the new release branch to GitHub.
    python_utils.PRINT('Pushing new %s branch to GitHub.' % NEW_BRANCH_TYPE)
    subprocess.check_call(['git', 'push', remote_alias, NEW_BRANCH_NAME])

    python_utils.PRINT('')
    python_utils.PRINT(
        'New %s branch successfully cut. You are now on branch %s' % (
            NEW_BRANCH_TYPE, NEW_BRANCH_NAME))
    python_utils.PRINT('Done!')


if __name__ == '__main__':
    _execute_branch_cut()<|MERGE_RESOLUTION|>--- conflicted
+++ resolved
@@ -211,13 +211,8 @@
     common.verify_current_branch_name('develop')
 
     # Update the local repo.
-<<<<<<< HEAD
-    remote_alias = common.get_remote_alias('git@github.com:oppia/oppia.git')
+    remote_alias = common.get_remote_alias(release_constants.REMOTE_URL)
     subprocess.check_call(['git', 'pull', remote_alias])
-=======
-    remote_alias = common.get_remote_alias(release_constants.REMOTE_URL)
-    subprocess.call(['git', 'pull', remote_alias])
->>>>>>> 2c210920
 
     _verify_target_branch_does_not_already_exist(remote_alias)
     _verify_target_version_is_consistent_with_latest_released_version()
