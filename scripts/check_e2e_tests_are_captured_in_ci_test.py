--- conflicted
+++ resolved
@@ -191,26 +191,16 @@
             'TEST_SUITES_NOT_RUN_IN_CI', [])
 
         with mock_ci_scripts:
-<<<<<<< HEAD
             with self.assertRaisesRegex(  # type: ignore[no-untyped-call]
                 Exception, 'publication is expected to be in '
-=======
-            with self.assertRaisesRegex(
-                Exception, 'coreEditorAndPlayerFeatures is expected to be in '
->>>>>>> d8c9398e
                            'the e2e test suites extracted from the script '
                            'section of CI config files, but it is '
                            'missing.'):
                 check_e2e_tests_are_captured_in_ci.main()
 
         with mock_protractor_test_suites, mock_tests_not_in_ci:
-<<<<<<< HEAD
             with self.assertRaisesRegex(  # type: ignore[no-untyped-call]
                 Exception, 'publication is expected to be in '
-=======
-            with self.assertRaisesRegex(
-                Exception, 'coreEditorAndPlayerFeatures is expected to be in '
->>>>>>> d8c9398e
                            'the e2e test suites extracted from the '
                            'protractor.conf.js file, but it is missing.'):
                 check_e2e_tests_are_captured_in_ci.main()
