--- conflicted
+++ resolved
@@ -17,10 +17,7 @@
 Do not use this module anywhere else in the code base!
 """
 
-<<<<<<< HEAD
-=======
 import Queue
->>>>>>> 5a5baf74
 import collections
 import functools
 import inspect
@@ -76,23 +73,6 @@
             *. The result of factory(), or the last value to be associated to
             key.
         """
-<<<<<<< HEAD
-        if key not in cache:
-            with threadsafe_access(key):
-                if key not in cache:
-                    # We need to use a container because variable assignment
-                    # doesn't work without the `nonlocal` keyword.
-                    value_container = [None]
-                    def producer():
-                        """Places factory result into the value_container."""
-                        value_container[0] = factory()
-                    t = threading.Thread(target=producer)
-                    t.start()
-                    t.join()
-                    with threadsafe_cache_access:
-                        cache[key] = value_container[0]
-                    return value_container[0]
-=======
         with threadsafe_access(key):
             if key not in cache:
                 # We need to use a container because variable assignment
@@ -104,7 +84,6 @@
                 with threadsafe_cache_access:
                     cache[key] = value
                 return value
->>>>>>> 5a5baf74
         with threadsafe_cache_access:
             return cache[key]
 
