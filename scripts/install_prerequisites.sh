#!/usr/bin/env bash

# Copyright 2016 The Oppia Authors. All Rights Reserved.
#
# Licensed under the Apache License, Version 2.0 (the "License");
# you may not use this file except in compliance with the License.
# You may obtain a copy of the License at
#
#      http://www.apache.org/licenses/LICENSE-2.0
#
# Unless required by applicable law or agreed to in writing, software
# distributed under the License is distributed on an "AS-IS" BASIS,
# WITHOUT WARRANTIES OR CONDITIONS OF ANY KIND, either express or implied.
# See the License for the specific language governing permissions and
# limitations under the License.

##########################################################################

# INSTRUCTIONS:
#
# This script sets up a development dependencies for running Oppia.
# Run the script from the oppia root folder:
#
#   bash scripts/install_prerequisites.sh
#
# Note that the root folder MUST be named 'oppia'.

sudo apt-get update
sudo apt-get install curl
sudo apt-get install git
sudo apt-get install openjdk-8-jre
sudo apt-get install python3-setuptools
sudo apt-get install python3-dev
sudo apt-get install python3-pip
sudo apt-get install unzip
sudo apt-get install python3-yaml
# This is only done to address an
#     "ImportError: No module named functools_lru_cache"
# error. See the Troubleshooting page for details:
#    https://github.com/oppia/oppia/wiki/Troubleshooting
<<<<<<< HEAD
sudo apt-get install python3-matplotlib
sudo pip install --upgrade pip
=======
sudo apt-get install python-matplotlib
# TODO(#11547): Pip 21 doesn't support Python 2, so we need to stay on pip 20
# until we migrate to Python 3.
sudo pip install --upgrade pip==20.3.4
>>>>>>> fe0ee1c6
<|MERGE_RESOLUTION|>--- conflicted
+++ resolved
@@ -38,12 +38,6 @@
 #     "ImportError: No module named functools_lru_cache"
 # error. See the Troubleshooting page for details:
 #    https://github.com/oppia/oppia/wiki/Troubleshooting
-<<<<<<< HEAD
+sudo apt-get install python-matplotlib
 sudo apt-get install python3-matplotlib
-sudo pip install --upgrade pip
-=======
-sudo apt-get install python-matplotlib
-# TODO(#11547): Pip 21 doesn't support Python 2, so we need to stay on pip 20
-# until we migrate to Python 3.
-sudo pip install --upgrade pip==20.3.4
->>>>>>> fe0ee1c6
+sudo pip install --upgrade pip