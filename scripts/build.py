# Copyright 2014 The Oppia Authors. All Rights Reserved.
#
# Licensed under the Apache License, Version 2.0 (the "License");
# you may not use this file except in compliance with the License.
# You may obtain a copy of the License at
#
#      http://www.apache.org/licenses/LICENSE-2.0
#
# Unless required by applicable law or agreed to in writing, software
# distributed under the License is distributed on an "AS-IS" BASIS,
# WITHOUT WARRANTIES OR CONDITIONS OF ANY KIND, either express or implied.
# See the License for the specific language governing permissions and
# limitations under the License.

"""Build file for production version of Oppia. Minifies JS and CSS."""

import collections
import fnmatch
import glob
import hashlib
import json
import os
import re
import shutil
import subprocess

import feconf

ASSETS_SRC_DIR = os.path.join('assets', '')
ASSETS_OUT_DIR = os.path.join('build', 'assets', '')

THIRD_PARTY_STATIC_DIR = os.path.join('third_party', 'static')
THIRD_PARTY_GENERATED_DEV_DIR = os.path.join('third_party', 'generated', '')
THIRD_PARTY_GENERATED_STAGING_DIR = os.path.join(
    'backend_prod_files', 'third_party', 'generated', '')
THIRD_PARTY_GENERATED_OUT_DIR = os.path.join(
    'build', 'third_party', 'generated', '')

EXTENSIONS_DEV_DIR = os.path.join('extensions', '')
EXTENSIONS_STAGING_DIR = (
    os.path.join('backend_prod_files', 'extensions', ''))
EXTENSIONS_OUT_DIR = os.path.join('build', 'extensions', '')

TEMPLATES_DEV_DIR = os.path.join('core', 'templates', 'dev', 'head', '')
TEMPLATES_STAGING_DIR = (
    os.path.join('backend_prod_files', 'templates', 'head', ''))
TEMPLATES_OUT_DIR = os.path.join('build', 'templates', 'head', '')

HASHES_JSON = os.path.join('build', 'assets', 'hashes.js')
MANIFEST_FILE_PATH = os.path.join('manifest.json')

REMOVE_WS = re.compile(r'\s{2,}').sub
YUICOMPRESSOR_DIR = os.path.join(
    '..', 'oppia_tools', 'yuicompressor-2.4.8', 'yuicompressor-2.4.8.jar')
PARENT_DIR = os.path.abspath(os.path.join(os.getcwd(), os.pardir))
NODE_FILE = os.path.join(
    PARENT_DIR, 'oppia_tools', 'node-6.9.1', 'bin', 'node')

FONT_EXTENSIONS = ('*.eot', '*.woff2', '*.ttf', '*.woff', '*.eof', '*.svg')

# Files with this extension shouldn't be moved to build directory.
FILE_EXTENSIONS_TO_IGNORE = ('.py',)

# Files with this paths should be moved to build directory but shouldn't be
# renamed (i.e. the filepath shouldn't contain hash)
# This is because these files are referenced from third party files or don't
# need cache invalidation.
FILEPATHS_NOT_TO_RENAME = (
    'backend_prod_files/third_party/generated/fonts/*',
    'backend_prod_files/third_party/generated/js/third_party.min.js.map',
    'backend_prod_files/third_party/generated/css/third_party.min.css.map')

# Hashes for files with these paths should be provided to the frontend in
# JS hashes object.
FILEPATHS_PROVIDED_TO_FRONTEND = (
    'images/*', 'i18n/*', '*_directive.html', '*.png', '*.json')

HASH_BLOCK_SIZE = 2**20


def _minify(source_path, target_path):
    """Runs the given file through a minifier and outputs it to target_path.

    Args:
        source_path: str. Absolute path to file to be minified.
        target_path: str. Absolute path to location where to copy
            the minified file.
    """
    cmd = 'java -jar %s %s -o %s' % (
        YUICOMPRESSOR_DIR, source_path, target_path)
    subprocess.check_call(cmd, shell=True)


def _join_files(source_paths, target_path):
    """Writes multiple files into one file.

    Args:
        source_paths: list(str). Paths to files to joined together.
        target_path: str. Path to location of the joined file.
    """
    with open(target_path, 'w') as target_file:
        for source_path in source_paths:
            with open(source_path, 'r') as source_file:
                target_file.write(source_file.read())


def _minify_and_create_sourcemap(source_paths, target_path):
    """Minifies multiple files into one file and generates source map
    for that file.

    Args:
        source_paths: list(str). Paths to files to joined and minified.
        target_path: str. Path to location of the joined file.
    """
    uglify_path = os.path.join(
        PARENT_DIR, 'node_modules', 'uglify-js', 'bin', 'uglifyjs')

    source_map_properties = "includeSources,url=\'third_party.min.js.map\'"
    cmd = '%s %s %s -c -m --source-map %s -o %s ' % (
        NODE_FILE, uglify_path, " ".join(source_paths),
        source_map_properties, target_path)
    subprocess.check_call(cmd, shell=True)


def _copy_fonts(source_paths, target_path):
    """Copies fonts at source paths to target path.

    Args:
        source_paths: list(str). Paths to fonts.
        target_path: str. Path where the fonts should be copied.
    """
    for font_wildcard in source_paths:
        font_paths = glob.glob(font_wildcard)
        for font_path in font_paths:
            shutil.copy(font_path, target_path)


def _insert_hash(filepath, file_hash):
    """Inserts hash into filepath before the file extension.

    Args:
        filepath: str. Path where the hash should be inserted.
        file_hash: str. Hash to be inserted into the path.

    Returns:
        str. Filepath with hash inserted.
    """
    filepath, file_extension = os.path.splitext(filepath)
    return '%s.%s%s' % (filepath, file_hash, file_extension)


def ensure_directory_exists(filepath):
    """Ensures if directory tree exists, if not creates the directories.

    Args:
        filepath: str. Path to file located in directory that we want to
            ensure exists.
    """
    directory = os.path.dirname(filepath)
    if not os.path.exists(directory):
        os.makedirs(directory)


def _ensure_files_exist(filepaths):
    """Ensures if files exist.

    Args:
        filepaths: list(str). Paths to files that we want to ensure exist.
    """
    for filepath in filepaths:
        if not os.path.isfile(filepath):
            raise Exception('File %s does not exist.' % filepath)


def process_html(source_path, target_path, file_hashes):
    """Copies contents of HTML file, while removing whitespace and
    replacing paths inside the file with paths with hashes.

    Args:
        source_path: str. Absolute path to file to be processed.
        target_path: str. Absolute path to location where to copy
            the processed file.
        file_hashes: dict(str, str). Dictionary of file hashes.
    """
    f = open(source_path, 'r')
    content = f.read()
    for filepath, file_hash in file_hashes.iteritems():
        # We are adding hash in all file paths except for html paths.
        # This is because html paths are used by backend and we work with paths
        # without hash part in backend.
        if filepath.endswith('.html'):
            continue
        filepath_with_hash = _insert_hash(filepath, file_hash)
        content = content.replace(filepath, filepath_with_hash)
    content = REMOVE_WS(' ', content)
    ensure_directory_exists(target_path)
    d = open(target_path, 'w+')
    d.write(content)


def process_css(source_path, target_path):
    """Runs the given CSS file through a minifier and outputs it to target_path.

    Args:
        source_path: str. Absolute path to file to be minified.
        target_path: str. Absolute path to location where to copy
            the minified file.
    """
    ensure_directory_exists(target_path)
    _minify(source_path, target_path)


def process_js(source_path, target_path):
    """Runs the given JS file through a minifier and outputs it to target_path.

    Args:
        source_path: str. Absolute path to file to be minified.
        target_path: str. Absolute path to location where to copy
            the minified file.
    """
    ensure_directory_exists(target_path)
    _minify(source_path, target_path)


def get_dependency_filepaths(dependency, filepaths):
    """Extracts dependency filepaths into filepaths object.

    Args:
        source_paths: dict(str, str). Dependency information object.
        filepaths: dict(str, list(str)). Filepaths object with three lists each
            for different file type (js, css, fonts).
    """
    if "targetDir" in dependency:
        dependency_dir = dependency["targetDir"]
    else:
        dependency_dir = (
            dependency["targetDirPrefix"] + dependency["version"])
    if "bundle" in dependency:
        dependency_bundle = dependency["bundle"]
        for css_file in dependency_bundle.get("css", []):
            filepaths["css"].append(
                os.path.join(
                    THIRD_PARTY_STATIC_DIR, dependency_dir, css_file))
        for js_file in dependency_bundle.get("js", []):
            filepaths["js"].append(
                os.path.join(
                    THIRD_PARTY_STATIC_DIR, dependency_dir, js_file))
        if "fontsPath" in dependency_bundle:
            for extension in FONT_EXTENSIONS:
                filepaths["fonts"].append(
                    os.path.join(
                        THIRD_PARTY_STATIC_DIR, dependency_dir,
                        dependency_bundle["fontsPath"], extension))


def get_dependencies_filepaths():
    """Extracts dependencies filepaths from manifes.json file into dictionary

    Returns:
        dict(str, list(str)). Filepaths object with three lists each for
        different file type (js, css, fonts).
    """
    filepaths = {
        "css": [],
        "js": [],
        "fonts": []
    }
    with open(MANIFEST_FILE_PATH, 'r') as json_file:
        manifest = json.loads(
            json_file.read(), object_pairs_hook=collections.OrderedDict)
    frontend_dependencies = manifest["dependencies"]["frontend"]
    for dependency in frontend_dependencies.values():
        get_dependency_filepaths(dependency, filepaths)

    _ensure_files_exist(filepaths["js"])
    _ensure_files_exist(filepaths["css"])

    return filepaths


def build_minified_third_party_libs():
    """Generates third party files via Gulp.

    Args:
        output_directory: str. Path to directory where to generate files.
    """

    third_party_js = os.path.join(
        THIRD_PARTY_GENERATED_STAGING_DIR, 'js', 'third_party.min.js')
    third_party_css = os.path.join(
        THIRD_PARTY_GENERATED_STAGING_DIR, 'css', 'third_party.min.css')
    fonts_dir = os.path.join(THIRD_PARTY_GENERATED_STAGING_DIR, "fonts")

    dependency_filepaths = get_dependencies_filepaths()
    _minify_and_create_sourcemap(dependency_filepaths["js"], third_party_js)
    _join_files(dependency_filepaths["css"], third_party_css)
    _minify(third_party_css, third_party_css)
    _copy_fonts(dependency_filepaths["fonts"], fonts_dir)


def build_third_party_libs():
    """Generates third party files via Gulp.

    Args:
        output_directory: str. Path to directory where to generate files.
    """

    third_party_js = os.path.join(
        THIRD_PARTY_GENERATED_DEV_DIR, 'js', 'third_party.js')
    third_party_css = os.path.join(
        THIRD_PARTY_GENERATED_DEV_DIR, 'css', 'third_party.css')
    fonts_dir = os.path.join(THIRD_PARTY_GENERATED_DEV_DIR, "fonts")

    dependency_filepaths = get_dependencies_filepaths()
    _join_files(dependency_filepaths["js"], third_party_js)
    _join_files(dependency_filepaths["css"], third_party_css)
    _copy_fonts(dependency_filepaths["fonts"], fonts_dir)


def hash_should_be_inserted(filepath):
    """Returns if the file should be renamed to include hash in
    the path.

    Args:
        filepath: str. Path relative to directory we are currently building.

    Returns:
        bool. True if filepath should contain hash else False.
    """
    return not any(fnmatch.fnmatch(filepath, pattern) for pattern
                   in FILEPATHS_NOT_TO_RENAME)


def copy_files_source_to_target(source, target, file_hashes):
    """Copies all files in source directory to target directory and renames
    them to include hash in their name.

    Args:
        source: str. Path relative to /oppia directory of directory
            containing files and directories to be copied.
        target: str. Path relative to /oppia directory of directory where
            to copy the files and directories.
        file_hashes: dict(str, str). Dictionary of file hashes.
    """
    print 'Processing %s' % os.path.join(os.getcwd(), source)
    print 'Copying into %s' % os.path.join(os.getcwd(), target)

    ensure_directory_exists(target)
    shutil.rmtree(target)
    for root, dirs, files in os.walk(os.path.join(os.getcwd(), source)):
        for directory in dirs:
            print 'Processing %s' % os.path.join(root, directory)

        for filename in files:
            source_path = os.path.join(root, filename)
            if target in source_path:
                continue
            if source not in source_path:
                continue

            # Ignore files with certain extensions.
            if any(source_path.endswith(p) for p in FILE_EXTENSIONS_TO_IGNORE):
                continue

            target_path = source_path
            relative_path = os.path.relpath(source_path, source)
            if hash_should_be_inserted(source + relative_path):
                relative_path = (
                    _insert_hash(relative_path, file_hashes[relative_path]))

            target_path = os.path.join(os.getcwd(), target, relative_path)
            ensure_directory_exists(target_path)
            shutil.copyfile(source_path, target_path)


def is_file_hash_provided_to_frontend(filepath):
    """Returns if the hash for the filepath should be provided to the frontend.

    Args:
        filepath: str. Relative path to the file.

    Returns:
        bool. True if file hash should be provided to the frontend else False.
    """
    return any(fnmatch.fnmatch(filepath, pattern) for pattern
               in FILEPATHS_PROVIDED_TO_FRONTEND)


def generate_md5_hash(filepath):
    """Returns md5 hash of file.

    Args:
        filepath: str. Absolute path to the file.

    Returns:
        str. Hexadecimal hash of specified file.
    """
    m = hashlib.md5()
    with open(filepath, 'rb') as f:
        while True:
            buf = f.read(HASH_BLOCK_SIZE)
            if not buf:
                break
            m.update(buf)
    return m.hexdigest()


def get_file_hashes(directory_path):
    """Returns hashes of all files in directory tree.

    Args:
        directory_path: str. Root directory of the tree.

    Returns:
        dict(str, str). Dictionary with keys specifying file paths and values
        specifying file hashes.
    """
    file_hashes = dict()

    print('Computing hashes for files in %s'
          % os.path.join(os.getcwd(), directory_path))

    for root, dirs, files in os.walk(os.path.join(os.getcwd(), directory_path)):
        for directory in dirs:
            print('Computing hashes for files in %s'
                  % os.path.join(root, directory))
        for filename in files:
            filepath = os.path.join(root, filename)
            relative_filepath = os.path.relpath(filepath, directory_path)
            file_hashes[relative_filepath] = generate_md5_hash(filepath)

    return file_hashes


def filter_hashes(file_hashes):
    """Filters hashes that should be provided to the frontend
    and prefixes / in front of the keys.

    Args:
        file_hashes: dict(str, str). Dictionary of file hashes.

    Returns:
        dict(str, str). Filtered dictionary of file hashes.
    """
    filtered_hashes = dict()
    for filepath, file_hash in file_hashes.iteritems():
        if is_file_hash_provided_to_frontend(filepath):
            filtered_hashes['/' + filepath] = file_hash
    return filtered_hashes


def get_hashes_json_file_contents(file_hashes):
    """Return JS code that loads hashes needed for frontend into variable.

    Args:
        file_hashes: dict(str, str). Dictionary of file hashes.

    Returns:
        str. JS code loading hashes as JSON into variable.
    """
    # Only some of the hashes are needed in the frontend.
    filtered_hashes = filter_hashes(file_hashes)

    hashes_json = json.dumps(filtered_hashes)
    return 'var hashes = JSON.parse(\'%s\');' % (hashes_json)


def save_hashes_as_json(target_filepath, file_hashes):
    """Save hashes in JS file containing JSON for files that
    are to be interpolated in the frontend.

    Args:
        target_filepath: str. Path relative to /oppia directory defining
            location where to save the JS file with hashes. The final location
            path would also contain hash.
        file_hashes: dict(str, str). Dictionary of file hashes.
    """

    with open(target_filepath, 'w') as f:
        f.write(get_hashes_json_file_contents(file_hashes))

    file_hash = generate_md5_hash(target_filepath)
    relative_filepath = os.path.relpath(
        target_filepath, os.path.join(os.path.curdir, 'build'))
    filepath_with_hash = _insert_hash(target_filepath, file_hash)
    os.rename(target_filepath, filepath_with_hash)

    file_hashes[relative_filepath] = file_hash


def build_files(source, target, file_hashes):
    """Minifies all CSS and JS files, removes whitespace from HTML and
    interpolates paths in HTML to include hashes in source
    directory and copies it to target.

    Args:
        source: str. Path relative to /oppia directory of directory
            containing files and directories to be copied.
        target: str. Path relative to /oppia directory of directory where
            to copy the files and directories.
        file_hashes: dict(str, str). Dictionary of file hashes.
    """
    print 'Processing %s' % os.path.join(os.getcwd(), source)
    print 'Generating into %s' % os.path.join(os.getcwd(), target)
    ensure_directory_exists(target)
    shutil.rmtree(target)

    for root, dirs, files in os.walk(os.path.join(os.getcwd(), source)):
        for directory in dirs:
            print 'Processing %s' % os.path.join(root, directory)
        for filename in files:
            source_path = os.path.join(root, filename)
            if target in source_path:
                continue
            if source not in source_path:
                continue
            target_path = source_path.replace(source, target)

            if filename.endswith('.html'):
                process_html(source_path, target_path, file_hashes)
            elif filename.endswith('.css'):
                process_css(source_path, target_path)
            elif filename.endswith('.js'):
                process_js(source_path, target_path)
            else:
                ensure_directory_exists(target_path)
                shutil.copyfile(source_path, target_path)


def generate_build_directory():
    """Generates hashes for files. Minifies files and interpolates paths
    in HTMLs to include hashes. Renames the files to include hashes and copies
    them into build directory.
    """
    hashes = dict()
<<<<<<< HEAD
    # Create hashes for assets, copy directories and files to build/assets
=======

    # Create hashes for assets, copy directories and files to build/assets.
>>>>>>> b753195c
    hashes.update(get_file_hashes(ASSETS_SRC_DIR))
    copy_files_source_to_target(ASSETS_SRC_DIR, ASSETS_OUT_DIR, hashes)

    # Process third_party resources, create hashes for them and copy them into
<<<<<<< HEAD
    # build/third_party/generated
    build_minified_third_party_libs()
=======
    # build/third_party/generated.
    build_minified_third_party_libs(THIRD_PARTY_GENERATED_STAGING_DIR)
>>>>>>> b753195c
    hashes.update(get_file_hashes(THIRD_PARTY_GENERATED_STAGING_DIR))
    copy_files_source_to_target(
        THIRD_PARTY_GENERATED_STAGING_DIR,
        THIRD_PARTY_GENERATED_OUT_DIR, hashes)

    # Minify extension static resources, create hashes for them and copy them
    # into build/extensions.
    hashes.update(get_file_hashes(EXTENSIONS_DEV_DIR))
    build_files(EXTENSIONS_DEV_DIR, EXTENSIONS_STAGING_DIR, hashes)
    copy_files_source_to_target(
        EXTENSIONS_STAGING_DIR, EXTENSIONS_OUT_DIR, hashes)

    # Create hashes for all template files.
    hashes.update(get_file_hashes(TEMPLATES_DEV_DIR))

    # Save hashes as JSON and write the JSON into JS file
    # to make the hashes available to the frontend.
    save_hashes_as_json(HASHES_JSON, hashes)

    # Minify all template files copy them into build/templates/head.
    build_files(TEMPLATES_DEV_DIR, TEMPLATES_STAGING_DIR, hashes)
    copy_files_source_to_target(
        TEMPLATES_STAGING_DIR, TEMPLATES_OUT_DIR, hashes)


if __name__ == '__main__':
    if feconf.FORCE_PROD_MODE:
        generate_build_directory()
    else:
        build_third_party_libs()<|MERGE_RESOLUTION|>--- conflicted
+++ resolved
@@ -533,23 +533,14 @@
     them into build directory.
     """
     hashes = dict()
-<<<<<<< HEAD
-    # Create hashes for assets, copy directories and files to build/assets
-=======
 
     # Create hashes for assets, copy directories and files to build/assets.
->>>>>>> b753195c
     hashes.update(get_file_hashes(ASSETS_SRC_DIR))
     copy_files_source_to_target(ASSETS_SRC_DIR, ASSETS_OUT_DIR, hashes)
 
     # Process third_party resources, create hashes for them and copy them into
-<<<<<<< HEAD
-    # build/third_party/generated
+    # build/third_party/generated.
     build_minified_third_party_libs()
-=======
-    # build/third_party/generated.
-    build_minified_third_party_libs(THIRD_PARTY_GENERATED_STAGING_DIR)
->>>>>>> b753195c
     hashes.update(get_file_hashes(THIRD_PARTY_GENERATED_STAGING_DIR))
     copy_files_source_to_target(
         THIRD_PARTY_GENERATED_STAGING_DIR,
