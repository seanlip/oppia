--- conflicted
+++ resolved
@@ -117,23 +117,6 @@
     'webpack_bundles/*',
 )
 
-<<<<<<< HEAD
-PAGES_IN_APP_YAML = (
-    'webpack_bundles/about-page.mainpage.html',
-    'webpack_bundles/contact-page.mainpage.html',
-    'webpack_bundles/donate-page.mainpage.html',
-    'webpack_bundles/get-started-page.mainpage.html',
-    'webpack_bundles/license.mainpage.html',
-    'webpack_bundles/login-page.mainpage.html',
-    'webpack_bundles/logout-page.mainpage.html',
-    'webpack_bundles/partnerships-page.mainpage.html',
-    'webpack_bundles/privacy-page.mainpage.html',
-    'webpack_bundles/playbook.mainpage.html',
-    'webpack_bundles/teach-page.mainpage.html',
-    'webpack_bundles/terms-page.mainpage.html',
-    'webpack_bundles/thanks-page.mainpage.html'
-)
-
 # These are the env vars that need to be removed from app.yaml when we are
 # deploying to production.
 ENV_VARS_TO_REMOVE_FROM_DEPLOYED_APP_YAML = (
@@ -146,16 +129,6 @@
     'DATASTORE_USE_PROJECT_ID_AS_APP_ID'
 )
 
-# NOTE: These pages manage user sessions. Thus, we should never reject or
-# replace them when running in maintenance mode; otherwise admins will be unable
-# to access the site.
-AUTH_PAGE_PATHS = (
-    'webpack_bundles/login-page.mainpage.html',
-    'webpack_bundles/logout-page.mainpage.html',
-)
-
-=======
->>>>>>> c89776f4
 # Hashes for files with these paths should be provided to the frontend in
 # JS hashes object.
 FILEPATHS_PROVIDED_TO_FRONTEND = (
