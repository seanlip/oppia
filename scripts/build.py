--- conflicted
+++ resolved
@@ -117,31 +117,6 @@
     'webpack_bundles/*',
 )
 
-<<<<<<< HEAD
-PAGES_IN_APP_YAML = (
-    'webpack_bundles/about-foundation-page.mainpage.html',
-    'webpack_bundles/about-page.mainpage.html',
-    'webpack_bundles/contact-page.mainpage.html',
-    'webpack_bundles/donate-page.mainpage.html',
-    'webpack_bundles/get-started-page.mainpage.html',
-    'webpack_bundles/license.mainpage.html',
-    'webpack_bundles/login-page.mainpage.html',
-    'webpack_bundles/logout-page.mainpage.html',
-    'webpack_bundles/partnerships-page.mainpage.html',
-    'webpack_bundles/privacy-page.mainpage.html',
-    'webpack_bundles/playbook.mainpage.html',
-    'webpack_bundles/teach-page.mainpage.html',
-    'webpack_bundles/terms-page.mainpage.html',
-    'webpack_bundles/thanks-page.mainpage.html'
-)
-
-# NOTE: These pages manage user sessions. Thus, we should never reject or
-# replace them when running in maintenance mode; otherwise admins will be unable
-# to access the site.
-AUTH_PAGE_PATHS = (
-    'webpack_bundles/login-page.mainpage.html',
-    'webpack_bundles/logout-page.mainpage.html',
-=======
 # These are the env vars that need to be removed from app.yaml when we are
 # deploying to production.
 ENV_VARS_TO_REMOVE_FROM_DEPLOYED_APP_YAML = (
@@ -152,7 +127,6 @@
     'DATASTORE_HOST',
     'DATASTORE_PROJECT_ID',
     'DATASTORE_USE_PROJECT_ID_AS_APP_ID'
->>>>>>> 37c24c46
 )
 
 # Hashes for files with these paths should be provided to the frontend in
