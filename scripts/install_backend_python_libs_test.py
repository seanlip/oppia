--- conflicted
+++ resolved
@@ -538,7 +538,6 @@
             with swap_is_dir:
                 install_backend_python_libs.validate_metadata_directories()
 
-<<<<<<< HEAD
     def test_that_libraries_in_requirements_are_correctly_named(self):
         # Matches strings starting with a normal library name that contains
         # regular letters, digits, periods, underscores, or hyphens and ending
@@ -556,7 +555,7 @@
                 library_name = library_name_and_version_string[0]
                 self.assertIsNotNone(
                     re.match(library_name_pattern, library_name))
-=======
+
     def test_pip_install_without_import_error(self):
         with self.swap_Popen:
             install_backend_python_libs.pip_install(
@@ -621,5 +620,4 @@
             sys.modules['pip'] = pip
         self.assertTrue(
             'https://github.com/oppia/oppia/wiki/Installing-Oppia-%28'
-            'Windows%29' in self.print_arr)
->>>>>>> d13cc7dc
+            'Windows%29' in self.print_arr)