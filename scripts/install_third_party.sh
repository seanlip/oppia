--- conflicted
+++ resolved
@@ -86,6 +86,12 @@
     exit 1
 fi
 
+function pip_install {
+  # Attempt standard pip install, or pass in --system if the local environment requires it.
+  # See https://github.com/pypa/pip/issues/3826 for context on when this situation may occur.
+  pip install "$@" || pip install --system "$@"
+}
+
 # Download and install Skulpt. Skulpt is built using a Python script included
 # within the Skulpt repository (skulpt.py). This script normally requires
 # GitPython, however the patches to it below (with the sed operations) lead to
@@ -138,36 +144,6 @@
   cp -r $TOOLS_DIR/skulpt-0.10.0/skulpt/dist/* $THIRD_PARTY_DIR/static/skulpt-0.10.0
 fi
 
-<<<<<<< HEAD
-=======
-# Checking if pip is installed. If you are having
-# trouble, please ensure that you have pip installed (see "Installing Oppia"
-# on the Oppia developers' wiki page).
-echo Checking if pip is installed on the local machine
-if ! type pip > /dev/null 2>&1 ; then
-    echo ""
-    echo "  Pip is required to install Oppia dependencies, but pip wasn't found"
-    echo "  on your local machine."
-    echo ""
-    echo "  Please see \"Installing Oppia\" on the Oppia developers' wiki page:"
-
-    if [ "${OS}" == "Darwin" ] ; then
-      echo "    https://github.com/oppia/oppia/wiki/Installing-Oppia-%28Mac-OS%29"
-    else
-      echo "    https://github.com/oppia/oppia/wiki/Installing-Oppia-%28Linux%29"
-    fi
-
-    # If pip is not installed, quit.
-    exit 1
-fi
-
-function pip_install {
-  # Attempt standard pip install, or pass in --system if the local environment requires it.
-  # See https://github.com/pypa/pip/issues/3826 for context on when this situation may occur.
-  pip install "$@" || pip install --system "$@"
-}
-
->>>>>>> 26891d88
 echo Checking if pylint is installed in $TOOLS_DIR
 if [ ! -d "$TOOLS_DIR/pylint-1.9.3" ]; then
   echo Installing Pylint
