#!/usr/bin/env bash

# Copyright 2014 The Oppia Authors. All Rights Reserved.
#
# Licensed under the Apache License, Version 2.0 (the "License");
# you may not use this file except in compliance with the License.
# You may obtain a copy of the License at
#
#      http://www.apache.org/licenses/LICENSE-2.0
#
# Unless required by applicable law or agreed to in writing, software
# distributed under the License is distributed on an "AS-IS" BASIS,
# WITHOUT WARRANTIES OR CONDITIONS OF ANY KIND, either express or implied.
# See the License for the specific language governing permissions and
# limitations under the License.

set -e
source $(dirname $0)/setup.sh || exit 1

# Download and install required JS and zip files.
echo Installing third-party JS libraries and zip files.
$PYTHON_CMD scripts/install_third_party.py

# Check if the OS supports node.js installation; if not, return to the calling
# script.
if [ ! "${OS}" == "Darwin" -a ! "${OS}" == "Linux" ]; then
  echo ""
  echo "  WARNING: Unsupported OS for installation of node.js."
  echo "  If you are running this script on Windows, see the instructions"
  echo "  here regarding installation of node.js:"
  echo ""
  echo "    https://github.com/oppia/oppia/wiki/Installing-Oppia-%28Windows%29"
  echo ""
  echo "  STATUS: Installation completed except for node.js. Exiting."
  echo ""
  exit 0
fi

# If the OS supports it, download and install node.js.
echo Checking if node.js is installed in $TOOLS_DIR
if [ ! -d "$NODE_PATH" ]; then
  echo Installing Node.js
  if [ ${OS} == "Darwin" ]; then
    if [ ${MACHINE_TYPE} == 'x86_64' ]; then
      NODE_FILE_NAME=node-v4.2.1-darwin-x64
    else
      NODE_FILE_NAME=node-v4.2.1-darwin-x86
    fi
  elif [ ${OS} == "Linux" ]; then
    if [ ${MACHINE_TYPE} == 'x86_64' ]; then
      NODE_FILE_NAME=node-v4.2.1-linux-x64
    else
      NODE_FILE_NAME=node-v4.2.1-linux-x86
    fi
  fi

  curl --silent http://nodejs.org/dist/v4.2.1/$NODE_FILE_NAME.tar.gz -o node-download.tgz
  tar xzf node-download.tgz --directory $TOOLS_DIR
  mv $TOOLS_DIR/$NODE_FILE_NAME $NODE_PATH
  rm node-download.tgz
fi

# Prevent SELF_SIGNED_CERT_IN_CHAIN error as per
#
#   http://blog.npmjs.org/post/78085451721
#
$NPM_CMD config set ca ""

# Download and install Skulpt. Skulpt is built using a Python script included
# within the Skulpt repository (skulpt.py). This script normally requires
# GitPython, however the patches to it below (with the sed operations) lead to
# it no longer being required. The Python script is used to avoid having to
# manually recreate the Skulpt dist build process in install_third_party.py.
# Note that skulpt.py will issue a warning saying its dist command will not
# work properly without GitPython, but it does actually work due to the
# patches.

echo Checking whether Skulpt is installed in third_party
if [ ! "$NO_SKULPT" -a ! -d "$THIRD_PARTY_DIR/static/skulpt-0.10.0" ]; then
  if [ ! -d "$TOOLS_DIR/skulpt-0.10.0" ]; then
    echo Downloading Skulpt
    cd $TOOLS_DIR
    mkdir skulpt-0.10.0
    cd skulpt-0.10.0
    git clone https://github.com/skulpt/skulpt
    cd skulpt

    # Use a specific Skulpt release.
    git checkout 0.10.0

    # Add a temporary backup file so that this script works on both Linux and
    # Mac.
    TMP_FILE=`mktemp /tmp/backup.XXXXXXXXXX`

    echo Compiling Skulpt

    # The Skulpt setup function needs to be tweaked. It fails without certain
    # third party commands. These are only used for unit tests and generating
    # documentation and are not necessary when building Skulpt.
    sed -e "s/ret = test()/ret = 0/" $TOOLS_DIR/skulpt-0.10.0/skulpt/skulpt.py |\
    sed -e "s/  doc()/  pass#doc()/" > $TMP_FILE
    mv $TMP_FILE $TOOLS_DIR/skulpt-0.10.0/skulpt/skulpt.py
    $PYTHON_CMD $TOOLS_DIR/skulpt-0.10.0/skulpt/skulpt.py dist

    # Return to the Oppia root folder.
    cd $OPPIA_DIR
  fi

  # Move the build directory to the static resources folder.
  mkdir -p $THIRD_PARTY_DIR/static/skulpt-0.10.0
  cp -r $TOOLS_DIR/skulpt-0.10.0/skulpt/dist/* $THIRD_PARTY_DIR/static/skulpt-0.10.0
fi

echo Checking whether node-jscs dependencies are installed
if [ ! -d "$NODE_MODULE_DIR/jscs" ]; then
  echo installing node-jscs
  $NPM_INSTALL jscs@2.3.0
fi

<<<<<<< HEAD
echo Checking whether gulp is installed
if [ ! -d "$NODE_MODULE_DIR/gulp" ]; then
  echo installing gulp
  $NPM_INSTALL gulp@3.9.0
fi

echo Checking whether through2 is installed
if [ ! -d "$NODE_MODULE_DIR/through2" ]; then
  echo installing through2
  $NPM_INSTALL through2@2.0.0
fi

echo Checking whether yargs is installed
if [ ! -d "$NODE_MODULE_DIR/yargs" ]; then
  echo installing yargs
  $NPM_INSTALL yargs@3.29.0
fi

echo Checking whether gulp-concat is installed
if [ ! -d "$NODE_MODULE_DIR/gulp-concat" ]; then
  echo installing gulp-concat
  $NPM_INSTALL gulp-concat@2.6.0
fi

echo Checking whether gulp-minify-css is installed
if [ ! -d "$NODE_MODULE_DIR/gulp-minify-css" ]; then
  echo installing gulp-minify-css
  $NPM_INSTALL gulp-minify-css@1.2.1
fi

echo Checking whether gulp-util is installed
if [ ! -d "$NODE_MODULE_DIR/gulp-util" ]; then
  echo installing gulp-util
  $NPM_INSTALL gulp-util@3.0.7
=======
# Note that numpy needs to be built after downloading. If you are having
# trouble, please ensure that you have pip installed (see "Installing Oppia"
# on the Oppia developers' wiki page).
echo Checking if numpy is installed in $TOOLS_DIR/pip_packages
if [ ! -d "$TOOLS_DIR/numpy-1.6.1" ]; then
  echo Installing numpy
  pip install numpy==1.6.1 --target="$TOOLS_DIR/numpy-1.6.1"
>>>>>>> 9c3e1374
fi<|MERGE_RESOLUTION|>--- conflicted
+++ resolved
@@ -117,7 +117,15 @@
   $NPM_INSTALL jscs@2.3.0
 fi
 
-<<<<<<< HEAD
+# Note that numpy needs to be built after downloading. If you are having
+# trouble, please ensure that you have pip installed (see "Installing Oppia"
+# on the Oppia developers' wiki page).
+echo Checking if numpy is installed in $TOOLS_DIR/pip_packages
+if [ ! -d "$TOOLS_DIR/numpy-1.6.1" ]; then
+  echo Installing numpy
+  pip install numpy==1.6.1 --target="$TOOLS_DIR/numpy-1.6.1"
+fi
+
 echo Checking whether gulp is installed
 if [ ! -d "$NODE_MODULE_DIR/gulp" ]; then
   echo installing gulp
@@ -152,13 +160,4 @@
 if [ ! -d "$NODE_MODULE_DIR/gulp-util" ]; then
   echo installing gulp-util
   $NPM_INSTALL gulp-util@3.0.7
-=======
-# Note that numpy needs to be built after downloading. If you are having
-# trouble, please ensure that you have pip installed (see "Installing Oppia"
-# on the Oppia developers' wiki page).
-echo Checking if numpy is installed in $TOOLS_DIR/pip_packages
-if [ ! -d "$TOOLS_DIR/numpy-1.6.1" ]; then
-  echo Installing numpy
-  pip install numpy==1.6.1 --target="$TOOLS_DIR/numpy-1.6.1"
->>>>>>> 9c3e1374
 fi