--- conflicted
+++ resolved
@@ -55,14 +55,6 @@
     # The files below are to be tested.
     # GSoC'22: Improve line and branch coverage for the backend and frontend.
     'scripts/run_portserver.py',
-<<<<<<< HEAD
-    'scripts/run_presubmit_checks.py',
-    'scripts/run_tests.py',
-    'scripts/check_backend_associated_test_file.py',
-=======
-    'core/platform/datastore/cloud_datastore_services.py',
-    'core/platform/transactions/cloud_transaction_services.py',
->>>>>>> b7bea6d6
 ]
 
 
