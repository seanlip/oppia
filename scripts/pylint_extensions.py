--- conflicted
+++ resolved
@@ -696,11 +696,7 @@
         modules are imported. It then adds a message accordingly.
 
         Args:
-<<<<<<< HEAD
-            node. astroid.scoped_nodes.Function. Node for a function or method
-=======
             node: astroid.scoped_nodes.Function. Node for a function or method
->>>>>>> 5245025f
                 definition in AST.
         """
 
