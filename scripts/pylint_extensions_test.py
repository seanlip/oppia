# coding: utf-8
#
# Copyright 2018 The Oppia Authors. All Rights Reserved.
#
# Licensed under the Apache License, Version 2.0 (the "License");
# you may not use this file except in compliance with the License.
# You may obtain a copy of the License at
#
#      http://www.apache.org/licenses/LICENSE-2.0
#
# Unless required by applicable law or agreed to in writing, software
# distributed under the License is distributed on an "AS-IS" BASIS,
# WITHOUT WARRANTIES OR CONDITIONS OF ANY KIND, either express or implied.
# See the License for the specific language governing permissions and
# limitations under the License.
#
# For details on how to write such tests, please refer to
# https://github.com/oppia/oppia/wiki/Writing-Tests-For-Pylint

"""Unit tests for scripts/pylint_extensions."""
from __future__ import absolute_import  # pylint: disable=import-only-modules
from __future__ import unicode_literals  # pylint: disable=import-only-modules

import tempfile
import unittest

import python_utils

from . import pylint_extensions

import astroid  # isort:skip
from pylint import testutils  # isort:skip
from pylint import lint  # isort:skip


class ExplicitKeywordArgsCheckerTests(unittest.TestCase):

    def test_finds_non_explicit_keyword_args(self):
        checker_test_object = testutils.CheckerTestCase()
        checker_test_object.CHECKER_CLASS = (
            pylint_extensions.ExplicitKeywordArgsChecker)
        checker_test_object.setup_method()
        (
            func_call_node_one, func_call_node_two, func_call_node_three,
            func_call_node_four, func_call_node_five, func_call_node_six,
            class_call_node) = astroid.extract_node("""
        class TestClass():
            pass

        def test(test_var_one, test_var_two=4, test_var_three=5, test_var_four="test_checker"):
            test_var_five = test_var_two + test_var_three
            return test_var_five

        def test_1(test_var_one, test_var_one):
            pass

        def test_2((a, b)):
            pass

        test(2, 5, test_var_three=6) #@
        test(2) #@
        test(2, 6, test_var_two=5, test_var_four="test_checker") #@
        max(5, 1) #@
        test_1(1, 2) #@
        test_2((1, 2)) #@

        TestClass() #@
        """)
        with checker_test_object.assertAddsMessages(
            testutils.Message(
                msg_id='non-explicit-keyword-args',
                node=func_call_node_one,
                args=(
                    '\'test_var_two\'',
                    'function',
                    'test'
                )
            ),
        ):
            checker_test_object.checker.visit_call(
                func_call_node_one)

        with checker_test_object.assertNoMessages():
            checker_test_object.checker.visit_call(
                func_call_node_two)

        with checker_test_object.assertAddsMessages(
            testutils.Message(
                msg_id='non-explicit-keyword-args',
                node=func_call_node_three,
                args=(
                    '\'test_var_three\'',
                    'function',
                    'test'
                )
            )
        ):
            checker_test_object.checker.visit_call(
                func_call_node_three)

        with checker_test_object.assertNoMessages():
            checker_test_object.checker.visit_call(class_call_node)

        with checker_test_object.assertNoMessages():
            checker_test_object.checker.visit_call(func_call_node_four)

        with checker_test_object.assertNoMessages():
            checker_test_object.checker.visit_call(func_call_node_five)

        with checker_test_object.assertNoMessages():
            checker_test_object.checker.visit_call(func_call_node_six)

    def test_register(self):
        pylinter_instance = lint.PyLinter()
        pylint_extensions.register(pylinter_instance)


class HangingIndentCheckerTests(unittest.TestCase):

    def test_finds_hanging_indent(self):
        checker_test_object = testutils.CheckerTestCase()
        checker_test_object.CHECKER_CLASS = (
            pylint_extensions.HangingIndentChecker)
        checker_test_object.setup_method()
        node_break_after_hanging_indent = astroid.scoped_nodes.Module(
            name='test',
            doc='Custom test')
        temp_file = tempfile.NamedTemporaryFile()
        filename = temp_file.name
        with python_utils.open_file(filename, 'w') as tmp:
            tmp.write(
                u"""self.post_json('/ml/trainedclassifierhandler',
                self.payload, expect_errors=True, expected_status_int=401)
                """)
        node_break_after_hanging_indent.file = filename
        node_break_after_hanging_indent.path = filename

        checker_test_object.checker.process_module(
            node_break_after_hanging_indent)

        with checker_test_object.assertAddsMessages(
            testutils.Message(
                msg_id='no-break-after-hanging-indent',
                line=1
            ),
        ):
            temp_file.close()

        node_with_no_error_message = astroid.scoped_nodes.Module(
            name='test',
            doc='Custom test')

        temp_file = tempfile.NamedTemporaryFile()
        filename = temp_file.name
        with python_utils.open_file(filename, 'w') as tmp:
            tmp.write(
                u"""\"""Some multiline
                docstring.
                \"""
                # Load JSON.
                master_translation_dict = json.loads(
                utils.get_file_contents(os.path.join(
                os.getcwd(), 'assets', 'i18n', 'en.json')))
                """)
        node_with_no_error_message.file = filename
        node_with_no_error_message.path = filename

        checker_test_object.checker.process_module(node_with_no_error_message)

        with checker_test_object.assertNoMessages():
            temp_file.close()

        node_with_no_error_message = astroid.scoped_nodes.Module(
            name='test',
            doc='Custom test')

        temp_file = tempfile.NamedTemporaryFile()
        filename = temp_file.name
        with python_utils.open_file(filename, 'w') as tmp:
            tmp.write(
                u"""self.post_json('/',
                self.payload, expect_errors=True, expected_status_int=401)""")
        node_with_no_error_message.file = filename
        node_with_no_error_message.path = filename

        checker_test_object.checker.process_module(node_with_no_error_message)

        with checker_test_object.assertNoMessages():
            temp_file.close()


class DocstringParameterCheckerTests(unittest.TestCase):

    def setUp(self):
        super(DocstringParameterCheckerTests, self).setUp()
        self.checker_test_object = testutils.CheckerTestCase()
        self.checker_test_object.CHECKER_CLASS = (
            pylint_extensions.DocstringParameterChecker)
        self.checker_test_object.setup_method()

    def test_finds_docstring_parameter(self):
        self.checker_test_object = testutils.CheckerTestCase()
        self.checker_test_object.CHECKER_CLASS = (
            pylint_extensions.DocstringParameterChecker)
        self.checker_test_object.setup_method()
        valid_func_node, valid_return_node = astroid.extract_node("""
        def test(test_var_one, test_var_two): #@
            \"\"\"Function to test docstring parameters.

            Args:
                test_var_one: int. First test variable.
                test_var_two: str. Second test variable.

            Returns:
                int. The test result.
            \"\"\"
            result = test_var_one + test_var_two
            return result #@
        """)
        with self.checker_test_object.assertNoMessages():
            self.checker_test_object.checker.visit_functiondef(valid_func_node)
        with self.checker_test_object.assertNoMessages():
            self.checker_test_object.checker.visit_return(valid_return_node)

        valid_func_node, valid_yield_node = astroid.extract_node("""
        def test(test_var_one, test_var_two): #@
            \"\"\"Function to test docstring parameters.\"\"\"
            result = test_var_one + test_var_two
            yield result #@
        """)
        with self.checker_test_object.assertNoMessages():
            self.checker_test_object.checker.visit_functiondef(valid_func_node)
        with self.checker_test_object.assertNoMessages():
            self.checker_test_object.checker.visit_yield(valid_yield_node)
        with self.checker_test_object.assertNoMessages():
            self.checker_test_object.checker.visit_return(valid_yield_node)

        (
            missing_yield_type_func_node,
            missing_yield_type_yield_node) = astroid.extract_node("""
        class Test(python_utils.OBJECT):
            def __init__(self, test_var_one, test_var_two): #@
                \"\"\"Function to test docstring parameters.

                Args:
                    test_var_one: int. First test variable.
                    test_var_two: str. Second test variable.

                Returns:
                    int. The test result.
                \"\"\"
                result = test_var_one + test_var_two
                yield result #@
        """)
        with self.checker_test_object.assertAddsMessages(
            testutils.Message(
                msg_id='redundant-returns-doc',
                node=missing_yield_type_func_node
            ),
        ):
            self.checker_test_object.checker.visit_functiondef(
                missing_yield_type_func_node)
        with self.checker_test_object.assertAddsMessages(
            testutils.Message(
                msg_id='missing-yield-doc',
                node=missing_yield_type_func_node
            ), testutils.Message(
                msg_id='missing-yield-type-doc',
                node=missing_yield_type_func_node
            ),
        ):
            self.checker_test_object.checker.visit_yieldfrom(
                missing_yield_type_yield_node)
        with self.checker_test_object.assertNoMessages():
            self.checker_test_object.checker.visit_return(
                missing_yield_type_yield_node)

        (
            missing_return_type_func_node,
            missing_return_type_return_node) = astroid.extract_node("""
        class Test(python_utils.OBJECT):
            def __init__(self, test_var_one, test_var_two): #@
                \"\"\"Function to test docstring parameters.

                Args:
                    test_var_one: int. First test variable.
                    test_var_two: str. Second test variable.

                Yields:
                    int. The test result.
                \"\"\"
                result = test_var_one + test_var_two
                return result #@
        """)
        with self.checker_test_object.assertAddsMessages(
            testutils.Message(
                msg_id='redundant-yields-doc',
                node=missing_return_type_func_node
            ),
        ):
            self.checker_test_object.checker.visit_functiondef(
                missing_return_type_func_node)
        with self.checker_test_object.assertAddsMessages(
            testutils.Message(
                msg_id='missing-return-doc',
                node=missing_return_type_func_node
            ), testutils.Message(
                msg_id='missing-return-type-doc',
                node=missing_return_type_func_node
            ),
        ):
            self.checker_test_object.checker.visit_return(
                missing_return_type_return_node)
        with self.checker_test_object.assertNoMessages():
            self.checker_test_object.checker.visit_yield(
                missing_return_type_return_node)

        valid_raise_node = astroid.extract_node("""
        def func(test_var_one, test_var_two):
            \"\"\"Function to test docstring parameters.

            Args:
                test_var_one: int. First test variable.
                test_var_two: str. Second test variable.

            Raises:
                Exception: An exception.
            \"\"\"
            raise Exception #@
        """)
        with self.checker_test_object.assertNoMessages():
            self.checker_test_object.checker.visit_raise(valid_raise_node)

        (
            missing_raise_type_func_node,
            missing_raise_type_raise_node) = astroid.extract_node("""
        def func(test_var_one, test_var_two): #@
            \"\"\"Function to test raising exceptions.

            Args:
                test_var_one: int. First test variable.
                test_var_two: str. Second test variable.
            \"\"\"
            raise Exception #@
        """)
        with self.checker_test_object.assertAddsMessages(
            testutils.Message(
                msg_id='missing-raises-doc',
                args=('Exception',),
                node=missing_raise_type_func_node
            ),
        ):
            self.checker_test_object.checker.visit_raise(
                missing_raise_type_raise_node)

        valid_raise_node = astroid.extract_node("""
        class Test(python_utils.OBJECT):
            raise Exception #@
        """)
        with self.checker_test_object.assertNoMessages():
            self.checker_test_object.checker.visit_raise(valid_raise_node)

        valid_raise_node = astroid.extract_node("""
        class Test():
            @property
            def decorator_func(self):
                pass

            @decorator_func.setter
            @property
            def func(self):
                raise Exception #@
        """)
        with self.checker_test_object.assertNoMessages():
            self.checker_test_object.checker.visit_raise(valid_raise_node)

        valid_raise_node = astroid.extract_node("""
        class Test():
            def func(self):
                raise Exception #@
        """)
        with self.checker_test_object.assertNoMessages():
            self.checker_test_object.checker.visit_raise(valid_raise_node)

        valid_raise_node = astroid.extract_node("""
        def func():
            try:
                raise Exception #@
            except Exception:
                pass
        """)
        with self.checker_test_object.assertNoMessages():
            self.checker_test_object.checker.visit_raise(valid_raise_node)

        valid_raise_node = astroid.extract_node("""
        def func():
            \"\"\"Function to test raising exceptions.\"\"\"
            raise Exception #@
        """)
        with self.checker_test_object.assertNoMessages():
            self.checker_test_object.checker.visit_raise(valid_raise_node)

        valid_raise_node = astroid.extract_node("""
        def my_func(self):
            \"\"\"This is a docstring.
            :raises NameError: Never.
            \"\"\"
            def ex_func(val):
                return RuntimeError(val)
            raise ex_func('hi') #@
            raise NameError('hi')
        """)
        with self.checker_test_object.assertNoMessages():
            self.checker_test_object.checker.visit_raise(valid_raise_node)

        valid_raise_node = astroid.extract_node("""
        from unknown import Unknown
        def my_func(self):
            \"\"\"This is a docstring.
            :raises NameError: Never.
            \"\"\"
            raise Unknown('hi') #@
            raise NameError('hi')
        """)
        with self.checker_test_object.assertNoMessages():
            self.checker_test_object.checker.visit_raise(valid_raise_node)

        valid_raise_node = astroid.extract_node("""
        def my_func(self):
            \"\"\"This is a docstring.
            :raises NameError: Never.
            \"\"\"
            def ex_func(val):
                def inner_func(value):
                    return OSError(value)
                return RuntimeError(val)
            raise ex_func('hi') #@
            raise NameError('hi')
        """)
        with self.checker_test_object.assertNoMessages():
            self.checker_test_object.checker.visit_raise(valid_raise_node)

        valid_return_node = astroid.extract_node("""
        def func():
            \"\"\"Function to test return values.\"\"\"
            return None #@
        """)
        with self.checker_test_object.assertNoMessages():
            self.checker_test_object.checker.visit_return(valid_return_node)

        valid_return_node = astroid.extract_node("""
        def func():
            \"\"\"Function to test return values.\"\"\"
            return #@
        """)
        with self.checker_test_object.assertNoMessages():
            self.checker_test_object.checker.visit_return(valid_return_node)

        missing_param_func_node = astroid.extract_node("""
        def func(test_var_one, test_var_two, *args, **kwargs): #@
            \"\"\"Function to test docstring parameters.

            Args:
                test_var_one: int. First test variable.
                test_var_two: str. Second test variable.

            Returns:
                int. The test result.
            \"\"\"
            result = test_var_one + test_var_two
            return result
        """)
        with self.checker_test_object.assertAddsMessages(
            testutils.Message(
                msg_id='missing-param-doc',
                node=missing_param_func_node,
                args=('args, kwargs',),
            ),
        ):
            self.checker_test_object.checker.visit_functiondef(
                missing_param_func_node)

        missing_param_func_node = astroid.extract_node("""
        def func(test_var_one, test_var_two): #@
            \"\"\"Function to test docstring parameters.

            Args:
                test_var_one: int. First test variable.
                invalid_var_name: str. Second test variable.

            Returns:
                int. The test result.
            \"\"\"
            result = test_var_one + test_var_two
            return result
        """)
        with self.checker_test_object.assertAddsMessages(
            testutils.Message(
                msg_id='missing-param-doc',
                node=missing_param_func_node,
                args=('test_var_two',),
            ), testutils.Message(
                msg_id='missing-type-doc',
                node=missing_param_func_node,
                args=('test_var_two',),
            ), testutils.Message(
                msg_id='differing-param-doc',
                node=missing_param_func_node,
                args=('invalid_var_name',),
            ), testutils.Message(
                msg_id='differing-type-doc',
                node=missing_param_func_node,
                args=('invalid_var_name',),
            ),
        ):
            self.checker_test_object.checker.visit_functiondef(
                missing_param_func_node)

        class_node, multiple_constructor_func_node = astroid.extract_node("""
        class Test(): #@
            \"\"\"Function to test docstring parameters.

            Args:
                test_var_one: int. First test variable.
                test_var_two: str. Second test variable.

            Returns:
                int. The test result.
            \"\"\"

            def __init__(self, test_var_one, test_var_two): #@
                \"\"\"Function to test docstring parameters.

                Args:
                    test_var_one: int. First test variable.
                    test_var_two: str. Second test variable.

                Returns:
                    int. The test result.
                \"\"\"
                result = test_var_one + test_var_two
                return result
        """)
        with self.checker_test_object.assertAddsMessages(
            testutils.Message(
                msg_id='multiple-constructor-doc',
                node=class_node,
                args=(class_node.name,),
            ),
        ):
            self.checker_test_object.checker.visit_functiondef(
                multiple_constructor_func_node)

    def test_visit_raise_warns_unknown_style(self):
        self.checker_test_object.checker.config.accept_no_raise_doc = False
        node = astroid.extract_node("""
        def my_func(self):
            \"\"\"This is a docstring.\"\"\"
            raise RuntimeError('hi')
        """)
        raise_node = node.body[0]
        func_node = raise_node.frame()
        with self.checker_test_object.assertAddsMessages(
            testutils.Message(
                msg_id='missing-raises-doc',
                args=('RuntimeError',),
                node=func_node
            ),
        ):
            self.checker_test_object.checker.visit_raise(raise_node)


class ImportOnlyModulesCheckerTests(unittest.TestCase):

    def test_finds_import_from(self):
        checker_test_object = testutils.CheckerTestCase()
        checker_test_object.CHECKER_CLASS = (
            pylint_extensions.ImportOnlyModulesChecker)
        checker_test_object.setup_method()
        importfrom_node1 = astroid.extract_node("""
            from os import path #@
            import sys
        """)
        with checker_test_object.assertNoMessages():
            checker_test_object.checker.visit_importfrom(importfrom_node1)

        importfrom_node2 = astroid.extract_node("""
            from os import error #@
            import sys
        """)
        with checker_test_object.assertAddsMessages(
            testutils.Message(
                msg_id='import-only-modules',
                node=importfrom_node2,
                args=('error', 'os')
            ),
        ):
            checker_test_object.checker.visit_importfrom(
                importfrom_node2)

        importfrom_node3 = astroid.extract_node("""
            from invalid_module import invalid_module #@
        """)
        with checker_test_object.assertNoMessages():
            checker_test_object.checker.visit_importfrom(importfrom_node3)

        importfrom_node4 = astroid.extract_node("""
            from constants import constants #@
        """)
        with checker_test_object.assertNoMessages():
            checker_test_object.checker.visit_importfrom(importfrom_node4)

        importfrom_node5 = astroid.extract_node("""
            from os import invalid_module #@
        """)
        with checker_test_object.assertAddsMessages(
            testutils.Message(
                msg_id='import-only-modules',
                node=importfrom_node5,
                args=('invalid_module', 'os')
            ),
        ):
            checker_test_object.checker.visit_importfrom(importfrom_node5)

        importfrom_node6 = astroid.extract_node("""
            from .constants import constants #@
        """, module_name='.constants')
        with checker_test_object.assertNoMessages():
            checker_test_object.checker.visit_importfrom(importfrom_node6)


class BackslashContinuationCheckerTests(unittest.TestCase):

    def test_finds_backslash_continuation(self):
        checker_test_object = testutils.CheckerTestCase()
        checker_test_object.CHECKER_CLASS = (
            pylint_extensions.BackslashContinuationChecker)
        checker_test_object.setup_method()
        node = astroid.scoped_nodes.Module(name='test', doc='Custom test')
        temp_file = tempfile.NamedTemporaryFile()
        filename = temp_file.name

        with python_utils.open_file(filename, 'w') as tmp:
            tmp.write(
                u"""message1 = 'abc'\\\n""" # pylint: disable=backslash-continuation
                """'cde'\\\n""" # pylint: disable=backslash-continuation
                """'xyz'
                message2 = 'abc\\\\'
                message3 = (
                    'abc\\\\'
                    'xyz\\\\'
                )
                """)

        node.file = filename
        node.path = filename

        checker_test_object.checker.process_module(node)

        with checker_test_object.assertAddsMessages(
            testutils.Message(
                msg_id='backslash-continuation',
                line=1
            ),
            testutils.Message(
                msg_id='backslash-continuation',
                line=2
            ),
        ):
            temp_file.close()


class FunctionArgsOrderCheckerTests(unittest.TestCase):

    def test_finds_function_def(self):
        checker_test_object = testutils.CheckerTestCase()
        checker_test_object.CHECKER_CLASS = (
            pylint_extensions.FunctionArgsOrderChecker)
        checker_test_object.setup_method()
        functiondef_node1 = astroid.extract_node("""
        def test(self,test_var_one, test_var_two): #@
            result = test_var_one + test_var_two
            return result
        """)
        with checker_test_object.assertNoMessages():
            checker_test_object.checker.visit_functiondef(functiondef_node1)

        functiondef_node2 = astroid.extract_node("""
        def test(test_var_one, test_var_two, self): #@
            result = test_var_one + test_var_two
            return result
        """)
        with checker_test_object.assertAddsMessages(
            testutils.Message(
                msg_id='function-args-order-self',
                node=functiondef_node2
            ),
        ):
            checker_test_object.checker.visit_functiondef(functiondef_node2)

        functiondef_node3 = astroid.extract_node("""
        def test(test_var_one, test_var_two, cls): #@
            result = test_var_one + test_var_two
            return result
        """)
        with checker_test_object.assertAddsMessages(
            testutils.Message(
                msg_id='function-args-order-cls',
                node=functiondef_node3
            ),
        ):
            checker_test_object.checker.visit_functiondef(functiondef_node3)


class RestrictedImportCheckerTests(unittest.TestCase):

    def test_detect_restricted_import(self):
        checker_test_object = testutils.CheckerTestCase()
        checker_test_object.CHECKER_CLASS = (
            pylint_extensions.RestrictedImportChecker)
        checker_test_object.setup_method()

        # Tests the case wherein storage layer imports domain layer
        # in import statements.
        node_err_import = astroid.extract_node("""
            import core.domain.activity_domain #@
        """)
        node_err_import.root().name = 'oppia.core.storage.topic'
        with checker_test_object.assertAddsMessages(
            testutils.Message(
                msg_id='invalid-import',
                node=node_err_import,
                args=('domain', 'storage'),
            ),
        ):
            checker_test_object.checker.visit_import(node_err_import)

        # Tests the case wherein storage layer does not import domain layer
        # in import statements.
        node_no_err_import = astroid.extract_node("""
            import core.platform.email.gae_email_services #@
        """)
        node_no_err_import.root().name = 'oppia.core.storage.topic'
        with checker_test_object.assertNoMessages():
            checker_test_object.checker.visit_import(node_no_err_import)

        # Tests the case wherein storage layer imports domain layer
        # in import-from statements.
        node_err_importfrom = astroid.extract_node("""
            from core.domain import activity_domain #@
        """)
        node_err_importfrom.root().name = 'oppia.core.storage.topic'
        with checker_test_object.assertAddsMessages(
            testutils.Message(
                msg_id='invalid-import',
                node=node_err_importfrom,
                args=('domain', 'storage'),
            )
        ):
            checker_test_object.checker.visit_importfrom(node_err_importfrom)

        # Tests the case wherein storage layer does not import domain layer
        # in import-from statements.
        node_no_err_importfrom = astroid.extract_node("""
            from core.platform.email import gae_email_services #@
        """)
        node_no_err_importfrom.root().name = 'oppia.core.storage.topicl'
        with checker_test_object.assertNoMessages():
            checker_test_object.checker.visit_importfrom(node_no_err_importfrom)

        # Tests the case wherein domain layer imports controller layer
        # in import statements.
        node_err_import = astroid.extract_node("""
            import core.controllers.acl_decorators #@
        """)
        node_err_import.root().name = 'oppia.core.domain'
        with checker_test_object.assertAddsMessages(
            testutils.Message(
                msg_id='invalid-import',
                node=node_err_import,
                args=('controller', 'domain'),
            ),
        ):
            checker_test_object.checker.visit_import(node_err_import)

        # Tests the case wherein domain layer does not import controller layer
        # in import statements.
        node_no_err_import = astroid.extract_node("""
            import core.platform.email.gae_email_services_test #@
        """)
        node_no_err_import.root().name = 'oppia.core.domain'
        with checker_test_object.assertNoMessages():
            checker_test_object.checker.visit_import(node_no_err_import)

        # Tests the case wherein domain layer imports controller layer
        # in import-from statements.
        node_err_importfrom = astroid.extract_node("""
            from core.controllers import acl_decorators #@
        """)
        node_err_importfrom.root().name = 'oppia.core.domain'
        with checker_test_object.assertAddsMessages(
            testutils.Message(
                msg_id='invalid-import',
                node=node_err_importfrom,
                args=('controller', 'domain'),
            )
        ):
            checker_test_object.checker.visit_importfrom(node_err_importfrom)

        # Tests the case wherein domain layer does not import controller layer
        # in import-from statements.
        node_no_err_importfrom = astroid.extract_node("""
            from core.platform.email import gae_email_services_test #@
        """)
        node_no_err_importfrom.root().name = 'oppia.core.domain'
        with checker_test_object.assertNoMessages():
            checker_test_object.checker.visit_importfrom(node_no_err_importfrom)


class SingleCharAndNewlineAtEOFCheckerTests(unittest.TestCase):

    def test_checks_single_char_and_newline_eof(self):
        checker_test_object = testutils.CheckerTestCase()
        checker_test_object.CHECKER_CLASS = (
            pylint_extensions.SingleCharAndNewlineAtEOFChecker)
        checker_test_object.setup_method()
        node_missing_newline_at_eof = astroid.scoped_nodes.Module(
            name='test',
            doc='Custom test')
        temp_file = tempfile.NamedTemporaryFile()
        filename = temp_file.name

        with python_utils.open_file(filename, 'w') as tmp:
            tmp.write(
                u"""c = 'something dummy'
                """)
        node_missing_newline_at_eof.file = filename
        node_missing_newline_at_eof.path = filename

        checker_test_object.checker.process_module(node_missing_newline_at_eof)

        with checker_test_object.assertAddsMessages(
            testutils.Message(
                msg_id='newline-at-eof',
                line=2
            ),
        ):
            temp_file.close()

        node_single_char_file = astroid.scoped_nodes.Module(
            name='test',
            doc='Custom test')

        temp_file = tempfile.NamedTemporaryFile()
        filename = temp_file.name
        with python_utils.open_file(filename, 'w') as tmp:
            tmp.write(u"""1""")
        node_single_char_file.file = filename
        node_single_char_file.path = filename

        checker_test_object.checker.process_module(node_single_char_file)

        with checker_test_object.assertAddsMessages(
            testutils.Message(
                msg_id='only-one-character',
                line=1
            ),
        ):
            temp_file.close()

        node_with_no_error_message = astroid.scoped_nodes.Module(
            name='test',
            doc='Custom test')

        temp_file = tempfile.NamedTemporaryFile()
        filename = temp_file.name
        with python_utils.open_file(filename, 'w') as tmp:
            tmp.write(u"""x = 'something dummy'""")
        node_with_no_error_message.file = filename
        node_with_no_error_message.path = filename

        checker_test_object.checker.process_module(node_with_no_error_message)

        with checker_test_object.assertNoMessages():
            temp_file.close()


class SingleSpaceAfterYieldTests(unittest.TestCase):

    def setUp(self):
        super(SingleSpaceAfterYieldTests, self).setUp()
        self.checker_test_object = testutils.CheckerTestCase()
        self.checker_test_object.CHECKER_CLASS = (
            pylint_extensions.SingleSpaceAfterYieldChecker)
        self.checker_test_object.setup_method()

    def test_well_formed_yield_statement_on_single_line(self):
        node_well_formed_one_line_yield_file = astroid.scoped_nodes.Module(
            name='test',
            doc='Custom test')
        temp_file = tempfile.NamedTemporaryFile()
        filename = temp_file.name

        with python_utils.open_file(filename, 'w') as tmp:
            tmp.write(
                u"""def helloworld():
                    yield (5, 2)
                """)
        node_well_formed_one_line_yield_file.file = filename
        node_well_formed_one_line_yield_file.path = filename

        self.checker_test_object.checker.process_module(
            node_well_formed_one_line_yield_file)

        with self.checker_test_object.assertNoMessages():
            temp_file.close()

    def test_well_formed_yield_statement_on_multiple_lines(self):
        node_well_formed_mult_lines_file = astroid.scoped_nodes.Module(
            name='test',
            doc='Custom test')
        temp_file = tempfile.NamedTemporaryFile()
        filename = temp_file.name

        with python_utils.open_file(filename, 'w') as tmp:
            tmp.write(
                u"""def helloworld():
                    yield (
                        'This line was too long to be put on one line.')
                """)
        node_well_formed_mult_lines_file.file = filename
        node_well_formed_mult_lines_file.path = filename

        self.checker_test_object.checker.process_module(
            node_well_formed_mult_lines_file)

        with self.checker_test_object.assertNoMessages():
            temp_file.close()

    def test_yield_nothing(self):
        yield_nothing_file = astroid.scoped_nodes.Module(
            name='test',
            doc='Custom test')
        temp_file = tempfile.NamedTemporaryFile()
        filename = temp_file.name

        with python_utils.open_file(filename, 'w') as tmp:
            tmp.write(
                u"""def helloworld():
                    yield
                """)
        yield_nothing_file.file = filename
        yield_nothing_file.path = filename

        self.checker_test_object.checker.process_module(
            yield_nothing_file)

        # No errors on yield statements that do nothing.
        with self.checker_test_object.assertNoMessages():
            temp_file.close()

    def test_yield_in_multi_line_comment(self):
        yield_in_multiline_file = astroid.scoped_nodes.Module(
            name='test',
            doc='Custom test')
        temp_file = tempfile.NamedTemporaryFile()
        filename = temp_file.name

        with python_utils.open_file(filename, 'w') as tmp:
            tmp.write(
                u"""def helloworld():
                    \"\"\"
                        yield(\"invalid yield format\")
                    \"\"\"
                    extract_node(\"\"\"
                        yield   (invalid)
                    \"\"\")
                    extract_node(
                    b\"\"\"
                        yield(1, 2)
                    \"\"\")
                    extract_node(
                    u\"\"\"
                        yield(3, 4)
                    \"\"\")
                    )
                """)
        yield_in_multiline_file.file = filename
        yield_in_multiline_file.path = filename

        self.checker_test_object.checker.process_module(
            yield_in_multiline_file)

        # No errors on yield statements in multi-line comments.
        with self.checker_test_object.assertNoMessages():
            temp_file.close()

    def test_too_many_spaces_after_yield_statement(self):
        node_too_many_spaces_after_yield_file = astroid.scoped_nodes.Module(
            name='test',
            doc='Custom test')
        temp_file = tempfile.NamedTemporaryFile()
        filename = temp_file.name

        with python_utils.open_file(filename, 'w') as tmp:
            tmp.write(
                u"""def helloworld():
                    yield  (5, 2)
                """)
        node_too_many_spaces_after_yield_file.file = filename
        node_too_many_spaces_after_yield_file.path = filename

        self.checker_test_object.checker.process_module(
            node_too_many_spaces_after_yield_file)

        with self.checker_test_object.assertAddsMessages(
            testutils.Message(
                msg_id='single-space-after-yield',
                line=2
            ),
        ):
            temp_file.close()

    def test_no_space_after_yield_statement(self):
        node_no_spaces_after_yield_file = astroid.scoped_nodes.Module(
            name='test',
            doc='Custom test')
        temp_file = tempfile.NamedTemporaryFile()
        filename = temp_file.name

        with python_utils.open_file(filename, 'w') as tmp:
            tmp.write(
                u"""def helloworld():
                    yield(5, 2)
                """)
        node_no_spaces_after_yield_file.file = filename
        node_no_spaces_after_yield_file.path = filename

        self.checker_test_object.checker.process_module(
            node_no_spaces_after_yield_file)

        with self.checker_test_object.assertAddsMessages(
            testutils.Message(
                msg_id='single-space-after-yield',
                line=2
            ),
        ):
            temp_file.close()


class ExcessiveEmptyLinesCheckerTests(unittest.TestCase):

    def test_checks_excessive_empty_lines(self):
        checker_test_object = testutils.CheckerTestCase()
        checker_test_object.CHECKER_CLASS = (
            pylint_extensions.ExcessiveEmptyLinesChecker)
        checker_test_object.setup_method()
        node_excessive_empty_lines = astroid.scoped_nodes.Module(
            name='test',
            doc='Custom test')
        temp_file = tempfile.NamedTemporaryFile()
        filename = temp_file.name

        with python_utils.open_file(filename, 'w') as tmp:
            tmp.write(
                u"""def func1():
                        returns_something



                    def func2():
                        returns_something
                """)
        node_excessive_empty_lines.file = filename
        node_excessive_empty_lines.path = filename

        checker_test_object.checker.process_module(node_excessive_empty_lines)

        with checker_test_object.assertAddsMessages(
            testutils.Message(
                msg_id='excessive-new-lines',
                line=5
            ),
        ):
            temp_file.close()

        node_method_with_decorator = astroid.scoped_nodes.Module(
            name='test',
            doc='Custom test')

        temp_file = tempfile.NamedTemporaryFile()
        filename = temp_file.name
        with python_utils.open_file(filename, 'w') as tmp:
            tmp.write(
                u"""def func0():
                        returns_something



                    @something
                    def func1():
                        returns_something
                """)
        node_method_with_decorator.file = filename
        node_method_with_decorator.path = filename

        checker_test_object.checker.process_module(node_method_with_decorator)

        with checker_test_object.assertAddsMessages(
            testutils.Message(
                msg_id='excessive-new-lines',
                line=5
            ),
        ):
            temp_file.close()

        node_with_no_error_message = astroid.scoped_nodes.Module(
            name='test',
            doc='Custom test')

        temp_file = tempfile.NamedTemporaryFile()
        filename = temp_file.name
        with python_utils.open_file(filename, 'w') as tmp:
            tmp.write(
                u"""def func0():
                        returns_something

                    def func1():
                        returns_something


                    def func2():
                        returns_something

                    @something
                    def func3():
                        returns_something
                """)
        node_with_no_error_message.file = filename
        node_with_no_error_message.path = filename

        checker_test_object.checker.process_module(node_with_no_error_message)

        with checker_test_object.assertNoMessages():
            temp_file.close()


class SingleNewlineAboveArgsCheckerTests(unittest.TestCase):

    def setUp(self):
        super(SingleNewlineAboveArgsCheckerTests, self).setUp()
        self.checker_test_object = testutils.CheckerTestCase()
        self.checker_test_object.CHECKER_CLASS = (
            pylint_extensions.SingleNewlineAboveArgsChecker)
        self.checker_test_object.setup_method()

    def test_no_newline_above_args(self):
        node_single_newline_above_args = astroid.scoped_nodes.Module(
            name='test',
            doc='Custom test')
        temp_file = tempfile.NamedTemporaryFile()
        filename = temp_file.name

        with python_utils.open_file(filename, 'w') as tmp:
            tmp.write(
                u"""def func(arg):
                        '''Do something.
                        Args:
                            arg: argument
                        '''
                        do something
                """)
        node_single_newline_above_args.file = filename
        node_single_newline_above_args.path = filename

        self.checker_test_object.checker.process_module(
            node_single_newline_above_args)

        with self.checker_test_object.assertAddsMessages(
            testutils.Message(
                msg_id='single-space-above-args',
                line=2
            ),
        ):
            temp_file.close()

    def test_no_newline_above_raises(self):
        node_single_newline_above_raises = astroid.scoped_nodes.Module(
            name='test',
            doc='Custom test')
        temp_file = tempfile.NamedTemporaryFile()
        filename = temp_file.name

        with python_utils.open_file(filename, 'w') as tmp:
            tmp.write(
                u"""def func():
                        '''Raises exception.
                        Raises:
                            raises_exception
                        '''
                        raises_exception
                """)
        node_single_newline_above_raises.file = filename
        node_single_newline_above_raises.path = filename

        self.checker_test_object.checker.process_module(
            node_single_newline_above_raises)

        with self.checker_test_object.assertAddsMessages(
            testutils.Message(
                msg_id='single-space-above-raises',
                line=2
            ),
        ):
            temp_file.close()

    def test_no_newline_above_return(self):
        node_with_no_space_above_return = astroid.scoped_nodes.Module(
            name='test',
            doc='Custom test')
        temp_file = tempfile.NamedTemporaryFile()
        filename = temp_file.name

        with python_utils.open_file(filename, 'w') as tmp:
            tmp.write(
                u"""def func():
                    '''Returns something.
                    Returns:
                        returns_something
                    '''
                    returns_something
                """)
        node_with_no_space_above_return.file = filename
        node_with_no_space_above_return.path = filename

        self.checker_test_object.checker.process_module(
            node_with_no_space_above_return)

        with self.checker_test_object.assertAddsMessages(
            testutils.Message(
                msg_id='single-space-above-returns',
                line=2
            ),
        ):
            temp_file.close()

    def test_varying_combination_of_newline_above_args(self):
        node_newline_above_args_raises = astroid.scoped_nodes.Module(
            name='test',
            doc='Custom test')
        temp_file = tempfile.NamedTemporaryFile()
        filename = temp_file.name

        with python_utils.open_file(filename, 'w') as tmp:
            tmp.write(
                u"""def func(arg):
                    '''Raises exception.

                    Args:
                        arg: argument
                    Raises:
                        raises_something
                    '''
                    raises_exception
                """)
        node_newline_above_args_raises.file = filename
        node_newline_above_args_raises.path = filename

        self.checker_test_object.checker.process_module(
            node_newline_above_args_raises)

        with self.checker_test_object.assertAddsMessages(
            testutils.Message(
                msg_id='single-space-above-raises',
                line=5
            ),
        ):
            temp_file.close()

        node_newline_above_args_returns = astroid.scoped_nodes.Module(
            name='test',
            doc='Custom test')
        temp_file = tempfile.NamedTemporaryFile()
        filename = temp_file.name

        with python_utils.open_file(filename, 'w') as tmp:
            tmp.write(
                u"""def func(arg):
                    '''Returns Something.

                    Args:
                        arg: argument
                    Returns:
                        returns_something
                    '''
                    returns_something
                """)
        node_newline_above_args_returns.file = filename
        node_newline_above_args_returns.path = filename

        self.checker_test_object.checker.process_module(
            node_newline_above_args_returns)

        with self.checker_test_object.assertAddsMessages(
            testutils.Message(
                msg_id='single-space-above-returns',
                line=5
            ),
        ):
            temp_file.close()

        node_newline_above_returns_raises = astroid.scoped_nodes.Module(
            name='test',
            doc='Custom test')
        temp_file = tempfile.NamedTemporaryFile()
        filename = temp_file.name

        with python_utils.open_file(filename, 'w') as tmp:
            tmp.write(
                u"""def func():
                    '''Do something.



                    Raises:
                        raises_exception

                    Returns:
                        returns_something
                    '''
                    raises_exception
                    returns_something
                """)
        node_newline_above_returns_raises.file = filename
        node_newline_above_returns_raises.path = filename

        self.checker_test_object.checker.process_module(
            node_newline_above_returns_raises)

        with self.checker_test_object.assertAddsMessages(
            testutils.Message(
                msg_id='single-space-above-raises',
                line=5
            ),
        ):
            temp_file.close()

    def test_excessive_newline_above_args(self):
        node_with_two_newline = astroid.scoped_nodes.Module(
            name='test',
            doc='Custom test')

        temp_file = tempfile.NamedTemporaryFile()
        filename = temp_file.name
        with python_utils.open_file(filename, 'w') as tmp:
            tmp.write(
                u"""def func(arg):
                        '''Returns something.


                        Args:
                            arg: argument


                        Returns:
                            returns_something
                        '''
                        returns something
                """)
        node_with_two_newline.file = filename
        node_with_two_newline.path = filename

        self.checker_test_object.checker.process_module(
            node_with_two_newline)

        with self.checker_test_object.assertAddsMessages(
            testutils.Message(
                msg_id='single-space-above-args',
                line=4
            ),
            testutils.Message(
                msg_id='single-space-above-returns',
                line=8
            ),
        ):
            temp_file.close()

    def test_return_in_comment(self):
        node_with_return_in_comment = astroid.scoped_nodes.Module(
            name='test',
            doc='Custom test')
        temp_file = tempfile.NamedTemporaryFile()
        filename = temp_file.name

        with python_utils.open_file(filename, 'w') as tmp:
            tmp.write(
                u"""def func(arg):
                        '''Returns something.

                        Args:
                            arg: argument

                        Returns:
                            returns_something
                        '''
                        "Returns: something"
                        returns_something
                """)
        node_with_return_in_comment.file = filename
        node_with_return_in_comment.path = filename

        self.checker_test_object.checker.process_module(
            node_with_return_in_comment)

        with self.checker_test_object.assertNoMessages():
            temp_file.close()

    def test_function_with_no_args(self):
        node_with_no_args = astroid.scoped_nodes.Module(
            name='test',
            doc='Custom test')
        temp_file = tempfile.NamedTemporaryFile()
        filename = temp_file.name
        with python_utils.open_file(filename, 'w') as tmp:
            tmp.write(
                u"""def func():
                    '''Do something.'''

                    do something
                """)
        node_with_no_args.file = filename
        node_with_no_args.path = filename

        self.checker_test_object.checker.process_module(
            node_with_no_args)

        with self.checker_test_object.assertNoMessages():
            temp_file.close()

    def test_well_placed_newline(self):
        node_with_no_error_message = astroid.scoped_nodes.Module(
            name='test',
            doc='Custom test')

        temp_file = tempfile.NamedTemporaryFile()
        filename = temp_file.name
        with python_utils.open_file(filename, 'w') as tmp:
            tmp.write(
                u"""def func(arg):
                        '''Returns something.

                        Args:
                            arg: argument

                        Returns:
                            returns_something

                        Raises:
                            raises something
                        '''
                        raises_something
                        returns_something
                """)
        node_with_no_error_message.file = filename
        node_with_no_error_message.path = filename

        self.checker_test_object.checker.process_module(
            node_with_no_error_message)

        with self.checker_test_object.assertNoMessages():
            temp_file.close()


class DivisionOperatorCheckerTests(unittest.TestCase):

    def setUp(self):
        super(DivisionOperatorCheckerTests, self).setUp()
        self.checker_test_object = testutils.CheckerTestCase()
        self.checker_test_object.CHECKER_CLASS = (
            pylint_extensions.DivisionOperatorChecker)
        self.checker_test_object.setup_method()

    def test_division_operator(self):
        node_division_operator = astroid.scoped_nodes.Module(
            name='test',
            doc='Custom test')
        temp_file = tempfile.NamedTemporaryFile()
        filename = temp_file.name

        with python_utils.open_file(filename, 'w') as tmp:
            tmp.write(
                u"""division = a / b
                    division=a/b
                """)
        node_division_operator.file = filename
        node_division_operator.path = filename

        self.checker_test_object.checker.process_module(node_division_operator)

        with self.checker_test_object.assertAddsMessages(
            testutils.Message(
                msg_id='division-operator-used',
                line=1
            ),
            testutils.Message(
                msg_id='division-operator-used',
                line=2
            ),
        ):
            temp_file.close()

    def test_division_operator_inside_single_line_comment(self):
        node_single_line_comment = astroid.scoped_nodes.Module(
            name='test',
            doc='Custom test')
        temp_file = tempfile.NamedTemporaryFile()
        filename = temp_file.name

        with python_utils.open_file(filename, 'w') as tmp:
            tmp.write(
                u"""# Division = a / b.
                    division = python_utils.divide(a, b)
                """)
        node_single_line_comment.file = filename
        node_single_line_comment.path = filename

        self.checker_test_object.checker.process_module(
            node_single_line_comment)

        with self.checker_test_object.assertNoMessages():
            temp_file.close()

    def test_division_operator_inside_string(self):
        node_division_inside_string = astroid.scoped_nodes.Module(
            name='test',
            doc='Custom test')
        temp_file = tempfile.NamedTemporaryFile()
        filename = temp_file.name

        with python_utils.open_file(filename, 'w') as tmp:
            tmp.write(
                u"""string = 'a / b or a/b' + 'a/b'
                    division = python_utils.divide(a, b)
                """)
        node_division_inside_string.file = filename
        node_division_inside_string.path = filename

        self.checker_test_object.checker.process_module(
            node_division_inside_string)

        with self.checker_test_object.assertNoMessages():
            temp_file.close()

    def test_divide_method_used(self):
        node_with_no_error_message = astroid.scoped_nodes.Module(
            name='test',
            doc='Custom test')
        temp_file = tempfile.NamedTemporaryFile()
        filename = temp_file.name

        with python_utils.open_file(filename, 'w') as tmp:
            tmp.write(
                u"""division = python_utils.divide(a, b)""")
        node_with_no_error_message.file = filename
        node_with_no_error_message.path = filename

        self.checker_test_object.checker.process_module(
            node_with_no_error_message)

        with self.checker_test_object.assertNoMessages():
            temp_file.close()


class SingleLineCommentCheckerTests(unittest.TestCase):

    def setUp(self):
        super(SingleLineCommentCheckerTests, self).setUp()
        self.checker_test_object = testutils.CheckerTestCase()
        self.checker_test_object.CHECKER_CLASS = (
            pylint_extensions.SingleLineCommentChecker)
        self.checker_test_object.setup_method()

    def test_invalid_punctuation(self):
        node_invalid_punctuation = astroid.scoped_nodes.Module(
            name='test',
            doc='Custom test')
        temp_file = tempfile.NamedTemporaryFile()
        filename = temp_file.name

        with python_utils.open_file(filename, 'w') as tmp:
            tmp.write(
                u"""# Something/
                """)
        node_invalid_punctuation.file = filename
        node_invalid_punctuation.path = filename

        self.checker_test_object.checker.process_module(
            node_invalid_punctuation)

        message = testutils.Message(
            msg_id='invalid-punctuation-used',
            line=1)

        with self.checker_test_object.assertAddsMessages(message):
            temp_file.close()

    def test_no_space_at_beginning(self):
        node_no_space_at_beginning = astroid.scoped_nodes.Module(
            name='test',
            doc='Custom test')
        temp_file = tempfile.NamedTemporaryFile()
        filename = temp_file.name

        with python_utils.open_file(filename, 'w') as tmp:
            tmp.write(
                u"""#Something.
                """)
        node_no_space_at_beginning.file = filename
        node_no_space_at_beginning.path = filename

        self.checker_test_object.checker.process_module(
            node_no_space_at_beginning)

        message = testutils.Message(
            msg_id='no-space-at-beginning',
            line=1)

        with self.checker_test_object.assertAddsMessages(message):
            temp_file.close()

    def test_no_capital_letter_at_beginning(self):
        node_no_capital_letter_at_beginning = astroid.scoped_nodes.Module(
            name='test',
            doc='Custom test')
        temp_file = tempfile.NamedTemporaryFile()
        filename = temp_file.name

        with python_utils.open_file(filename, 'w') as tmp:
            tmp.write(
                u"""# something.
                """)
        node_no_capital_letter_at_beginning.file = filename
        node_no_capital_letter_at_beginning.path = filename

        self.checker_test_object.checker.process_module(
            node_no_capital_letter_at_beginning)

        message = testutils.Message(
            msg_id='no-capital-letter-at-beginning',
            line=1)

        with self.checker_test_object.assertAddsMessages(message):
            temp_file.close()

    def test_comment_with_excluded_phrase(self):
        node_comment_with_excluded_phrase = astroid.scoped_nodes.Module(
            name='test',
            doc='Custom test')
        temp_file = tempfile.NamedTemporaryFile()
        filename = temp_file.name

        with python_utils.open_file(filename, 'w') as tmp:
            tmp.write(
                u"""# coding: utf-8
                    # pylint: disable
                """)
        node_comment_with_excluded_phrase.file = filename
        node_comment_with_excluded_phrase.path = filename

        self.checker_test_object.checker.process_module(
            node_comment_with_excluded_phrase)

        with self.checker_test_object.assertNoMessages():
            temp_file.close()

    def test_variable_name_in_comment(self):
        node_variable_name_in_comment = astroid.scoped_nodes.Module(
            name='test',
            doc='Custom test')
        temp_file = tempfile.NamedTemporaryFile()
        filename = temp_file.name

        with python_utils.open_file(filename, 'w') as tmp:
            tmp.write(
                u"""# variable_name is used.
                """)
        node_variable_name_in_comment.file = filename
        node_variable_name_in_comment.path = filename

        self.checker_test_object.checker.process_module(
            node_variable_name_in_comment)

        with self.checker_test_object.assertNoMessages():
            temp_file.close()

    def test_comment_with_version_info(self):
        node_comment_with_version_info = astroid.scoped_nodes.Module(
            name='test',
            doc='Custom test')
        temp_file = tempfile.NamedTemporaryFile()
        filename = temp_file.name

        with python_utils.open_file(filename, 'w') as tmp:
            tmp.write(
                u"""# v2 is used.
                """)
        node_comment_with_version_info.file = filename
        node_comment_with_version_info.path = filename

        self.checker_test_object.checker.process_module(
            node_comment_with_version_info)

        with self.checker_test_object.assertNoMessages():
            temp_file.close()

    def test_data_type_in_comment(self):
        node_data_type_in_comment = astroid.scoped_nodes.Module(
            name='test',
            doc='Custom test')
        temp_file = tempfile.NamedTemporaryFile()
        filename = temp_file.name

        with python_utils.open_file(filename, 'w') as tmp:
            tmp.write(
                u"""# str. variable is type of str.
                """)
        node_data_type_in_comment.file = filename
        node_data_type_in_comment.path = filename

        self.checker_test_object.checker.process_module(
            node_data_type_in_comment)

        with self.checker_test_object.assertNoMessages():
            temp_file.close()


    def test_well_formed_comment(self):
        node_with_no_error_message = astroid.scoped_nodes.Module(
            name='test',
            doc='Custom test')
        temp_file = tempfile.NamedTemporaryFile()
        filename = temp_file.name

        with python_utils.open_file(filename, 'w') as tmp:
            tmp.write(
                u"""# Multi
                    # line
                    # comment.
                """)
        node_with_no_error_message.file = filename
        node_with_no_error_message.path = filename

        self.checker_test_object.checker.process_module(
            node_with_no_error_message)

        with self.checker_test_object.assertNoMessages():
            temp_file.close()


<<<<<<< HEAD
class SpaceBelowFileOverviewCheckerTests(unittest.TestCase):

    def setUp(self):
        super(SpaceBelowFileOverviewCheckerTests, self).setUp()
        self.checker_test_object = testutils.CheckerTestCase()
        self.checker_test_object.CHECKER_CLASS = (
            pylint_extensions.SpaceBelowFileOverviewChecker)
        self.checker_test_object.setup_method()

    def test_no_space_above_import(self):
        node_no_space_above_import = astroid.scoped_nodes.Module(
=======
class DocstringCheckerTests(unittest.TestCase):

    def setUp(self):
        super(DocstringCheckerTests, self).setUp()
        self.checker_test_object = testutils.CheckerTestCase()
        self.checker_test_object.CHECKER_CLASS = (
            pylint_extensions.DocstringChecker)
        self.checker_test_object.setup_method()

    def test_space_after_docstring(self):
        node_space_after_docstring = astroid.scoped_nodes.Module(
>>>>>>> c5607309
            name='test',
            doc='Custom test')
        temp_file = tempfile.NamedTemporaryFile()
        filename = temp_file.name

        with python_utils.open_file(filename, 'w') as tmp:
            tmp.write(
<<<<<<< HEAD
                u"""
                    \"\"\" this file does something \"\"\"
                    import something
                    import random
                """)
        node_no_space_above_import.file = filename
        node_no_space_above_import.path = filename

        self.checker_test_object.checker.process_module(
            node_no_space_above_import)

        message = testutils.Message(
            msg_id='no space used between file overview and import',
            line=3)
=======
                u"""class ABC(something):
                        \"\"\" Hello world.\"\"\"
                        Something
                """)
        node_space_after_docstring.file = filename
        node_space_after_docstring.path = filename

        self.checker_test_object.checker.process_module(
            node_space_after_docstring)

        message = testutils.Message(
            msg_id='space-after-triple-quote',
            line=2)
>>>>>>> c5607309

        with self.checker_test_object.assertAddsMessages(message):
            temp_file.close()

<<<<<<< HEAD
    def test_no_space_above_import_from(self):
        node_no_space_above_import_from = astroid.scoped_nodes.Module(
=======
    def test_single_line_docstring_span_two_lines(self):
        node_single_line_docstring_span_two_lines = astroid.scoped_nodes.Module(
>>>>>>> c5607309
            name='test',
            doc='Custom test')
        temp_file = tempfile.NamedTemporaryFile()
        filename = temp_file.name

        with python_utils.open_file(filename, 'w') as tmp:
            tmp.write(
<<<<<<< HEAD
                u"""
                    \"\"\" this file does something \"\"\"
                    from something import random
                """)
        node_no_space_above_import_from.file = filename
        node_no_space_above_import_from.path = filename

        self.checker_test_object.checker.process_module(
            node_no_space_above_import_from)

        message = testutils.Message(
            msg_id='no space used between file overview and import',
=======
                u"""class ABC(arg):
                        \"\"\"This is a docstring.
                        \"\"\"
                        Something
                """)
        node_single_line_docstring_span_two_lines.file = filename
        node_single_line_docstring_span_two_lines.path = filename

        self.checker_test_object.checker.process_module(
            node_single_line_docstring_span_two_lines)

        message = testutils.Message(
            msg_id='single-line-docstring-span-two-lines',
>>>>>>> c5607309
            line=3)

        with self.checker_test_object.assertAddsMessages(message):
            temp_file.close()

<<<<<<< HEAD
    def test_extra_space_above_import(self):
        node_extra_space_above_import = astroid.scoped_nodes.Module(
=======
    def test_no_period_at_end(self):
        node_no_period_at_end = astroid.scoped_nodes.Module(
>>>>>>> c5607309
            name='test',
            doc='Custom test')
        temp_file = tempfile.NamedTemporaryFile()
        filename = temp_file.name

        with python_utils.open_file(filename, 'w') as tmp:
            tmp.write(
<<<<<<< HEAD
                u"""
                    \"\"\" this file does something \"\"\"


                    import something
                    import random
                """)
        node_extra_space_above_import.file = filename
        node_extra_space_above_import.path = filename

        self.checker_test_object.checker.process_module(
            node_extra_space_above_import)

        message = testutils.Message(
            msg_id='single space should be provided above imports', line=5)
=======
                u"""class ABC(arg):
                        \"\"\"This is a docstring\"\"\"
                        Something
                """)
        node_no_period_at_end.file = filename
        node_no_period_at_end.path = filename

        self.checker_test_object.checker.process_module(node_no_period_at_end)

        message = testutils.Message(
            msg_id='no-period-used',
            line=2)

        with self.checker_test_object.assertAddsMessages(message):
            temp_file.close()

    def test_empty_line_before_end_of_docstring(self):
        node_empty_line_before_end = astroid.scoped_nodes.Module(
            name='test',
            doc='Custom test')
        temp_file = tempfile.NamedTemporaryFile()
        filename = temp_file.name

        with python_utils.open_file(filename, 'w') as tmp:
            tmp.write(
                u"""class ABC(arg):
                        \"\"\"This is a docstring.

                        \"\"\"
                        Something
                """)
        node_empty_line_before_end.file = filename
        node_empty_line_before_end.path = filename

        self.checker_test_object.checker.process_module(
            node_empty_line_before_end)

        message = testutils.Message(
            msg_id='empty-line-before-end',
            line=4)
>>>>>>> c5607309

        with self.checker_test_object.assertAddsMessages(message):
            temp_file.close()

<<<<<<< HEAD
    def test_extra_space_above_import_from(self):
        node_extra_space_above_import_from = astroid.scoped_nodes.Module(
=======
    def test_no_period_at_end_of_a_multiline_docstring(self):
        node_no_period_at_end = astroid.scoped_nodes.Module(
>>>>>>> c5607309
            name='test',
            doc='Custom test')
        temp_file = tempfile.NamedTemporaryFile()
        filename = temp_file.name

        with python_utils.open_file(filename, 'w') as tmp:
            tmp.write(
<<<<<<< HEAD
                u"""
                    \"\"\" this file does something \"\"\"


                    from something import random
                """)
        node_extra_space_above_import_from.file = filename
        node_extra_space_above_import_from.path = filename

        self.checker_test_object.checker.process_module(
            node_extra_space_above_import_from)

        message = testutils.Message(
            msg_id='single space should be provided above imports', line=5)

        with self.checker_test_object.assertAddsMessages(message):
=======
                u"""class ABC(arg):
                        \"\"\"This is a docstring.
                            Args:
                                arg: variable
                        \"\"\"
                        Something
                """)
        node_no_period_at_end.file = filename
        node_no_period_at_end.path = filename

        self.checker_test_object.checker.process_module(node_no_period_at_end)

        message = testutils.Message(
            msg_id='no-period-used',
            line=5)

        with self.checker_test_object.assertAddsMessages(message):
            temp_file.close()

    def test_no_newline_at_end_of_multi_line_docstring(self):
        node_no_newline_at_end = astroid.scoped_nodes.Module(
            name='test',
            doc='Custom test')
        temp_file = tempfile.NamedTemporaryFile()
        filename = temp_file.name

        with python_utils.open_file(filename, 'w') as tmp:
            tmp.write(
                u"""class ABC(arg):
                        \"\"\"This is a docstring.
                            Args:
                                arg: variable.\"\"\"
                        Something
                """)
        node_no_newline_at_end.file = filename
        node_no_newline_at_end.path = filename

        self.checker_test_object.checker.process_module(node_no_newline_at_end)

        message = testutils.Message(
            msg_id='no-newline-used-at-end',
            line=4)

        with self.checker_test_object.assertAddsMessages(message):
            temp_file.close()

    def test_well_formed_single_line_docstring(self):
        node_with_no_error_message = astroid.scoped_nodes.Module(
            name='test',
            doc='Custom test')
        temp_file = tempfile.NamedTemporaryFile()
        filename = temp_file.name

        with python_utils.open_file(filename, 'w') as tmp:
            tmp.write(
                u"""class ABC(arg):
                        \"\"\"This is a docstring.\"\"\"
                        Something
                """)
        node_with_no_error_message.file = filename
        node_with_no_error_message.path = filename

        self.checker_test_object.checker.process_module(
            node_with_no_error_message)

        with self.checker_test_object.assertNoMessages():
            temp_file.close()

    def test_well_formed_multi_line_docstring(self):
        node_with_no_error_message = astroid.scoped_nodes.Module(
            name='test',
            doc='Custom test')
        temp_file = tempfile.NamedTemporaryFile()
        filename = temp_file.name

        with python_utils.open_file(filename, 'w') as tmp:
            tmp.write(
                u"""class ABC(arg):
                        \"\"\"This is a docstring.
                            Args:
                                arg: variable.
                        \"\"\"
                        Something
                """)
        node_with_no_error_message.file = filename
        node_with_no_error_message.path = filename

        self.checker_test_object.checker.process_module(
            node_with_no_error_message)

        with self.checker_test_object.assertNoMessages():
>>>>>>> c5607309
            temp_file.close()<|MERGE_RESOLUTION|>--- conflicted
+++ resolved
@@ -1757,19 +1757,6 @@
             temp_file.close()
 
 
-<<<<<<< HEAD
-class SpaceBelowFileOverviewCheckerTests(unittest.TestCase):
-
-    def setUp(self):
-        super(SpaceBelowFileOverviewCheckerTests, self).setUp()
-        self.checker_test_object = testutils.CheckerTestCase()
-        self.checker_test_object.CHECKER_CLASS = (
-            pylint_extensions.SpaceBelowFileOverviewChecker)
-        self.checker_test_object.setup_method()
-
-    def test_no_space_above_import(self):
-        node_no_space_above_import = astroid.scoped_nodes.Module(
-=======
 class DocstringCheckerTests(unittest.TestCase):
 
     def setUp(self):
@@ -1781,30 +1768,13 @@
 
     def test_space_after_docstring(self):
         node_space_after_docstring = astroid.scoped_nodes.Module(
->>>>>>> c5607309
-            name='test',
-            doc='Custom test')
-        temp_file = tempfile.NamedTemporaryFile()
-        filename = temp_file.name
-
-        with python_utils.open_file(filename, 'w') as tmp:
-            tmp.write(
-<<<<<<< HEAD
-                u"""
-                    \"\"\" this file does something \"\"\"
-                    import something
-                    import random
-                """)
-        node_no_space_above_import.file = filename
-        node_no_space_above_import.path = filename
-
-        self.checker_test_object.checker.process_module(
-            node_no_space_above_import)
-
-        message = testutils.Message(
-            msg_id='no space used between file overview and import',
-            line=3)
-=======
+            name='test',
+            doc='Custom test')
+        temp_file = tempfile.NamedTemporaryFile()
+        filename = temp_file.name
+
+        with python_utils.open_file(filename, 'w') as tmp:
+            tmp.write(
                 u"""class ABC(something):
                         \"\"\" Hello world.\"\"\"
                         Something
@@ -1818,39 +1788,19 @@
         message = testutils.Message(
             msg_id='space-after-triple-quote',
             line=2)
->>>>>>> c5607309
 
         with self.checker_test_object.assertAddsMessages(message):
             temp_file.close()
 
-<<<<<<< HEAD
-    def test_no_space_above_import_from(self):
-        node_no_space_above_import_from = astroid.scoped_nodes.Module(
-=======
     def test_single_line_docstring_span_two_lines(self):
         node_single_line_docstring_span_two_lines = astroid.scoped_nodes.Module(
->>>>>>> c5607309
-            name='test',
-            doc='Custom test')
-        temp_file = tempfile.NamedTemporaryFile()
-        filename = temp_file.name
-
-        with python_utils.open_file(filename, 'w') as tmp:
-            tmp.write(
-<<<<<<< HEAD
-                u"""
-                    \"\"\" this file does something \"\"\"
-                    from something import random
-                """)
-        node_no_space_above_import_from.file = filename
-        node_no_space_above_import_from.path = filename
-
-        self.checker_test_object.checker.process_module(
-            node_no_space_above_import_from)
-
-        message = testutils.Message(
-            msg_id='no space used between file overview and import',
-=======
+            name='test',
+            doc='Custom test')
+        temp_file = tempfile.NamedTemporaryFile()
+        filename = temp_file.name
+
+        with python_utils.open_file(filename, 'w') as tmp:
+            tmp.write(
                 u"""class ABC(arg):
                         \"\"\"This is a docstring.
                         \"\"\"
@@ -1864,43 +1814,20 @@
 
         message = testutils.Message(
             msg_id='single-line-docstring-span-two-lines',
->>>>>>> c5607309
             line=3)
 
         with self.checker_test_object.assertAddsMessages(message):
             temp_file.close()
 
-<<<<<<< HEAD
-    def test_extra_space_above_import(self):
-        node_extra_space_above_import = astroid.scoped_nodes.Module(
-=======
     def test_no_period_at_end(self):
         node_no_period_at_end = astroid.scoped_nodes.Module(
->>>>>>> c5607309
-            name='test',
-            doc='Custom test')
-        temp_file = tempfile.NamedTemporaryFile()
-        filename = temp_file.name
-
-        with python_utils.open_file(filename, 'w') as tmp:
-            tmp.write(
-<<<<<<< HEAD
-                u"""
-                    \"\"\" this file does something \"\"\"
-
-
-                    import something
-                    import random
-                """)
-        node_extra_space_above_import.file = filename
-        node_extra_space_above_import.path = filename
-
-        self.checker_test_object.checker.process_module(
-            node_extra_space_above_import)
-
-        message = testutils.Message(
-            msg_id='single space should be provided above imports', line=5)
-=======
+            name='test',
+            doc='Custom test')
+        temp_file = tempfile.NamedTemporaryFile()
+        filename = temp_file.name
+
+        with python_utils.open_file(filename, 'w') as tmp:
+            tmp.write(
                 u"""class ABC(arg):
                         \"\"\"This is a docstring\"\"\"
                         Something
@@ -1941,43 +1868,19 @@
         message = testutils.Message(
             msg_id='empty-line-before-end',
             line=4)
->>>>>>> c5607309
 
         with self.checker_test_object.assertAddsMessages(message):
             temp_file.close()
 
-<<<<<<< HEAD
-    def test_extra_space_above_import_from(self):
-        node_extra_space_above_import_from = astroid.scoped_nodes.Module(
-=======
     def test_no_period_at_end_of_a_multiline_docstring(self):
         node_no_period_at_end = astroid.scoped_nodes.Module(
->>>>>>> c5607309
-            name='test',
-            doc='Custom test')
-        temp_file = tempfile.NamedTemporaryFile()
-        filename = temp_file.name
-
-        with python_utils.open_file(filename, 'w') as tmp:
-            tmp.write(
-<<<<<<< HEAD
-                u"""
-                    \"\"\" this file does something \"\"\"
-
-
-                    from something import random
-                """)
-        node_extra_space_above_import_from.file = filename
-        node_extra_space_above_import_from.path = filename
-
-        self.checker_test_object.checker.process_module(
-            node_extra_space_above_import_from)
-
-        message = testutils.Message(
-            msg_id='single space should be provided above imports', line=5)
-
-        with self.checker_test_object.assertAddsMessages(message):
-=======
+            name='test',
+            doc='Custom test')
+        temp_file = tempfile.NamedTemporaryFile()
+        filename = temp_file.name
+
+        with python_utils.open_file(filename, 'w') as tmp:
+            tmp.write(
                 u"""class ABC(arg):
                         \"\"\"This is a docstring.
                             Args:
@@ -2069,5 +1972,4 @@
             node_with_no_error_message)
 
         with self.checker_test_object.assertNoMessages():
->>>>>>> c5607309
             temp_file.close()