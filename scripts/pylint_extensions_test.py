# coding: utf-8
#
# Copyright 2018 The Oppia Authors. All Rights Reserved.
#
# Licensed under the Apache License, Version 2.0 (the "License");
# you may not use this file except in compliance with the License.
# You may obtain a copy of the License at
#
#      http://www.apache.org/licenses/LICENSE-2.0
#
# Unless required by applicable law or agreed to in writing, software
# distributed under the License is distributed on an "AS-IS" BASIS,
# WITHOUT WARRANTIES OR CONDITIONS OF ANY KIND, either express or implied.
# See the License for the specific language governing permissions and
# limitations under the License.
#
# For details on how to write such tests, please refer to
# https://github.com/oppia/oppia/wiki/Writing-Tests-For-Pylint

"""Unit tests for scripts/pylint_extensions."""

import os
import sys
import tempfile
import unittest

_PARENT_DIR = os.path.abspath(os.path.join(os.getcwd(), os.pardir))
_PYLINT_PATH = os.path.join(_PARENT_DIR, 'oppia_tools', 'pylint-1.9.3')
sys.path.insert(0, _PYLINT_PATH)

# Since these module needs to be imported after adding Pylint path,
# we need to disable isort for the below lines to prevent import
# order errors.
# pylint: disable=wrong-import-position
# pylint: disable=relative-import
import astroid  # isort:skip
import pylint_extensions  # isort:skip
from pylint import testutils  # isort:skip
# pylint: enable=wrong-import-position
# pylint: enable=relative-import


class ExplicitKeywordArgsCheckerTests(unittest.TestCase):

    def test_finds_non_explicit_keyword_args(self):
        checker_test_object = testutils.CheckerTestCase()
        checker_test_object.CHECKER_CLASS = (
            pylint_extensions.ExplicitKeywordArgsChecker)
        checker_test_object.setup_method()
        func_call_node_one, func_call_node_two, func_call_node_three = (
            astroid.extract_node("""
        def test(test_var_one, test_var_two=4, test_var_three=5, test_var_four="test_checker"):
            test_var_five = test_var_two + test_var_three
            return test_var_five

        test(2, 5, test_var_three=6) #@
        test(2) #@
        test(2, 6, test_var_two=5, test_var_four="test_checker") #@
        """))
        with checker_test_object.assertAddsMessages(
            testutils.Message(
                msg_id='non-explicit-keyword-args',
                node=func_call_node_one,
                args=(
                    '\'test_var_two\'',
                    'function',
                    'test'
                )
            ),
        ):
            checker_test_object.checker.visit_call(
                func_call_node_one)

        with checker_test_object.assertNoMessages():
            checker_test_object.checker.visit_call(
                func_call_node_two)

        with checker_test_object.assertAddsMessages(
            testutils.Message(
                msg_id='non-explicit-keyword-args',
                node=func_call_node_three,
                args=(
                    '\'test_var_three\'',
                    'function',
                    'test'
                )
            )
        ):
            checker_test_object.checker.visit_call(
                func_call_node_three)


class HangingIndentCheckerTests(unittest.TestCase):

    def test_finds_hanging_indent(self):
        checker_test_object = testutils.CheckerTestCase()
        checker_test_object.CHECKER_CLASS = (
            pylint_extensions.HangingIndentChecker)
        checker_test_object.setup_method()
        node1 = astroid.scoped_nodes.Module(name='test', doc='Custom test')
        temp_file = tempfile.NamedTemporaryFile()
        filename = temp_file.name
        with open(filename, 'w') as tmp:
            tmp.write(
                """self.post_json('/ml/trainedclassifierhandler',
                self.payload, expect_errors=True, expected_status_int=401)
                """)
        node1.file = filename
        node1.path = filename

        checker_test_object.checker.process_module(node1)

        with checker_test_object.assertAddsMessages(
            testutils.Message(
                msg_id='no-break-after-hanging-indent',
                line=1
            ),
        ):
            temp_file.close()

        node2 = astroid.scoped_nodes.Module(name='test', doc='Custom test')

        temp_file = tempfile.NamedTemporaryFile()
        filename = temp_file.name
        with open(filename, 'w') as tmp:
            tmp.write(
                """master_translation_dict = json.loads(
                utils.get_file_contents(os.path.join(
                os.getcwd(), 'assets', 'i18n', 'en.json')))
                """)
        node2.file = filename
        node2.path = filename

        checker_test_object.checker.process_module(node2)

        with checker_test_object.assertNoMessages():
            temp_file.close()


class DocstringParameterCheckerTests(unittest.TestCase):

    def test_finds_docstring_parameter(self):
        checker_test_object = testutils.CheckerTestCase()
        checker_test_object.CHECKER_CLASS = (
            pylint_extensions.DocstringParameterChecker)
        checker_test_object.setup_method()
        func_node = astroid.extract_node("""
        def test(test_var_one, test_var_two): #@
            \"\"\"Function to test docstring parameters.

            Args:
                test_var_one: int. First test variable.
                test_var_two: str. Second test variable.

            Returns:
                int. The test result.
            \"\"\"
            result = test_var_one + test_var_two
            return result
        """)
        with checker_test_object.assertNoMessages():
            checker_test_object.checker.visit_functiondef(func_node)


class ImportOnlyModulesCheckerTests(unittest.TestCase):

    def test_finds_import_from(self):
        checker_test_object = testutils.CheckerTestCase()
        checker_test_object.CHECKER_CLASS = (
            pylint_extensions.ImportOnlyModulesChecker)
        checker_test_object.setup_method()
        importfrom_node1 = astroid.extract_node("""
            from os import path #@
            import sys
        """)
        with checker_test_object.assertNoMessages():
            checker_test_object.checker.visit_importfrom(importfrom_node1)

        importfrom_node2 = astroid.extract_node("""
            from os import error #@
            import sys
        """)
        with checker_test_object.assertAddsMessages(
            testutils.Message(
                msg_id='import-only-modules',
                node=importfrom_node2,
                args=('error', 'os')
            ),
        ):
            checker_test_object.checker.visit_importfrom(
                importfrom_node2)


<<<<<<< HEAD
class FunctionArgsOrderCheckerTest(unittest.TestCase):

    def test_find_function_def(self):
        checker_test_object = testutils.CheckerTestCase()
        checker_test_object.CHECKER_CLASS = (
            pylint_extensions.FunctionArgsOrderChecker)
        checker_test_object.setup_method()
        functiondef_node1 = astroid.extract_node("""
        def test(self,test_var_one, test_var_two): #@
            result = test_var_one + test_var_two
            return result
        """)
        with checker_test_object.assertNoMessages():
            checker_test_object.checker.visit_functiondef(functiondef_node1)
=======
class BackslashContinuationCheckerTests(unittest.TestCase):

    def test_finds_backslash_continuation(self):
        checker_test_object = testutils.CheckerTestCase()
        checker_test_object.CHECKER_CLASS = (
            pylint_extensions.BackslashContinuationChecker)
        checker_test_object.setup_method()
        node = astroid.scoped_nodes.Module(name='test', doc='Custom test')
        temp_file = tempfile.NamedTemporaryFile()
        filename = temp_file.name

        with open(filename, 'w') as tmp:
            tmp.write(
                """message1 = 'abc'\\\n""" # pylint: disable=backslash-continuation
                """'cde'\\\n""" # pylint: disable=backslash-continuation
                """'xyz'
                message2 = 'abc\\\\'
                message3 = (
                    'abc\\\\'
                    'xyz\\\\'
                )
                """)

        node.file = filename
        node.path = filename

        checker_test_object.checker.process_module(node)

        with checker_test_object.assertAddsMessages(
            testutils.Message(
                msg_id='backslash-continuation',
                line=1
            ),
            testutils.Message(
                msg_id='backslash-continuation',
                line=2
            ),
        ):
            temp_file.close()
>>>>>>> 05ed54f2
<|MERGE_RESOLUTION|>--- conflicted
+++ resolved
@@ -191,7 +191,6 @@
                 importfrom_node2)
 
 
-<<<<<<< HEAD
 class FunctionArgsOrderCheckerTest(unittest.TestCase):
 
     def test_find_function_def(self):
@@ -206,7 +205,8 @@
         """)
         with checker_test_object.assertNoMessages():
             checker_test_object.checker.visit_functiondef(functiondef_node1)
-=======
+
+
 class BackslashContinuationCheckerTests(unittest.TestCase):
 
     def test_finds_backslash_continuation(self):
@@ -245,5 +245,4 @@
                 line=2
             ),
         ):
-            temp_file.close()
->>>>>>> 05ed54f2
+            temp_file.close()