--- conflicted
+++ resolved
@@ -266,7 +266,6 @@
             checker_test_object.checker.visit_functiondef(functiondef_node2)
 
 
-<<<<<<< HEAD
 class RestrictedImportCheckerTests(unittest.TestCase):
 
     def test_detect_restricted_import(self):
@@ -275,30 +274,45 @@
             pylint_extensions.RestrictedImportChecker)
         checker_test_object.setup_method()
 
-        node_import = astroid.extract_node("""
-            import core.domain.acl_decorators #@
-        """)
-        node_import.root().name = 'oppia.core.storage.topic'
+        node_err_import = astroid.extract_node("""
+            import core.domain.activity_domain #@
+        """)
+        node_err_import.root().name = 'oppia.core.storage.topic'
         with checker_test_object.assertAddsMessages(
             testutils.Message(
                 msg_id='invalid-import',
-                node=node_import,
-            ),
-        ):
-            checker_test_object.checker.visit_import(node_import)
-
-        node_importfrom = astroid.extract_node("""
-            from core.domain import acl_decorators #@
-        """)
-        node_importfrom.root().name = 'oppia.core.storage.topic'
+                node=node_err_import,
+            ),
+        ):
+            checker_test_object.checker.visit_import(node_err_import)
+
+        node_no_err_import = astroid.extract_node("""
+            import core.domain.activity_domain #@
+        """)
+        node_no_err_import.root().name = 'oppia.core.platform.email'
+        with checker_test_object.assertNoMessages():
+            checker_test_object.checker.visit_import(node_no_err_import)
+
+        node_err_importfrom = astroid.extract_node("""
+            from core.domain import activity_domain #@
+        """)
+        node_err_importfrom.root().name = 'oppia.core.storage.topic'
         with checker_test_object.assertAddsMessages(
             testutils.Message(
                 msg_id='invalid-import',
-                node=node_importfrom,
+                node=node_err_importfrom,
             )
         ):
-            checker_test_object.checker.visit_importfrom(node_importfrom)
-=======
+            checker_test_object.checker.visit_importfrom(node_err_importfrom)
+
+        node_no_err_importfrom = astroid.extract_node("""
+            from core.domain import activity_domain #@
+        """)
+        node_no_err_importfrom.root().name = 'oppia.core.platform.email'
+        with checker_test_object.assertNoMessages():
+            checker_test_object.checker.visit_importfrom(node_no_err_importfrom)
+
+
 class SingleCharAndNewlineAtEOFCheckerTests(unittest.TestCase):
 
     def test_checks_single_char_and_newline_eof(self):
@@ -364,5 +378,4 @@
         checker_test_object.checker.process_module(node_no_err_message)
 
         with checker_test_object.assertNoMessages():
-            temp_file.close()
->>>>>>> 077a103a
+            temp_file.close()