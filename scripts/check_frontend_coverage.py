--- conflicted
+++ resolved
@@ -107,12 +107,7 @@
     'drag-and-drop-positive-int-editor.directive.ts',
     'editable-collection-backend-api.service.ts',
     'editable-story-backend-api.service.ts',
-<<<<<<< HEAD
-    'editor-navbar-breadcrumb.directive.ts',
     'editor-navigation.component.ts',
-=======
-    'editor-navigation.directive.ts',
->>>>>>> 0149a2a8
     'email-dashboard-data.service.ts',
     'entity-creation.service.ts',
     'exploration-creation.service.ts',
@@ -358,11 +353,6 @@
     'state-responses.directive.ts',
     'state-solution-editor.directive.ts',
     'state-top-answers-stats.service.ts',
-<<<<<<< HEAD
-    'state-translation-status-graph.directive.ts',
-=======
-    'state-translation-editor.directive.ts',
->>>>>>> 0149a2a8
     'state-translation.directive.ts',
     'state-tutorial-first-time.service.ts',
     'StateCardObjectFactory.ts',
