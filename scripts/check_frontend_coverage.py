# Copyright 2020 The Oppia Authors. All Rights Reserved.
#
# Licensed under the Apache License, Version 2.0 (the "License");
# you may not use this file except in compliance with the License.
# You may obtain a copy of the License at
#
#      http://www.apache.org/licenses/LICENSE-2.0
#
# Unless required by applicable law or agreed to in writing, software
# distributed under the License is distributed on an "AS-IS" BASIS,
# WITHOUT WARRANTIES OR CONDITIONS OF ANY KIND, either express or implied.
# See the License for the specific language governing permissions and
# limitations under the License.

"""Check for decrease in coverage from 100% of frontend files."""

from __future__ import absolute_import  # pylint: disable=import-only-modules
from __future__ import unicode_literals  # pylint: disable=import-only-modules

import os
import re
import sys

import python_utils

LCOV_FILE_PATH = os.path.join(os.pardir, 'karma_coverage_reports', 'lcov.info')
RELEVANT_LCOV_LINE_PREFIXES = ['SF', 'LH', 'LF']

# Contains the name of all files that is not 100% coverage.
# This list must be kept up-to-date; the changes (only remove) should be done
# manually.
# Please keep the list in alphabetical order.
# NOTE TO DEVELOPERS: do not add any new files to this list without asking
# @marianazangrossi first.
NOT_FULLY_COVERED_FILENAMES = [
    'about-page.module.ts',
    'activity-tiles-infinity-grid.directive.ts',
    'add-hint-modal.controller.ts',
    'add-or-update-solution-modal.controller.ts',
    'admin-config-tab.directive.ts',
    'admin-dev-mode-activities-tab.directive.ts',
    'admin-jobs-tab.directive.ts',
    'admin-misc-tab.directive.ts',
    'admin-navbar.directive.ts',
    'admin-page.directive.ts',
    'admin-prod-mode-activities-tab.directive.ts',
    'admin-roles-tab.directive.ts',
    'alert-message.directive.ts',
    'angular-html-bind.directive.ts',
    'answer-classification.service.ts',
    'answer-group-editor.directive.ts',
    'answer-submit-action.directive.ts',
    'App.ts',
    'attribution-guide.component.ts',
    'audio-bar.directive.ts',
    'audio-file-uploader.directive.ts',
    'audio-player.service.ts',
    'audio-preloader.service.ts',
    'audio-translation-bar.directive.ts',
    'audio-translation-manager.service.ts',
    'autogenerated-audio-player.service.ts',
    'background-banner.component.ts',
    'bar-chart.directive.ts',
    'base-content.directive.ts',
    'base-interaction-validation.service.ts',
    'Base.ts',
    'boolean-editor.directive.ts',
    'change-list.service.ts',
    'circular-image.directive.ts',
    'ck-editor-4-rte.directive.ts',
    'ck-editor-4-widgets.initializer.ts',
    'code-repl-prediction.service.ts',
    'code-string-editor.directive.ts',
    'codemirror-mergeview.directive.ts',
    'collection-details-editor.directive.ts',
    'collection-editor-navbar-breadcrumb.directive.ts',
    'collection-editor-navbar.directive.ts',
    'collection-editor-page.directive.ts',
    'collection-editor-state.service.ts',
    'collection-editor-tab.directive.ts',
    'collection-footer.directive.ts',
    'collection-history-tab.directive.ts',
    'collection-local-nav.directive.ts',
    'collection-navbar.directive.ts',
    'collection-node-creator.directive.ts',
    'collection-node-editor.directive.ts',
    'collection-node-list.directive.ts',
    'collection-node-object.factory.ts',
    'collection-permissions-card.directive.ts',
    'collection-player-page.directive.ts',
    'collection-settings-tab.directive.ts',
    'collection-statistics-tab.directive.ts',
    'collection-summary-tile.directive.ts',
    'collection-update.service.ts',
    'CollectionObjectFactory.ts',
    'CollectionPlaythroughObjectFactory.ts',
    'concept-card.directive.ts',
    'ConceptCardObjectFactory.ts',
    'confirm-delete-state-modal.controller.ts',
    'context.service.ts',
    'continue-button.directive.ts',
    'contribution-and-review.service.ts',
    'contribution-opportunities-backend-api.service.ts',
    'contribution-opportunities.service.ts',
    'contributions-and-review.directive.ts',
    'conversation-skin.directive.ts',
    'conversion.ts',
    'convert-to-plain-text.filter.ts',
    'convert-to-plain-text.pipe.ts',
    'coord-two-dim-editor.directive.ts',
    'copier.directive.ts',
    'correctness-footer.directive.ts',
    'create-activity-button.directive.ts',
    'csrf-token.service.ts',
    'current-interaction.service.ts',
    'customize-interaction-modal.controller.ts',
    'cyclic-transitions-issue.directive.ts',
    'drag-and-drop-html-string-editor.directive.ts',
    'drag-and-drop-positive-int-editor.directive.ts',
    'early-quit-issue.directive.ts',
    'editable-collection-backend-api.service.ts',
    'editable-story-backend-api.service.ts',
    'editor-navbar-breadcrumb.directive.ts',
    'editor-navigation.directive.ts',
    'email-dashboard-data.service.ts',
    'entity-creation.service.ts',
    'exploration-automatic-text-to-speech.service.ts',
    'exploration-creation.service.ts',
    'exploration-diff.service.ts',
    'exploration-editor-tab.directive.ts',
    'exploration-engine.service.ts',
    'exploration-footer.directive.ts',
    'exploration-graph-modal.controller.ts',
    'exploration-graph.directive.ts',
    'exploration-objective-editor.directive.ts',
    'exploration-player-state.service.ts',
    'exploration-recommendations.service.ts',
    'exploration-save-and-publish-buttons.directive.ts',
    'exploration-save.service.ts',
    'exploration-states.service.ts',
    'exploration-summary-tile.directive.ts',
    'exploration-title-editor.directive.ts',
    'expression-evaluator.service.ts',
    'expression-interpolation.service.ts',
    'expression-type-parser.service.ts',
    'fatigue-detection.service.ts',
    'feedback-popup.directive.ts',
    'feedback-tab.directive.ts',
    'filepath-editor.directive.ts',
    'focus-on.directive.ts',
    'format-timer.filter.ts',
    'format-timer.pipe.ts',
    'fraction-editor.directive.ts',
    'fraction-input-validation.service.ts',
    'generatedParser.ts',
    'google-analytics.initializer.ts',
    'graph-detail.service.ts',
    'graph-editor.directive.ts',
    'graph-input-rules.service.ts',
    'graph-input-validation.service.ts',
    'graph-layout.service.ts',
    'graph-property-editor.directive.ts',
    'graph-viz.directive.ts',
    'hint-and-solution-buttons.directive.ts',
    'hint-and-solution-modal.service.ts',
    'hint-editor.directive.ts',
    'history-tab.directive.ts',
    'html-editor.directive.ts',
    'html-escaper.service.ts',
    'html-select.directive.ts',
    'I18nFooter.ts',
    'image-upload-helper.service.ts',
    'image-uploader.directive.ts',
    'image-with-regions-editor.directive.ts',
    'improvements-tab.directive.ts',
    'input-response-pair.directive.ts',
    'int-editor.directive.ts',
    'item-selection-input-validation.service.ts',
    'language-util.service.ts',
    'learner-answer-info-card.directive.ts',
    'learner-answer-info.service.ts',
    'learner-dashboard-icons.directive.ts',
    'learner-local-nav.directive.ts',
    'learner-view-info.directive.ts',
    'learner-view-rating.service.ts',
    'library-footer.directive.ts',
    'library-page.directive.ts',
    'list-of-sets-of-html-strings-editor.directive.ts',
    'list-of-tabs-editor.directive.ts',
    'list-of-unicode-string-editor.directive.ts',
    'logic-error-category-editor.directive.ts',
    'logic-question-editor.directive.ts',
    'login-required-message.directive.ts',
    'math-expression-content-editor.directive.ts',
    'math-expression-input-rules.service.ts',
    'math-expression-input-validation.service.ts',
    'mathjax-bind.directive.ts',
    'messenger.service.ts',
    'misconception-editor.directive.ts',
    'multiple-incorrect-issue.directive.ts',
    'multiple-incorrect-submissions-issue.directive.ts',
    'music-notes-input-rules.service.ts',
    'music-phrase-editor.directive.ts',
    'music-phrase-player.service.ts',
    'nonnegative-int-editor.directive.ts',
    'normalize-whitespace-punctuation-and-case.pipe.ts',
    'normalized-string-editor.directive.ts',
    'number-with-units-editor.directive.ts',
    'number-with-units-validation.service.ts',
    'NumberWithUnitsObjectFactory.ts',
    'numeric-input-validation.service.ts',
    'object-editor.directive.ts',
    'oppia-angular-root.component.ts',
    'oppia-interactive-code-repl.directive.ts',
    'oppia-interactive-continue.directive.ts',
    'oppia-interactive-drag-and-drop-sort-input.directive.ts',
    'oppia-interactive-end-exploration.directive.ts',
    'oppia-interactive-fraction-input.directive.ts',
    'oppia-interactive-graph-input.directive.ts',
    'oppia-interactive-image-click-input.directive.ts',
    'oppia-interactive-interactive-map.directive.ts',
    'oppia-interactive-item-selection-input.directive.ts',
    'oppia-interactive-logic-proof.directive.ts',
    'oppia-interactive-math-expression-input.directive.ts',
    'oppia-interactive-multiple-choice-input.directive.ts',
    'oppia-interactive-music-notes-input.directive.ts',
    'oppia-interactive-number-with-units.directive.ts',
    'oppia-interactive-numeric-input.directive.ts',
    'oppia-interactive-pencil-code-editor.directive.ts',
    'oppia-interactive-set-input.directive.ts',
    'oppia-interactive-text-input.directive.ts',
    'oppia-noninteractive-collapsible.directive.ts',
    'oppia-noninteractive-image.directive.ts',
    'oppia-noninteractive-link.directive.ts',
    'oppia-noninteractive-math.directive.ts',
    'oppia-noninteractive-skillreview.directive.ts',
    'oppia-noninteractive-tabs.directive.ts',
    'oppia-noninteractive-video.directive.ts',
    'oppia-response-code-repl.directive.ts',
    'oppia-response-continue.directive.ts',
    'oppia-response-drag-and-drop-sort-input.directive.ts',
    'oppia-response-end-exploration.directive.ts',
    'oppia-response-fraction-input.directive.ts',
    'oppia-response-graph-input.directive.ts',
    'oppia-response-image-click-input.directive.ts',
    'oppia-response-interactive-map.directive.ts',
    'oppia-response-item-selection-input.directive.ts',
    'oppia-response-logic-proof.directive.ts',
    'oppia-response-math-expression-input.directive.ts',
    'oppia-response-multiple-choice-input.directive.ts',
    'oppia-response-music-notes-input.directive.ts',
    'oppia-response-number-with-units.directive.ts',
    'oppia-response-numeric-input.directive.ts',
    'oppia-response-pencil-code-editor.directive.ts',
    'oppia-response-set-input.directive.ts',
    'oppia-response-text-input.directive.ts',
    'oppia-root.directive.ts',
    'oppia-short-response-code-repl.directive.ts',
    'oppia-short-response-continue.directive.ts',
    'oppia-short-response-drag-and-drop-sort-input.directive.ts',
    'oppia-short-response-end-exploration.directive.ts',
    'oppia-short-response-fraction-input.directive.ts',
    'oppia-short-response-graph-input.directive.ts',
    'oppia-short-response-image-click-input.directive.ts',
    'oppia-short-response-interactive-map.directive.ts',
    'oppia-short-response-item-selection-input.directive.ts',
    'oppia-short-response-logic-proof.directive.ts',
    'oppia-short-response-math-expression-input.directive.ts',
    'oppia-short-response-multiple-choice-input.directive.ts',
    'oppia-short-response-music-notes-input.directive.ts',
    'oppia-short-response-number-with-units.directive.ts',
    'oppia-short-response-numeric-input.directive.ts',
    'oppia-short-response-pencil-code-editor.directive.ts',
    'oppia-short-response-set-input.directive.ts',
    'oppia-short-response-text-input.directive.ts',
    'oppia-visualization-bar-chart.directive.ts',
    'oppia-visualization-enumerated-frequency-table.directive.ts',
    'OppiaFooterDirective.ts',
    'opportunities-list-item.directive.ts',
    'opportunities-list.directive.ts',
    'outcome-destination-editor.directive.ts',
    'outcome-editor.directive.ts',
    'outcome-feedback-editor.directive.ts',
    'param-changes-editor.directive.ts',
    'parameter-name-editor.directive.ts',
    'parameterize-rule-description.filter.ts',
    'pencil-code-editor-validation.service.ts',
    'pie-chart.directive.ts',
    'player-correctness-feedback-enabled.service.ts',
    'player-position.service.ts',
    'player-transcript.service.ts',
    'playthrough-issues.directive.ts',
    'Polyfills.ts',
<<<<<<< HEAD
    'practice-tab.directive.ts',
=======
    'post-publish-modal.controller.ts',
    'practice-tab.component.ts',
>>>>>>> 2eb38833
    'pretest-question-backend-api.service.ts',
    'preview-tab.directive.ts',
    'profile-link-image.directive.ts',
    'profile-link-text.directive.ts',
    'profile-page-navbar.directive.ts',
    'progress-nav.directive.ts',
    'promo-bar.directive.ts',
    'promo-bar.service.ts',
    'python-program.tokenizer.ts',
    'question-difficulty-selector.directive.ts',
    'question-editor.directive.ts',
    'question-opportunities.directive.ts',
    'question-player-engine.service.ts',
    'question-player.directive.ts',
    'question-update.service.ts',
    'questions-list.directive.ts',
    'random-selector.directive.ts',
    'rating-display.directive.ts',
    'read-only-collection-backend-api.service.ts',
    'real-editor.directive.ts',
    'refresher-exploration-confirmation-modal.service.ts',
    'remove-duplicates-in-array.pipe.ts',
    'request-interceptor.service.ts',
    'response-header.directive.ts',
    'review-material-editor.directive.ts',
    'review-test-page.directive.ts',
    'role-graph.directive.ts',
    'rubrics-editor.directive.ts',
    'rule-editor.directive.ts',
    'rule-type-selector.directive.ts',
    'sanitized-url-editor.directive.ts',
    'schema-based-bool-editor.directive.ts',
    'schema-based-choices-editor.directive.ts',
    'schema-based-custom-editor.directive.ts',
    'schema-based-custom-viewer.directive.ts',
    'schema-based-dict-editor.directive.ts',
    'schema-based-dict-viewer.directive.ts',
    'schema-based-editor.directive.ts',
    'schema-based-expression-editor.directive.ts',
    'schema-based-float-editor.directive.ts',
    'schema-based-html-editor.directive.ts',
    'schema-based-html-viewer.directive.ts',
    'schema-based-int-editor.directive.ts',
    'schema-based-list-editor.directive.ts',
    'schema-based-list-viewer.directive.ts',
    'schema-based-primitive-viewer.directive.ts',
    'schema-based-unicode-editor.directive.ts',
    'schema-based-unicode-viewer.directive.ts',
    'schema-based-viewer.directive.ts',
    'score-ring.directive.ts',
    'search-bar.directive.ts',
    'search-results.directive.ts',
    'select2-dropdown.directive.ts',
    'set-of-html-string-editor.directive.ts',
    'set-of-unicode-string-editor.directive.ts',
    'settings-tab.directive.ts',
    'shared.ts',
    'sharing-links.component.ts',
    'side-navigation-bar.directive.ts',
    'skill-concept-card-editor.directive.ts',
    'skill-creation.service.ts',
    'skill-description-editor.directive.ts',
    'skill-editor-navbar-breadcrumb.directive.ts',
    'skill-editor-navbar.directive.ts',
    'skill-editor-state.service.ts',
    'skill-mastery.component.ts',
    'skill-misconceptions-editor.directive.ts',
    'skill-prerequisite-skills-editor.directive.ts',
    'skill-questions-tab.directive.ts',
    'skill-rubrics-editor.directive.ts',
    'skill-selector-editor.directive.ts',
    'skill-selector.directive.ts',
    'skill-update.service.ts',
    'SkillDifficultyObjectFactory.ts',
    'SkillObjectFactory.ts',
    'skills-list.directive.ts',
    'skills-mastery-list.directive.ts',
    'social-buttons.component.ts',
    'solution-editor.directive.ts',
    'solution-explanation-editor.directive.ts',
    'state-content-editor.directive.ts',
    'state-editor.directive.ts',
    'state-editor.service.ts',
    'state-graph-visualization.directive.ts',
    'state-hints-editor.directive.ts',
    'state-interaction-editor.directive.ts',
    'state-name-editor.directive.ts',
    'state-param-changes-editor.directive.ts',
    'state-property.service.ts',
    'state-responses.directive.ts',
    'state-solution-editor.directive.ts',
    'state-top-answers-stats.service.ts',
    'state-translation-editor.directive.ts',
    'state-translation-status-graph.directive.ts',
    'state-translation.directive.ts',
    'state-tutorial-first-time.service.ts',
    'StateCardObjectFactory.ts',
    'statistics-tab.directive.ts',
    'stats-reporting.service.ts',
    'story-creation.service.ts',
    'story-editor-navbar-breadcrumb.directive.ts',
    'story-editor-navbar.directive.ts',
    'story-editor-state.service.ts',
    'story-editor.directive.ts',
    'story-node-editor.directive.ts',
    'story-summary-tile.directive.ts',
    'story-update.service.ts',
    'story-viewer-backend-api.service.ts',
    'story-viewer-navbar-breadcrumb.directive.ts',
    'story-viewer-page.directive.ts',
    'StoryContentsObjectFactory.ts',
    'StoryNodeObjectFactory.ts',
    'student.ts',
    'subtopic-preview-tab.component.ts',
    'subtopic-summary-tile.directive.ts',
    'subtopic-viewer-navbar-breadcrumb.directive.ts',
    'SubtopicObjectFactory.ts',
    'SubtopicPageObjectFactory.ts',
    'suggestion-modal-for-exploration-editor.service.ts',
    'suggestion-modal-for-exploration-player.service.ts',
    'summary-list-header.directive.ts',
    'supplemental-card.directive.ts',
    'svm-prediction.service.ts',
    'teach-oppia-modal.controller.ts',
    'teacher.ts',
    'teacher2.ts',
    'test-interaction-panel.directive.ts',
    'thread-table.directive.ts',
    'thumbnail-uploader.directive.ts',
    'top-navigation-bar.directive.ts',
    'topic-creation.service.ts',
    'topic-editor-navbar-breadcrumb.directive.ts',
    'topic-editor-navbar.directive.ts',
    'topic-editor-page.component.ts',
    'topic-editor-state.service.ts',
    'topic-editor-stories-list.directive.ts',
    'topic-questions-tab.directive.ts',
    'topic-selector.directive.ts',
    'topic-summary-tile.directive.ts',
    'topic-viewer-navbar-breadcrumb.component.ts',
    'TopicObjectFactory.ts',
    'topics-and-skills-dashboard-backend-api.service.ts',
    'topics-and-skills-dashboard-navbar-breadcrumb.directive.ts',
    'training-panel.directive.ts',
    'translate-text.service.ts',
    'translation-file-hash-loader.service.ts',
    'translation-opportunities.directive.ts',
    'translation-tab.directive.ts',
    'translator-overview.directive.ts',
    'truncate-and-capitalize.filter.ts',
    'truncate-and-capitalize.pipe.ts',
    'truncate-input-based-on-interaction-answer-type.filter.ts',
    'truncate.filter.ts',
    'truncate.pipe.ts',
    'tutor-card.directive.ts',
    'unicode-string-editor.directive.ts',
    'unresolved-answers-overview.directive.ts',
    'url-interpolation.service.ts',
    'utils.service.ts',
    'value-generator-editor.directive.ts',
    'version-diff-visualization.directive.ts',
    'version-tree.service.ts',
    'voiceover-opportunities.directive.ts',
    'voiceover-recording.service.ts',
    'warnings-and-alerts.directive.ts',
    'worked-example-editor.directive.ts',
]


class LcovStanzaRelevantLines(python_utils.OBJECT):
    """Gets the relevant lines from a lcov stanza."""

    def __init__(self, stanza):
        """Initialize the object which provides relevant data of a lcov
        stanza in order to calculate any decrease in frontend test coverage.

        Args:
            stanza: list(str). Contains all the lines from a lcov stanza.

        Raises:
            Exception: file_path is empty.
            Exception: Total lines number is not found.
            Exception: Covered lines number is not found.
        """

        match = re.search('SF:(.+)\n', stanza)
        if match is None:
            raise Exception(
                'The test path is empty or null. '
                'It\'s not possible to diff the test coverage correctly.')
        _, file_name = os.path.split(match.group(1))
        self.file_name = file_name

        match = re.search(r'LF:(\d+)\n', stanza)
        if match is None:
            raise Exception(
                'It wasn\'t possible to get the total lines of {} file.'
                'It\'s not possible to diff the test coverage correctly.'
                .format(file_name))
        self.total_lines = int(match.group(1))

        match = re.search(r'LH:(\d+)\n', stanza)
        if match is None:
            raise Exception(
                'It wasn\'t possible to get the covered lines of {} file.'
                'It\'s not possible to diff the test coverage correctly.'
                .format(file_name))
        self.covered_lines = int(match.group(1))


def get_stanzas_from_lcov_file():
    """Get all stanzas from a lcov file. The lcov file gather all the frontend
    files that has tests and each one has the following structure:
    TN: test name
    SF: file path
    FNF: total functions
    FNH: functions covered
    LF: total lines
    LH: lines covered
    BRF: total branches
    BRH: branches covered
    end_of_record

    Returns:
        list(LcovStanzaRelevantLines). A list with all stanzas.
    """
    f = python_utils.open_file(LCOV_FILE_PATH, 'r')
    lcov_items_list = f.read().split('end_of_record')
    stanzas_list = []

    for item in lcov_items_list:
        if item.strip('\n'):
            stanza = LcovStanzaRelevantLines(item)
            stanzas_list.append(stanza)

    return stanzas_list


def check_not_fully_covered_filenames_list_is_sorted():
    """Check if NOT_FULLY_COVERED_FILENAMES list is in alphabetical order."""
    if NOT_FULLY_COVERED_FILENAMES != sorted(
            NOT_FULLY_COVERED_FILENAMES, key=lambda s: s.lower()):
        sys.exit(
            'The \033[1mNOT_FULLY_COVERED_FILENAMES\033[0m list must be'
            ' kept in alphabetical order.')


def check_coverage_changes():
    """Checks if the blacklist for not fully covered files needs to be changed
    by:
    - File renaming
    - File deletion

    Raises:
        Exception: LCOV_FILE_PATH doesn't exist.
    """
    if not os.path.exists(LCOV_FILE_PATH):
        raise Exception(
            'Expected lcov file to be available at {}, but the'
            ' file does not exist.'.format(LCOV_FILE_PATH))

    stanzas = get_stanzas_from_lcov_file()
    remaining_blacklisted_files = list(NOT_FULLY_COVERED_FILENAMES)
    errors = ''

    for stanza in stanzas:
        file_name = stanza.file_name
        total_lines = stanza.total_lines
        covered_lines = stanza.covered_lines

        if file_name not in remaining_blacklisted_files:
            if total_lines != covered_lines:
                errors += (
                    '\033[1m{}\033[0m seems to be not completely tested.'
                    ' Make sure it\'s fully covered.\n'.format(file_name))
        else:
            if total_lines == covered_lines:
                errors += (
                    '\033[1m{}\033[0m seems to be fully covered!'
                    ' Before removing it manually from the blacklist'
                    ' in the file'
                    ' scripts/check_frontend_test_coverage.py, please'
                    ' make sure you\'ve followed the unit tests rules'
                    ' correctly on:'
                    ' https://github.com/oppia/oppia/wiki/Frontend'
                    '-unit-tests-guide#rules\n'.format(file_name))

            remaining_blacklisted_files.remove(file_name)

    if remaining_blacklisted_files:
        for test_name in remaining_blacklisted_files:
            errors += (
                '\033[1m{}\033[0m is in the frontend test coverage'
                ' blacklist but it doesn\'t exist anymore. If you have'
                ' renamed it, please make sure to remove the old file'
                ' name and add the new file name in the blacklist in'
                ' the file scripts/check_frontend_test_coverage.py.\n'
                .format(test_name))

    if errors:
        python_utils.PRINT('------------------------------------')
        python_utils.PRINT('Frontend Coverage Checks Not Passed.')
        python_utils.PRINT('------------------------------------')
        sys.exit(errors)
    else:
        python_utils.PRINT('------------------------------------')
        python_utils.PRINT('All Frontend Coverage Checks Passed.')
        python_utils.PRINT('------------------------------------')

    check_not_fully_covered_filenames_list_is_sorted()


def main():
    """Runs all the steps for checking if there is any decrease of 100% covered
    files in the frontend.
    """
    check_coverage_changes()


# The 'no coverage' pragma is used as this line is un-testable. This is because
# it will only be called when check_frontend_coverage.py is used as a script.
if __name__ == '__main__': # pragma: no cover
    main()<|MERGE_RESOLUTION|>--- conflicted
+++ resolved
@@ -291,12 +291,7 @@
     'player-transcript.service.ts',
     'playthrough-issues.directive.ts',
     'Polyfills.ts',
-<<<<<<< HEAD
-    'practice-tab.directive.ts',
-=======
-    'post-publish-modal.controller.ts',
     'practice-tab.component.ts',
->>>>>>> 2eb38833
     'pretest-question-backend-api.service.ts',
     'preview-tab.directive.ts',
     'profile-link-image.directive.ts',
