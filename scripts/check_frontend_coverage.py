# Copyright 2020 The Oppia Authors. All Rights Reserved.
#
# Licensed under the Apache License, Version 2.0 (the "License");
# you may not use this file except in compliance with the License.
# You may obtain a copy of the License at
#
#      http://www.apache.org/licenses/LICENSE-2.0
#
# Unless required by applicable law or agreed to in writing, software
# distributed under the License is distributed on an "AS-IS" BASIS,
# WITHOUT WARRANTIES OR CONDITIONS OF ANY KIND, either express or implied.
# See the License for the specific language governing permissions and
# limitations under the License.

"""Check for decrease in coverage from 100% of frontend files."""

from __future__ import absolute_import  # pylint: disable=import-only-modules
from __future__ import unicode_literals  # pylint: disable=import-only-modules

import os
import re
import sys

import python_utils

LCOV_FILE_PATH = os.path.join(os.pardir, 'karma_coverage_reports', 'lcov.info')
RELEVANT_LCOV_LINE_PREFIXES = ['SF', 'LH', 'LF']

# Contains the name of all files that reached up to 100% of coverage.
# This list must be kept up-to-date; the changes should be done manually.
# Please keep the list in alphabetical order.
# NOTE TO REVIEWERS: Please be circumspect about any PRs which delete elements
# from this list.
FULLY_COVERED_FILENAMES = [
    'admin-config-tab-backend-api.service.ts',
    'admin-data.service.ts',
    'admin-page.constants.ajs.ts',
    'admin-page.constants.ts',
    'admin-router.service.ts',
    'admin-task-manager.service.ts',
    'alerts.service.ts',
    'angular-name.service.ts',
    'answer-groups-cache.service.ts',
    'AnswerClassificationResultObjectFactory.ts',
    'AnswerDetailsImprovementTaskObjectFactory.ts',
    'AnswerGroupObjectFactory.ts',
    'AnswerStatsObjectFactory.ts',
    'app.constants.ajs.ts',
    'app.constants.ts',
    'apply-validation.directive.ts',
    'audio-translation-language.service.ts',
    'AudioFileObjectFactory.ts',
    'AudioLanguageObjectFactory.ts',
    'AutogeneratedAudioLanguageObjectFactory.ts',
    'autoplayed-videos.service.ts',
    'background-mask.service.ts',
    'base-undo-redo.service.ts',
    'browser-checker.service.ts',
    'camel-case-to-hyphens.filter.ts',
    'camel-case-to-hyphens.pipe.ts',
    'capitalize.filter.ts',
    'capitalize.pipe.ts',
    'ChangeObjectFactory.ts',
    'ClassifierObjectFactory.ts',
    'classifiers-extension.constants.ts',
    'classroom-domain.constants.ajs.ts',
    'classroom-domain.constants.ts',
    'code-normalizer.service.ts',
    'code-repl-rules.service.ts',
    'code-repl-validation.service.ts',
    'codemirrorRequires.ts',
    'CodeRepl.ts',
    'collection-creation-backend-api.service.ts',
    'collection-domain.constants.ajs.ts',
    'collection-domain.constants.ts',
    'collection-editor-page.constants.ajs.ts',
    'collection-editor-page.constants.ts',
    'collection-linearizer.service.ts',
    'collection-rights-backend-api.service.ts',
    'collection-summary-tile.constants.ajs.ts',
    'collection-summary-tile.constants.ts',
    'collection-validation.service.ts',
    'CollectionRightsObjectFactory.ts',
    'community-dashboard-page.constants.ajs.ts',
    'community-dashboard-page.constants.ts',
    'compare-versions.service.ts',
    'compute-graph.service.ts',
    'concept-card-backend-api.service.ts',
    'constants.ts',
    'construct-translation-ids.service.ts',
    'continue-rules.service.ts',
    'continue-validation.service.ts',
    'Continue.ts',
    'convert-html-to-unicode.filter.ts',
    'convert-unicode-to-html.filter.ts',
    'convert-unicode-with-params-to-html.filter.ts',
    'count-vectorizer.service.ts',
    'creator-dashboard-backend-api.service.ts',
    'creator-dashboard-page.constants.ajs.ts',
    'creator-dashboard-page.constants.ts',
    'data.ts',
    'debug-info-tracker.service.ts',
    'device-info.service.ts',
    'document-attribute-customization.service.ts',
    'drag-and-drop-sort-input-rules.service.ts',
    'DragAndDropSortInput.ts',
    'editability.service.ts',
    'editable-question-backend-api.service.ts',
    'editable-skill-backend-api.service.ts',
    'editable-topic-backend-api.service.ts',
    'editor-domain.constants.ajs.ts',
    'editor-domain.constants.ts',
    'editor-first-time-events.service.ts',
    'end-exploration-rules.service.ts',
    'end-exploration-validation.service.ts',
    'EndExploration.ts',
    'EntityContextObjectFactory.ts',
    'exploration-correctness-feedback.service.ts',
    'exploration-data.service.ts',
    'exploration-editor-page.constants.ajs.ts',
    'exploration-editor-page.constants.ts',
    'exploration-features-backend-api.service.ts',
    'exploration-html-formatter.service.ts',
    'exploration-init-state-name.service.ts',
    'exploration-param-changes.service.ts',
    'exploration-player-page.constants.ajs.ts',
    'exploration-player-page.constants.ts',
    'exploration-property.service.ts',
<<<<<<< HEAD
    'exploration-summary-backend-api.service.ts',
=======
    'exploration-rights.service.ts',
>>>>>>> fcda8efb
    'exploration-title.service.ts',
    'ExplorationDraftObjectFactory.ts',
    'ExplorationObjectFactory.ts',
    'ExplorationOpportunitySummaryObjectFactory.ts',
    'expression-parser.service.ts',
    'extension-tag-assembler.service.ts',
    'extract-image-filenames-from-state.service.ts',
    'FeedbackImprovementTaskObjectFactory.ts',
    'FeedbackMessageSummaryObjectFactory.ts',
    'FeedbackThreadObjectFactory.ts',
    'FileDownloadRequestObjectFactory.ts',
    'focus-manager.service.ts',
    'format-rte-preview.filter.ts',
    'fraction-input-rules.service.ts',
    'FractionInput.ts',
    'FractionObjectFactory.ts',
    'generate-content-id.service.ts',
    'generatedDefaultData.ts',
    'get-abbreviated-text.filter.ts',
    'get-abbreviated-text.pipe.ts',
    'graph-data.service.ts',
    'graph-utils.service.ts',
    'GraphInput.ts',
    'guest-collection-progress.service.ts',
    'GuestCollectionProgressObjectFactory.ts',
    'HintObjectFactory.ts',
    'id-generation.service.ts',
    'image-click-input-rules.service.ts',
    'image-click-input-validation.service.ts',
    'ImageClickInput.ts',
    'ImageFileObjectFactory.ts',
    'ImprovementActionButtonObjectFactory.ts',
    'improvements-display.service.ts',
    'improvements.service.ts',
    'interaction-details-cache.service.ts',
    'interaction-specs.constants.ajs.ts',
    'interaction-specs.constants.ts',
    'InteractionObjectFactory.ts',
    'interactions-extension.constants.ajs.ts',
    'interactions-extension.constants.ts',
    'interactionsQuestionsRequires.ts',
    'interactionsRequires.ts',
    'interactive-map-rules.service.ts',
    'interactive-map-validation.service.ts',
    'InteractiveMap.ts',
    'is-at-least.filter.ts',
    'is-at-most.filter.ts',
    'is-float.filter.ts',
    'is-integer.filter.ts',
    'is-nonempty.filter.ts',
    'item-selection-input-rules.service.ts',
    'ItemSelectionInput.ts',
    'learner-action-render.service.ts',
    'learner-answer-details-data.service.ts',
    'learner-dashboard-backend-api.service.ts',
    'learner-dashboard-ids-backend-api.service.ts',
    'learner-dashboard-page.constants.ajs.ts',
    'learner-dashboard-page.constants.ts',
    'learner-params.service.ts',
    'LearnerActionObjectFactory.ts',
    'LearnerAnswerDetailsObjectFactory.ts',
    'LearnerAnswerInfoObjectFactory.ts',
    'LearnerDashboardActivityIdsObjectFactory.ts',
    'library-page.constants.ajs.ts',
    'library-page.constants.ts',
    'local-storage.service.ts',
    'logger.service.ts',
    'logic-proof-rules.service.ts',
    'logic-proof-validation.service.ts',
    'LogicProof.ts',
    'MathExpressionInput.ts',
    'mathjaxConfig.ts',
    'meta-tag-customization.service.ts',
    'MisconceptionObjectFactory.ts',
    'multiple-choice-input-rules.service.ts',
    'multiple-choice-input-validation.service.ts',
    'MultipleChoiceInput.ts',
    'music-notes-input-validation.service.ts',
    'MusicNotesInput.ts',
    'navigation.service.ts',
    'nested-directives-recursion-timeout-prevention.service.ts',
    'normalize-whitespace.filter.ts',
    'normalize-whitespace.pipe.ts',
    'number-attempts.service.ts',
    'number-with-units-rules.service.ts',
    'NumberWithUnits.ts',
    'numeric-input-rules.service.ts',
    'NumericInput.ts',
    'objectComponentsRequires.ts',
    'objectComponentsRequiresForPlayers.ts',
    'objects-domain.constants.ajs.ts',
    'objects-domain.constants.ts',
    'OutcomeObjectFactory.ts',
    'page-title.service.ts',
    'ParamChangeObjectFactory.ts',
    'ParamChangesObjectFactory.ts',
    'ParamMetadataObjectFactory.ts',
    'ParamSpecObjectFactory.ts',
    'ParamSpecsObjectFactory.ts',
    'ParamTypeObjectFactory.ts',
    'pencil-code-editor-rules.service.ts',
    'PencilCodeEditor.ts',
    'playthrough-issues-backend-api.service.ts',
    'PlaythroughImprovementTaskObjectFactory.ts',
    'PlaythroughIssueObjectFactory.ts',
    'PlaythroughObjectFactory.ts',
    'practice-session-page.constants.ajs.ts',
    'practice-session-page.constants.ts',
    'PredictionResultObjectFactory.ts',
    'question-domain.constants.ajs.ts',
    'question-domain.constants.ts',
    'question-player-state.service.ts',
    'question-player.constants.ajs.ts',
    'question-player.constants.ts',
    'question-undo-redo.service.ts',
    'questions-list.constants.ajs.ts',
    'questions-list.constants.ts',
    'questions-list.service.ts',
    'QuestionSummaryForOneSkillObjectFactory.ts',
    'QuestionSummaryObjectFactory.ts',
    'read-only-exploration-backend-api.service.ts',
    'ReadOnlyStoryNodeObjectFactory.ts',
    'ReadOnlySubtopicPageObjectFactory.ts',
    'replace-inputs-with-ellipses.filter.ts',
    'replace-inputs-with-ellipses.pipe.ts',
    'require-is-float.directive.ts',
    'review-test-backend-api.service.ts',
    'review-test-domain.constants.ts',
    'review-test-engine.service.ts',
    'review-test-page.constants.ajs.ts',
    'review-test-page.constants.ts',
    'rich_text_components_definitions.ts',
    'richTextComponentsRequires.ts',
    'RubricObjectFactory.ts',
    'RuleObjectFactory.ts',
    'schema-default-value.service.ts',
    'schema-undefined-last-element.service.ts',
    'search-explorations-backend-api.service.ts',
    'services.constants.ajs.ts',
    'services.constants.ts',
    'set-input-rules.service.ts',
    'set-input-validation.service.ts',
    'SetInput.ts',
    'sidebar-status.service.ts',
    'skill-domain.constants.ajs.ts',
    'skill-domain.constants.ts',
    'skill-editor-page.constants.ajs.ts',
    'skill-editor-page.constants.ts',
    'skill-editor-routing.service.ts',
    'skill-mastery-backend-api.service.ts',
    'skill-rights-backend-api.service.ts',
    'SkillOpportunityObjectFactory.ts',
    'SkillRightsObjectFactory.ts',
    'skills-mastery-list.constants.ajs.ts',
    'skills-mastery-list.constants.ts',
    'SkillSummaryObjectFactory.ts',
    'solution-validity.service.ts',
    'solution-verification.service.ts',
    'SolutionObjectFactory.ts',
    'state-classifier-mapping.service.ts',
    'state-content.service.ts',
    'state-customization-args.service.ts',
    'state-editor.constants.ajs.ts',
    'state-editor.constants.ts',
    'state-interaction-id.service.ts',
    'state-recorded-voiceovers.service.ts',
    'state-rules-stats.service.ts',
    'state-solicit-answer-details.service.ts',
    'state-solution.service.ts',
    'state-top-answers-stats-backend-api.service.ts',
    'state-written-translations.service.ts',
    'StateObjectFactory.ts',
    'statistics-domain.constants.ajs.ts',
    'statistics-domain.constants.ts',
    'StopwatchObjectFactory.ts',
    'story-domain.constants.ajs.ts',
    'story-domain.constants.ts',
    'story-editor-page.constants.ajs.ts',
    'story-editor-page.constants.ts',
    'story-viewer-domain.constants.ts',
    'StoryObjectFactory.ts',
    'StoryPlaythroughObjectFactory.ts',
    'StoryReferenceObjectFactory.ts',
    'StorySummaryObjectFactory.ts',
    'SubtitledHtmlObjectFactory.ts',
    'subtopic-viewer-backend-api.service.ts',
    'subtopic-viewer-domain.constants.ajs.ts',
    'subtopic-viewer-domain.constants.ts',
    'SubtopicPageContentsObjectFactory.ts',
    'suggestion-modal.service.ts',
    'SuggestionImprovementTaskObjectFactory.ts',
    'SuggestionObjectFactory.ts',
    'SuggestionThreadObjectFactory.ts',
    'summarize-nonnegative-number.filter.ts',
    'test.extras.ts',
    'text-input-prediction.service.ts',
    'text-input-rules.service.ts',
    'text-input-validation.service.ts',
    'text-input.tokenizer.ts',
    'TextInput.ts',
    'thread-status-display.service.ts',
    'topic-domain.constants.ajs.ts',
    'topic-domain.constants.ts',
    'topic-editor-page.constants.ajs.ts',
    'topic-editor-page.constants.ts',
    'topic-landing-page.constants.ajs.ts',
    'topic-landing-page.constants.ts',
    'topic-rights-backend-api.service.ts',
    'topic-viewer-domain.constants.ajs.ts',
    'topic-viewer-domain.constants.ts',
    'TopicRightsObjectFactory.ts',
    'topics-and-skills-dashboard-domain.constants.ajs.ts',
    'topics-and-skills-dashboard-domain.constants.ts',
    'topics-and-skills-dashboard-page.constants.ajs.ts',
    'topics-and-skills-dashboard-page.constants.ts',
    'TopicSummaryObjectFactory.ts',
    'translation-language.service.ts',
    'translation-status.service.ts',
    'translation-tab-active-content-id.service.ts',
    'translation-tab-active-mode.service.ts',
    'truncate-at-first-ellipsis.filter.ts',
    'truncate-at-first-ellipsis.pipe.ts',
    'truncate-at-first-line.filter.ts',
    'truncate-at-first-line.pipe.ts',
    'uiLeafletRequires.ts',
    'underscores-to-camel-case.filter.ts',
    'underscores-to-camel-case.pipe.ts',
    'undo-redo.service.ts',
    'UpgradedServices.ts',
    'url.service.ts',
    'user-email-preferences.service.ts',
    'user-exploration-permissions.service.ts',
    'user.service.ts',
    'UserInfoObjectFactory.ts',
    'validators.service.ts',
    'valueGeneratorsRequires.ts',
    'VoiceoverObjectFactory.ts',
    'window-dimensions.service.ts',
    'window-ref.service.ts',
    'winnowing-preprocessing.service.ts',
    'wrap-text-with-ellipsis.filter.ts',
    'wrap-text-with-ellipsis.pipe.ts',
    'WrittenTranslationObjectFactory.ts',
    'WrittenTranslationsObjectFactory.ts',
]


class LcovStanzaRelevantLines(python_utils.OBJECT):
    """Gets the relevant lines from a lcov stanza."""

    def __init__(self, stanza):
        """Initialize the object which provides relevant data of a lcov
        stanza in order to calculate any decrease in frontend test coverage.

        Args:
            stanza: list(str). Contains all the lines from a lcov stanza.

        Raises:
            Exception: file_path is empty.
            Exception: Total lines number is not found.
            Exception: Covered lines number is not found.
        """

        match = re.search('SF:(.+)\n', stanza)
        if match is None:
            raise Exception(
                'The test path is empty or null. '
                'It\'s not possible to diff the test coverage correctly.')
        _, file_name = os.path.split(match.group(1))
        self.file_name = file_name

        match = re.search(r'LF:(\d+)\n', stanza)
        if match is None:
            raise Exception(
                'It wasn\'t possible to get the total lines of {} file.'
                'It\'s not possible to diff the test coverage correctly.'
                .format(file_name))
        self.total_lines = int(match.group(1))

        match = re.search(r'LH:(\d+)\n', stanza)
        if match is None:
            raise Exception(
                'It wasn\'t possible to get the covered lines of {} file.'
                'It\'s not possible to diff the test coverage correctly.'
                .format(file_name))
        self.covered_lines = int(match.group(1))


def get_stanzas_from_lcov_file():
    """Get all stanzas from a lcov file. The lcov file gather all the frontend
    files that has tests and each one has the following structure:
    TN: test name
    SF: file path
    FNF: total functions
    FNH: functions covered
    LF: total lines
    LH: lines covered
    BRF: total branches
    BRH: branches covered
    end_of_record

    Returns:
        list(LcovStanzaRelevantLines). A list with all stanzas.
    """
    f = python_utils.open_file(LCOV_FILE_PATH, 'r')
    lcov_items_list = f.read().split('end_of_record')
    stanzas_list = []

    for item in lcov_items_list:
        if item.strip('\n'):
            stanza = LcovStanzaRelevantLines(item)
            stanzas_list.append(stanza)

    return stanzas_list


def check_fully_covered_filenames_list_is_sorted():
    """Check if FULLY_COVERED_FILENAMES list is in alphabetical order."""
    if FULLY_COVERED_FILENAMES != sorted(
            FULLY_COVERED_FILENAMES, key=lambda s: s.lower()):
        sys.exit('The \033[1mFULLY_COVERED_FILENAMES\033[0m list must be kept'
                 ' in alphabetical order.')


def check_coverage_changes():
    """Checks if the whitelist for fully covered files needs to be changed by:
    - New file insertion
    - File renaming
    - File deletion

    Raises:
        Exception: LCOV_FILE_PATH doesn't exist.
    """
    if not os.path.exists(LCOV_FILE_PATH):
        raise Exception('Expected lcov file to be available at {}, but the'
                        ' file does not exist.'.format(LCOV_FILE_PATH))

    stanzas = get_stanzas_from_lcov_file()
    whitelist = list(FULLY_COVERED_FILENAMES)
    errors = ''

    for stanza in stanzas:
        file_name = stanza.file_name
        total_lines = stanza.total_lines
        covered_lines = stanza.covered_lines

        if file_name in whitelist:
            if total_lines != covered_lines:
                errors += ('\033[1m{}\033[0m file is in the whitelist but its'
                           ' coverage decreased. Make sure it is fully covered'
                           ' by Karma unit tests.\n'.format(file_name))

            whitelist.remove(file_name)
        else:
            if total_lines == covered_lines:
                errors += ('\033[1m{}\033[0m file is fully covered but it\'s'
                           ' not in the "100% coverage" whitelist. Please add'
                           ' the file name in the whitelist in the file'
                           ' scripts/check_frontend_test_coverage.py.\n'
                           .format(file_name))

    if whitelist:
        for test_name in whitelist:
            errors += ('\033[1m{}\033[0m is in the frontend test coverage'
                       ' whitelist but it doesn\'t exist anymore. If you have'
                       ' renamed it, please make sure to remove the old file'
                       ' name and add the new file name in the whitelist in'
                       ' the file scripts/check_frontend_test_coverage.py.\n'
                       .format(test_name))

    if errors:
        python_utils.PRINT('------------------------------------')
        python_utils.PRINT('Frontend Coverage Checks Not Passed.')
        python_utils.PRINT('------------------------------------')
        sys.exit(errors)
    else:
        python_utils.PRINT('------------------------------------')
        python_utils.PRINT('All Frontend Coverage Checks Passed.')
        python_utils.PRINT('------------------------------------')

    check_fully_covered_filenames_list_is_sorted()


def main():
    """Runs all the steps for checking if there is any decrease of 100% covered
    files in the frontend.
    """
    check_coverage_changes()


# The 'no coverage' pragma is used as this line is un-testable. This is because
# it will only be called when wrap_up_release.py is used as a script.
if __name__ == '__main__': # pragma: no cover
    main()<|MERGE_RESOLUTION|>--- conflicted
+++ resolved
@@ -126,11 +126,8 @@
     'exploration-player-page.constants.ajs.ts',
     'exploration-player-page.constants.ts',
     'exploration-property.service.ts',
-<<<<<<< HEAD
+    'exploration-rights.service.ts',
     'exploration-summary-backend-api.service.ts',
-=======
-    'exploration-rights.service.ts',
->>>>>>> fcda8efb
     'exploration-title.service.ts',
     'ExplorationDraftObjectFactory.ts',
     'ExplorationObjectFactory.ts',
