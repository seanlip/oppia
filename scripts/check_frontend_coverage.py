--- conflicted
+++ resolved
@@ -114,11 +114,8 @@
     'editor-domain.constants.ajs.ts',
     'editor-domain.constants.ts',
     'editor-first-time-events.service.ts',
-<<<<<<< HEAD
+    'email-dashboard-page.controller.ts',
     'email-dashboard-result.controller.ts',
-=======
-    'email-dashboard-page.controller.ts',
->>>>>>> d3bb0077
     'end-exploration-rules.service.ts',
     'end-exploration-validation.service.ts',
     'EndExploration.ts',
