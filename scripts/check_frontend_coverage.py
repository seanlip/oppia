# Copyright 2020 The Oppia Authors. All Rights Reserved.
#
# Licensed under the Apache License, Version 2.0 (the "License");
# you may not use this file except in compliance with the License.
# You may obtain a copy of the License at
#
#      http://www.apache.org/licenses/LICENSE-2.0
#
# Unless required by applicable law or agreed to in writing, software
# distributed under the License is distributed on an "AS-IS" BASIS,
# WITHOUT WARRANTIES OR CONDITIONS OF ANY KIND, either express or implied.
# See the License for the specific language governing permissions and
# limitations under the License.

"""Check for decrease in coverage from 100% of frontend files."""

from __future__ import absolute_import  # pylint: disable=import-only-modules
from __future__ import unicode_literals  # pylint: disable=import-only-modules

import os
import re
import sys

import python_utils

LCOV_FILE_PATH = os.path.join(os.pardir, 'karma_coverage_reports', 'lcov.info')
RELEVANT_LCOV_LINE_PREFIXES = ['SF', 'LH', 'LF']

# Contains the name of all files that is not 100% coverage.
# This list must be kept up-to-date; the changes (only remove) should be done
# manually.
# Please keep the list in alphabetical order.
# NOTE TO DEVELOPERS: do not add any new files to this list without asking
# @marianazangrossi first.
NOT_FULLY_COVERED_FILENAMES = [
    'about-page.module.ts',
    'activity-tiles-infinity-grid.directive.ts',
    'add-hint-modal.controller.ts',
    'add-or-update-solution-modal.controller.ts',
    'admin-config-tab.directive.ts',
    'admin-dev-mode-activities-tab.directive.ts',
    'admin-jobs-tab.directive.ts',
    'admin-misc-tab.directive.ts',
    'admin-navbar.directive.ts',
    'admin-page.directive.ts',
    'admin-prod-mode-activities-tab.directive.ts',
    'admin-roles-tab.directive.ts',
    'alert-message.directive.ts',
    'angular-html-bind.directive.ts',
    'answer-classification.service.ts',
    'answer-group-editor.directive.ts',
    'App.ts',
    'attribution-guide.component.ts',
    'audio-bar.directive.ts',
    'audio-file-uploader.directive.ts',
    'audio-player.service.ts',
    'audio-preloader.service.ts',
    'audio-translation-bar.directive.ts',
    'audio-translation-manager.service.ts',
    'autogenerated-audio-player.service.ts',
    'background-banner.component.ts',
    'bar-chart.directive.ts',
    'base-content.directive.ts',
    'base-interaction-validation.service.ts',
    'Base.ts',
    'boolean-editor.directive.ts',
    'change-list.service.ts',
    'circular-image.directive.ts',
    'ck-editor-4-rte.directive.ts',
    'ck-editor-4-widgets.initializer.ts',
    'code-repl-prediction.service.ts',
    'code-string-editor.directive.ts',
    'codemirror-mergeview.directive.ts',
    'collection-details-editor.directive.ts',
    'collection-editor-navbar-breadcrumb.directive.ts',
    'collection-editor-navbar.directive.ts',
    'collection-editor-page.directive.ts',
    'collection-editor-state.service.ts',
    'collection-editor-tab.directive.ts',
    'collection-footer.component.ts',
    'collection-history-tab.directive.ts',
    'collection-local-nav.directive.ts',
    'collection-navbar.directive.ts',
    'collection-node-creator.directive.ts',
    'collection-node-editor.directive.ts',
    'collection-node-object.factory.ts',
    'collection-permissions-card.directive.ts',
    'collection-player-page.directive.ts',
    'collection-settings-tab.directive.ts',
    'collection-statistics-tab.directive.ts',
    'collection-summary-tile.directive.ts',
    'collection-update.service.ts',
    'CollectionObjectFactory.ts',
    'CollectionPlaythroughObjectFactory.ts',
    'concept-card.directive.ts',
    'ConceptCardObjectFactory.ts',
    'confirm-delete-state-modal.controller.ts',
    'context.service.ts',
    'continue-button.directive.ts',
    'contribution-and-review.service.ts',
    'contribution-opportunities-backend-api.service.ts',
    'contribution-opportunities.service.ts',
    'contributions-and-review.directive.ts',
    'conversation-skin.directive.ts',
    'conversion.ts',
    'convert-to-plain-text.filter.ts',
    'convert-to-plain-text.pipe.ts',
    'coord-two-dim-editor.directive.ts',
    'copier.directive.ts',
    'correctness-footer.directive.ts',
    'create-activity-button.directive.ts',
    'csrf-token.service.ts',
    'current-interaction.service.ts',
    'customize-interaction-modal.controller.ts',
    'cyclic-transitions-issue.directive.ts',
    'drag-and-drop-html-string-editor.directive.ts',
    'drag-and-drop-positive-int-editor.directive.ts',
    'early-quit-issue.directive.ts',
    'editable-collection-backend-api.service.ts',
    'editable-story-backend-api.service.ts',
    'editor-navbar-breadcrumb.directive.ts',
    'editor-navigation.directive.ts',
    'email-dashboard-data.service.ts',
    'entity-creation.service.ts',
    'exploration-automatic-text-to-speech.service.ts',
    'exploration-creation.service.ts',
    'exploration-diff.service.ts',
    'exploration-editor-tab.directive.ts',
    'exploration-engine.service.ts',
    'exploration-footer.directive.ts',
    'exploration-graph-modal.controller.ts',
    'exploration-graph.directive.ts',
<<<<<<< HEAD
    'exploration-metadata-modal.controller.ts',
=======
    'exploration-objective-editor.directive.ts',
>>>>>>> ae5ba81a
    'exploration-player-state.service.ts',
    'exploration-recommendations.service.ts',
    'exploration-save-and-publish-buttons.directive.ts',
    'exploration-save.service.ts',
    'exploration-states.service.ts',
    'exploration-summary-tile.directive.ts',
    'expression-evaluator.service.ts',
    'expression-interpolation.service.ts',
    'expression-type-parser.service.ts',
    'fatigue-detection.service.ts',
    'feedback-popup.directive.ts',
    'feedback-tab.directive.ts',
    'filepath-editor.directive.ts',
    'focus-on.directive.ts',
    'format-timer.filter.ts',
    'format-timer.pipe.ts',
    'fraction-editor.directive.ts',
    'fraction-input-validation.service.ts',
    'generatedParser.ts',
    'google-analytics.initializer.ts',
    'graph-detail.service.ts',
    'graph-editor.directive.ts',
    'graph-input-rules.service.ts',
    'graph-input-validation.service.ts',
    'graph-layout.service.ts',
    'graph-property-editor.directive.ts',
    'graph-viz.directive.ts',
    'hint-and-solution-buttons.directive.ts',
    'hint-and-solution-modal.service.ts',
    'hint-editor.directive.ts',
    'history-tab.directive.ts',
    'html-editor.directive.ts',
    'html-escaper.service.ts',
    'html-select.directive.ts',
    'I18nFooter.ts',
    'image-upload-helper.service.ts',
    'image-uploader.directive.ts',
    'image-with-regions-editor.directive.ts',
    'improvements-tab.directive.ts',
    'input-response-pair.directive.ts',
    'int-editor.directive.ts',
    'item-selection-input-validation.service.ts',
    'language-util.service.ts',
    'learner-answer-info-card.directive.ts',
    'learner-answer-info.service.ts',
    'learner-dashboard-icons.directive.ts',
    'learner-local-nav.directive.ts',
    'learner-view-info.directive.ts',
    'learner-view-rating.service.ts',
    'library-footer.directive.ts',
    'library-page.directive.ts',
    'list-of-sets-of-html-strings-editor.directive.ts',
    'list-of-tabs-editor.directive.ts',
    'list-of-unicode-string-editor.directive.ts',
    'logic-error-category-editor.directive.ts',
    'logic-question-editor.directive.ts',
    'login-required-message.directive.ts',
    'math-expression-content-editor.directive.ts',
    'math-expression-input-rules.service.ts',
    'math-expression-input-validation.service.ts',
    'mathjax-bind.directive.ts',
    'messenger.service.ts',
    'misconception-editor.directive.ts',
    'multiple-incorrect-issue.directive.ts',
    'multiple-incorrect-submissions-issue.directive.ts',
    'music-notes-input-rules.service.ts',
    'music-phrase-editor.directive.ts',
    'music-phrase-player.service.ts',
    'nonnegative-int-editor.directive.ts',
    'normalize-whitespace-punctuation-and-case.pipe.ts',
    'normalized-string-editor.directive.ts',
    'number-with-units-editor.directive.ts',
    'number-with-units-validation.service.ts',
    'NumberWithUnitsObjectFactory.ts',
    'numeric-input-validation.service.ts',
    'object-editor.directive.ts',
    'oppia-angular-root.component.ts',
    'oppia-interactive-code-repl.directive.ts',
    'oppia-interactive-continue.directive.ts',
    'oppia-interactive-drag-and-drop-sort-input.directive.ts',
    'oppia-interactive-end-exploration.directive.ts',
    'oppia-interactive-fraction-input.directive.ts',
    'oppia-interactive-graph-input.directive.ts',
    'oppia-interactive-image-click-input.directive.ts',
    'oppia-interactive-interactive-map.directive.ts',
    'oppia-interactive-item-selection-input.directive.ts',
    'oppia-interactive-logic-proof.directive.ts',
    'oppia-interactive-math-expression-input.directive.ts',
    'oppia-interactive-multiple-choice-input.directive.ts',
    'oppia-interactive-music-notes-input.directive.ts',
    'oppia-interactive-number-with-units.directive.ts',
    'oppia-interactive-numeric-input.directive.ts',
    'oppia-interactive-pencil-code-editor.directive.ts',
    'oppia-interactive-set-input.directive.ts',
    'oppia-interactive-text-input.directive.ts',
    'oppia-noninteractive-collapsible.directive.ts',
    'oppia-noninteractive-image.directive.ts',
    'oppia-noninteractive-link.directive.ts',
    'oppia-noninteractive-math.directive.ts',
    'oppia-noninteractive-skillreview.directive.ts',
    'oppia-noninteractive-tabs.directive.ts',
    'oppia-noninteractive-video.directive.ts',
    'oppia-response-code-repl.directive.ts',
    'oppia-response-continue.directive.ts',
    'oppia-response-drag-and-drop-sort-input.directive.ts',
    'oppia-response-end-exploration.directive.ts',
    'oppia-response-fraction-input.directive.ts',
    'oppia-response-graph-input.directive.ts',
    'oppia-response-image-click-input.directive.ts',
    'oppia-response-interactive-map.directive.ts',
    'oppia-response-item-selection-input.directive.ts',
    'oppia-response-logic-proof.directive.ts',
    'oppia-response-math-expression-input.directive.ts',
    'oppia-response-multiple-choice-input.directive.ts',
    'oppia-response-music-notes-input.directive.ts',
    'oppia-response-number-with-units.directive.ts',
    'oppia-response-numeric-input.directive.ts',
    'oppia-response-pencil-code-editor.directive.ts',
    'oppia-response-set-input.directive.ts',
    'oppia-response-text-input.directive.ts',
    'oppia-root.directive.ts',
    'oppia-short-response-code-repl.directive.ts',
    'oppia-short-response-continue.directive.ts',
    'oppia-short-response-drag-and-drop-sort-input.directive.ts',
    'oppia-short-response-end-exploration.directive.ts',
    'oppia-short-response-fraction-input.directive.ts',
    'oppia-short-response-graph-input.directive.ts',
    'oppia-short-response-image-click-input.directive.ts',
    'oppia-short-response-interactive-map.directive.ts',
    'oppia-short-response-item-selection-input.directive.ts',
    'oppia-short-response-logic-proof.directive.ts',
    'oppia-short-response-math-expression-input.directive.ts',
    'oppia-short-response-multiple-choice-input.directive.ts',
    'oppia-short-response-music-notes-input.directive.ts',
    'oppia-short-response-number-with-units.directive.ts',
    'oppia-short-response-numeric-input.directive.ts',
    'oppia-short-response-pencil-code-editor.directive.ts',
    'oppia-short-response-set-input.directive.ts',
    'oppia-short-response-text-input.directive.ts',
    'oppia-visualization-bar-chart.directive.ts',
    'oppia-visualization-enumerated-frequency-table.directive.ts',
    'OppiaFooterDirective.ts',
    'opportunities-list-item.directive.ts',
    'opportunities-list.directive.ts',
    'outcome-destination-editor.directive.ts',
    'outcome-editor.directive.ts',
    'outcome-feedback-editor.directive.ts',
    'param-changes-editor.directive.ts',
    'parameter-name-editor.directive.ts',
    'parameterize-rule-description.filter.ts',
    'pencil-code-editor-validation.service.ts',
    'pie-chart.directive.ts',
    'player-correctness-feedback-enabled.service.ts',
    'player-position.service.ts',
    'player-transcript.service.ts',
    'playthrough-issues.directive.ts',
    'Polyfills.ts',
    'practice-tab.directive.ts',
    'pretest-question-backend-api.service.ts',
    'preview-tab.directive.ts',
    'profile-link-image.directive.ts',
    'profile-link-text.directive.ts',
    'profile-page-navbar.directive.ts',
    'progress-nav.directive.ts',
    'promo-bar.directive.ts',
    'promo-bar.service.ts',
    'python-program.tokenizer.ts',
    'question-difficulty-selector.directive.ts',
    'question-editor.directive.ts',
    'question-opportunities.directive.ts',
    'question-player-engine.service.ts',
    'question-player.directive.ts',
    'question-update.service.ts',
    'questions-list.directive.ts',
    'random-selector.directive.ts',
    'rating-display.directive.ts',
    'read-only-collection-backend-api.service.ts',
    'real-editor.directive.ts',
    'refresher-exploration-confirmation-modal.service.ts',
    'remove-duplicates-in-array.pipe.ts',
    'request-interceptor.service.ts',
    'response-header.directive.ts',
    'review-material-editor.directive.ts',
    'review-test-page.directive.ts',
    'role-graph.directive.ts',
    'rubrics-editor.directive.ts',
    'rule-editor.directive.ts',
    'rule-type-selector.directive.ts',
    'sanitized-url-editor.directive.ts',
    'schema-based-bool-editor.directive.ts',
    'schema-based-choices-editor.directive.ts',
    'schema-based-custom-editor.directive.ts',
    'schema-based-custom-viewer.directive.ts',
    'schema-based-dict-editor.directive.ts',
    'schema-based-dict-viewer.directive.ts',
    'schema-based-editor.directive.ts',
    'schema-based-expression-editor.directive.ts',
    'schema-based-float-editor.directive.ts',
    'schema-based-html-editor.directive.ts',
    'schema-based-html-viewer.directive.ts',
    'schema-based-int-editor.directive.ts',
    'schema-based-list-editor.directive.ts',
    'schema-based-list-viewer.directive.ts',
    'schema-based-primitive-viewer.directive.ts',
    'schema-based-unicode-editor.directive.ts',
    'schema-based-unicode-viewer.directive.ts',
    'schema-based-viewer.directive.ts',
    'score-ring.directive.ts',
    'search-bar.directive.ts',
    'search-results.directive.ts',
    'select2-dropdown.directive.ts',
    'set-of-html-string-editor.directive.ts',
    'set-of-unicode-string-editor.directive.ts',
    'settings-tab.directive.ts',
    'shared.ts',
    'sharing-links.component.ts',
    'side-navigation-bar.directive.ts',
    'skill-concept-card-editor.directive.ts',
    'skill-creation.service.ts',
    'skill-description-editor.directive.ts',
    'skill-editor-navbar-breadcrumb.directive.ts',
    'skill-editor-navbar.directive.ts',
    'skill-editor-state.service.ts',
    'skill-mastery.component.ts',
    'skill-misconceptions-editor.directive.ts',
    'skill-prerequisite-skills-editor.directive.ts',
    'skill-questions-tab.directive.ts',
    'skill-rubrics-editor.directive.ts',
    'skill-selector-editor.directive.ts',
    'skill-selector.directive.ts',
    'skill-update.service.ts',
    'SkillDifficultyObjectFactory.ts',
    'SkillObjectFactory.ts',
    'skills-list.directive.ts',
    'skills-mastery-list.directive.ts',
    'social-buttons.component.ts',
    'solution-editor.directive.ts',
    'solution-explanation-editor.directive.ts',
    'state-content-editor.directive.ts',
    'state-editor.directive.ts',
    'state-editor.service.ts',
    'state-graph-visualization.directive.ts',
    'state-hints-editor.directive.ts',
    'state-interaction-editor.directive.ts',
    'state-name-editor.directive.ts',
    'state-param-changes-editor.directive.ts',
    'state-property.service.ts',
    'state-responses.directive.ts',
    'state-solution-editor.directive.ts',
    'state-top-answers-stats.service.ts',
    'state-translation-editor.directive.ts',
    'state-translation-status-graph.directive.ts',
    'state-translation.directive.ts',
    'state-tutorial-first-time.service.ts',
    'StateCardObjectFactory.ts',
    'statistics-tab.directive.ts',
    'stats-reporting.service.ts',
    'story-creation.service.ts',
    'story-editor-navbar-breadcrumb.directive.ts',
    'story-editor-navbar.directive.ts',
    'story-editor-state.service.ts',
    'story-editor.directive.ts',
    'story-node-editor.directive.ts',
    'story-summary-tile.directive.ts',
    'story-update.service.ts',
    'story-viewer-backend-api.service.ts',
    'story-viewer-navbar-breadcrumb.directive.ts',
    'story-viewer-page.directive.ts',
    'StoryContentsObjectFactory.ts',
    'StoryNodeObjectFactory.ts',
    'student.ts',
    'subtopic-preview-tab.component.ts',
    'subtopic-summary-tile.directive.ts',
    'subtopic-viewer-navbar-breadcrumb.directive.ts',
    'SubtopicObjectFactory.ts',
    'SubtopicPageObjectFactory.ts',
    'subtopics-list.directive.ts',
    'suggestion-modal-for-exploration-editor.service.ts',
    'suggestion-modal-for-exploration-player.service.ts',
    'summary-list-header.directive.ts',
    'supplemental-card.directive.ts',
    'svm-prediction.service.ts',
    'teach-oppia-modal.controller.ts',
    'teacher.ts',
    'teacher2.ts',
    'test-interaction-panel.directive.ts',
    'thread-table.directive.ts',
    'thumbnail-uploader.directive.ts',
    'top-navigation-bar.directive.ts',
    'topic-creation.service.ts',
    'topic-editor-navbar-breadcrumb.directive.ts',
    'topic-editor-navbar.directive.ts',
    'topic-editor-page.component.ts',
    'topic-editor-state.service.ts',
    'topic-editor-stories-list.directive.ts',
    'topic-questions-tab.directive.ts',
    'topic-selector.directive.ts',
    'topic-summary-tile.component.ts',
    'topic-viewer-navbar-breadcrumb.directive.ts',
    'topic-viewer-stories-list.directive.ts',
    'TopicObjectFactory.ts',
    'topics-and-skills-dashboard-backend-api.service.ts',
    'topics-and-skills-dashboard-navbar-breadcrumb.directive.ts',
    'training-panel.directive.ts',
    'translate-text.service.ts',
    'translation-file-hash-loader.service.ts',
    'translation-opportunities.directive.ts',
    'translation-tab.directive.ts',
    'translator-overview.directive.ts',
    'truncate-and-capitalize.filter.ts',
    'truncate-and-capitalize.pipe.ts',
    'truncate-input-based-on-interaction-answer-type.filter.ts',
    'truncate.filter.ts',
    'truncate.pipe.ts',
    'tutor-card.directive.ts',
    'unicode-string-editor.directive.ts',
    'unresolved-answers-overview.directive.ts',
    'url-interpolation.service.ts',
    'utils.service.ts',
    'value-generator-editor.directive.ts',
    'version-diff-visualization.directive.ts',
    'version-tree.service.ts',
    'voiceover-opportunities.directive.ts',
    'voiceover-recording.service.ts',
    'warnings-and-alerts.directive.ts',
    'worked-example-editor.directive.ts',
]


class LcovStanzaRelevantLines(python_utils.OBJECT):
    """Gets the relevant lines from a lcov stanza."""

    def __init__(self, stanza):
        """Initialize the object which provides relevant data of a lcov
        stanza in order to calculate any decrease in frontend test coverage.

        Args:
            stanza: list(str). Contains all the lines from a lcov stanza.

        Raises:
            Exception: file_path is empty.
            Exception: Total lines number is not found.
            Exception: Covered lines number is not found.
        """

        match = re.search('SF:(.+)\n', stanza)
        if match is None:
            raise Exception(
                'The test path is empty or null. '
                'It\'s not possible to diff the test coverage correctly.')
        _, file_name = os.path.split(match.group(1))
        self.file_name = file_name

        match = re.search(r'LF:(\d+)\n', stanza)
        if match is None:
            raise Exception(
                'It wasn\'t possible to get the total lines of {} file.'
                'It\'s not possible to diff the test coverage correctly.'
                .format(file_name))
        self.total_lines = int(match.group(1))

        match = re.search(r'LH:(\d+)\n', stanza)
        if match is None:
            raise Exception(
                'It wasn\'t possible to get the covered lines of {} file.'
                'It\'s not possible to diff the test coverage correctly.'
                .format(file_name))
        self.covered_lines = int(match.group(1))


def get_stanzas_from_lcov_file():
    """Get all stanzas from a lcov file. The lcov file gather all the frontend
    files that has tests and each one has the following structure:
    TN: test name
    SF: file path
    FNF: total functions
    FNH: functions covered
    LF: total lines
    LH: lines covered
    BRF: total branches
    BRH: branches covered
    end_of_record

    Returns:
        list(LcovStanzaRelevantLines). A list with all stanzas.
    """
    f = python_utils.open_file(LCOV_FILE_PATH, 'r')
    lcov_items_list = f.read().split('end_of_record')
    stanzas_list = []

    for item in lcov_items_list:
        if item.strip('\n'):
            stanza = LcovStanzaRelevantLines(item)
            stanzas_list.append(stanza)

    return stanzas_list


def check_not_fully_covered_filenames_list_is_sorted():
    """Check if NOT_FULLY_COVERED_FILENAMES list is in alphabetical order."""
    if NOT_FULLY_COVERED_FILENAMES != sorted(
            NOT_FULLY_COVERED_FILENAMES, key=lambda s: s.lower()):
        sys.exit(
            'The \033[1mNOT_FULLY_COVERED_FILENAMES\033[0m list must be'
            ' kept in alphabetical order.')


def check_coverage_changes():
    """Checks if the blacklist for not fully covered files needs to be changed
    by:
    - File renaming
    - File deletion

    Raises:
        Exception: LCOV_FILE_PATH doesn't exist.
    """
    if not os.path.exists(LCOV_FILE_PATH):
        raise Exception(
            'Expected lcov file to be available at {}, but the'
            ' file does not exist.'.format(LCOV_FILE_PATH))

    stanzas = get_stanzas_from_lcov_file()
    remaining_blacklisted_files = list(NOT_FULLY_COVERED_FILENAMES)
    errors = ''

    for stanza in stanzas:
        file_name = stanza.file_name
        total_lines = stanza.total_lines
        covered_lines = stanza.covered_lines

        if file_name not in remaining_blacklisted_files:
            if total_lines != covered_lines:
                errors += (
                    '\033[1m{}\033[0m seems to be not completely tested.'
                    ' Make sure it\'s fully covered.\n'.format(file_name))
        else:
            if total_lines == covered_lines:
                errors += (
                    '\033[1m{}\033[0m seems to be fully covered!'
                    ' Before removing it manually from the blacklist'
                    ' in the file'
                    ' scripts/check_frontend_test_coverage.py, please'
                    ' make sure you\'ve followed the unit tests rules'
                    ' correctly on:'
                    ' https://github.com/oppia/oppia/wiki/Frontend'
                    '-unit-tests-guide#rules\n'.format(file_name))

            remaining_blacklisted_files.remove(file_name)

    if remaining_blacklisted_files:
        for test_name in remaining_blacklisted_files:
            errors += (
                '\033[1m{}\033[0m is in the frontend test coverage'
                ' blacklist but it doesn\'t exist anymore. If you have'
                ' renamed it, please make sure to remove the old file'
                ' name and add the new file name in the blacklist in'
                ' the file scripts/check_frontend_test_coverage.py.\n'
                .format(test_name))

    if errors:
        python_utils.PRINT('------------------------------------')
        python_utils.PRINT('Frontend Coverage Checks Not Passed.')
        python_utils.PRINT('------------------------------------')
        sys.exit(errors)
    else:
        python_utils.PRINT('------------------------------------')
        python_utils.PRINT('All Frontend Coverage Checks Passed.')
        python_utils.PRINT('------------------------------------')

    check_not_fully_covered_filenames_list_is_sorted()


def main():
    """Runs all the steps for checking if there is any decrease of 100% covered
    files in the frontend.
    """
    check_coverage_changes()


# The 'no coverage' pragma is used as this line is un-testable. This is because
# it will only be called when check_frontend_coverage.py is used as a script.
if __name__ == '__main__': # pragma: no cover
    main()<|MERGE_RESOLUTION|>--- conflicted
+++ resolved
@@ -130,11 +130,6 @@
     'exploration-footer.directive.ts',
     'exploration-graph-modal.controller.ts',
     'exploration-graph.directive.ts',
-<<<<<<< HEAD
-    'exploration-metadata-modal.controller.ts',
-=======
-    'exploration-objective-editor.directive.ts',
->>>>>>> ae5ba81a
     'exploration-player-state.service.ts',
     'exploration-recommendations.service.ts',
     'exploration-save-and-publish-buttons.directive.ts',
