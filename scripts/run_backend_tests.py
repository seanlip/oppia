--- conflicted
+++ resolved
@@ -74,29 +74,7 @@
     os.path.join(
         common.OPPIA_TOOLS_DIR, 'pip-tools-%s' % common.PIP_TOOLS_VERSION),
     common.CURR_DIR,
-<<<<<<< HEAD
-    os.path.join(common.THIRD_PARTY_DIR, 'backports.functools_lru_cache-1.6.1'),
-    os.path.join(common.THIRD_PARTY_DIR, 'beautifulsoup4-4.9.1'),
-    os.path.join(common.THIRD_PARTY_DIR, 'bleach-3.1.5'),
-    os.path.join(common.THIRD_PARTY_DIR, 'callbacks-0.3.0'),
-    os.path.join(common.THIRD_PARTY_DIR, 'gae-cloud-storage-1.9.22.1'),
-    os.path.join(common.THIRD_PARTY_DIR, 'gae-mapreduce-1.9.22.0'),
-    os.path.join(common.THIRD_PARTY_DIR, 'gae-pipeline-1.9.22.1'),
-    os.path.join(common.THIRD_PARTY_DIR, 'graphy-1.0.0'),
-    os.path.join(common.THIRD_PARTY_DIR, 'html5lib-python-1.1'),
-    os.path.join(common.THIRD_PARTY_DIR, 'mutagen-1.43.0'),
-    os.path.join(common.THIRD_PARTY_DIR, 'packaging-20.4'),
-    os.path.join(common.THIRD_PARTY_DIR, 'pylatexenc-2.6'),
-    os.path.join(common.THIRD_PARTY_DIR, 'redis-3.5.3'),
-    os.path.join(common.THIRD_PARTY_DIR, 'simplejson-3.17.0'),
-    os.path.join(common.THIRD_PARTY_DIR, 'six-1.15.0'),
-    os.path.join(common.THIRD_PARTY_DIR, 'soupsieve-1.9.5'),
-    os.path.join(common.THIRD_PARTY_DIR, 'webencodings-0.5.1'),
-    os.path.join(common.THIRD_PARTY_DIR, 'webapp2-3.0.0b1'),
-
-=======
     common.THIRD_PARTY_PYTHON_LIBS_DIR
->>>>>>> 1e7d3adb
 ]
 
 COVERAGE_DIR = os.path.join(
