--- conflicted
+++ resolved
@@ -62,10 +62,10 @@
 import threading
 import time
 
-# from . import install_third_party_libs
-# # This installs third party libraries before importing other files or importing
-# # libraries that use the builtins python module (e.g. build, utils).
-# install_third_party_libs.main()
+from . import install_third_party_libs
+# This installs third party libraries before importing other files or importing
+# libraries that use the builtins python module (e.g. build, utils).
+install_third_party_libs.main()
 
 from core import utils  # isort:skip  pylint: disable=wrong-import-position, wrong-import-order
 from . import common  # isort:skip  pylint: disable=wrong-import-position, wrong-import-order
@@ -439,9 +439,6 @@
             servers.managed_cloud_datastore_emulator(clear_datastore=True))
         stack.enter_context(servers.managed_redis_server())
         if parsed_args.test_target:
-<<<<<<< HEAD
-            if '_test' in parsed_args.test_target:
-=======
             # Check if target either ends with '_test' which means a path to
             # a test file has been provided or has '_test.' in it which means
             # a path to a particular test class or a method in a test file has
@@ -451,7 +448,6 @@
                 parsed_args.test_target.endswith('_test')
                 or '_test.' in parsed_args.test_target
             ):
->>>>>>> 741cd122
                 all_test_targets = [parsed_args.test_target]
             else:
                 print('')
