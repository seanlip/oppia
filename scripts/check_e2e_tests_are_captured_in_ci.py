--- conflicted
+++ resolved
@@ -31,16 +31,11 @@
 TEST_SUITES_NOT_RUN_ON_TRAVIS = [
     'full', 'adminPage', 'accessibility', 'classroomPage',
     'classroomPageFileUploadFeatures', 'collections', 'embedding',
-<<<<<<< HEAD
     'fileUploadFeatures', 'library', 'navigation', 'playVoiceovers',
     'preferences', 'profileFeatures', 'profileMenu', 'publication',
-    'subscriptions', 'topicAndStoryEditorFileUploadFeatures', 'users']
-=======
-    'fileUploadFeatures', 'library', 'navigation', 'preferences',
-    'profileFeatures', 'profileMenu', 'publication', 'subscriptions',
-    'topicsAndSkillsDashboard', 'topicAndStoryEditor',
+    'subscriptions', 'topicsAndSkillsDashboard', 'topicAndStoryEditor',
     'topicAndStoryEditorFileUploadFeatures', 'users']
->>>>>>> 89001c40
+
 
 TRAVIS_CI_FILE_PATH = os.path.join(os.getcwd(), '.travis.yml')
 PROTRACTOR_CONF_FILE_PATH = os.path.join(
