# Copyright 2020 The Oppia Authors. All Rights Reserved.
#
# Licensed under the Apache License, Version 2.0 (the "License");
# you may not use this file except in compliance with the License.
# You may obtain a copy of the License at
#
#      http://www.apache.org/licenses/LICENSE-2.0
#
# Unless required by applicable law or agreed to in writing, software
# distributed under the License is distributed on an "AS-IS" BASIS,
# WITHOUT WARRANTIES OR CONDITIONS OF ANY KIND, either express or implied.
# See the License for the specific language governing permissions and
# limitations under the License.

"""A script to check that travis.yml file & protractor.conf.js have the
same e2e test suites.
"""

from __future__ import absolute_import  # pylint: disable=import-only-modules
from __future__ import unicode_literals  # pylint: disable=import-only-modules

import os
import re

import python_utils
import utils

# These 4 test suites are not present in travis ci.
# One is extra (ie. (full: [*.js])) and three other test suites are
# are being run by CircleCI.
TEST_SUITES_NOT_RUN_ON_TRAVIS = [
<<<<<<< HEAD
    'full', 'adminPage', 'accessibility', 'classroomPageFileUploadFeatures',
    'embedding', 'fileUploadFeatures', 'library', 'navigation',
    'playTranslations', 'preferences', 'profileFeatures', 'profileMenu',
=======
    'full', 'adminPage', 'accessibility', 'classroomPage',
    'classroomPageFileUploadFeatures', 'collections', 'embedding',
    'fileUploadFeatures', 'library', 'navigation', 'preferences',
    'profileFeatures', 'profileMenu', 'publication', 'subscriptions',
>>>>>>> f1c1ca4b
    'topicAndStoryEditorFileUploadFeatures', 'users']

TRAVIS_CI_FILE_PATH = os.path.join(os.getcwd(), '.travis.yml')
PROTRACTOR_CONF_FILE_PATH = os.path.join(
    os.getcwd(), 'core', 'tests', 'protractor.conf.js')
SAMPLE_TEST_SUITE_THAT_IS_KNOWN_TO_EXIST = 'coreEditorAndPlayerFeatures'


def get_e2e_suite_names_from_jobs_travis_yml_file():
    """Extracts the test suites from env/jobs section from
    the .travis.yml file.

    Returns:
        list(str): An alphabetically-sorted list of names of test suites
        from the jobs section in the .travis.yml file.
    """
    travis_file_content = read_and_parse_travis_yml_file()
    jobs_str = python_utils.convert_to_bytes(travis_file_content['env']['jobs'])
    suites_from_jobs = []
    # The following line extracts the test suite name from the jobs section
    # that is in the form RUN_E2E_TESTS_ACCESSIBILITY=true.
    test_regex = re.compile(r'RUN_E2E_TESTS_([A-Z_]*)=')
    jobs = test_regex.findall(jobs_str)
    for job in jobs:
        suites_from_jobs.append(
            utils.snake_case_to_camel_case(job.lower()))

    return sorted(suites_from_jobs)


def get_e2e_suite_names_from_script_travis_yml_file():
    """Extracts the script section from the .travis.yml file.

    Returns:
        list(str): An alphabetically-sorted list of names of test suites
        from the script section in the .travis.yml file.
    """
    travis_file_content = read_and_parse_travis_yml_file()
    script_str = python_utils.convert_to_bytes(travis_file_content['script'])
    # The following line extracts the test suites from patterns like
    # python -m scripts.run_e2e_tests --suite="accessibility".
    e2e_test_suite_regex = re.compile(
        r'python -m scripts.run_e2e_tests --suite="([a-zA-Z_-]*)"')
    suites_list = e2e_test_suite_regex.findall(script_str)

    return sorted(suites_list)


def get_e2e_suite_names_from_protractor_file():
    """Extracts the test suites section from the protractor.conf.js file.

    Returns:
        list(str): An alphabetically-sorted list of names of test suites
        from the protractor.conf.js file.
    """
    protractor_config_file_content = read_protractor_conf_file()
    # The following line extracts suite object from protractor.conf.js.
    suite_object_string = re.compile(
        r'suites = {([^}]+)}').findall(protractor_config_file_content)[0]

    # The following line extracts the keys/test suites from the "key: value"
    # pair from the suites object.
    key_regex = re.compile(r'\b([a-zA-Z_-]*):')
    protractor_suites = key_regex.findall(suite_object_string)

    return sorted(protractor_suites)


def read_protractor_conf_file():
    """Returns the contents of core/tests/protractor.conf.js file.

    Returns:
        str. The contents of protractor.conf.js, as a string.
    """
    protractor_config_file_content = python_utils.open_file(
        PROTRACTOR_CONF_FILE_PATH, 'r').read()
    return protractor_config_file_content


def read_and_parse_travis_yml_file():
    """Returns the contents of .travis.yml, as a dict.

    Returns:
        dict. Contents of the .travis.yml file parsed as a dict.
    """
    travis_ci_file_content = python_utils.open_file(
        TRAVIS_CI_FILE_PATH, 'r').read()
    travis_ci_dict = utils.dict_from_yaml(travis_ci_file_content)
    return travis_ci_dict


def get_e2e_test_filenames_from_protractor_dir():
    """Extracts the names of the all test files in core/tests/protractor
    and core/tests/protractor_desktop directory.

    Returns:
        list(str): An alphabetically-sorted list of of the all test files
        in core/tests/protractor and core/tests/protractor_desktop directory.
    """
    protractor_test_suite_files = []
    protractor_files = os.path.join(
        os.getcwd(), 'core', 'tests', 'protractor')
    protractor_desktop_files = os.path.join(
        os.getcwd(), 'core', 'tests', 'protractor_desktop')
    for file_name in os.listdir(protractor_files):
        protractor_test_suite_files.append(file_name)
    for file_name in os.listdir(protractor_desktop_files):
        protractor_test_suite_files.append(file_name)

    return sorted(protractor_test_suite_files)


def get_e2e_test_filenames_from_protractor_conf_file():
    """Extracts the filenames from the suites object of
    protractor.conf.js file.

    Returns:
        list(str): An alphabetically-sorted list of filenames extracted
        from the protractor.conf.js file.
    """
    protractor_config_file_content = read_protractor_conf_file()
    # The following line extracts suite object from protractor.conf.js.
    suite_object_string = re.compile(
        r'suites = {([^}]+)}').findall(protractor_config_file_content)[0]
    test_files_regex = re.compile(r'/([a-zA-Z]*.js)')
    e2e_test_files = test_files_regex.findall(suite_object_string)
    return sorted(e2e_test_files)


def main():
    """Test the travis ci file and protractor.conf.js to have same
    e2e test suites.
    """
    python_utils.PRINT('Checking all e2e test files are captured '
                       'in protractor.conf.js...')
    protractor_test_suite_files = get_e2e_test_filenames_from_protractor_dir()
    protractor_conf_test_suites = (
        get_e2e_test_filenames_from_protractor_conf_file())

    if not protractor_test_suite_files == protractor_conf_test_suites:
        raise Exception(
            'One or more test file from protractor or protractor_desktop '
            'directory is missing from protractor.conf.js')
    python_utils.PRINT('Done!')

    python_utils.PRINT('Checking e2e tests are captured in .travis.yml...')
    protractor_test_suites = get_e2e_suite_names_from_protractor_file()
    travis_e2e_jobs = get_e2e_suite_names_from_jobs_travis_yml_file()
    travis_e2e_scripts = get_e2e_suite_names_from_script_travis_yml_file()

    for excluded_test in TEST_SUITES_NOT_RUN_ON_TRAVIS:
        protractor_test_suites.remove(excluded_test)

    if not travis_e2e_jobs:
        raise Exception('The e2e test suites that have been extracted from '
                        'jobs section from travis.ci are empty.')
    if not travis_e2e_scripts:
        raise Exception('The e2e test suites that have been extracted from '
                        'script section from travis.ci are empty.')
    if not protractor_test_suites:
        raise Exception('The e2e test suites that have been extracted from '
                        'protractor.conf.js are empty.')

    if SAMPLE_TEST_SUITE_THAT_IS_KNOWN_TO_EXIST not in travis_e2e_jobs:
        raise Exception('{} is expected to be in the e2e test suites '
                        'extracted from the jobs section of .travis.yml '
                        'file, but it is missing.'
                        .format(SAMPLE_TEST_SUITE_THAT_IS_KNOWN_TO_EXIST))

    if SAMPLE_TEST_SUITE_THAT_IS_KNOWN_TO_EXIST not in travis_e2e_scripts:
        raise Exception('{} is expected to be in the e2e test suites '
                        'extracted from the script section of .travis.yml '
                        'file, but it is missing.'
                        .format(SAMPLE_TEST_SUITE_THAT_IS_KNOWN_TO_EXIST))

    if SAMPLE_TEST_SUITE_THAT_IS_KNOWN_TO_EXIST not in protractor_test_suites:
        raise Exception('{} is expected to be in the e2e test suites '
                        'extracted from the protractor.conf.js file, '
                        'but it is missing.'
                        .format(SAMPLE_TEST_SUITE_THAT_IS_KNOWN_TO_EXIST))

    if not (protractor_test_suites == travis_e2e_jobs and
            travis_e2e_jobs == travis_e2e_scripts):
        raise Exception(
            'Protractor test suites and Travis Ci test suites are not in sync.')

    python_utils.PRINT('Done!')


# The 'no coverage' pragma is used as this line is un-testable. This is because
# it will only be called when check_e2e_tests_are_captured_in_ci.py
# is used as a script.
if __name__ == '__main__':  # pragma: no cover
    main()<|MERGE_RESOLUTION|>--- conflicted
+++ resolved
@@ -29,17 +29,11 @@
 # One is extra (ie. (full: [*.js])) and three other test suites are
 # are being run by CircleCI.
 TEST_SUITES_NOT_RUN_ON_TRAVIS = [
-<<<<<<< HEAD
-    'full', 'adminPage', 'accessibility', 'classroomPageFileUploadFeatures',
-    'embedding', 'fileUploadFeatures', 'library', 'navigation',
-    'playTranslations', 'preferences', 'profileFeatures', 'profileMenu',
-=======
     'full', 'adminPage', 'accessibility', 'classroomPage',
     'classroomPageFileUploadFeatures', 'collections', 'embedding',
-    'fileUploadFeatures', 'library', 'navigation', 'preferences',
-    'profileFeatures', 'profileMenu', 'publication', 'subscriptions',
->>>>>>> f1c1ca4b
-    'topicAndStoryEditorFileUploadFeatures', 'users']
+    'fileUploadFeatures', 'library', 'navigation', 'playTranslations',
+    'preferences', 'profileFeatures', 'profileMenu', 'publication',
+    'subscriptions', 'topicAndStoryEditorFileUploadFeatures', 'users']
 
 TRAVIS_CI_FILE_PATH = os.path.join(os.getcwd(), '.travis.yml')
 PROTRACTOR_CONF_FILE_PATH = os.path.join(
