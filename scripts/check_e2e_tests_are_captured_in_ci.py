# Copyright 2020 The Oppia Authors. All Rights Reserved.
#
# Licensed under the Apache License, Version 2.0 (the "License");
# you may not use this file except in compliance with the License.
# You may obtain a copy of the License at
#
#      http://www.apache.org/licenses/LICENSE-2.0
#
# Unless required by applicable law or agreed to in writing, software
# distributed under the License is distributed on an "AS-IS" BASIS,
# WITHOUT WARRANTIES OR CONDITIONS OF ANY KIND, either express or implied.
# See the License for the specific language governing permissions and
# limitations under the License.

"""A script to check that travis.yml file & protractor.conf.js have the
same e2e test suites.
"""

from __future__ import absolute_import  # pylint: disable=import-only-modules
from __future__ import unicode_literals  # pylint: disable=import-only-modules

import os
import re

import python_utils
import utils

# These 4 test suites are not present in travis ci.
# One is extra (ie. (full: [*.js])) and three other test suites are
# are being run by CircleCI.
TEST_SUITES_NOT_RUN_ON_TRAVIS = [
    'full', 'accessibility', 'adminPage', 'classroomPage',
<<<<<<< HEAD
    'classroomPageFileUploadFeatures', 'collections', 'featureGating',
=======
    'classroomPageFileUploadFeatures', 'collections', 'contributorDashboard',
>>>>>>> 6fc762e0
    'fileUploadExtensions', 'fileUploadFeatures', 'library', 'navigation',
    'playVoiceovers', 'preferences', 'profileFeatures', 'profileMenu',
    'publication', 'subscriptions', 'topicsAndSkillsDashboard',
    'topicAndStoryEditor', 'topicAndStoryEditorFileUploadFeatures', 'users']


TRAVIS_CI_FILE_PATH = os.path.join(os.getcwd(), '.travis.yml')
PROTRACTOR_CONF_FILE_PATH = os.path.join(
    os.getcwd(), 'core', 'tests', 'protractor.conf.js')
SAMPLE_TEST_SUITE_THAT_IS_KNOWN_TO_EXIST = 'coreEditorAndPlayerFeatures'


def get_e2e_suite_names_from_jobs_travis_yml_file():
    """Extracts the test suites from env/jobs section from
    the .travis.yml file.

    Returns:
        list(str). An alphabetically-sorted list of names of test suites
        from the jobs section in the .travis.yml file.
    """
    travis_file_content = read_and_parse_travis_yml_file()
    jobs_str = python_utils.convert_to_bytes(travis_file_content['env']['jobs'])
    suites_from_jobs = []
    # The following line extracts the test suite name from the jobs section
    # that is in the form RUN_E2E_TESTS_ACCESSIBILITY=true.
    test_regex = re.compile(r'RUN_E2E_TESTS_([A-Z_]*)=')
    jobs = test_regex.findall(jobs_str)
    for job in jobs:
        suites_from_jobs.append(
            utils.snake_case_to_camel_case(job.lower()))

    return sorted(suites_from_jobs)


def get_e2e_suite_names_from_script_travis_yml_file():
    """Extracts the script section from the .travis.yml file.

    Returns:
        list(str). An alphabetically-sorted list of names of test suites
        from the script section in the .travis.yml file.
    """
    travis_file_content = read_and_parse_travis_yml_file()
    script_str = python_utils.convert_to_bytes(travis_file_content['script'])
    # The following line extracts the test suites from patterns like
    # python -m scripts.run_e2e_tests --suite="accessibility".
    e2e_test_suite_regex = re.compile(r'--suite="([a-zA-Z_-]*)"')
    suites_list = e2e_test_suite_regex.findall(script_str)

    return sorted(suites_list)


def get_e2e_suite_names_from_protractor_file():
    """Extracts the test suites section from the protractor.conf.js file.

    Returns:
        list(str). An alphabetically-sorted list of names of test suites
        from the protractor.conf.js file.
    """
    protractor_config_file_content = read_protractor_conf_file()
    # The following line extracts suite object from protractor.conf.js.
    suite_object_string = re.compile(
        r'suites = {([^}]+)}').findall(protractor_config_file_content)[0]

    # The following line extracts the keys/test suites from the "key: value"
    # pair from the suites object.
    key_regex = re.compile(r'\b([a-zA-Z_-]*):')
    protractor_suites = key_regex.findall(suite_object_string)

    return sorted(protractor_suites)


def read_protractor_conf_file():
    """Returns the contents of core/tests/protractor.conf.js file.

    Returns:
        str. The contents of protractor.conf.js, as a string.
    """
    protractor_config_file_content = python_utils.open_file(
        PROTRACTOR_CONF_FILE_PATH, 'r').read()
    return protractor_config_file_content


def read_and_parse_travis_yml_file():
    """Returns the contents of .travis.yml, as a dict.

    Returns:
        dict. Contents of the .travis.yml file parsed as a dict.
    """
    travis_ci_file_content = python_utils.open_file(
        TRAVIS_CI_FILE_PATH, 'r').read()
    travis_ci_dict = utils.dict_from_yaml(travis_ci_file_content)
    return travis_ci_dict


def get_e2e_test_filenames_from_protractor_dir():
    """Extracts the names of the all test files in core/tests/protractor
    and core/tests/protractor_desktop directory.

    Returns:
        list(str). An alphabetically-sorted list of of the all test files
        in core/tests/protractor and core/tests/protractor_desktop directory.
    """
    protractor_test_suite_files = []
    protractor_files = os.path.join(
        os.getcwd(), 'core', 'tests', 'protractor')
    protractor_desktop_files = os.path.join(
        os.getcwd(), 'core', 'tests', 'protractor_desktop')
    for file_name in os.listdir(protractor_files):
        protractor_test_suite_files.append(file_name)
    for file_name in os.listdir(protractor_desktop_files):
        protractor_test_suite_files.append(file_name)

    return sorted(protractor_test_suite_files)


def get_e2e_test_filenames_from_protractor_conf_file():
    """Extracts the filenames from the suites object of
    protractor.conf.js file.

    Returns:
        list(str). An alphabetically-sorted list of filenames extracted
        from the protractor.conf.js file.
    """
    protractor_config_file_content = read_protractor_conf_file()
    # The following line extracts suite object from protractor.conf.js.
    suite_object_string = re.compile(
        r'suites = {([^}]+)}').findall(protractor_config_file_content)[0]
    test_files_regex = re.compile(r'/([a-zA-Z]*.js)')
    e2e_test_files = test_files_regex.findall(suite_object_string)
    return sorted(e2e_test_files)


def main():
    """Test the travis ci file and protractor.conf.js to have same
    e2e test suites.
    """
    python_utils.PRINT(
        'Checking all e2e test files are captured '
        'in protractor.conf.js...')
    protractor_test_suite_files = get_e2e_test_filenames_from_protractor_dir()
    protractor_conf_test_suites = (
        get_e2e_test_filenames_from_protractor_conf_file())

    if not protractor_test_suite_files == protractor_conf_test_suites:
        raise Exception(
            'One or more test file from protractor or protractor_desktop '
            'directory is missing from protractor.conf.js')
    python_utils.PRINT('Done!')

    python_utils.PRINT('Checking e2e tests are captured in .travis.yml...')
    protractor_test_suites = get_e2e_suite_names_from_protractor_file()
    travis_e2e_suites = get_e2e_suite_names_from_jobs_travis_yml_file()
    travis_e2e_scripts = get_e2e_suite_names_from_script_travis_yml_file()

    for excluded_test in TEST_SUITES_NOT_RUN_ON_TRAVIS:
        protractor_test_suites.remove(excluded_test)

    if not travis_e2e_suites:
        raise Exception(
            'The e2e test suites that have been extracted from '
            'jobs section from travis.ci are empty.')
    if not travis_e2e_scripts:
        raise Exception(
            'The e2e test suites that have been extracted from '
            'script section from travis.ci are empty.')
    if not protractor_test_suites:
        raise Exception(
            'The e2e test suites that have been extracted from '
            'protractor.conf.js are empty.')

    if SAMPLE_TEST_SUITE_THAT_IS_KNOWN_TO_EXIST not in travis_e2e_scripts:
        raise Exception(
            '{} is expected to be in the e2e test suites '
            'extracted from the script section of .travis.yml '
            'file, but it is missing.'
            .format(SAMPLE_TEST_SUITE_THAT_IS_KNOWN_TO_EXIST))

    if SAMPLE_TEST_SUITE_THAT_IS_KNOWN_TO_EXIST not in protractor_test_suites:
        raise Exception(
            '{} is expected to be in the e2e test suites '
            'extracted from the protractor.conf.js file, '
            'but it is missing.'
            .format(SAMPLE_TEST_SUITE_THAT_IS_KNOWN_TO_EXIST))

    if protractor_test_suites != travis_e2e_scripts:
        raise Exception(
            'Protractor test suites and Travis Ci test suites are not in sync.')

    python_utils.PRINT('Done!')


# The 'no coverage' pragma is used as this line is un-testable. This is because
# it will only be called when check_e2e_tests_are_captured_in_ci.py
# is used as a script.
if __name__ == '__main__':  # pragma: no cover
    main()<|MERGE_RESOLUTION|>--- conflicted
+++ resolved
@@ -30,14 +30,10 @@
 # are being run by CircleCI.
 TEST_SUITES_NOT_RUN_ON_TRAVIS = [
     'full', 'accessibility', 'adminPage', 'classroomPage',
-<<<<<<< HEAD
-    'classroomPageFileUploadFeatures', 'collections', 'featureGating',
-=======
     'classroomPageFileUploadFeatures', 'collections', 'contributorDashboard',
->>>>>>> 6fc762e0
-    'fileUploadExtensions', 'fileUploadFeatures', 'library', 'navigation',
-    'playVoiceovers', 'preferences', 'profileFeatures', 'profileMenu',
-    'publication', 'subscriptions', 'topicsAndSkillsDashboard',
+    'featureGating', 'fileUploadExtensions', 'fileUploadFeatures', 'library',
+    'navigation', 'playVoiceovers', 'preferences', 'profileFeatures',
+    'profileMenu', 'publication', 'subscriptions', 'topicsAndSkillsDashboard',
     'topicAndStoryEditor', 'topicAndStoryEditorFileUploadFeatures', 'users']
 
 
