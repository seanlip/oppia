--- conflicted
+++ resolved
@@ -49,19 +49,16 @@
 PROTOBUF_VERSION = '3.13.0'
 WEBTEST_VERSION = '2.0.35'
 PIP_TOOLS_VERSION = '5.3.1'
-<<<<<<< HEAD
 GOOGLE_AUTH_VERSION = '1.21.0'
 GOOGLE_AUTH_HTTPLIB2_VERSION = '0.0.4'
 GOOGLE_AUTH_OAUTHLIB_VERSION = '0.4.1'
 GOOGLE_API_PYTHON_CLIENT_VERSION = '1.11.0'
 GOOGLE_API_CORE_VERSION = '1.15.0'
 SIMPLE_CRYPT_VERSION = '4.1.7'
-=======
 GRPCIO_VERSION = '1.0.0'
 ENUM_VERSION = '1.1.10'
 PROTOBUF_VERSION = '3.13.0'
 SETUPTOOLS_VERSION = '36.6.0'
->>>>>>> caac8254
 
 # Node version.
 NODE_VERSION = '12.16.2'
