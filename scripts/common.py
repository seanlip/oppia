# Copyright 2014 The Oppia Authors. All Rights Reserved.
#
# Licensed under the Apache License, Version 2.0 (the "License");
# you may not use this file except in compliance with the License.
# You may obtain a copy of the License at
#
#      http://www.apache.org/licenses/LICENSE-2.0
#
# Unless required by applicable law or agreed to in writing, software
# distributed under the License is distributed on an "AS-IS" BASIS,
# WITHOUT WARRANTIES OR CONDITIONS OF ANY KIND, either express or implied.
# See the License for the specific language governing permissions and
# limitations under the License.

"""Common utility functions and classes used by multiple Python scripts."""
from __future__ import absolute_import  # pylint: disable=import-only-modules
from __future__ import unicode_literals  # pylint: disable=import-only-modules

import contextlib
import fileinput
import getpass
import os
import platform
import re
import socket
import subprocess
import sys

import python_utils
import release_constants

<<<<<<< HEAD
NODE_VERSION = '10.15.3'
PSUTIL_VERSION = '5.6.7'

CURRENT_PYTHON_BIN = sys.executable
=======
NODE_VERSION = '10.18.0'
>>>>>>> 6b5647d1

# NB: Please ensure that the version is consistent with the version in .yarnrc.
YARN_VERSION = 'v1.21.1'

COVERAGE_VERSION = '4.5.4'

RELEASE_BRANCH_NAME_PREFIX = 'release-'
CURR_DIR = os.path.abspath(os.getcwd())
OPPIA_TOOLS_DIR = os.path.join(CURR_DIR, os.pardir, 'oppia_tools')
THIRD_PARTY_DIR = os.path.join(CURR_DIR, 'third_party')
GOOGLE_APP_ENGINE_HOME = os.path.join(
    OPPIA_TOOLS_DIR, 'google_appengine_1.9.67', 'google_appengine')
GOOGLE_CLOUD_SDK_HOME = os.path.join(
    OPPIA_TOOLS_DIR, 'google-cloud-sdk-251.0.0', 'google-cloud-sdk')
NODE_PATH = os.path.join(OPPIA_TOOLS_DIR, 'node-%s' % NODE_VERSION)
NODE_MODULES_PATH = os.path.join(CURR_DIR, 'node_modules')
FRONTEND_DIR = os.path.join(CURR_DIR, 'core', 'templates', 'dev', 'head')
YARN_PATH = os.path.join(OPPIA_TOOLS_DIR, 'yarn-%s' % YARN_VERSION)
OS_NAME = platform.system()
ARCHITECTURE = platform.machine()
PSUTIL_DIR = os.path.join(OPPIA_TOOLS_DIR, 'psutil-%s' % PSUTIL_VERSION)


def is_windows_os():
    """Check if the running system is Windows."""
    return OS_NAME == 'Windows'


def is_mac_os():
    """Check if the running system is MacOS."""
    return OS_NAME == 'Darwin'


def is_linux_os():
    """Check if the running system is Linux."""
    return OS_NAME == 'Linux'


def is_x64_architecture():
    """Check if the architecture is on X64."""
    return ARCHITECTURE.endswith('64')


NODE_BIN_PATH = os.path.join(
    NODE_PATH, '' if is_windows_os() else 'bin', 'node')

# Add path for node which is required by the node_modules.
os.environ['PATH'] = os.pathsep.join([
    os.path.dirname(NODE_BIN_PATH), os.path.join(YARN_PATH, 'bin'),
    os.environ['PATH']])


def run_cmd(cmd_tokens):
    """Runs the command and returns the output.
    Raises subprocess.CalledProcessError upon failure.

    Args:
        cmd_tokens: list(str). The list of command tokens to execute.

    Returns:
        str. The output of the command.
    """
    return subprocess.check_output(cmd_tokens).strip()


def ensure_directory_exists(d):
    """Creates the given directory if it does not already exist."""
    if not os.path.exists(d):
        os.makedirs(d)


def require_cwd_to_be_oppia(allow_deploy_dir=False):
    """Ensures that the current working directory ends in 'oppia'.

    If allow_deploy_dir is True, this also allows the cwd to be a directory
    called 'deploy-*' which is a sibling of the oppia/ directory.
    """
    is_oppia_dir = os.getcwd().endswith('oppia')

    current_dirname = os.path.basename(os.path.normpath(os.getcwd()))
    is_deploy_dir = (
        current_dirname.startswith('deploy-') and
        os.path.isdir(os.path.join(os.getcwd(), os.pardir, 'oppia')))

    if is_oppia_dir or (allow_deploy_dir and is_deploy_dir):
        return

    raise Exception('Please run this script from the oppia/ directory.')


def open_new_tab_in_browser_if_possible(url):
    """Opens the given URL in a new browser tab, if possible."""
    browser_cmds = ['chromium-browser', 'google-chrome', 'firefox']
    for cmd in browser_cmds:
        if subprocess.call(['which', cmd]) == 0:
            subprocess.check_call([cmd, url])
            return
    python_utils.PRINT(
        '******************************************************************')
    python_utils.PRINT(
        'WARNING: Unable to open browser. Please manually open the following')
    python_utils.PRINT('URL in a browser window, then press Enter to confirm.')
    python_utils.PRINT('')
    python_utils.PRINT('    %s' % url)
    python_utils.PRINT('')
    python_utils.PRINT(
        'NOTE: To get rid of this message, open scripts/common.py and fix')
    python_utils.PRINT(
        'the function open_new_tab_in_browser_if_possible() to work on your')
    python_utils.PRINT('system.')
    python_utils.INPUT()


def get_remote_alias(remote_url):
    """Finds the correct alias for the given remote repository URL."""
    git_remote_output = subprocess.check_output(
        ['git', 'remote', '-v']).split('\n')
    remote_alias = None
    for line in git_remote_output:
        if remote_url in line:
            remote_alias = line.split()[0]
    if remote_alias is None:
        raise Exception(
            'ERROR: There is no existing remote alias for the %s repo.'
            % remote_url)

    return remote_alias


def verify_local_repo_is_clean():
    """Checks that the local Git repo is clean."""
    git_status_output = subprocess.check_output(
        ['git', 'status']).strip().split('\n')

    branch_is_clean_message_1 = 'nothing to commit, working directory clean'
    branch_is_clean_message_2 = 'nothing to commit, working tree clean'
    if (
            not branch_is_clean_message_1 in git_status_output and
            not branch_is_clean_message_2 in git_status_output):
        raise Exception(
            'ERROR: This script should be run from a clean branch.')


def get_current_branch_name():
    """Get the current branch name.

    Returns:
        str. The name of current branch.
    """
    git_status_output = subprocess.check_output(
        ['git', 'status']).strip().split('\n')
    branch_message_prefix = 'On branch '
    git_status_first_line = git_status_output[0]
    assert git_status_first_line.startswith(branch_message_prefix)
    return git_status_first_line[len(branch_message_prefix):]


def get_current_release_version_number(release_branch_name):
    """Gets the release version given a release branch name.

    Args:
        release_branch_name: str. The name of release branch.

    Returns:
        str. The version of release.
    """
    release_match = re.match(r'release-(\d+\.\d+\.\d+)$', release_branch_name)
    hotfix_match = re.match(
        r'release-(\d+\.\d+\.\d+)-hotfix-[1-9]+$', release_branch_name)
    if release_match:
        return release_match.group(1)
    elif hotfix_match:
        return hotfix_match.group(1)
    else:
        raise Exception('Invalid branch name: %s.' % release_branch_name)


def is_current_branch_a_release_branch():
    """Returns whether the current branch is a release branch.

    Returns:
        bool. Whether the current branch is a release branch.
    """
    current_branch_name = get_current_branch_name()
    return (
        bool(re.match(r'release-\d+\.\d+\.\d+$', current_branch_name)) or bool(
            re.match(
                r'release-\d+\.\d+\.\d+-hotfix-[1-9]+$', current_branch_name)))


def verify_current_branch_name(expected_branch_name):
    """Checks that the user is on the expected branch."""
    if get_current_branch_name() != expected_branch_name:
        raise Exception(
            'ERROR: This script can only be run from the "%s" branch.' %
            expected_branch_name)


def ensure_release_scripts_folder_exists_and_is_up_to_date():
    """Checks that the release-scripts folder exists and is up-to-date."""
    parent_dirpath = os.path.join(os.getcwd(), os.pardir)
    release_scripts_dirpath = os.path.join(parent_dirpath, 'release-scripts')

    # If the release-scripts folder does not exist, set it up.
    if not os.path.isdir(release_scripts_dirpath):
        with CD(parent_dirpath):
            # Taken from the "Check your SSH section" at
            # https://help.github.com/articles/error-repository-not-found/
            _, stderr = subprocess.Popen(
                ['ssh', '-T', 'git@github.com'],
                stdin=subprocess.PIPE, stdout=subprocess.PIPE,
                stderr=subprocess.PIPE).communicate()
            if 'You\'ve successfully authenticated' not in stderr:
                raise Exception(
                    'You need SSH access to GitHub. See the '
                    '"Check your SSH access" section here and follow the '
                    'instructions: '
                    'https://help.github.com/articles/'
                    'error-repository-not-found/#check-your-ssh-access')
            subprocess.check_call([
                'git', 'clone',
                'git@github.com:oppia/release-scripts.git'])

    with CD(release_scripts_dirpath):
        verify_local_repo_is_clean()
        verify_current_branch_name('master')

        # Update the local repo.
        remote_alias = get_remote_alias(
            'git@github.com:oppia/release-scripts.git')
        subprocess.check_call(['git', 'pull', remote_alias])


def is_port_open(port):
    """Checks if a process is listening to the port.

    Args:
        port: int. The port number.

    Return:
        bool. True if port is open else False.
    """
    with contextlib.closing(
        socket.socket(socket.AF_INET, socket.SOCK_STREAM)) as s:
        return bool(not s.connect_ex(('localhost', port)))


def recursive_chown(path, uid, gid):
    """Changes the owner and group id of all files in a path to the numeric
    uid and gid.

    Args:
        path: str. The path for which owner id and group id need to be setup.
        uid: int. Owner ID to be set.
        gid: int. Group ID to be set.
    """
    os.chown(path, uid, gid)
    for root, directories, filenames in os.walk(path):
        for directory in directories:
            os.chown(os.path.join(root, directory), uid, gid)
        for filename in filenames:
            os.chown(os.path.join(root, filename), uid, gid)


def recursive_chmod(path, mode):
    """Changes the mode of path to the passed numeric mode.

    Args:
        path: str. The path for which mode would be set.
        mode: int. The mode to be set.
    """
    os.chmod(path, mode)
    for root, directories, filenames in os.walk(path):
        for directory in directories:
            os.chmod(os.path.join(root, directory), mode)
        for filename in filenames:
            os.chmod(os.path.join(root, filename), mode)


def print_each_string_after_two_new_lines(strings):
    """Prints the given strings, separating adjacent strings with two newlines.

    Args:
        strings: list(str). The strings to print.
    """
    for string in strings:
        python_utils.PRINT('%s\n' % string)


def install_npm_library(library_name, version, path):
    """Installs the npm library after ensuring its not already installed.

    Args:
        library_name: str. The library name.
        version: str. The library version.
        path: str. The installation path for the library.
    """
    python_utils.PRINT(
        'Checking whether %s is installed in %s' % (library_name, path))
    if not os.path.exists(os.path.join(NODE_MODULES_PATH, library_name)):
        python_utils.PRINT('Installing %s' % library_name)
        subprocess.check_call([
            'yarn', 'add', '%s@%s' % (library_name, version)])


def ask_user_to_confirm(message):
    """Asks user to perform a task and confirm once they are done.

    Args:
        message: str. The message which specifies the task user has
            to do.
    """
    while True:
        python_utils.PRINT(
            '******************************************************')
        python_utils.PRINT(message)
        python_utils.PRINT('Confirm once you are done by entering y/ye/yes.\n')
        answer = python_utils.INPUT().lower()
        if answer in release_constants.AFFIRMATIVE_CONFIRMATIONS:
            return


def get_personal_access_token():
    """"Returns the personal access token for the GitHub id of user.

    Returns:
        str. The personal access token for the GitHub id of user.

    Raises:
        Exception: Personal access token is None.
    """
    personal_access_token = getpass.getpass(
        prompt=(
            'Please provide personal access token for your github ID. '
            'You can create one at https://github.com/settings/tokens: '))

    if personal_access_token is None:
        raise Exception(
            'No personal access token provided, please set up a personal '
            'access token at https://github.com/settings/tokens and re-run '
            'the script')
    return personal_access_token


def check_blocking_bug_issue_count(repo):
    """Checks the number of unresolved blocking bugs.

    Args:
        repo: github.Repository.Repository. The PyGithub object for the repo.

    Raises:
        Exception: Number of unresolved blocking bugs is not zero.
        Exception: The blocking bug milestone is closed.
    """
    blocking_bugs_milestone = repo.get_milestone(
        number=release_constants.BLOCKING_BUG_MILESTONE_NUMBER)
    if blocking_bugs_milestone.state == 'closed':
        raise Exception('The blocking bug milestone is closed.')
    if blocking_bugs_milestone.open_issues:
        open_new_tab_in_browser_if_possible(
            'https://github.com/oppia/oppia/issues?q=is%3Aopen+'
            'is%3Aissue+milestone%3A%22Blocking+bugs%22')
        raise Exception(
            'There are %s unresolved blocking bugs. Please ensure '
            'that they are resolved before release summary generation.' % (
                blocking_bugs_milestone.open_issues))


def check_prs_for_current_release_are_released(repo):
    """Checks that all pull requests for current release have a
    'PR: released' label.

    Args:
        repo: github.Repository.Repository. The PyGithub object for the repo.

    Raises:
        Exception: Some pull requests for current release do not have a
            PR: released label.
    """
    current_release_label = repo.get_label(
        release_constants.LABEL_FOR_CURRENT_RELEASE_PRS)
    current_release_prs = repo.get_issues(
        state='all', labels=[current_release_label])
    for pr in current_release_prs:
        label_names = [label.name for label in pr.labels]
        if release_constants.LABEL_FOR_RELEASED_PRS not in label_names:
            open_new_tab_in_browser_if_possible(
                'https://github.com/oppia/oppia/pulls?utf8=%E2%9C%93&q=is%3Apr'
                '+label%3A%22PR%3A+for+current+release%22+')
            raise Exception(
                'There are PRs for current release which do not have '
                'a \'PR: released\' label. Please ensure that they are '
                'released before release summary generation.')


<<<<<<< HEAD
def kill_processes_based_on_regex(pattern):
    """Kill processes based on provided regex.

    Args:
        pattern: str. Pattern for searching processes.
    """
    regex = re.compile(pattern)
    if PSUTIL_DIR not in sys.path:
        sys.path.insert(1, PSUTIL_DIR)
    import psutil
    for process in psutil.process_iter():
        try:
            cmdline = ' '.join(process.cmdline())
            if regex.match(cmdline) and process.is_running():
                python_utils.PRINT('Killing %s ...' % cmdline)
                process.kill()
        except psutil.Error:
            continue


def convert_to_posixpath(file_path):
    """Occassionally the Windows style file path just does not work, so we
    may want to convert it to posix style.
=======
def convert_to_posixpath(file_path):
    """Converts a Windows style filepath to posixpath format. If the operating
    system is not Windows, this function does nothing.

    Args:
        file_path: str. The path to be converted.

    Returns:
        str. Returns a posixpath version of the file path.
>>>>>>> 6b5647d1
    """
    if not is_windows_os():
        return file_path
    return file_path.replace('\\', '/')


<<<<<<< HEAD
def inplace_replace_file(filename, regex_pattern, replace):
    """Replace the file content inplace with regex pattern.

    Args:
        filename: str. The name of the file to be changed.
        regex_pattern: str. The pattern to check.
        replace: str. The content to be replaced.
    """
    regex = re.compile(regex_pattern)
    for line in fileinput.input(
            files=[filename], inplace=True, backup='.bak'):
        line = line.rstrip()
        line = regex.sub(replace, line)
        python_utils.PRINT(line)
    os.remove('%s.bak' % filename)


=======
>>>>>>> 6b5647d1
class CD(python_utils.OBJECT):
    """Context manager for changing the current working directory."""

    def __init__(self, new_path):
        self.new_path = new_path
        self.saved_path = None

    def __enter__(self):
        self.saved_path = os.getcwd()
        os.chdir(self.new_path)

    def __exit__(self, etype, value, traceback):
        os.chdir(self.saved_path)<|MERGE_RESOLUTION|>--- conflicted
+++ resolved
@@ -29,14 +29,10 @@
 import python_utils
 import release_constants
 
-<<<<<<< HEAD
-NODE_VERSION = '10.15.3'
 PSUTIL_VERSION = '5.6.7'
 
 CURRENT_PYTHON_BIN = sys.executable
-=======
 NODE_VERSION = '10.18.0'
->>>>>>> 6b5647d1
 
 # NB: Please ensure that the version is consistent with the version in .yarnrc.
 YARN_VERSION = 'v1.21.1'
@@ -432,7 +428,6 @@
                 'released before release summary generation.')
 
 
-<<<<<<< HEAD
 def kill_processes_based_on_regex(pattern):
     """Kill processes based on provided regex.
 
@@ -454,10 +449,6 @@
 
 
 def convert_to_posixpath(file_path):
-    """Occassionally the Windows style file path just does not work, so we
-    may want to convert it to posix style.
-=======
-def convert_to_posixpath(file_path):
     """Converts a Windows style filepath to posixpath format. If the operating
     system is not Windows, this function does nothing.
 
@@ -466,14 +457,12 @@
 
     Returns:
         str. Returns a posixpath version of the file path.
->>>>>>> 6b5647d1
     """
     if not is_windows_os():
         return file_path
     return file_path.replace('\\', '/')
 
 
-<<<<<<< HEAD
 def inplace_replace_file(filename, regex_pattern, replace):
     """Replace the file content inplace with regex pattern.
 
@@ -491,8 +480,6 @@
     os.remove('%s.bak' % filename)
 
 
-=======
->>>>>>> 6b5647d1
 class CD(python_utils.OBJECT):
     """Context manager for changing the current working directory."""
 
