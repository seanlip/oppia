--- conflicted
+++ resolved
@@ -45,11 +45,8 @@
 PYLINT_QUOTES_VERSION = '0.1.8'
 PYGITHUB_VERSION = '1.45'
 WEBTEST_VERSION = '2.0.35'
-<<<<<<< HEAD
 GRPCIO_VERSION = '1.0.0'
-=======
 PIP_TOOLS_VERSION = '5.3.1'
->>>>>>> d15a1388
 
 # Node version.
 NODE_VERSION = '12.16.2'
