--- conflicted
+++ resolved
@@ -640,7 +640,6 @@
         sys.exit(1)
 
 
-<<<<<<< HEAD
 @contextlib.contextmanager
 def managed_elasticsearch_dev_server():
     """Returns a context manager for ElasticSearch server for running tests
@@ -662,7 +661,8 @@
     ]
     with managed_process(es_args, shell=True) as proc:
         yield proc
-=======
+
+
 def wait_for_port_to_be_closed(port_number):
     """Wait until the port is closed or
     MAX_WAIT_TIME_FOR_PORT_TO_CLOSE_SECS seconds.
@@ -679,7 +679,6 @@
         time.sleep(1)
         waited_seconds += 1
     return not is_port_open(port_number)
->>>>>>> 5af9ea20
 
 
 def start_redis_server():
