--- conflicted
+++ resolved
@@ -418,7 +418,6 @@
                 'released before release summary generation.')
 
 
-<<<<<<< HEAD
 def kill_processes_based_on_regex(regex):
     """Kill processes based on provided regex.
 
@@ -434,14 +433,14 @@
                 process.kill()
         except psutil.AccessDenied:
             continue
-=======
+
+
 def convert_windows_style_path_to_unix_style(file_path):
     """Occassionally the Windows style file path just does not work, so we
     may want to convert it to Unix style.
     """
     return file_path.replace('\\', '/')
 
->>>>>>> aa8c6bd4
 
 class CD(python_utils.OBJECT):
     """Context manager for changing the current working directory."""
