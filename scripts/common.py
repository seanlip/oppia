--- conflicted
+++ resolved
@@ -31,13 +31,10 @@
 
 NODE_VERSION = '10.15.3'
 YARN_VERSION = 'v1.17.3'
-<<<<<<< HEAD
 PSUTIL_VERSION = '5.6.7'
 
 CURRENT_PYTHON_BIN = sys.executable
-=======
 COVERAGE_VERSION = '4.5.4'
->>>>>>> b925842e
 
 RELEASE_BRANCH_NAME_PREFIX = 'release-'
 CURR_DIR = os.path.abspath(os.getcwd())
