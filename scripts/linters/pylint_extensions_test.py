--- conflicted
+++ resolved
@@ -32,11 +32,7 @@
 import astroid  # isort:skip
 from pylint import testutils  # isort:skip
 from pylint import lint  # isort:skip
-<<<<<<< HEAD
-from pylint import utils # isort:skip
-=======
 from pylint import utils  # isort:skip
->>>>>>> 7aa80c49
 
 
 class ExplicitKeywordArgsCheckerTests(unittest.TestCase):
@@ -209,13 +205,36 @@
 
         self.checker_test_object.checker.process_tokens(
             utils.tokenize_module(node_break_after_hanging_indent))
-
-        with self.checker_test_object.assertAddsMessages(
-            testutils.Message(
+        
+        message = testutils.Message(
                 msg_id='no-break-after-hanging-indent',
-                line=1
-            ),
-        ):
+                line=1)
+
+        with self.checker_test_object.assertAddsMessages(message):
+            temp_file.close()
+
+    def test_no_break_after_hanging_indentation_with_comment(self):
+        node_break_after_hanging_indent = astroid.scoped_nodes.Module(
+            name='test',
+            doc='Custom test')
+        temp_file = tempfile.NamedTemporaryFile()
+        filename = temp_file.name
+        with python_utils.open_file(filename, 'w') as tmp:
+            tmp.write(
+                u"""self.post_json('/ml/\\trainedclassifierhandler',  # pylint: disable=invalid-name
+                self.payload, expect_errors=True, expected_status_int=401)
+                """)
+        node_break_after_hanging_indent.file = filename
+        node_break_after_hanging_indent.path = filename
+
+        self.checker_test_object.checker.process_tokens(
+            utils.tokenize_module(node_break_after_hanging_indent))
+        
+        message = testutils.Message(
+                msg_id='no-break-after-hanging-indent',
+                line=1)
+
+        with self.checker_test_object.assertAddsMessages(message):
             temp_file.close()
 
     def test_break_after_hanging_indentation(self):
@@ -256,6 +275,27 @@
                 u"""self.post_json(  # pylint-disable=invalid-name
                 '(',
                 self.payload, expect_errors=True, expected_status_int=401)""")
+        node_with_no_error_message.file = filename
+        node_with_no_error_message.path = filename
+
+        self.checker_test_object.checker.process_tokens(
+            utils.tokenize_module(node_with_no_error_message))
+
+        with self.checker_test_object.assertNoMessages():
+            temp_file.close()
+
+    def test_hanging_indentation_with_a_comment_after_two_or_more_bracket(self):
+        node_with_no_error_message = astroid.scoped_nodes.Module(
+            name='test',
+            doc='Custom test')
+
+        temp_file = tempfile.NamedTemporaryFile()
+        filename = temp_file.name
+        with python_utils.open_file(filename, 'w') as tmp:
+            tmp.write(
+                u"""self.post_json(func(  # pylint-disable=invalid-name
+                '(',
+                self.payload, expect_errors=True, expected_status_int=401))""")
         node_with_no_error_message.file = filename
         node_with_no_error_message.path = filename
 
