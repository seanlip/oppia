--- conflicted
+++ resolved
@@ -52,11 +52,8 @@
     '/.github/workflows/',
     '/core/android_validation_constants*.py',
     '/extensions/interactions/rule_templates.json',
-<<<<<<< HEAD
-    '/buf_gen_backend.yaml']
-=======
+    '/buf_gen_backend.yaml',
     '/.rtlcssrc']
->>>>>>> 34a5a5b4
 
 
 class CodeownerLintChecksManager:
