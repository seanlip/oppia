--- conflicted
+++ resolved
@@ -32,26 +32,51 @@
     schema: [],
     messages: {
       constInAllCaps: (
-<<<<<<< HEAD
-        'Please make constant name “{{constName}}” are in all-caps'),
-      disallowSleep: 'Please do not use browser.sleep() in protractor files',
+        'Please make sure that constant name “{{constName}}” are in all-caps'),
+      disallowedBrowserMethods: (
+        'Please do not use browser.{{methodName}}() in protractor files'),
       disallowThen: 'Please do not use .then(), consider async/await instead',
       useProtractorTest: (
         'Please use “.protractor-test-” prefix classname selector instead of ' +
         '“{{incorrectClassname}}”')
-=======
-        'Please make sure that constant name “{{constName}}” are in all-caps'),
-      disallowedBrowserMethods: (
-        'Please do not use browser.{{methodName}}() in protractor files'),
-      disallowThen: 'Please do not use .then(), consider async/await instead'
->>>>>>> 1ad38d7b
     },
   },
 
   create: function(context) {
-<<<<<<< HEAD
+    var disallowedBrowserMethods = [
+      'sleep', 'explore', 'pause', 'waitForAngular'];
+    var disallowedBrowserMethodsRegex = (
+      `/^(${disallowedBrowserMethods.join('|')})$/`);
+    var disallowedBrowserMethodsSelector = (
+      'CallExpression[callee.object.name=browser][callee.property.name=' +
+      disallowedBrowserMethodsRegex + ']');
     var byCssSelector = (
       'CallExpression[callee.object.name=by][callee.property.name=css]');
+
+    var reportDisallowedBrowserMethod = function(node) {
+      context.report({
+        node: node,
+        loc: node.callee.loc,
+        messageId: 'disallowedBrowserMethods',
+        data: {
+          methodName: node.callee.property.name
+        }
+      });
+    };
+
+    var checkConstName = function(node) {
+      var constantName = node.declarations[0].id.name;
+      if ((node.declarations[0].id.type === 'Identifier') &&
+        (constantName !== constantName.toUpperCase())) {
+        context.report({
+          node: node,
+          messageId: 'constInAllCaps',
+          data: {
+            constName: constantName
+          }
+        });
+      }
+    };
 
     var checkElementSelector = function(node) {
       var thirdPartySelectorPrefixes = (
@@ -78,46 +103,6 @@
       }
     };
 
-    var checkSleepCall = function(node) {
-      var callee = node.callee;
-      if (callee.property && callee.property.name !== 'sleep') {
-        return;
-      }
-=======
-    var disallowedBrowserMethods = [
-      'sleep', 'explore', 'pause', 'waitForAngular'];
-    var disallowedBrowserMethodsRegex = (
-      `/^(${disallowedBrowserMethods.join('|')})$/`);
-    var disallowedBrowserMethodsSelector = (
-      'CallExpression[callee.object.name=browser][callee.property.name=' +
-      disallowedBrowserMethodsRegex + ']');
->>>>>>> 1ad38d7b
-
-    var reportDisallowedBrowserMethod = function(node) {
-      context.report({
-        node: node,
-        loc: node.callee.loc,
-        messageId: 'disallowedBrowserMethods',
-        data: {
-          methodName: node.callee.property.name
-        }
-      });
-    };
-
-    var checkConstName = function(node) {
-      var constantName = node.declarations[0].id.name;
-      if ((node.declarations[0].id.type === 'Identifier') &&
-        (constantName !== constantName.toUpperCase())) {
-        context.report({
-          node: node,
-          messageId: 'constInAllCaps',
-          data: {
-            constName: constantName
-          }
-        });
-      }
-    };
-
     return {
       'VariableDeclaration[kind=const]': function(node) {
         checkConstName(node);
