// Copyright 2021 The Oppia Authors. All Rights Reserved.
//
// Licensed under the Apache License, Version 2.0 (the "License");
// you may not use this file except in compliance with the License.
// You may obtain a copy of the License at
//
//      http://www.apache.org/licenses/LICENSE-2.0
//
// Unless required by applicable law or agreed to in writing, software
// distributed under the License is distributed on an "AS-IS" BASIS,
// WITHOUT WARRANTIES OR CONDITIONS OF ANY KIND, either express or implied.
// See the License for the specific language governing permissions and
// limitations under the License.

/**
 * @fileoverview Lint to ensure that follow good practices
 * for writing proractor e2e test.
 */

'use strict';

module.exports = {
  meta: {
    type: 'problem',
    docs: {
      description: (
        'Lint check to follow good practices for writing protractor e2e test'),
      category: 'Best Practices',
      recommended: true,
    },
    fixable: null,
    schema: [],
    messages: {
      constInAllCaps: (
        'Please make sure that constant name “{{constName}}” are in all-caps'),
      disallowedBrowserMethods: (
        'Please do not use browser.{{methodName}}() in protractor files'),
      disallowThen: 'Please do not use .then(), consider async/await instead',
<<<<<<< HEAD
      disallowAwait: 'Please do not use await for "{{propertyName}}()"'
=======
      useProtractorTest: (
        'Please use “.protractor-test-” prefix classname selector instead of ' +
        '“{{incorrectClassname}}”')
>>>>>>> c83e2b50
    },
  },

  create: function(context) {
    var elementAllSelector = (
      'CallExpression[callee.object.name=element][callee.property.name=all]');
    var invalidAwaitSelector = (
      'AwaitExpression[argument.callee.property.name=/^(first|last|get)$/]');
    var disallowedBrowserMethods = [
      'sleep', 'explore', 'pause', 'waitForAngular'];
    var disallowedBrowserMethodsRegex = (
      `/^(${disallowedBrowserMethods.join('|')})$/`);
    var disallowedBrowserMethodsSelector = (
      'CallExpression[callee.object.name=browser][callee.property.name=' +
      disallowedBrowserMethodsRegex + ']');
<<<<<<< HEAD
    var elementAllIdName = [];

    var reportDisallowInvalidAwait = function(node) {
      if (node.type === 'CallExpression') {
        if (node.parent.type === 'VariableDeclarator') {
          elementAllIdName.push(node.parent.id.name);
        }
        if ((node.parent.parent.parent.type === 'AwaitExpression') &&
          (/^(first|last|get)$/).test(node.parent.property.name)) {
          context.report({
            node: node,
            messageId: 'disallowAwait',
            data: {
              propertyName: node.parent.property.name
            }
          });
        }
      } else {
        for (var i = 0; i < elementAllIdName.length; i++) {
          if (node.argument.callee.object.name === elementAllIdName[i]) {
            context.report({
              node: node,
              messageId: 'disallowAwait',
              data: {
                propertyName: node.argument.callee.property.name
              }
            });
          }
        }
      }
    };

=======
    var byCssSelector = (
      'CallExpression[callee.object.name=by][callee.property.name=css]');
>>>>>>> c83e2b50

    var reportDisallowedBrowserMethod = function(node) {
      context.report({
        node: node,
        loc: node.callee.loc,
        messageId: 'disallowedBrowserMethods',
        data: {
          methodName: node.callee.property.name
        }
      });
    };

    var checkConstName = function(node) {
      var constantName = node.declarations[0].id.name;
      if ((node.declarations[0].id.type === 'Identifier') &&
        (constantName !== constantName.toUpperCase())) {
        context.report({
          node: node,
          messageId: 'constInAllCaps',
          data: {
            constName: constantName
          }
        });
      }
    };

    var checkElementSelector = function(node) {
      var thirdPartySelectorPrefixes = (
        ['.modal', '.select2', '.CodeMirror', '.toast', '.ng-joyride', '.mat']);
      for (var i = 0; i < thirdPartySelectorPrefixes.length; i++) {
        if ((node.arguments[0].type === 'Literal') &&
          (node.arguments[0].value.startsWith(thirdPartySelectorPrefixes[i]))) {
          return;
        }
        if ((node.arguments[0].type === 'Literal') &&
         (node.arguments[0].value.startsWith('option'))) {
          return;
        }
      }
      if ((node.arguments[0].type === 'Literal') &&
        (!node.arguments[0].value.startsWith('.protractor-test-'))) {
        context.report({
          node: node.arguments[0],
          messageId: 'useProtractorTest',
          data: {
            incorrectClassname: node.arguments[0].value
          }
        });
      }
    };

    return {
      [elementAllSelector]: function(node) {
        reportDisallowInvalidAwait(node);
      },
      [invalidAwaitSelector]: function(node) {
        reportDisallowInvalidAwait(node);
      },
      'VariableDeclaration[kind=const]': function(node) {
        checkConstName(node);
      },
      [disallowedBrowserMethodsSelector]: function(node) {
        reportDisallowedBrowserMethod(node);
      },
      'CallExpression[callee.property.name=\'then\']': function(node) {
        context.report({
          node: node.callee.property,
          loc: node.callee.property.loc,
          messageId: 'disallowThen'
        });
      },
      [byCssSelector]: function(node) {
        checkElementSelector(node);
      }
    };
  }
};<|MERGE_RESOLUTION|>--- conflicted
+++ resolved
@@ -36,13 +36,10 @@
       disallowedBrowserMethods: (
         'Please do not use browser.{{methodName}}() in protractor files'),
       disallowThen: 'Please do not use .then(), consider async/await instead',
-<<<<<<< HEAD
-      disallowAwait: 'Please do not use await for "{{propertyName}}()"'
-=======
+      disallowAwait: 'Please do not use await for "{{propertyName}}()"',
       useProtractorTest: (
         'Please use “.protractor-test-” prefix classname selector instead of ' +
         '“{{incorrectClassname}}”')
->>>>>>> c83e2b50
     },
   },
 
@@ -58,7 +55,8 @@
     var disallowedBrowserMethodsSelector = (
       'CallExpression[callee.object.name=browser][callee.property.name=' +
       disallowedBrowserMethodsRegex + ']');
-<<<<<<< HEAD
+    var byCssSelector = (
+      'CallExpression[callee.object.name=by][callee.property.name=css]');
     var elementAllIdName = [];
 
     var reportDisallowInvalidAwait = function(node) {
@@ -90,11 +88,6 @@
         }
       }
     };
-
-=======
-    var byCssSelector = (
-      'CallExpression[callee.object.name=by][callee.property.name=css]');
->>>>>>> c83e2b50
 
     var reportDisallowedBrowserMethod = function(node) {
       context.report({
