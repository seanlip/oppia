// Copyright 2021 The Oppia Authors. All Rights Reserved.
//
// Licensed under the Apache License, Version 2.0 (the "License");
// you may not use this file except in compliance with the License.
// You may obtain a copy of the License at
//
//      http://www.apache.org/licenses/LICENSE-2.0
//
// Unless required by applicable law or agreed to in writing, software
// distributed under the License is distributed on an "AS-IS" BASIS,
// WITHOUT WARRANTIES OR CONDITIONS OF ANY KIND, either express or implied.
// See the License for the specific language governing permissions and
// limitations under the License.

/**
 * @fileoverview Lint to ensure that follow good practices
 * for writing proractor e2e test.
 */

'use strict';

module.exports = {
  meta: {
    type: 'problem',
    docs: {
      description: (
        'Lint check to follow good practices for writing protractor e2e test'),
      category: 'Best Practices',
      recommended: true,
    },
    fixable: null,
    schema: [],
    messages: {
      disallowSleep: 'Please do not use browser.sleep() in protractor files',
      disallowThen: 'Please do not use .then(), consider async/await instead',
<<<<<<< HEAD
      useProtractorTest: (
        'Please use “.protractor-test-” prefix classname selector instead of ' +
        '“{{incorrectClassname}}”')
=======
      constInAllCaps: (
        'Please make constant name “{{constName}}” are in all-caps')
>>>>>>> 6c48416e
    },
  },

  create: function(context) {
    var byCssSelector = (
      'CallExpression[callee.object.name=by][callee.property.name=css]');
    var checkSleepCall = function(node) {
      var callee = node.callee;
      if (callee.property && callee.property.name !== 'sleep') {
        return;
      }

      if (callee.object && callee.object.name === 'browser') {
        context.report({
          node: node,
          loc: callee.loc,
          messageId: 'disallowSleep'
        });
      }
    };

    var checkConstName = function(node) {
      var constantName = node.declarations[0].id.name;
      if ((node.declarations[0].id.type === 'Identifier') &&
        (constantName !== constantName.toUpperCase())) {
        context.report({
          node: node,
          messageId: 'constInAllCaps',
          data: {
            constName: constantName
          }
        });
      }
    };

    return {
      'VariableDeclaration[kind=const]': function(node) {
        checkConstName(node);
      },
      CallExpression: function(node) {
        checkSleepCall(node);
      },
      'CallExpression[callee.property.name=\'then\']': function(node) {
        context.report({
          node: node.callee.property,
          loc: node.callee.property.loc,
          messageId: 'disallowThen'
        });
      },
      [byCssSelector]: function(node) {
        if ((node.arguments[0].type === 'Literal') &&
          (!node.arguments[0].value.startsWith('.protractor-test-'))) {
          context.report({
            node: node.arguments[0],
            messageId: 'useProtractorTest',
            data: {
              incorrectClassname: node.arguments[0].value
            }
          });
        }
      }
    };
  }
};<|MERGE_RESOLUTION|>--- conflicted
+++ resolved
@@ -33,14 +33,11 @@
     messages: {
       disallowSleep: 'Please do not use browser.sleep() in protractor files',
       disallowThen: 'Please do not use .then(), consider async/await instead',
-<<<<<<< HEAD
       useProtractorTest: (
         'Please use “.protractor-test-” prefix classname selector instead of ' +
-        '“{{incorrectClassname}}”')
-=======
+        '“{{incorrectClassname}}”'),
       constInAllCaps: (
         'Please make constant name “{{constName}}” are in all-caps')
->>>>>>> 6c48416e
     },
   },
 
