# coding: utf-8
#
# Copyright 2020 The Oppia Authors. All Rights Reserved.
#
# Licensed under the Apache License, Version 2.0 (the "License");
# you may not use this file except in compliance with the License.
# You may obtain a copy of the License at
#
#      http://www.apache.org/licenses/LICENSE-2.0
#
# Unless required by applicable law or agreed to in writing, software
# distributed under the License is distributed on an "AS-IS" BASIS,
# WITHOUT WARRANTIES OR CONDITIONS OF ANY KIND, either express or implied.
# See the License for the specific language governing permissions and
# limitations under the License.

"""Lint checks for Js and Ts files."""

from __future__ import absolute_import  # pylint: disable=import-only-modules
from __future__ import unicode_literals  # pylint: disable=import-only-modules

import collections
import json
import os
import re
import shutil
import subprocess
import sys

import python_utils

from .. import build
from .. import common
from .. import concurrent_task_utils

CURR_DIR = os.path.abspath(os.getcwd())
OPPIA_TOOLS_DIR = os.path.join(CURR_DIR, os.pardir, 'oppia_tools')

ESPRIMA_PATH = os.path.join(
    OPPIA_TOOLS_DIR, 'esprima-%s' % common.ESPRIMA_VERSION)

sys.path.insert(1, ESPRIMA_PATH)

import esprima  # isort:skip pylint: disable=wrong-import-order, wrong-import-position

COMPILED_TYPESCRIPT_TMP_PATH = 'tmpcompiledjs/'

TS_IGNORE_EXCEPTIONS_FILEPATH = os.path.join(
    CURR_DIR, 'scripts', 'linters', 'ts_ignore_exceptions.json')

TS_IGNORE_EXCEPTIONS = json.load(python_utils.open_file(
    TS_IGNORE_EXCEPTIONS_FILEPATH, 'r'))


def _get_expression_from_node_if_one_exists(
        parsed_node, components_to_check):
    """This function first checks whether the parsed node represents
    the required angular component that needs to be derived by checking if
    its in the 'components_to_check' list. If yes, then it  will return the
    expression part of the node from which the component can be derived.
    If no, it will return None. It is done by filtering out
    'AssignmentExpression' (as it represents an assignment) and 'Identifier'
    (as it represents a static expression).

    Args:
        parsed_node: dict. Parsed node of the body of a JS file.
        components_to_check: list(str). List of angular components to check
            in a JS file. These include directives, factories, controllers,
            etc.

    Returns:
        expression: dict or None. Expression part of the node if the node
        represents a component else None.
    """
    if parsed_node.type != 'ExpressionStatement':
        return
    # Separate the expression part of the node which is the actual
    # content of the node.
    expression = parsed_node.expression
    # Check whether the expression belongs to a
    # 'CallExpression' which always contains a call
    # and not an 'AssignmentExpression'.
    # For example, func() is a CallExpression.
    if expression.type != 'CallExpression':
        return
    # Check whether the expression belongs to a 'MemberExpression' which
    # represents a computed expression or an Identifier which represents
    # a static expression.
    # For example, 'thing.func' is a MemberExpression where
    # 'thing' is the object of the MemberExpression and
    # 'func' is the property of the MemberExpression.
    # Another example of a MemberExpression within a CallExpression is
    # 'thing.func()' where 'thing.func' is the callee of the CallExpression.
    if expression.callee.type != 'MemberExpression':
        return
    # Get the component in the JS file.
    component = expression.callee.property.name
    if component not in components_to_check:
        return
    return expression


def compile_all_ts_files():
    """Compiles all project typescript files into
    COMPILED_TYPESCRIPT_TMP_PATH. Previously, we only compiled
    the TS files that were needed, but when a relative import was used, the
    linter would crash with a FileNotFound exception before being able to
    run. For more details, please see issue #9458.
    """
    cmd = ('./node_modules/typescript/bin/tsc -p %s -outDir %s') % (
        './tsconfig.json', COMPILED_TYPESCRIPT_TMP_PATH)
    subprocess.call(cmd, shell=True, stdout=subprocess.PIPE)


class JsTsLintChecksManager(python_utils.OBJECT):
    """Manages all the Js and Ts linting functions."""

    def __init__(self, js_files, ts_files, file_cache):
        """Constructs a JsTsLintChecksManager object.

        Args:
            js_files: list(str). The list of js filepaths to be linted.
            ts_files: list(str). The list of ts filepaths to be linted.
            file_cache: object(FileCache). Provides thread-safe access to cached
                file content.
        """
        os.environ['PATH'] = '%s/bin:' % common.NODE_PATH + os.environ['PATH']

        self.js_files = js_files
        self.ts_files = ts_files
        self.file_cache = file_cache
        self.parsed_js_and_ts_files = []
        self.parsed_expressions_in_files = []

    @property
    def js_filepaths(self):
        """Return all js filepaths."""
        return self.js_files

    @property
    def ts_filepaths(self):
        """Return all ts filepaths."""
        return self.ts_files

    @property
    def all_filepaths(self):
        """Return all filepaths."""
        return self.js_filepaths + self.ts_filepaths

    def _validate_and_parse_js_and_ts_files(self):
        """This function validates JavaScript and Typescript files and
        returns the parsed contents as a Python dictionary.

        Returns:
            dict. A dict which has key as filepath and value as contents of js
            and ts files after validating and parsing the files.
        """

        # Select JS files which need to be checked.
        files_to_check = self.all_filepaths
        parsed_js_and_ts_files = dict()
        concurrent_task_utils.log('Validating and parsing JS and TS files ...')
        for filepath in files_to_check:
            file_content = self.file_cache.read(filepath)

            try:
                # Use esprima to parse a JS or TS file.
                parsed_js_and_ts_files[filepath] = esprima.parseScript(
                    file_content, comment=True)
            except Exception:
                if filepath.endswith('.js'):
                    raise
                # Compile typescript file which has syntax invalid for JS file.
                compiled_js_filepath = self._get_compiled_ts_filepath(filepath)

                file_content = self.file_cache.read(compiled_js_filepath)
                parsed_js_and_ts_files[filepath] = esprima.parseScript(
                    file_content)

        return parsed_js_and_ts_files

    def _get_expressions_from_parsed_script(self):
        """This function returns the expressions in the script parsed using
        js and ts files.

        Returns:
            dict. A dict which has key as filepath and value as the expressions
            in the script parsed using js and ts files.
        """

        parsed_expressions_in_files = collections.defaultdict(dict)
        components_to_check = ['controller', 'directive', 'factory', 'filter']

        for filepath, parsed_script in self.parsed_js_and_ts_files.items():
            parsed_expressions_in_files[filepath] = collections.defaultdict(
                list)
            parsed_nodes = parsed_script.body
            for parsed_node in parsed_nodes:
                for component in components_to_check:
                    expression = _get_expression_from_node_if_one_exists(
                        parsed_node, [component])
                    parsed_expressions_in_files[filepath][component].append(
                        expression)

        return parsed_expressions_in_files

    def _get_compiled_ts_filepath(self, filepath):
        """Returns the path for compiled ts file.

        Args:
            filepath: str. Filepath of ts file.

        Returns:
            str. Filepath of compiled ts file.
        """
        compiled_js_filepath = os.path.join(
            os.getcwd(),
            COMPILED_TYPESCRIPT_TMP_PATH,
            os.path.relpath(filepath).replace('.ts', '.js'))
        return compiled_js_filepath

    def _check_http_requests(self):
        """Checks if the http requests are made only by
        backend-api.service.ts.

        Returns:
            TaskResult. A TaskResult object representing the result of the lint
            check.
        """
        http_client_pattern = r':\n? *HttpClient'

        excluded_files = [
            'core/templates/services/request-interceptor.service.spec.ts'
        ]

        error_messages = []
        name = 'HTTP request'

        failed = False

        for file_path in self.all_filepaths:
            if file_path in excluded_files:
                continue

            if file_path.endswith('backend-api.service.ts'):
                continue

            file_content = self.file_cache.read(file_path)

            if re.findall(http_client_pattern, file_content):
                failed = True
                error_message = (
                    '%s --> An instance of HttpClient is found in this '
                    'file. You are not allowed to create http requests '
                    'from files that are not backend api services.' % (
                        file_path))
                error_messages.append(error_message)

        return concurrent_task_utils.TaskResult(
            name, failed, error_messages, error_messages)

    def _check_ts_ignore(self):
        """Checks if ts ignore is used.

        Returns:
            TaskResult. A TaskResult object representing the result of the lint
            check.
        """
        name = 'Ts ignore'
        error_messages = []

        ts_ignore_pattern = r'@ts-ignore'
        comment_pattern = r'^ *// '
        comment_with_ts_error_pattern = r'^ *// This throws'
        failed = False

        for file_path in self.all_filepaths:
            file_content = self.file_cache.read(file_path)
            previous_line_has_ts_ignore = False
            previous_line_has_comment = False
            previous_line_has_comment_with_ts_error = False

            for line_number, line in enumerate(file_content.split('\n')):
                if previous_line_has_ts_ignore:
                    if file_path in TS_IGNORE_EXCEPTIONS:
                        line_contents = TS_IGNORE_EXCEPTIONS[file_path]
                        this_line_is_exception = False

                        for line_content in line_contents:
                            if line.find(line_content) != -1:
                                this_line_is_exception = True
                                break

                        if this_line_is_exception:
                            previous_line_has_ts_ignore = False
                            continue

                    failed = True
                    previous_line_has_ts_ignore = False
                    error_message = (
                        '%s --> @ts-ignore found at line %s. '
                        'Please add this exception in %s.' % (
                            file_path, line_number,
                            TS_IGNORE_EXCEPTIONS_FILEPATH))
                    error_messages.append(error_message)

                previous_line_has_ts_ignore = bool(
                    re.findall(ts_ignore_pattern, line))

                if (
                        previous_line_has_ts_ignore and
                        not previous_line_has_comment_with_ts_error):
                    failed = True
                    error_message = (
                        '%s --> Please add a comment above the @ts-ignore '
                        'explaining the @ts-ignore at line %s. The format '
                        'of comment should be -> This throws "...". This '
                        'needs to be suppressed because ...' % (
                            file_path, line_number + 1))
                    error_messages.append(error_message)

                previous_line_has_comment = bool(
                    re.findall(comment_pattern, line))

                previous_line_has_comment_with_ts_error = (
                    bool(
                        re.findall(
                            comment_with_ts_error_pattern, line))
                    or (
                        previous_line_has_comment_with_ts_error and
                        previous_line_has_comment))
        return concurrent_task_utils.TaskResult(
            name, failed, error_messages, error_messages)

    def _check_ts_expect_error(self):
        """Checks if ts expect error is used in non spec file.

        Returns:
            TaskResult. A TaskResult object representing the result of the lint
            check.
        """
        name = 'Ts expect error'
        error_messages = []

        ts_expect_error_pattern = r'@ts-expect-error'
        comment_pattern = r'^ *// '
        comment_with_ts_error_pattern = r'^ *// This throws'

        failed = False
        previous_line_has_comment = False
        previous_line_has_comment_with_ts_error = False

        for file_path in self.all_filepaths:
            file_content = self.file_cache.read(file_path)
            for line_number, line in enumerate(file_content.split('\n')):
                if re.findall(ts_expect_error_pattern, line):
                    if not (
                            file_path.endswith('.spec.ts') or
                            file_path.endswith('Spec.ts')):
                        failed = True
                        error_message = (
                            '%s --> @ts-expect-error found at line %s. '
                            'It can be used only in spec files.' % (
                                file_path, line_number + 1))
                        error_messages.append(error_message)

                    if not previous_line_has_comment_with_ts_error:
                        failed = True
                        error_message = (
                            '%s --> Please add a comment above the '
                            '@ts-expect-error explaining the '
                            '@ts-expect-error at line %s. The format '
                            'of comment should be -> This throws "...". '
                            'This needs to be suppressed because ...' % (
                                file_path, line_number + 1))
                        error_messages.append(error_message)

                previous_line_has_comment = bool(
                    re.findall(comment_pattern, line))

                previous_line_has_comment_with_ts_error = (
                    bool(
                        re.findall(
                            comment_with_ts_error_pattern, line))
                    or (
                        previous_line_has_comment_with_ts_error and
                        previous_line_has_comment))
        return concurrent_task_utils.TaskResult(
            name, failed, error_messages, error_messages)

    def _check_extra_js_files(self):
        """Checks if the changes made include extra js files in core
        or extensions folder which are not specified in
        build.JS_FILEPATHS_NOT_TO_BUILD.

        Returns:
            TaskResult. A TaskResult object representing the result of the lint
            check.
        """
        name = 'Extra JS files'
        error_messages = []
        failed = False
        js_files_to_check = self.js_filepaths

        for filepath in js_files_to_check:
            if filepath.startswith(('core/templates', 'extensions')) and (
                    filepath not in build.JS_FILEPATHS_NOT_TO_BUILD) and (
                        not filepath.endswith('protractor.js')):
                error_message = (
                    '%s  --> Found extra .js file\n' % filepath)
                error_messages.append(error_message)
                failed = True

        if failed:
            err_msg = (
                'If you want the above files to be present as js files, '
                'add them to the list JS_FILEPATHS_NOT_TO_BUILD in '
                'build.py. Otherwise, rename them to .ts\n')
            error_messages.append(err_msg)
        return concurrent_task_utils.TaskResult(
            name, failed, error_messages, error_messages)

    def _check_js_and_ts_component_name_and_count(self):
        """This function ensures that all JS/TS files have exactly
        one component and and that the name of the component
        matches the filename.

        Returns:
            TaskResult. A TaskResult object representing the result of the lint
            check.
        """
        # Select JS files which need to be checked.
        name = 'JS and TS component name and count'
        files_to_check = [
            filepath for filepath in self.all_filepaths if not
            filepath.endswith('App.ts')]
        failed = False
        error_messages = []
        components_to_check = ['controller', 'directive', 'factory', 'filter']
        for filepath in files_to_check:
            component_num = 0
            parsed_expressions = self.parsed_expressions_in_files[filepath]
            for component in components_to_check:
                if component_num > 1:
                    break
                for expression in parsed_expressions[component]:
                    if not expression:
                        continue
                    component_num += 1
                    # Check if the number of components in each file exceeds
                    # one.
                    if component_num > 1:
                        error_message = (
                            '%s -> Please ensure that there is exactly one '
                            'component in the file.' % (filepath))
                        failed = True
                        error_messages.append(error_message)
                        break
        return concurrent_task_utils.TaskResult(
            name, failed, error_messages, error_messages)

    def _check_directive_scope(self):
        """This function checks that all directives have an explicit
        scope: {} and it should not be scope: true.

        Returns:
            TaskResult. A TaskResult object representing the result of the lint
            check.
        """
        # Select JS and TS files which need to be checked.
        name = 'Directive scope'
        files_to_check = self.all_filepaths
        failed = False
        error_messages = []
        components_to_check = ['directive']

        for filepath in files_to_check:
            parsed_expressions = self.parsed_expressions_in_files[filepath]
            # Parse the body of the content as nodes.
            for component in components_to_check:
                for expression in parsed_expressions[component]:
                    if not expression:
                        continue
                    # Separate the arguments of the expression.
                    arguments = expression.arguments
                    # The first argument of the expression is the
                    # name of the directive.
                    if arguments[0].type == 'Literal':
                        directive_name = python_utils.UNICODE(
                            arguments[0].value)
                    arguments = arguments[1:]
                    for argument in arguments:
                        # Check the type of an argument.
                        if argument.type != 'ArrayExpression':
                            continue
                        # Separate out the elements for the argument.
                        elements = argument.elements
                        for element in elements:
                            # Check the type of an element.
                            if element.type != 'FunctionExpression':
                                continue
                            # Separate out the body of the element.
                            body = element.body
                            # Further separate the body elements from the
                            # body.
                            body_elements = body.body
                            for body_element in body_elements:
                                # Check if the body element is a return
                                # statement.
                                body_element_type_is_not_return = (
                                    body_element.type != 'ReturnStatement')
                                if body_element_type_is_not_return:
                                    continue
                                arg_type = (
                                    body_element.argument and
                                    body_element.argument.type)
                                body_element_arg_type_is_not_object = (
                                    arg_type != 'ObjectExpression')
                                if body_element_arg_type_is_not_object:
                                    continue
                                # Separate the properties of the return
                                # node.
                                return_node_properties = (
                                    body_element.argument.properties)
                                # Loop over all the properties of the return
                                # node to find out the scope key.
                                for return_node_property in (
                                        return_node_properties):
                                    # Check whether the property is scope.
                                    property_key_is_an_identifier = (
                                        return_node_property.key.type == (
                                            'Identifier'))
                                    property_key_name_is_scope = (
                                        return_node_property.key.name == (
                                            'scope'))
                                    if (
                                            property_key_is_an_identifier
                                            and (
                                                property_key_name_is_scope
                                                )):
                                        # Separate the scope value and
                                        # check if it is an Object
                                        # Expression. If it is not, then
                                        # check for scope: true and report
                                        # the error message.
                                        scope_value = (
                                            return_node_property.value)
                                        if (
                                                scope_value.type == (
                                                    'Literal')
                                                and (
                                                    scope_value.value)):
                                            failed = True
                                            error_message = (
                                                'Please ensure that %s '
                                                'directive in %s file '
                                                'does not have scope set '
                                                'to true.' %
                                                (directive_name, filepath))
                                            error_messages.append(
                                                error_message)
                                        elif scope_value.type != (
                                                'ObjectExpression'):
                                            # Check whether the directive
                                            # has scope: {} else report
                                            # the error message.
                                            failed = True
                                            error_message = (
                                                'Please ensure that %s '
                                                'directive in %s file has '
                                                'a scope: {}.' % (
                                                    directive_name, filepath
                                                    ))
                                            error_messages.append(
                                                error_message)
        return concurrent_task_utils.TaskResult(
            name, failed, error_messages, error_messages)

    def _check_sorted_dependencies(self):
        """This function checks that the dependencies which are
        imported in the controllers/directives/factories in JS
        files are in following pattern: dollar imports, regular
        imports, and constant imports, all in sorted order.

        Returns:
            TaskResult. A TaskResult object representing the result of the lint
            check.
        """
        name = 'Sorted dependencies'
        files_to_check = self.all_filepaths
        components_to_check = ['controller', 'directive', 'factory']
        failed = False
        error_messages = []

        for filepath in files_to_check:
            parsed_expressions = self.parsed_expressions_in_files[filepath]
            for component in components_to_check:
                for expression in parsed_expressions[component]:
                    if not expression:
                        continue
                    # Separate the arguments of the expression.
                    arguments = expression.arguments
                    if arguments[0].type == 'Literal':
                        property_value = python_utils.UNICODE(
                            arguments[0].value)
                    arguments = arguments[1:]
                    for argument in arguments:
                        if argument.type != 'ArrayExpression':
                            continue
                        literal_args = []
                        function_args = []
                        dollar_imports = []
                        regular_imports = []
                        constant_imports = []
                        elements = argument.elements
                        for element in elements:
                            if element.type == 'Literal':
                                literal_args.append(
                                    python_utils.UNICODE(
                                        element.value))
                            elif element.type == 'FunctionExpression':
                                func_args = element.params
                                for func_arg in func_args:
                                    function_args.append(
                                        python_utils.UNICODE(func_arg.name))
                        for arg in function_args:
                            if arg.startswith('$'):
                                dollar_imports.append(arg)
                            elif re.search('[a-z]', arg):
                                regular_imports.append(arg)
                            else:
                                constant_imports.append(arg)
                        dollar_imports.sort()
                        regular_imports.sort()
                        constant_imports.sort()
                        sorted_imports = (
                            dollar_imports + regular_imports + (
                                constant_imports))
                        if sorted_imports != function_args:
                            failed = True
                            error_message = (
                                'Please ensure that in %s in file %s, the '
                                'injected dependencies should be in the '
                                'following manner: dollar imports, regular '
                                'imports and constant imports, all in '
                                'sorted order.'
                                % (property_value, filepath))
                            error_messages.append(error_message)
                        if sorted_imports != literal_args:
                            failed = True
                            error_message = (
                                'Please ensure that in %s in file %s, the '
                                'stringfied dependencies should be in the '
                                'following manner: dollar imports, regular '
                                'imports and constant imports, all in '
                                'sorted order.'
                                % (property_value, filepath))
                            error_messages.append(error_message)
        return concurrent_task_utils.TaskResult(
            name, failed, error_messages, error_messages)

    def _match_line_breaks_in_controller_dependencies(self):
        """This function checks whether the line breaks between the dependencies
        listed in the controller of a directive or service exactly match those
        between the arguments of the controller function.

        Returns:
            TaskResult. A TaskResult object representing the result of the lint
            check.
        """
        name = 'Controller dependency line break'
        files_to_check = self.all_filepaths
        failed = False
        error_messages = []

        # For RegExp explanation, please see https://regex101.com/r/T85GWZ/2/.
        pattern_to_match = (
            r'controller.* \[(?P<stringfied_dependencies>[\S\s]*?)' +
            r'function\((?P<function_parameters>[\S\s]*?)\)')

        for filepath in files_to_check:
            file_content = self.file_cache.read(filepath)
            matched_patterns = re.findall(pattern_to_match, file_content)
            for matched_pattern in matched_patterns:
                stringfied_dependencies, function_parameters = (
                    matched_pattern)
                stringfied_dependencies = (
                    stringfied_dependencies.strip().replace(
                        '\'', '').replace(' ', ''))[:-1]
                function_parameters = (
                    function_parameters.strip().replace(' ', ''))
                if stringfied_dependencies != function_parameters:
                    failed = True
                    error_messages.append(
                        'Please ensure that in file %s the line breaks '
                        'pattern between the dependencies mentioned as '
                        'strings:\n[%s]\nand the dependencies mentioned '
                        'as function parameters: \n(%s)\nfor the '
                        'corresponding controller should '
                        'exactly match.' % (
                            filepath, stringfied_dependencies,
                            function_parameters))
        return concurrent_task_utils.TaskResult(
            name, failed, error_messages, error_messages)

    def _check_constants_declaration(self):
        """Checks the declaration of constants in the TS files to ensure that
        the constants are not declared in files other than *.constants.ajs.ts
        and that the constants are declared only single time. This also checks
        that the constants are declared in both *.constants.ajs.ts (for
        AngularJS) and in *.constants.ts (for Angular 8).

        Returns:
            TaskResult. A TaskResult object representing the result of the lint
            check.
        """
        name = 'Constants declaration'
        error_messages = []
        failed = False

        ts_files_to_check = self.ts_filepaths
        constants_to_source_filepaths_dict = {}
        angularjs_source_filepaths_to_constants_dict = {}
        for filepath in ts_files_to_check:
            # The following block extracts the corresponding Angularjs
            # constants file for the Angular constants file. This is
            # required since the check cannot proceed if the AngularJS
            # constants file is not provided before the Angular constants
            # file.
            is_corresponding_angularjs_filepath = False
            if filepath.endswith('.constants.ts'):
                filename_without_extension = filepath[:-3]
                corresponding_angularjs_filepath = (
                    filename_without_extension + '.ajs.ts')

                is_corresponding_angularjs_filepath = (
                    os.path.isfile(corresponding_angularjs_filepath))
                if is_corresponding_angularjs_filepath:
                    compiled_js_filepath = self._get_compiled_ts_filepath(
                        corresponding_angularjs_filepath)
                    file_content = self.file_cache.read(
                        compiled_js_filepath).decode('utf-8')

                    parsed_script = esprima.parseScript(file_content)
                    parsed_nodes = parsed_script.body
                    angularjs_constants_list = []
                    components_to_check = ['constant']
                    for parsed_node in parsed_nodes:
                        expression = (
                            _get_expression_from_node_if_one_exists(
                                parsed_node, components_to_check))
                        if not expression:
                            continue
                        else:
                            # The following block populates a set to
                            # store constants for the Angular-AngularJS
                            # constants file consistency check.
                            angularjs_constants_name = (
                                expression.arguments[0].value)
                            angularjs_constants_value = (
                                expression.arguments[1])
                            # Check if const is declared outside the
                            # class.
                            if angularjs_constants_value.property:
                                angularjs_constants_value = (
                                    angularjs_constants_value.property.name)
                            else:
                                angularjs_constants_value = (
                                    angularjs_constants_value.name)
                            if angularjs_constants_value != (
                                    angularjs_constants_name):
                                failed = True
                                error_messages.append(
                                    '%s --> Please ensure that the '
                                    'constant %s is initialized '
                                    'from the value from the '
                                    'corresponding Angular constants'
                                    ' file (the *.constants.ts '
                                    'file). Please create one in the'
                                    ' Angular constants file if it '
                                    'does not exist there.' % (
                                        filepath,
                                        angularjs_constants_name))
                            angularjs_constants_list.append(
                                angularjs_constants_name)
                    angularjs_constants_set = set(
                        angularjs_constants_list)
                    if len(angularjs_constants_set) != len(
                            angularjs_constants_list):
                        failed = True
                        error_messages.append(
                            '%s --> Duplicate constant declaration '
                            'found.' % (
                                corresponding_angularjs_filepath))
                    angularjs_source_filepaths_to_constants_dict[
                        corresponding_angularjs_filepath] = (
                            angularjs_constants_set)

            # Check that the constants are declared only in a
            # *.constants.ajs.ts file.
            if not filepath.endswith(
                    ('.constants.ajs.ts', '.constants.ts')):
                for line_num, line in enumerate(self.file_cache.readlines(
                        filepath)):
                    if 'angular.module(\'oppia\').constant(' in line:
                        failed = True
                        error_message = (
                            '%s --> Constant declaration found at line '
                            '%s. Please declare the constants in a '
                            'separate constants file.' % (
                                filepath, line_num))
                        error_messages.append(error_message)

            # Check if the constant has multiple declarations which is
            # prohibited.
            parsed_script = self.parsed_js_and_ts_files[filepath]
            parsed_nodes = parsed_script.body
            components_to_check = ['constant']
            angular_constants_list = []
            for parsed_node in parsed_nodes:
                expression = _get_expression_from_node_if_one_exists(
                    parsed_node, components_to_check)
                if not expression:
                    continue
                else:
                    constant_name = expression.arguments[0].raw
                    if constant_name in constants_to_source_filepaths_dict:
                        failed = True
                        error_message = (
                            '%s --> The constant %s is already declared '
                            'in %s. Please import the file where the '
                            'constant is declared or rename the constant'
                            '.' % (
                                filepath, constant_name,
                                constants_to_source_filepaths_dict[
                                    constant_name]))
                        error_messages.append(error_message)
                    else:
                        constants_to_source_filepaths_dict[
                            constant_name] = filepath

            # Checks that the *.constants.ts and the corresponding
            # *.constants.ajs.ts file are in sync.
            if filepath.endswith('.constants.ts') and (
                    is_corresponding_angularjs_filepath):
                # Ignore if file contains only type definitions for
                # constants.
                for node in parsed_nodes:
                    if 'declarations' in node.keys():
                        try:
                            angular_constants_nodes = (
                                node.declarations[0].init.callee.body.body)
                        except Exception:
                            continue
                for angular_constant_node in angular_constants_nodes:
                    if not angular_constant_node.expression:
                        continue
                    angular_constant_name = (
                        angular_constant_node.expression.left.property.name)
                    angular_constants_list.append(angular_constant_name)

                angular_constants_set = set(angular_constants_list)
                if len(angular_constants_set) != len(
                        angular_constants_list):
                    failed = True
                    error_message = (
                        '%s --> Duplicate constant declaration found.'
                        % filepath)
                    error_messages.append(error_message)
        return concurrent_task_utils.TaskResult(
            name, failed, error_messages, error_messages)

    def _check_comments(self):
        """This function ensures that comments follow correct style. Below are
        some formats of correct comment style:
        1. A comment can end with the following symbols: ('.', '?', ';', ',',
        '{', '^', ')', '}', '>'). Example: // Is this is comment?
        2. If a line contain any of the following words or phrases('@ts-ignore',
        '--params', 'eslint-disable', 'eslint-enable', 'http://', 'https://')
        in the comment.

        Returns:
            TaskResult. A TaskResult object representing the result of the lint
            check.
        """
        name = 'Comments'
        error_messages = []
        files_to_check = self.all_filepaths
        allowed_terminating_punctuations = [
            '.', '?', ';', ',', '{', '^', ')', '}', '>']

        # We allow comments to not have a terminating punctuation if any of the
        # below phrases appears at the beginning of the comment.
        # Example: // eslint-disable max-len
        # This comment will be excluded from this check.
        allowed_start_phrases = [
            '@ts-expect-error', '@ts-ignore', '--params', 'eslint-disable',
            'eslint-enable']

        # We allow comments to not have a terminating punctuation if any of the
        # below phrases appears in the last word of a comment.
        # Example: // Ref: https://some.link.com
        # This comment will be excluded from this check.
        allowed_end_phrases = ['http://', 'https://']

        failed = False
        for filepath in files_to_check:
            file_content = self.file_cache.readlines(filepath)
            file_length = len(file_content)
            for line_num in python_utils.RANGE(file_length):
                line = file_content[line_num].strip()
                next_line = ''
                previous_line = ''
                if line_num + 1 < file_length:
                    next_line = file_content[line_num + 1].strip()

                # Exclude comment line containing heading.
                # Example: // ---- Heading ----
                # These types of comments will be excluded from this check.
                if (
                        line.startswith('//') and line.endswith('-')
                        and not (
                            next_line.startswith('//') and
                            previous_line.startswith('//'))):
                    continue

                if line.startswith('//') and not next_line.startswith('//'):
                    # Check if any of the allowed starting phrase is present
                    # in comment and exclude that line from check.
                    allowed_start_phrase_present = any(
                        line.split()[1].startswith(word) for word in
                        allowed_start_phrases)

                    if allowed_start_phrase_present:
                        continue

                    # Check if any of the allowed ending phrase is present
                    # in comment and exclude that line from check. Used 'in'
                    # instead of 'startswith' because we have some comments
                    # with urls inside the quotes.
                    # Example: 'https://oppia.org'
                    allowed_end_phrase_present = any(
                        word in line.split()[-1] for word in
                        allowed_end_phrases)

                    if allowed_end_phrase_present:
                        continue

                    # Check that the comment ends with the proper
                    # punctuation.
                    last_char_is_invalid = line[-1] not in (
                        allowed_terminating_punctuations)
                    if last_char_is_invalid:
                        failed = True
                        error_message = (
                            '%s --> Line %s: Invalid punctuation used at '
                            'the end of the comment.' % (
                                filepath, line_num + 1))
                        error_messages.append(error_message)
        return concurrent_task_utils.TaskResult(
            name, failed, error_messages, error_messages)

    def _check_angular_services_index(self):
        """Finds all @Injectable classes and makes sure that they are added to
            Oppia root and Angular Services Index.

        Returns:
            all_messages: str. All the messages returned by the lint checks.
        """
        def get_injectable_class_name(file_content):
            """Extarcts the class name from a file that has an Injectable
                class.

            Args:
                file_content: str. File content of the file that has an
                    Injectable class.

            Returns:
                tuple(str, str). A two-tuple of class name and class name in
                camelCase.
            """

            # Going through all ts files and looking for @Injectable classes.
            class_name = file_content.split(
                '@Injectable({')[1].split(
                    'export class ')[1].split('{')[0].replace(' ', '')
            if 'extends' in class_name:
                class_name = class_name.split('extends')[0]
            if 'implements' in class_name:
                class_name = class_name.split('implements')[0]
            if '<' in class_name:
                class_name = class_name.split('<')[0]
            return class_name

        angular_services_index_path = (
            './core/templates/services/angular-services.index.ts')
        injectables_to_ignore = [
            'ExplorationStats',
            'InteractionAttributesExtractorService',
            'NormalizeWhitespacePunctuationAndCasePipe\n',
            'MockCsrfTokenService',
            'StatePropertyService',
            'StateNextContentIdIndexService\n',
            'SubtitledUnicodeObjectFactory',
            'UpgradedServices'
        ]
        if self.verbose_mode_enabled:
            python_utils.PRINT('Starting Angular Services Index file check')
            python_utils.PRINT('----------------------------------------')
        angular_services_index = self.file_cache.read(
            angular_services_index_path)
        summary_messages = []
        total_error_count = 0
        total_files_checked = 0
        for file_path in self.ts_files:
            file_content = self.file_cache.read(file_path)
            if '@Injectable({' in file_content:
                total_files_checked += 1
                class_name = get_injectable_class_name(file_content)
                if class_name in injectables_to_ignore:
                    continue
                import_statement = 'import { %s' % class_name
                if not import_statement in angular_services_index:
                    summary_message = (
                        'Please import %s to Angular Services Index file in %s'
                        % (class_name, angular_services_index_path))
                    summary_messages.append(summary_message)
                    python_utils.PRINT(summary_message)
                    python_utils.PRINT('')
                    total_error_count += 1

                service_name_type_pair = (
                    '[\'%s\', %s]' % (class_name, class_name))

                if not service_name_type_pair in angular_services_index:
                    summary_message = (
                        'Please add the pair %s to the angularServices in %s'
                        % (service_name_type_pair, angular_services_index_path)
                    )
                    summary_messages.append(summary_message)
                    python_utils.PRINT(summary_message)
                    python_utils.PRINT('')
                    total_error_count += 1
        with linter_utils.redirect_stdout(sys.stdout):
            if self.verbose_mode_enabled:
                python_utils.PRINT('----------------------------------------')
            if total_error_count:
                python_utils.PRINT('(%s files checked, %s errors found)' % (
                    total_files_checked, total_error_count))
                summary_message = (
                    '%sAngularServicesIndexFile linting failed, fix the'
                    ' errors listed above' % (
                        linter_utils.FAILED_MESSAGE_PREFIX))
            else:
                summary_message = (
                    '%s AngularServicesIndexFile linting linting passed' % (
                        linter_utils.SUCCESS_MESSAGE_PREFIX))

            summary_messages.append(summary_message)
            python_utils.PRINT('')
            python_utils.PRINT(summary_message)
            python_utils.PRINT('AngularServicesIndexFile linting finished.')
            python_utils.PRINT('')
        return summary_messages

    def perform_all_lint_checks(self):
        """Perform all the lint checks and returns the messages returned by all
        the checks.

        Returns:
            list(TaskResult). A list of TaskResult objects representing the
            results of the lint checks.
        """

        if not self.all_filepaths:
            return [
                concurrent_task_utils.TaskResult(
                    'JS TS lint', False, [],
                    ['There are no JavaScript or Typescript files to lint.'])]

        # Clear temp compiled typescipt files from the previous runs.
        shutil.rmtree(COMPILED_TYPESCRIPT_TMP_PATH, ignore_errors=True)
        # Compiles all typescipt files into COMPILED_TYPESCRIPT_TMP_PATH.
        compile_all_ts_files()

        self.parsed_js_and_ts_files = self._validate_and_parse_js_and_ts_files()
        self.parsed_expressions_in_files = (
            self._get_expressions_from_parsed_script())

        linter_stdout = []

        linter_stdout.append(self._check_extra_js_files())
        linter_stdout.append(self._check_http_requests())
        linter_stdout.append(self._check_js_and_ts_component_name_and_count())
        linter_stdout.append(self._check_directive_scope())
        linter_stdout.append(self._check_sorted_dependencies())
        linter_stdout.append(
            self._match_line_breaks_in_controller_dependencies())
<<<<<<< HEAD
        constant_declaration_messages = self._check_constants_declaration()
        comments_style_messages = self._check_comments()
        angular_service_index_messages = self._check_angular_services_index()
=======
        linter_stdout.append(self._check_constants_declaration())
        linter_stdout.append(self._check_comments())
        linter_stdout.append(self._check_ts_ignore())
        linter_stdout.append(self._check_ts_expect_error())
>>>>>>> a7dbf1e8

        # Clear temp compiled typescipt files.
        shutil.rmtree(COMPILED_TYPESCRIPT_TMP_PATH, ignore_errors=True)

<<<<<<< HEAD
        all_messages = (
            ts_ignore_messages + ts_expect_error_messages +
            extra_js_files_messages + http_requests_messages +
            js_and_ts_component_messages + directive_scope_messages +
            sorted_dependencies_messages + controller_dependency_messages +
            constant_declaration_messages + comments_style_messages +
            angular_service_index_messages)
        return all_messages
=======
        return linter_stdout
>>>>>>> a7dbf1e8


class ThirdPartyJsTsLintChecksManager(python_utils.OBJECT):
    """Manages all the third party Python linting functions."""

    def __init__(self, files_to_lint):
        """Constructs a ThirdPartyJsTsLintChecksManager object.

        Args:
            files_to_lint: list(str). A list of filepaths to lint.
        """
        super(ThirdPartyJsTsLintChecksManager, self).__init__()
        self.files_to_lint = files_to_lint

    @property
    def all_filepaths(self):
        """Return all filepaths."""
        return self.files_to_lint

    @staticmethod
    def _get_trimmed_error_output(eslint_output):
        """Remove extra bits from eslint messages.

        Args:
            eslint_output: str. Output returned by the eslint linter.

        Returns:
            str. A string with the trimmed messages.
        """
        trimmed_error_messages = []
        # Extract the message from list and split the message by newline
        # so that we can use them and remove last four lines from the end.
        # Becuase last two lines are empty strings and third one have a message
        # with number of errors.
        # Example: \u2716 2 problems (2 errors, 0 warnings)
        # 1 error and 0 warnings potentially fixable with the `--fix` option.
        eslint_output_lines = eslint_output.split('\n')
        newlines_present = eslint_output_lines[-1] == '' and (
            eslint_output_lines[-2] == '')
        fix_option_present = eslint_output_lines[-3].endswith('`--fix` option.')
        unicode_x_present = eslint_output_lines[-4].startswith('\u2716')

        if (newlines_present and fix_option_present and unicode_x_present):
            eslint_output_lines = eslint_output_lines[:-4]

        for line in eslint_output_lines:
            # ESlint messages start with line numbers and then a
            # "x" and a message-id in the end. We are matching
            # if the line contains line number because every message start with
            # num:num where num is of type int and we are matching it with regex
            # and if that is True then we are replacing "error" with empty
            # string('') which is at the index 1 and message-id from the end.
            if re.search(r'^\d+:\d+', line.lstrip()):
                # Replacing message-id with an empty string('').
                line = re.sub(r'(\w+-*)+$', '', line)
                error_string = re.search(r'error', line).group(0)
                error_message = line.replace(error_string, '', 1)
            else:
                error_message = line
            trimmed_error_messages.append(error_message)
        return '\n'.join(trimmed_error_messages) + '\n'

    def _lint_js_and_ts_files(self):
        """Prints a list of lint errors in the given list of JavaScript files.

        Returns:
            TaskResult. A TaskResult object representing the result of the lint
            check.
        """
        node_path = os.path.join(common.NODE_PATH, 'bin', 'node')
        eslint_path = os.path.join(
            'node_modules', 'eslint', 'bin', 'eslint.js')
        if not os.path.exists(eslint_path):
            python_utils.PRINT('')
            python_utils.PRINT(
                'ERROR    Please run start.sh first to install node-eslint ')
            python_utils.PRINT(
                '         and its dependencies.')
            sys.exit(1)

        files_to_lint = self.all_filepaths
        num_files_with_errors = 0
        error_messages = []
        full_error_messages = []
        failed = False
        name = 'ESLint'

        eslint_cmd_args = [node_path, eslint_path, '--quiet']
        result_list = []
        for _, filepath in enumerate(files_to_lint):
            proc_args = eslint_cmd_args + [filepath]
            proc = subprocess.Popen(
                proc_args, stdout=subprocess.PIPE, stderr=subprocess.PIPE)

            encoded_linter_stdout, encoded_linter_stderr = proc.communicate()
            linter_stdout = encoded_linter_stdout.decode(encoding='utf-8')
            linter_stderr = encoded_linter_stderr.decode(encoding='utf-8')
            if linter_stderr:
                python_utils.PRINT('LINTER FAILED')
                python_utils.PRINT(linter_stderr)
                sys.exit(1)

            if linter_stdout:
                num_files_with_errors += 1
                result_list.append(linter_stdout)

        if num_files_with_errors:
            failed = True
            for result in result_list:
                full_error_messages.append(result)
                error_messages.append(
                    self._get_trimmed_error_output(result))

        return concurrent_task_utils.TaskResult(
            name, failed, error_messages, full_error_messages)

    def perform_all_lint_checks(self):
        """Perform all the lint checks and returns the messages returned by all
        the checks.

        Returns:
            list(TaskResult). A list of TaskResult objects representing the
            results of the lint checks.
        """
        if not self.all_filepaths:
            return [
                concurrent_task_utils.TaskResult(
                    'JS TS lint', False, [],
                    ['There are no JavaScript or Typescript files to lint.'])]

        return [self._lint_js_and_ts_files()]


def get_linters(js_filepaths, ts_filepaths, file_cache):
    """Creates JsTsLintChecksManager and ThirdPartyJsTsLintChecksManager
        objects and return them.

    Args:
        js_filepaths: list(str). A list of js filepaths to lint.
        ts_filepaths: list(str). A list of ts filepaths to lint.
        file_cache: object(FileCache). Provides thread-safe access to cached
            file content.

    Returns:
        tuple(JsTsLintChecksManager, ThirdPartyJsTsLintChecksManager. A 2-tuple
        of custom and third_party linter objects.
    """
    js_ts_file_paths = js_filepaths + ts_filepaths

    custom_linter = JsTsLintChecksManager(
        js_filepaths, ts_filepaths, file_cache)

    third_party_linter = ThirdPartyJsTsLintChecksManager(js_ts_file_paths)

    return custom_linter, third_party_linter<|MERGE_RESOLUTION|>--- conflicted
+++ resolved
@@ -1096,32 +1096,16 @@
         linter_stdout.append(self._check_sorted_dependencies())
         linter_stdout.append(
             self._match_line_breaks_in_controller_dependencies())
-<<<<<<< HEAD
-        constant_declaration_messages = self._check_constants_declaration()
-        comments_style_messages = self._check_comments()
-        angular_service_index_messages = self._check_angular_services_index()
-=======
         linter_stdout.append(self._check_constants_declaration())
         linter_stdout.append(self._check_comments())
         linter_stdout.append(self._check_ts_ignore())
         linter_stdout.append(self._check_ts_expect_error())
->>>>>>> a7dbf1e8
+        linter_stdout.append(self._check_angular_services_index())
 
         # Clear temp compiled typescipt files.
         shutil.rmtree(COMPILED_TYPESCRIPT_TMP_PATH, ignore_errors=True)
 
-<<<<<<< HEAD
-        all_messages = (
-            ts_ignore_messages + ts_expect_error_messages +
-            extra_js_files_messages + http_requests_messages +
-            js_and_ts_component_messages + directive_scope_messages +
-            sorted_dependencies_messages + controller_dependency_messages +
-            constant_declaration_messages + comments_style_messages +
-            angular_service_index_messages)
-        return all_messages
-=======
         return linter_stdout
->>>>>>> a7dbf1e8
 
 
 class ThirdPartyJsTsLintChecksManager(python_utils.OBJECT):
