# coding: utf-8
#
# Copyright 2020 The Oppia Authors. All Rights Reserved.
#
# Licensed under the Apache License, Version 2.0 (the "License");
# you may not use this file except in compliance with the License.
# You may obtain a copy of the License at
#
#      http://www.apache.org/licenses/LICENSE-2.0
#
# Unless required by applicable law or agreed to in writing, software
# distributed under the License is distributed on an "AS-IS" BASIS,
# WITHOUT WARRANTIES OR CONDITIONS OF ANY KIND, either express or implied.
# See the License for the specific language governing permissions and
# limitations under the License.

"""Lint checks for Js and Ts files."""

from __future__ import absolute_import  # pylint: disable=import-only-modules
from __future__ import unicode_literals  # pylint: disable=import-only-modules

import collections
import json
import os
import re
import subprocess
import sys
import time

import python_utils

from . import linter_utils
from .. import clean
from .. import common

CURR_DIR = os.path.abspath(os.getcwd())
OPPIA_TOOLS_DIR = os.path.join(CURR_DIR, os.pardir, 'oppia_tools')

ESPRIMA_PATH = os.path.join(
    OPPIA_TOOLS_DIR, 'esprima-%s' % common.ESPRIMA_VERSION)

sys.path.insert(1, ESPRIMA_PATH)

# pylint: disable=wrong-import-order
# pylint: disable=wrong-import-position
import esprima  # isort:skip
from .. import build  # isort:skip
# pylint: enable=wrong-import-order
# pylint: enable=wrong-import-position

FILES_EXCLUDED_FROM_ANY_TYPE_CHECK_PATH = os.path.join(
    CURR_DIR, 'scripts', 'linters', 'excluded_any_type_files.json')

FILES_EXCLUDED_FROM_ANY_TYPE_CHECK = json.load(python_utils.open_file(
    FILES_EXCLUDED_FROM_ANY_TYPE_CHECK_PATH, 'r'))

COMPILED_TYPESCRIPT_TMP_PATH = 'tmpcompiledjs/'


def _get_expression_from_node_if_one_exists(
        parsed_node, components_to_check):
    """This function first checks whether the parsed node represents
    the required angular component that needs to be derived by checking if
    its in the 'components_to_check' list. If yes, then it  will return the
    expression part of the node from which the component can be derived.
    If no, it will return None. It is done by filtering out
    'AssignmentExpression' (as it represents an assignment) and 'Identifier'
    (as it represents a static expression).

    Args:
        parsed_node: dict. Parsed node of the body of a JS file.
        components_to_check: list(str). List of angular components to check
            in a JS file. These include directives, factories, controllers,
            etc.

    Returns:
        expression: dict or None. Expression part of the node if the node
            represents a component else None.
    """
    if parsed_node.type != 'ExpressionStatement':
        return
    # Separate the expression part of the node which is the actual
    # content of the node.
    expression = parsed_node.expression
    # Check whether the expression belongs to a
    # 'CallExpression' which always contains a call
    # and not an 'AssignmentExpression'.
    # For example, func() is a CallExpression.
    if expression.type != 'CallExpression':
        return
    # Check whether the expression belongs to a 'MemberExpression' which
    # represents a computed expression or an Identifier which represents
    # a static expression.
    # For example, 'thing.func' is a MemberExpression where
    # 'thing' is the object of the MemberExpression and
    # 'func' is the property of the MemberExpression.
    # Another example of a MemberExpression within a CallExpression is
    # 'thing.func()' where 'thing.func' is the callee of the CallExpression.
    if expression.callee.type != 'MemberExpression':
        return
    # Get the component in the JS file.
    component = expression.callee.property.name
    if component not in components_to_check:
        return
    return expression


class JsTsLintChecksManager(python_utils.OBJECT):
    """Manages all the Js and Ts linting functions.

    Attributes:
        all_filepaths: list(str). The list of filepaths to be linted.
        js_filepaths: list(str): The list of js filepaths to be linted.
        ts_filepaths: list(str): The list of ts filepaths to be linted.
        parsed_js_and_ts_files: dict. Contains the content of JS files, after
            validating and parsing the files.
        verbose_mode_enabled: bool. True if verbose mode is enabled.
    """
    def __init__(self, js_files, ts_files, file_cache, verbose_mode_enabled):
        """Constructs a JsTsLintChecksManager object.

        Args:
            js_files: list(str). The list of js filepaths to be linted.
            ts_files: list(str). The list of ts filepaths to be linted.
            file_cache: object(FileCache). Provides thread-safe access to cached
                file content.
            verbose_mode_enabled: bool. True if verbose mode is enabled.
        """
        os.environ['PATH'] = '%s/bin:' % common.NODE_PATH + os.environ['PATH']

        self.js_files = js_files
        self.ts_files = ts_files
        self.file_cache = file_cache
        self.verbose_mode_enabled = verbose_mode_enabled
        self.parsed_js_and_ts_files = []
        self.parsed_expressions_in_files = []

    @property
    def js_filepaths(self):
        """Return all js filepaths."""
        return self.js_files

    @property
    def ts_filepaths(self):
        """Return all ts filepaths."""
        return self.ts_files

    @property
    def all_filepaths(self):
        """Return all filepaths."""
        return self.js_filepaths + self.ts_filepaths

    def _validate_and_parse_js_and_ts_files(self):
        """This function validates JavaScript and Typescript files and
        returns the parsed contents as a Python dictionary.

        Returns:
            dict. contains the contents of js and ts files after
            validating and parsing the files.
        """

        # Select JS files which need to be checked.
        files_to_check = self.all_filepaths
        parsed_js_and_ts_files = dict()
        if not self.verbose_mode_enabled:
            python_utils.PRINT('Validating and parsing JS and TS files ...')
        for filepath in files_to_check:
            if self.verbose_mode_enabled:
                python_utils.PRINT(
                    'Validating and parsing %s file ...' % filepath)
            file_content = self.file_cache.read(filepath)

            try:
                # Use esprima to parse a JS or TS file.
                parsed_js_and_ts_files[filepath] = esprima.parseScript(
                    file_content, comment=True)
            except Exception:
                if filepath.endswith('.js'):
                    raise
                # Compile typescript file which has syntax invalid for JS file.
                compiled_js_filepath = self._get_compiled_ts_filepath(filepath)

                file_content = self.file_cache.read(compiled_js_filepath)
                parsed_js_and_ts_files[filepath] = esprima.parseScript(
                    file_content)

        return parsed_js_and_ts_files

    def _get_expressions_from_parsed_script(self):
        """This function returns the expressions in the script parsed using
        js and ts files.

        Returns:
            dict. contains the expressions in the script parsed using js
            and ts files.
        """

        parsed_expressions_in_files = collections.defaultdict(dict)
        components_to_check = ['controller', 'directive', 'factory', 'filter']

        for filepath, parsed_script in self.parsed_js_and_ts_files.items():
            parsed_expressions_in_files[filepath] = collections.defaultdict(
                list)
            parsed_nodes = parsed_script.body
            for parsed_node in parsed_nodes:
                for component in components_to_check:
                    expression = _get_expression_from_node_if_one_exists(
                        parsed_node, [component])
                    parsed_expressions_in_files[filepath][component].append(
                        expression)

        return parsed_expressions_in_files

    def _get_compiled_ts_filepath(self, filepath):
        """Returns the path for compiled ts file.

        Args:
            filepath: str. filepath of ts file

        Returns:
            str. filepath of compiled ts file.
        """
        compiled_js_filepath = os.path.join(
            os.getcwd(),
            COMPILED_TYPESCRIPT_TMP_PATH,
            os.path.relpath(filepath).replace('.ts', '.js'))
        return compiled_js_filepath

    def _compile_all_ts_files(self):
        """Compiles all project typescript files into
        COMPILED_TYPESCRIPT_TMP_PATH. Previously, we only compiled
        the TS files that were needed, but when a relative import was used, the
        linter would crash with a FileNotFound exception before being able to
        run. For more details, please see issue #9458.
        """
        cmd = ('./node_modules/typescript/bin/tsc -p %s -outDir %s') % (
            './tsconfig.json', COMPILED_TYPESCRIPT_TMP_PATH)
        subprocess.call(cmd, shell=True, stdout=subprocess.PIPE)

    def _check_any_type(self):
        """Checks if the type of any variable is declared as 'any'
        in TypeScript files.
        """
        summary_messages = []
        if self.verbose_mode_enabled:
            python_utils.PRINT('Starting any type check')
            python_utils.PRINT('----------------------------------------')

        # This pattern is used to match cases like ': any'.
        any_type_pattern = r':\ *any'

        # This pattern is used to match cases where the previous line ended
        # with a ':', so we know this line begins with a type.
        starts_with_any_pattern = r'^\ *any'

        with linter_utils.redirect_stdout(sys.stdout):
            failed = False

            for file_path in self.all_filepaths:
                if file_path in FILES_EXCLUDED_FROM_ANY_TYPE_CHECK:
                    continue

                file_content = self.file_cache.read(file_path)
                starts_with_type = False

                for line_number, line in enumerate(file_content.split('\n')):
                    if starts_with_type and re.findall(
                            starts_with_any_pattern, line):
                        failed = True
                        summary_message = (
                            '%s --> \'any\' type found at line %s. Please do '
                            'not declare variable as \'any\' type' % (
                                file_path, line_number + 1))
                        python_utils.PRINT(summary_message)
                        summary_messages.append(summary_message)
                        python_utils.PRINT('')

                    if re.findall(any_type_pattern, line):
                        failed = True
                        summary_message = (
                            '%s --> \'any\' type found at line %s. Please do '
                            'not declare variable as \'any\' type' % (
                                file_path, line_number + 1))
                        python_utils.PRINT(summary_message)
                        summary_messages.append(summary_message)
                        python_utils.PRINT('')

                    if line:
                        starts_with_type = line[len(line) - 1] == ':'

            if failed:
                summary_message = (
                    '%s \'any\' type check failed' % (
                        linter_utils.FAILED_MESSAGE_PREFIX))
            else:
                summary_message = (
                    '%s \'any\' type check passed' % (
                        linter_utils.SUCCESS_MESSAGE_PREFIX))

            python_utils.PRINT(summary_message)
            summary_messages.append(summary_message)
            python_utils.PRINT('')

        return summary_messages

    def _check_http_requests(self):
        """Checks if the http requests are made only by
        backend-api.service.ts.
        """

        if self.verbose_mode_enabled:
            python_utils.PRINT('Starting HTTP requests check')
            python_utils.PRINT('----------------------------------------')

        http_client_pattern = r':\n? *HttpClient'

        excluded_files = [
            'core/templates/services/request-interceptor.service.spec.ts'
        ]

        summary_messages = []

        with linter_utils.redirect_stdout(sys.stdout):
            failed = False

            for file_path in self.all_filepaths:
                if file_path in excluded_files:
                    continue

                if file_path.endswith('backend-api.service.ts'):
                    continue

                file_content = self.file_cache.read(file_path)

                if re.findall(http_client_pattern, file_content):
                    failed = True
                    summary_message = (
                        '%s --> An instance of HttpClient is found in this '
                        'file. You are not allowed to create http requests '
                        'from files that are not backend api services.' % (
                            file_path))
                    summary_messages.append(summary_message)
                    python_utils.PRINT(summary_message)
                    python_utils.PRINT('')

            if failed:
                summary_message = (
                    '%s HTTP requests check failed' % (
                        linter_utils.FAILED_MESSAGE_PREFIX))
                summary_messages.append(summary_message)
            else:
                summary_message = (
                    '%s HTTP requests check passed' % (
                        linter_utils.SUCCESS_MESSAGE_PREFIX))
                summary_messages.append(summary_message)

            python_utils.PRINT(summary_message)
            python_utils.PRINT('')

        return summary_messages

    def _check_extra_js_files(self):
        """Checks if the changes made include extra js files in core
        or extensions folder which are not specified in
        build.JS_FILEPATHS_NOT_TO_BUILD.
        """
        if self.verbose_mode_enabled:
            python_utils.PRINT('Starting extra js files check')
            python_utils.PRINT('----------------------------------------')

        summary_messages = []
        failed = False
        stdout = sys.stdout
        with linter_utils.redirect_stdout(stdout):
            js_files_to_check = self.js_filepaths

            for filepath in js_files_to_check:
                if filepath.startswith(('core/templates', 'extensions')) and (
                        filepath not in build.JS_FILEPATHS_NOT_TO_BUILD) and (
                            not filepath.endswith('protractor.js')):
                    summary_message = (
                        '%s  --> Found extra .js file\n' % filepath)
                    summary_messages.append(summary_message)
                    python_utils.PRINT(summary_message)
                    failed = True

            if failed:
                err_msg = (
                    'If you want the above files to be present as js files, '
                    'add them to the list JS_FILEPATHS_NOT_TO_BUILD in '
                    'build.py. Otherwise, rename them to .ts\n')
                summary_messages.append(err_msg)
                python_utils.PRINT(err_msg)

            if failed:
                summary_message = (
                    '%s Extra JS files check failed, see '
                    'message above on resolution steps.' % (
                        linter_utils.FAILED_MESSAGE_PREFIX))
            else:
                summary_message = (
                    '%s Extra JS files check passed' % (
                        linter_utils.SUCCESS_MESSAGE_PREFIX))
            summary_messages.append(summary_message)
            python_utils.PRINT(summary_message)
            python_utils.PRINT('')
        return summary_messages

    def _check_js_and_ts_component_name_and_count(self):
        """This function ensures that all JS/TS files have exactly
        one component and and that the name of the component
        matches the filename.
        """
        if self.verbose_mode_enabled:
            python_utils.PRINT('Starting js component name and count check')
            python_utils.PRINT('----------------------------------------')
        # Select JS files which need to be checked.
        files_to_check = [
            filepath for filepath in self.all_filepaths if not
            filepath.endswith('App.ts')]
        failed = False
        summary_messages = []
        components_to_check = ['controller', 'directive', 'factory', 'filter']
        stdout = sys.stdout
        for filepath in files_to_check:
            component_num = 0
            parsed_expressions = self.parsed_expressions_in_files[filepath]
            with linter_utils.redirect_stdout(stdout):
                for component in components_to_check:
                    if component_num > 1:
                        break
                    for expression in parsed_expressions[component]:
                        if not expression:
                            continue
                        component_num += 1
                        # Check if the number of components in each file exceeds
                        # one.
                        if component_num > 1:
                            summary_message = (
                                '%s -> Please ensure that there is exactly one '
                                'component in the file.' % (filepath))
                            failed = True
                            python_utils.PRINT(summary_message)
                            summary_messages.append(summary_message)
                            break

        with linter_utils.redirect_stdout(stdout):
            if failed:
                summary_message = (
                    '%s JS and TS Component name and count check failed, '
                    'see messages above for duplicate names.' % (
                        linter_utils.FAILED_MESSAGE_PREFIX))
                python_utils.PRINT(summary_message)
                summary_messages.append(summary_message)
            else:
                summary_message = (
                    '%s JS and TS Component name and count check passed' %
                    (linter_utils.SUCCESS_MESSAGE_PREFIX))
                python_utils.PRINT(summary_message)
                summary_messages.append(summary_message)

            python_utils.PRINT('')
        return summary_messages

    def _check_directive_scope(self):
        """This function checks that all directives have an explicit
        scope: {} and it should not be scope: true.
        """
        if self.verbose_mode_enabled:
            python_utils.PRINT('Starting directive scope check')
            python_utils.PRINT('----------------------------------------')
        # Select JS and TS files which need to be checked.
        files_to_check = self.all_filepaths
        failed = False
        summary_messages = []
        components_to_check = ['directive']

        stdout = sys.stdout
        for filepath in files_to_check:
            parsed_expressions = self.parsed_expressions_in_files[filepath]
            with linter_utils.redirect_stdout(stdout):
                # Parse the body of the content as nodes.
                for component in components_to_check:
                    for expression in parsed_expressions[component]:
                        if not expression:
                            continue
                        # Separate the arguments of the expression.
                        arguments = expression.arguments
                        # The first argument of the expression is the
                        # name of the directive.
                        if arguments[0].type == 'Literal':
                            directive_name = python_utils.UNICODE(
                                arguments[0].value)
                        arguments = arguments[1:]
                        for argument in arguments:
                            # Check the type of an argument.
                            if argument.type != 'ArrayExpression':
                                continue
                            # Separate out the elements for the argument.
                            elements = argument.elements
                            for element in elements:
                                # Check the type of an element.
                                if element.type != 'FunctionExpression':
                                    continue
                                # Separate out the body of the element.
                                body = element.body
                                # Further separate the body elements from the
                                # body.
                                body_elements = body.body
                                for body_element in body_elements:
                                    # Check if the body element is a return
                                    # statement.
                                    body_element_type_is_not_return = (
                                        body_element.type != 'ReturnStatement')
                                    if body_element_type_is_not_return:
                                        continue
                                    arg_type = (
                                        body_element.argument and
                                        body_element.argument.type)
                                    body_element_arg_type_is_not_object = (
                                        arg_type != 'ObjectExpression')
                                    if body_element_arg_type_is_not_object:
                                        continue
                                    # Separate the properties of the return
                                    # node.
                                    return_node_properties = (
                                        body_element.argument.properties)
                                    # Loop over all the properties of the return
                                    # node to find out the scope key.
                                    for return_node_property in (
                                            return_node_properties):
                                        # Check whether the property is scope.
                                        property_key_is_an_identifier = (
                                            return_node_property.key.type == (
                                                'Identifier'))
                                        property_key_name_is_scope = (
                                            return_node_property.key.name == (
                                                'scope'))
                                        if (
                                                property_key_is_an_identifier
                                                and (
                                                    property_key_name_is_scope
                                                    )):
                                            # Separate the scope value and
                                            # check if it is an Object
                                            # Expression. If it is not, then
                                            # check for scope: true and report
                                            # the error message.
                                            scope_value = (
                                                return_node_property.value)
                                            if (
                                                    scope_value.type == (
                                                        'Literal')
                                                    and (
                                                        scope_value.value)):
                                                failed = True
                                                summary_message = (
                                                    'Please ensure that %s '
                                                    'directive in %s file '
                                                    'does not have scope set '
                                                    'to true.' %
                                                    (directive_name, filepath))
                                                python_utils.PRINT(
                                                    summary_message)
                                                summary_messages.append(
                                                    summary_message)
                                                python_utils.PRINT('')
                                            elif scope_value.type != (
                                                    'ObjectExpression'):
                                                # Check whether the directive
                                                # has scope: {} else report
                                                # the error message.
                                                failed = True
                                                summary_message = (
                                                    'Please ensure that %s '
                                                    'directive in %s file has '
                                                    'a scope: {}.' % (
                                                        directive_name, filepath
                                                        ))
                                                python_utils.PRINT(
                                                    summary_message)
                                                summary_messages.append(
                                                    summary_message)
                                                python_utils.PRINT('')

        with linter_utils.redirect_stdout(stdout):
            if failed:
                summary_message = (
                    '%s Directive scope check failed, '
                    'see messages above for suggested fixes.' % (
                        linter_utils.FAILED_MESSAGE_PREFIX))
                python_utils.PRINT(summary_message)
                summary_messages.append(summary_message)
            else:
                summary_message = (
                    '%s Directive scope check passed' % (
                        linter_utils.SUCCESS_MESSAGE_PREFIX))
                python_utils.PRINT(summary_message)
                summary_messages.append(summary_message)

            python_utils.PRINT('')
        return summary_messages

    def _check_sorted_dependencies(self):
        """This function checks that the dependencies which are
        imported in the controllers/directives/factories in JS
        files are in following pattern: dollar imports, regular
        imports, and constant imports, all in sorted order.
        """
        if self.verbose_mode_enabled:
            python_utils.PRINT('Starting sorted dependencies check')
            python_utils.PRINT('----------------------------------------')
        files_to_check = self.all_filepaths
        components_to_check = ['controller', 'directive', 'factory']
        failed = False
        summary_messages = []

        stdout = sys.stdout
        for filepath in files_to_check:
            parsed_expressions = self.parsed_expressions_in_files[filepath]
            with linter_utils.redirect_stdout(stdout):
                for component in components_to_check:
                    for expression in parsed_expressions[component]:
                        if not expression:
                            continue
                        # Separate the arguments of the expression.
                        arguments = expression.arguments
                        if arguments[0].type == 'Literal':
                            property_value = python_utils.UNICODE(
                                arguments[0].value)
                        arguments = arguments[1:]
                        for argument in arguments:
                            if argument.type != 'ArrayExpression':
                                continue
                            literal_args = []
                            function_args = []
                            dollar_imports = []
                            regular_imports = []
                            constant_imports = []
                            elements = argument.elements
                            for element in elements:
                                if element.type == 'Literal':
                                    literal_args.append(
                                        python_utils.UNICODE(
                                            element.value))
                                elif element.type == 'FunctionExpression':
                                    func_args = element.params
                                    for func_arg in func_args:
                                        function_args.append(
                                            python_utils.UNICODE(func_arg.name))
                            for arg in function_args:
                                if arg.startswith('$'):
                                    dollar_imports.append(arg)
                                elif re.search('[a-z]', arg):
                                    regular_imports.append(arg)
                                else:
                                    constant_imports.append(arg)
                            dollar_imports.sort()
                            regular_imports.sort()
                            constant_imports.sort()
                            sorted_imports = (
                                dollar_imports + regular_imports + (
                                    constant_imports))
                            if sorted_imports != function_args:
                                failed = True
                                summary_message = (
                                    'Please ensure that in %s in file %s, the '
                                    'injected dependencies should be in the '
                                    'following manner: dollar imports, regular '
                                    'imports and constant imports, all in '
                                    'sorted order.'
                                    % (property_value, filepath))
                                python_utils.PRINT(summary_message)
                                summary_messages.append(summary_message)
                            if sorted_imports != literal_args:
                                failed = True
                                summary_message = (
                                    'Please ensure that in %s in file %s, the '
                                    'stringfied dependencies should be in the '
                                    'following manner: dollar imports, regular '
                                    'imports and constant imports, all in '
                                    'sorted order.'
                                    % (property_value, filepath))
                                python_utils.PRINT(summary_message)
                                summary_messages.append(summary_message)
        with linter_utils.redirect_stdout(stdout):
            if failed:
                summary_message = (
                    '%s Sorted dependencies check failed, fix files that '
                    'that don\'t have sorted dependencies mentioned above.' % (
                        linter_utils.FAILED_MESSAGE_PREFIX))
            else:
                summary_message = (
                    '%s Sorted dependencies check passed' % (
                        linter_utils.SUCCESS_MESSAGE_PREFIX))

        summary_messages.append(summary_message)
        python_utils.PRINT('')
        python_utils.PRINT(summary_message)
        if self.verbose_mode_enabled:
            python_utils.PRINT('----------------------------------------')
        return summary_messages

    def _match_line_breaks_in_controller_dependencies(self):
        """This function checks whether the line breaks between the dependencies
        listed in the controller of a directive or service exactly match those
        between the arguments of the controller function.
        """
        if self.verbose_mode_enabled:
            python_utils.PRINT(
                'Starting controller dependency line break check')
            python_utils.PRINT('----------------------------------------')
        files_to_check = self.all_filepaths
        failed = False
        summary_messages = []

        # For RegExp explanation, please see https://regex101.com/r/T85GWZ/2/.
        pattern_to_match = (
            r'controller.* \[(?P<stringfied_dependencies>[\S\s]*?)' +
            r'function\((?P<function_parameters>[\S\s]*?)\)')
        stdout = sys.stdout
        with linter_utils.redirect_stdout(stdout):
            for filepath in files_to_check:
                file_content = self.file_cache.read(filepath)
                matched_patterns = re.findall(pattern_to_match, file_content)
                for matched_pattern in matched_patterns:
                    stringfied_dependencies, function_parameters = (
                        matched_pattern)
                    stringfied_dependencies = (
                        stringfied_dependencies.strip().replace(
                            '\'', '').replace(' ', ''))[:-1]
                    function_parameters = (
                        function_parameters.strip().replace(' ', ''))
                    if stringfied_dependencies != function_parameters:
                        failed = True
                        python_utils.PRINT(
                            'Please ensure that in file %s the line breaks '
                            'pattern between the dependencies mentioned as '
                            'strings:\n[%s]\nand the dependencies mentioned '
                            'as function parameters: \n(%s)\nfor the '
                            'corresponding controller should '
                            'exactly match.' % (
                                filepath, stringfied_dependencies,
                                function_parameters))
                        python_utils.PRINT('')

            if failed:
                summary_message = (
                    '%s Controller dependency line break check failed, '
                    'see messages above for the affected files.' % (
                        linter_utils.FAILED_MESSAGE_PREFIX))
                python_utils.PRINT(summary_message)
                summary_messages.append(summary_message)
            else:
                summary_message = (
                    '%s Controller dependency line break check passed' % (
                        linter_utils.SUCCESS_MESSAGE_PREFIX))
                python_utils.PRINT(summary_message)
                summary_messages.append(summary_message)

            python_utils.PRINT('')
        return summary_messages

    def _check_constants_declaration(self):
        """Checks the declaration of constants in the TS files to ensure that
        the constants are not declared in files other than *.constants.ajs.ts
        and that the constants are declared only single time. This also checks
        that the constants are declared in both *.constants.ajs.ts (for
        AngularJS) and in *.constants.ts (for Angular 8).
        """

        if self.verbose_mode_enabled:
            python_utils.PRINT('Starting constants declaration check')
            python_utils.PRINT('----------------------------------------')

        summary_messages = []
        failed = False
        stdout = sys.stdout

        with linter_utils.redirect_stdout(stdout):
            ts_files_to_check = self.ts_filepaths
            constants_to_source_filepaths_dict = {}
            angularjs_source_filepaths_to_constants_dict = {}
            for filepath in ts_files_to_check:
                # The following block extracts the corresponding Angularjs
                # constants file for the Angular constants file. This is
                # required since the check cannot proceed if the AngularJS
                # constants file is not provided before the Angular constants
                # file.
                is_corresponding_angularjs_filepath = False
                if filepath.endswith('.constants.ts'):
                    filename_without_extension = filepath[:-3]
                    corresponding_angularjs_filepath = (
                        filename_without_extension + '.ajs.ts')

                    is_corresponding_angularjs_filepath = (
                        os.path.isfile(corresponding_angularjs_filepath))
                    if is_corresponding_angularjs_filepath:
                        compiled_js_filepath = self._get_compiled_ts_filepath(
                            corresponding_angularjs_filepath)
                        file_content = self.file_cache.read(
                            compiled_js_filepath).decode('utf-8')

                        parsed_script = esprima.parseScript(file_content)
                        parsed_nodes = parsed_script.body
                        angularjs_constants_list = []
                        components_to_check = ['constant']
                        for parsed_node in parsed_nodes:
                            expression = (
                                _get_expression_from_node_if_one_exists(
                                    parsed_node, components_to_check))
                            if not expression:
                                continue
                            else:
                                # The following block populates a set to
                                # store constants for the Angular-AngularJS
                                # constants file consistency check.
                                angularjs_constants_name = (
                                    expression.arguments[0].value)
                                angularjs_constants_value = (
                                    expression.arguments[1])
                                # Check if const is declared outside the
                                # class.
                                if angularjs_constants_value.property:
                                    angularjs_constants_value = (
                                        angularjs_constants_value.property.name)
                                else:
                                    angularjs_constants_value = (
                                        angularjs_constants_value.name)
                                if angularjs_constants_value != (
                                        angularjs_constants_name):
                                    failed = True
                                    python_utils.PRINT(
                                        '%s --> Please ensure that the '
                                        'constant %s is initialized '
                                        'from the value from the '
                                        'corresponding Angular constants'
                                        ' file (the *.constants.ts '
                                        'file). Please create one in the'
                                        ' Angular constants file if it '
                                        'does not exist there.' % (
                                            filepath,
                                            angularjs_constants_name))
                                angularjs_constants_list.append(
                                    angularjs_constants_name)
                        angularjs_constants_set = set(
                            angularjs_constants_list)
                        if len(angularjs_constants_set) != len(
                                angularjs_constants_list):
                            failed = True
                            python_utils.PRINT(
                                '%s --> Duplicate constant declaration '
                                'found.' % (
                                    corresponding_angularjs_filepath))
                        angularjs_source_filepaths_to_constants_dict[
                            corresponding_angularjs_filepath] = (
                                angularjs_constants_set)

                # Check that the constants are declared only in a
                # *.constants.ajs.ts file.
                if not filepath.endswith(
                        ('.constants.ajs.ts', '.constants.ts')):
                    for line_num, line in enumerate(self.file_cache.readlines(
                            filepath)):
                        if 'angular.module(\'oppia\').constant(' in line:
                            failed = True
                            summary_message = (
                                '%s --> Constant declaration found at line '
                                '%s. Please declare the constants in a '
                                'separate constants file.' % (
                                    filepath, line_num))
                            summary_messages.append(summary_message)
                            python_utils.PRINT(summary_message)

                # Check if the constant has multiple declarations which is
                # prohibited.
                parsed_script = self.parsed_js_and_ts_files[filepath]
                parsed_nodes = parsed_script.body
                components_to_check = ['constant']
                angular_constants_list = []
                for parsed_node in parsed_nodes:
                    expression = _get_expression_from_node_if_one_exists(
                        parsed_node, components_to_check)
                    if not expression:
                        continue
                    else:
                        constant_name = expression.arguments[0].raw
                        if constant_name in constants_to_source_filepaths_dict:
                            failed = True
                            summary_message = (
                                '%s --> The constant %s is already declared '
                                'in %s. Please import the file where the '
                                'constant is declared or rename the constant'
                                '.' % (
                                    filepath, constant_name,
                                    constants_to_source_filepaths_dict[
                                        constant_name]))
                            summary_messages.append(summary_message)
                            python_utils.PRINT(summary_message)
                        else:
                            constants_to_source_filepaths_dict[
                                constant_name] = filepath

                # Checks that the *.constants.ts and the corresponding
                # *.constants.ajs.ts file are in sync.
                if filepath.endswith('.constants.ts') and (
                        is_corresponding_angularjs_filepath):
                    # Ignore if file contains only type definitions for
                    # constants.
                    for node in parsed_nodes:
                        if 'declarations' in node.keys():
                            try:
                                angular_constants_nodes = (
                                    node.declarations[0].init.callee.body.body)
                            except Exception:
                                continue
                    for angular_constant_node in angular_constants_nodes:
                        if not angular_constant_node.expression:
                            continue
                        angular_constant_name = (
                            angular_constant_node.expression.left.property.name)
                        angular_constants_list.append(angular_constant_name)

                    angular_constants_set = set(angular_constants_list)
                    if len(angular_constants_set) != len(
                            angular_constants_list):
                        failed = True
                        summary_message = (
                            '%s --> Duplicate constant declaration found.'
                            % filepath)
                        summary_messages.append(summary_message)
                        python_utils.PRINT(summary_message)

            if failed:
                summary_message = (
                    '%s Constants declaration check failed, '
                    'see messages above for constants with errors.' % (
                        linter_utils.FAILED_MESSAGE_PREFIX))
            else:
                summary_message = (
                    '%s Constants declaration check passed' % (
                        linter_utils.SUCCESS_MESSAGE_PREFIX))
            summary_messages.append(summary_message)
            python_utils.PRINT(summary_message)

        return summary_messages

    def _check_comments(self):
        """This function ensures that comments follow correct style. Below are
        some formats of correct comment style:
        1. A comment can end with the following symbols: ('.', '?', ';', ',',
        '{', '^', ')', '}', '>'). Example: // Is this is comment?
        2. If a line contain any of the following words or phrases('@ts-ignore',
        '--params', 'eslint-disable', 'eslint-enable', 'http://', 'https://')
        in the comment.
        """
        if self.verbose_mode_enabled:
            python_utils.PRINT(
                'Starting comment checks\n'
                '----------------------------------------')
        summary_messages = []
        files_to_check = self.all_filepaths
        allowed_terminating_punctuations = [
            '.', '?', ';', ',', '{', '^', ')', '}', '>']

        # We allow comments to not have a terminating punctuation if any of the
        # below phrases appears at the beginning of the comment.
        # Example: // eslint-disable max-len
        # This comment will be excluded from this check.
        allowed_start_phrases = [
            '@ts-ignore', '--params', 'eslint-disable', 'eslint-enable']

        # We allow comments to not have a terminating punctuation if any of the
        # below phrases appears in the last word of a comment.
        # Example: // Ref: https://some.link.com
        # This comment will be excluded from this check.
        allowed_end_phrases = ['http://', 'https://']

        failed = False
        with linter_utils.redirect_stdout(sys.stdout):
            for filepath in files_to_check:
                file_content = FILE_CACHE.readlines(filepath)
                file_length = len(file_content)
                for line_num in python_utils.RANGE(file_length):
                    line = file_content[line_num].strip()
                    next_line = ''
                    previous_line = ''
                    if line_num + 1 < file_length:
                        next_line = file_content[line_num + 1].strip()

                    # Exclude comment line containing heading.
                    # Example: // ---- Heading ----
                    # These types of comments will be excluded from this check.
                    if (
                            line.startswith('//') and line.endswith('-')
                            and not (
                                next_line.startswith('//') and
                                previous_line.startswith('//'))):
                        continue

                    if line.startswith('//') and not next_line.startswith('//'):
                        # Check if any of the allowed starting phrase is present
                        # in comment and exclude that line from check.
                        allowed_start_phrase_present = any(
                            line.split()[1].startswith(word) for word in
                            allowed_start_phrases)

                        if allowed_start_phrase_present:
                            continue

                        # Check if any of the allowed ending phrase is present
                        # in comment and exclude that line from check. Used 'in'
                        # instead of 'startswith' because we have some comments
                        # with urls inside the quotes.
                        # Example: 'https://oppia.org'
                        allowed_end_phrase_present = any(
                            word in line.split()[-1] for word in
                            allowed_end_phrases)

                        if allowed_end_phrase_present:
                            continue

                        # Check that the comment ends with the proper
                        # punctuation.
                        last_char_is_invalid = line[-1] not in (
                            allowed_terminating_punctuations)
                        if last_char_is_invalid:
                            failed = True
                            summary_message = (
                                '%s --> Line %s: Invalid punctuation used at '
                                'the end of the comment.' % (
                                    filepath, line_num + 1))
                            summary_messages.append(summary_message)
                            python_utils.PRINT(summary_message)
                            python_utils.PRINT('')

            if failed:
                summary_message = (
                    '%s Comments check failed, fix files that have bad '
                    'comment formatting.' % linter_utils.FAILED_MESSAGE_PREFIX)
            else:
                summary_message = (
                    '%s Comments check passed' % (
                        linter_utils.SUCCESS_MESSAGE_PREFIX))
            python_utils.PRINT(summary_message)
            summary_messages.append(summary_message)
        return summary_messages

    def perform_all_lint_checks(self):
        """Perform all the lint checks and returns the messages returned by all
        the checks.

        Returns:
            all_messages: str. All the messages returned by the lint checks.
        """

        if not self.all_filepaths:
            python_utils.PRINT('')
            python_utils.PRINT(
                'There are no JavaScript or Typescript files to lint.')
            return []

        # Clear temp compiled typescipt files from previous runs.
        clean.delete_directory_tree(COMPILED_TYPESCRIPT_TMP_PATH)
        # Compiles all typescipt files into COMPILED_TYPESCRIPT_TMP_PATH.
        self._compile_all_ts_files()

        self.parsed_js_and_ts_files = self._validate_and_parse_js_and_ts_files()
        self.parsed_expressions_in_files = (
            self._get_expressions_from_parsed_script())

        any_type_messages = self._check_any_type()
        extra_js_files_messages = self._check_extra_js_files()
        http_requests_messages = self._check_http_requests()
        js_and_ts_component_messages = (
            self._check_js_and_ts_component_name_and_count())
        directive_scope_messages = self._check_directive_scope()
        sorted_dependencies_messages = self._check_sorted_dependencies()
        controller_dependency_messages = (
            self._match_line_breaks_in_controller_dependencies())
<<<<<<< HEAD
        constant_declaration_messages = self._check_constants_declaration()
=======
        comments_style_messages = self._check_comments()
>>>>>>> 39aca85f

        # Clear temp compiled typescipt files.
        clean.delete_directory_tree(COMPILED_TYPESCRIPT_TMP_PATH)

        all_messages = (
            any_type_messages + extra_js_files_messages +
            http_requests_messages + js_and_ts_component_messages +
            directive_scope_messages + sorted_dependencies_messages +
<<<<<<< HEAD
            controller_dependency_messages + constant_declaration_messages)
=======
            controller_dependency_messages + comments_style_messages)
>>>>>>> 39aca85f
        return all_messages


class ThirdPartyJsTsLintChecksManager(python_utils.OBJECT):
    """Manages all the third party Python linting functions.

    Attributes:
        verbose_mode_enabled: bool. True if verbose mode is enabled.
    """
    def __init__(
            self, files_to_lint, verbose_mode_enabled):
        """Constructs a ThirdPartyJsTsLintChecksManager object.

        Args:
            files_to_lint: list(str). A list of filepaths to lint.
            verbose_mode_enabled: bool. True if verbose mode is enabled.
        """
        super(ThirdPartyJsTsLintChecksManager, self).__init__()
        self.files_to_lint = files_to_lint
        self.verbose_mode_enabled = verbose_mode_enabled

    @property
    def all_filepaths(self):
        """Return all filepaths."""
        return self.files_to_lint

    def _lint_js_and_ts_files(self):
        """Prints a list of lint errors in the given list of JavaScript files.

        Returns:
            summary_messages: list(str). Summary of lint check.
        """
        node_path = os.path.join(common.NODE_PATH, 'bin', 'node')
        eslint_path = os.path.join(
            'node_modules', 'eslint', 'bin', 'eslint.js')
        if not os.path.exists(eslint_path):
            python_utils.PRINT('')
            python_utils.PRINT(
                'ERROR    Please run start.sh first to install node-eslint ')
            python_utils.PRINT(
                '         and its dependencies.')
            sys.exit(1)

        files_to_lint = self.all_filepaths
        start_time = time.time()
        num_files_with_errors = 0
        summary_messages = []

        num_js_and_ts_files = len(files_to_lint)
        python_utils.PRINT('Total js and ts files: ', num_js_and_ts_files)
        eslint_cmd_args = [node_path, eslint_path, '--quiet']
        result_list = []
        python_utils.PRINT('Linting JS and TS files.')
        for _, filepath in enumerate(files_to_lint):
            if self.verbose_mode_enabled:
                python_utils.PRINT('Linting: ', filepath)
            proc_args = eslint_cmd_args + [filepath]
            proc = subprocess.Popen(
                proc_args, stdout=subprocess.PIPE, stderr=subprocess.PIPE)

            encoded_linter_stdout, encoded_linter_stderr = proc.communicate()
            linter_stdout = encoded_linter_stdout.decode(encoding='utf-8')
            linter_stderr = encoded_linter_stderr.decode(encoding='utf-8')
            if linter_stderr:
                python_utils.PRINT('LINTER FAILED')
                python_utils.PRINT(linter_stderr)
                sys.exit(1)

            if linter_stdout:
                num_files_with_errors += 1
                result_list.append(linter_stdout)

        if num_files_with_errors:
            for error in result_list:
                python_utils.PRINT(python_utils.convert_to_bytes(error))
                summary_messages.append(error)
            summary_message = (
                '%s %s JavaScript and Typescript files' % (
                    linter_utils.FAILED_MESSAGE_PREFIX, num_files_with_errors))
        else:
            summary_message = (
                '%s %s JavaScript and Typescript files linted (%.1f secs)' % (
                    linter_utils.SUCCESS_MESSAGE_PREFIX, num_js_and_ts_files,
                    time.time() - start_time))
        python_utils.PRINT(summary_message)
        summary_messages.append(summary_message)

        python_utils.PRINT('Js and Ts linting finished.')

        return summary_messages

    def perform_all_lint_checks(self):
        """Perform all the lint checks and returns the messages returned by all
        the checks.

        Returns:
            all_messages: str. All the messages returned by the lint checks.
        """
        if not self.all_filepaths:
            python_utils.PRINT('')
            python_utils.PRINT(
                'There are no JavaScript or Typescript files to lint.')
            return []

        return self._lint_js_and_ts_files()


def get_linters(
        js_filepaths, ts_filepaths, file_cache, verbose_mode_enabled=False):
    """Creates JsTsLintChecksManager and ThirdPartyJsTsLintChecksManager
        objects and return them.

    Args:
        js_filepaths: list(str). A list of js filepaths to lint.
        ts_filepaths: list(str). A list of ts filepaths to lint.
        file_cache: object(FileCache). Provides thread-safe access to cached
            file content.
        verbose_mode_enabled: bool. True if verbose mode is enabled.

    Returns:
        tuple(JsTsLintChecksManager, ThirdPartyJsTsLintChecksManager. A 2-tuple
        of custom and third_party linter objects.
    """
    js_ts_file_paths = js_filepaths + ts_filepaths

    custom_linter = JsTsLintChecksManager(
        js_filepaths, ts_filepaths, file_cache, verbose_mode_enabled)

    third_party_linter = ThirdPartyJsTsLintChecksManager(
        js_ts_file_paths, verbose_mode_enabled)

    return custom_linter, third_party_linter<|MERGE_RESOLUTION|>--- conflicted
+++ resolved
@@ -1078,11 +1078,8 @@
         sorted_dependencies_messages = self._check_sorted_dependencies()
         controller_dependency_messages = (
             self._match_line_breaks_in_controller_dependencies())
-<<<<<<< HEAD
         constant_declaration_messages = self._check_constants_declaration()
-=======
         comments_style_messages = self._check_comments()
->>>>>>> 39aca85f
 
         # Clear temp compiled typescipt files.
         clean.delete_directory_tree(COMPILED_TYPESCRIPT_TMP_PATH)
@@ -1091,11 +1088,8 @@
             any_type_messages + extra_js_files_messages +
             http_requests_messages + js_and_ts_component_messages +
             directive_scope_messages + sorted_dependencies_messages +
-<<<<<<< HEAD
-            controller_dependency_messages + constant_declaration_messages)
-=======
-            controller_dependency_messages + comments_style_messages)
->>>>>>> 39aca85f
+            controller_dependency_messages + constant_declaration_messages +
+            comments_style_messages)
         return all_messages
 
 
