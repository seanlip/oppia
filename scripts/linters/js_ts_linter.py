# coding: utf-8
#
# Copyright 2020 The Oppia Authors. All Rights Reserved.
#
# Licensed under the Apache License, Version 2.0 (the "License");
# you may not use this file except in compliance with the License.
# You may obtain a copy of the License at
#
#      http://www.apache.org/licenses/LICENSE-2.0
#
# Unless required by applicable law or agreed to in writing, software
# distributed under the License is distributed on an "AS-IS" BASIS,
# WITHOUT WARRANTIES OR CONDITIONS OF ANY KIND, either express or implied.
# See the License for the specific language governing permissions and
# limitations under the License.

"""Lint checks for Js and Ts files."""

from __future__ import absolute_import  # pylint: disable=import-only-modules
from __future__ import unicode_literals  # pylint: disable=import-only-modules

import collections
import json
import os
import re
import subprocess
import sys
import time

import python_utils

from . import linter_utils
from .. import common

CURR_DIR = os.path.abspath(os.getcwd())
OPPIA_TOOLS_DIR = os.path.join(CURR_DIR, os.pardir, 'oppia_tools')

ESPRIMA_PATH = os.path.join(
    OPPIA_TOOLS_DIR, 'esprima-%s' % common.ESPRIMA_VERSION)

sys.path.insert(1, ESPRIMA_PATH)

# pylint: disable=wrong-import-order
# pylint: disable=wrong-import-position
import esprima  # isort:skip
from .. import build  # isort:skip
# pylint: enable=wrong-import-order
# pylint: enable=wrong-import-position

FILES_EXCLUDED_FROM_ANY_TYPE_CHECK_PATH = os.path.join(
    CURR_DIR, 'scripts', 'linters', 'excluded_any_type_files.json')

FILES_EXCLUDED_FROM_ANY_TYPE_CHECK = json.load(python_utils.open_file(
    FILES_EXCLUDED_FROM_ANY_TYPE_CHECK_PATH, 'r'))


def _get_expression_from_node_if_one_exists(
        parsed_node, components_to_check):
    """This function first checks whether the parsed node represents
    the required angular component that needs to be derived by checking if
    its in the 'components_to_check' list. If yes, then it  will return the
    expression part of the node from which the component can be derived.
    If no, it will return None. It is done by filtering out
    'AssignmentExpression' (as it represents an assignment) and 'Identifier'
    (as it represents a static expression).

    Args:
        parsed_node: dict. Parsed node of the body of a JS file.
        components_to_check: list(str). List of angular components to check
            in a JS file. These include directives, factories, controllers,
            etc.

    Returns:
        expression: dict or None. Expression part of the node if the node
            represents a component else None.
    """
    if parsed_node.type != 'ExpressionStatement':
        return
    # Separate the expression part of the node which is the actual
    # content of the node.
    expression = parsed_node.expression
    # Check whether the expression belongs to a
    # 'CallExpression' which always contains a call
    # and not an 'AssignmentExpression'.
    # For example, func() is a CallExpression.
    if expression.type != 'CallExpression':
        return
    # Check whether the expression belongs to a 'MemberExpression' which
    # represents a computed expression or an Identifier which represents
    # a static expression.
    # For example, 'thing.func' is a MemberExpression where
    # 'thing' is the object of the MemberExpression and
    # 'func' is the property of the MemberExpression.
    # Another example of a MemberExpression within a CallExpression is
    # 'thing.func()' where 'thing.func' is the callee of the CallExpression.
    if expression.callee.type != 'MemberExpression':
        return
    # Get the component in the JS file.
    component = expression.callee.property.name
    if component not in components_to_check:
        return
    return expression


class JsTsLintChecksManager(python_utils.OBJECT):
    """Manages all the Js and Ts linting functions.

    Attributes:
        all_filepaths: list(str). The list of filepaths to be linted.
        js_filepaths: list(str): The list of js filepaths to be linted.
        ts_filepaths: list(str): The list of ts filepaths to be linted.
        parsed_js_and_ts_files: dict. Contains the content of JS files, after
            validating and parsing the files.
        verbose_mode_enabled: bool. True if verbose mode is enabled.
    """
    def __init__(self, js_files, ts_files, file_cache, verbose_mode_enabled):
        """Constructs a JsTsLintChecksManager object.

        Args:
            js_files: list(str). The list of js filepaths to be linted.
            ts_files: list(str). The list of ts filepaths to be linted.
            file_cache: object(FileCache). Provides thread-safe access to cached
                file content.
            verbose_mode_enabled: bool. True if verbose mode is enabled.
        """
        os.environ['PATH'] = '%s/bin:' % common.NODE_PATH + os.environ['PATH']

        self.js_files = js_files
        self.ts_files = ts_files
        self.file_cache = file_cache
        self.verbose_mode_enabled = verbose_mode_enabled
        self.parsed_js_and_ts_files = []
        self.parsed_expressions_in_files = []

    @property
    def js_filepaths(self):
        """Return all js filepaths."""
        return self.js_files

    @property
    def ts_filepaths(self):
        """Return all ts filepaths."""
        return self.ts_files

    @property
    def all_filepaths(self):
        """Return all filepaths."""
        return self.js_filepaths + self.ts_filepaths

    def _validate_and_parse_js_and_ts_files(self):
        """This function validates JavaScript and Typescript files and
        returns the parsed contents as a Python dictionary.

        Returns:
            dict. contains the contents of js and ts files after
            validating and parsing the files.
        """

        # Select JS files which need to be checked.
        files_to_check = self.all_filepaths
        parsed_js_and_ts_files = dict()
        if not self.verbose_mode_enabled:
            python_utils.PRINT('Validating and parsing JS and TS files ...')
        for filepath in files_to_check:
            if self.verbose_mode_enabled:
                python_utils.PRINT(
                    'Validating and parsing %s file ...' % filepath)
            file_content = self.file_cache.read(filepath)

            try:
                # Use esprima to parse a JS or TS file.
                parsed_js_and_ts_files[filepath] = esprima.parseScript(
                    file_content, comment=True)
            except Exception:
                if filepath.endswith('.js'):
                    raise
                # Compile typescript file which has syntax invalid for JS file.
                with linter_utils.temp_dir(prefix='tmpcompiledjs',
                                           parent=os.getcwd()) as temp_dir:
                    compiled_js_filepath = self._compile_ts_file(
                        filepath, temp_dir)
                    file_content = self.file_cache.read(compiled_js_filepath)
                    parsed_js_and_ts_files[filepath] = esprima.parseScript(
                        file_content)

        return parsed_js_and_ts_files

    def _get_expressions_from_parsed_script(self):
        """This function returns the expressions in the script parsed using
        js and ts files.

        Returns:
            dict. contains the expressions in the script parsed using js
            and ts files.
        """

        parsed_expressions_in_files = collections.defaultdict(dict)
        components_to_check = ['controller', 'directive', 'factory', 'filter']

        for filepath, parsed_script in self.parsed_js_and_ts_files.items():
            parsed_expressions_in_files[filepath] = collections.defaultdict(
                list)
            parsed_nodes = parsed_script.body
            for parsed_node in parsed_nodes:
                for component in components_to_check:
                    expression = _get_expression_from_node_if_one_exists(
                        parsed_node, [component])
                    parsed_expressions_in_files[filepath][component].append(
                        expression)

        return parsed_expressions_in_files

    def _compile_ts_file(self, filepath, dir_path):
        """Compiles a typescript file and returns the path for compiled
        js file.
        """
        cmd = (
            './node_modules/typescript/bin/tsc -outDir %s -allowJS %s '
            '-lib %s -noImplicitUseStrict %s -skipLibCheck '
            '%s -target %s -typeRoots %s %s typings/*') % (
                dir_path, 'true', 'es2017,dom', 'true',
                'true', 'es5', './node_modules/@types', filepath)
        subprocess.call(cmd, shell=True, stdout=subprocess.PIPE)
        compiled_js_filepath = os.path.join(
            dir_path, os.path.basename(filepath).replace('.ts', '.js'))
        return compiled_js_filepath

    def _check_any_type(self):
        """Checks if the type of any variable is declared as 'any'
        in TypeScript files.
        """
        summary_messages = []
        if self.verbose_mode_enabled:
            python_utils.PRINT('Starting any type check')
            python_utils.PRINT('----------------------------------------')

        # This pattern is used to match cases like ': any'.
        any_type_pattern = r':\ *any'

        # This pattern is used to match cases where the previous line ended
        # with a ':', so we know this line begins with a type.
        starts_with_any_pattern = r'^\ *any'

        with linter_utils.redirect_stdout(sys.stdout):
            failed = False

            for file_path in self.all_filepaths:
                if file_path in FILES_EXCLUDED_FROM_ANY_TYPE_CHECK:
                    continue

                file_content = self.file_cache.read(file_path)
                starts_with_type = False

                for line_number, line in enumerate(file_content.split('\n')):
                    if starts_with_type and re.findall(
                            starts_with_any_pattern, line):
                        failed = True
                        summary_message = (
                            '%s --> \'any\' type found at line %s. Please do '
                            'not declare variable as \'any\' type' % (
                                file_path, line_number + 1))
                        python_utils.PRINT(summary_message)
                        summary_messages.append(summary_message)
                        python_utils.PRINT('')

                    if re.findall(any_type_pattern, line):
                        failed = True
                        summary_message = (
                            '%s --> \'any\' type found at line %s. Please do '
                            'not declare variable as \'any\' type' % (
                                file_path, line_number + 1))
                        python_utils.PRINT(summary_message)
                        summary_messages.append(summary_message)
                        python_utils.PRINT('')

                    if line:
                        starts_with_type = line[len(line) - 1] == ':'

            if failed:
                summary_message = (
<<<<<<< HEAD
                    '%s \'any\' type check failed' % _MESSAGE_TYPE_FAILED)
            else:
                summary_message = (
                    '%s \'any\' type check passed' % _MESSAGE_TYPE_SUCCESS)
=======
                    '%s ANY type check failed' % (
                        linter_utils.FAILED_MESSAGE_PREFIX))
            else:
                summary_message = (
                    '%s ANY type check passed' % (
                        linter_utils.SUCCESS_MESSAGE_PREFIX))
>>>>>>> 0565ec60

            python_utils.PRINT(summary_message)
            summary_messages.append(summary_message)
            python_utils.PRINT('')

        return summary_messages

    def _check_extra_js_files(self):
        """Checks if the changes made include extra js files in core
        or extensions folder which are not specified in
        build.JS_FILEPATHS_NOT_TO_BUILD.
        """
        if self.verbose_mode_enabled:
            python_utils.PRINT('Starting extra js files check')
            python_utils.PRINT('----------------------------------------')

        summary_messages = []
        failed = False
        stdout = sys.stdout
        with linter_utils.redirect_stdout(stdout):
            js_files_to_check = self.js_filepaths

            for filepath in js_files_to_check:
                if filepath.startswith(('core/templates', 'extensions')) and (
                        filepath not in build.JS_FILEPATHS_NOT_TO_BUILD) and (
                            not filepath.endswith('protractor.js')):
                    summary_message = (
                        '%s  --> Found extra .js file\n' % filepath)
                    summary_messages.append(summary_message)
                    python_utils.PRINT(summary_message)
                    failed = True

            if failed:
                err_msg = (
                    'If you want the above files to be present as js files, '
                    'add them to the list JS_FILEPATHS_NOT_TO_BUILD in '
                    'build.py. Otherwise, rename them to .ts\n')
                summary_messages.append(err_msg)
                python_utils.PRINT(err_msg)

            if failed:
                summary_message = (
                    '%s Extra JS files check failed, see '
                    'message above on resolution steps.' % (
                        linter_utils.FAILED_MESSAGE_PREFIX))
            else:
                summary_message = (
                    '%s Extra JS files check passed' % (
                        linter_utils.SUCCESS_MESSAGE_PREFIX))
            summary_messages.append(summary_message)
            python_utils.PRINT(summary_message)
            python_utils.PRINT('')
        return summary_messages

    def _check_js_and_ts_component_name_and_count(self):
        """This function ensures that all JS/TS files have exactly
        one component and and that the name of the component
        matches the filename.
        """
        if self.verbose_mode_enabled:
            python_utils.PRINT('Starting js component name and count check')
            python_utils.PRINT('----------------------------------------')
        # Select JS files which need to be checked.
        files_to_check = [
            filepath for filepath in self.all_filepaths if not
            filepath.endswith('App.ts')]
        failed = False
        summary_messages = []
        components_to_check = ['controller', 'directive', 'factory', 'filter']
        stdout = sys.stdout
        for filepath in files_to_check:
            component_num = 0
            parsed_expressions = self.parsed_expressions_in_files[filepath]
            with linter_utils.redirect_stdout(stdout):
                for component in components_to_check:
                    if component_num > 1:
                        break
                    for expression in parsed_expressions[component]:
                        if not expression:
                            continue
                        component_num += 1
                        # Check if the number of components in each file exceeds
                        # one.
                        if component_num > 1:
                            summary_message = (
                                '%s -> Please ensure that there is exactly one '
                                'component in the file.' % (filepath))
                            failed = True
                            python_utils.PRINT(summary_message)
                            summary_messages.append(summary_message)
                            break

        with linter_utils.redirect_stdout(stdout):
            if failed:
                summary_message = (
                    '%s JS and TS Component name and count check failed, '
                    'see messages above for duplicate names.' % (
                        linter_utils.FAILED_MESSAGE_PREFIX))
                python_utils.PRINT(summary_message)
                summary_messages.append(summary_message)
            else:
                summary_message = (
                    '%s JS and TS Component name and count check passed' %
                    (linter_utils.SUCCESS_MESSAGE_PREFIX))
                python_utils.PRINT(summary_message)
                summary_messages.append(summary_message)

            python_utils.PRINT('')
        return summary_messages

    def _check_directive_scope(self):
        """This function checks that all directives have an explicit
        scope: {} and it should not be scope: true.
        """
        if self.verbose_mode_enabled:
            python_utils.PRINT('Starting directive scope check')
            python_utils.PRINT('----------------------------------------')
        # Select JS and TS files which need to be checked.
        files_to_check = self.all_filepaths
        failed = False
        summary_messages = []
        components_to_check = ['directive']

        stdout = sys.stdout
        for filepath in files_to_check:
            parsed_expressions = self.parsed_expressions_in_files[filepath]
            with linter_utils.redirect_stdout(stdout):
                # Parse the body of the content as nodes.
                for component in components_to_check:
                    for expression in parsed_expressions[component]:
                        if not expression:
                            continue
                        # Separate the arguments of the expression.
                        arguments = expression.arguments
                        # The first argument of the expression is the
                        # name of the directive.
                        if arguments[0].type == 'Literal':
                            directive_name = python_utils.UNICODE(
                                arguments[0].value)
                        arguments = arguments[1:]
                        for argument in arguments:
                            # Check the type of an argument.
                            if argument.type != 'ArrayExpression':
                                continue
                            # Separate out the elements for the argument.
                            elements = argument.elements
                            for element in elements:
                                # Check the type of an element.
                                if element.type != 'FunctionExpression':
                                    continue
                                # Separate out the body of the element.
                                body = element.body
                                # Further separate the body elements from the
                                # body.
                                body_elements = body.body
                                for body_element in body_elements:
                                    # Check if the body element is a return
                                    # statement.
                                    body_element_type_is_not_return = (
                                        body_element.type != 'ReturnStatement')
                                    if body_element_type_is_not_return:
                                        continue
                                    arg_type = (
                                        body_element.argument and
                                        body_element.argument.type)
                                    body_element_arg_type_is_not_object = (
                                        arg_type != 'ObjectExpression')
                                    if body_element_arg_type_is_not_object:
                                        continue
                                    # Separate the properties of the return
                                    # node.
                                    return_node_properties = (
                                        body_element.argument.properties)
                                    # Loop over all the properties of the return
                                    # node to find out the scope key.
                                    for return_node_property in (
                                            return_node_properties):
                                        # Check whether the property is scope.
                                        property_key_is_an_identifier = (
                                            return_node_property.key.type == (
                                                'Identifier'))
                                        property_key_name_is_scope = (
                                            return_node_property.key.name == (
                                                'scope'))
                                        if (
                                                property_key_is_an_identifier
                                                and (
                                                    property_key_name_is_scope
                                                    )):
                                            # Separate the scope value and
                                            # check if it is an Object
                                            # Expression. If it is not, then
                                            # check for scope: true and report
                                            # the error message.
                                            scope_value = (
                                                return_node_property.value)
                                            if (
                                                    scope_value.type == (
                                                        'Literal')
                                                    and (
                                                        scope_value.value)):
                                                failed = True
                                                summary_message = (
                                                    'Please ensure that %s '
                                                    'directive in %s file '
                                                    'does not have scope set '
                                                    'to true.' %
                                                    (directive_name, filepath))
                                                python_utils.PRINT(
                                                    summary_message)
                                                summary_messages.append(
                                                    summary_message)
                                                python_utils.PRINT('')
                                            elif scope_value.type != (
                                                    'ObjectExpression'):
                                                # Check whether the directive
                                                # has scope: {} else report
                                                # the error message.
                                                failed = True
                                                summary_message = (
                                                    'Please ensure that %s '
                                                    'directive in %s file has '
                                                    'a scope: {}.' % (
                                                        directive_name, filepath
                                                        ))
                                                python_utils.PRINT(
                                                    summary_message)
                                                summary_messages.append(
                                                    summary_message)
                                                python_utils.PRINT('')

        with linter_utils.redirect_stdout(stdout):
            if failed:
                summary_message = (
                    '%s Directive scope check failed, '
                    'see messages above for suggested fixes.' % (
                        linter_utils.FAILED_MESSAGE_PREFIX))
                python_utils.PRINT(summary_message)
                summary_messages.append(summary_message)
            else:
                summary_message = (
                    '%s Directive scope check passed' % (
                        linter_utils.SUCCESS_MESSAGE_PREFIX))
                python_utils.PRINT(summary_message)
                summary_messages.append(summary_message)

            python_utils.PRINT('')
        return summary_messages

    def _check_sorted_dependencies(self):
        """This function checks that the dependencies which are
        imported in the controllers/directives/factories in JS
        files are in following pattern: dollar imports, regular
        imports, and constant imports, all in sorted order.
        """
        if self.verbose_mode_enabled:
            python_utils.PRINT('Starting sorted dependencies check')
            python_utils.PRINT('----------------------------------------')
        files_to_check = self.all_filepaths
        components_to_check = ['controller', 'directive', 'factory']
        failed = False
        summary_messages = []

        stdout = sys.stdout
        for filepath in files_to_check:
            parsed_expressions = self.parsed_expressions_in_files[filepath]
            with linter_utils.redirect_stdout(stdout):
                for component in components_to_check:
                    for expression in parsed_expressions[component]:
                        if not expression:
                            continue
                        # Separate the arguments of the expression.
                        arguments = expression.arguments
                        if arguments[0].type == 'Literal':
                            property_value = python_utils.UNICODE(
                                arguments[0].value)
                        arguments = arguments[1:]
                        for argument in arguments:
                            if argument.type != 'ArrayExpression':
                                continue
                            literal_args = []
                            function_args = []
                            dollar_imports = []
                            regular_imports = []
                            constant_imports = []
                            elements = argument.elements
                            for element in elements:
                                if element.type == 'Literal':
                                    literal_args.append(
                                        python_utils.UNICODE(
                                            element.value))
                                elif element.type == 'FunctionExpression':
                                    func_args = element.params
                                    for func_arg in func_args:
                                        function_args.append(
                                            python_utils.UNICODE(func_arg.name))
                            for arg in function_args:
                                if arg.startswith('$'):
                                    dollar_imports.append(arg)
                                elif re.search('[a-z]', arg):
                                    regular_imports.append(arg)
                                else:
                                    constant_imports.append(arg)
                            dollar_imports.sort()
                            regular_imports.sort()
                            constant_imports.sort()
                            sorted_imports = (
                                dollar_imports + regular_imports + (
                                    constant_imports))
                            if sorted_imports != function_args:
                                failed = True
                                summary_message = (
                                    'Please ensure that in %s in file %s, the '
                                    'injected dependencies should be in the '
                                    'following manner: dollar imports, regular '
                                    'imports and constant imports, all in '
                                    'sorted order.'
                                    % (property_value, filepath))
                                python_utils.PRINT(summary_message)
                                summary_messages.append(summary_message)
                            if sorted_imports != literal_args:
                                failed = True
                                summary_message = (
                                    'Please ensure that in %s in file %s, the '
                                    'stringfied dependencies should be in the '
                                    'following manner: dollar imports, regular '
                                    'imports and constant imports, all in '
                                    'sorted order.'
                                    % (property_value, filepath))
                                python_utils.PRINT(summary_message)
                                summary_messages.append(summary_message)
        with linter_utils.redirect_stdout(stdout):
            if failed:
                summary_message = (
                    '%s Sorted dependencies check failed, fix files that '
                    'that don\'t have sorted dependencies mentioned above.' % (
                        linter_utils.FAILED_MESSAGE_PREFIX))
            else:
                summary_message = (
                    '%s Sorted dependencies check passed' % (
                        linter_utils.SUCCESS_MESSAGE_PREFIX))

        summary_messages.append(summary_message)
        python_utils.PRINT('')
        python_utils.PRINT(summary_message)
        if self.verbose_mode_enabled:
            python_utils.PRINT('----------------------------------------')
        return summary_messages

    def _match_line_breaks_in_controller_dependencies(self):
        """This function checks whether the line breaks between the dependencies
        listed in the controller of a directive or service exactly match those
        between the arguments of the controller function.
        """
        if self.verbose_mode_enabled:
            python_utils.PRINT(
                'Starting controller dependency line break check')
            python_utils.PRINT('----------------------------------------')
        files_to_check = self.all_filepaths
        failed = False
        summary_messages = []

        # For RegExp explanation, please see https://regex101.com/r/T85GWZ/2/.
        pattern_to_match = (
            r'controller.* \[(?P<stringfied_dependencies>[\S\s]*?)' +
            r'function\((?P<function_parameters>[\S\s]*?)\)')
        stdout = sys.stdout
        with linter_utils.redirect_stdout(stdout):
            for filepath in files_to_check:
                file_content = self.file_cache.read(filepath)
                matched_patterns = re.findall(pattern_to_match, file_content)
                for matched_pattern in matched_patterns:
                    stringfied_dependencies, function_parameters = (
                        matched_pattern)
                    stringfied_dependencies = (
                        stringfied_dependencies.strip().replace(
                            '\'', '').replace(' ', ''))[:-1]
                    function_parameters = (
                        function_parameters.strip().replace(' ', ''))
                    if stringfied_dependencies != function_parameters:
                        failed = True
                        python_utils.PRINT(
                            'Please ensure that in file %s the line breaks '
                            'pattern between the dependencies mentioned as '
                            'strings:\n[%s]\nand the dependencies mentioned '
                            'as function parameters: \n(%s)\nfor the '
                            'corresponding controller should '
                            'exactly match.' % (
                                filepath, stringfied_dependencies,
                                function_parameters))
                        python_utils.PRINT('')

            if failed:
                summary_message = (
                    '%s Controller dependency line break check failed, '
                    'see messages above for the affected files.' % (
                        linter_utils.FAILED_MESSAGE_PREFIX))
                python_utils.PRINT(summary_message)
                summary_messages.append(summary_message)
            else:
                summary_message = (
                    '%s Controller dependency line break check passed' % (
                        linter_utils.SUCCESS_MESSAGE_PREFIX))
                python_utils.PRINT(summary_message)
                summary_messages.append(summary_message)

            python_utils.PRINT('')
        return summary_messages

    def _check_constants_declaration(self):
        """Checks the declaration of constants in the TS files to ensure that
        the constants are not declared in files other than *.constants.ajs.ts
        and that the constants are declared only single time. This also checks
        that the constants are declared in both *.constants.ajs.ts (for
        AngularJS) and in *.constants.ts (for Angular 8).
        """

        if self.verbose_mode_enabled:
            python_utils.PRINT('Starting constants declaration check')
            python_utils.PRINT('----------------------------------------')

        summary_messages = []
        failed = False
        stdout = sys.stdout

        with linter_utils.redirect_stdout(stdout):
            ts_files_to_check = self.ts_filepaths
            constants_to_source_filepaths_dict = {}
            angularjs_source_filepaths_to_constants_dict = {}
            for filepath in ts_files_to_check:
                # The following block extracts the corresponding Angularjs
                # constants file for the Angular constants file. This is
                # required since the check cannot proceed if the AngularJS
                # constants file is not provided before the Angular constants
                # file.
                is_corresponding_angularjs_filepath = False
                if filepath.endswith('.constants.ts'):
                    filename_without_extension = filepath[:-3]
                    corresponding_angularjs_filepath = (
                        filename_without_extension + '.ajs.ts')
                    with linter_utils.temp_dir(parent=os.getcwd()) as temp_dir:
                        is_corresponding_angularjs_filepath = (
                            os.path.isfile(corresponding_angularjs_filepath))
                        if is_corresponding_angularjs_filepath:
                            compiled_js_filepath = self._compile_ts_file(
                                corresponding_angularjs_filepath, temp_dir)
                            file_content = self.file_cache.read(
                                compiled_js_filepath).decode('utf-8')

                            parsed_script = esprima.parseScript(file_content)
                            parsed_nodes = parsed_script.body
                            angularjs_constants_list = []
                            components_to_check = ['constant']
                            for parsed_node in parsed_nodes:
                                expression = (
                                    _get_expression_from_node_if_one_exists(
                                        parsed_node, components_to_check))
                                if not expression:
                                    continue
                                else:
                                    # The following block populates a set to
                                    # store constants for the Angular-AngularJS
                                    # constants file consistency check.
                                    angularjs_constants_name = (
                                        expression.arguments[0].value)
                                    constants_arguments = (
                                        expression.arguments[1])
                                    # Check if const is declared outside the
                                    # class.
                                    if constants_arguments.property:
                                        angularjs_constants_value = (
                                            constants_arguments.property.name)
                                    else:
                                        angularjs_constants_value = (
                                            constants_arguments.name)
                                    if angularjs_constants_value != (
                                            angularjs_constants_name):
                                        failed = True
                                        summary_message = (
                                            '%s --> Please ensure that the '
                                            'constant %s is initialized '
                                            'from the value from the '
                                            'corresponding Angular constants'
                                            ' file (the *.constants.ts '
                                            'file). Please create one in the'
                                            ' Angular constants file if it '
                                            'does not exist there.' % (
                                                filepath,
                                                angularjs_constants_name))
                                        summary_messages.append(summary_message)
                                        python_utils.PRINT(summary_message)
                                    angularjs_constants_list.append(
                                        angularjs_constants_name)
                            angularjs_constants_set = set(
                                angularjs_constants_list)
                            if len(angularjs_constants_set) != len(
                                    angularjs_constants_list):
                                failed = True
                                summary_message = (
                                    '%s --> Duplicate constant declaration '
                                    'found.' % (
                                        corresponding_angularjs_filepath))
                                summary_messages.append(summary_message)
                                python_utils.PRINT(summary_message)
                            angularjs_source_filepaths_to_constants_dict[
                                corresponding_angularjs_filepath] = (
                                    angularjs_constants_set)

                # Check that the constants are declared only in a
                # *.constants.ajs.ts file.
                if not filepath.endswith(
                        ('.constants.ajs.ts', '.constants.ts')):
                    for line_num, line in enumerate(self.file_cache.readlines(
                            filepath)):
                        if 'angular.module(\'oppia\').constant(' in line:
                            failed = True
                            summary_message = (
                                '%s --> Constant declaration found at line '
                                '%s. Please declare the constants in a '
                                'separate constants file.' % (
                                    filepath, line_num))
                            summary_messages.append(summary_message)
                            python_utils.PRINT(summary_message)

                # Check if the constant has multiple declarations which is
                # prohibited.
                parsed_script = self.parsed_js_and_ts_files[filepath]
                parsed_nodes = parsed_script.body
                components_to_check = ['constant']
                angular_constants_list = []
                for parsed_node in parsed_nodes:
                    expression = _get_expression_from_node_if_one_exists(
                        parsed_node, components_to_check)
                    if not expression:
                        continue
                    else:
                        constant_name = expression.arguments[0].raw
                        if constant_name in constants_to_source_filepaths_dict:
                            failed = True
                            summary_message = (
                                '%s --> The constant %s is already declared '
                                'in %s. Please import the file where the '
                                'constant is declared or rename the constant'
                                '.' % (
                                    filepath, constant_name,
                                    constants_to_source_filepaths_dict[
                                        constant_name]))
                            summary_messages.append(summary_message)
                            python_utils.PRINT(summary_message)
                        else:
                            constants_to_source_filepaths_dict[
                                constant_name] = filepath

                # Checks that the *.constants.ts and the corresponding
                # *.constants.ajs.ts file are in sync.
                if filepath.endswith('.constants.ts') and (
                        is_corresponding_angularjs_filepath):
                    # Ignore if file contains only type definitions for
                    # constants.

                    # Check if const is declared outside the class.
                    if parsed_nodes[1].declarations[0].init.callee.body:
                        nodes = parsed_nodes[1]
                        angular_constants_nodes = (
                            nodes.declarations[0].init.callee.body.body)
                    else:
                        nodes = parsed_nodes[2]
                        angular_constants_nodes = (
                            nodes.declarations[0].init.callee.body.body)
                    for angular_constant_node in angular_constants_nodes:
                        if not angular_constant_node.expression:
                            continue
                        angular_constant_name = (
                            angular_constant_node.expression.left.property.name)
                        angular_constants_list.append(angular_constant_name)

                    angular_constants_set = set(angular_constants_list)
                    if len(angular_constants_set) != len(
                            angular_constants_list):
                        failed = True
                        summary_message = (
                            '%s --> Duplicate constant declaration found.'
                            % filepath)
                        summary_messages.append(summary_message)
                        python_utils.PRINT(summary_message)

            if failed:
                summary_message = (
                    '%s Constants declaration check failed, '
                    'see messages above for constants with errors.' % (
                        linter_utils.FAILED_MESSAGE_PREFIX))
            else:
                summary_message = (
                    '%s Constants declaration check passed' % (
                        linter_utils.SUCCESS_MESSAGE_PREFIX))
            summary_messages.append(summary_message)
            python_utils.PRINT(summary_message)

        return summary_messages

    def perform_all_lint_checks(self):
        """Perform all the lint checks and returns the messages returned by all
        the checks.

        Returns:
            all_messages: str. All the messages returned by the lint checks.
        """

        if not self.all_filepaths:
            python_utils.PRINT('')
            python_utils.PRINT(
                'There are no JavaScript or Typescript files to lint.')
            return []

        self.parsed_js_and_ts_files = self._validate_and_parse_js_and_ts_files()
        self.parsed_expressions_in_files = (
            self._get_expressions_from_parsed_script())

        any_type_messages = self._check_any_type()
        extra_js_files_messages = self._check_extra_js_files()
        js_and_ts_component_messages = (
            self._check_js_and_ts_component_name_and_count())
        directive_scope_messages = self._check_directive_scope()
        sorted_dependencies_messages = self._check_sorted_dependencies()
        controller_dependency_messages = (
            self._match_line_breaks_in_controller_dependencies())
        constant_declaration_messages = self._check_constants_declaration()

        all_messages = (
            any_type_messages + extra_js_files_messages +
            js_and_ts_component_messages + directive_scope_messages +
            sorted_dependencies_messages + controller_dependency_messages +
            constant_declaration_messages)
        return all_messages


class ThirdPartyJsTsLintChecksManager(python_utils.OBJECT):
    """Manages all the third party Python linting functions.

    Attributes:
        verbose_mode_enabled: bool. True if verbose mode is enabled.
    """
    def __init__(
            self, files_to_lint, verbose_mode_enabled):
        """Constructs a ThirdPartyJsTsLintChecksManager object.

        Args:
            files_to_lint: list(str). A list of filepaths to lint.
            verbose_mode_enabled: bool. True if verbose mode is enabled.
        """
        super(ThirdPartyJsTsLintChecksManager, self).__init__()
        self.files_to_lint = files_to_lint
        self.verbose_mode_enabled = verbose_mode_enabled

    @property
    def all_filepaths(self):
        """Return all filepaths."""
        return self.files_to_lint

    def _lint_js_and_ts_files(self):
        """Prints a list of lint errors in the given list of JavaScript files.

        Returns:
            summary_messages: list(str). Summary of lint check.
        """
        node_path = os.path.join(common.NODE_PATH, 'bin', 'node')
        eslint_path = os.path.join(
            'node_modules', 'eslint', 'bin', 'eslint.js')
        if not os.path.exists(eslint_path):
            python_utils.PRINT('')
            python_utils.PRINT(
                'ERROR    Please run start.sh first to install node-eslint ')
            python_utils.PRINT(
                '         and its dependencies.')
            sys.exit(1)

        files_to_lint = self.all_filepaths
        start_time = time.time()
        num_files_with_errors = 0
        summary_messages = []

        num_js_and_ts_files = len(files_to_lint)
        python_utils.PRINT('Total js and ts files: ', num_js_and_ts_files)
        eslint_cmd_args = [node_path, eslint_path, '--quiet']
        result_list = []
        python_utils.PRINT('Linting JS and TS files.')
        for _, filepath in enumerate(files_to_lint):
            if self.verbose_mode_enabled:
                python_utils.PRINT('Linting: ', filepath)
            proc_args = eslint_cmd_args + [filepath]
            proc = subprocess.Popen(
                proc_args, stdout=subprocess.PIPE, stderr=subprocess.PIPE)

            encoded_linter_stdout, encoded_linter_stderr = proc.communicate()
            linter_stdout = encoded_linter_stdout.decode(encoding='utf-8')
            linter_stderr = encoded_linter_stderr.decode(encoding='utf-8')
            if linter_stderr:
                python_utils.PRINT('LINTER FAILED')
                python_utils.PRINT(linter_stderr)
                sys.exit(1)

            if linter_stdout:
                num_files_with_errors += 1
                result_list.append(linter_stdout)

        if num_files_with_errors:
            for error in result_list:
                python_utils.PRINT(error)
                summary_messages.append(error)
            summary_message = (
                '%s %s JavaScript and Typescript files' % (
                    linter_utils.FAILED_MESSAGE_PREFIX, num_files_with_errors))
        else:
            summary_message = (
                '%s %s JavaScript and Typescript files linted (%.1f secs)' % (
                    linter_utils.SUCCESS_MESSAGE_PREFIX, num_js_and_ts_files,
                    time.time() - start_time))
        python_utils.PRINT(summary_message)
        summary_messages.append(summary_message)

        python_utils.PRINT('Js and Ts linting finished.')

        return summary_messages

    def perform_all_lint_checks(self):
        """Perform all the lint checks and returns the messages returned by all
        the checks.

        Returns:
            all_messages: str. All the messages returned by the lint checks.
        """
        if not self.all_filepaths:
            python_utils.PRINT('')
            python_utils.PRINT(
                'There are no JavaScript or Typescript files to lint.')
            return []

        return self._lint_js_and_ts_files()


def get_linters(
        js_filepaths, ts_filepaths, file_cache, verbose_mode_enabled=False):
    """Creates JsTsLintChecksManager and ThirdPartyJsTsLintChecksManager
        objects and return them.

    Args:
        js_filepaths: list(str). A list of js filepaths to lint.
        ts_filepaths: list(str). A list of ts filepaths to lint.
        file_cache: object(FileCache). Provides thread-safe access to cached
            file content.
        verbose_mode_enabled: bool. True if verbose mode is enabled.

    Returns:
        tuple(JsTsLintChecksManager, ThirdPartyJsTsLintChecksManager. A 2-tuple
        of custom and third_party linter objects.
    """
    js_ts_file_paths = js_filepaths + ts_filepaths

    custom_linter = JsTsLintChecksManager(
        js_filepaths, ts_filepaths, file_cache, verbose_mode_enabled)

    third_party_linter = ThirdPartyJsTsLintChecksManager(
        js_ts_file_paths, verbose_mode_enabled)

    return custom_linter, third_party_linter<|MERGE_RESOLUTION|>--- conflicted
+++ resolved
@@ -278,19 +278,12 @@
 
             if failed:
                 summary_message = (
-<<<<<<< HEAD
-                    '%s \'any\' type check failed' % _MESSAGE_TYPE_FAILED)
+                    '%s \'any\' type check failed' % (
+                        linter_utils.SUCCESS_MESSAGE_PREFIX))
             else:
                 summary_message = (
-                    '%s \'any\' type check passed' % _MESSAGE_TYPE_SUCCESS)
-=======
-                    '%s ANY type check failed' % (
+                    '%s \'any\' type check passed' % (
                         linter_utils.FAILED_MESSAGE_PREFIX))
-            else:
-                summary_message = (
-                    '%s ANY type check passed' % (
-                        linter_utils.SUCCESS_MESSAGE_PREFIX))
->>>>>>> 0565ec60
 
             python_utils.PRINT(summary_message)
             summary_messages.append(summary_message)
