--- conflicted
+++ resolved
@@ -1201,12 +1201,8 @@
         if num_files_with_errors:
             for error in result_list:
                 python_utils.PRINT(error)
-<<<<<<< HEAD
             eslint_messages = self._get_trimmed_error_messages(result_list[0])
             summary_messages.append(eslint_messages)
-=======
-                summary_messages.append(error)
->>>>>>> 1ee6ceb3
             summary_message = (
                 '%s %s JavaScript and Typescript files' % (
                     linter_utils.FAILED_MESSAGE_PREFIX, num_files_with_errors))
