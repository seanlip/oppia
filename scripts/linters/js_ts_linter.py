--- conflicted
+++ resolved
@@ -1022,7 +1022,6 @@
         self.parsed_expressions_in_files = (
             self._get_expressions_from_parsed_script())
 
-<<<<<<< HEAD
         linter_stdout = []
 
         linter_stdout.append(self._check_extra_js_files())
@@ -1031,35 +1030,16 @@
         linter_stdout.append(self._check_directive_scope())
         linter_stdout.append(self._check_sorted_dependencies())
         linter_stdout.append(
-=======
-        ts_ignore_messages = self._check_ts_ignore()
-        ts_expect_error_messages = self._check_ts_expect_error()
-        extra_js_files_messages = self._check_extra_js_files()
-        http_requests_messages = self._check_http_requests()
-        js_and_ts_component_messages = (
-            self._check_js_and_ts_component_name_and_count())
-        directive_scope_messages = self._check_directive_scope()
-        sorted_dependencies_messages = self._check_sorted_dependencies()
-        controller_dependency_messages = (
->>>>>>> 41ea0c91
             self._match_line_breaks_in_controller_dependencies())
         linter_stdout.append(self._check_constants_declaration())
         linter_stdout.append(self._check_comments())
+        linter_stdout.append(self._check_ts_ignore())
+        linter_stdout.append(self._check_ts_expect_error())
 
         # Clear temp compiled typescipt files.
         shutil.rmtree(COMPILED_TYPESCRIPT_TMP_PATH, ignore_errors=True)
 
-<<<<<<< HEAD
         return linter_stdout
-=======
-        all_messages = (
-            ts_ignore_messages + ts_expect_error_messages +
-            extra_js_files_messages + http_requests_messages +
-            js_and_ts_component_messages + directive_scope_messages +
-            sorted_dependencies_messages + controller_dependency_messages +
-            constant_declaration_messages + comments_style_messages)
-        return all_messages
->>>>>>> 41ea0c91
 
 
 class ThirdPartyJsTsLintChecksManager(python_utils.OBJECT):
