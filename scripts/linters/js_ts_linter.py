# coding: utf-8
#
# Copyright 2020 The Oppia Authors. All Rights Reserved.
#
# Licensed under the Apache License, Version 2.0 (the "License");
# you may not use this file except in compliance with the License.
# You may obtain a copy of the License at
#
#      http://www.apache.org/licenses/LICENSE-2.0
#
# Unless required by applicable law or agreed to in writing, software
# distributed under the License is distributed on an "AS-IS" BASIS,
# WITHOUT WARRANTIES OR CONDITIONS OF ANY KIND, either express or implied.
# See the License for the specific language governing permissions and
# limitations under the License.

"""Lint checks for Js and Ts files."""

from __future__ import absolute_import  # pylint: disable=import-only-modules
from __future__ import unicode_literals  # pylint: disable=import-only-modules

import collections
import os
import re
import shutil
import subprocess
import sys
import time

import python_utils

from . import linter_utils
from .. import build
from .. import common

CURR_DIR = os.path.abspath(os.getcwd())
OPPIA_TOOLS_DIR = os.path.join(CURR_DIR, os.pardir, 'oppia_tools')

ESPRIMA_PATH = os.path.join(
    OPPIA_TOOLS_DIR, 'esprima-%s' % common.ESPRIMA_VERSION)

sys.path.insert(1, ESPRIMA_PATH)

import esprima  # isort:skip pylint: disable=wrong-import-order, wrong-import-position

COMPILED_TYPESCRIPT_TMP_PATH = 'tmpcompiledjs/'
<<<<<<< HEAD
=======

TS_IGNORE_EXCEPTIONS_FILEPATH = os.path.join(
    CURR_DIR, 'scripts', 'linters', 'ts_ignore_exceptions.json')

TS_IGNORE_EXCEPTIONS = json.load(python_utils.open_file(
    TS_IGNORE_EXCEPTIONS_FILEPATH, 'r'))
>>>>>>> 0042aa54


def _get_expression_from_node_if_one_exists(
        parsed_node, components_to_check):
    """This function first checks whether the parsed node represents
    the required angular component that needs to be derived by checking if
    its in the 'components_to_check' list. If yes, then it  will return the
    expression part of the node from which the component can be derived.
    If no, it will return None. It is done by filtering out
    'AssignmentExpression' (as it represents an assignment) and 'Identifier'
    (as it represents a static expression).

    Args:
        parsed_node: dict. Parsed node of the body of a JS file.
        components_to_check: list(str). List of angular components to check
            in a JS file. These include directives, factories, controllers,
            etc.

    Returns:
        expression: dict or None. Expression part of the node if the node
        represents a component else None.
    """
    if parsed_node.type != 'ExpressionStatement':
        return
    # Separate the expression part of the node which is the actual
    # content of the node.
    expression = parsed_node.expression
    # Check whether the expression belongs to a
    # 'CallExpression' which always contains a call
    # and not an 'AssignmentExpression'.
    # For example, func() is a CallExpression.
    if expression.type != 'CallExpression':
        return
    # Check whether the expression belongs to a 'MemberExpression' which
    # represents a computed expression or an Identifier which represents
    # a static expression.
    # For example, 'thing.func' is a MemberExpression where
    # 'thing' is the object of the MemberExpression and
    # 'func' is the property of the MemberExpression.
    # Another example of a MemberExpression within a CallExpression is
    # 'thing.func()' where 'thing.func' is the callee of the CallExpression.
    if expression.callee.type != 'MemberExpression':
        return
    # Get the component in the JS file.
    component = expression.callee.property.name
    if component not in components_to_check:
        return
    return expression


def compile_all_ts_files():
    """Compiles all project typescript files into
    COMPILED_TYPESCRIPT_TMP_PATH. Previously, we only compiled
    the TS files that were needed, but when a relative import was used, the
    linter would crash with a FileNotFound exception before being able to
    run. For more details, please see issue #9458.
    """
    cmd = ('./node_modules/typescript/bin/tsc -p %s -outDir %s') % (
        './tsconfig.json', COMPILED_TYPESCRIPT_TMP_PATH)
    subprocess.call(cmd, shell=True, stdout=subprocess.PIPE)


class JsTsLintChecksManager(python_utils.OBJECT):
    """Manages all the Js and Ts linting functions.

    Attributes:
        all_filepaths: list(str). The list of filepaths to be linted.
        js_filepaths: list(str): The list of js filepaths to be linted.
        ts_filepaths: list(str): The list of ts filepaths to be linted.
        parsed_js_and_ts_files: dict. Contains the content of JS files, after
            validating and parsing the files.
        verbose_mode_enabled: bool. True if verbose mode is enabled.
    """

    def __init__(self, js_files, ts_files, file_cache, verbose_mode_enabled):
        """Constructs a JsTsLintChecksManager object.

        Args:
            js_files: list(str). The list of js filepaths to be linted.
            ts_files: list(str). The list of ts filepaths to be linted.
            file_cache: object(FileCache). Provides thread-safe access to cached
                file content.
            verbose_mode_enabled: bool. True if verbose mode is enabled.
        """
        os.environ['PATH'] = '%s/bin:' % common.NODE_PATH + os.environ['PATH']

        self.js_files = js_files
        self.ts_files = ts_files
        self.file_cache = file_cache
        self.verbose_mode_enabled = verbose_mode_enabled
        self.parsed_js_and_ts_files = []
        self.parsed_expressions_in_files = []

    @property
    def js_filepaths(self):
        """Return all js filepaths."""
        return self.js_files

    @property
    def ts_filepaths(self):
        """Return all ts filepaths."""
        return self.ts_files

    @property
    def all_filepaths(self):
        """Return all filepaths."""
        return self.js_filepaths + self.ts_filepaths

    def _validate_and_parse_js_and_ts_files(self):
        """This function validates JavaScript and Typescript files and
        returns the parsed contents as a Python dictionary.

        Returns:
            dict. contains the contents of js and ts files after
            validating and parsing the files.
        """

        # Select JS files which need to be checked.
        files_to_check = self.all_filepaths
        parsed_js_and_ts_files = dict()
        if not self.verbose_mode_enabled:
            python_utils.PRINT('Validating and parsing JS and TS files ...')
        for filepath in files_to_check:
            if self.verbose_mode_enabled:
                python_utils.PRINT(
                    'Validating and parsing %s file ...' % filepath)
            file_content = self.file_cache.read(filepath)

            try:
                # Use esprima to parse a JS or TS file.
                parsed_js_and_ts_files[filepath] = esprima.parseScript(
                    file_content, comment=True)
            except Exception:
                if filepath.endswith('.js'):
                    raise
                # Compile typescript file which has syntax invalid for JS file.
                compiled_js_filepath = self._get_compiled_ts_filepath(filepath)

                file_content = self.file_cache.read(compiled_js_filepath)
                parsed_js_and_ts_files[filepath] = esprima.parseScript(
                    file_content)

        return parsed_js_and_ts_files

    def _get_expressions_from_parsed_script(self):
        """This function returns the expressions in the script parsed using
        js and ts files.

        Returns:
            dict. contains the expressions in the script parsed using js
            and ts files.
        """

        parsed_expressions_in_files = collections.defaultdict(dict)
        components_to_check = ['controller', 'directive', 'factory', 'filter']

        for filepath, parsed_script in self.parsed_js_and_ts_files.items():
            parsed_expressions_in_files[filepath] = collections.defaultdict(
                list)
            parsed_nodes = parsed_script.body
            for parsed_node in parsed_nodes:
                for component in components_to_check:
                    expression = _get_expression_from_node_if_one_exists(
                        parsed_node, [component])
                    parsed_expressions_in_files[filepath][component].append(
                        expression)

        return parsed_expressions_in_files

    def _get_compiled_ts_filepath(self, filepath):
        """Returns the path for compiled ts file.

        Args:
            filepath: str. filepath of ts file

        Returns:
            str. filepath of compiled ts file.
        """
        compiled_js_filepath = os.path.join(
            os.getcwd(),
            COMPILED_TYPESCRIPT_TMP_PATH,
            os.path.relpath(filepath).replace('.ts', '.js'))
        return compiled_js_filepath

    def _check_http_requests(self):
        """Checks if the http requests are made only by
        backend-api.service.ts.
        """

        if self.verbose_mode_enabled:
            python_utils.PRINT('Starting HTTP requests check')
            python_utils.PRINT('----------------------------------------')

        http_client_pattern = r':\n? *HttpClient'

        excluded_files = [
            'core/templates/services/request-interceptor.service.spec.ts'
        ]

        summary_messages = []

        with linter_utils.redirect_stdout(sys.stdout):
            failed = False

            for file_path in self.all_filepaths:
                if file_path in excluded_files:
<<<<<<< HEAD
                    continue

                if file_path.endswith('backend-api.service.ts'):
                    continue

                file_content = self.file_cache.read(file_path)

                if re.findall(http_client_pattern, file_content):
                    failed = True
                    summary_message = (
                        '%s --> An instance of HttpClient is found in this '
                        'file. You are not allowed to create http requests '
                        'from files that are not backend api services.' % (
                            file_path))
                    summary_messages.append(summary_message)
                    python_utils.PRINT(summary_message)
                    python_utils.PRINT('')

            if failed:
                summary_message = (
                    '%s HTTP requests check failed' % (
                        linter_utils.FAILED_MESSAGE_PREFIX))
                summary_messages.append(summary_message)
            else:
                summary_message = (
                    '%s HTTP requests check passed' % (
                        linter_utils.SUCCESS_MESSAGE_PREFIX))
                summary_messages.append(summary_message)
=======
                    continue

                if file_path.endswith('backend-api.service.ts'):
                    continue

                file_content = self.file_cache.read(file_path)

                if re.findall(http_client_pattern, file_content):
                    failed = True
                    summary_message = (
                        '%s --> An instance of HttpClient is found in this '
                        'file. You are not allowed to create http requests '
                        'from files that are not backend api services.' % (
                            file_path))
                    summary_messages.append(summary_message)
                    python_utils.PRINT(summary_message)
                    python_utils.PRINT('')

            if failed:
                summary_message = (
                    '%s HTTP requests check failed' % (
                        linter_utils.FAILED_MESSAGE_PREFIX))
                summary_messages.append(summary_message)
            else:
                summary_message = (
                    '%s HTTP requests check passed' % (
                        linter_utils.SUCCESS_MESSAGE_PREFIX))
                summary_messages.append(summary_message)

            python_utils.PRINT(summary_message)
            python_utils.PRINT('')

        return summary_messages

    def _check_ts_ignore(self):
        """Checks if ts ignore is used."""
        summary_messages = []
        if self.verbose_mode_enabled:
            python_utils.PRINT('Starting ts ignore check')
            python_utils.PRINT('----------------------------------------')

        ts_ignore_pattern = r'@ts-ignore'
        comment_pattern = r'^ *// '
        comment_with_ts_error_pattern = r'^ *// This throws'

        with linter_utils.redirect_stdout(sys.stdout):
            failed = False

            for file_path in self.all_filepaths:
                file_content = self.file_cache.read(file_path)
                previous_line_has_ts_ignore = False
                previous_line_has_comment = False
                previous_line_has_comment_with_ts_error = False

                for line_number, line in enumerate(file_content.split('\n')):
                    if previous_line_has_ts_ignore:
                        if file_path in TS_IGNORE_EXCEPTIONS:
                            line_contents = TS_IGNORE_EXCEPTIONS[file_path]
                            this_line_is_exception = False

                            for line_content in line_contents:
                                if line.find(line_content) != -1:
                                    this_line_is_exception = True
                                    break

                            if this_line_is_exception:
                                previous_line_has_ts_ignore = False
                                continue

                        failed = True
                        previous_line_has_ts_ignore = False
                        summary_message = (
                            '%s --> @ts-ignore found at line %s. '
                            'Please add this exception in %s.' % (
                                file_path, line_number,
                                TS_IGNORE_EXCEPTIONS_FILEPATH))
                        python_utils.PRINT(summary_message)
                        summary_messages.append(summary_message)
                        python_utils.PRINT('')

                    previous_line_has_ts_ignore = bool(
                        re.findall(ts_ignore_pattern, line))

                    if (
                            previous_line_has_ts_ignore and
                            not previous_line_has_comment_with_ts_error):
                        failed = True
                        summary_message = (
                            '%s --> Please add a comment above the @ts-ignore '
                            'explaining the @ts-ignore at line %s. The format '
                            'of comment should be -> This throws "...". This '
                            'needs to be suppressed because ...' % (
                                file_path, line_number + 1))
                        python_utils.PRINT(summary_message)
                        summary_messages.append(summary_message)
                        python_utils.PRINT('')

                    previous_line_has_comment = bool(
                        re.findall(comment_pattern, line))

                    previous_line_has_comment_with_ts_error = (
                        bool(
                            re.findall(
                                comment_with_ts_error_pattern, line))
                        or (
                            previous_line_has_comment_with_ts_error and
                            previous_line_has_comment))

            if failed:
                summary_message = (
                    '%s TS ignore check failed' % (
                        linter_utils.FAILED_MESSAGE_PREFIX))
            else:
                summary_message = (
                    '%s TS ignore check passed' % (
                        linter_utils.SUCCESS_MESSAGE_PREFIX))

            python_utils.PRINT(summary_message)
            summary_messages.append(summary_message)
            python_utils.PRINT('')

        return summary_messages

    def _check_ts_expect_error(self):
        """Checks if ts expect error is used in non spec file."""
        summary_messages = []
        if self.verbose_mode_enabled:
            python_utils.PRINT('Starting ts expect error check')
            python_utils.PRINT('----------------------------------------')

        ts_expect_error_pattern = r'@ts-expect-error'
        comment_pattern = r'^ *// '
        comment_with_ts_error_pattern = r'^ *// This throws'

        with linter_utils.redirect_stdout(sys.stdout):
            failed = False
            previous_line_has_comment = False
            previous_line_has_comment_with_ts_error = False

            for file_path in self.all_filepaths:
                file_content = self.file_cache.read(file_path)
                for line_number, line in enumerate(file_content.split('\n')):
                    if re.findall(ts_expect_error_pattern, line):
                        if not (
                                file_path.endswith('.spec.ts') or
                                file_path.endswith('Spec.ts')):
                            failed = True
                            summary_message = (
                                '%s --> @ts-expect-error found at line %s. '
                                'It can be used only in spec files.' % (
                                    file_path, line_number + 1))
                            python_utils.PRINT(summary_message)
                            summary_messages.append(summary_message)
                            python_utils.PRINT('')

                        if not previous_line_has_comment_with_ts_error:
                            failed = True
                            summary_message = (
                                '%s --> Please add a comment above the '
                                '@ts-expect-error explaining the '
                                '@ts-expect-error at line %s. The format '
                                'of comment should be -> This throws "...". '
                                'This needs to be suppressed because ...' % (
                                    file_path, line_number + 1))
                            python_utils.PRINT(summary_message)
                            summary_messages.append(summary_message)
                            python_utils.PRINT('')

                    previous_line_has_comment = bool(
                        re.findall(comment_pattern, line))

                    previous_line_has_comment_with_ts_error = (
                        bool(
                            re.findall(
                                comment_with_ts_error_pattern, line))
                        or (
                            previous_line_has_comment_with_ts_error and
                            previous_line_has_comment))

            if failed:
                summary_message = (
                    '%s TS expect error check failed' % (
                        linter_utils.FAILED_MESSAGE_PREFIX))
            else:
                summary_message = (
                    '%s TS expect error check passed' % (
                        linter_utils.SUCCESS_MESSAGE_PREFIX))
>>>>>>> 0042aa54

            python_utils.PRINT(summary_message)
            summary_messages.append(summary_message)
            python_utils.PRINT('')

        return summary_messages

    def _check_extra_js_files(self):
        """Checks if the changes made include extra js files in core
        or extensions folder which are not specified in
        build.JS_FILEPATHS_NOT_TO_BUILD.
        """
        if self.verbose_mode_enabled:
            python_utils.PRINT('Starting extra js files check')
            python_utils.PRINT('----------------------------------------')

        summary_messages = []
        failed = False
        stdout = sys.stdout
        with linter_utils.redirect_stdout(stdout):
            js_files_to_check = self.js_filepaths

            for filepath in js_files_to_check:
                if filepath.startswith(('core/templates', 'extensions')) and (
                        filepath not in build.JS_FILEPATHS_NOT_TO_BUILD) and (
                            not filepath.endswith('protractor.js')):
                    summary_message = (
                        '%s  --> Found extra .js file\n' % filepath)
                    summary_messages.append(summary_message)
                    python_utils.PRINT(summary_message)
                    failed = True

            if failed:
                err_msg = (
                    'If you want the above files to be present as js files, '
                    'add them to the list JS_FILEPATHS_NOT_TO_BUILD in '
                    'build.py. Otherwise, rename them to .ts\n')
                summary_messages.append(err_msg)
                python_utils.PRINT(err_msg)

            if failed:
                summary_message = (
                    '%s Extra JS files check failed, see '
                    'message above on resolution steps.' % (
                        linter_utils.FAILED_MESSAGE_PREFIX))
            else:
                summary_message = (
                    '%s Extra JS files check passed' % (
                        linter_utils.SUCCESS_MESSAGE_PREFIX))
            summary_messages.append(summary_message)
            python_utils.PRINT(summary_message)
            python_utils.PRINT('')
        return summary_messages

    def _check_js_and_ts_component_name_and_count(self):
        """This function ensures that all JS/TS files have exactly
        one component and and that the name of the component
        matches the filename.
        """
        if self.verbose_mode_enabled:
            python_utils.PRINT('Starting js component name and count check')
            python_utils.PRINT('----------------------------------------')
        # Select JS files which need to be checked.
        files_to_check = [
            filepath for filepath in self.all_filepaths if not
            filepath.endswith('App.ts')]
        failed = False
        summary_messages = []
        components_to_check = ['controller', 'directive', 'factory', 'filter']
        stdout = sys.stdout
        for filepath in files_to_check:
            component_num = 0
            parsed_expressions = self.parsed_expressions_in_files[filepath]
            with linter_utils.redirect_stdout(stdout):
                for component in components_to_check:
                    if component_num > 1:
                        break
                    for expression in parsed_expressions[component]:
                        if not expression:
                            continue
                        component_num += 1
                        # Check if the number of components in each file exceeds
                        # one.
                        if component_num > 1:
                            summary_message = (
                                '%s -> Please ensure that there is exactly one '
                                'component in the file.' % (filepath))
                            failed = True
                            python_utils.PRINT(summary_message)
                            summary_messages.append(summary_message)
                            break

        with linter_utils.redirect_stdout(stdout):
            if failed:
                summary_message = (
                    '%s JS and TS Component name and count check failed, '
                    'see messages above for duplicate names.' % (
                        linter_utils.FAILED_MESSAGE_PREFIX))
                python_utils.PRINT(summary_message)
                summary_messages.append(summary_message)
            else:
                summary_message = (
                    '%s JS and TS Component name and count check passed' %
                    (linter_utils.SUCCESS_MESSAGE_PREFIX))
                python_utils.PRINT(summary_message)
                summary_messages.append(summary_message)

            python_utils.PRINT('')
        return summary_messages

    def _check_directive_scope(self):
        """This function checks that all directives have an explicit
        scope: {} and it should not be scope: true.
        """
        if self.verbose_mode_enabled:
            python_utils.PRINT('Starting directive scope check')
            python_utils.PRINT('----------------------------------------')
        # Select JS and TS files which need to be checked.
        files_to_check = self.all_filepaths
        failed = False
        summary_messages = []
        components_to_check = ['directive']

        stdout = sys.stdout
        for filepath in files_to_check:
            parsed_expressions = self.parsed_expressions_in_files[filepath]
            with linter_utils.redirect_stdout(stdout):
                # Parse the body of the content as nodes.
                for component in components_to_check:
                    for expression in parsed_expressions[component]:
                        if not expression:
                            continue
                        # Separate the arguments of the expression.
                        arguments = expression.arguments
                        # The first argument of the expression is the
                        # name of the directive.
                        if arguments[0].type == 'Literal':
                            directive_name = python_utils.UNICODE(
                                arguments[0].value)
                        arguments = arguments[1:]
                        for argument in arguments:
                            # Check the type of an argument.
                            if argument.type != 'ArrayExpression':
                                continue
                            # Separate out the elements for the argument.
                            elements = argument.elements
                            for element in elements:
                                # Check the type of an element.
                                if element.type != 'FunctionExpression':
                                    continue
                                # Separate out the body of the element.
                                body = element.body
                                # Further separate the body elements from the
                                # body.
                                body_elements = body.body
                                for body_element in body_elements:
                                    # Check if the body element is a return
                                    # statement.
                                    body_element_type_is_not_return = (
                                        body_element.type != 'ReturnStatement')
                                    if body_element_type_is_not_return:
                                        continue
                                    arg_type = (
                                        body_element.argument and
                                        body_element.argument.type)
                                    body_element_arg_type_is_not_object = (
                                        arg_type != 'ObjectExpression')
                                    if body_element_arg_type_is_not_object:
                                        continue
                                    # Separate the properties of the return
                                    # node.
                                    return_node_properties = (
                                        body_element.argument.properties)
                                    # Loop over all the properties of the return
                                    # node to find out the scope key.
                                    for return_node_property in (
                                            return_node_properties):
                                        # Check whether the property is scope.
                                        property_key_is_an_identifier = (
                                            return_node_property.key.type == (
                                                'Identifier'))
                                        property_key_name_is_scope = (
                                            return_node_property.key.name == (
                                                'scope'))
                                        if (
                                                property_key_is_an_identifier
                                                and (
                                                    property_key_name_is_scope
                                                    )):
                                            # Separate the scope value and
                                            # check if it is an Object
                                            # Expression. If it is not, then
                                            # check for scope: true and report
                                            # the error message.
                                            scope_value = (
                                                return_node_property.value)
                                            if (
                                                    scope_value.type == (
                                                        'Literal')
                                                    and (
                                                        scope_value.value)):
                                                failed = True
                                                summary_message = (
                                                    'Please ensure that %s '
                                                    'directive in %s file '
                                                    'does not have scope set '
                                                    'to true.' %
                                                    (directive_name, filepath))
                                                python_utils.PRINT(
                                                    summary_message)
                                                summary_messages.append(
                                                    summary_message)
                                                python_utils.PRINT('')
                                            elif scope_value.type != (
                                                    'ObjectExpression'):
                                                # Check whether the directive
                                                # has scope: {} else report
                                                # the error message.
                                                failed = True
                                                summary_message = (
                                                    'Please ensure that %s '
                                                    'directive in %s file has '
                                                    'a scope: {}.' % (
                                                        directive_name, filepath
                                                        ))
                                                python_utils.PRINT(
                                                    summary_message)
                                                summary_messages.append(
                                                    summary_message)
                                                python_utils.PRINT('')

        with linter_utils.redirect_stdout(stdout):
            if failed:
                summary_message = (
                    '%s Directive scope check failed, '
                    'see messages above for suggested fixes.' % (
                        linter_utils.FAILED_MESSAGE_PREFIX))
                python_utils.PRINT(summary_message)
                summary_messages.append(summary_message)
            else:
                summary_message = (
                    '%s Directive scope check passed' % (
                        linter_utils.SUCCESS_MESSAGE_PREFIX))
                python_utils.PRINT(summary_message)
                summary_messages.append(summary_message)

            python_utils.PRINT('')
        return summary_messages

    def _check_sorted_dependencies(self):
        """This function checks that the dependencies which are
        imported in the controllers/directives/factories in JS
        files are in following pattern: dollar imports, regular
        imports, and constant imports, all in sorted order.
        """
        if self.verbose_mode_enabled:
            python_utils.PRINT('Starting sorted dependencies check')
            python_utils.PRINT('----------------------------------------')
        files_to_check = self.all_filepaths
        components_to_check = ['controller', 'directive', 'factory']
        failed = False
        summary_messages = []

        stdout = sys.stdout
        for filepath in files_to_check:
            parsed_expressions = self.parsed_expressions_in_files[filepath]
            with linter_utils.redirect_stdout(stdout):
                for component in components_to_check:
                    for expression in parsed_expressions[component]:
                        if not expression:
                            continue
                        # Separate the arguments of the expression.
                        arguments = expression.arguments
                        if arguments[0].type == 'Literal':
                            property_value = python_utils.UNICODE(
                                arguments[0].value)
                        arguments = arguments[1:]
                        for argument in arguments:
                            if argument.type != 'ArrayExpression':
                                continue
                            literal_args = []
                            function_args = []
                            dollar_imports = []
                            regular_imports = []
                            constant_imports = []
                            elements = argument.elements
                            for element in elements:
                                if element.type == 'Literal':
                                    literal_args.append(
                                        python_utils.UNICODE(
                                            element.value))
                                elif element.type == 'FunctionExpression':
                                    func_args = element.params
                                    for func_arg in func_args:
                                        function_args.append(
                                            python_utils.UNICODE(func_arg.name))
                            for arg in function_args:
                                if arg.startswith('$'):
                                    dollar_imports.append(arg)
                                elif re.search('[a-z]', arg):
                                    regular_imports.append(arg)
                                else:
                                    constant_imports.append(arg)
                            dollar_imports.sort()
                            regular_imports.sort()
                            constant_imports.sort()
                            sorted_imports = (
                                dollar_imports + regular_imports + (
                                    constant_imports))
                            if sorted_imports != function_args:
                                failed = True
                                summary_message = (
                                    'Please ensure that in %s in file %s, the '
                                    'injected dependencies should be in the '
                                    'following manner: dollar imports, regular '
                                    'imports and constant imports, all in '
                                    'sorted order.'
                                    % (property_value, filepath))
                                python_utils.PRINT(summary_message)
                                summary_messages.append(summary_message)
                            if sorted_imports != literal_args:
                                failed = True
                                summary_message = (
                                    'Please ensure that in %s in file %s, the '
                                    'stringfied dependencies should be in the '
                                    'following manner: dollar imports, regular '
                                    'imports and constant imports, all in '
                                    'sorted order.'
                                    % (property_value, filepath))
                                python_utils.PRINT(summary_message)
                                summary_messages.append(summary_message)
        with linter_utils.redirect_stdout(stdout):
            if failed:
                summary_message = (
                    '%s Sorted dependencies check failed, fix files that '
                    'that don\'t have sorted dependencies mentioned above.' % (
                        linter_utils.FAILED_MESSAGE_PREFIX))
            else:
                summary_message = (
                    '%s Sorted dependencies check passed' % (
                        linter_utils.SUCCESS_MESSAGE_PREFIX))

        summary_messages.append(summary_message)
        python_utils.PRINT('')
        python_utils.PRINT(summary_message)
        if self.verbose_mode_enabled:
            python_utils.PRINT('----------------------------------------')
        return summary_messages

    def _match_line_breaks_in_controller_dependencies(self):
        """This function checks whether the line breaks between the dependencies
        listed in the controller of a directive or service exactly match those
        between the arguments of the controller function.
        """
        if self.verbose_mode_enabled:
            python_utils.PRINT(
                'Starting controller dependency line break check')
            python_utils.PRINT('----------------------------------------')
        files_to_check = self.all_filepaths
        failed = False
        summary_messages = []

        # For RegExp explanation, please see https://regex101.com/r/T85GWZ/2/.
        pattern_to_match = (
            r'controller.* \[(?P<stringfied_dependencies>[\S\s]*?)' +
            r'function\((?P<function_parameters>[\S\s]*?)\)')
        stdout = sys.stdout
        with linter_utils.redirect_stdout(stdout):
            for filepath in files_to_check:
                file_content = self.file_cache.read(filepath)
                matched_patterns = re.findall(pattern_to_match, file_content)
                for matched_pattern in matched_patterns:
                    stringfied_dependencies, function_parameters = (
                        matched_pattern)
                    stringfied_dependencies = (
                        stringfied_dependencies.strip().replace(
                            '\'', '').replace(' ', ''))[:-1]
                    function_parameters = (
                        function_parameters.strip().replace(' ', ''))
                    if stringfied_dependencies != function_parameters:
                        failed = True
                        python_utils.PRINT(
                            'Please ensure that in file %s the line breaks '
                            'pattern between the dependencies mentioned as '
                            'strings:\n[%s]\nand the dependencies mentioned '
                            'as function parameters: \n(%s)\nfor the '
                            'corresponding controller should '
                            'exactly match.' % (
                                filepath, stringfied_dependencies,
                                function_parameters))
                        python_utils.PRINT('')

            if failed:
                summary_message = (
                    '%s Controller dependency line break check failed, '
                    'see messages above for the affected files.' % (
                        linter_utils.FAILED_MESSAGE_PREFIX))
                python_utils.PRINT(summary_message)
                summary_messages.append(summary_message)
            else:
                summary_message = (
                    '%s Controller dependency line break check passed' % (
                        linter_utils.SUCCESS_MESSAGE_PREFIX))
                python_utils.PRINT(summary_message)
                summary_messages.append(summary_message)

            python_utils.PRINT('')
        return summary_messages

    def _check_constants_declaration(self):
        """Checks the declaration of constants in the TS files to ensure that
        the constants are not declared in files other than *.constants.ajs.ts
        and that the constants are declared only single time. This also checks
        that the constants are declared in both *.constants.ajs.ts (for
        AngularJS) and in *.constants.ts (for Angular 8).
        """

        if self.verbose_mode_enabled:
            python_utils.PRINT('Starting constants declaration check')
            python_utils.PRINT('----------------------------------------')

        summary_messages = []
        failed = False
        stdout = sys.stdout

        with linter_utils.redirect_stdout(stdout):
            ts_files_to_check = self.ts_filepaths
            constants_to_source_filepaths_dict = {}
            angularjs_source_filepaths_to_constants_dict = {}
            for filepath in ts_files_to_check:
                # The following block extracts the corresponding Angularjs
                # constants file for the Angular constants file. This is
                # required since the check cannot proceed if the AngularJS
                # constants file is not provided before the Angular constants
                # file.
                is_corresponding_angularjs_filepath = False
                if filepath.endswith('.constants.ts'):
                    filename_without_extension = filepath[:-3]
                    corresponding_angularjs_filepath = (
                        filename_without_extension + '.ajs.ts')

                    is_corresponding_angularjs_filepath = (
                        os.path.isfile(corresponding_angularjs_filepath))
                    if is_corresponding_angularjs_filepath:
                        compiled_js_filepath = self._get_compiled_ts_filepath(
                            corresponding_angularjs_filepath)
                        file_content = self.file_cache.read(
                            compiled_js_filepath).decode('utf-8')

                        parsed_script = esprima.parseScript(file_content)
                        parsed_nodes = parsed_script.body
                        angularjs_constants_list = []
                        components_to_check = ['constant']
                        for parsed_node in parsed_nodes:
                            expression = (
                                _get_expression_from_node_if_one_exists(
                                    parsed_node, components_to_check))
                            if not expression:
                                continue
                            else:
                                # The following block populates a set to
                                # store constants for the Angular-AngularJS
                                # constants file consistency check.
                                angularjs_constants_name = (
                                    expression.arguments[0].value)
                                angularjs_constants_value = (
                                    expression.arguments[1])
                                # Check if const is declared outside the
                                # class.
                                if angularjs_constants_value.property:
                                    angularjs_constants_value = (
                                        angularjs_constants_value.property.name)
                                else:
                                    angularjs_constants_value = (
                                        angularjs_constants_value.name)
                                if angularjs_constants_value != (
                                        angularjs_constants_name):
                                    failed = True
                                    python_utils.PRINT(
                                        '%s --> Please ensure that the '
                                        'constant %s is initialized '
                                        'from the value from the '
                                        'corresponding Angular constants'
                                        ' file (the *.constants.ts '
                                        'file). Please create one in the'
                                        ' Angular constants file if it '
                                        'does not exist there.' % (
                                            filepath,
                                            angularjs_constants_name))
                                angularjs_constants_list.append(
                                    angularjs_constants_name)
                        angularjs_constants_set = set(
                            angularjs_constants_list)
                        if len(angularjs_constants_set) != len(
                                angularjs_constants_list):
                            failed = True
                            python_utils.PRINT(
                                '%s --> Duplicate constant declaration '
                                'found.' % (
                                    corresponding_angularjs_filepath))
                        angularjs_source_filepaths_to_constants_dict[
                            corresponding_angularjs_filepath] = (
                                angularjs_constants_set)

                # Check that the constants are declared only in a
                # *.constants.ajs.ts file.
                if not filepath.endswith(
                        ('.constants.ajs.ts', '.constants.ts')):
                    for line_num, line in enumerate(self.file_cache.readlines(
                            filepath)):
                        if 'angular.module(\'oppia\').constant(' in line:
                            failed = True
                            summary_message = (
                                '%s --> Constant declaration found at line '
                                '%s. Please declare the constants in a '
                                'separate constants file.' % (
                                    filepath, line_num))
                            summary_messages.append(summary_message)
                            python_utils.PRINT(summary_message)

                # Check if the constant has multiple declarations which is
                # prohibited.
                parsed_script = self.parsed_js_and_ts_files[filepath]
                parsed_nodes = parsed_script.body
                components_to_check = ['constant']
                angular_constants_list = []
                for parsed_node in parsed_nodes:
                    expression = _get_expression_from_node_if_one_exists(
                        parsed_node, components_to_check)
                    if not expression:
                        continue
                    else:
                        constant_name = expression.arguments[0].raw
                        if constant_name in constants_to_source_filepaths_dict:
                            failed = True
                            summary_message = (
                                '%s --> The constant %s is already declared '
                                'in %s. Please import the file where the '
                                'constant is declared or rename the constant'
                                '.' % (
                                    filepath, constant_name,
                                    constants_to_source_filepaths_dict[
                                        constant_name]))
                            summary_messages.append(summary_message)
                            python_utils.PRINT(summary_message)
                        else:
                            constants_to_source_filepaths_dict[
                                constant_name] = filepath

                # Checks that the *.constants.ts and the corresponding
                # *.constants.ajs.ts file are in sync.
                if filepath.endswith('.constants.ts') and (
                        is_corresponding_angularjs_filepath):
                    # Ignore if file contains only type definitions for
                    # constants.
                    for node in parsed_nodes:
                        if 'declarations' in node.keys():
                            try:
                                angular_constants_nodes = (
                                    node.declarations[0].init.callee.body.body)
                            except Exception:
                                continue
                    for angular_constant_node in angular_constants_nodes:
                        if not angular_constant_node.expression:
                            continue
                        angular_constant_name = (
                            angular_constant_node.expression.left.property.name)
                        angular_constants_list.append(angular_constant_name)

                    angular_constants_set = set(angular_constants_list)
                    if len(angular_constants_set) != len(
                            angular_constants_list):
                        failed = True
                        summary_message = (
                            '%s --> Duplicate constant declaration found.'
                            % filepath)
                        summary_messages.append(summary_message)
                        python_utils.PRINT(summary_message)

            if failed:
                summary_message = (
                    '%s Constants declaration check failed, '
                    'see messages above for constants with errors.' % (
                        linter_utils.FAILED_MESSAGE_PREFIX))
            else:
                summary_message = (
                    '%s Constants declaration check passed' % (
                        linter_utils.SUCCESS_MESSAGE_PREFIX))
            summary_messages.append(summary_message)
            python_utils.PRINT(summary_message)

        return summary_messages

    def _check_comments(self):
        """This function ensures that comments follow correct style. Below are
        some formats of correct comment style:
        1. A comment can end with the following symbols: ('.', '?', ';', ',',
        '{', '^', ')', '}', '>'). Example: // Is this is comment?
        2. If a line contain any of the following words or phrases('@ts-ignore',
        '--params', 'eslint-disable', 'eslint-enable', 'http://', 'https://')
        in the comment.
        """
        if self.verbose_mode_enabled:
            python_utils.PRINT(
                'Starting comment checks\n'
                '----------------------------------------')
        summary_messages = []
        files_to_check = self.all_filepaths
        allowed_terminating_punctuations = [
            '.', '?', ';', ',', '{', '^', ')', '}', '>']

        # We allow comments to not have a terminating punctuation if any of the
        # below phrases appears at the beginning of the comment.
        # Example: // eslint-disable max-len
        # This comment will be excluded from this check.
        allowed_start_phrases = [
<<<<<<< HEAD
            '@ts-ignore', '--params', 'eslint-disable', 'eslint-enable']
=======
            '@ts-expect-error', '@ts-ignore', '--params', 'eslint-disable',
            'eslint-enable']
>>>>>>> 0042aa54

        # We allow comments to not have a terminating punctuation if any of the
        # below phrases appears in the last word of a comment.
        # Example: // Ref: https://some.link.com
        # This comment will be excluded from this check.
        allowed_end_phrases = ['http://', 'https://']

        failed = False
        with linter_utils.redirect_stdout(sys.stdout):
            for filepath in files_to_check:
                file_content = self.file_cache.readlines(filepath)
                file_length = len(file_content)
                for line_num in python_utils.RANGE(file_length):
                    line = file_content[line_num].strip()
                    next_line = ''
                    previous_line = ''
                    if line_num + 1 < file_length:
                        next_line = file_content[line_num + 1].strip()

                    # Exclude comment line containing heading.
                    # Example: // ---- Heading ----
                    # These types of comments will be excluded from this check.
                    if (
                            line.startswith('//') and line.endswith('-')
                            and not (
                                next_line.startswith('//') and
                                previous_line.startswith('//'))):
                        continue

                    if line.startswith('//') and not next_line.startswith('//'):
                        # Check if any of the allowed starting phrase is present
                        # in comment and exclude that line from check.
                        allowed_start_phrase_present = any(
                            line.split()[1].startswith(word) for word in
                            allowed_start_phrases)

                        if allowed_start_phrase_present:
                            continue

                        # Check if any of the allowed ending phrase is present
                        # in comment and exclude that line from check. Used 'in'
                        # instead of 'startswith' because we have some comments
                        # with urls inside the quotes.
                        # Example: 'https://oppia.org'
                        allowed_end_phrase_present = any(
                            word in line.split()[-1] for word in
                            allowed_end_phrases)

                        if allowed_end_phrase_present:
                            continue

                        # Check that the comment ends with the proper
                        # punctuation.
                        last_char_is_invalid = line[-1] not in (
                            allowed_terminating_punctuations)
                        if last_char_is_invalid:
                            failed = True
                            summary_message = (
                                '%s --> Line %s: Invalid punctuation used at '
                                'the end of the comment.' % (
                                    filepath, line_num + 1))
                            summary_messages.append(summary_message)
                            python_utils.PRINT(summary_message)
                            python_utils.PRINT('')

            if failed:
                summary_message = (
                    '%s Comments check failed, fix files that have bad '
                    'comment formatting.' % linter_utils.FAILED_MESSAGE_PREFIX)
            else:
                summary_message = (
                    '%s Comments check passed' % (
                        linter_utils.SUCCESS_MESSAGE_PREFIX))
            python_utils.PRINT(summary_message)
            summary_messages.append(summary_message)
        return summary_messages

    def perform_all_lint_checks(self):
        """Perform all the lint checks and returns the messages returned by all
        the checks.

        Returns:
            all_messages: str. All the messages returned by the lint checks.
        """

        if not self.all_filepaths:
            python_utils.PRINT('')
            python_utils.PRINT(
                'There are no JavaScript or Typescript files to lint.')
            return []

        # Clear temp compiled typescipt files from the previous runs.
        shutil.rmtree(COMPILED_TYPESCRIPT_TMP_PATH, ignore_errors=True)
        # Compiles all typescipt files into COMPILED_TYPESCRIPT_TMP_PATH.
        compile_all_ts_files()

        self.parsed_js_and_ts_files = self._validate_and_parse_js_and_ts_files()
        self.parsed_expressions_in_files = (
            self._get_expressions_from_parsed_script())

<<<<<<< HEAD
=======
        ts_ignore_messages = self._check_ts_ignore()
        ts_expect_error_messages = self._check_ts_expect_error()
>>>>>>> 0042aa54
        extra_js_files_messages = self._check_extra_js_files()
        http_requests_messages = self._check_http_requests()
        js_and_ts_component_messages = (
            self._check_js_and_ts_component_name_and_count())
        directive_scope_messages = self._check_directive_scope()
        sorted_dependencies_messages = self._check_sorted_dependencies()
        controller_dependency_messages = (
            self._match_line_breaks_in_controller_dependencies())
        constant_declaration_messages = self._check_constants_declaration()
        comments_style_messages = self._check_comments()

        # Clear temp compiled typescipt files.
        shutil.rmtree(COMPILED_TYPESCRIPT_TMP_PATH, ignore_errors=True)

        all_messages = (
<<<<<<< HEAD
            extra_js_files_messages +
            http_requests_messages + js_and_ts_component_messages +
            directive_scope_messages + sorted_dependencies_messages +
            controller_dependency_messages + constant_declaration_messages +
            comments_style_messages)
=======
            ts_ignore_messages + ts_expect_error_messages +
            extra_js_files_messages + http_requests_messages +
            js_and_ts_component_messages + directive_scope_messages +
            sorted_dependencies_messages + controller_dependency_messages +
            constant_declaration_messages + comments_style_messages)
>>>>>>> 0042aa54
        return all_messages


class ThirdPartyJsTsLintChecksManager(python_utils.OBJECT):
    """Manages all the third party Python linting functions.

    Attributes:
        verbose_mode_enabled: bool. True if verbose mode is enabled.
    """

    def __init__(
            self, files_to_lint, verbose_mode_enabled):
        """Constructs a ThirdPartyJsTsLintChecksManager object.

        Args:
            files_to_lint: list(str). A list of filepaths to lint.
            verbose_mode_enabled: bool. True if verbose mode is enabled.
        """
        super(ThirdPartyJsTsLintChecksManager, self).__init__()
        self.files_to_lint = files_to_lint
        self.verbose_mode_enabled = verbose_mode_enabled

    @property
    def all_filepaths(self):
        """Return all filepaths."""
        return self.files_to_lint

    @staticmethod
    def _get_trimmed_error_output(eslint_output):
        """Remove extra bits from eslint messages.

        Args:
            eslint_output: str. output returned by the eslint linter.

        Returns:
            str. A string with the trimmed messages.
        """
        trimmed_error_messages = []
        # Extract the message from list and split the message by newline
        # so that we can use them and remove last four lines from the end.
        # Becuase last two lines are empty strings and third one have a message
        # with number of errors.
        # Example: \u2716 2 problems (2 errors, 0 warnings)
        # 1 error and 0 warnings potentially fixable with the `--fix` option.
        eslint_output_lines = eslint_output.split('\n')
        newlines_present = eslint_output_lines[-1] == '' and (
            eslint_output_lines[-2] == '')
        fix_option_present = eslint_output_lines[-3].endswith('`--fix` option.')
        unicode_x_present = eslint_output_lines[-4].startswith('\u2716')

        if (newlines_present and fix_option_present and unicode_x_present):
            eslint_output_lines = eslint_output_lines[:-4]

        for line in eslint_output_lines:
            # ESlint messages start with line numbers and then a
            # "x" and a message-id in the end. We are matching
            # if the line contains line number because every message start with
            # num:num where num is of type int and we are matching it with regex
            # and if that is True then we are replacing "error" with empty
            # string('') which is at the index 1 and message-id from the end.
            if re.search(r'^\d+:\d+', line.lstrip()):
                # Replacing message-id with an empty string('').
                line = re.sub(r'(\w+-*)+$', '', line)
                error_string = re.search(r'error', line).group(0)
                error_message = line.replace(error_string, '', 1)
            else:
                error_message = line
            trimmed_error_messages.append(error_message)
        return '\n'.join(trimmed_error_messages) + '\n'

    def _lint_js_and_ts_files(self):
        """Prints a list of lint errors in the given list of JavaScript files.

        Returns:
            summary_messages: list(str). Summary of lint check.
        """
        node_path = os.path.join(common.NODE_PATH, 'bin', 'node')
        eslint_path = os.path.join(
            'node_modules', 'eslint', 'bin', 'eslint.js')
        if not os.path.exists(eslint_path):
            python_utils.PRINT('')
            python_utils.PRINT(
                'ERROR    Please run start.sh first to install node-eslint ')
            python_utils.PRINT(
                '         and its dependencies.')
            sys.exit(1)

        files_to_lint = self.all_filepaths
        start_time = time.time()
        num_files_with_errors = 0
        summary_messages = []

        num_js_and_ts_files = len(files_to_lint)
        python_utils.PRINT('Total js and ts files: ', num_js_and_ts_files)
        eslint_cmd_args = [node_path, eslint_path, '--quiet']
        result_list = []
        python_utils.PRINT('Linting JS and TS files.')
        for _, filepath in enumerate(files_to_lint):
            if self.verbose_mode_enabled:
                python_utils.PRINT('Linting: ', filepath)
            proc_args = eslint_cmd_args + [filepath]
            proc = subprocess.Popen(
                proc_args, stdout=subprocess.PIPE, stderr=subprocess.PIPE)

            encoded_linter_stdout, encoded_linter_stderr = proc.communicate()
            linter_stdout = encoded_linter_stdout.decode(encoding='utf-8')
            linter_stderr = encoded_linter_stderr.decode(encoding='utf-8')
            if linter_stderr:
                python_utils.PRINT('LINTER FAILED')
                python_utils.PRINT(linter_stderr)
                sys.exit(1)

            if linter_stdout:
                num_files_with_errors += 1
                result_list.append(linter_stdout)

        if num_files_with_errors:
            for result in result_list:
                python_utils.PRINT(result)
                summary_messages.append(
                    self._get_trimmed_error_output(result))
            summary_message = (
                '%s %s JavaScript and Typescript files' % (
                    linter_utils.FAILED_MESSAGE_PREFIX, num_files_with_errors))
        else:
            summary_message = (
                '%s %s JavaScript and Typescript files linted (%.1f secs)' % (
                    linter_utils.SUCCESS_MESSAGE_PREFIX, num_js_and_ts_files,
                    time.time() - start_time))
        python_utils.PRINT(summary_message)
        summary_messages.append(summary_message)

        python_utils.PRINT('Js and Ts linting finished.')

        return summary_messages

    def perform_all_lint_checks(self):
        """Perform all the lint checks and returns the messages returned by all
        the checks.

        Returns:
            all_messages: str. All the messages returned by the lint checks.
        """
        if not self.all_filepaths:
            python_utils.PRINT('')
            python_utils.PRINT(
                'There are no JavaScript or Typescript files to lint.')
            return []

        return self._lint_js_and_ts_files()


def get_linters(
        js_filepaths, ts_filepaths, file_cache, verbose_mode_enabled=False):
    """Creates JsTsLintChecksManager and ThirdPartyJsTsLintChecksManager
        objects and return them.

    Args:
        js_filepaths: list(str). A list of js filepaths to lint.
        ts_filepaths: list(str). A list of ts filepaths to lint.
        file_cache: object(FileCache). Provides thread-safe access to cached
            file content.
        verbose_mode_enabled: bool. True if verbose mode is enabled.

    Returns:
        tuple(JsTsLintChecksManager, ThirdPartyJsTsLintChecksManager. A 2-tuple
        of custom and third_party linter objects.
    """
    js_ts_file_paths = js_filepaths + ts_filepaths

    custom_linter = JsTsLintChecksManager(
        js_filepaths, ts_filepaths, file_cache, verbose_mode_enabled)

    third_party_linter = ThirdPartyJsTsLintChecksManager(
        js_ts_file_paths, verbose_mode_enabled)

    return custom_linter, third_party_linter<|MERGE_RESOLUTION|>--- conflicted
+++ resolved
@@ -20,6 +20,7 @@
 from __future__ import unicode_literals  # pylint: disable=import-only-modules
 
 import collections
+import json
 import os
 import re
 import shutil
@@ -44,15 +45,12 @@
 import esprima  # isort:skip pylint: disable=wrong-import-order, wrong-import-position
 
 COMPILED_TYPESCRIPT_TMP_PATH = 'tmpcompiledjs/'
-<<<<<<< HEAD
-=======
 
 TS_IGNORE_EXCEPTIONS_FILEPATH = os.path.join(
     CURR_DIR, 'scripts', 'linters', 'ts_ignore_exceptions.json')
 
 TS_IGNORE_EXCEPTIONS = json.load(python_utils.open_file(
     TS_IGNORE_EXCEPTIONS_FILEPATH, 'r'))
->>>>>>> 0042aa54
 
 
 def _get_expression_from_node_if_one_exists(
@@ -259,36 +257,6 @@
 
             for file_path in self.all_filepaths:
                 if file_path in excluded_files:
-<<<<<<< HEAD
-                    continue
-
-                if file_path.endswith('backend-api.service.ts'):
-                    continue
-
-                file_content = self.file_cache.read(file_path)
-
-                if re.findall(http_client_pattern, file_content):
-                    failed = True
-                    summary_message = (
-                        '%s --> An instance of HttpClient is found in this '
-                        'file. You are not allowed to create http requests '
-                        'from files that are not backend api services.' % (
-                            file_path))
-                    summary_messages.append(summary_message)
-                    python_utils.PRINT(summary_message)
-                    python_utils.PRINT('')
-
-            if failed:
-                summary_message = (
-                    '%s HTTP requests check failed' % (
-                        linter_utils.FAILED_MESSAGE_PREFIX))
-                summary_messages.append(summary_message)
-            else:
-                summary_message = (
-                    '%s HTTP requests check passed' % (
-                        linter_utils.SUCCESS_MESSAGE_PREFIX))
-                summary_messages.append(summary_message)
-=======
                     continue
 
                 if file_path.endswith('backend-api.service.ts'):
@@ -476,7 +444,6 @@
                 summary_message = (
                     '%s TS expect error check passed' % (
                         linter_utils.SUCCESS_MESSAGE_PREFIX))
->>>>>>> 0042aa54
 
             python_utils.PRINT(summary_message)
             summary_messages.append(summary_message)
@@ -1093,12 +1060,8 @@
         # Example: // eslint-disable max-len
         # This comment will be excluded from this check.
         allowed_start_phrases = [
-<<<<<<< HEAD
-            '@ts-ignore', '--params', 'eslint-disable', 'eslint-enable']
-=======
             '@ts-expect-error', '@ts-ignore', '--params', 'eslint-disable',
             'eslint-enable']
->>>>>>> 0042aa54
 
         # We allow comments to not have a terminating punctuation if any of the
         # below phrases appears in the last word of a comment.
@@ -1199,11 +1162,8 @@
         self.parsed_expressions_in_files = (
             self._get_expressions_from_parsed_script())
 
-<<<<<<< HEAD
-=======
         ts_ignore_messages = self._check_ts_ignore()
         ts_expect_error_messages = self._check_ts_expect_error()
->>>>>>> 0042aa54
         extra_js_files_messages = self._check_extra_js_files()
         http_requests_messages = self._check_http_requests()
         js_and_ts_component_messages = (
@@ -1219,19 +1179,11 @@
         shutil.rmtree(COMPILED_TYPESCRIPT_TMP_PATH, ignore_errors=True)
 
         all_messages = (
-<<<<<<< HEAD
-            extra_js_files_messages +
-            http_requests_messages + js_and_ts_component_messages +
-            directive_scope_messages + sorted_dependencies_messages +
-            controller_dependency_messages + constant_declaration_messages +
-            comments_style_messages)
-=======
             ts_ignore_messages + ts_expect_error_messages +
             extra_js_files_messages + http_requests_messages +
             js_and_ts_component_messages + directive_scope_messages +
             sorted_dependencies_messages + controller_dependency_messages +
             constant_declaration_messages + comments_style_messages)
->>>>>>> 0042aa54
         return all_messages
 
 
