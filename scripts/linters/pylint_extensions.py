# coding: utf-8
#
# Copyright 2018 The Oppia Authors. All Rights Reserved.
#
# Licensed under the Apache License, Version 2.0 (the "License");
# you may not use this file except in compliance with the License.
# You may obtain a copy of the License at
#
#      http://www.apache.org/licenses/LICENSE-2.0
#
# Unless required by applicable law or agreed to in writing, software
# distributed under the License is distributed on an "AS-IS" BASIS,
# WITHOUT WARRANTIES OR CONDITIONS OF ANY KIND, either express or implied.
# See the License for the specific language governing permissions and
# limitations under the License.

"""Implements additional custom Pylint checkers to be used as part of
<<<<<<< HEAD
presubmit checks. Next message id would be C0033.
=======
presubmit checks. Next message id would be C0032.
>>>>>>> 72462554
"""

from __future__ import absolute_import  # pylint: disable=import-only-modules
from __future__ import unicode_literals  # pylint: disable=import-only-modules

import linecache
import os
import re
import sys
import tokenize

import python_utils
from .. import docstrings_checker

_PARENT_DIR = os.path.abspath(os.path.join(os.getcwd(), os.pardir))
_PYLINT_PATH = os.path.join(_PARENT_DIR, 'oppia_tools', 'pylint-1.9.4')
sys.path.insert(0, _PYLINT_PATH)

# List of punctuation symbols that can be used at the end of
# comments and docstrings.
ALLOWED_TERMINATING_PUNCTUATIONS = ['.', '?', '}', ']', ')']

# If any of these phrases are found inside a docstring or comment,
# the punctuation and capital letter checks will be skipped for that
# comment or docstring.
EXCLUDED_PHRASES = [
    'coding:', 'pylint:', 'http://', 'https://', 'scripts/', 'extract_node']

import astroid  # isort:skip  pylint: disable=wrong-import-order, wrong-import-position
from pylint import checkers  # isort:skip  pylint: disable=wrong-import-order, wrong-import-position
from pylint import interfaces  # isort:skip  pylint: disable=wrong-import-order, wrong-import-position
from pylint.checkers import typecheck  # isort:skip  pylint: disable=wrong-import-order, wrong-import-position
from pylint.checkers import utils as checker_utils  # isort:skip  pylint: disable=wrong-import-order, wrong-import-position
from pylint.extensions import _check_docs_utils # isort:skip  pylint: disable=wrong-import-order, wrong-import-position


def read_from_node(node):
    """Returns the data read from the ast node in unicode form.

    Args:
        node: astroid.scoped_nodes.Function. Node to access module content.

    Returns:
        list(str). The data read from the ast node.
    """
    return list([line.decode('utf-8') for line in node.stream().readlines()])


class ExplicitKeywordArgsChecker(checkers.BaseChecker):
    """Custom pylint checker which checks for explicit keyword arguments
    in any function call.
    """

    __implements__ = interfaces.IAstroidChecker

    name = 'explicit-keyword-args'
    priority = -1
    msgs = {
        'C0001': (
            'Keyword argument %s should be named explicitly in %s call of %s.',
            'non-explicit-keyword-args',
            'All keyword arguments should be explicitly named in function call.'
        ),
        'C0027': (
            'Keyword argument %s used for a non keyword argument in %s '
            'call of %s.',
            'arg-name-for-non-keyword-arg',
            'Position arguments should not be used as keyword arguments '
            'in function call.'
        ),
    }

    def _check_non_explicit_keyword_args(
            self, node, name, callable_name, keyword_args,
            num_positional_args_unused, num_mandatory_parameters):
        """Custom pylint check to ensure that position arguments should not
        be used as keyword arguments.

        Args:
            node: astroid.node.Function. The current function call node.
            name: str. Name of the keyword argument.
            callable_name: str. Name of method type.
            keyword_args: list(str). Name of all keyword arguments in function
                call.
            num_positional_args_unused: int. Number of unused positional
                arguments.
            num_mandatory_parameters: int. Number of mandatory parameters.

        Returns:
            int. Number of unused positional arguments.
        """
        display_name = repr(name)

        if name not in keyword_args and (
                num_positional_args_unused > (
                    num_mandatory_parameters)) and (
                        callable_name != 'constructor'):
            # This try/except block tries to get the function
            # name. Since each node may differ, multiple
            # blocks have been used.
            try:
                func_name = node.func.attrname
            except AttributeError:
                func_name = node.func.name

            self.add_message(
                'non-explicit-keyword-args', node=node,
                args=(
                    display_name,
                    callable_name,
                    func_name))
            num_positional_args_unused -= 1
        return num_positional_args_unused

    def _check_argname_for_nonkeyword_arg(
            self, node, called, callable_name, keyword_args,
            keyword_args_in_funcdef):
        """Custom pylint check to ensure that position arguments should not
        be used as keyword arguments.

        Args:
            node: astroid.node.Function. The current function call node.
            called: astroid.Call. The function call object.
            keyword_args: list(str). Name of all keyword arguments in function
                call.
            callable_name: str. Name of method type.
            keyword_args_in_funcdef: list(str). Name of all keyword arguments in
                function definition.
        """
        for arg in keyword_args:
            # TODO(#10038): Fix the check to cover below case as well.
            # If there is *args and **kwargs in the function definition skip the
            # check because we can use keywords arguments in function call even
            # if **kwargs is present in the function definition. See Example:
            # Function def -> def func(entity_id, *args, **kwargs):
            # Function call -> func(entity_id='1', a=1, b=2, c=3)
            # By parsing calling method we get
            # keyword_arguments = entity_id, a, b, c.
            # From the function definition, we will get keyword_arguments = []
            # Now we do not have a way to identify which one is a keyword
            # argument and which one is not.
            if not called.args.kwarg and callable_name != 'constructor':
                if not arg in keyword_args_in_funcdef:
                    # This try/except block tries to get the function
                    # name.
                    try:
                        func_name = node.func.attrname
                    except AttributeError:
                        func_name = node.func.name

                    self.add_message(
                        'arg-name-for-non-keyword-arg', node=node,
                        args=(repr(arg), callable_name, func_name))

    def visit_call(self, node):
        """Visits each function call in a lint check.

        Args:
            node: Call. The current function call node.
        """
        called = checker_utils.safe_infer(node.func)

        try:
            # For the rationale behind the Pylint pragma below,
            # see https://stackoverflow.com/a/35701863/8115428
            called, implicit_args, callable_name = (
                typecheck._determine_callable(called))  # pylint: disable=protected-access
        except ValueError:
            return

        if called.args.args is None:
            # Built-in functions have no argument information.
            return

        if len(called.argnames()) != len(set(called.argnames())):
            return

        # Build the set of keyword arguments and count the positional arguments.
        call_site = astroid.arguments.CallSite.from_call(node)

        num_positional_args = len(call_site.positional_arguments)
        keyword_args = list(call_site.keyword_arguments.keys())

        already_filled_positionals = getattr(called, 'filled_positionals', 0)
        already_filled_keywords = getattr(called, 'filled_keywords', {})

        keyword_args += list(already_filled_keywords)
        num_positional_args += already_filled_positionals
        num_positional_args += implicit_args

        # Analyze the list of formal parameters.
        num_mandatory_parameters = len(called.args.args) - len(
            called.args.defaults)

        parameters = []
        parameter_name_to_index = {}
        for i, arg in enumerate(called.args.args):
            if isinstance(arg, astroid.Tuple):
                name = None
            else:
                assert isinstance(arg, astroid.AssignName)
                name = arg.name
                parameter_name_to_index[name] = i
            if i >= num_mandatory_parameters:
                defval = called.args.defaults[i - num_mandatory_parameters]
            else:
                defval = None
            parameters.append([(name, defval), False])

        num_positional_args_unused = num_positional_args
        # The list below will store all the keyword arguments present in the
        # function definition.
        keyword_args_in_funcdef = []
        # Check that all parameters with a default value have
        # been called explicitly.
        for [(name, defval), _] in parameters:
            if defval:
                keyword_args_in_funcdef.append(name)
                num_positional_args_unused = (
                    self._check_non_explicit_keyword_args(
                        node, name, callable_name, keyword_args,
                        num_positional_args_unused, num_mandatory_parameters))

        self._check_argname_for_nonkeyword_arg(
            node, called, callable_name, keyword_args, keyword_args_in_funcdef)


class HangingIndentChecker(checkers.BaseChecker):
    """Custom pylint checker which checks for break after parenthesis in case
    of hanging indentation.
    """

    __implements__ = interfaces.ITokenChecker

    name = 'hanging-indent'
    priority = -1
    msgs = {
        'C0002': (
            (
                'There should be a break after parenthesis when content within '
                'parenthesis spans multiple lines.'),
            'no-break-after-hanging-indent',
            (
                'If something within parenthesis extends along multiple lines, '
                'break after opening parenthesis.')
        ),
    }

    def process_tokens(self, tokens):
        """Process tokens to check if there is a line break after the bracket.

        Args:
            tokens: astroid.Tokens. Object to process tokens.
        """
        escape_character_indicator = b'\\'
        string_indicator = b'\''
        excluded = False
        for (token_type, token, (line_num, _), _, line) in tokens:
            # Check if token type is an operator and is either a
            # left parenthesis '(' or a right parenthesis ')'.
            if token_type == tokenize.OP and (
                    token == b'(' or token == b')'):
                line = line.strip()

                # Exclude 'if', 'elif', 'while' statements.
                if line.startswith((b'if ', b'while ', b'elif ')):
                    excluded = True
                # Skip check if there is a comment at the end of line.
                if excluded:
                    split_line = line.split()
                    if '#' in split_line:
                        comment_index = split_line.index('#')
                        if split_line[comment_index - 1].endswith(b'):'):
                            excluded = False
                    elif line.endswith(b'):'):
                        excluded = False
                if excluded:
                    continue

                bracket_count = 0
                line_length = len(line)
                escape_character_found = False
                in_string = False
                for char_num in python_utils.RANGE(line_length):
                    char = line[char_num]
                    if in_string and (
                            char == escape_character_indicator or
                            escape_character_found):
                        escape_character_found = not escape_character_found
                        continue

                    # Check if we found the string indicator and flip the
                    # in_string boolean.
                    if char == string_indicator:
                        in_string = not in_string

                    # Ignore anything inside a string.
                    if in_string:
                        continue

                    if char == b'(':
                        if bracket_count == 0:
                            position = char_num
                        bracket_count += 1
                    elif char == b')' and bracket_count > 0:
                        bracket_count -= 1

                if bracket_count > 0 and position + 1 < line_length:
                    # Allow the use of '[', ']', '{', '}' after the parenthesis.
                    separators = set('[{( ')
                    if line[line_length - 1] in separators:
                        continue
                    content = line[position + 1:]
                    # Skip check if there is nothing after the bracket.
                    split_content = content.split()
                    # Skip check if there is a comment at the end of line.
                    if '#' in split_content:
                        comment_index = split_content.index('#')
                        if comment_index == 0:
                            continue
                        else:
                            if split_content[comment_index - 1].endswith(b'('):
                                continue
                    self.add_message(
                        'no-break-after-hanging-indent', line=line_num)


# The following class was derived from
# https://github.com/PyCQA/pylint/blob/377cc42f9e3116ff97cddd4567d53e9a3e24ebf9/pylint/extensions/docparams.py#L26
class DocstringParameterChecker(checkers.BaseChecker):
    """Checker for Sphinx, Google, or Numpy style docstrings

    * Check that all function, method and constructor parameters are mentioned
      in the params and types part of the docstring.  Constructor parameters
      can be documented in either the class docstring or ``__init__`` docstring,
      but not both.
    * Check that there are no naming inconsistencies between the signature and
      the documentation, i.e. also report documented parameters that are missing
      in the signature. This is important to find cases where parameters are
      renamed only in the code, not in the documentation.
    * Check that all explicitly raised exceptions in a function are documented
      in the function docstring. Caught exceptions are ignored.

    Args:
        linter: Pylinter. The linter object.
    """

    __implements__ = interfaces.IAstroidChecker

    name = 'parameter_documentation'
    msgs = {
        'W9005': (
            '"%s" has constructor parameters '
            'documented in class and __init__',
            'multiple-constructor-doc',
            'Please remove parameter declarations '
            'in the class or constructor.'),
        'W9006': (
            '"%s" not documented as being raised',
            'missing-raises-doc',
            'Please document exceptions for '
            'all raised exception types.'),
        'W9008': (
            'Redundant returns documentation',
            'redundant-returns-doc',
            'Please remove the return/rtype '
            'documentation from this method.'),
        'W9010': (
            'Redundant yields documentation',
            'redundant-yields-doc',
            'Please remove the yields documentation from this method.'),
        'W9011': (
            'Missing return documentation',
            'missing-return-doc',
            'Please add documentation about what this method returns.',
            {'old_names': [('W9007', 'missing-returns-doc')]}),
        'W9012': (
            'Missing return type documentation',
            'missing-return-type-doc',
            'Please document the type returned by this method.',
            # We can't use the same old_name for two different warnings
            # {'old_names': [('W9007', 'missing-returns-doc')]}.
        ),
        'W9013': (
            'Missing yield documentation',
            'missing-yield-doc',
            'Please add documentation about what this generator yields.',
            {'old_names': [('W9009', 'missing-yields-doc')]}),
        'W9014': (
            'Missing yield type documentation',
            'missing-yield-type-doc',
            'Please document the type yielded by this method.',
            # We can't use the same old_name for two different warnings
            # {'old_names': [('W9009', 'missing-yields-doc')]}.
        ),
        'W9015': (
            '"%s" missing in parameter documentation',
            'missing-param-doc',
            'Please add parameter declarations for all parameters.',
            {'old_names': [('W9003', 'missing-param-doc')]}),
        'W9016': (
            '"%s" missing in parameter type documentation',
            'missing-type-doc',
            'Please add parameter type declarations for all parameters.',
            {'old_names': [('W9004', 'missing-type-doc')]}),
        'W9017': (
            '"%s" differing in parameter documentation',
            'differing-param-doc',
            'Please check parameter names in declarations.',
        ),
        'W9018': (
            '"%s" differing in parameter type documentation',
            'differing-type-doc',
            'Please check parameter names in type declarations.',
        ),
        'W9019': (
            'Line starting with "%s" requires 4 space indentation relative to'
            ' args line indentation',
            '4-space-indentation-for-arg-parameters-doc',
            'Please use 4 space indentation in parameter definitions relative'
            ' to the args line indentation.'
        ),
        'W9020': (
            'Line starting with "%s" requires 8 space indentation relative to'
            ' args line indentation',
            '8-space-indentation-for-arg-in-descriptions-doc',
            'Please indent wrap-around descriptions by 8 relative to the args'
            ' line indentation.'
        ),
        'W9021': (
            'Args: indentation is incorrect, must be at the outermost'
            ' indentation level.',
            'incorrect-indentation-for-arg-header-doc',
            'Please indent args line to the outermost indentation level.'
        ),
        'W9022': (
            '4 space indentation in docstring.',
            '4-space-indentation-in-docstring',
            'Please use 4 space indentation for parameters relative to section'
            ' headers.'
        ),
        'W9023': (
            '8 space indentation in docstring.',
            '8-space-indentation-in-docstring',
            'Please use 8 space indentation in wrap around messages'
            ' relative to section headers.'
        ),
        'W9024': (
            'Raises section should be the following form: Exception_name. '
            'Description.',
            'malformed-raises-section',
            'The parameter is incorrectly formatted.'
        ),
        'W9025': (
            'Period is not used at the end of the docstring.',
            'no-period-used',
            'Please use a period at the end of the docstring,'
        ),
        'W9026': (
            'Multiline docstring should end with a new line.',
            'no-newline-used-at-end',
            'Please end multiline docstring with a new line.'
        ),
        'W9027': (
            'Single line docstring should not span two lines.',
            'single-line-docstring-span-two-lines',
            'Please do not use two lines for a single line docstring. '
            'If line length exceeds 80 characters, '
            'convert the single line docstring to a multiline docstring.'
        ),
        'W9028': (
            'Empty line before the end of multi-line docstring.',
            'empty-line-before-end',
            'Please do not use empty line before '
            'the end of the multi-line docstring.'
        ),
        'W9029': (
            'Space after """ in docstring.',
            'space-after-triple-quote',
            'Please do not use space after """ in docstring.'
        ),
        'W9030': (
            'Missing single newline below class docstring.',
            'newline-below-class-docstring',
            'Please add a single newline below class docstring.'
        ),
        'W9031': (
            'Files must have a single newline above args in doc string.',
            'single-space-above-args',
            'Please enter a single newline above args in doc string.'
        ),
        'W9032': (
            'Files must have a single newline above returns in doc string.',
            'single-space-above-returns',
            'Please enter a single newline above returns in doc string.'
        ),
        'W9033': (
            'Files must have a single newline above raises in doc string.',
            'single-space-above-raises',
            'Please enter a single newline above raises in doc string.'
        ),
        'W9034': (
            'Files must have a single newline above yield in doc string.',
            'single-space-above-yield',
            'Please enter a single newline above yield in doc string.'
        ),
        'W9035': (
            'Arguments should be in following form: variable_name: typeinfo. '
            'Description.',
            'malformed-args-section',
            'The parameter is incorrectly formatted.'
        ),
        'W9036': (
            'Returns should be in the following form: typeinfo. Description.',
            'malformed-returns-section',
            'The parameter is incorrectly formatted.'
        ),
        'W9037': (
            'Yields should be in the following form: typeinfo. Description.',
            'malformed-yields-section',
            'The parameter is incorrectly formatted.'
        ),
        'W9038': (
            'Arguments starting with *args should be formatted in the following'
            ' form: *args: list(*). Description.',
            'malformed-args-argument',
            'The parameter is incorrectly formatted.'
        )
    }

    options = (
        (
            'accept-no-param-doc',
            {'default': True, 'type': 'yn', 'metavar': '<y or n>',
             'help': 'Whether to accept totally missing parameter '
                     'documentation in the docstring of a '
                     'function that has parameters.'
            }),
        (
            'accept-no-raise-doc',
            {'default': True, 'type': 'yn', 'metavar': '<y or n>',
             'help': 'Whether to accept totally missing raises '
                     'documentation in the docstring of a function that '
                     'raises an exception.'
            }),
        (
            'accept-no-return-doc',
            {'default': True, 'type': 'yn', 'metavar': '<y or n>',
             'help': 'Whether to accept totally missing return '
                     'documentation in the docstring of a function that '
                     'returns a statement.'
            }),
        (
            'accept-no-yields-doc',
            {'default': True, 'type': 'yn', 'metavar': '<y or n>',
             'help': 'Whether to accept totally missing yields '
                     'documentation in the docstring of a generator.'
            }),
        )

    priority = -2

    constructor_names = {'__init__', '__new__'}
    not_needed_param_in_docstring = {'self', 'cls'}
    docstring_sections = {'Raises:', 'Returns:', 'Yields:'}

    # Docstring section headers split up into arguments, returns, yields
    # and raises sections signifying that we are currently parsing the
    # corresponding section of that docstring.
    DOCSTRING_SECTION_RETURNS = 'returns'
    DOCSTRING_SECTION_YIELDS = 'yields'
    DOCSTRING_SECTION_RAISES = 'raises'

    def visit_classdef(self, node):
        """Visit each class definition in a module and check if there is a
        single new line below each class docstring.

        Args:
            node: astroid.nodes.ClassDef. Node for a class definition
                in the AST.
        """
        # Check if the given node has docstring.
        if node.doc is None:
            return
        line_number = node.fromlineno
        # Iterate till the start of docstring.
        while True:
            line = linecache.getline(node.root().file, line_number).strip()
            if line.startswith((b'"""', b'\'\'\'', b'\'', b'"')):
                break
            else:
                line_number += 1

        doc_length = len(node.doc.split(b'\n'))
        line_number += doc_length
        first_line_after_doc = linecache.getline(
            node.root().file, line_number).strip()
        second_line_after_doc = linecache.getline(
            node.root().file, line_number + 1).strip()
        if first_line_after_doc != b'':
            self.add_message('newline-below-class-docstring', node=node)
        elif second_line_after_doc == b'':
            self.add_message('newline-below-class-docstring', node=node)

    def visit_functiondef(self, node):
        """Called for function and method definitions (def).

        Args:
            node: astroid.scoped_nodes.Function. Node for a function or
                method definition in the AST.
        """
        node_doc = docstrings_checker.docstringify(node.doc)
        self.check_functiondef_params(node, node_doc)
        self.check_functiondef_returns(node, node_doc)
        self.check_functiondef_yields(node, node_doc)
        self.check_docstring_style(node)
        self.check_docstring_section_indentation(node)
        self.check_typeinfo(node, node_doc)

    def check_typeinfo(self, node, node_doc):
        """Checks whether all parameters in a function definition are
        properly formatted.

        Args:
            node: astroid.node.Function. Node for a function or
                method definition in the AST.
            node_doc: Docstring. Pylint Docstring class instance representing
                a node's docstring.
        """
        # The regexes are taken from the pylint codebase and are modified
        # according to our needs. Link: https://github.com/PyCQA/pylint/blob/
        # e89c361668aeead9fd192d5289c186611ef779ca/pylint/extensions/
        # _check_docs_utils.py#L428.
        re_param_line = re.compile(
            r"""
            \s*  \*{{0,2}}(\w+)          # identifier potentially with asterisks
            \s*  ( [:]
                \s*
                ({type}|\S*|[\s\S]*)
                (?:,\s+optional)?
                [.]+\s )+ \s*
            \s*  [A-Z0-9](.*)[.\]}}\)]+$     # beginning of optional description
        """.format(
            type=_check_docs_utils.GoogleDocstring.re_multiple_type,
        ), flags=re.X | re.S | re.M)

        re_returns_line = re.compile(
            r"""
            \s* (({type}|\S*|[\s\S]*).[.]+\s)+        # identifier
            \s* [A-Z0-9](.*)[.\]}}\)]+$               # beginning of description
        """.format(
            type=_check_docs_utils.GoogleDocstring.re_multiple_type,
        ), flags=re.X | re.S | re.M)

        re_yields_line = re_returns_line

        re_raise_line = re.compile(
            r"""
            \s* ({type}[.])+                    # identifier
            \s* [A-Z0-9](.*)[.\]}}\)]+$         # beginning of description
        """.format(
            type=_check_docs_utils.GoogleDocstring.re_multiple_type,
        ), flags=re.X | re.S | re.M)

        # We need to extract the information from the given section for that
        # we need to use _parse_section as this will extract all the arguments
        # from the Args section, as this is a private method hence we need to
        # use the pylint pragma to escape the pylint warning.
        if node_doc.has_params():
            entries = node_doc._parse_section(  # pylint: disable=protected-access
                _check_docs_utils.GoogleDocstring.re_param_section)
            for entry in entries:
                if entry.lstrip().startswith('*args') and not (
                        entry.lstrip().startswith('*args: list(*)')):
                    self.add_message('malformed-args-argument', node=node)
                match = re_param_line.match(entry)
                if not match:
                    self.add_message('malformed-args-section', node=node)

        # We need to extract the information from the given section for that
        # we need to use _parse_section as this will extract all the returns
        # from the Returns section, as this is a private method hence we need to
        # use the pylint pragma to escape the pylint warning.
        if node_doc.has_returns():
            entries = node_doc._parse_section(  # pylint: disable=protected-access
                _check_docs_utils.GoogleDocstring.re_returns_section)
            entries = [''.join(entries)]
            for entry in entries:
                match = re_returns_line.match(entry)
                if not match:
                    self.add_message('malformed-returns-section', node=node)

        # We need to extract the information from the given section for that
        # we need to use _parse_section as this will extract all the yields
        # from the Yields section, as this is a private method hence we need to
        # use the pylint pragma to escape the pylint warning.
        if node_doc.has_yields():
            entries = node_doc._parse_section(  # pylint: disable=protected-access
                _check_docs_utils.GoogleDocstring.re_yields_section)
            entries = [''.join(entries)]
            for entry in entries:
                match = re_yields_line.match(entry)
                if not match:
                    self.add_message('malformed-yields-section', node=node)

        # We need to extract the information from the given section for that
        # we need to use _parse_section as this will extract all the exceptions
        # from the Raises section, as this is a private method hence we need to
        # use the pylint pragma to escape the pylint warning.
        if node_doc.exceptions():
            entries = node_doc._parse_section(  # pylint: disable=protected-access
                _check_docs_utils.GoogleDocstring.re_raise_section)
            for entry in entries:
                match = re_raise_line.match(entry)
                if not match:
                    self.add_message('malformed-raises-section', node=node)

    def check_functiondef_params(self, node, node_doc):
        """Checks whether all parameters in a function definition are
        documented.

        Args:
            node: astroid.scoped_nodes.Function. Node for a function or
                method definition in the AST.
            node_doc: Docstring. Pylint Docstring class instance representing
                a node's docstring.
        """
        node_allow_no_param = None
        if node.name in self.constructor_names:
            class_node = checker_utils.node_frame_class(node)
            if class_node is not None:
                class_doc = docstrings_checker.docstringify(class_node.doc)
                self.check_single_constructor_params(
                    class_doc, node_doc, class_node)

                # __init__ or class docstrings can have no parameters documented
                # as long as the other documents them.
                node_allow_no_param = (
                    class_doc.has_params() or
                    class_doc.params_documented_elsewhere() or
                    None
                )
                class_allow_no_param = (
                    node_doc.has_params() or
                    node_doc.params_documented_elsewhere() or
                    None
                )

                self.check_arguments_in_docstring(
                    class_doc, node.args, class_node,
                    accept_no_param_doc=class_allow_no_param)

        self.check_arguments_in_docstring(
            node_doc, node.args, node,
            accept_no_param_doc=node_allow_no_param)

    def check_docstring_style(self, node):
        """It fetches a function node and extract the class node from function
        node if it is inside a class body and passes it to
        check_docstring_structure which checks whether the docstring has a
        space at the beginning and a period at the end.

        Args:
            node: astroid.scoped_nodes.Function. Node for a function or
                method definition in the AST.
        """
        if node.name in self.constructor_names:
            class_node = checker_utils.node_frame_class(node)
            if class_node is not None:
                self.check_docstring_structure(class_node)
        self.check_docstring_structure(node)

    def check_newline_above_args(self, node, docstring):
        """Checks to ensure that there is a single space above the
        argument parameters in the docstring.

        Args:
            node: astroid.node.Function. Node for a function or method
                definition in the AST.
            docstring: list(str). Function docstring in splitted by newlines.
        """
        blank_line_counter = 0
        for line in docstring:
            line = line.strip()
            if line == b'':
                blank_line_counter += 1
            if blank_line_counter == 0 or blank_line_counter > 1:
                if line == b'Args:':
                    self.add_message(
                        'single-space-above-args', node=node)
                elif line == b'Returns:':
                    self.add_message(
                        'single-space-above-returns', node=node)
                elif line == b'Raises:':
                    self.add_message(
                        'single-space-above-raises', node=node)
                elif line == b'Yields:':
                    self.add_message(
                        'single-space-above-yield', node=node)
            if line != b'':
                blank_line_counter = 0

    def check_docstring_structure(self, node):
        """Checks whether the docstring has the correct structure i.e.
        do not have space at the beginning and have a period at the end of
        docstring.

        Args:
            node: astroid.scoped_nodes.Function. Node for a function or
                method definition in the AST.
        """
        if node.doc:
            docstring = node.doc.splitlines()
            # Check for space after """ in docstring.
            if docstring[0][0] == b' ':
                self.add_message('space-after-triple-quote', node=node)
            # Check if single line docstring span two lines.
            if len(docstring) == 2 and docstring[-1].strip() == b'':
                self.add_message(
                    'single-line-docstring-span-two-lines', node=node)
            # Check for punctuation at end of a single line docstring.
            elif (len(docstring) == 1 and docstring[-1][-1] not in
                  ALLOWED_TERMINATING_PUNCTUATIONS):
                self.add_message('no-period-used', node=node)
            # Check for punctuation at the end of a multiline docstring.
            elif len(docstring) > 1:
                if docstring[-2].strip() == b'':
                    self.add_message('empty-line-before-end', node=node)
                elif docstring[-1].strip() != b'':
                    self.add_message(
                        'no-newline-used-at-end', node=node)
                elif (docstring[-2][-1] not in
                      ALLOWED_TERMINATING_PUNCTUATIONS and not
                      any(word in docstring[-2] for word in EXCLUDED_PHRASES)):
                    self.add_message('no-period-used', node=node)

    def check_docstring_section_indentation(self, node):
        """Checks whether the function argument definitions ("Args": section,
        "Returns": section, "Yield": section, "Raises: section) are indented
        properly. Parameters should be indented by 4 relative to the 'Args:'
        'Return:', 'Raises:', 'Yield:' line and any wrap-around descriptions
        should be indented by 8.

        Args:
            node: astroid.scoped_nodes.Function. Node for a function or
                method definition in the AST.
        """
        arguments_node = node.args
        expected_argument_names = set(
            None if (arg.name in self.not_needed_param_in_docstring)
            else (arg.name + ':') for arg in arguments_node.args)
        currently_in_args_section = False
        # When we are in the args section and a line ends in a colon,
        # we can ignore the indentation styling in the next section of
        # description, hence a freeform section.
        currently_in_freeform_section = False
        args_indentation = 0
        if node.doc:
            current_docstring_section = None
            in_description = False
            args_indentation_in_spaces = 0
            docstring = node.doc.splitlines()
            self.check_newline_above_args(node, docstring)
            for line in docstring:
                stripped_line = line.lstrip()
                current_line_indentation = (
                    len(line) - len(stripped_line))
                parameter = re.search(
                    '^[^:]+:',
                    stripped_line)
                # Check for empty lines and ignore them.
                if len(line.strip()) == 0:
                    continue
                # If line starts with Returns: , it is the header of a Returns
                # subsection.
                if stripped_line.startswith('Returns:'):
                    current_docstring_section = (
                        self.DOCSTRING_SECTION_RETURNS)
                    in_freeform_section = False
                    in_description = False
                    args_indentation_in_spaces = current_line_indentation
                # If line starts with Raises: , it is the header of a Raises
                # subsection.
                elif stripped_line.startswith('Raises:'):
                    current_docstring_section = (
                        self.DOCSTRING_SECTION_RAISES)
                    in_freeform_section = False
                    in_description = False
                    args_indentation_in_spaces = current_line_indentation
                # If line starts with Yields: , it is the header of a Yields
                # subsection.
                elif stripped_line.startswith('Yields:'):
                    current_docstring_section = (
                        self.DOCSTRING_SECTION_YIELDS)
                    in_freeform_section = False
                    in_description = False
                    args_indentation_in_spaces = current_line_indentation
                # Check if we are in a docstring raises section.
                elif (current_docstring_section and
                      (current_docstring_section ==
                       self.DOCSTRING_SECTION_RAISES)):
                    # In the raises section, if we see this regex expression, we
                    # can assume it's the start of a new parameter definition.
                    # We check the indentation of the parameter definition.
                    if re.search(br'^[a-zA-Z0-9_\.\*]+[.] ',
                                 stripped_line):
                        if current_line_indentation != (
                                args_indentation_in_spaces + 4):
                            self.add_message(
                                '4-space-indentation-in-docstring',
                                node=node)
                        in_description = True
                    # In a description line that is wrapped around (doesn't
                    # start off with the parameter name), we need to make sure
                    # the indentation is 8.
                    elif in_description:
                        if current_line_indentation != (
                                args_indentation_in_spaces + 8):
                            self.add_message(
                                '8-space-indentation-in-docstring',
                                node=node)
                # Check if we are in a docstring returns or yields section.
                # NOTE: Each function should only have one yield or return
                # object. If a tuple is returned, wrap both in a tuple parameter
                # section.
                elif (current_docstring_section and
                      (current_docstring_section ==
                       self.DOCSTRING_SECTION_RETURNS)
                      or (current_docstring_section ==
                          self.DOCSTRING_SECTION_YIELDS)):
                    # Check for the start of a new parameter definition in the
                    # format "type (elaboration)." and check the indentation.
                    if (re.search(br'^[a-zA-Z_() -:,\*]+\.',
                                  stripped_line) and not in_description):
                        if current_line_indentation != (
                                args_indentation_in_spaces + 4):
                            self.add_message(
                                '4-space-indentation-in-docstring',
                                node=node)
                        # If the line ends with a colon, we can assume the rest
                        # of the section is free form.
                        if re.search(br':$', stripped_line):
                            in_freeform_section = True
                        in_description = True
                    # In a description line of a returns or yields, we keep the
                    # indentation the same as the definition line.
                    elif in_description:
                        if (current_line_indentation != (
                                args_indentation_in_spaces + 4)
                                and not in_freeform_section):
                            self.add_message(
                                '4-space-indentation-in-docstring',
                                node=node)
                        # If the description line ends with a colon, we can
                        # assume the rest of the section is free form.
                        if re.search(br':$', stripped_line):
                            in_freeform_section = True
                # Check for the start of an Args: section and check the correct
                # indentation.
                elif stripped_line.startswith('Args:'):
                    args_indentation = current_line_indentation
                    # The current args indentation is incorrect.
                    if current_line_indentation % 4 != 0:
                        self.add_message(
                            'incorrect-indentation-for-arg-header-doc',
                            node=node)
                        # Since other checks are based on relative indentation,
                        # we need to fix this indentation first.
                        break
                    currently_in_args_section = True
                # Check for parameter section header by checking that the
                # parameter is in the function arguments set. We also check for
                # arguments that start with * which means it's autofill and will
                # not appear in the node args list so we handle those too.
                elif (currently_in_args_section and parameter
                      and ((
                          parameter.group(0).strip('*')
                          in expected_argument_names) or
                           re.search(
                               br'\*[^ ]+: ',
                               stripped_line))):
                    words_in_line = stripped_line.split(' ')
                    currently_in_freeform_section = False
                    # Check if the current parameter section indentation is
                    # correct.
                    if current_line_indentation != (
                            args_indentation + 4):
                        # Use the first word in the line to identify the error.
                        beginning_of_line = (
                            words_in_line[0]
                            if words_in_line else None)
                        self.add_message(
                            '4-space-indentation-for-arg-parameters-doc',
                            node=node,
                            args=(beginning_of_line))
                    # If the line ends with a colon, that means
                    # the next subsection of description is free form.
                    if line.endswith(':'):
                        currently_in_freeform_section = True

                # All other lines can be treated as description.
                elif currently_in_args_section:
                    # If it is not a freeform section, we check the indentation.
                    words_in_line = stripped_line.split(' ')
                    if (not currently_in_freeform_section
                            and current_line_indentation != (
                                args_indentation + 8)):
                        # Use the first word in the line to identify the error.
                        beginning_of_line = (
                            words_in_line[0]
                            if words_in_line else None)
                        self.add_message(
                            '8-space-indentation-for-arg-in-descriptions-doc',
                            node=node,
                            args=(beginning_of_line))
                    # If the line ends with a colon, that
                    # means the next subsection of description is free form.
                    if line.endswith(':'):
                        currently_in_freeform_section = True

    def check_functiondef_returns(self, node, node_doc):
        """Checks whether a function documented with a return value actually has
        a return statement in its definition.

        Args:
            node: astroid.scoped_nodes.Function. Node for a function or
                method definition in the AST.
            node_doc: Docstring. Pylint Docstring class instance representing
                a node's docstring.
        """
        if not node_doc.supports_yields and node.is_generator():
            return

        return_nodes = node.nodes_of_class(astroid.Return)
        if ((
                node_doc.has_returns() or node_doc.has_rtype()) and
                not any(
                    docstrings_checker.returns_something(
                        ret_node) for ret_node in return_nodes)):
            self.add_message(
                'redundant-returns-doc',
                node=node)

    def check_functiondef_yields(self, node, node_doc):
        """Checks whether a function documented with a yield value actually has
        a yield statement in its definition.

        Args:
            node: astroid.scoped_nodes.Function. Node for a function or
                method definition in the AST.
            node_doc: Docstring. Pylint Docstring class instance representing
                a node's docstring.
        """
        if not node_doc.supports_yields:
            return

        if ((node_doc.has_yields() or node_doc.has_yields_type()) and
                not node.is_generator()):
            self.add_message(
                'redundant-yields-doc',
                node=node)

    def visit_raise(self, node):
        """Visits a function node that raises an exception and verifies that all
        exceptions raised in the function definition are documented.

        Args:
            node: astroid.scoped_nodes.Function. Node for a function or
                method definition in the AST.
        """
        func_node = node.frame()
        if not isinstance(func_node, astroid.FunctionDef):
            return

        expected_excs = docstrings_checker.possible_exc_types(node)
        if not expected_excs:
            return

        if not func_node.doc:
            # If this is a property setter,
            # the property should have the docstring instead.
            setters_property = docstrings_checker.get_setters_property(
                func_node)
            if setters_property:
                func_node = setters_property

        doc = docstrings_checker.docstringify(func_node.doc)
        if not doc.is_valid():
            if doc.doc:
                self._handle_no_raise_doc(expected_excs, func_node)
            return

        found_excs = doc.exceptions()
        missing_excs = expected_excs - found_excs
        self._add_raise_message(missing_excs, func_node)

    def visit_return(self, node):
        """Visits a function node that contains a return statement and verifies
        that the return value and the return type are documented.

        Args:
            node: astroid.scoped_nodes.Function. Node for a function or
                method definition in the AST.
        """
        if not docstrings_checker.returns_something(node):
            return

        func_node = node.frame()

        doc = docstrings_checker.docstringify(func_node.doc)
        if not doc.is_valid() and self.config.accept_no_return_doc:
            return

        is_property = checker_utils.decorated_with_property(func_node)

        if not (doc.has_returns() or
                (doc.has_property_returns() and is_property)):
            self.add_message(
                'missing-return-doc',
                node=func_node
            )

        if not (doc.has_rtype() or
                (doc.has_property_type() and is_property)):
            self.add_message(
                'missing-return-type-doc',
                node=func_node
            )

    def visit_yield(self, node):
        """Visits a function node that contains a yield statement and verifies
        that the yield value and the yield type are documented.

        Args:
            node: astroid.scoped_nodes.Function. Node for a function or
                method definition in the AST.
        """
        func_node = node.frame()

        doc = docstrings_checker.docstringify(func_node.doc)
        if not doc.is_valid() and self.config.accept_no_yields_doc:
            return

        doc_has_yields = doc.has_yields()
        doc_has_yields_type = doc.has_yields_type()

        if not doc_has_yields:
            self.add_message(
                'missing-yield-doc',
                node=func_node
            )

        if not doc_has_yields_type:
            self.add_message(
                'missing-yield-type-doc',
                node=func_node
            )

    def visit_yieldfrom(self, node):
        """Visits a function node that contains a yield from statement and
        verifies that the yield from value and the yield from type are
        documented.

        Args:
            node: astroid.scoped_nodes.Function. Node to access module content.
        """
        self.visit_yield(node)

    def check_arguments_in_docstring(
            self, doc, arguments_node, warning_node, accept_no_param_doc=None):
        """Check that all parameters in a function, method or class constructor
        on the one hand and the parameters mentioned in the parameter
        documentation (e.g. the Sphinx tags 'param' and 'type') on the other
        hand are consistent with each other.

        * Undocumented parameters except 'self' are noticed.
        * Undocumented parameter types except for 'self' and the ``*<args>``
          and ``**<kwargs>`` parameters are noticed.
        * Parameters mentioned in the parameter documentation that don't or no
          longer exist in the function parameter list are noticed.
        * If the text "For the parameters, see" or "For the other parameters,
          see" (ignoring additional whitespace) is mentioned in the docstring,
          missing parameter documentation is tolerated.
        * If there's no Sphinx style, Google style or NumPy style parameter
          documentation at all, i.e. ``:param`` is never mentioned etc., the
          checker assumes that the parameters are documented in another format
          and the absence is tolerated.

        Args:
            doc: str. Docstring for the function, method or class.
            arguments_node: astroid.scoped_nodes.Arguments. Arguments node
                for the function, method or class constructor.
            warning_node: astroid.scoped_nodes.Node. The node to assign
                the warnings to.
            accept_no_param_doc: bool|None. Whether or not to allow
                no parameters to be documented. If None then
                this value is read from the configuration.
        """
        # Tolerate missing param or type declarations if there is a link to
        # another method carrying the same name.
        if not doc.doc:
            return

        if accept_no_param_doc is None:
            accept_no_param_doc = self.config.accept_no_param_doc
        tolerate_missing_params = doc.params_documented_elsewhere()

        # Collect the function arguments.
        expected_argument_names = set(
            arg.name for arg in arguments_node.args)
        expected_argument_names.update(
            arg.name for arg in arguments_node.kwonlyargs)
        not_needed_type_in_docstring = (
            self.not_needed_param_in_docstring.copy())

        if arguments_node.vararg is not None:
            expected_argument_names.add(arguments_node.vararg)
            not_needed_type_in_docstring.add(arguments_node.vararg)
        if arguments_node.kwarg is not None:
            expected_argument_names.add(arguments_node.kwarg)
            not_needed_type_in_docstring.add(arguments_node.kwarg)
        params_with_doc, params_with_type = doc.match_param_docs()

        # Tolerate no parameter documentation at all.
        if (not params_with_doc and not params_with_type
                and accept_no_param_doc):
            tolerate_missing_params = True

        def _compare_missing_args(
                found_argument_names, message_id, not_needed_names):
            """Compare the found argument names with the expected ones and
            generate a message if there are arguments missing.

            Args:
                found_argument_names: set. Argument names found in the
                    docstring.
                message_id: str. Pylint message id.
                not_needed_names: set(str). Names that may be omitted.
            """
            if not tolerate_missing_params:
                missing_argument_names = (
                    (expected_argument_names - found_argument_names)
                    - not_needed_names)
                if missing_argument_names:
                    self.add_message(
                        message_id,
                        args=(', '.join(
                            sorted(missing_argument_names)),),
                        node=warning_node)

        def _compare_different_args(
                found_argument_names, message_id, not_needed_names):
            """Compare the found argument names with the expected ones and
            generate a message if there are extra arguments found.

            Args:
                found_argument_names: set. Argument names found in the
                    docstring.
                message_id: str. Pylint message id.
                not_needed_names: set(str). Names that may be omitted.
            """
            differing_argument_names = (
                (expected_argument_names ^ found_argument_names)
                - not_needed_names - expected_argument_names)

            if differing_argument_names:
                self.add_message(
                    message_id,
                    args=(', '.join(
                        sorted(differing_argument_names)),),
                    node=warning_node)

        _compare_missing_args(
            params_with_doc, 'missing-param-doc',
            self.not_needed_param_in_docstring)
        _compare_missing_args(
            params_with_type, 'missing-type-doc', not_needed_type_in_docstring)

        _compare_different_args(
            params_with_doc, 'differing-param-doc',
            self.not_needed_param_in_docstring)
        _compare_different_args(
            params_with_type, 'differing-type-doc',
            not_needed_type_in_docstring)

    def check_single_constructor_params(self, class_doc, init_doc, class_node):
        """Checks whether a class and corresponding  init() method are
        documented. If both of them are documented, it adds an error message.

        Args:
            class_doc: Docstring. Pylint docstring class instance representing
                a class's docstring.
            init_doc:  Docstring. Pylint docstring class instance representing
                a method's docstring, the method here is the constructor method
                for the above class.
            class_node: astroid.scoped_nodes.Function. Node for class definition
                in AST.
        """
        if class_doc.has_params() and init_doc.has_params():
            self.add_message(
                'multiple-constructor-doc',
                args=(class_node.name,),
                node=class_node)

    def _handle_no_raise_doc(self, excs, node):
        """Checks whether the raised exception in a function has been
        documented, add a message otherwise.

        Args:
            excs: list(str). A list of exception types.
            node: astroid.scoped_nodes.Function. Node to access module content.
        """
        if self.config.accept_no_raise_doc:
            return

        self._add_raise_message(excs, node)

    def _add_raise_message(self, missing_excs, node):
        """Adds a message on :param:`node` for the missing exception type.

        Args:
            missing_excs: list(Exception). A list of missing exception types.
            node: astroid.node_classes.NodeNG. The node show the message on.
        """
        if not missing_excs:
            return

        self.add_message(
            'missing-raises-doc',
            args=(', '.join(sorted(missing_excs)),),
            node=node)


class ImportOnlyModulesChecker(checkers.BaseChecker):
    """Checker for import-from statements. It checks that
    modules are only imported.
    """

    __implements__ = interfaces.IAstroidChecker

    name = 'import-only-modules'
    priority = -1
    msgs = {
        'C0003': (
            'Import \"%s\" from \"%s\" is not a module.',
            'import-only-modules',
            'Modules should only be imported.',
        ),
    }

    @checker_utils.check_messages('import-only-modules')
    def visit_importfrom(self, node):
        """Visits all import-from statements in a python file and checks that
        modules are imported. It then adds a message accordingly.

        Args:
            node: astroid.node_classes.ImportFrom. Node for a import-from
                statement in the AST.
        """

        try:
            imported_module = node.do_import_module(node.modname)
        except astroid.AstroidBuildingException:
            return

        if node.level is None:
            modname = node.modname
        else:
            modname = '.' * node.level + node.modname

        for (name, _) in node.names:
            if name == 'constants':
                continue
            try:
                imported_module.import_module(name, True)
            except astroid.AstroidImportError:
                self.add_message(
                    'import-only-modules',
                    node=node,
                    args=(name, modname),
                )


class BackslashContinuationChecker(checkers.BaseChecker):
    """Custom pylint checker which checks that backslash is not used
    for continuation.
    """

    __implements__ = interfaces.IRawChecker

    name = 'backslash-continuation'
    priority = -1
    msgs = {
        'C0004': (
            (
                'Backslash should not be used to break continuation lines. '
                'Use braces to break long lines.'),
            'backslash-continuation',
            'Use braces to break long lines instead of backslash.'
        ),
    }

    def process_module(self, node):
        """Process a module.

        Args:
            node: astroid.scoped_nodes.Function. Node to access module content.
        """
        file_content = read_from_node(node)
        for (line_num, line) in enumerate(file_content):
            if line.rstrip(b'\r\n').endswith(b'\\'):
                self.add_message(
                    'backslash-continuation', line=line_num + 1)


class FunctionArgsOrderChecker(checkers.BaseChecker):
    """Custom pylint checker which checks the order of arguments in function
    definition.
    """

    __implements__ = interfaces.IAstroidChecker
    name = 'function-args-order'
    priority = -1
    msgs = {
        'C0005': (
            'Wrong order of arguments in function definition '
            '\'self\' should come first.',
            'function-args-order-self',
            '\'self\' should come first',),
        'C0006': (
            'Wrong order of arguments in function definition '
            '\'cls\' should come first.',
            'function-args-order-cls',
            '\'cls\' should come first'),
    }

    def visit_functiondef(self, node):
        """Visits every function definition in the python file and check the
        function arguments order. It then adds a message accordingly.

        Args:
            node: astroid.scoped_nodes.Function. Node for a function or method
                definition in the AST.
        """

        args_list = [args.name for args in node.args.args]
        if 'self' in args_list and args_list[0] != 'self':
            self.add_message('function-args-order-self', node=node)
        elif 'cls' in args_list and args_list[0] != 'cls':
            self.add_message('function-args-order-cls', node=node)


class RestrictedImportChecker(checkers.BaseChecker):
    """Custom pylint checker which checks layers importing modules
    from their respective restricted layers.
    """

    __implements__ = interfaces.IAstroidChecker
    name = 'invalid-import'
    priority = -1
    msgs = {
        'C0009': (
            'Importing %s layer in %s layer is prohibited.',
            'invalid-import',
            'Storage layer and domain layer must not import'
            'domain layer and controller layer respectively.'),
    }

    def visit_import(self, node):
        """Visits every import statement in the file.

        Args:
            node: astroid.node_classes.Import. Node for a import statement
                in the AST.
        """

        modnode = node.root()
        names = [name for name, _ in node.names]
        # Checks import of domain layer in storage layer.
        if 'oppia.core.storage' in modnode.name and not '_test' in modnode.name:
            if any('core.domain' in name for name in names):
                self.add_message(
                    'invalid-import',
                    node=node,
                    args=('domain', 'storage'),
                )
        # Checks import of controller layer in domain layer.
        if 'oppia.core.domain' in modnode.name and not '_test' in modnode.name:
            if any('core.controllers' in name for name in names):
                self.add_message(
                    'invalid-import',
                    node=node,
                    args=('controller', 'domain'),
                )

    def visit_importfrom(self, node):
        """Visits all import-from statements in a python file and checks that
        modules are imported. It then adds a message accordingly.

        Args:
            node: astroid.node_classes.ImportFrom. Node for a import-from
                statement in the AST.
        """

        modnode = node.root()
        if 'oppia.core.storage' in modnode.name and not '_test' in modnode.name:
            if 'core.domain' in node.modname:
                self.add_message(
                    'invalid-import',
                    node=node,
                    args=('domain', 'storage'),
                )
        if 'oppia.core.domain' in modnode.name and not '_test' in modnode.name:
            if 'core.controllers' in node.modname:
                self.add_message(
                    'invalid-import',
                    node=node,
                    args=('controller', 'domain'),
                )


class SingleCharAndNewlineAtEOFChecker(checkers.BaseChecker):
    """Checker for single character files and newline at EOF."""

    __implements__ = interfaces.IRawChecker
    name = 'newline-at-eof'
    priority = -1
    msgs = {
        'C0007': (
            'Files should end in a single newline character.',
            'newline-at-eof',
            'Please enter a single newline at the end of the file.'),
        'C0008': (
            'Only one character in file',
            'only-one-character',
            'Files with only one character are not allowed.'),
    }

    def process_module(self, node):
        """Process a module.

        Args:
            node: astroid.scoped_nodes.Function. Node to access module content.
        """

        file_content = read_from_node(node)
        file_length = len(file_content)

        if file_length == 1 and len(file_content[0]) == 1:
            self.add_message('only-one-character', line=file_length)
        if file_length >= 2 and not re.search(r'[^\n]\n', file_content[-1]):
            self.add_message('newline-at-eof', line=file_length)


class DivisionOperatorChecker(checkers.BaseChecker):
    """Checks if division operator is used."""

    __implements__ = interfaces.IAstroidChecker
    name = 'division-operator-used'
    priority = -1
    msgs = {
        'C0015': (
            'Please use python_utils.divide() instead of the "/" operator',
            'division-operator-used',
            'Do not use division operator.'
        )
    }

    def visit_binop(self, node):
        """Visit assign statements to ensure that the division operator('/')
        is not used and python_utils.divide() is used instead.

        Args:
            node: astroid.node.BinOp. Node to access module content.
        """
        if node.op == b'/':
            self.add_message(
                'division-operator-used', node=node)


class SingleLineCommentChecker(checkers.BaseChecker):
    """Checks if comments follow correct style."""

    __implements__ = interfaces.ITokenChecker
    name = 'incorrectly_styled_comment'
    priority = -1
    msgs = {
        'C0016': (
            'Invalid punctuation is used.',
            'invalid-punctuation-used',
            'Please use valid punctuation.'
        ),
        'C0017': (
            'Please use single space at beginning of comment.',
            'no-space-at-beginning',
            'Please use single space at the beginning of comment.'
        ),
        'C0018': (
            'Please use a capital letter at the beginning of comment.',
            'no-capital-letter-at-beginning',
            'Please use capital letter to begin the content of comment.'
        )
    }
    options = ((
        'allowed-comment-prefixes',
        {
            'default': ('int', 'str', 'float', 'bool', 'v'),
            'type': 'csv', 'metavar': '<comma separated list>',
            'help': 'List of allowed prefixes in a comment.'
        }
    ),)

    def _check_space_at_beginning_of_comments(self, line, line_num):
        """Checks if the comment starts with a space.

        Args:
            line: str. The current line of comment.
            line_num: int. Line number of the current comment.
        """
        if re.search(br'^#[^\s].*$', line) and not line.startswith(b'#!'):
            self.add_message(
                'no-space-at-beginning', line=line_num)

    def _check_comment_starts_with_capital_letter(self, line, line_num):
        """Checks if the comment starts with a capital letter.
        Comments may include a lowercase character at the beginning only if they
        start with version info or a data type or a variable name e.g.
        "# next_line is of string type." or "# v2 version does not have
        ExplorationStats Model." or "# int. The file size, in bytes.".

        Args:
            line: str. The current line of comment.
            line_num: int. Line number of the current comment.
        """
        # Check if variable name is used.
        if line[1:].startswith(b' '):
            starts_with_underscore = '_' in line.split()[1]
        else:
            starts_with_underscore = '_' in line.split()[0]

        # Check if allowed prefix is used.
        allowed_prefix_is_present = any(
            line[2:].startswith(word) for word in
            self.config.allowed_comment_prefixes)

        # Check if comment contains any excluded phrase.
        excluded_phrase_is_present = any(
            line[1:].strip().startswith(word) for word in EXCLUDED_PHRASES)
        if (re.search(br'^# [a-z].*', line) and not (
                excluded_phrase_is_present or
                starts_with_underscore or allowed_prefix_is_present)):
            self.add_message(
                'no-capital-letter-at-beginning', line=line_num)

    def _check_punctuation(self, line, line_num):
        """Checks if the comment starts with a correct punctuation.

        Args:
            line: str. The current line of comment.
            line_num: int. Line number of the current comment.
        """
        excluded_phrase_is_present_at_end = any(
            word in line for word in EXCLUDED_PHRASES)
        # Comments must end with the proper punctuation.
        last_char_is_invalid = line[-1] not in (
            ALLOWED_TERMINATING_PUNCTUATIONS)

        excluded_phrase_at_beginning_of_line = any(
            line[1:].startswith(word) for word in EXCLUDED_PHRASES)
        if (last_char_is_invalid and not (
                excluded_phrase_is_present_at_end or
                excluded_phrase_at_beginning_of_line)):
            self.add_message('invalid-punctuation-used', line=line_num)

    def process_tokens(self, tokens):
        """Custom pylint checker to ensure that comments follow correct style.

        Args:
            tokens: list(Token). Object to access all tokens of a module.
        """
        prev_line_num = -1
        comments_group_list = []
        comments_index = -1

        for (token_type, _, (line_num, _), _, line) in tokens:
            if token_type == tokenize.COMMENT and line.strip().startswith('#'):
                line = line.strip()

                self._check_space_at_beginning_of_comments(line, line_num)

                if prev_line_num + 1 == line_num:
                    comments_group_list[comments_index].append((line, line_num))
                else:
                    comments_group_list.append([(line, line_num)])
                    comments_index += 1
                prev_line_num = line_num

        for comments in comments_group_list:
            # Checks first line of comment.
            self._check_comment_starts_with_capital_letter(*comments[0])
            # Checks last line of comment.
            self._check_punctuation(*comments[-1])


class BlankLineBelowFileOverviewChecker(checkers.BaseChecker):
    """Checks if there is a single empty line below the fileoverview docstring.
    Note: The check assumes that all files have a file overview. This
    assumption is justified because Pylint has an inbuilt check
    (missing-docstring) for missing file overviews.
    """

    __implements__ = interfaces.IAstroidChecker
    name = 'space_between_imports_and_file-overview'
    priority = -1
    msgs = {
        'C0024': (
            'Please add an empty line below the fileoverview docstring.',
            'no-empty-line-provided-below-fileoverview',
            'please provide an empty line below the fileoverview.'
        ),
        'C0025': (
            'Single empty line should be provided below the fileoverview.',
            'only-a-single-empty-line-should-be-provided',
            'please provide an empty line below the fileoverview.'
        )
    }

    def visit_module(self, node):
        """Visit a module to ensure that there is a blank line below
        file overview docstring.

        Args:
            node: astroid.scoped_nodes.Function. Node to access module content.
        """
        # Check if the given node has docstring.
        if node.doc is None:
            return
        line_number = node.fromlineno
        # Iterate till the start of docstring.
        while True:
            line = linecache.getline(node.root().file, line_number).strip()
            if line.startswith((b'\'', b'"')):
                break
            else:
                line_number += 1

        doc_length = len(node.doc.split(b'\n'))
        line_number += doc_length
        first_line_after_doc = linecache.getline(
            node.root().file, line_number).strip()
        second_line_after_doc = linecache.getline(
            node.root().file, line_number + 1).strip()
        if first_line_after_doc != b'':
            self.add_message(
                'no-empty-line-provided-below-fileoverview', node=node)
        elif second_line_after_doc == b'':
            self.add_message(
                'only-a-single-empty-line-should-be-provided', node=node)


class SingleLinePragmaChecker(checkers.BaseChecker):
    """Custom pylint checker which checks if pylint pragma is used to disable
    a rule for a single line only.
    """

    __implements__ = interfaces.ITokenChecker

    name = 'single-line-pragma'
    priority = -1
    msgs = {
        'C0028': (
            'Pylint pragmas should be used to disable a rule '
            'for a single line only',
            'single-line-pragma',
            'Please use pylint pragmas to disable a rule for a single line only'
        )
    }

    def process_tokens(self, tokens):
        """Custom pylint checker which allows paramas to disable a rule for a
        single line only.

        Args:
            tokens: Token. Object to access all tokens of a module.
        """
        for (token_type, _, (line_num, _), _, line) in tokens:
            if token_type == tokenize.COMMENT:
                line = line.lstrip()
                # Ignore line that is enabling this check.
                # Example:
                # # pylint: disable=import-only-modules, single-line-pragma
                # def func(a, b):
                # # pylint: enable=import-only-modules, single-line-pragma
                # Now if do not ignore the line with 'enable' statement
                # pylint will raise the error of single-line-pragma because
                # from here on all this lint check is enabled. So we need to
                # ignore this line.
                if re.search(br'^(#\s*pylint:)', line):
                    if 'enable' in line and 'single-line-pragma' in line:
                        continue
                    self.add_message(
                        'single-line-pragma', line=line_num)


class SingleSpaceAfterKeyWordChecker(checkers.BaseChecker):
    """Custom pylint checker which checks that there is a single space
    after keywords like `if`, `elif`, `while`, and `yield`.
    """

    __implements__ = interfaces.ITokenChecker

    name = 'single-space-after-keyword'
    priority = -1
    msgs = {
        'C0029': (
            'Please add a single space after `%s` statement.',
            'single-space-after-keyword',
            'A single space should be added after a keyword.',
        ),
    }

    keywords = set(['if', 'elif', 'while', 'yield'])

    def process_tokens(self, tokens):
        """Custom pylint checker which makes sure that every keyword is
        followed by a single space.

        Args:
            tokens: Token. Object to access all tokens of a module.
        """
        for (token_type, token, (line_num, _), _, line) in tokens:
            if token_type == tokenize.NAME and token in self.keywords:
                line = line.strip()
                # Regex evaluates to True if the line is of the form "if #" or
                # "... if #" where # is not a space.
                if not re.search(br'(\s|^)' + token + br'(\s[^\s]|$)', line):
                    self.add_message(
                        'single-space-after-keyword',
                        args=(token),
                        line=line_num)


class InequalityWithNoneChecker(checkers.BaseChecker):
    """Custom pylint checker prohibiting use of "if x != None" and
    enforcing use of "if x is not None" instead.
    """

    __implements__ = interfaces.IAstroidChecker

    name = 'inequality-with-none'
    priority = -1
    msgs = {
        'C0030': (
            'Please refrain from using "x != None" '
            'and use "x is not None" instead.',
            'inequality-with-none',
            'Use "is" to assert equality or inequality against None.'
        )
    }

    def visit_compare(self, node):
        """Called for comparisons (a != b).

        Args:
            node: astroid.node.Compare. A node indicating comparison.
        """

        ops = node.ops
        for operator, operand in ops:
            if operator != '!=':
                continue
            # Check if value field is in operand node, since
            # not all righthand side nodes will have this field.
            if 'value' in vars(operand) and operand.value is None:
                self.add_message('inequality-with-none', node=node)


<<<<<<< HEAD
class DisallowedFunctionsChecker(checkers.BaseChecker):
    """Custom pylint checker for language specific general purpose
    regex checks of functions calls to be removed or replaced.
    """
    __implements__ = interfaces.IAstroidChecker
    name = 'disallowed-function-calls'
    priority = -1
    msgs = {
        'C0031': (
            'Please remove the call to %s.',
            'remove-disallowed-function-calls',
            (
                'Disallows usage of black-listed functions that '
                'should be removed.'),
        ),
        'C0032': (
            'Please replace the call to %s with %s.',
            'replace-disallowed-function-calls',
            (
                'Disallows usage of black-listed functions that '
                'should be replaced by allowed alternatives.'),
        ),
    }

    options = (
        (
            'disallowed-functions-and-replacements',
            {
                'default': (),
                'type': 'csv',
                'metavar': '<comma separated list>',
                'help': (
                    'List of strings of disallowed function names. '
                    'Strings should be either in the format \'A=>B\', '
                    'where A is the disallowed function and B is the '
                    'replacement or in the format \'A\', which signifies '
                    'that A should just be removed.')
            }
        ),)

    def open(self):
        self._populate_disallowed_functions_and_replacements()

    def _populate_disallowed_functions_and_replacements(self):
        """Parse pylint config entries for replacements of disallowed
        functions.
        """
        disallowed_entries = self.config.disallowed_functions_and_replacements
        self.funcs_to_replace = {}
        self.funcs_to_remove = set()
        for entry in disallowed_entries:
            splits = [s.strip() for s in entry.split('=>')]
            assert len(splits) in (1,2)
            if len(splits) == 1:
                self.funcs_to_remove.add(splits[0])
            else:
                self.funcs_to_replace[splits[0]] = splits[1]

    def visit_call(self, node):
        """Visit a function call to ensure that the call is
        not using any disallowed functions

        Args:
            node: astroid.nodes.Call. Node to access call content.
        """
        func = node.func

        # The call will either be a direct call or a call as an attribute
        # of an object (e.g. obj.do_something()). In the case that the
        # call is an attribute, then it will use the attrname field.
        if hasattr(func, 'attrname'):
            func_key = func.attrname
        elif hasattr(func, 'name'):
            func_key = func.name
        else:
            return

        if func_key in self.funcs_to_replace:
            self.add_message(
                'replace-disallowed-function-calls',
                node=node, args=(func_key, self.funcs_to_replace[func_key]))
        elif func_key in self.funcs_to_remove:
            self.add_message(
                'remove-disallowed-function-calls',
                node=node, args=func_key)
=======
class NonTestFilesFunctionNameChecker(checkers.BaseChecker):
    """Custom pylint checker prohibiting use of "test_only" prefix in function
    names of non-test files.
    """

    __implements__ = interfaces.IAstroidChecker

    name = 'non-test-files-function-name-checker'
    priority = -1
    msgs = {
        'C0031': (
            'Please change the name of the function so that it does not use '
            '"test_only" as its prefix in non-test files.',
            'non-test-files-function-name-checker',
            'Prohibit use of "test_only" prefix in function names of non-test '
            'files.'
        )
    }

    def visit_functiondef(self, node):
        """Visit every function definition and ensure their name doesn't have
        test_only as its prefix.

        Args:
            node: astroid.nodes.FunctionDef. A node for a function or method
                definition in the AST.
        """
        modnode = node.root()
        if modnode.name.endswith('_test'):
            return
        function_name = node.name
        if function_name.startswith('test_only'):
            self.add_message(
                'non-test-files-function-name-checker', node=node)
>>>>>>> 72462554


def register(linter):
    """Registers the checker with pylint.

    Args:
        linter: Pylinter. The Pylinter object.
    """
    linter.register_checker(ExplicitKeywordArgsChecker(linter))
    linter.register_checker(HangingIndentChecker(linter))
    linter.register_checker(DocstringParameterChecker(linter))
    linter.register_checker(ImportOnlyModulesChecker(linter))
    linter.register_checker(BackslashContinuationChecker(linter))
    linter.register_checker(FunctionArgsOrderChecker(linter))
    linter.register_checker(RestrictedImportChecker(linter))
    linter.register_checker(SingleCharAndNewlineAtEOFChecker(linter))
    linter.register_checker(DivisionOperatorChecker(linter))
    linter.register_checker(SingleLineCommentChecker(linter))
    linter.register_checker(BlankLineBelowFileOverviewChecker(linter))
    linter.register_checker(SingleLinePragmaChecker(linter))
    linter.register_checker(SingleSpaceAfterKeyWordChecker(linter))
    linter.register_checker(InequalityWithNoneChecker(linter))
<<<<<<< HEAD
    linter.register_checker(DisallowedFunctionsChecker(linter))
=======
    linter.register_checker(NonTestFilesFunctionNameChecker(linter))
>>>>>>> 72462554
<|MERGE_RESOLUTION|>--- conflicted
+++ resolved
@@ -15,11 +15,7 @@
 # limitations under the License.
 
 """Implements additional custom Pylint checkers to be used as part of
-<<<<<<< HEAD
-presubmit checks. Next message id would be C0033.
-=======
-presubmit checks. Next message id would be C0032.
->>>>>>> 72462554
+presubmit checks. Next message id would be C0034.
 """
 
 from __future__ import absolute_import  # pylint: disable=import-only-modules
@@ -1897,7 +1893,42 @@
                 self.add_message('inequality-with-none', node=node)
 
 
-<<<<<<< HEAD
+class NonTestFilesFunctionNameChecker(checkers.BaseChecker):
+    """Custom pylint checker prohibiting use of "test_only" prefix in function
+    names of non-test files.
+    """
+
+    __implements__ = interfaces.IAstroidChecker
+
+    name = 'non-test-files-function-name-checker'
+    priority = -1
+    msgs = {
+        'C0031': (
+            'Please change the name of the function so that it does not use '
+            '"test_only" as its prefix in non-test files.',
+            'non-test-files-function-name-checker',
+            'Prohibit use of "test_only" prefix in function names of non-test '
+            'files.'
+        )
+    }
+
+    def visit_functiondef(self, node):
+        """Visit every function definition and ensure their name doesn't have
+        test_only as its prefix.
+
+        Args:
+            node: astroid.nodes.FunctionDef. A node for a function or method
+                definition in the AST.
+        """
+        modnode = node.root()
+        if modnode.name.endswith('_test'):
+            return
+        function_name = node.name
+        if function_name.startswith('test_only'):
+            self.add_message(
+                'non-test-files-function-name-checker', node=node)
+
+
 class DisallowedFunctionsChecker(checkers.BaseChecker):
     """Custom pylint checker for language specific general purpose
     regex checks of functions calls to be removed or replaced.
@@ -1906,14 +1937,14 @@
     name = 'disallowed-function-calls'
     priority = -1
     msgs = {
-        'C0031': (
+        'C0032': (
             'Please remove the call to %s.',
             'remove-disallowed-function-calls',
             (
                 'Disallows usage of black-listed functions that '
                 'should be removed.'),
         ),
-        'C0032': (
+        'C0033': (
             'Please replace the call to %s with %s.',
             'replace-disallowed-function-calls',
             (
@@ -1983,43 +2014,7 @@
             self.add_message(
                 'remove-disallowed-function-calls',
                 node=node, args=func_key)
-=======
-class NonTestFilesFunctionNameChecker(checkers.BaseChecker):
-    """Custom pylint checker prohibiting use of "test_only" prefix in function
-    names of non-test files.
-    """
-
-    __implements__ = interfaces.IAstroidChecker
-
-    name = 'non-test-files-function-name-checker'
-    priority = -1
-    msgs = {
-        'C0031': (
-            'Please change the name of the function so that it does not use '
-            '"test_only" as its prefix in non-test files.',
-            'non-test-files-function-name-checker',
-            'Prohibit use of "test_only" prefix in function names of non-test '
-            'files.'
-        )
-    }
-
-    def visit_functiondef(self, node):
-        """Visit every function definition and ensure their name doesn't have
-        test_only as its prefix.
-
-        Args:
-            node: astroid.nodes.FunctionDef. A node for a function or method
-                definition in the AST.
-        """
-        modnode = node.root()
-        if modnode.name.endswith('_test'):
-            return
-        function_name = node.name
-        if function_name.startswith('test_only'):
-            self.add_message(
-                'non-test-files-function-name-checker', node=node)
->>>>>>> 72462554
-
+                
 
 def register(linter):
     """Registers the checker with pylint.
@@ -2041,8 +2036,5 @@
     linter.register_checker(SingleLinePragmaChecker(linter))
     linter.register_checker(SingleSpaceAfterKeyWordChecker(linter))
     linter.register_checker(InequalityWithNoneChecker(linter))
-<<<<<<< HEAD
-    linter.register_checker(DisallowedFunctionsChecker(linter))
-=======
     linter.register_checker(NonTestFilesFunctionNameChecker(linter))
->>>>>>> 72462554
+    linter.register_checker(DisallowedFunctionsChecker(linter))