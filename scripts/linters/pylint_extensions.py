# coding: utf-8
#
# Copyright 2018 The Oppia Authors. All Rights Reserved.
#
# Licensed under the Apache License, Version 2.0 (the "License");
# you may not use this file except in compliance with the License.
# You may obtain a copy of the License at
#
#      http://www.apache.org/licenses/LICENSE-2.0
#
# Unless required by applicable law or agreed to in writing, software
# distributed under the License is distributed on an "AS-IS" BASIS,
# WITHOUT WARRANTIES OR CONDITIONS OF ANY KIND, either express or implied.
# See the License for the specific language governing permissions and
# limitations under the License.

"""Implements additional custom Pylint checkers to be used as part of
presubmit checks. Next message id would be C0029.
"""

from __future__ import absolute_import  # pylint: disable=import-only-modules
from __future__ import unicode_literals  # pylint: disable=import-only-modules

import linecache
import os
import re
import sys
import tokenize

import python_utils
from .. import docstrings_checker

_PARENT_DIR = os.path.abspath(os.path.join(os.getcwd(), os.pardir))
_PYLINT_PATH = os.path.join(_PARENT_DIR, 'oppia_tools', 'pylint-1.9.4')
sys.path.insert(0, _PYLINT_PATH)

# List of punctuation symbols that can be used at the end of
# comments and docstrings.
ALLOWED_TERMINATING_PUNCTUATIONS = ['.', '?', '}', ']', ')']

# If any of these phrases are found inside a docstring or comment,
# the punctuation and capital letter checks will be skipped for that
# comment or docstring.
EXCLUDED_PHRASES = [
    'utf', 'pylint:', 'http://', 'https://', 'scripts/', 'extract_node']

import astroid  # isort:skip  pylint: disable=wrong-import-order, wrong-import-position
from pylint import checkers  # isort:skip  pylint: disable=wrong-import-order, wrong-import-position
from pylint import interfaces  # isort:skip  pylint: disable=wrong-import-order, wrong-import-position
from pylint.checkers import typecheck  # isort:skip  pylint: disable=wrong-import-order, wrong-import-position
from pylint.checkers import utils as checker_utils  # isort:skip  pylint: disable=wrong-import-order, wrong-import-position


def read_from_node(node):
    """Returns the data read from the ast node in unicode form.

    Args:
        node: astroid.scoped_nodes.Function. Node to access module content.

    Returns:
        list(str). The data read from the ast node.
    """
    return list([line.decode('utf-8') for line in node.stream().readlines()])


class ExplicitKeywordArgsChecker(checkers.BaseChecker):
    """Custom pylint checker which checks for explicit keyword arguments
    in any function call.
    """

    __implements__ = interfaces.IAstroidChecker

    name = 'explicit-keyword-args'
    priority = -1
    msgs = {
        'C0001': (
            'Keyword argument %s should be named explicitly in %s call of %s.',
            'non-explicit-keyword-args',
            'All keyword arguments should be explicitly named in function call.'
        ),
        'C0027': (
            'Keyword argument %s used for a non keyword argument in %s '
            'call of %s.',
            'arg-name-for-non-keyword-arg',
            'Position arguments should not be used as keyword arguments '
            'in function call.'
        ),
    }

    def _check_non_explicit_keyword_args(
            self, node, name, callable_name, keyword_args,
            num_positional_args_unused, num_mandatory_parameters):
        """Custom pylint check to ensure that position arguments should not
        be used as keyword arguments.

        Args:
            node: astroid.node.Function. The current function call node.
            name: str. Name of the keyword argument.
            callable_name: str. Name of method type.
            keyword_args: list(str). Name of all keyword arguments in function
                call.
            num_positional_args_unused: int. Number of unused positional
                arguments.
            num_mandatory_parameters: int. Number of mandatory parameters.

        Returns:
            int. Number of unused positional arguments.
        """
        display_name = repr(name)

        if name not in keyword_args and (
                num_positional_args_unused > (
                    num_mandatory_parameters)) and (
                        callable_name != 'constructor'):
            # This try/except block tries to get the function
            # name. Since each node may differ, multiple
            # blocks have been used.
            try:
                func_name = node.func.attrname
            except AttributeError:
                func_name = node.func.name

            self.add_message(
                'non-explicit-keyword-args', node=node,
                args=(
                    display_name,
                    callable_name,
                    func_name))
            num_positional_args_unused -= 1
        return num_positional_args_unused

    def _check_argname_for_nonkeyword_arg(
            self, node, called, callable_name, keyword_args,
            keyword_args_in_funcdef):
        """Custom pylint check to ensure that position arguments should not
        be used as keyword arguments.

        Args:
            node: astroid.node.Function. The current function call node.
            called: astroid.Call. The function call object.
            keyword_args: list(str). Name of all keyword arguments in function
                call.
            callable_name: str. Name of method type.
            keyword_args_in_funcdef: list(str). Name of all keyword arguments in
                function definition.
        """
        for arg in keyword_args:
<<<<<<< HEAD
            # TODO(Hudda): Fix the check to cover below case as well. Relevant
            # issue: https://github.com/oppia/oppia/issues/10038
=======
            # TODO(#10038): Fix the check to cover below case as well.
>>>>>>> 6b2d604d
            # If there is *args and **kwargs in the function definition skip the
            # check because we can use keywords arguments in function call even
            # if **kwargs is present in the function definition. See Example:
            # Function def -> def func(entity_id, *args, **kwargs):
            # Function call -> func(entity_id='1', a=1, b=2, c=3)
            # By parsing calling method we get
            # keyword_arguments = entity_id, a, b, c.
            # From the function definition, we will get keyword_arguments = []
            # Now we do not have a way to identify which one is a keyword
            # argument and which one is not.
            if not called.args.kwarg and callable_name != 'constructor':
                if not arg in keyword_args_in_funcdef:
                    # This try/except block tries to get the function
                    # name.
                    try:
                        func_name = node.func.attrname
                    except AttributeError:
                        func_name = node.func.name

                    self.add_message(
                        'arg-name-for-non-keyword-arg', node=node,
                        args=(repr(arg), callable_name, func_name))

    def visit_call(self, node):
        """Visits each function call in a lint check.

        Args:
            node: Call. The current function call node.
        """
        called = checker_utils.safe_infer(node.func)

        try:
            # For the rationale behind the Pylint pragma below,
            # see https://stackoverflow.com/a/35701863/8115428
            called, implicit_args, callable_name = (
                typecheck._determine_callable(called))  # pylint: disable=protected-access
        except ValueError:
            return

        if called.args.args is None:
            # Built-in functions have no argument information.
            return

        if len(called.argnames()) != len(set(called.argnames())):
            return

        # Build the set of keyword arguments and count the positional arguments.
        call_site = astroid.arguments.CallSite.from_call(node)

        num_positional_args = len(call_site.positional_arguments)
        keyword_args = list(call_site.keyword_arguments.keys())

        already_filled_positionals = getattr(called, 'filled_positionals', 0)
        already_filled_keywords = getattr(called, 'filled_keywords', {})

        keyword_args += list(already_filled_keywords)
        num_positional_args += already_filled_positionals
        num_positional_args += implicit_args

        # Analyze the list of formal parameters.
        num_mandatory_parameters = len(called.args.args) - len(
            called.args.defaults)

        parameters = []
        parameter_name_to_index = {}
        for i, arg in enumerate(called.args.args):
            if isinstance(arg, astroid.Tuple):
                name = None
            else:
                assert isinstance(arg, astroid.AssignName)
                name = arg.name
                parameter_name_to_index[name] = i
            if i >= num_mandatory_parameters:
                defval = called.args.defaults[i - num_mandatory_parameters]
            else:
                defval = None
            parameters.append([(name, defval), False])

        num_positional_args_unused = num_positional_args
        # The list below will store all the keyword arguments present in the
        # function definition.
        keyword_args_in_funcdef = []
        # Check that all parameters with a default value have
        # been called explicitly.
        for [(name, defval), _] in parameters:
            if defval:
                keyword_args_in_funcdef.append(name)
                num_positional_args_unused = (
                    self._check_non_explicit_keyword_args(
                        node, name, callable_name, keyword_args,
                        num_positional_args_unused, num_mandatory_parameters))

        self._check_argname_for_nonkeyword_arg(
            node, called, callable_name, keyword_args, keyword_args_in_funcdef)


class HangingIndentChecker(checkers.BaseChecker):
    """Custom pylint checker which checks for break after parenthesis in case
    of hanging indentation.
    """

    __implements__ = interfaces.ITokenChecker

    name = 'hanging-indent'
    priority = -1
    msgs = {
        'C0002': (
            (
                'There should be a break after parenthesis when content within '
                'parenthesis spans multiple lines.'),
            'no-break-after-hanging-indent',
            (
                'If something within parenthesis extends along multiple lines, '
                'break after opening parenthesis.')
        ),
    }

    def process_tokens(self, tokens):
        """Process tokens to check if there is a line break after the bracket.

        Args:
            tokens: astroid.Tokens. Object to process tokens.
        """
        escape_character_indicator = b'\\'
        string_indicator = b'\''
        excluded = False
        for (token_type, token, (line_num, _), _, line) in tokens:
            # Check if token type is an operator and is either a
            # left parenthesis '(' or a right parenthesis ')'.
            if token_type == tokenize.OP and (
                    token == b'(' or token == b')'):
                line = line.strip()

                # Exclude 'if', 'elif', 'while' statements.
                if line.startswith((b'if ', b'while ', b'elif ')):
                    excluded = True
                # Skip check if there is a comment at the end of line.
                if excluded:
                    split_line = line.split()
                    if '#' in split_line:
                        comment_index = split_line.index('#')
                        if split_line[comment_index - 1].endswith(b'):'):
                            excluded = False
                    elif line.endswith(b'):'):
                        excluded = False
                if excluded:
                    continue

                bracket_count = 0
                line_length = len(line)
                escape_character_found = False
                in_string = False
                for char_num in python_utils.RANGE(line_length):
                    char = line[char_num]
                    if in_string and (
                            char == escape_character_indicator or
                            escape_character_found):
                        escape_character_found = not escape_character_found
                        continue

                    # Check if we found the string indicator and flip the
                    # in_string boolean.
                    if char == string_indicator:
                        in_string = not in_string

                    # Ignore anything inside a string.
                    if in_string:
                        continue

                    if char == b'(':
                        if bracket_count == 0:
                            position = char_num
                        bracket_count += 1
                    elif char == b')' and bracket_count > 0:
                        bracket_count -= 1

                if bracket_count > 0 and position + 1 < line_length:
                    # Allow the use of '[', ']', '{', '}' after the parenthesis.
                    separators = set('[{( ')
                    if line[line_length - 1] in separators:
                        continue
                    content = line[position + 1:]
                    # Skip check if there is nothing after the bracket.
                    split_content = content.split()
                    # Skip check if there is a comment at the end of line.
                    if '#' in split_content:
                        comment_index = split_content.index('#')
                        if comment_index == 0:
                            continue
                        else:
                            if split_content[comment_index - 1].endswith(b'('):
                                continue
                    self.add_message(
                        'no-break-after-hanging-indent', line=line_num)


# The following class was derived from
# https://github.com/PyCQA/pylint/blob/377cc42f9e3116ff97cddd4567d53e9a3e24ebf9/pylint/extensions/docparams.py#L26
class DocstringParameterChecker(checkers.BaseChecker):
    """Checker for Sphinx, Google, or Numpy style docstrings

    * Check that all function, method and constructor parameters are mentioned
      in the params and types part of the docstring.  Constructor parameters
      can be documented in either the class docstring or ``__init__`` docstring,
      but not both.
    * Check that there are no naming inconsistencies between the signature and
      the documentation, i.e. also report documented parameters that are missing
      in the signature. This is important to find cases where parameters are
      renamed only in the code, not in the documentation.
    * Check that all explicitly raised exceptions in a function are documented
      in the function docstring. Caught exceptions are ignored.

    Args:
        linter: Pylinter. The linter object.
    """

    __implements__ = interfaces.IAstroidChecker

    name = 'parameter_documentation'
    msgs = {
        'W9005': (
            '"%s" has constructor parameters '
            'documented in class and __init__',
            'multiple-constructor-doc',
            'Please remove parameter declarations '
            'in the class or constructor.'),
        'W9006': (
            '"%s" not documented as being raised',
            'missing-raises-doc',
            'Please document exceptions for '
            'all raised exception types.'),
        'W9008': (
            'Redundant returns documentation',
            'redundant-returns-doc',
            'Please remove the return/rtype '
            'documentation from this method.'),
        'W9010': (
            'Redundant yields documentation',
            'redundant-yields-doc',
            'Please remove the yields documentation from this method.'),
        'W9011': (
            'Missing return documentation',
            'missing-return-doc',
            'Please add documentation about what this method returns.',
            {'old_names': [('W9007', 'missing-returns-doc')]}),
        'W9012': (
            'Missing return type documentation',
            'missing-return-type-doc',
            'Please document the type returned by this method.',
            # We can't use the same old_name for two different warnings
            # {'old_names': [('W9007', 'missing-returns-doc')]}.
        ),
        'W9013': (
            'Missing yield documentation',
            'missing-yield-doc',
            'Please add documentation about what this generator yields.',
            {'old_names': [('W9009', 'missing-yields-doc')]}),
        'W9014': (
            'Missing yield type documentation',
            'missing-yield-type-doc',
            'Please document the type yielded by this method.',
            # We can't use the same old_name for two different warnings
            # {'old_names': [('W9009', 'missing-yields-doc')]}.
        ),
        'W9015': (
            '"%s" missing in parameter documentation',
            'missing-param-doc',
            'Please add parameter declarations for all parameters.',
            {'old_names': [('W9003', 'missing-param-doc')]}),
        'W9016': (
            '"%s" missing in parameter type documentation',
            'missing-type-doc',
            'Please add parameter type declarations for all parameters.',
            {'old_names': [('W9004', 'missing-type-doc')]}),
        'W9017': (
            '"%s" differing in parameter documentation',
            'differing-param-doc',
            'Please check parameter names in declarations.',
        ),
        'W9018': (
            '"%s" differing in parameter type documentation',
            'differing-type-doc',
            'Please check parameter names in type declarations.',
        ),
        'W9019': (
            'Line starting with "%s" requires 4 space indentation relative to'
            ' args line indentation',
            '4-space-indentation-for-arg-parameters-doc',
            'Please use 4 space indentation in parameter definitions relative'
            ' to the args line indentation.'
        ),
        'W9020': (
            'Line starting with "%s" requires 8 space indentation relative to'
            ' args line indentation',
            '8-space-indentation-for-arg-in-descriptions-doc',
            'Please indent wrap-around descriptions by 8 relative to the args'
            ' line indentation.'
        ),
        'W9021': (
            'Args: indentation is incorrect, must be at the outermost'
            ' indentation level.',
            'incorrect-indentation-for-arg-header-doc',
            'Please indent args line to the outermost indentation level.'
        )
    }

    options = (
        (
            'accept-no-param-doc',
            {'default': True, 'type': 'yn', 'metavar': '<y or n>',
             'help': 'Whether to accept totally missing parameter '
                     'documentation in the docstring of a '
                     'function that has parameters.'
            }),
        (
            'accept-no-raise-doc',
            {'default': True, 'type': 'yn', 'metavar': '<y or n>',
             'help': 'Whether to accept totally missing raises '
                     'documentation in the docstring of a function that '
                     'raises an exception.'
            }),
        (
            'accept-no-return-doc',
            {'default': True, 'type': 'yn', 'metavar': '<y or n>',
             'help': 'Whether to accept totally missing return '
                     'documentation in the docstring of a function that '
                     'returns a statement.'
            }),
        (
            'accept-no-yields-doc',
            {'default': True, 'type': 'yn', 'metavar': '<y or n>',
             'help': 'Whether to accept totally missing yields '
                     'documentation in the docstring of a generator.'
            }),
        )

    priority = -2

    constructor_names = {'__init__', '__new__'}
    not_needed_param_in_docstring = {'self', 'cls'}
    docstring_sections = {'Raises:', 'Returns:', 'Yields:'}

    def visit_functiondef(self, node):
        """Called for function and method definitions (def).

        Args:
            node: astroid.scoped_nodes.Function. Node for a function or
                method definition in the AST.
        """
        node_doc = docstrings_checker.docstringify(node.doc)
        self.check_functiondef_params(node, node_doc)
        self.check_functiondef_returns(node, node_doc)
        self.check_functiondef_yields(node, node_doc)
        self.check_arg_section_indentation(node)

    def check_functiondef_params(self, node, node_doc):
        """Checks whether all parameters in a function definition are
        documented.

        Args:
            node: astroid.scoped_nodes.Function. Node for a function or
                method definition in the AST.
            node_doc: Docstring. Pylint Docstring class instance representing
                a node's docstring.
        """
        node_allow_no_param = None
        if node.name in self.constructor_names:
            class_node = checker_utils.node_frame_class(node)
            if class_node is not None:
                class_doc = docstrings_checker.docstringify(class_node.doc)
                self.check_single_constructor_params(
                    class_doc, node_doc, class_node)

                # __init__ or class docstrings can have no parameters documented
                # as long as the other documents them.
                node_allow_no_param = (
                    class_doc.has_params() or
                    class_doc.params_documented_elsewhere() or
                    None
                )
                class_allow_no_param = (
                    node_doc.has_params() or
                    node_doc.params_documented_elsewhere() or
                    None
                )

                self.check_arguments_in_docstring(
                    class_doc, node.args, class_node,
                    accept_no_param_doc=class_allow_no_param)

        self.check_arguments_in_docstring(
            node_doc, node.args, node,
            accept_no_param_doc=node_allow_no_param)

    def check_arg_section_indentation(self, node):
        """Checks whether the function argument definitions ("Args": section)
        are indented properly. Parameters should be indented by 4 relative to
        the 'Arg: ' line and any wrap-around descriptions should be indented
        by 8. The rest of the docstring section checks are in DocstringChecker.

        Args:
            node: astroid.scoped_nodes.Function. Node for a function or
                method definition in the AST.
        """
        arguments_node = node.args
        expected_argument_names = set(
            None if (arg.name in self.not_needed_param_in_docstring)
            else (arg.name + ':') for arg in arguments_node.args)
        currently_in_args_section = False
        # When we are in the args section and a line ends in a colon,
        # we can ignore the indentation styling in the next section of
        # description, hence a freeform section.
        currently_in_freeform_section = False
        args_indentation = 0
        if node.doc:
            # Process the docstring line by line.
            for line in node.doc.splitlines():
                line_with_no_leading_whitespaces = line.lstrip()
                current_line_indentation = (
                    len(line) - len(line_with_no_leading_whitespaces))
                parameter = re.search(
                    '^[^:]+:',
                    line_with_no_leading_whitespaces)
                # Check for empty lines and ignore them.
                if len(line.strip()) == 0:
                    continue
                # Check for the start of an Args: section and check the correct
                # indentation.
                if line_with_no_leading_whitespaces.startswith('Args:'):
                    args_indentation = current_line_indentation
                    # The current args indentation is incorrect.
                    if current_line_indentation % 4 != 0:
                        self.add_message(
                            'incorrect-indentation-for-arg-header-doc',
                            node=node)
                        # Since other checks are based on relative indentation,
                        # we need to fix this indentation first.
                        break
                    currently_in_args_section = True
                # Check for parameter section header by checking that the
                # parameter is in the function arguments set. We also check for
                # arguments that start with * which means it's autofill and will
                # not appear in the node args list so we handle those too.
                elif (currently_in_args_section and parameter
                      and ((
                          parameter.group(0).strip('*')
                          in expected_argument_names) or
                           re.search(
                               br'\*[^ ]+: ',
                               line_with_no_leading_whitespaces))):
                    words_in_line = line_with_no_leading_whitespaces.split(' ')
                    currently_in_freeform_section = False
                    # Check if the current parameter section indentation is
                    # correct.
                    if current_line_indentation != (
                            args_indentation + 4):
                        # Use the first word in the line to identify the error.
                        beginning_of_line = (
                            words_in_line[0]
                            if words_in_line else None)
                        self.add_message(
                            '4-space-indentation-for-arg-parameters-doc',
                            node=node,
                            args=(beginning_of_line))
                    # If the line ends with a colon, that means
                    # the next subsection of description is free form.
                    if line.endswith(':'):
                        currently_in_freeform_section = True
                # If we get to a different section, we exit the loop.
                elif line.strip() in self.docstring_sections:
                    break
                # All other lines can be treated as description.
                elif currently_in_args_section:
                    # If it is not a freeform section, we check the indentation.
                    words_in_line = line_with_no_leading_whitespaces.split(' ')
                    if (not currently_in_freeform_section
                            and current_line_indentation != (
                                args_indentation + 8)):
                        # Use the first word in the line to identify the error.
                        beginning_of_line = (
                            words_in_line[0]
                            if words_in_line else None)
                        self.add_message(
                            '8-space-indentation-for-arg-in-descriptions-doc',
                            node=node,
                            args=(beginning_of_line))
                    # If the line ends with a colon, that
                    # means the next subsection of description is free form.
                    if line.endswith(':'):
                        currently_in_freeform_section = True

    def check_functiondef_returns(self, node, node_doc):
        """Checks whether a function documented with a return value actually has
        a return statement in its definition.

        Args:
            node: astroid.scoped_nodes.Function. Node for a function or
                method definition in the AST.
            node_doc: Docstring. Pylint Docstring class instance representing
                a node's docstring.
        """
        if not node_doc.supports_yields and node.is_generator():
            return

        return_nodes = node.nodes_of_class(astroid.Return)
        if ((
                node_doc.has_returns() or node_doc.has_rtype()) and
                not any(
                    docstrings_checker.returns_something(
                        ret_node) for ret_node in return_nodes)):
            self.add_message(
                'redundant-returns-doc',
                node=node)

    def check_functiondef_yields(self, node, node_doc):
        """Checks whether a function documented with a yield value actually has
        a yield statement in its definition.

        Args:
            node: astroid.scoped_nodes.Function. Node for a function or
                method definition in the AST.
            node_doc: Docstring. Pylint Docstring class instance representing
                a node's docstring.
        """
        if not node_doc.supports_yields:
            return

        if ((node_doc.has_yields() or node_doc.has_yields_type()) and
                not node.is_generator()):
            self.add_message(
                'redundant-yields-doc',
                node=node)

    def visit_raise(self, node):
        """Visits a function node that raises an exception and verifies that all
        exceptions raised in the function definition are documented.

        Args:
            node: astroid.scoped_nodes.Function. Node for a function or
                method definition in the AST.
        """
        func_node = node.frame()
        if not isinstance(func_node, astroid.FunctionDef):
            return

        expected_excs = docstrings_checker.possible_exc_types(node)
        if not expected_excs:
            return

        if not func_node.doc:
            # If this is a property setter,
            # the property should have the docstring instead.
            setters_property = docstrings_checker.get_setters_property(
                func_node)
            if setters_property:
                func_node = setters_property

        doc = docstrings_checker.docstringify(func_node.doc)
        if not doc.is_valid():
            if doc.doc:
                self._handle_no_raise_doc(expected_excs, func_node)
            return

        found_excs = doc.exceptions()
        missing_excs = expected_excs - found_excs
        self._add_raise_message(missing_excs, func_node)

    def visit_return(self, node):
        """Visits a function node that contains a return statement and verifies
        that the return value and the return type are documented.

        Args:
            node: astroid.scoped_nodes.Function. Node for a function or
                method definition in the AST.
        """
        if not docstrings_checker.returns_something(node):
            return

        func_node = node.frame()

        doc = docstrings_checker.docstringify(func_node.doc)
        if not doc.is_valid() and self.config.accept_no_return_doc:
            return

        is_property = checker_utils.decorated_with_property(func_node)

        if not (doc.has_returns() or
                (doc.has_property_returns() and is_property)):
            self.add_message(
                'missing-return-doc',
                node=func_node
            )

        if not (doc.has_rtype() or
                (doc.has_property_type() and is_property)):
            self.add_message(
                'missing-return-type-doc',
                node=func_node
            )

    def visit_yield(self, node):
        """Visits a function node that contains a yield statement and verifies
        that the yield value and the yield type are documented.

        Args:
            node: astroid.scoped_nodes.Function. Node for a function or
                method definition in the AST.
        """
        func_node = node.frame()

        doc = docstrings_checker.docstringify(func_node.doc)
        if not doc.is_valid() and self.config.accept_no_yields_doc:
            return

        doc_has_yields = doc.has_yields()
        doc_has_yields_type = doc.has_yields_type()

        if not doc_has_yields:
            self.add_message(
                'missing-yield-doc',
                node=func_node
            )

        if not doc_has_yields_type:
            self.add_message(
                'missing-yield-type-doc',
                node=func_node
            )

    def visit_yieldfrom(self, node):
        """Visits a function node that contains a yield from statement and
        verifies that the yield from value and the yield from type are
        documented.

        Args:
            node: astroid.scoped_nodes.Function. Node to access module content.
        """
        self.visit_yield(node)

    def check_arguments_in_docstring(
            self, doc, arguments_node, warning_node, accept_no_param_doc=None):
        """Check that all parameters in a function, method or class constructor
        on the one hand and the parameters mentioned in the parameter
        documentation (e.g. the Sphinx tags 'param' and 'type') on the other
        hand are consistent with each other.

        * Undocumented parameters except 'self' are noticed.
        * Undocumented parameter types except for 'self' and the ``*<args>``
          and ``**<kwargs>`` parameters are noticed.
        * Parameters mentioned in the parameter documentation that don't or no
          longer exist in the function parameter list are noticed.
        * If the text "For the parameters, see" or "For the other parameters,
          see" (ignoring additional whitespace) is mentioned in the docstring,
          missing parameter documentation is tolerated.
        * If there's no Sphinx style, Google style or NumPy style parameter
          documentation at all, i.e. ``:param`` is never mentioned etc., the
          checker assumes that the parameters are documented in another format
          and the absence is tolerated.

        Args:
            doc: str. Docstring for the function, method or class.
            arguments_node: astroid.scoped_nodes.Arguments. Arguments node
                for the function, method or class constructor.
            warning_node: astroid.scoped_nodes.Node. The node to assign
                the warnings to.
            accept_no_param_doc: bool|None. Whether or not to allow
                no parameters to be documented. If None then
                this value is read from the configuration.
        """
        # Tolerate missing param or type declarations if there is a link to
        # another method carrying the same name.
        if not doc.doc:
            return

        if accept_no_param_doc is None:
            accept_no_param_doc = self.config.accept_no_param_doc
        tolerate_missing_params = doc.params_documented_elsewhere()

        # Collect the function arguments.
        expected_argument_names = set(
            arg.name for arg in arguments_node.args)
        expected_argument_names.update(
            arg.name for arg in arguments_node.kwonlyargs)
        not_needed_type_in_docstring = (
            self.not_needed_param_in_docstring.copy())

        if arguments_node.vararg is not None:
            expected_argument_names.add(arguments_node.vararg)
            not_needed_type_in_docstring.add(arguments_node.vararg)
        if arguments_node.kwarg is not None:
            expected_argument_names.add(arguments_node.kwarg)
            not_needed_type_in_docstring.add(arguments_node.kwarg)
        params_with_doc, params_with_type = doc.match_param_docs()

        # Tolerate no parameter documentation at all.
        if (not params_with_doc and not params_with_type
                and accept_no_param_doc):
            tolerate_missing_params = True

        def _compare_missing_args(
                found_argument_names, message_id, not_needed_names):
            """Compare the found argument names with the expected ones and
            generate a message if there are arguments missing.

            Args:
                found_argument_names: set. Argument names found in the
                    docstring.
                message_id: str. Pylint message id.
                not_needed_names: set(str). Names that may be omitted.
            """
            if not tolerate_missing_params:
                missing_argument_names = (
                    (expected_argument_names - found_argument_names)
                    - not_needed_names)
                if missing_argument_names:
                    self.add_message(
                        message_id,
                        args=(', '.join(
                            sorted(missing_argument_names)),),
                        node=warning_node)

        def _compare_different_args(
                found_argument_names, message_id, not_needed_names):
            """Compare the found argument names with the expected ones and
            generate a message if there are extra arguments found.

            Args:
                found_argument_names: set. Argument names found in the
                    docstring.
                message_id: str. Pylint message id.
                not_needed_names: set(str). Names that may be omitted.
            """
            differing_argument_names = (
                (expected_argument_names ^ found_argument_names)
                - not_needed_names - expected_argument_names)

            if differing_argument_names:
                self.add_message(
                    message_id,
                    args=(', '.join(
                        sorted(differing_argument_names)),),
                    node=warning_node)

        _compare_missing_args(
            params_with_doc, 'missing-param-doc',
            self.not_needed_param_in_docstring)
        _compare_missing_args(
            params_with_type, 'missing-type-doc', not_needed_type_in_docstring)

        _compare_different_args(
            params_with_doc, 'differing-param-doc',
            self.not_needed_param_in_docstring)
        _compare_different_args(
            params_with_type, 'differing-type-doc',
            not_needed_type_in_docstring)

    def check_single_constructor_params(self, class_doc, init_doc, class_node):
        """Checks whether a class and corresponding  init() method are
        documented. If both of them are documented, it adds an error message.

        Args:
            class_doc: Docstring. Pylint docstring class instance representing
                a class's docstring.
            init_doc:  Docstring. Pylint docstring class instance representing
                a method's docstring, the method here is the constructor method
                for the above class.
            class_node: astroid.scoped_nodes.Function. Node for class definition
                in AST.
        """
        if class_doc.has_params() and init_doc.has_params():
            self.add_message(
                'multiple-constructor-doc',
                args=(class_node.name,),
                node=class_node)

    def _handle_no_raise_doc(self, excs, node):
        """Checks whether the raised exception in a function has been
        documented, add a message otherwise.

        Args:
            excs: list(str). A list of exception types.
            node: astroid.scoped_nodes.Function. Node to access module content.
        """
        if self.config.accept_no_raise_doc:
            return

        self._add_raise_message(excs, node)

    def _add_raise_message(self, missing_excs, node):
        """Adds a message on :param:`node` for the missing exception type.

        Args:
            missing_excs: list(Exception). A list of missing exception types.
            node: astroid.node_classes.NodeNG. The node show the message on.
        """
        if not missing_excs:
            return

        self.add_message(
            'missing-raises-doc',
            args=(', '.join(sorted(missing_excs)),),
            node=node)


class ImportOnlyModulesChecker(checkers.BaseChecker):
    """Checker for import-from statements. It checks that
    modules are only imported.
    """

    __implements__ = interfaces.IAstroidChecker

    name = 'import-only-modules'
    priority = -1
    msgs = {
        'C0003': (
            'Import \"%s\" from \"%s\" is not a module.',
            'import-only-modules',
            'Modules should only be imported.',
        ),
    }

    @checker_utils.check_messages('import-only-modules')
    def visit_importfrom(self, node):
        """Visits all import-from statements in a python file and checks that
        modules are imported. It then adds a message accordingly.

        Args:
            node: astroid.node_classes.ImportFrom. Node for a import-from
                statement in the AST.
        """

        try:
            imported_module = node.do_import_module(node.modname)
        except astroid.AstroidBuildingException:
            return

        if node.level is None:
            modname = node.modname
        else:
            modname = '.' * node.level + node.modname

        for (name, _) in node.names:
            if name == 'constants':
                continue
            try:
                imported_module.import_module(name, True)
            except astroid.AstroidImportError:
                self.add_message(
                    'import-only-modules',
                    node=node,
                    args=(name, modname),
                )


class BackslashContinuationChecker(checkers.BaseChecker):
    """Custom pylint checker which checks that backslash is not used
    for continuation.
    """

    __implements__ = interfaces.IRawChecker

    name = 'backslash-continuation'
    priority = -1
    msgs = {
        'C0004': (
            (
                'Backslash should not be used to break continuation lines. '
                'Use braces to break long lines.'),
            'backslash-continuation',
            'Use braces to break long lines instead of backslash.'
        ),
    }

    def process_module(self, node):
        """Process a module.

        Args:
            node: astroid.scoped_nodes.Function. Node to access module content.
        """
        file_content = read_from_node(node)
        for (line_num, line) in enumerate(file_content):
            if line.rstrip(b'\r\n').endswith(b'\\'):
                self.add_message(
                    'backslash-continuation', line=line_num + 1)


class FunctionArgsOrderChecker(checkers.BaseChecker):
    """Custom pylint checker which checks the order of arguments in function
    definition.
    """

    __implements__ = interfaces.IAstroidChecker
    name = 'function-args-order'
    priority = -1
    msgs = {
        'C0005': (
            'Wrong order of arguments in function definition '
            '\'self\' should come first.',
            'function-args-order-self',
            '\'self\' should come first',),
        'C0006': (
            'Wrong order of arguments in function definition '
            '\'cls\' should come first.',
            'function-args-order-cls',
            '\'cls\' should come first'),
    }

    def visit_functiondef(self, node):
        """Visits every function definition in the python file and check the
        function arguments order. It then adds a message accordingly.

        Args:
            node: astroid.scoped_nodes.Function. Node for a function or method
                definition in the AST.
        """

        args_list = [args.name for args in node.args.args]
        if 'self' in args_list and args_list[0] != 'self':
            self.add_message('function-args-order-self', node=node)
        elif 'cls' in args_list and args_list[0] != 'cls':
            self.add_message('function-args-order-cls', node=node)


class RestrictedImportChecker(checkers.BaseChecker):
    """Custom pylint checker which checks layers importing modules
    from their respective restricted layers.
    """

    __implements__ = interfaces.IAstroidChecker
    name = 'invalid-import'
    priority = -1
    msgs = {
        'C0009': (
            'Importing %s layer in %s layer is prohibited.',
            'invalid-import',
            'Storage layer and domain layer must not import'
            'domain layer and controller layer respectively.'),
    }

    def visit_import(self, node):
        """Visits every import statement in the file.

        Args:
            node: astroid.node_classes.Import. Node for a import statement
                in the AST.
        """

        modnode = node.root()
        names = [name for name, _ in node.names]
        # Checks import of domain layer in storage layer.
        if 'oppia.core.storage' in modnode.name and not '_test' in modnode.name:
            if any('core.domain' in name for name in names):
                self.add_message(
                    'invalid-import',
                    node=node,
                    args=('domain', 'storage'),
                )
        # Checks import of controller layer in domain layer.
        if 'oppia.core.domain' in modnode.name and not '_test' in modnode.name:
            if any('core.controllers' in name for name in names):
                self.add_message(
                    'invalid-import',
                    node=node,
                    args=('controller', 'domain'),
                )

    def visit_importfrom(self, node):
        """Visits all import-from statements in a python file and checks that
        modules are imported. It then adds a message accordingly.

        Args:
            node: astroid.node_classes.ImportFrom. Node for a import-from
                statement in the AST.
        """

        modnode = node.root()
        if 'oppia.core.storage' in modnode.name and not '_test' in modnode.name:
            if 'core.domain' in node.modname:
                self.add_message(
                    'invalid-import',
                    node=node,
                    args=('domain', 'storage'),
                )
        if 'oppia.core.domain' in modnode.name and not '_test' in modnode.name:
            if 'core.controllers' in node.modname:
                self.add_message(
                    'invalid-import',
                    node=node,
                    args=('controller', 'domain'),
                )


class SingleCharAndNewlineAtEOFChecker(checkers.BaseChecker):
    """Checker for single character files and newline at EOF."""

    __implements__ = interfaces.IRawChecker
    name = 'newline-at-eof'
    priority = -1
    msgs = {
        'C0007': (
            'Files should end in a single newline character.',
            'newline-at-eof',
            'Please enter a single newline at the end of the file.'),
        'C0008': (
            'Only one character in file',
            'only-one-character',
            'Files with only one character are not allowed.'),
    }

    def process_module(self, node):
        """Process a module.

        Args:
            node: astroid.scoped_nodes.Function. Node to access module content.
        """

        file_content = read_from_node(node)
        file_length = len(file_content)

        if file_length == 1 and len(file_content[0]) == 1:
            self.add_message('only-one-character', line=file_length)
        if file_length >= 2 and not re.search(r'[^\n]\n', file_content[-1]):
            self.add_message('newline-at-eof', line=file_length)


class SingleSpaceAfterYieldChecker(checkers.BaseChecker):
    """Checks if only one space is used after a yield statement
    when applicable ('yield' is acceptable).
    """

    __implements__ = interfaces.IAstroidChecker

    name = 'single-space-after-yield'
    priority = -1
    msgs = {
        'C0010': (
            'Not using \'yield\' or a single space after yield statement.',
            'single-space-after-yield',
            'Ensure a single space is used after yield statement.',
        ),
    }

    def visit_yield(self, node):
        """Visit every yield statement to ensure that yield keywords are
        followed by exactly one space, so matching 'yield *' where * is not a
        whitespace character. Note that 'yield' is also acceptable in
        cases where the user wants to yield nothing.

        Args:
            node: astroid.nodes.Yield. Nodes to access yield statements.
                content.
        """
        line_number = node.fromlineno
        line = linecache.getline(node.root().file, line_number).lstrip()
        if (line.startswith(b'yield') and
                not re.search(br'^(yield)( \S|$|\w)', line)):
            self.add_message('single-space-after-yield', node=node)


class ExcessiveEmptyLinesChecker(checkers.BaseChecker):
    """Checks if there are excessive newlines between method definitions."""

    __implements__ = interfaces.IRawChecker

    name = 'excessive-new-lines'
    priority = -1
    msgs = {
        'C0011': (
            'Excessive new lines between function definations.',
            'excessive-new-lines',
            'Remove extra newlines.'
        )
    }

    def process_module(self, node):
        """Process a module to ensure that method definitions are not seperated
        by more than two blank lines.

        Args:
            node: astroid.scoped_nodes.Function. Node to access module content.
        """
        in_multi_line_comment = False
        multi_line_indicator = b'"""'
        file_content = read_from_node(node)
        file_length = len(file_content)
        blank_line_counter = 0

        for line_num in python_utils.RANGE(file_length):
            line = file_content[line_num].strip()

            # Single multi-line comment, ignore it.
            if line.count(multi_line_indicator) == 2:
                continue

            # Flip multi-line boolean depending on whether or not we see
            # the multi-line indicator. Possible for multiline comment to
            # be somewhere other than the start of a line (e.g. func arg),
            # so we can't look at start of or end of a line, which is why
            # the case where two indicators in a single line is handled
            # separately (i.e. one line comment with multi-line strings).
            if multi_line_indicator in line:
                in_multi_line_comment = not in_multi_line_comment

            # Ignore anything inside a multi-line comment.
            if in_multi_line_comment:
                continue

            if file_content[line_num] == b'\n':
                blank_line_counter += 1
            else:
                blank_line_counter = 0

            if line_num + 1 < file_length and blank_line_counter > 2:
                line = file_content[line_num + 1].strip()
                if line.startswith(b'def') or line.startswith(b'@'):
                    self.add_message('excessive-new-lines', line=line_num + 1)


class SingleNewlineAboveArgsChecker(checkers.BaseChecker):
    """Checker for single space above args in python doc string."""

    __implements__ = interfaces.IRawChecker
    name = 'single-space-above-args-raises-returns'
    priority = -1
    msgs = {
        'C0012': (
            'Files must have a single newline above args in doc string.',
            'single-space-above-args',
            'Please enter a single newline above args in doc string.'
        ),
        'C0013': (
            'Files must have a single newline above returns in doc string.',
            'single-space-above-returns',
            'Please enter a single newline above returns in doc string.'
        ),
        'C0014': (
            'Files must have a single newline above raises in doc string.',
            'single-space-above-raises',
            'Please enter a single newline above raises in doc string.'
        )
    }

    def process_module(self, node):
        """Process a module to ensure that there is a single newline above args,
        raises, returns in python doc string.

        Args:
            node: astroid.scoped_nodes.Function. Node to access module content.
        """

        in_class_or_function = False
        in_docstring = False
        file_content = read_from_node(node)
        file_length = len(file_content)
        blank_line_counter = 0
        prev_line = ''

        for line_num in python_utils.RANGE(file_length):
            line = file_content[line_num].strip()

            if line_num > 0:
                prev_line = file_content[line_num - 1].strip()

            # Check if it is a docstring and not some multi-line string.
            if (prev_line.startswith(b'class ') or
                    prev_line.startswith(b'def ') or in_class_or_function):
                in_class_or_function = True
                if prev_line.endswith(b'):') and line.startswith(b'"""'):
                    in_docstring = True
                    in_class_or_function = False

            if line.endswith(b'"""'):
                in_docstring = False

            if not in_docstring:
                continue

            if file_content[line_num] == b'\n':
                blank_line_counter += 1
            else:
                blank_line_counter = 0

            if (line_num + 1 < file_length and (
                    blank_line_counter == 0 or blank_line_counter > 1)):
                line = file_content[line_num + 1].strip()
                if line == b'Args:':
                    self.add_message(
                        'single-space-above-args', line=line_num + 1)
                elif line == b'Returns:':
                    self.add_message(
                        'single-space-above-returns', line=line_num + 1)
                elif line == b'Raises:':
                    self.add_message(
                        'single-space-above-raises', line=line_num + 1)


class DivisionOperatorChecker(checkers.BaseChecker):
    """Checks if division operator is used."""

    __implements__ = interfaces.IAstroidChecker
    name = 'division-operator-used'
    priority = -1
    msgs = {
        'C0015': (
            'Division Operator is used.',
            'division-operator-used',
            'Please use python_utils.divide() instead of the "/" operator'
        )
    }

    def visit_binop(self, node):
        """Visit assign statements to ensure that the division operator('/')
        is not used and python_utils.divide() is used instead.

        Args:
            node: astroid.node.BinOp. Node to access module content.
        """
        if node.op == b'/':
            self.add_message(
                'division-operator-used', node=node)


class SingleLineCommentChecker(checkers.BaseChecker):
    """Checks if comments follow correct style."""

    __implements__ = interfaces.IRawChecker
    name = 'incorrectly_styled_comment'
    priority = -1
    msgs = {
        'C0016': (
            'Invalid punctuation is used.',
            'invalid-punctuation-used',
            'Please use valid punctuation.'
        ),
        'C0017': (
            'No space is used at beginning of comment.',
            'no-space-at-beginning',
            'Please use single space at the beginning of comment.'
        ),
        'C0018': (
            'No capital letter is used at the beginning of comment.',
            'no-capital-letter-at-beginning',
            'Please use capital letter to begin the content of comment.'
        )
    }

    def process_module(self, node):
        """Process a module to ensure that comments follow correct style.

        Args:
            node: astroid.scoped_nodes.Function. Node to access module content.
        """

        allowed_comment_prefixes = ['int', 'str', 'float', 'bool', 'v']
        in_multi_line_comment = False
        space_at_beginning_of_comment = True
        multi_line_indicator = b'"""'
        file_content = read_from_node(node)
        file_length = len(file_content)

        for line_num in python_utils.RANGE(file_length):
            line = file_content[line_num].strip()

            # Single multi-line comment, ignore it.
            if line.count(multi_line_indicator) == 2:
                continue

            # Flip multi-line boolean depending on whether or not we see
            # the multi-line indicator. Possible for multiline comment to
            # be somewhere other than the start of a line (e.g. func arg),
            # so we can't look at start of or end of a line, which is why
            # the case where two indicators in a single line is handled
            # separately (i.e. one line comment with multi-line strings).
            if multi_line_indicator in line:
                in_multi_line_comment = not in_multi_line_comment

            # Ignore anything inside a multiline comment.
            if in_multi_line_comment:
                continue

            next_line = ''
            previous_line = ''
            if line_num + 1 < file_length:
                next_line = file_content[line_num + 1].strip()
            if line_num > 0:
                previous_line = file_content[line_num - 1].strip()

            # Ignore lines which are not comments.
            if not line.startswith(b'#'):
                continue

            # Check if comment contains any excluded phrase.
            word_is_present_in_excluded_phrases = any(
                word in line for word in EXCLUDED_PHRASES)

            # Comments may include a lowercase character at beginning
            # or may not use a punctuation at end if it contains a
            # excluded phrase e.g. "# coding: utf-8".
            if word_is_present_in_excluded_phrases:
                continue

            if not next_line.startswith(b'#'):
                # Comments must end with the proper punctuation.
                last_char_is_invalid = line[-1] not in (
                    ALLOWED_TERMINATING_PUNCTUATIONS)
                if last_char_is_invalid:
                    self.add_message(
                        'invalid-punctuation-used', line=line_num + 1)

            # Comments must start with a space.
            if re.search(br'^#[^\s].*$', line) and not line.startswith(b'#!'):
                space_at_beginning_of_comment = False
                self.add_message(
                    'no-space-at-beginning', line=line_num + 1)

            # Comments may include a lowercase character at the beginning
            # only if they start with version info or a data type or.
            # a variable name e.g. "# next_line is of string type."
            # or "# v2 version does not have ExplorationStatsModel."
            # or "# int. The file size, in bytes.".
            if len(line) > 1 and space_at_beginning_of_comment:

                # Check if variable name is used.
                underscore_is_present = '_' in line.split()[1]
                if underscore_is_present:
                    continue

                # Check if allowed prefix is used.
                allowed_prefix_is_present = any(
                    line[2:].startswith(word) for word in (
                        allowed_comment_prefixes))
                if allowed_prefix_is_present:
                    continue

            # Comments must start with a capital letter.
            if not previous_line.startswith(b'#') and (
                    re.search(br'^# [a-z][A-Za-z]*.*$', line)):
                self.add_message(
                    'no-capital-letter-at-beginning', line=line_num + 1)


class DocstringChecker(checkers.BaseChecker):
    """Checks if docstring follow correct style."""

    __implements__ = interfaces.IRawChecker
    name = 'invalid-docstring-format'
    priority = -1
    msgs = {
        'C0019': (
            'Period is not used at the end of the docstring.',
            'no-period-used',
            'Please use a period at the end of the docstring,'
        ),
        'C0020': (
            'Multiline docstring should end with a new line.',
            'no-newline-used-at-end',
            'Please end multiline docstring with a new line.'
        ),
        'C0021': (
            'Single line docstring should not span two lines.',
            'single-line-docstring-span-two-lines',
            'Please do not use two lines for a single line docstring. '
            'If line length exceeds 80 characters, '
            'convert the single line docstring to a multiline docstring.'
        ),
        'C0022': (
            'Empty line before the end of multi-line docstring.',
            'empty-line-before-end',
            'Please do not use empty line before '
            'the end of the multi-line docstring.'
        ),
        'C0023': (
            'Space after """ in docstring.',
            'space-after-triple-quote',
            'Please do not use space after """ in docstring.'
        ),
        'W0026': (
            '4 space indentation in docstring.',
            '4-space-indentation-in-docstring',
            'Please use 4 space indentation for parameters relative to section'
            ' headers.'
        ),
        'W0027': (
            '8 space indentation in docstring.',
            '8-space-indentation-in-docstring',
            'Please use 8 space indentation in wrap around messages' +
            ' relative to section headers.'
        ),
        'W0028': (
            'malformed parameter',
            'malformed-parameter',
            'The parameter is incorrectly formatted: \nFor returns and yields,'
            ' headers should have this format: "type (elaboration). \n'
            'For raises, headers should have the format: "exception: '
        )
    }

    # Docstring section headers split up into arguments, returns, yields and
    # and raises sections signifying that we are currently parsing the
    # corresponding section of that docstring.
    DOCSTRING_SECTION_RETURNS = 'returns'
    DOCSTRING_SECTION_YIELDS = 'yields'
    DOCSTRING_SECTION_RAISES = 'raises'

    def process_module(self, node):
        """Process a module to ensure that docstring end in a period and the
        arguments order in the function definition matches the order in the
        docstring.

        Further, checks the raises, returns, and yields for correct indentation.
        For args part of docstring checked in a DocstringParameterChecker.

        Args:
            node: astroid.scoped_nodes.Function. Node to access module content.
        """

        in_docstring = False
        current_docstring_section = None

        # Certain sections do not require indentation checks. These are
        # delimited by a line ending in a ":" in the last line, hence free form.
        in_freeform_section = False
        in_description = False
        in_class_or_function = False
        args_indentation_in_spaces = 0

        file_content = read_from_node(node)
        file_length = len(file_content)

        for line_num in python_utils.RANGE(file_length):
            line_with_spaces = file_content[line_num]
            line = line_with_spaces.strip()
            prev_line = ''

            if line_num > 0:
                prev_line = file_content[line_num - 1].strip()

            # Check if it is a docstring and not some multi-line string.
            if (prev_line.startswith(b'class ') or
                    prev_line.startswith(b'def ')) or (in_class_or_function):
                in_class_or_function = True
                if prev_line.endswith(b'):') and line.startswith(b'"""'):
                    in_docstring = True
                    in_class_or_function = False

            # Check for space after """ in docstring.
            if re.search(br'^""".+$', line) and in_docstring and (
                    line[3] == b' '):
                in_docstring = False
                current_docstring_section = None
                self.add_message(
                    'space-after-triple-quote', line=line_num + 1)

            # Check if single line docstring span two lines.
            if line == b'"""' and prev_line.startswith(b'"""') and in_docstring:
                in_docstring = False
                current_docstring_section = None
                self.add_message(
                    'single-line-docstring-span-two-lines', line=line_num + 1)

            # Check for single line docstring.
            elif re.search(br'^""".+"""$', line) and in_docstring:
                # Check for punctuation at line[-4] since last three characters
                # are double quotes.
                if (len(line) > 6) and (
                        line[-4] not in ALLOWED_TERMINATING_PUNCTUATIONS):
                    self.add_message(
                        'no-period-used', line=line_num + 1)
                in_docstring = False
                current_docstring_section = None

            # Check for multiline docstring.
            elif line.endswith(b'"""') and in_docstring:
                # Case 1: line is """. This is correct for multiline docstring.
                if line == b'"""':
                    # Check for empty line before the end of docstring.
                    if prev_line == b'':
                        self.add_message(
                            'empty-line-before-end', line=line_num + 1)
                    # Check for punctuation at the end of docstring.
                    else:
                        last_char_is_invalid = prev_line[-1] not in (
                            ALLOWED_TERMINATING_PUNCTUATIONS)
                        no_word_is_present_in_excluded_phrases = (not any(
                            word in prev_line for word in EXCLUDED_PHRASES))
                        if last_char_is_invalid and (
                                no_word_is_present_in_excluded_phrases):
                            self.add_message(
                                'no-period-used', line=line_num + 1)

                # Case 2: line contains some words before """. """
                # should shift to next line.
                elif not any(word in line for word in EXCLUDED_PHRASES):
                    self.add_message(
                        'no-newline-used-at-end', line=line_num + 1)
                in_docstring = False
                current_docstring_section = None

            # All other lines to be checked for returns, raises, yields.
            elif in_docstring:
                current_line_indentation = (
                    len(line_with_spaces) - len(line_with_spaces.lstrip()))

                # Ignore lines that are empty.
                if len(line) == 0:
                    continue
                # If line starts with Returns: , it is the header of a Returns
                # subsection.
                elif line.startswith('Returns:'):
                    current_docstring_section = (
                        self.DOCSTRING_SECTION_RETURNS)
                    in_freeform_section = False
                    in_description = False
                    args_indentation_in_spaces = current_line_indentation
                # If line starts with Raises: , it is the header of a Raises
                # subsection.
                elif line.startswith('Raises:'):
                    current_docstring_section = (
                        self.DOCSTRING_SECTION_RAISES)
                    in_freeform_section = False
                    in_description = False
                    args_indentation_in_spaces = current_line_indentation
                # If line starts with Yields: , it is the header of a Yields
                # subsection.
                elif line.startswith('Yields:'):
                    current_docstring_section = (
                        self.DOCSTRING_SECTION_YIELDS)
                    in_freeform_section = False
                    in_description = False
                    args_indentation_in_spaces = current_line_indentation
                # Check if we are in a docstring raises section.
                elif (current_docstring_section and (
                        current_docstring_section ==
                        self.DOCSTRING_SECTION_RAISES)):
                    # In the raises section, if we see this regex expression, we
                    # can assume it's the start of a new parameter definition.
                    # We check the indentation of the parameter definition.
                    if re.search(
                            br'^[a-zA-Z0-9_\.\*]+: ', line):
                        if current_line_indentation != (
                                args_indentation_in_spaces + 4):
                            self.add_message(
                                '4-space-indentation-in-docstring',
                                line=line_num + 1)
                        in_description = True
                    # If the line starts off with a regex like this but failed
                    # the last check, then it is a malformed parameter so we
                    # notify the user.
                    elif re.search(br'^[^ ]+: ', line) and not in_description:
                        self.add_message(
                            'malformed-parameter',
                            line=line_num + 1)
                    # In a description line that is wrapped around (doesn't
                    # start off with the parameter name), we need to make sure
                    # the indentation is 8.
                    elif in_description:
                        if current_line_indentation != (
                                args_indentation_in_spaces + 8):
                            self.add_message(
                                '8-space-indentation-in-docstring',
                                line=line_num + 1)
                # Check if we are in a docstring returns or yields section.
                # NOTE: Each function should only have one yield or return
                # object. If a tuple is returned, wrap both in a tuple parameter
                # section.
                elif (current_docstring_section and (
                        current_docstring_section ==
                        self.DOCSTRING_SECTION_RETURNS) or (
                            current_docstring_section ==
                            self.DOCSTRING_SECTION_YIELDS)):
                    # Check for the start of a new parameter definition in the
                    # format "type (elaboration)." and check the indentation.
                    if (re.search(
                            br'^[a-zA-Z_() -:,\*]+\.',
                            line) and not in_description):
                        if current_line_indentation != (
                                args_indentation_in_spaces + 4):
                            self.add_message(
                                '4-space-indentation-in-docstring',
                                line=line_num + 1)
                        # If the line ends with a colon, we can assume the rest
                        # of the section is free form.
                        if re.search(br':$', line):
                            in_freeform_section = True
                        in_description = True
                    # In a description line of a returns or yields, we keep the
                    # indentation the same as the definition line.
                    elif in_description:
                        if (current_line_indentation != (
                                args_indentation_in_spaces + 4)
                                and not in_freeform_section):
                            self.add_message(
                                '4-space-indentation-in-docstring',
                                line=line_num + 1)
                        # If the description line ends with a colon, we can
                        # assume the rest of the section is free form.
                        if re.search(br':$', line):
                            in_freeform_section = True


class BlankLineBelowFileOverviewChecker(checkers.BaseChecker):
    """Checks if there is a single empty line below the fileoverview docstring.
    Note: The check assumes that all files have a file overview. This
    assumption is justified because Pylint has an inbuilt check
    (missing-docstring) for missing file overviews.
    """

    __implements__ = interfaces.IRawChecker
    name = 'space_between_imports_and_file-overview'
    priority = -1
    msgs = {
        'C0024': (
            'No empty line used below the fileoverview docstring.',
            'no-empty-line-provided-below-fileoverview',
            'please provide an empty line below the fileoverview.'
        ),
        'C0025': (
            'Single empty line should be provided below the fileoverview.',
            'only-a-single-empty-line-should-be-provided',
            'please provide an empty line below the fileoverview.'
        )
    }

    def process_module(self, node):
        """Process a module to ensure that there is a blank line below
        file overview docstring.

        Args:
            node: astroid.scoped_nodes.Function. Node to access module content.
        """

        multi_line_indicator = b'"""'
        file_content = read_from_node(node)
        file_length = len(file_content)
        triple_quote_counter = 0
        empty_line_counter = 0
        for line_num in python_utils.RANGE(file_length):
            line = file_content[line_num].strip()
            # Single line comment, ignore it.
            if line.startswith(b'#'):
                continue
            triple_quote_counter += line.count(multi_line_indicator)

            if line.endswith(b'"""') and triple_quote_counter == 2:
                closing_line_index_of_fileoverview = line_num
                break

        if triple_quote_counter == 2:
            empty_line_check_index = closing_line_index_of_fileoverview
            if empty_line_check_index < file_length - 1:
                while file_content[empty_line_check_index + 1] == b'\n':
                    empty_line_counter += 1
                    empty_line_check_index += 1

            if empty_line_counter > 1:
                self.add_message(
                    'only-a-single-empty-line-should-be-provided',
                    line=closing_line_index_of_fileoverview + 1)
            elif empty_line_counter == 0:
                self.add_message(
                    'no-empty-line-provided-below-fileoverview',
                    line=closing_line_index_of_fileoverview + 1)


class NewlineBelowClassDocstring(checkers.BaseChecker):
    """Checks if there is a single newline below the class docstring."""

    __implements__ = interfaces.IAstroidChecker
    name = 'newline-below-class-docstring'
    priority = -1
    msgs = {
        'C0026': (
            'Missing single newline below class docstring.',
            'newline-below-class-docstring',
            'Please add a single newline below class docstring.'
        )
    }

    def visit_classdef(self, node):
        """Visit each class definition in a module.

        Args:
            node: astroid.nodes.ClassDef. Node for a class definition
                in the AST.
        """
        # Check if the given node has docstring.
        if node.doc is None:
            return
        line_number = node.fromlineno
        # Iterate till the start of docstring.
        while True:
            line = linecache.getline(node.root().file, line_number).strip()
            if line.startswith((b'"""', b'\'\'\'', b'\'', b'"')):
                break
            else:
                line_number += 1

        doc_length = len(node.doc.split(b'\n'))
        line_number += doc_length
        first_line_after_doc = linecache.getline(
            node.root().file, line_number).strip()
        second_line_after_doc = linecache.getline(
            node.root().file, line_number + 1).strip()
        if first_line_after_doc != b'':
            self.add_message('newline-below-class-docstring', node=node)
        elif second_line_after_doc == b'':
            self.add_message('newline-below-class-docstring', node=node)


class SingleLinePragmaChecker(checkers.BaseChecker):
    """Custom pylint checker which checks if pylint pragma is used to disable
    a rule for a single line only.
    """

    __implements__ = interfaces.ITokenChecker

    name = 'single-line-pragma'
    priority = -1
    msgs = {
        'C0028': (
            'Pylint pragmas should be used to disable a rule '
            'for a single line only',
            'single-line-pragma',
            'Please use pylint pragmas to disable a rule for a single line only'
        )
    }

    def process_tokens(self, tokens):
        """Custom pylint checker which allows paramas to disable a rule for a
        single line only.

        Args:
            tokens: Token. Object to access all tokens of a module.
        """
        for (token_type, _, (line_num, _), _, line) in tokens:
            if token_type == tokenize.COMMENT:
                line = line.lstrip()
                # Ignore line that is enabling this check.
                # Example:
                # # pylint: disable=import-only-modules, single-line-pragma
                # def func(a, b):
                # # pylint: enable=import-only-modules, single-line-pragma
                # Now if do not ignore the line with 'enable' statement
                # pylint will raise the error of single-line-pragma because
                # from here on all this lint check is enabled. So we need to
                # ignore this line.
                if re.search(br'^(#\s*pylint:)', line):
                    if 'enable' in line and 'single-line-pragma' in line:
                        continue
                    self.add_message(
                        'single-line-pragma', line=line_num)


def register(linter):
    """Registers the checker with pylint.

    Args:
        linter: Pylinter. The Pylinter object.
    """
    linter.register_checker(ExplicitKeywordArgsChecker(linter))
    linter.register_checker(HangingIndentChecker(linter))
    linter.register_checker(DocstringParameterChecker(linter))
    linter.register_checker(ImportOnlyModulesChecker(linter))
    linter.register_checker(BackslashContinuationChecker(linter))
    linter.register_checker(FunctionArgsOrderChecker(linter))
    linter.register_checker(RestrictedImportChecker(linter))
    linter.register_checker(SingleCharAndNewlineAtEOFChecker(linter))
    linter.register_checker(SingleSpaceAfterYieldChecker(linter))
    linter.register_checker(ExcessiveEmptyLinesChecker(linter))
    linter.register_checker(SingleNewlineAboveArgsChecker(linter))
    linter.register_checker(DivisionOperatorChecker(linter))
    linter.register_checker(SingleLineCommentChecker(linter))
    linter.register_checker(DocstringChecker(linter))
    linter.register_checker(BlankLineBelowFileOverviewChecker(linter))
    linter.register_checker(NewlineBelowClassDocstring(linter))
    linter.register_checker(SingleLinePragmaChecker(linter))<|MERGE_RESOLUTION|>--- conflicted
+++ resolved
@@ -145,12 +145,7 @@
                 function definition.
         """
         for arg in keyword_args:
-<<<<<<< HEAD
-            # TODO(Hudda): Fix the check to cover below case as well. Relevant
-            # issue: https://github.com/oppia/oppia/issues/10038
-=======
             # TODO(#10038): Fix the check to cover below case as well.
->>>>>>> 6b2d604d
             # If there is *args and **kwargs in the function definition skip the
             # check because we can use keywords arguments in function call even
             # if **kwargs is present in the function definition. See Example:
