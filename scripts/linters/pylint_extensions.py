--- conflicted
+++ resolved
@@ -1570,43 +1570,6 @@
             self.add_message('newline-at-eof', line=file_length)
 
 
-<<<<<<< HEAD
-class SingleSpaceAfterYieldChecker(checkers.BaseChecker):
-    """Checks if only one space is used after a yield statement
-    when applicable ('yield' is acceptable).
-    """
-
-    __implements__ = interfaces.IAstroidChecker
-
-    name = 'single-space-after-yield'
-    priority = -1
-    msgs = {
-        'C0010': (
-            'Please use a single space after yield statement.',
-            'single-space-after-yield',
-            'Ensure a single space is used after yield statement.',
-        ),
-    }
-
-    def visit_yield(self, node):
-        """Visit every yield statement to ensure that yield keywords are
-        followed by exactly one space, so matching 'yield *' where * is not a
-        whitespace character. Note that 'yield' is also acceptable in
-        cases where the user wants to yield nothing.
-
-        Args:
-            node: astroid.nodes.Yield. Nodes to access yield statements.
-                content.
-        """
-        line_number = node.fromlineno
-        line = linecache.getline(node.root().file, line_number).lstrip()
-        if (line.startswith(b'yield') and
-                not re.search(br'^(yield)( \S|$|\w)', line)):
-            self.add_message('single-space-after-yield', node=node)
-
-
-=======
->>>>>>> 3c3b2347
 class DivisionOperatorChecker(checkers.BaseChecker):
     """Checks if division operator is used."""
 
