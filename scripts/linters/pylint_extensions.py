--- conflicted
+++ resolved
@@ -850,16 +850,12 @@
         arguments_node = node.args
         expected_argument_names = set(
             None if (arg.name in self.not_needed_param_in_docstring)
-<<<<<<< HEAD
-            else (arg.name + ':') for arg in arguments_node.args)
+            else (arg.name + ':') for arg
+            in arguments_node.args + arguments_node.kwonlyargs)
         if arguments_node.vararg is not None:
             expected_argument_names.add(arguments_node.vararg + ':')
         if arguments_node.kwarg is not None:
             expected_argument_names.add(arguments_node.kwarg + ':')
-=======
-            else (arg.name + ':') for arg
-            in arguments_node.args + arguments_node.kwonlyargs)
->>>>>>> 2375a02e
         currently_in_args_section = False
         # When we are in the args section and a line ends in a colon,
         # we can ignore the indentation styling in the next section of
@@ -943,17 +939,11 @@
                     )
                 ):
                     # Check for the start of a new parameter definition in the
-<<<<<<< HEAD
                     # format "Description." and check the indentation.
-                    if (re.search(r'^[A-Z](.*)',
-                                  stripped_line) and not in_description):
-=======
-                    # format "type (elaboration)." and check the indentation.
                     if (
-                        re.search(r'^[a-zA-Z_() -:,\*]+\.', stripped_line) and
+                        re.search(r'^[A-Z](.*)', stripped_line) and
                         not in_description
                     ):
->>>>>>> 2375a02e
                         if current_line_indentation != (
                                 args_indentation_in_spaces + 4):
                             self.add_message(
