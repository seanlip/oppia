--- conflicted
+++ resolved
@@ -111,52 +111,6 @@
     }
 ]
 
-BAD_PATTERNS_JS_AND_TS_REGEXP = [
-    {
-<<<<<<< HEAD
-        'regexp': re.compile(r'templateUrl: \''),
-        'message': 'The directives must be directly referenced.',
-        'excluded_files': (
-            'core/templates/pages/exploration-player-page/'
-            'FeedbackPopupDirective.js',
-            '.component.ts'
-        ),
-        'excluded_dirs': (
-            'extensions/answer_summarizers/',
-            'extensions/classifiers/',
-            'extensions/dependencies/',
-            'extensions/value_generators/',
-            'extensions/visualizations/')
-    },
-    {
-        'regexp': re.compile(r':\n? *HttpClient'),
-        'message': (
-            'An instance of HttpClient is found in this file. You are not '
-            'allowed to create http requests from files that are not backend '
-            'api services.'),
-        'excluded_files': (
-            'backend-api.service.ts',
-            'core/templates/pages/translate-loader.factory.ts',
-            'translate-loader.factory.spec.ts',
-            'core/templates/services/auth-interceptor.service.spec.ts',
-            'core/templates/services/request-interceptor.service.spec.ts',),
-        'excluded_dirs': ()
-    }
-=======
-        'regexp': re.compile(r'bypassSecurity'),
-        'message': 'The use of the word "bypassSecurity" is not allowed, ' +
-                   'particularly with regards to bypassSecurityTrustHTML() ' +
-                   'and similar functions in Angular.',
-        'excluded_files': (
-            warranted_angular_security_bypasses
-            .EXCLUDED_BYPASS_SECURITY_TRUST_FILES),
-        'excluded_dirs': (
-            warranted_angular_security_bypasses
-            .EXCLUDED_BYPASS_SECURITY_TRUST_DIRECTORIES)
-    },
->>>>>>> a13aa30b
-]
-
 MANDATORY_PATTERNS_REGEXP = [
     {
         'regexp': re.compile(
@@ -304,8 +258,6 @@
 ]
 
 BAD_PATTERNS_MAP = {
-    '.js': BAD_PATTERNS_JS_AND_TS_REGEXP,
-    '.ts': BAD_PATTERNS_JS_AND_TS_REGEXP,
     '.html': BAD_LINE_PATTERNS_HTML_REGEXP,
     '.py': BAD_PATTERNS_PYTHON_REGEXP
 }
