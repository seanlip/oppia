# coding: utf-8
#
# Copyright 2020 The Oppia Authors. All Rights Reserved.
#
# Licensed under the Apache License, Version 2.0 (the "License");
# you may not use this file except in compliance with the License.
# You may obtain a copy of the License at
#
#      http://www.apache.org/licenses/LICENSE-2.0
#
# Unless required by applicable law or agreed to in writing, software
# distributed under the License is distributed on an "AS-IS" BASIS,
# WITHOUT WARRANTIES OR CONDITIONS OF ANY KIND, either express or implied.
# See the License for the specific language governing permissions and
# limitations under the License.

"""Lint checks used by all the linters."""

from __future__ import absolute_import  # pylint: disable=import-only-modules
from __future__ import unicode_literals  # pylint: disable=import-only-modules

import os
import re

import python_utils

from . import js_ts_linter
from . import warranted_angular_security_bypasses

from .. import build
from .. import common
from .. import concurrent_task_utils

EXCLUDED_PATHS = (
    'third_party/*', 'build/*', '.git/*', '*.pyc', 'CHANGELOG',
    'integrations/*', 'integrations_dev/*', '*.svg', '*.gif', '*.png',
    '*.webp', '*.zip', '*.ico', '*.jpg', '*.min.js', 'backend_prod_files/*',
    'assets/scripts/*', 'core/domain/proto/*.py', 'core/tests/data/*',
    'core/tests/build_sources/*', '*.mp3', '*.mp4', 'node_modules/*',
    'typings/*', 'local_compiled_js/*', 'webpack_bundles/*',
    'core/tests/services_sources/*', 'core/tests/release_sources/tmp_unzip.zip',
    'scripts/linters/test_files/*', 'proto/*',
    'core/tests/release_sources/tmp_unzip.tar.gz',
    'core/templates/combined-tests.spec.ts',
    'core/templates/css/oppia-material.css',
    'core/templates/google-analytics.initializer.ts',
    '%s/*' % js_ts_linter.COMPILED_TYPESCRIPT_TMP_PATH)

GENERATED_FILE_PATHS = (
    'extensions/interactions/LogicProof/static/js/generatedDefaultData.ts',
    'extensions/interactions/LogicProof/static/js/generatedParser.ts',
    'core/templates/expressions/parser.js')

CONFIG_FILE_PATHS = (
    'core/tests/.browserstack.env.example',
    'core/tests/protractor.conf.js',
    'core/tests/karma.conf.ts',
    'core/templates/mathjaxConfig.ts',
    'assets/constants.ts',
    'assets/rich_text_components_definitions.ts',
    'webpack.config.ts',
    'webpack.dev.config.ts',
    'webpack.prod.config.ts')

BAD_STRINGS_CONSTANTS = {
    '"DEV_MODE": false': {
        'message': 'Please set the DEV_MODE variable in constants.ts '
                   'to true before committing.',
        'excluded_files': ()
    },
    '"EMULATOR_MODE": false': {
        'message': 'Please set the EMULATOR_MODE variable in constants.ts '
                   'to true before committing.',
        'excluded_files': ()
    }
}

BAD_PATTERNS = {
    '\t': {
        'message': 'Please use spaces instead of tabs.',
        'excluded_files': (),
        'excluded_dirs': (
            'assets/i18n/', 'core/tests/build_sources/assets/')},
    '\r': {
        'message': 'Please make sure all files only have LF endings (no CRLF).',
        'excluded_files': (),
        'excluded_dirs': ()},
    '<<<<<<<': {
        'message': 'Please fully resolve existing merge conflicts.',
        'excluded_files': (),
        'excluded_dirs': ()},
    '>>>>>>>': {
        'message': 'Please fully resolve existing merge conflicts.',
        'excluded_files': (),
        'excluded_dirs': ()},
    'glyphicon': {
        'message': 'Please use equivalent material-icons '
                   'instead of glyphicons.',
        'excluded_files': (),
        'excluded_dirs': ()}
}

BAD_PATTERNS_REGEXP = [
    {
        'regexp': re.compile(r'TODO[^\(]*[^\)][^:]*[^A-Z]+[^\w]*$'),
        'message': 'Please assign TODO comments to a user '
                   'in the format TODO(username): XXX. ',
        'excluded_files': (),
        'excluded_dirs': ()
    }
]

BAD_PATTERNS_JS_AND_TS_REGEXP = [
    {
        'regexp': re.compile(r'\b(browser.explore)\('),
        'message': 'In tests, please do not use browser.explore().',
        'excluded_files': (),
        'excluded_dirs': ()
    },
    {
        'regexp': re.compile(r'\b(browser.pause)\('),
        'message': 'In tests, please do not use browser.pause().',
        'excluded_files': (),
        'excluded_dirs': ()
    },
    {
<<<<<<< HEAD
        'regexp': re.compile(r'\b(browser.sleep)\('),
        'message': 'In tests, please do not use browser.sleep().',
        'excluded_files': (
            # TODO(#7622): Remove the file from the excluded list. Remove the
            # TODO in core/tests/protractor_desktop/embedding.js pointing to the
            # same issue. The following was placed due to a necessary sleep as
            # a temporary measure to keep the embedding tests from failing.
            'core/tests/protractor_desktop/embedding.js',
            'core/tests/protractor_desktop/emailDashboard.js',
        ),
        'excluded_dirs': ()
    },
    {
=======
>>>>>>> 0a19832b
        'regexp': re.compile(r'\b(browser.waitForAngular)\('),
        'message': 'In tests, please do not use browser.waitForAngular().',
        'excluded_files': (),
        'excluded_dirs': ()
    },
    {
        'regexp': re.compile(r'bypass'),
        'message': 'The use of the word "bypass" is not allowed, ' +
                   'particularly with regards to bypassSecurityTrustHTML() ' +
                   'and similar functions in Angular.',
        'excluded_files': (
            warranted_angular_security_bypasses
            .EXCLUDED_BYPASS_SECURITY_TRUST_FILES),
        'excluded_dirs': (
            warranted_angular_security_bypasses
            .EXCLUDED_BYPASS_SECURITY_TRUST_DIRECTORIES)
    },
    {
        'regexp': re.compile(r'\b(ddescribe|fdescribe)\('),
        'message': 'In tests, please use \'describe\' instead of \'ddescribe\''
                   'or \'fdescribe\'',
        'excluded_files': (),
        'excluded_dirs': ()
    },
    {
        'regexp': re.compile(r'\b(iit|fit)\('),
        'message': 'In tests, please use \'it\' instead of \'iit\' or \'fit\'',
        'excluded_files': (),
        'excluded_dirs': ()
    },
    {
        'regexp': re.compile(r'\b(beforeEach\(inject\(function)\('),
        'message': 'In tests, please use \'angular.mock.inject\' instead of '
                   '\'inject\'',
        'excluded_files': (),
        'excluded_dirs': ()
    },
    {
        'regexp': re.compile(r'templateUrl: \''),
        'message': 'The directives must be directly referenced.',
        'excluded_files': (
            'core/templates/pages/exploration-player-page/'
            'FeedbackPopupDirective.js',
            '.component.ts'
        ),
        'excluded_dirs': (
            'extensions/answer_summarizers/',
            'extensions/classifiers/',
            'extensions/dependencies/',
            'extensions/value_generators/',
            'extensions/visualizations/')
    },
    {
        'regexp': re.compile(r'toThrow[(]'),
        'message': 'Please use \'toThrowError\' instead of '
                   '\'toThrow\'',
        'excluded_files': (
            # Note to developers: In the excluded_files below,
            # we use custom errors which cannot be caught by regex.
            # The Logic Proof interaction which uses these custom errors
            # will be deprecated soon (see #9198).
            'extensions/interactions/LogicProof/static/js/student.spec.ts',
            'extensions/interactions/LogicProof/static/js/complete.spec.ts',
            'extensions/interactions/LogicProof/static/js/teacher.spec.ts'),
        'excluded_dirs': ()
    },
    {
        'regexp': re.compile(
            r'(?!catch\s(\n|.)*throw\s\w+;\n.*})'
            r'throw\s\b(\bError|\bTypeError|\bRangeError'
            r'\bSyntaxError|\bDimensionError)\('),
        'message': 'Please use \'throw new\' instead of \'throw\'',
        'excluded_files': (),
        'excluded_dirs': ()
    },
    {
        'regexp': re.compile(
            r'(?!catch\s(\n|.)*throw\s\w+;\n.*})throw\s\'.*\';'),
        'message': 'Please use '
                   '\'throw new Error\' instead of \'throw\'',
        'excluded_files': (),
        'excluded_dirs': ()
    },
    {
        'regexp': re.compile(r'\$parent'),
        'message': 'Please do not access parent properties ' +
                   'using $parent. Use the scope object' +
                   'for this purpose.',
        'excluded_files': (),
        'excluded_dirs': ()
    },
    {
        'regexp': re.compile(r'require\(.*\.\..*\);'),
        'message': 'Please, don\'t use relative imports in require().',
        'excluded_files': (),
        'excluded_dirs': ('core/tests/',)
    },
    {
        'regexp': re.compile(r'innerHTML'),
        'message': 'Please do not use innerHTML property.',
        'excluded_files': (
            'core/templates/Polyfills.ts',
            'core/templates/filters/translate.pipe.spec.ts',
            'core/templates/components/ck-editor-helpers/' +
            'ck-editor-copy-content-service.spec.ts',
            'core/templates/tests/unit-test-utils.ts'),
        'excluded_dirs': ('core/tests/',)
    },
    {
        'regexp': re.compile(
            r'eslint-(disable|enable)(-next-line)? camelcase'),
        'message': (
            'Please do not use eslint disable for camelcase. '
            'If you are using this statement to define properties '
            'in an interface for a backend dict. Wrap the property '
            'name in single quotes instead.'),
        'excluded_files': (
            'typings/guppy-defs-b5055b963fdbea5c6c1e92dbf58fdaf3ea0cd8ba.d.ts',
            'core/templates/services/UpgradedServices.ts'),
        'excluded_dirs': ()
    },
    {
        'regexp': re.compile(r'no-explicit-any'),
        'message': (
            'Please do not define "any" types. You can refer '
            'https://github.com/oppia/oppia/wiki/Guide-on-defining-types '
            'if you\'re having trouble declaring types.'),
        'excluded_files': (),
        'excluded_dirs': ()
    },
    {
        'regexp': re.compile(r'\$broadcast'),
        'message': (
            'Please do not use $broadcast/$on for propagating events. '
            'Use @Input/@Output instead.'),
        'excluded_files': (
            'core/templates/pages/exploration-editor-page/translation-tab/'
            'audio-translation-bar/audio-translation-bar.directive.spec.ts',
            'core/templates/pages/library-page/search-bar/'
            'search-bar.component.spec.ts',
            'core/templates/pages/splash-page/splash-page.component.spec.ts'),
        'excluded_dirs': ()
    },
    {
        'regexp': re.compile(r'import \{.*\} from \'lodash\''),
        'message': (
            'Please do not use "import { someFunction } from \'lodash\'". '
            'Use "import someFunction from \'lodash/someFunction\'" instead.'),
        'excluded_files': (),
        'excluded_dirs': ()
    },
    {
        'regexp': re.compile(r':\n? *HttpClient'),
        'message': (
            'An instance of HttpClient is found in this file. You are not '
            'allowed to create http requests from files that are not backend '
            'api services.'),
        'excluded_files': (
            'backend-api.service.ts',
            'core/templates/services/auth-interceptor.service.spec.ts',
            'core/templates/services/request-interceptor.service.spec.ts',),
        'excluded_dirs': ()
    }
]

MANDATORY_PATTERNS_REGEXP = [
    {
        'regexp': re.compile(
            r'Copyright \d{4} The Oppia Authors\. All Rights Reserved\.'),
        'message': 'Please ensure this file should contain a proper '
                   'copyright notice.',
        'included_types': ('.py', '.js', '.sh', '.ts'),
        'excluded_files': GENERATED_FILE_PATHS + CONFIG_FILE_PATHS + (
            '__init__.py', ),
        'excluded_dirs': EXCLUDED_PATHS
    },
    {
        'regexp': re.compile('from __future__ import unicode_literals'),
        'message': 'Please ensure this file should contain unicode_literals '
                   'future import.',
        'included_types': ('.py'),
        'excluded_files': GENERATED_FILE_PATHS + CONFIG_FILE_PATHS + (
            '__init__.py',),
        'excluded_dirs': EXCLUDED_PATHS
    }
]

MANDATORY_PATTERNS_JS_REGEXP = [
    {
        'regexp': re.compile(r'^\s\*\s@fileoverview\s[a-zA-Z0-9_]+'),
        'message': 'Please ensure this file should contain a file '
                   'overview i.e. a short description of the file.',
        'included_types': ('.js', '.ts'),
        'excluded_files': GENERATED_FILE_PATHS + CONFIG_FILE_PATHS,
        'excluded_dirs': EXCLUDED_PATHS
    }
]

BAD_LINE_PATTERNS_HTML_REGEXP = [
    {
        'regexp': re.compile(r'text\/ng-template'),
        'message': 'The directives must be directly referenced.',
        'excluded_files': (),
        'excluded_dirs': (
            'extensions/answer_summarizers/',
            'extensions/classifiers/',
            'extensions/objects/',
            'extensions/value_generators/')
    },
    {
        'regexp': re.compile(r'[ \t]+$'),
        'message': 'There should not be any trailing whitespaces.',
        'excluded_files': (),
        'excluded_dirs': ()
    },
    {
        'regexp': re.compile(r'\$parent'),
        'message': 'Please do not access parent properties ' +
                   'using $parent. Use the scope object ' +
                   'for this purpose.',
        'excluded_files': (),
        'excluded_dirs': ()
    },
    {
        'regexp': re.compile(r'\s+style\s*=\s*'),
        'message': 'Please do not use inline styling.',
        'excluded_files': (),
        'excluded_dirs': ()
    }
]

BAD_PATTERNS_PYTHON_REGEXP = [
    {
        'regexp': re.compile(r'__author__'),
        'message': 'Please remove author tags from this file.',
        'excluded_files': (),
        'excluded_dirs': ()
    },
    {
        'regexp': re.compile(r'ndb\.'),
        'message': (
            'Please use datastore_services instead of ndb, for example:\n'
            '\n'
            'datastore_services = models.Registry.import_datastore_services()\n'
            '\n'
            'class SampleModel(datastore_services.Model):\n'
            '    ...\n'),
        'excluded_files': (),
        'excluded_dirs': ('core/platform',),
    },
    {
        'regexp': re.compile(r'\Wprint\('),
        'message': 'Please do not use print statement.',
        'excluded_files': (
            'core/tests/test_utils.py',
            'core/tests/performance_framework/perf_domain.py'),
        'excluded_dirs': ('scripts/',)
    },
    {
        'regexp': re.compile(r'# pylint:\s*disable=[A-Z][0-9]{4}'),
        'message': 'Please remove pylint exclusion if it is unnecessary, or '
                   'make it human readable with a sentence instead of an id. '
                   'The id-to-message list can be seen '
                   'here->http://pylint-messages.wikidot.com/all-codes',
        'excluded_files': (),
        'excluded_dirs': ()
    },
    {
        'regexp': re.compile(r'urllib\..*quote\('),
        'message': 'Please use python_utils.url_quote().',
        'excluded_files': ('python_utils.py', 'python_utils_test.py'),
        'excluded_dirs': ()
    },
    {
        'regexp': re.compile(r'urllib\..*unquote_plus\('),
        'message': 'Please use python_utils.url_unquote_plus().',
        'excluded_files': ('python_utils.py', 'python_utils_test.py'),
        'excluded_dirs': ()
    },
    {
        'regexp': re.compile(r'urllib\..*urlencode\('),
        'message': 'Please use python_utils.url_encode().',
        'excluded_files': ('python_utils.py', 'python_utils_test.py'),
        'excluded_dirs': ()
    },
    {
        'regexp': re.compile(r'urllib\..*urlretrieve\('),
        'message': 'Please use python_utils.url_retrieve().',
        'excluded_files': ('python_utils.py', 'python_utils_test.py'),
        'excluded_dirs': ()
    },
    {
        'regexp': re.compile(r'urllib(2)?\..*urlopen\('),
        'message': 'Please use python_utils.url_open().',
        'excluded_files': ('python_utils.py', 'python_utils_test.py'),
        'excluded_dirs': ()
    },
    {
        'regexp': re.compile(r'urllib(2)?\..*Request\('),
        'message': 'Please use python_utils.url_request().',
        'excluded_files': ('python_utils.py', 'python_utils_test.py'),
        'excluded_dirs': ()
    },
    {
        'regexp': re.compile(r'object\):'),
        'message': 'Please use python_utils.OBJECT.',
        'excluded_files': (),
        'excluded_dirs': ()
    },
    {
        'regexp': re.compile(r'__metaclass__'),
        'message': 'Please use python_utils.with_metaclass().',
        'excluded_files': (),
        'excluded_dirs': ()
    },
]

BAD_PATTERNS_MAP = {
    '.js': BAD_PATTERNS_JS_AND_TS_REGEXP,
    '.ts': BAD_PATTERNS_JS_AND_TS_REGEXP,
    '.html': BAD_LINE_PATTERNS_HTML_REGEXP,
    '.py': BAD_PATTERNS_PYTHON_REGEXP
}


def is_filepath_excluded_for_bad_patterns_check(pattern, filepath):
    """Checks if file is excluded from the bad patterns check.

    Args:
        pattern: str. The pattern to be checked against.
        filepath: str. Path of the file.

    Returns:
        bool. Whether to exclude the given file from this
        particular pattern check.
    """
    return (any(
        filepath.startswith(bad_pattern)
        for bad_pattern in BAD_PATTERNS[pattern]['excluded_dirs'])
            or filepath in BAD_PATTERNS[pattern]['excluded_files'])


def check_bad_pattern_in_file(filepath, file_content, pattern):
    """Detects whether the given pattern is present in the file.

    Args:
        filepath: str. Path of the file.
        file_content: str. Contents of the file.
        pattern: dict. (regexp(regex pattern) : Object containing details for
            the pattern to be checked. Pattern to match:
                message: str. Message to show if pattern matches.
                excluded_files: tuple(str). Files to be excluded from matching.
                excluded_dirs: tuple(str). Directories to be excluded from
                    matching).

    Returns:
        tuple(bool, list(str)). A 2-tuple whose first element is a bool
        which set to True if there is bad pattern found else False, whose second
        element is a list of failed messages.
    """
    error_messages = []
    failed = False
    regexp = pattern['regexp']
    if not (any(
            filepath.startswith(excluded_dir)
            for excluded_dir in pattern['excluded_dirs'])
            or any(
                filepath.endswith(excluded_file)
                for excluded_file in pattern['excluded_files'])):
        bad_pattern_count = 0
        for line_num, line in enumerate(file_content, 1):
            if line.endswith('\n'):
                stripped_line = line[:-1]
            else:
                stripped_line = line
            if stripped_line.endswith('disable-bad-pattern-check'):
                continue
            if regexp.search(stripped_line):
                error_message = ('%s --> Line %s: %s' % (
                    filepath, line_num, pattern['message']))
                error_messages.append(error_message)
                bad_pattern_count += 1
        if bad_pattern_count:
            failed = True
            return failed, error_messages
    return failed, error_messages


def check_file_type_specific_bad_pattern(filepath, content):
    """Check the file content based on the file's extension.

    Args:
        filepath: str. Path of the file.
        content: str. Contents of the file.

    Returns:
        bool. True if there is bad pattern else false.
        total_error_count: int. The number of errors.
    """
    error_messages = []
    failed = False
    _, extension = os.path.splitext(filepath)
    pattern = BAD_PATTERNS_MAP.get(extension)
    total_error_count = 0
    if pattern:
        for regexp in pattern:
            failed, error_message = check_bad_pattern_in_file(
                filepath, content, regexp)
            error_messages.extend(error_message)
            if failed:
                total_error_count += 1
    if total_error_count:
        failed = True
    return failed, total_error_count, error_messages


class GeneralPurposeLinter(python_utils.OBJECT):
    """Manages all the common linting functions. As an abstract base class, this
    is not intended to be used directly.
    """

    def __init__(self, files_to_lint, file_cache):
        """Constructs a GeneralPurposeLinter object.

        Args:
            files_to_lint: list(str). A list of filepaths to lint.
            file_cache: object(FileCache). Provides thread-safe access to cached
                file content.
        """
        # Set path for node.
        # The path for node is set explicitly, since otherwise the lint
        # tests fail on CircleCI due to the TypeScript files not being
        # compilable.
        os.environ['PATH'] = '%s/bin:' % common.NODE_PATH + os.environ['PATH']

        self.files_to_lint = files_to_lint
        self.file_cache = file_cache

    @property
    def all_filepaths(self):
        """Returns all file paths."""
        return self.files_to_lint

    def _check_for_mandatory_pattern_in_file(
            self, pattern_list, filepath, failed):
        """Checks for a given mandatory pattern in a file.

        Args:
            pattern_list: list(dict). The list of the mandatory patterns list to
                be checked for in the file.
            filepath: str. The path to the file to be linted.
            failed: bool. Status of failure of the check.

        Returns:
            bool. The failure status of the check.
        """
        # This boolean list keeps track of the regex matches
        # found in the file.
        pattern_found_list = []
        error_messages = []
        file_content = self.file_cache.readlines(filepath)
        for index, regexp_to_check in enumerate(
                pattern_list):
            if (any([filepath.endswith(
                    allowed_type) for allowed_type in (
                        regexp_to_check['included_types'])]) and (
                            not any([
                                filepath.endswith(
                                    pattern) for pattern in (
                                        regexp_to_check[
                                            'excluded_files'] +
                                        regexp_to_check[
                                            'excluded_dirs'])]))):
                pattern_found_list.append(index)
                for line in file_content:
                    if regexp_to_check['regexp'].search(line):
                        pattern_found_list.pop()
                        break
        if pattern_found_list:
            failed = True
            for pattern_found in pattern_found_list:
                error_message = ('%s --> %s' % (
                    filepath,
                    pattern_list[pattern_found]['message']))
                error_messages.append(error_message)

        return failed, error_messages

    def check_mandatory_patterns(self):
        """This function checks that all files contain the mandatory
        patterns.
        """
        name = 'Mandatory pattern'
        error_messages = []
        failed = False
        sets_of_patterns_to_match = [
            MANDATORY_PATTERNS_REGEXP, MANDATORY_PATTERNS_JS_REGEXP]
        for filepath in self.all_filepaths:
            for pattern_list in sets_of_patterns_to_match:
                failed, mandatory_error_messages = (
                    self._check_for_mandatory_pattern_in_file(
                        pattern_list, filepath, failed))
                error_messages.extend(mandatory_error_messages)
        return concurrent_task_utils.TaskResult(
            name, failed, error_messages, error_messages)

    def check_bad_patterns(self):
        """This function is used for detecting bad patterns."""
        name = 'Bad pattern'
        total_files_checked = 0
        total_error_count = 0
        error_messages = []
        all_filepaths = [
            filepath for filepath in self.all_filepaths if not (
                filepath.endswith('general_purpose_linter.py') or (
                    filepath.endswith('general_purpose_linter_test.py')))]
        failed = False
        for filepath in all_filepaths:
            file_content = self.file_cache.readlines(filepath)
            total_files_checked += 1
            for pattern in BAD_PATTERNS:
                if is_filepath_excluded_for_bad_patterns_check(
                        pattern, filepath):
                    continue
                for line_num, line in enumerate(file_content):
                    if pattern in line:
                        failed = True
                        error_message = ('%s --> Line %s: %s' % (
                            filepath, line_num + 1,
                            BAD_PATTERNS[pattern]['message']))
                        error_messages.append(error_message)
                        total_error_count += 1

            for regexp in BAD_PATTERNS_REGEXP:
                bad_pattern_check_failed, bad_pattern_error_messages = (
                    check_bad_pattern_in_file(
                        filepath, file_content, regexp))
                if bad_pattern_check_failed:
                    error_messages.extend(bad_pattern_error_messages)
                    total_error_count += 1

            (
                file_type_specific_bad_pattern_failed,
                temp_count, bad_pattern_error_messages) = (
                    check_file_type_specific_bad_pattern(
                        filepath, file_content))
            failed = (
                failed or file_type_specific_bad_pattern_failed or
                bad_pattern_check_failed)
            total_error_count += temp_count
            error_messages.extend(bad_pattern_error_messages)

            if filepath == 'constants.ts':
                for pattern in BAD_STRINGS_CONSTANTS:
                    for line in file_content:
                        if pattern in line:
                            failed = True
                            error_message = ('%s --> %s' % (
                                filepath,
                                BAD_STRINGS_CONSTANTS[pattern]['message']))
                            error_messages.append(error_message)
                            total_error_count += 1
        return concurrent_task_utils.TaskResult(
            name, failed, error_messages, error_messages)

    def check_newline_at_eof(self):
        """This function is used to detect newline at the end of file."""
        name = 'Newline at EOF'
        error_messages = []
        files_to_lint = self.all_filepaths
        failed = False

        for filepath in files_to_lint:
            file_content = self.file_cache.readlines(filepath)
            file_length = len(file_content)
            if (
                    file_length >= 1 and
                    not re.search(r'[^\n]\n', file_content[-1])):
                error_message = (
                    '%s --> There should be a single newline at the '
                    'end of file.' % filepath)
                error_messages.append(error_message)
                failed = True
        return concurrent_task_utils.TaskResult(
            name, failed, error_messages, error_messages)

    def check_extra_js_files(self):
        """Checks if the changes made include extra js files in core
        or extensions folder which are not specified in
        build.JS_FILEPATHS_NOT_TO_BUILD.

        Returns:
            TaskResult. A TaskResult object representing the result of the lint
            check.
        """
        name = 'Extra JS files'
        error_messages = []
        files_to_lint = self.all_filepaths
        failed = False

        for filepath in files_to_lint:
            if (filepath.endswith(('.js')) and
                    filepath.startswith(('core/templates', 'extensions')) and
                    filepath not in build.JS_FILEPATHS_NOT_TO_BUILD and
                    not filepath.endswith('protractor.js')):
                error_message = (
                    '%s  --> Found extra .js file' % filepath)
                error_messages.append(error_message)
                failed = True

        if failed:
            err_msg = (
                'If you want the above files to be present as js files, '
                'add them to the list JS_FILEPATHS_NOT_TO_BUILD in '
                'build.py. Otherwise, rename them to .ts')
            error_messages.append(err_msg)
        return concurrent_task_utils.TaskResult(
            name, failed, error_messages, error_messages)

    def perform_all_lint_checks(self):
        """Perform all the lint checks and returns the messages returned by all
        the checks.

        Returns:
            list(TaskResult). A list of TaskResult objects representing the
            results of the lint checks.
        """
        if not self.all_filepaths:
            return [
                concurrent_task_utils.TaskResult(
                    'General purpose lint', False, [],
                    ['There are no files to be checked.'])]
        task_results = [
            self.check_mandatory_patterns(), self.check_bad_patterns(),
            self.check_newline_at_eof(), self.check_extra_js_files()]
        return task_results


def get_linters(files_to_lint, file_cache):
    """Creates GeneralPurposeLinter object and returns it.

    Args:
        files_to_lint: list(str). A list of filepaths to lint.
        file_cache: object(FileCache). Provides thread-safe access to cached
            file content.

    Returns:
        tuple(GeneralPurposeLinter, None). A 2-tuple of custom and third_party
        linter objects.
    """
    custom_linter = GeneralPurposeLinter(files_to_lint, file_cache)

    return custom_linter, None<|MERGE_RESOLUTION|>--- conflicted
+++ resolved
@@ -124,22 +124,6 @@
         'excluded_dirs': ()
     },
     {
-<<<<<<< HEAD
-        'regexp': re.compile(r'\b(browser.sleep)\('),
-        'message': 'In tests, please do not use browser.sleep().',
-        'excluded_files': (
-            # TODO(#7622): Remove the file from the excluded list. Remove the
-            # TODO in core/tests/protractor_desktop/embedding.js pointing to the
-            # same issue. The following was placed due to a necessary sleep as
-            # a temporary measure to keep the embedding tests from failing.
-            'core/tests/protractor_desktop/embedding.js',
-            'core/tests/protractor_desktop/emailDashboard.js',
-        ),
-        'excluded_dirs': ()
-    },
-    {
-=======
->>>>>>> 0a19832b
         'regexp': re.compile(r'\b(browser.waitForAngular)\('),
         'message': 'In tests, please do not use browser.waitForAngular().',
         'excluded_files': (),
