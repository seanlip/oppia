--- conflicted
+++ resolved
@@ -793,12 +793,8 @@
         the checks.
 
         Returns:
-<<<<<<< HEAD
             list(OutputStream). A list of OutputStream objects to be used for
             linter status retrieval.
-=======
-            str. All the messages returned by the lint checks.
->>>>>>> a3b8285a
         """
         if not self.all_filepaths:
             concurrent_task_utils.log('There are no files to be checked.')
