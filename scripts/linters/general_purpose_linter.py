--- conflicted
+++ resolved
@@ -207,17 +207,6 @@
                    'The id-to-message list can be seen '
                    'here->http://pylint-messages.wikidot.com/all-codes',
         'excluded_files': (),
-        'excluded_dirs': ()
-    },
-    {
-<<<<<<< HEAD
-        'regexp': re.compile(r'urllib\..*urlencode\('),
-        'message': 'Please use python_utils.url_encode().',
-=======
-        'regexp': re.compile(r'urllib\..*urlretrieve\('),
-        'message': 'Please use python_utils.url_retrieve().',
->>>>>>> f5bdbb83
-        'excluded_files': ('core/python_utils.py', 'core/python_utils_test.py'),
         'excluded_dirs': ()
     },
     {
