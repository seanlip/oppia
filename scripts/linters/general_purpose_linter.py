--- conflicted
+++ resolved
@@ -84,12 +84,8 @@
     'core/templates/css/oppia-material.css',
     'core/templates/google-analytics.initializer.ts',
     'extensions/classifiers/proto/*',
-<<<<<<< HEAD
     'core/tests/puppeteer-acceptance-tests/build/*', '.mypy_cache/*',
-=======
-    'core/tests/puppeteer-acceptance-tests/build/*',
     'docker/patched_wsgi_server.py',
->>>>>>> a398151f
     '%s/*' % js_ts_linter.COMPILED_TYPESCRIPT_TMP_PATH)
 
 GENERATED_FILE_PATHS: Final = (
