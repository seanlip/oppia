# coding: utf-8
#
# Copyright 2020 The Oppia Authors. All Rights Reserved.
#
# Licensed under the Apache License, Version 2.0 (the "License");
# you may not use this file except in compliance with the License.
# You may obtain a copy of the License at
#
#      http://www.apache.org/licenses/LICENSE-2.0
#
# Unless required by applicable law or agreed to in writing, software
# distributed under the License is distributed on an "AS-IS" BASIS,
# WITHOUT WARRANTIES OR CONDITIONS OF ANY KIND, either express or implied.
# See the License for the specific language governing permissions and
# limitations under the License.

"""Lint checks used by all the linters."""

from __future__ import absolute_import  # pylint: disable=import-only-modules
from __future__ import unicode_literals  # pylint: disable=import-only-modules

import os
import re

import python_utils

from . import js_ts_linter
from . import warranted_angular_security_bypasses

from .. import build
from .. import common
from .. import concurrent_task_utils

EXCLUDED_PATHS = (
    'third_party/*', 'build/*', '.git/*', '*.pyc', 'CHANGELOG',
    'integrations/*', 'integrations_dev/*', '*.svg', '*.gif', '*.png',
    '*.webp', '*.zip', '*.ico', '*.jpg', '*.min.js', 'backend_prod_files/*',
    'assets/scripts/*', 'core/domain/proto/*.py', 'core/tests/data/*',
    'core/tests/build_sources/*', '*.mp3', '*.mp4', 'node_modules/*',
    'typings/*', 'local_compiled_js/*', 'webpack_bundles/*',
    'core/tests/services_sources/*', 'core/tests/release_sources/tmp_unzip.zip',
    'scripts/linters/test_files/*', 'proto_files/*',
    'core/tests/release_sources/tmp_unzip.tar.gz',
    'core/templates/combined-tests.spec.ts',
    'core/templates/css/oppia-material.css',
    'core/templates/google-analytics.initializer.ts',
    'extensions/classifiers/proto/*',
    '%s/*' % js_ts_linter.COMPILED_TYPESCRIPT_TMP_PATH)

GENERATED_FILE_PATHS = (
    'extensions/interactions/LogicProof/static/js/generatedDefaultData.ts',
    'extensions/interactions/LogicProof/static/js/generatedParser.ts',
    'core/templates/expressions/parser.js')

CONFIG_FILE_PATHS = (
    'core/tests/.browserstack.env.example',
    'core/tests/protractor.conf.js',
    'core/tests/karma.conf.ts',
    'core/templates/mathjaxConfig.ts',
    'assets/constants.ts',
    'assets/rich_text_components_definitions.ts',
    'webpack.config.ts',
    'webpack.dev.config.ts',
    'webpack.prod.config.ts')

BAD_STRINGS_CONSTANTS = {
    '"DEV_MODE": false': {
        'message': 'Please set the DEV_MODE variable in constants.ts '
                   'to true before committing.',
        'excluded_files': ()
    },
    '"EMULATOR_MODE": false': {
        'message': 'Please set the EMULATOR_MODE variable in constants.ts '
                   'to true before committing.',
        'excluded_files': ()
    }
}

BAD_PATTERNS = {
    '\t': {
        'message': 'Please use spaces instead of tabs.',
        'excluded_files': (),
        'excluded_dirs': (
            'assets/i18n/', 'core/tests/build_sources/assets/')},
    '\r': {
        'message': 'Please make sure all files only have LF endings (no CRLF).',
        'excluded_files': (),
        'excluded_dirs': ()},
    '<<<<<<<': {
        'message': 'Please fully resolve existing merge conflicts.',
        'excluded_files': (),
        'excluded_dirs': ()},
    '>>>>>>>': {
        'message': 'Please fully resolve existing merge conflicts.',
        'excluded_files': (),
        'excluded_dirs': ()},
    'glyphicon': {
        'message': 'Please use equivalent material-icons '
                   'instead of glyphicons.',
        'excluded_files': (),
        'excluded_dirs': ()}
}

BAD_PATTERNS_REGEXP = [
    {
        'regexp': re.compile(r'TODO[^\(]*[^\)][^:]*[^A-Z]+[^\w]*$'),
        'message': 'Please assign TODO comments to a user '
                   'in the format TODO(username): XXX. ',
        'excluded_files': (),
        'excluded_dirs': ()
    }
]

BAD_PATTERNS_JS_AND_TS_REGEXP = [
    {
        'regexp': re.compile(r'\b(browser.explore)\('),
        'message': 'In tests, please do not use browser.explore().',
        'excluded_files': (),
        'excluded_dirs': ()
    },
    {
        'regexp': re.compile(r'\b(browser.pause)\('),
        'message': 'In tests, please do not use browser.pause().',
        'excluded_files': (),
        'excluded_dirs': ()
    },
    {
        'regexp': re.compile(r'\b(browser.waitForAngular)\('),
        'message': 'In tests, please do not use browser.waitForAngular().',
        'excluded_files': (),
        'excluded_dirs': ()
    },
    {
<<<<<<< HEAD
        'regexp': re.compile(r'bypass'),
        'message': 'The use of the word "bypass" is not allowed, '
                   'particularly with regards to bypassSecurityTrustHTML() '
=======
        'regexp': re.compile(r'bypassSecurity'),
        'message': 'The use of the word "bypassSecurity" is not allowed, ' +
                   'particularly with regards to bypassSecurityTrustHTML() ' +
>>>>>>> 140c2919
                   'and similar functions in Angular.',
        'excluded_files': (
            warranted_angular_security_bypasses
            .EXCLUDED_BYPASS_SECURITY_TRUST_FILES),
        'excluded_dirs': (
            warranted_angular_security_bypasses
            .EXCLUDED_BYPASS_SECURITY_TRUST_DIRECTORIES)
    },
    {
        'regexp': re.compile(r'\b(beforeEach\(inject\(function)\('),
        'message': 'In tests, please use \'angular.mock.inject\' instead of '
                   '\'inject\'',
        'excluded_files': (),
        'excluded_dirs': ()
    },
    {
        'regexp': re.compile(r'templateUrl: \''),
        'message': 'The directives must be directly referenced.',
        'excluded_files': (
            'core/templates/pages/exploration-player-page/'
            'FeedbackPopupDirective.js',
            '.component.ts'
        ),
        'excluded_dirs': (
            'extensions/answer_summarizers/',
            'extensions/classifiers/',
            'extensions/dependencies/',
            'extensions/value_generators/',
            'extensions/visualizations/')
    },
    {
        'regexp': re.compile(r'toThrow[(]'),
        'message': 'Please use \'toThrowError\' instead of '
                   '\'toThrow\'',
        'excluded_files': (
            # Note to developers: In the excluded_files below,
            # we use custom errors which cannot be caught by regex.
            # The Logic Proof interaction which uses these custom errors
            # will be deprecated soon (see #9198).
            'extensions/interactions/LogicProof/static/js/student.spec.ts',
            'extensions/interactions/LogicProof/static/js/complete.spec.ts',
            'extensions/interactions/LogicProof/static/js/teacher.spec.ts'),
        'excluded_dirs': ()
    },
    {
        'regexp': re.compile(
            r'(?!catch\s(\n|.)*throw\s\w+;\n.*})'
            r'throw\s\b(\bError|\bTypeError|\bRangeError'
            r'\bSyntaxError|\bDimensionError)\('),
        'message': 'Please use \'throw new\' instead of \'throw\'',
        'excluded_files': (),
        'excluded_dirs': ()
    },
    {
        'regexp': re.compile(
            r'(?!catch\s(\n|.)*throw\s\w+;\n.*})throw\s\'.*\';'),
        'message': 'Please use '
                   '\'throw new Error\' instead of \'throw\'',
        'excluded_files': (),
        'excluded_dirs': ()
    },
    {
        'regexp': re.compile(r'\$parent'),
        'message': 'Please do not access parent properties '
                   'using $parent. Use the scope object'
                   'for this purpose.',
        'excluded_files': (),
        'excluded_dirs': ()
    },
    {
        'regexp': re.compile(r'require\(.*\.\..*\);'),
        'message': 'Please, don\'t use relative imports in require().',
        'excluded_files': (),
        'excluded_dirs': ('core/tests/',)
    },
    {
        'regexp': re.compile(r'innerHTML'),
        'message': 'Please do not use innerHTML property.',
        'excluded_files': (
            'core/templates/Polyfills.ts',
            'core/templates/filters/translate.pipe.spec.ts',
            'core/templates/components/ck-editor-helpers/'
            'ck-editor-copy-content-service.spec.ts',
            'core/templates/tests/unit-test-utils.ts',
            'core/templates/directives/mathjax.directive.ts',
            'extensions/objects/templates/'
            'math-expression-content-editor.component.ts'),
        'excluded_dirs': ('core/tests/',)
    },
    {
        'regexp': re.compile(
            r'eslint-(disable|enable)(-next-line)? camelcase'),
        'message': (
            'Please do not use eslint disable for camelcase. '
            'If you are using this statement to define properties '
            'in an interface for a backend dict. Wrap the property '
            'name in single quotes instead.'),
        'excluded_files': (
            'typings/guppy-defs-b5055b963fdbea5c6c1e92dbf58fdaf3ea0cd8ba.d.ts',
            'core/templates/services/UpgradedServices.ts'),
        'excluded_dirs': ()
    },
    {
        'regexp': re.compile(r'no-explicit-any'),
        'message': (
            'Please do not define "any" types. You can refer '
            'https://github.com/oppia/oppia/wiki/Guide-on-defining-types '
            'if you\'re having trouble declaring types.'),
        'excluded_files': (),
        'excluded_dirs': ()
    },
    {
        'regexp': re.compile(r'\$broadcast'),
        'message': (
            'Please do not use $broadcast/$on for propagating events. '
            'Use @Input/@Output instead.'),
        'excluded_files': (
            'core/templates/pages/exploration-editor-page/translation-tab/'
            'audio-translation-bar/audio-translation-bar.directive.spec.ts',
            'core/templates/pages/library-page/search-bar/'
            'search-bar.component.spec.ts',
            'core/templates/pages/splash-page/splash-page.component.spec.ts'),
        'excluded_dirs': ()
    },
    {
        'regexp': re.compile(r'import (\{.*\}|\_) from \'lodash\''),
        'message': (
            'Please do not use "import { someFunction } from \'lodash\'" and '
            '"import _ from \'lodash\'". Use "import someFunction from '
            '\'lodash/someFunction\'" instead.'),
        'excluded_files': (),
        'excluded_dirs': ()
    },
    {
        'regexp': re.compile(r':\n? *HttpClient'),
        'message': (
            'An instance of HttpClient is found in this file. You are not '
            'allowed to create http requests from files that are not backend '
            'api services.'),
        'excluded_files': (
            'backend-api.service.ts',
            'core/templates/pages/translate-loader.factory.ts',
            'translate-loader.factory.spec.ts',
            'core/templates/services/auth-interceptor.service.spec.ts',
            'core/templates/services/request-interceptor.service.spec.ts',),
        'excluded_dirs': ()
    }
]

MANDATORY_PATTERNS_REGEXP = [
    {
        'regexp': re.compile(
            r'Copyright \d{4} The Oppia Authors\. All Rights Reserved\.'),
        'message': 'Please ensure this file should contain a proper '
                   'copyright notice.',
        'included_types': ('.py', '.js', '.sh', '.ts'),
        'excluded_files': GENERATED_FILE_PATHS + CONFIG_FILE_PATHS + (
            '__init__.py', ),
        'excluded_dirs': EXCLUDED_PATHS
    },
    {
        'regexp': re.compile('from __future__ import unicode_literals'),
        'message': 'Please ensure this file should contain unicode_literals '
                   'future import.',
        'included_types': ('.py'),
        'excluded_files': GENERATED_FILE_PATHS + CONFIG_FILE_PATHS + (
            '__init__.py',),
        'excluded_dirs': EXCLUDED_PATHS
    }
]

MANDATORY_PATTERNS_JS_REGEXP = [
    {
        'regexp': re.compile(r'^\s\*\s@fileoverview\s[a-zA-Z0-9_]+'),
        'message': 'Please ensure this file should contain a file '
                   'overview i.e. a short description of the file.',
        'included_types': ('.js', '.ts'),
        'excluded_files': GENERATED_FILE_PATHS + CONFIG_FILE_PATHS,
        'excluded_dirs': EXCLUDED_PATHS
    }
]

BAD_LINE_PATTERNS_HTML_REGEXP = [
    {
        'regexp': re.compile(r'text\/ng-template'),
        'message': 'The directives must be directly referenced.',
        'excluded_files': (),
        'excluded_dirs': (
            'extensions/answer_summarizers/',
            'extensions/classifiers/',
            'extensions/objects/',
            'extensions/value_generators/')
    },
    {
        'regexp': re.compile(r'[ \t]+$'),
        'message': 'There should not be any trailing whitespaces.',
        'excluded_files': (),
        'excluded_dirs': ()
    },
    {
        'regexp': re.compile(r'\$parent'),
        'message': 'Please do not access parent properties '
                   'using $parent. Use the scope object '
                   'for this purpose.',
        'excluded_files': (),
        'excluded_dirs': ()
    },
    {
        'regexp': re.compile(r'\s+style\s*=\s*'),
        'message': 'Please do not use inline styling.',
        'excluded_files': (),
        'excluded_dirs': ()
    }
]

BAD_PATTERNS_PYTHON_REGEXP = [
    {
        'regexp': re.compile(r'__author__'),
        'message': 'Please remove author tags from this file.',
        'excluded_files': (),
        'excluded_dirs': ()
    },
    {
        'regexp': re.compile(r'ndb\.'),
        'message': (
            'Please use datastore_services instead of ndb, for example:\n'
            '\n'
            'datastore_services = models.Registry.import_datastore_services()\n'
            '\n'
            'class SampleModel(datastore_services.Model):\n'
            '    ...\n'),
        'excluded_files': (),
        'excluded_dirs': ('core/platform',),
    },
    {
        'regexp': re.compile(r'\Wprint\('),
        'message': 'Please do not use print statement.',
        'excluded_files': (
            'core/tests/test_utils.py',
            'core/tests/performance_framework/perf_domain.py'),
        'excluded_dirs': ('scripts/',)
    },
    {
        'regexp': re.compile(r'# pylint:\s*disable=[A-Z][0-9]{4}'),
        'message': 'Please remove pylint exclusion if it is unnecessary, or '
                   'make it human readable with a sentence instead of an id. '
                   'The id-to-message list can be seen '
                   'here->http://pylint-messages.wikidot.com/all-codes',
        'excluded_files': (),
        'excluded_dirs': ()
    },
    {
        'regexp': re.compile(r'urllib\..*quote\('),
        'message': 'Please use python_utils.url_quote().',
        'excluded_files': ('python_utils.py', 'python_utils_test.py'),
        'excluded_dirs': ()
    },
    {
        'regexp': re.compile(r'urllib\..*unquote_plus\('),
        'message': 'Please use python_utils.url_unquote_plus().',
        'excluded_files': ('python_utils.py', 'python_utils_test.py'),
        'excluded_dirs': ()
    },
    {
        'regexp': re.compile(r'urllib\..*urlencode\('),
        'message': 'Please use python_utils.url_encode().',
        'excluded_files': ('python_utils.py', 'python_utils_test.py'),
        'excluded_dirs': ()
    },
    {
        'regexp': re.compile(r'urllib\..*urlretrieve\('),
        'message': 'Please use python_utils.url_retrieve().',
        'excluded_files': ('python_utils.py', 'python_utils_test.py'),
        'excluded_dirs': ()
    },
    {
        'regexp': re.compile(r'urllib(2)?\..*urlopen\('),
        'message': 'Please use python_utils.url_open().',
        'excluded_files': ('python_utils.py', 'python_utils_test.py'),
        'excluded_dirs': ()
    },
    {
        'regexp': re.compile(r'urllib(2)?\..*Request\('),
        'message': 'Please use python_utils.url_request().',
        'excluded_files': ('python_utils.py', 'python_utils_test.py'),
        'excluded_dirs': ()
    },
    {
        'regexp': re.compile(r'object\):'),
        'message': 'Please use python_utils.OBJECT.',
        'excluded_files': (),
        'excluded_dirs': ()
    },
]

BAD_PATTERNS_MAP = {
    '.js': BAD_PATTERNS_JS_AND_TS_REGEXP,
    '.ts': BAD_PATTERNS_JS_AND_TS_REGEXP,
    '.html': BAD_LINE_PATTERNS_HTML_REGEXP,
    '.py': BAD_PATTERNS_PYTHON_REGEXP
}


def is_filepath_excluded_for_bad_patterns_check(pattern, filepath):
    """Checks if file is excluded from the bad patterns check.

    Args:
        pattern: str. The pattern to be checked against.
        filepath: str. Path of the file.

    Returns:
        bool. Whether to exclude the given file from this
        particular pattern check.
    """
    return (any(
        filepath.startswith(bad_pattern)
        for bad_pattern in BAD_PATTERNS[pattern]['excluded_dirs'])
            or filepath in BAD_PATTERNS[pattern]['excluded_files'])


def check_bad_pattern_in_file(filepath, file_content, pattern):
    """Detects whether the given pattern is present in the file.

    Args:
        filepath: str. Path of the file.
        file_content: str. Contents of the file.
        pattern: dict. (regexp(regex pattern) : Object containing details for
            the pattern to be checked. Pattern to match:
                message: str. Message to show if pattern matches.
                excluded_files: tuple(str). Files to be excluded from matching.
                excluded_dirs: tuple(str). Directories to be excluded from
                    matching).

    Returns:
        tuple(bool, list(str)). A 2-tuple whose first element is a bool
        which set to True if there is bad pattern found else False, whose second
        element is a list of failed messages.
    """
    error_messages = []
    failed = False
    regexp = pattern['regexp']
    if not (any(
            filepath.startswith(excluded_dir)
            for excluded_dir in pattern['excluded_dirs'])
            or any(
                filepath.endswith(excluded_file)
                for excluded_file in pattern['excluded_files'])):
        bad_pattern_count = 0
        for line_num, line in enumerate(file_content, 1):
            if line.endswith('\n'):
                stripped_line = line[:-1]
            else:
                stripped_line = line
            if stripped_line.endswith('disable-bad-pattern-check'):
                continue
            if regexp.search(stripped_line):
                error_message = ('%s --> Line %s: %s' % (
                    filepath, line_num, pattern['message']))
                error_messages.append(error_message)
                bad_pattern_count += 1
        if bad_pattern_count:
            failed = True
            return failed, error_messages
    return failed, error_messages


def check_file_type_specific_bad_pattern(filepath, content):
    """Check the file content based on the file's extension.

    Args:
        filepath: str. Path of the file.
        content: str. Contents of the file.

    Returns:
        bool. True if there is bad pattern else false.
        total_error_count: int. The number of errors.
    """
    error_messages = []
    failed = False
    _, extension = os.path.splitext(filepath)
    pattern = BAD_PATTERNS_MAP.get(extension)
    total_error_count = 0
    if pattern:
        for regexp in pattern:
            failed, error_message = check_bad_pattern_in_file(
                filepath, content, regexp)
            error_messages.extend(error_message)
            if failed:
                total_error_count += 1
    if total_error_count:
        failed = True
    return failed, total_error_count, error_messages


class GeneralPurposeLinter(python_utils.OBJECT):
    """Manages all the common linting functions. As an abstract base class, this
    is not intended to be used directly.
    """

    def __init__(self, files_to_lint, file_cache):
        """Constructs a GeneralPurposeLinter object.

        Args:
            files_to_lint: list(str). A list of filepaths to lint.
            file_cache: object(FileCache). Provides thread-safe access to cached
                file content.
        """
        # Set path for node.
        # The path for node is set explicitly, since otherwise the lint
        # tests fail on CircleCI due to the TypeScript files not being
        # compilable.
        os.environ['PATH'] = '%s/bin:' % common.NODE_PATH + os.environ['PATH']

        self.files_to_lint = files_to_lint
        self.file_cache = file_cache

    @property
    def all_filepaths(self):
        """Returns all file paths."""
        return self.files_to_lint

    def _check_for_mandatory_pattern_in_file(
            self, pattern_list, filepath, failed):
        """Checks for a given mandatory pattern in a file.

        Args:
            pattern_list: list(dict). The list of the mandatory patterns list to
                be checked for in the file.
            filepath: str. The path to the file to be linted.
            failed: bool. Status of failure of the check.

        Returns:
            bool. The failure status of the check.
        """
        # This boolean list keeps track of the regex matches
        # found in the file.
        pattern_found_list = []
        error_messages = []
        file_content = self.file_cache.readlines(filepath)
        for index, regexp_to_check in enumerate(
                pattern_list):
            if (any([filepath.endswith(
                    allowed_type) for allowed_type in (
                        regexp_to_check['included_types'])]) and (
                            not any([
                                filepath.endswith(
                                    pattern) for pattern in (
                                        regexp_to_check[
                                            'excluded_files'] +
                                        regexp_to_check[
                                            'excluded_dirs'])]))):
                pattern_found_list.append(index)
                for line in file_content:
                    if regexp_to_check['regexp'].search(line):
                        pattern_found_list.pop()
                        break
        if pattern_found_list:
            failed = True
            for pattern_found in pattern_found_list:
                error_message = ('%s --> %s' % (
                    filepath,
                    pattern_list[pattern_found]['message']))
                error_messages.append(error_message)

        return failed, error_messages

    def check_mandatory_patterns(self):
        """This function checks that all files contain the mandatory
        patterns.
        """
        name = 'Mandatory pattern'
        error_messages = []
        failed = False
        sets_of_patterns_to_match = [
            MANDATORY_PATTERNS_REGEXP, MANDATORY_PATTERNS_JS_REGEXP]
        for filepath in self.all_filepaths:
            for pattern_list in sets_of_patterns_to_match:
                failed, mandatory_error_messages = (
                    self._check_for_mandatory_pattern_in_file(
                        pattern_list, filepath, failed))
                error_messages.extend(mandatory_error_messages)
        return concurrent_task_utils.TaskResult(
            name, failed, error_messages, error_messages)

    def check_bad_patterns(self):
        """This function is used for detecting bad patterns."""
        name = 'Bad pattern'
        total_files_checked = 0
        total_error_count = 0
        error_messages = []
        all_filepaths = [
            filepath for filepath in self.all_filepaths if not (
                filepath.endswith('general_purpose_linter.py') or (
                    filepath.endswith('general_purpose_linter_test.py')))]
        failed = False
        for filepath in all_filepaths:
            file_content = self.file_cache.readlines(filepath)
            total_files_checked += 1
            for pattern in BAD_PATTERNS:
                if is_filepath_excluded_for_bad_patterns_check(
                        pattern, filepath):
                    continue
                for line_num, line in enumerate(file_content):
                    if pattern in line:
                        failed = True
                        error_message = ('%s --> Line %s: %s' % (
                            filepath, line_num + 1,
                            BAD_PATTERNS[pattern]['message']))
                        error_messages.append(error_message)
                        total_error_count += 1

            for regexp in BAD_PATTERNS_REGEXP:
                bad_pattern_check_failed, bad_pattern_error_messages = (
                    check_bad_pattern_in_file(
                        filepath, file_content, regexp))
                if bad_pattern_check_failed:
                    error_messages.extend(bad_pattern_error_messages)
                    total_error_count += 1

            (
                file_type_specific_bad_pattern_failed,
                temp_count, bad_pattern_error_messages) = (
                    check_file_type_specific_bad_pattern(
                        filepath, file_content))
            failed = (
                failed or file_type_specific_bad_pattern_failed or
                bad_pattern_check_failed)
            total_error_count += temp_count
            error_messages.extend(bad_pattern_error_messages)

            if filepath == 'constants.ts':
                for pattern in BAD_STRINGS_CONSTANTS:
                    for line in file_content:
                        if pattern in line:
                            failed = True
                            error_message = ('%s --> %s' % (
                                filepath,
                                BAD_STRINGS_CONSTANTS[pattern]['message']))
                            error_messages.append(error_message)
                            total_error_count += 1
        return concurrent_task_utils.TaskResult(
            name, failed, error_messages, error_messages)

    def check_newline_at_eof(self):
        """This function is used to detect newline at the end of file."""
        name = 'Newline at EOF'
        error_messages = []
        files_to_lint = self.all_filepaths
        failed = False

        for filepath in files_to_lint:
            file_content = self.file_cache.readlines(filepath)
            file_length = len(file_content)
            if (
                    file_length >= 1 and
                    not re.search(r'[^\n]\n', file_content[-1])):
                error_message = (
                    '%s --> There should be a single newline at the '
                    'end of file.' % filepath)
                error_messages.append(error_message)
                failed = True
        return concurrent_task_utils.TaskResult(
            name, failed, error_messages, error_messages)

    def check_extra_js_files(self):
        """Checks if the changes made include extra js files in core
        or extensions folder which are not specified in
        build.JS_FILEPATHS_NOT_TO_BUILD.

        Returns:
            TaskResult. A TaskResult object representing the result of the lint
            check.
        """
        name = 'Extra JS files'
        error_messages = []
        files_to_lint = self.all_filepaths
        failed = False

        for filepath in files_to_lint:
            if (filepath.endswith(('.js')) and
                    filepath.startswith(('core/templates', 'extensions')) and
                    filepath not in build.JS_FILEPATHS_NOT_TO_BUILD and
                    not filepath.endswith('protractor.js')):
                error_message = (
                    '%s  --> Found extra .js file' % filepath)
                error_messages.append(error_message)
                failed = True

        if failed:
            err_msg = (
                'If you want the above files to be present as js files, '
                'add them to the list JS_FILEPATHS_NOT_TO_BUILD in '
                'build.py. Otherwise, rename them to .ts')
            error_messages.append(err_msg)
        return concurrent_task_utils.TaskResult(
            name, failed, error_messages, error_messages)

    def perform_all_lint_checks(self):
        """Perform all the lint checks and returns the messages returned by all
        the checks.

        Returns:
            list(TaskResult). A list of TaskResult objects representing the
            results of the lint checks.
        """
        if not self.all_filepaths:
            return [
                concurrent_task_utils.TaskResult(
                    'General purpose lint', False, [],
                    ['There are no files to be checked.'])]
        task_results = [
            self.check_mandatory_patterns(), self.check_bad_patterns(),
            self.check_newline_at_eof(), self.check_extra_js_files()]
        return task_results


def get_linters(files_to_lint, file_cache):
    """Creates GeneralPurposeLinter object and returns it.

    Args:
        files_to_lint: list(str). A list of filepaths to lint.
        file_cache: object(FileCache). Provides thread-safe access to cached
            file content.

    Returns:
        tuple(GeneralPurposeLinter, None). A 2-tuple of custom and third_party
        linter objects.
    """
    custom_linter = GeneralPurposeLinter(files_to_lint, file_cache)

    return custom_linter, None<|MERGE_RESOLUTION|>--- conflicted
+++ resolved
@@ -131,15 +131,9 @@
         'excluded_dirs': ()
     },
     {
-<<<<<<< HEAD
-        'regexp': re.compile(r'bypass'),
-        'message': 'The use of the word "bypass" is not allowed, '
-                   'particularly with regards to bypassSecurityTrustHTML() '
-=======
         'regexp': re.compile(r'bypassSecurity'),
         'message': 'The use of the word "bypassSecurity" is not allowed, ' +
                    'particularly with regards to bypassSecurityTrustHTML() ' +
->>>>>>> 140c2919
                    'and similar functions in Angular.',
         'excluded_files': (
             warranted_angular_security_bypasses
