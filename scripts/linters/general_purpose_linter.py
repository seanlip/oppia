# coding: utf-8
#
# Copyright 2020 The Oppia Authors. All Rights Reserved.
#
# Licensed under the Apache License, Version 2.0 (the "License");
# you may not use this file except in compliance with the License.
# You may obtain a copy of the License at
#
#      http://www.apache.org/licenses/LICENSE-2.0
#
# Unless required by applicable law or agreed to in writing, software
# distributed under the License is distributed on an "AS-IS" BASIS,
# WITHOUT WARRANTIES OR CONDITIONS OF ANY KIND, either express or implied.
# See the License for the specific language governing permissions and
# limitations under the License.

"""Lint checks used by all the linters."""

from __future__ import absolute_import  # pylint: disable=import-only-modules
from __future__ import unicode_literals  # pylint: disable=import-only-modules

import os
import re
import sys

import python_utils

from . import js_ts_linter
from . import linter_utils
from .. import common

EXCLUDED_PATHS = (
    'third_party/*', 'build/*', '.git/*', '*.pyc', 'CHANGELOG',
    'integrations/*', 'integrations_dev/*', '*.svg', '*.gif', '*.png',
    '*.webp', '*.zip', '*.ico', '*.jpg', '*.min.js', 'backend_prod_files/*',
    'assets/scripts/*', 'core/tests/data/*', 'core/tests/build_sources/*',
    '*.mp3', '*.mp4', 'node_modules/*', 'typings/*', 'local_compiled_js/*',
    'webpack_bundles/*', 'core/tests/services_sources/*',
    'core/tests/release_sources/tmp_unzip.zip', 'scripts/linters/test_files/*',
    'core/tests/release_sources/tmp_unzip.tar.gz',
    '%s/*' % js_ts_linter.COMPILED_TYPESCRIPT_TMP_PATH)

GENERATED_FILE_PATHS = (
    'extensions/interactions/LogicProof/static/js/generatedDefaultData.ts',
    'extensions/interactions/LogicProof/static/js/generatedParser.ts',
    'core/templates/expressions/parser.js')

CONFIG_FILE_PATHS = (
    'core/tests/.browserstack.env.example',
    'core/tests/protractor.conf.js',
    'core/tests/karma.conf.ts',
    'core/templates/mathjaxConfig.ts',
    'assets/constants.ts',
    'assets/rich_text_components_definitions.ts',
    'webpack.config.ts',
    'webpack.dev.config.ts',
    'webpack.prod.config.ts')

REQUIRED_STRINGS_CONSTANTS = {
    'DEV_MODE: true': {
        'message': 'Please set the DEV_MODE variable in constants.ts'
                   'to true before committing.',
        'excluded_files': ()
    }
}

BAD_PATTERNS = {
    '\t': {
        'message': 'Please use spaces instead of tabs.',
        'excluded_files': (),
        'excluded_dirs': (
            'assets/i18n/', 'core/tests/build_sources/assets/')},
    '\r': {
        'message': 'Please make sure all files only have LF endings (no CRLF).',
        'excluded_files': (),
        'excluded_dirs': ()},
    '<<<<<<<': {
        'message': 'Please fully resolve existing merge conflicts.',
        'excluded_files': (),
        'excluded_dirs': ()},
    '>>>>>>>': {
        'message': 'Please fully resolve existing merge conflicts.',
        'excluded_files': (),
        'excluded_dirs': ()},
    'glyphicon': {
        'message': 'Please use equivalent material-icons '
                   'instead of glyphicons.',
        'excluded_files': (),
        'excluded_dirs': ()}
}

BAD_PATTERNS_REGEXP = [
    {
        'regexp': re.compile(r'TODO[^\(]*[^\)][^:]*[^A-Z]+[^\w]*$'),
        'message': 'Please assign TODO comments to a user '
                   'in the format TODO(username): XXX. ',
        'excluded_files': (),
        'excluded_dirs': ()
    }
]

BAD_PATTERNS_JS_AND_TS_REGEXP = [
    {
        'regexp': re.compile(r'\b(browser.explore)\('),
        'message': 'In tests, please do not use browser.explore().',
        'excluded_files': (),
        'excluded_dirs': ()
    },
    {
        'regexp': re.compile(r'\b(browser.pause)\('),
        'message': 'In tests, please do not use browser.pause().',
        'excluded_files': (),
        'excluded_dirs': ()
    },
    {
        'regexp': re.compile(r'\b(browser.sleep)\('),
        'message': 'In tests, please do not use browser.sleep().',
        'excluded_files': (
            # TODO(#7622): Remove the file from the excluded list. Remove the
            # TODO in core/tests/protractor_desktop/embedding.js pointing to the
            # same issue. The following was placed due to a necessary sleep as
            # a temporary measure to keep the embedding tests from failing.
            'core/tests/protractor_desktop/embedding.js',
        ),
        'excluded_dirs': ()
    },
    {
        'regexp': re.compile(r'\b(browser.waitForAngular)\('),
        'message': 'In tests, please do not use browser.waitForAngular().',
        'excluded_files': (),
        'excluded_dirs': ()
    },
    {
        'regexp': re.compile(r'\b(ddescribe|fdescribe)\('),
        'message': 'In tests, please use \'describe\' instead of \'ddescribe\''
                   'or \'fdescribe\'',
        'excluded_files': (),
        'excluded_dirs': ()
    },
    {
        'regexp': re.compile(r'\b(iit|fit)\('),
        'message': 'In tests, please use \'it\' instead of \'iit\' or \'fit\'',
        'excluded_files': (),
        'excluded_dirs': ()
    },
    {
        'regexp': re.compile(r'\b(beforeEach\(inject\(function)\('),
        'message': 'In tests, please use \'angular.mock.inject\' instead of '
                   '\'inject\'',
        'excluded_files': (),
        'excluded_dirs': ()
    },
    {
        'regexp': re.compile(r'templateUrl: \''),
        'message': 'The directives must be directly referenced.',
        'excluded_files': (
            'core/templates/pages/exploration-player-page/'
            'FeedbackPopupDirective.js',
            '.component.ts'
        ),
        'excluded_dirs': (
            'extensions/answer_summarizers/',
            'extensions/classifiers/',
            'extensions/dependencies/',
            'extensions/value_generators/',
            'extensions/visualizations/')
    },
    {
        'regexp': re.compile(r'toThrow[(]'),
        'message': 'Please use \'toThrowError\' instead of '
                   '\'toThrow\'',
        'excluded_files': (
            # Note to developers: In the excluded_files below,
            # we use custom errors which cannot be caught by regex.
            # The Logic Proof interaction which uses these custom errors
            # will be deprecated soon (see #9198).
            'extensions/interactions/LogicProof/static/js/student.spec.ts',
            'extensions/interactions/LogicProof/static/js/complete.spec.ts',
            'extensions/interactions/LogicProof/static/js/teacher.spec.ts'),
        'excluded_dirs': ()
    },
    {
        'regexp': re.compile(r'(?!catch\s(\n|.)*throw\s\w+;\n.*})'
                             r'throw\s\b(\bError|\bTypeError|\bRangeError'
                             r'\bSyntaxError|\bDimensionError)\('),
        'message': 'Please use \'throw new\' instead of \'throw\'',
        'excluded_files': (),
        'excluded_dirs': ()
    },
    {
        'regexp': re.compile(r'(?!catch\s(\n|.)*throw\s\w+;\n.*})'
                             r'throw\s\'.*\';'),
        'message': 'Please use '
                   '\'throw new Error\' instead of \'throw\'',
        'excluded_files': (),
        'excluded_dirs': ()
    },
    {
        'regexp': re.compile(r'\$parent'),
        'message': 'Please do not access parent properties ' +
                   'using $parent. Use the scope object' +
                   'for this purpose.',
        'excluded_files': (),
        'excluded_dirs': ()
    },
    {
        'regexp': re.compile(r'require\(.*\.\..*\);'),
        'message': 'Please, don\'t use relative imports in require().',
        'excluded_files': (),
        'excluded_dirs': ('core/tests/',)
    },
    {
        'regexp': re.compile(r'innerHTML'),
        'message': 'Please do not use innerHTML property.',
        'excluded_files': (
            'core/templates/Polyfills.ts',
            'core/templates/filters/translate.pipe.spec.ts'),
        'excluded_dirs': ('core/tests/',)
    },
    {
        'regexp': re.compile(
            r'eslint-(disable|enable)(-next-line)? camelcase'),
        'message': (
            'Please do not use eslint disable for camelcase. '
            'If you are using this statement to define properties '
            'in an interface for a backend dict. Wrap the property '
            'name in single quotes instead.'),
        'excluded_files': (
            'typings/guppy-defs-b5055b963fdbea5c6c1e92dbf58fdaf3ea0cd8ba.d.ts',
            'core/templates/services/UpgradedServices.ts'),
        'excluded_dirs': ()
    }
]

MANDATORY_PATTERNS_REGEXP = [
    {
        'regexp': re.compile(
            r'Copyright \d{4} The Oppia Authors\. All Rights Reserved\.'),
        'message': 'Please ensure this file should contain a proper '
                   'copyright notice.',
        'included_types': ('.py', '.js', '.sh', '.ts'),
        'excluded_files': GENERATED_FILE_PATHS + CONFIG_FILE_PATHS + (
            '__init__.py', ),
        'excluded_dirs': EXCLUDED_PATHS
    },
    {
        'regexp': re.compile('from __future__ import unicode_literals'),
        'message': 'Please ensure this file should contain unicode_literals '
                   'future import.',
        'included_types': ('.py'),
        'excluded_files': GENERATED_FILE_PATHS + CONFIG_FILE_PATHS + (
            '__init__.py',),
        'excluded_dirs': EXCLUDED_PATHS
    }
]

MANDATORY_PATTERNS_JS_REGEXP = [
    {
        'regexp': re.compile(r'^\s\*\s@fileoverview\s[a-zA-Z0-9_]+'),
        'message': 'Please ensure this file should contain a file '
                   'overview i.e. a short description of the file.',
        'included_types': ('.js', '.ts'),
        'excluded_files': GENERATED_FILE_PATHS + CONFIG_FILE_PATHS,
        'excluded_dirs': EXCLUDED_PATHS
    }
]

BAD_LINE_PATTERNS_HTML_REGEXP = [
    {
        'regexp': re.compile(r'text\/ng-template'),
        'message': 'The directives must be directly referenced.',
        'excluded_files': (),
        'excluded_dirs': (
            'extensions/answer_summarizers/',
            'extensions/classifiers/',
            'extensions/objects/',
            'extensions/value_generators/')
    },
    {
        'regexp': re.compile(r'[ \t]+$'),
        'message': 'There should not be any trailing whitespaces.',
        'excluded_files': (),
        'excluded_dirs': ()
    },
    {
        'regexp': re.compile(r'\$parent'),
        'message': 'Please do not access parent properties ' +
                   'using $parent. Use the scope object ' +
                   'for this purpose.',
        'excluded_files': (),
        'excluded_dirs': ()
    }
]

BAD_PATTERNS_PYTHON_REGEXP = [
    {
        'regexp': re.compile(r'__author__'),
        'message': 'Please remove author tags from this file.',
        'excluded_files': (),
        'excluded_dirs': ()
    },
    {
        'regexp': re.compile(r'datetime.datetime.now\(\)'),
        'message': 'Please use datetime.datetime.utcnow() instead of '
                   'datetime.datetime.now().',
        'excluded_files': (),
        'excluded_dirs': ()
    },
    {
        'regexp': re.compile(r'\Wprint\('),
        'message': 'Please do not use print statement.',
        'excluded_files': (
            'core/tests/test_utils.py',
            'core/tests/performance_framework/perf_domain.py'),
        'excluded_dirs': ('scripts/',)
    },
    {
        'regexp': re.compile(r'\sprint\('),
        'message': 'Please use python_utils.PRINT().',
        'excluded_files': ('python_utils.py',),
        'excluded_dirs': ()
    },
    {
        'regexp': re.compile(r'# pylint:\s*disable=[A-Z][0-9]{4}'),
        'message': 'Please remove pylint exclusion if it is unnecessary, or '
                   'make it human readable with a sentence instead of an id. '
                   'The id-to-message list can be seen '
                   'here->http://pylint-messages.wikidot.com/all-codes',
        'excluded_files': (),
        'excluded_dirs': ()
    },
    {
        'regexp': re.compile(r'self.assertEquals\('),
        'message': 'Please do not use self.assertEquals method. ' +
                   'This method has been deprecated. Instead use ' +
                   'self.assertEqual method.',
        'excluded_files': (),
        'excluded_dirs': ()
    },
    {
        'regexp': re.compile(r'with open\(|= open\('),
        'message': 'Please use python_utils.open_file() instead of open().',
        'excluded_files': ('python_utils.py',),
        'excluded_dirs': ()
    },
    {
        'regexp': re.compile(r'StringIO'),
        'message': 'Please use python_utils.string_io() instead of ' +
                   'import StringIO.',
        'excluded_files': ('python_utils.py', 'python_utils_test.py'),
        'excluded_dirs': ()
    },
    {
        'regexp': re.compile(r'urllib\..*quote\('),
        'message': 'Please use python_utils.url_quote().',
        'excluded_files': ('python_utils.py', 'python_utils_test.py'),
        'excluded_dirs': ()
    },
    {
        'regexp': re.compile(r'urllib\..*unquote_plus\('),
        'message': 'Please use python_utils.url_unquote_plus().',
        'excluded_files': ('python_utils.py', 'python_utils_test.py'),
        'excluded_dirs': ()
    },
    {
        'regexp': re.compile(r'urllib\..*urlencode\('),
        'message': 'Please use python_utils.url_encode().',
        'excluded_files': ('python_utils.py', 'python_utils_test.py'),
        'excluded_dirs': ()
    },
    {
        'regexp': re.compile(r'urllib\..*urlretrieve\('),
        'message': 'Please use python_utils.url_retrieve().',
        'excluded_files': ('python_utils.py', 'python_utils_test.py'),
        'excluded_dirs': ()
    },
    {
        'regexp': re.compile(r'urllib(2)?\..*urlopen\('),
        'message': 'Please use python_utils.url_open().',
        'excluded_files': ('python_utils.py', 'python_utils_test.py'),
        'excluded_dirs': ()
    },
    {
        'regexp': re.compile(r'urlsplit'),
        'message': 'Please use python_utils.url_split().',
        'excluded_files': ('python_utils.py',),
        'excluded_dirs': ()
    },
    {
        'regexp': re.compile(r'urlparse'),
        'message': 'Please use python_utils.url_parse().',
        'excluded_files': ('python_utils.py',),
        'excluded_dirs': ()
    },
    {
        'regexp': re.compile(r'urlunsplit'),
        'message': 'Please use python_utils.url_unsplit().',
        'excluded_files': ('python_utils.py',),
        'excluded_dirs': ()
    },
    {
        'regexp': re.compile(r'parse_qs'),
        'message': 'Please use python_utils.parse_query_string().',
        'excluded_files': ('python_utils.py',),
        'excluded_dirs': ()
    },
    {
        'regexp': re.compile(r'\Wunquote\('),
        'message': 'Please use python_utils.urllib_unquote().',
        'excluded_files': ('python_utils.py',),
        'excluded_dirs': ()
    },
    {
        'regexp': re.compile(r'urljoin'),
        'message': 'Please use python_utils.url_join().',
        'excluded_files': ('python_utils.py',),
        'excluded_dirs': ()
    },
    {
        'regexp': re.compile(r'urllib(2)?\..*Request\('),
        'message': 'Please use python_utils.url_request().',
        'excluded_files': ('python_utils.py', 'python_utils_test.py'),
        'excluded_dirs': ()
    },
    {
        'regexp': re.compile(r'[^.|\w]input\('),
        'message': 'Please use python_utils.INPUT.',
        'excluded_files': (),
        'excluded_dirs': ()
    },
    {
        'regexp': re.compile(r'[^.|\w|\s]map\('),
        'message': 'Please use python_utils.MAP.',
        'excluded_files': (),
        'excluded_dirs': ()
    },
    {
        'regexp': re.compile(r'\Wnext\('),
        'message': 'Please use python_utils.NEXT.',
        'excluded_files': (),
        'excluded_dirs': ()
    },
    {
        'regexp': re.compile(r'object\):'),
        'message': 'Please use python_utils.OBJECT.',
        'excluded_files': (),
        'excluded_dirs': ()
    },
    {
        'regexp': re.compile(r'\Wrange\('),
        'message': 'Please use python_utils.RANGE.',
        'excluded_files': (),
        'excluded_dirs': ()
    },
    {
        'regexp': re.compile(r'\Wround\('),
        'message': 'Please use python_utils.ROUND.',
        'excluded_files': (),
        'excluded_dirs': ()
    },
    {
        'regexp': re.compile(r'\Wstr\('),
        'message': (
            'Please try to use python_utils.convert_to_bytes() for the strings '
            'used in webapp2\'s built-in methods or for strings used directly '
            'in NDB datastore models. If you need to cast ints/floats to '
            'strings, please use python_utils.UNICODE() instead.'),
        'excluded_files': ('python_utils.py',),
        'excluded_dirs': ()
    },
    {
        'regexp': re.compile(r'\Wzip\('),
        'message': 'Please use python_utils.ZIP.',
        'excluded_files': (),
        'excluded_dirs': ()
    },
    {
        'regexp': re.compile(r'basestring'),
        'message': 'Please use python_utils.BASESTRING.',
        'excluded_files': ('python_utils.py',),
        'excluded_dirs': ()
    },
    {
        'regexp': re.compile(r'__metaclass__'),
        'message': 'Please use python_utils.with_metaclass().',
        'excluded_files': (),
        'excluded_dirs': ()
    },
    {
        'regexp': re.compile(r'iteritems'),
        'message': 'Please use items() instead.',
        'excluded_files': (),
        'excluded_dirs': ()
    },
    {
        'regexp': re.compile(r'itervalues'),
        'message': 'Please use values() instead.',
        'excluded_files': (),
        'excluded_dirs': ()
    },
    {
        'regexp': re.compile(r'iterkeys'),
        'message': 'Please use keys() instead.',
        'excluded_files': (),
        'excluded_dirs': ()
    }
]

BAD_PATTERNS_MAP = {
    '.js': BAD_PATTERNS_JS_AND_TS_REGEXP,
    '.ts': BAD_PATTERNS_JS_AND_TS_REGEXP,
    '.html': BAD_LINE_PATTERNS_HTML_REGEXP,
    '.py': BAD_PATTERNS_PYTHON_REGEXP
}


def is_filepath_excluded_for_bad_patterns_check(pattern, filepath):
    """Checks if file is excluded from the bad patterns check.

    Args:
        pattern: str. The pattern to be checked against.
        filepath: str. Path of the file.

    Returns:
        bool: Whether to exclude the given file from this
        particular pattern check.
    """
    return (any(filepath.startswith(bad_pattern)
                for bad_pattern in BAD_PATTERNS[pattern]['excluded_dirs'])
            or filepath in BAD_PATTERNS[pattern]['excluded_files'])


def check_bad_pattern_in_file(filepath, file_content, pattern):
    """Detects whether the given pattern is present in the file.

    Args:
        filepath: str. Path of the file.
        file_content: str. Contents of the file.
        pattern: dict. (regexp(regex pattern) : Object containing details for
            the pattern to be checked. Pattern to match:
                message: str. Message to show if pattern matches.
                excluded_files: tuple(str). Files to be excluded from matching.
                excluded_dirs: tuple(str). Directories to be excluded from
                    matching).

    Returns:
        tuple(bool, list(str)). A 2-tuple whose first element is a bool
        which set to True if there is bad pattern found else False, whose second
        element is a list of failed messages.
    """
    summary_messages = []
    failed = False
    regexp = pattern['regexp']
    if not (any(filepath.startswith(excluded_dir)
                for excluded_dir in pattern['excluded_dirs'])
            or any(filepath.endswith(excluded_file)
                   for excluded_file in pattern['excluded_files'])):
        bad_pattern_count = 0
        for line_num, line in enumerate(file_content, 1):
            if line.endswith('\n'):
                stripped_line = line[:-1]
            else:
                stripped_line = line
            if stripped_line.endswith('disable-bad-pattern-check'):
                continue
            if regexp.search(stripped_line):
                summary_message = ('%s --> Line %s: %s' % (
                    filepath, line_num, pattern['message']))
                python_utils.PRINT(summary_message)
                summary_messages.append(summary_message)
                python_utils.PRINT('')
                bad_pattern_count += 1
        if bad_pattern_count:
            failed = True
            return failed, summary_messages
    return failed, summary_messages


def check_file_type_specific_bad_pattern(filepath, content):
    """Check the file content based on the file's extension.

    Args:
        filepath: str. Path of the file.
        content: str. Contents of the file.

<<<<<<< HEAD
     Returns:
        tuple(bool, int, list(str)). A 3-tuple whose
        first element is a bool which is True if there is a bad pattern found,
        second element is an int which gives the number of errors and third
        element is a list of failed messages.
=======
    Returns:
        failed: bool. True if there is bad pattern else false.
        total_error_count: int. The number of errors.
>>>>>>> 6c40dbcb
    """
    summary_messages = []
    failed = False
    _, extension = os.path.splitext(filepath)
    pattern = BAD_PATTERNS_MAP.get(extension)
    total_error_count = 0
    if pattern:
        for regexp in pattern:
            failed, summary_message = check_bad_pattern_in_file(
                filepath, content, regexp)
            summary_messages.extend(summary_message)
            if failed:
                total_error_count += 1
    if total_error_count:
        failed = True
    return failed, total_error_count, summary_messages


class GeneralPurposeLinter(python_utils.OBJECT):
    """Manages all the common linting functions. As an abstract base class, this
    is not intended to be used directly.

    Attributes:
        all_filepaths: list(str). The list of filepaths to be linted.
        parsed_js_files: dict. Contains the content of JS files, after
            validating and parsing the files.
        verbose_mode_enabled: bool. True if verbose mode is enabled.
    """

    def __init__(self, files_to_lint, file_cache, verbose_mode_enabled):
        """Constructs a GeneralPurposeLinter object.

        Args:
            files_to_lint: list(str). A list of filepaths to lint.
            file_cache: object(FileCache). Provides thread-safe access to cached
                file content.
            verbose_mode_enabled: bool. True if verbose mode is enabled.
        """
        # Set path for node.
        # The path for node is set explicitly, since otherwise the lint
        # tests fail on CircleCI due to the TypeScript files not being
        # compilable.
        os.environ['PATH'] = '%s/bin:' % common.NODE_PATH + os.environ['PATH']

        self.files_to_lint = files_to_lint
        self.file_cache = file_cache
        self.verbose_mode_enabled = verbose_mode_enabled

    @property
    def all_filepaths(self):
        """Returns all file paths."""
        return self.files_to_lint

    def _check_for_mandatory_pattern_in_file(
            self, pattern_list, filepath, failed):
        """Checks for a given mandatory pattern in a file.

        Args:
            pattern_list: list(dict). The list of the mandatory patterns list to
                be checked for in the file.
            filepath: str. The path to the file to be linted.
            failed: bool. Status of failure of the check.

        Returns:
            bool. The failure status of the check.
        """
        # This boolean list keeps track of the regex matches
        # found in the file.
        pattern_found_list = []
        summary_messages = []
        file_content = self.file_cache.readlines(filepath)
        for index, regexp_to_check in enumerate(
                pattern_list):
            if (any([filepath.endswith(
                    allowed_type) for allowed_type in (
                        regexp_to_check['included_types'])]) and (
                            not any([
                                filepath.endswith(
                                    pattern) for pattern in (
                                        regexp_to_check[
                                            'excluded_files'] +
                                        regexp_to_check[
                                            'excluded_dirs'])]))):
                pattern_found_list.append(index)
                for line in file_content:
                    if regexp_to_check['regexp'].search(line):
                        pattern_found_list.pop()
                        break
        if pattern_found_list:
            failed = True
            for pattern_found in pattern_found_list:
                summary_message = ('%s --> %s' % (
                    filepath,
                    pattern_list[pattern_found]['message']))
                summary_messages.append(summary_message)
                python_utils.PRINT(summary_message)

        return failed, summary_messages

    def _check_mandatory_patterns(self):
        """This function checks that all files contain the mandatory
        patterns.
        """
        if self.verbose_mode_enabled:
            python_utils.PRINT('Starting mandatory patterns check')
            python_utils.PRINT('----------------------------------------')

        summary_messages = []
        failed = False
        stdout = sys.stdout
        with linter_utils.redirect_stdout(stdout):
            sets_of_patterns_to_match = [
                MANDATORY_PATTERNS_REGEXP, MANDATORY_PATTERNS_JS_REGEXP]
            for filepath in self.all_filepaths:
                for pattern_list in sets_of_patterns_to_match:
                    failed, mandatory_summary_messages = (
                        self._check_for_mandatory_pattern_in_file(
                            pattern_list, filepath, failed))
                    summary_messages.extend(mandatory_summary_messages)

            if failed:
                summary_message = (
                    '%s Mandatory pattern check failed, see errors above for'
                    'patterns that should be added.' % (
                        linter_utils.FAILED_MESSAGE_PREFIX))
            else:
                summary_message = (
                    '%s Mandatory pattern check passed' % (
                        linter_utils.SUCCESS_MESSAGE_PREFIX))
            python_utils.PRINT(summary_message)

        python_utils.PRINT('')

        summary_messages.append(summary_message)
        return summary_messages

    def _check_bad_patterns(self):
        """This function is used for detecting bad patterns."""
        if self.verbose_mode_enabled:
            python_utils.PRINT('Starting Pattern Checks')
            python_utils.PRINT('----------------------------------------')
        total_files_checked = 0
        total_error_count = 0
        summary_messages = []
        all_filepaths = [
            filepath for filepath in self.all_filepaths if not (
                filepath.endswith('general_purpose_linter.py') or (
                    filepath.endswith('general_purpose_linter_test.py')))]
        failed = False
        stdout = sys.stdout
        with linter_utils.redirect_stdout(stdout):
            for filepath in all_filepaths:
                file_content = self.file_cache.readlines(filepath)
                total_files_checked += 1
                for pattern in BAD_PATTERNS:
                    if is_filepath_excluded_for_bad_patterns_check(
                            pattern, filepath):
                        continue
                    for line_num, line in enumerate(file_content):
                        if pattern in line:
                            failed = True
                            summary_message = ('%s --> Line %s: %s' % (
                                filepath, line_num + 1,
                                BAD_PATTERNS[pattern]['message']))
                            summary_messages.append(summary_message)
                            python_utils.PRINT(summary_message)
                            python_utils.PRINT('')
                            total_error_count += 1

                for regexp in BAD_PATTERNS_REGEXP:
                    bad_pattern_check_failed, bad_pattern_summary_messages = (
                        check_bad_pattern_in_file(
                            filepath, file_content, regexp))
                    if bad_pattern_check_failed:
                        summary_messages.extend(bad_pattern_summary_messages)
                        total_error_count += 1

                (
                    file_type_specific_bad_pattern_failed,
                    temp_count, bad_pattern_summary_messages) = (
                        check_file_type_specific_bad_pattern(
                            filepath, file_content))
                failed = (
                    failed or file_type_specific_bad_pattern_failed or
                    bad_pattern_check_failed)
                total_error_count += temp_count
                summary_messages.extend(bad_pattern_summary_messages)

                if filepath == 'constants.ts':
                    for pattern in REQUIRED_STRINGS_CONSTANTS:
                        if pattern not in file_content:
                            failed = True
                            summary_message = ('%s --> %s' % (
                                filepath,
                                REQUIRED_STRINGS_CONSTANTS[pattern]['message']))
                            python_utils.PRINT(summary_message)
                            summary_messages.append(summary_message)
                            python_utils.PRINT('')
                            total_error_count += 1
            if failed:
                summary_message = (
                    '%s Pattern check failed, see errors above '
                    'for patterns that should be removed.' % (
                        linter_utils.FAILED_MESSAGE_PREFIX))
                summary_messages.append(summary_message)
            else:
                summary_message = '%s Pattern checks passed' % (
                    linter_utils.SUCCESS_MESSAGE_PREFIX)
                summary_messages.append(summary_message)

            python_utils.PRINT('')
            if total_files_checked == 0:
                python_utils.PRINT('There are no files to be checked.')
            else:
                python_utils.PRINT('(%s files checked, %s errors found)' % (
                    total_files_checked, total_error_count))
                python_utils.PRINT(summary_message)
        return summary_messages

    def _check_newline_at_eof(self):
        """This function is used to detect newline at the end of file."""
        if self.verbose_mode_enabled:
            python_utils.PRINT(
                'Starting newline at eof check\n'
                '----------------------------------------')
        summary_messages = []
        files_to_lint = self.all_filepaths
        failed = False

        with linter_utils.redirect_stdout(sys.stdout):
            for filepath in files_to_lint:
                file_content = self.file_cache.readlines(filepath)
                file_length = len(file_content)
                if (
                        file_length >= 1 and
                        not re.search(r'[^\n]\n', file_content[-1])):
                    summary_message = (
                        '%s --> There should be a single newline at the '
                        'end of file.' % filepath)
                    summary_messages.append(summary_message)
                    python_utils.PRINT(summary_message)
                    failed = True

            if failed:
                summary_message = (
                    '%s Newline at the eof check failed.' % (
                        linter_utils.FAILED_MESSAGE_PREFIX))
            else:
                summary_message = (
                    '%s Newline at the eof check passed.' % (
                        linter_utils.SUCCESS_MESSAGE_PREFIX))
            summary_messages.append(summary_message)
            python_utils.PRINT(summary_message)

        return summary_messages

    def perform_all_lint_checks(self):
        """Perform all the lint checks and returns the messages returned by all
        the checks.

        Returns:
            all_messages: str. All the messages returned by the lint checks.
        """
        mandatory_patterns_messages = self._check_mandatory_patterns()
        pattern_messages = self._check_bad_patterns()
        newline_at_eof_messages = self._check_newline_at_eof()

        all_messages = (
            mandatory_patterns_messages + pattern_messages +
            newline_at_eof_messages)
        return all_messages


def get_linters(
        files_to_lint, file_cache, verbose_mode_enabled=False):
    """Creates GeneralPurposeLinter object and returns it.

    Args:
        files_to_lint: list(str). A list of filepaths to lint.
        file_cache: object(FileCache). Provides thread-safe access to cached
            file content.
        verbose_mode_enabled: bool. True if verbose mode is enabled.

    Returns:
        tuple(GeneralPurposeLinter, None). A 2-tuple of custom and third_party
        linter objects.
    """
    custom_linter = GeneralPurposeLinter(
        files_to_lint, file_cache, verbose_mode_enabled)

    return custom_linter, None<|MERGE_RESOLUTION|>--- conflicted
+++ resolved
@@ -583,17 +583,9 @@
         filepath: str. Path of the file.
         content: str. Contents of the file.
 
-<<<<<<< HEAD
-     Returns:
-        tuple(bool, int, list(str)). A 3-tuple whose
-        first element is a bool which is True if there is a bad pattern found,
-        second element is an int which gives the number of errors and third
-        element is a list of failed messages.
-=======
     Returns:
         failed: bool. True if there is bad pattern else false.
         total_error_count: int. The number of errors.
->>>>>>> 6c40dbcb
     """
     summary_messages = []
     failed = False
