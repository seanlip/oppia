# coding: utf-8
#
# Copyright 2020 The Oppia Authors. All Rights Reserved.
#
# Licensed under the Apache License, Version 2.0 (the "License");
# you may not use this file except in compliance with the License.
# You may obtain a copy of the License at
#
#      http://www.apache.org/licenses/LICENSE-2.0
#
# Unless required by applicable law or agreed to in writing, software
# distributed under the License is distributed on an "AS-IS" BASIS,
# WITHOUT WARRANTIES OR CONDITIONS OF ANY KIND, either express or implied.
# See the License for the specific language governing permissions and
# limitations under the License.

"""Lint checks used by all the linters."""

from __future__ import absolute_import  # pylint: disable=import-only-modules
from __future__ import unicode_literals  # pylint: disable=import-only-modules

import os
import re

import python_utils

from . import js_ts_linter
from . import warranted_angular_security_bypasses
from .. import common
from .. import concurrent_task_utils

EXCLUDED_PATHS = (
    'third_party/*', 'build/*', '.git/*', '*.pyc', 'CHANGELOG',
    'integrations/*', 'integrations_dev/*', '*.svg', '*.gif', '*.png',
    '*.webp', '*.zip', '*.ico', '*.jpg', '*.min.js', 'backend_prod_files/*',
    'assets/scripts/*', 'core/domain/proto/*.py', 'core/tests/data/*',
    'core/tests/build_sources/*', '*.mp3', '*.mp4', 'node_modules/*',
    'typings/*', 'local_compiled_js/*', 'webpack_bundles/*',
    'core/tests/services_sources/*', 'core/tests/release_sources/tmp_unzip.zip',
    'scripts/linters/test_files/*', 'proto/*',
    'core/tests/release_sources/tmp_unzip.tar.gz',
    'core/templates/combined-tests.spec.ts',
    'core/templates/css/oppia-material.css',
<<<<<<< HEAD
=======
    'core/templates/google-analytics.initializer.ts',
    'auth.json.enc',
>>>>>>> 36dd0bd3
    '%s/*' % js_ts_linter.COMPILED_TYPESCRIPT_TMP_PATH)

GENERATED_FILE_PATHS = (
    'extensions/interactions/LogicProof/static/js/generatedDefaultData.ts',
    'extensions/interactions/LogicProof/static/js/generatedParser.ts',
    'core/templates/expressions/parser.js')

CONFIG_FILE_PATHS = (
    'core/tests/.browserstack.env.example',
    'core/tests/protractor.conf.js',
    'core/tests/karma.conf.ts',
    'core/templates/mathjaxConfig.ts',
    'assets/constants.ts',
    'assets/rich_text_components_definitions.ts',
    'webpack.config.ts',
    'webpack.dev.config.ts',
    'webpack.prod.config.ts')

REQUIRED_STRINGS_CONSTANTS = {
    'DEV_MODE: true': {
        'message': 'Please set the DEV_MODE variable in constants.ts'
                   'to true before committing.',
        'excluded_files': ()
    }
}

BAD_PATTERNS = {
    '\t': {
        'message': 'Please use spaces instead of tabs.',
        'excluded_files': (),
        'excluded_dirs': (
            'assets/i18n/', 'core/tests/build_sources/assets/')},
    '\r': {
        'message': 'Please make sure all files only have LF endings (no CRLF).',
        'excluded_files': (),
        'excluded_dirs': ()},
    '<<<<<<<': {
        'message': 'Please fully resolve existing merge conflicts.',
        'excluded_files': (),
        'excluded_dirs': ()},
    '>>>>>>>': {
        'message': 'Please fully resolve existing merge conflicts.',
        'excluded_files': (),
        'excluded_dirs': ()},
    'glyphicon': {
        'message': 'Please use equivalent material-icons '
                   'instead of glyphicons.',
        'excluded_files': (),
        'excluded_dirs': ()}
}

BAD_PATTERNS_REGEXP = [
    {
        'regexp': re.compile(r'TODO[^\(]*[^\)][^:]*[^A-Z]+[^\w]*$'),
        'message': 'Please assign TODO comments to a user '
                   'in the format TODO(username): XXX. ',
        'excluded_files': (),
        'excluded_dirs': ()
    }
]

BAD_PATTERNS_JS_AND_TS_REGEXP = [
    {
        'regexp': re.compile(r'\b(browser.explore)\('),
        'message': 'In tests, please do not use browser.explore().',
        'excluded_files': (),
        'excluded_dirs': ()
    },
    {
        'regexp': re.compile(r'\b(browser.pause)\('),
        'message': 'In tests, please do not use browser.pause().',
        'excluded_files': (),
        'excluded_dirs': ()
    },
    {
        'regexp': re.compile(r'\b(browser.sleep)\('),
        'message': 'In tests, please do not use browser.sleep().',
        'excluded_files': (
            # TODO(#7622): Remove the file from the excluded list. Remove the
            # TODO in core/tests/protractor_desktop/embedding.js pointing to the
            # same issue. The following was placed due to a necessary sleep as
            # a temporary measure to keep the embedding tests from failing.
            'core/tests/protractor_desktop/embedding.js',
        ),
        'excluded_dirs': ()
    },
    {
        'regexp': re.compile(r'\b(browser.waitForAngular)\('),
        'message': 'In tests, please do not use browser.waitForAngular().',
        'excluded_files': (),
        'excluded_dirs': ()
    },
    {
        'regexp': re.compile(r'bypass'),
        'message': 'The use of the word "bypass" is not allowed, ' +
                   'particularly with regards to bypassSecurityTrustHTML() ' +
                   'and similar functions in Angular.',
        'excluded_files': (
            warranted_angular_security_bypasses
            .EXCLUDED_BYPASS_SECURITY_TRUST_FILES),
        'excluded_dirs': (
            warranted_angular_security_bypasses
            .EXCLUDED_BYPASS_SECURITY_TRUST_DIRECTORIES)
    },
    {
        'regexp': re.compile(r'\b(ddescribe|fdescribe)\('),
        'message': 'In tests, please use \'describe\' instead of \'ddescribe\''
                   'or \'fdescribe\'',
        'excluded_files': (),
        'excluded_dirs': ()
    },
    {
        'regexp': re.compile(r'\b(iit|fit)\('),
        'message': 'In tests, please use \'it\' instead of \'iit\' or \'fit\'',
        'excluded_files': (),
        'excluded_dirs': ()
    },
    {
        'regexp': re.compile(r'\b(beforeEach\(inject\(function)\('),
        'message': 'In tests, please use \'angular.mock.inject\' instead of '
                   '\'inject\'',
        'excluded_files': (),
        'excluded_dirs': ()
    },
    {
        'regexp': re.compile(r'templateUrl: \''),
        'message': 'The directives must be directly referenced.',
        'excluded_files': (
            'core/templates/pages/exploration-player-page/'
            'FeedbackPopupDirective.js',
            '.component.ts'
        ),
        'excluded_dirs': (
            'extensions/answer_summarizers/',
            'extensions/classifiers/',
            'extensions/dependencies/',
            'extensions/value_generators/',
            'extensions/visualizations/')
    },
    {
        'regexp': re.compile(r'toThrow[(]'),
        'message': 'Please use \'toThrowError\' instead of '
                   '\'toThrow\'',
        'excluded_files': (
            # Note to developers: In the excluded_files below,
            # we use custom errors which cannot be caught by regex.
            # The Logic Proof interaction which uses these custom errors
            # will be deprecated soon (see #9198).
            'extensions/interactions/LogicProof/static/js/student.spec.ts',
            'extensions/interactions/LogicProof/static/js/complete.spec.ts',
            'extensions/interactions/LogicProof/static/js/teacher.spec.ts'),
        'excluded_dirs': ()
    },
    {
        'regexp': re.compile(
            r'(?!catch\s(\n|.)*throw\s\w+;\n.*})'
            r'throw\s\b(\bError|\bTypeError|\bRangeError'
            r'\bSyntaxError|\bDimensionError)\('),
        'message': 'Please use \'throw new\' instead of \'throw\'',
        'excluded_files': (),
        'excluded_dirs': ()
    },
    {
        'regexp': re.compile(
            r'(?!catch\s(\n|.)*throw\s\w+;\n.*})throw\s\'.*\';'),
        'message': 'Please use '
                   '\'throw new Error\' instead of \'throw\'',
        'excluded_files': (),
        'excluded_dirs': ()
    },
    {
        'regexp': re.compile(r'\$parent'),
        'message': 'Please do not access parent properties ' +
                   'using $parent. Use the scope object' +
                   'for this purpose.',
        'excluded_files': (),
        'excluded_dirs': ()
    },
    {
        'regexp': re.compile(r'require\(.*\.\..*\);'),
        'message': 'Please, don\'t use relative imports in require().',
        'excluded_files': (),
        'excluded_dirs': ('core/tests/',)
    },
    {
        'regexp': re.compile(r'innerHTML'),
        'message': 'Please do not use innerHTML property.',
        'excluded_files': (
            'core/templates/Polyfills.ts',
            'core/templates/filters/translate.pipe.spec.ts',
            'core/templates/components/ck-editor-helpers/' +
            'ck-editor-copy-content-service.spec.ts',
            'core/templates/tests/unit-test-utils.ts'),
        'excluded_dirs': ('core/tests/',)
    },
    {
        'regexp': re.compile(
            r'eslint-(disable|enable)(-next-line)? camelcase'),
        'message': (
            'Please do not use eslint disable for camelcase. '
            'If you are using this statement to define properties '
            'in an interface for a backend dict. Wrap the property '
            'name in single quotes instead.'),
        'excluded_files': (
            'typings/guppy-defs-b5055b963fdbea5c6c1e92dbf58fdaf3ea0cd8ba.d.ts',
            'core/templates/services/UpgradedServices.ts'),
        'excluded_dirs': ()
    },
    {
        'regexp': re.compile(r'no-explicit-any'),
        'message': (
            'Please do not define "any" types. You can refer '
            'https://github.com/oppia/oppia/wiki/Guide-on-defining-types '
            'if you\'re having trouble declaring types.'),
        'excluded_files': (),
        'excluded_dirs': ()
    },
    {
        'regexp': re.compile(r'\$broadcast'),
        'message': (
            'Please do not use $broadcast/$on for propagating events. '
            'Use @Input/@Output instead.'),
        'excluded_files': (
            'core/templates/pages/exploration-editor-page/translation-tab/'
            'audio-translation-bar/audio-translation-bar.directive.spec.ts',
            'core/templates/pages/library-page/search-bar/'
            'search-bar.component.spec.ts'),
        'excluded_dirs': ()
    },
    {
        'regexp': re.compile(r'import \{.*\} from \'lodash\''),
        'message': (
            'Please do not use "import { someFunction } from \'lodash\'". '
            'Use "import someFunction from \'lodash/someFunction\'" instead.'),
        'excluded_files': (),
        'excluded_dirs': ()
    },
    {
        'regexp': re.compile(r':\n? *HttpClient'),
        'message': (
            'An instance of HttpClient is found in this file. You are not '
            'allowed to create http requests from files that are not backend '
            'api services.'),
        'excluded_files': (
            'backend-api.service.ts',
            'core/templates/services/request-interceptor.service.spec.ts',),
        'excluded_dirs': ()
    }
]

MANDATORY_PATTERNS_REGEXP = [
    {
        'regexp': re.compile(
            r'Copyright \d{4} The Oppia Authors\. All Rights Reserved\.'),
        'message': 'Please ensure this file should contain a proper '
                   'copyright notice.',
        'included_types': ('.py', '.js', '.sh', '.ts'),
        'excluded_files': GENERATED_FILE_PATHS + CONFIG_FILE_PATHS + (
            '__init__.py', ),
        'excluded_dirs': EXCLUDED_PATHS
    },
    {
        'regexp': re.compile('from __future__ import unicode_literals'),
        'message': 'Please ensure this file should contain unicode_literals '
                   'future import.',
        'included_types': ('.py'),
        'excluded_files': GENERATED_FILE_PATHS + CONFIG_FILE_PATHS + (
            '__init__.py',),
        'excluded_dirs': EXCLUDED_PATHS
    }
]

MANDATORY_PATTERNS_JS_REGEXP = [
    {
        'regexp': re.compile(r'^\s\*\s@fileoverview\s[a-zA-Z0-9_]+'),
        'message': 'Please ensure this file should contain a file '
                   'overview i.e. a short description of the file.',
        'included_types': ('.js', '.ts'),
        'excluded_files': GENERATED_FILE_PATHS + CONFIG_FILE_PATHS,
        'excluded_dirs': EXCLUDED_PATHS
    }
]

BAD_LINE_PATTERNS_HTML_REGEXP = [
    {
        'regexp': re.compile(r'text\/ng-template'),
        'message': 'The directives must be directly referenced.',
        'excluded_files': (),
        'excluded_dirs': (
            'extensions/answer_summarizers/',
            'extensions/classifiers/',
            'extensions/objects/',
            'extensions/value_generators/')
    },
    {
        'regexp': re.compile(r'[ \t]+$'),
        'message': 'There should not be any trailing whitespaces.',
        'excluded_files': (),
        'excluded_dirs': ()
    },
    {
        'regexp': re.compile(r'\$parent'),
        'message': 'Please do not access parent properties ' +
                   'using $parent. Use the scope object ' +
                   'for this purpose.',
        'excluded_files': (),
        'excluded_dirs': ()
    },
    {
        'regexp': re.compile(r'\s+style\s*=\s*'),
        'message': 'Please do not use inline styling.',
        'excluded_files': (),
        'excluded_dirs': ()
    }
]

BAD_PATTERNS_PYTHON_REGEXP = [
    {
        'regexp': re.compile(r'__author__'),
        'message': 'Please remove author tags from this file.',
        'excluded_files': (),
        'excluded_dirs': ()
    },
    {
        'regexp': re.compile(r'datetime.datetime.now\(\)'),
        'message': 'Please use datetime.datetime.utcnow() instead of '
                   'datetime.datetime.now().',
        'excluded_files': (),
        'excluded_dirs': ()
    },
    {
        'regexp': re.compile(r'ndb\.'),
        'message': (
            'Please use datastore_services instead of ndb, for example:\n'
            '\n'
            'datastore_services = models.Registry.import_datastore_services()\n'
            '\n'
            'class SampleModel(datastore_services.Model):\n'
            '    ...\n'),
        'excluded_files': (),
        'excluded_dirs': ('core/platform',),
    },
    {
        'regexp': re.compile(r'\Wprint\('),
        'message': 'Please do not use print statement.',
        'excluded_files': (
            'core/tests/test_utils.py',
            'core/tests/performance_framework/perf_domain.py'),
        'excluded_dirs': ('scripts/',)
    },
    {
        'regexp': re.compile(r'\sprint\('),
        'message': 'Please use python_utils.PRINT().',
        'excluded_files': ('python_utils.py',),
        'excluded_dirs': ()
    },
    {
        'regexp': re.compile(r'# pylint:\s*disable=[A-Z][0-9]{4}'),
        'message': 'Please remove pylint exclusion if it is unnecessary, or '
                   'make it human readable with a sentence instead of an id. '
                   'The id-to-message list can be seen '
                   'here->http://pylint-messages.wikidot.com/all-codes',
        'excluded_files': (),
        'excluded_dirs': ()
    },
    {
        'regexp': re.compile(r'self.assertEquals\('),
        'message': 'Please do not use self.assertEquals method. ' +
                   'This method has been deprecated. Instead use ' +
                   'self.assertEqual method.',
        'excluded_files': (),
        'excluded_dirs': ()
    },
    {
        'regexp': re.compile(r'with open\(|= open\('),
        'message': 'Please use python_utils.open_file() instead of open().',
        'excluded_files': ('python_utils.py',),
        'excluded_dirs': ()
    },
    {
        'regexp': re.compile(r'StringIO'),
        'message': 'Please use python_utils.string_io() instead of ' +
                   'import StringIO.',
        'excluded_files': ('python_utils.py', 'python_utils_test.py'),
        'excluded_dirs': ()
    },
    {
        'regexp': re.compile(r'urllib\..*quote\('),
        'message': 'Please use python_utils.url_quote().',
        'excluded_files': ('python_utils.py', 'python_utils_test.py'),
        'excluded_dirs': ()
    },
    {
        'regexp': re.compile(r'urllib\..*unquote_plus\('),
        'message': 'Please use python_utils.url_unquote_plus().',
        'excluded_files': ('python_utils.py', 'python_utils_test.py'),
        'excluded_dirs': ()
    },
    {
        'regexp': re.compile(r'urllib\..*urlencode\('),
        'message': 'Please use python_utils.url_encode().',
        'excluded_files': ('python_utils.py', 'python_utils_test.py'),
        'excluded_dirs': ()
    },
    {
        'regexp': re.compile(r'urllib\..*urlretrieve\('),
        'message': 'Please use python_utils.url_retrieve().',
        'excluded_files': ('python_utils.py', 'python_utils_test.py'),
        'excluded_dirs': ()
    },
    {
        'regexp': re.compile(r'urllib(2)?\..*urlopen\('),
        'message': 'Please use python_utils.url_open().',
        'excluded_files': ('python_utils.py', 'python_utils_test.py'),
        'excluded_dirs': ()
    },
    {
        'regexp': re.compile(r'urlsplit'),
        'message': 'Please use python_utils.url_split().',
        'excluded_files': ('python_utils.py',),
        'excluded_dirs': ()
    },
    {
        'regexp': re.compile(r'urlparse'),
        'message': 'Please use python_utils.url_parse().',
        'excluded_files': ('python_utils.py',),
        'excluded_dirs': ()
    },
    {
        'regexp': re.compile(r'urlunsplit'),
        'message': 'Please use python_utils.url_unsplit().',
        'excluded_files': ('python_utils.py',),
        'excluded_dirs': ()
    },
    {
        'regexp': re.compile(r'parse_qs'),
        'message': 'Please use python_utils.parse_query_string().',
        'excluded_files': ('python_utils.py',),
        'excluded_dirs': ()
    },
    {
        'regexp': re.compile(r'\Wunquote\('),
        'message': 'Please use python_utils.urllib_unquote().',
        'excluded_files': ('python_utils.py',),
        'excluded_dirs': ()
    },
    {
        'regexp': re.compile(r'urljoin'),
        'message': 'Please use python_utils.url_join().',
        'excluded_files': ('python_utils.py',),
        'excluded_dirs': ()
    },
    {
        'regexp': re.compile(r'urllib(2)?\..*Request\('),
        'message': 'Please use python_utils.url_request().',
        'excluded_files': ('python_utils.py', 'python_utils_test.py'),
        'excluded_dirs': ()
    },
    {
        'regexp': re.compile(r'[^.|\w]input\('),
        'message': 'Please use python_utils.INPUT.',
        'excluded_files': (),
        'excluded_dirs': ()
    },
    {
        'regexp': re.compile(r'[^.|\w|\s]map\('),
        'message': 'Please use python_utils.MAP.',
        'excluded_files': (),
        'excluded_dirs': ()
    },
    {
        'regexp': re.compile(r'\Wnext\('),
        'message': 'Please use python_utils.NEXT.',
        'excluded_files': (),
        'excluded_dirs': ()
    },
    {
        'regexp': re.compile(r'object\):'),
        'message': 'Please use python_utils.OBJECT.',
        'excluded_files': (),
        'excluded_dirs': ()
    },
    {
        'regexp': re.compile(r'\Wrange\('),
        'message': 'Please use python_utils.RANGE.',
        'excluded_files': (),
        'excluded_dirs': ()
    },
    {
        'regexp': re.compile(r'\Wround\('),
        'message': 'Please use python_utils.ROUND.',
        'excluded_files': (),
        'excluded_dirs': ()
    },
    {
        'regexp': re.compile(r'\Wstr\('),
        'message': (
            'Please try to use python_utils.convert_to_bytes() for the strings '
            'used in webapp2\'s built-in methods or for strings used directly '
            'in NDB datastore models. If you need to cast ints/floats to '
            'strings, please use python_utils.UNICODE() instead.'),
        'excluded_files': ('python_utils.py',),
        'excluded_dirs': ()
    },
    {
        'regexp': re.compile(r'\Wzip\('),
        'message': 'Please use python_utils.ZIP.',
        'excluded_files': (),
        'excluded_dirs': ()
    },
    {
        'regexp': re.compile(r'basestring'),
        'message': 'Please use python_utils.BASESTRING.',
        'excluded_files': ('python_utils.py',),
        'excluded_dirs': ()
    },
    {
        'regexp': re.compile(r'__metaclass__'),
        'message': 'Please use python_utils.with_metaclass().',
        'excluded_files': (),
        'excluded_dirs': ()
    },
    {
        'regexp': re.compile(r'iteritems'),
        'message': 'Please use items() instead.',
        'excluded_files': (),
        'excluded_dirs': ()
    },
    {
        'regexp': re.compile(r'itervalues'),
        'message': 'Please use values() instead.',
        'excluded_files': (),
        'excluded_dirs': ()
    },
    {
        'regexp': re.compile(r'iterkeys'),
        'message': 'Please use keys() instead.',
        'excluded_files': (),
        'excluded_dirs': ()
    }
]

BAD_PATTERNS_MAP = {
    '.js': BAD_PATTERNS_JS_AND_TS_REGEXP,
    '.ts': BAD_PATTERNS_JS_AND_TS_REGEXP,
    '.html': BAD_LINE_PATTERNS_HTML_REGEXP,
    '.py': BAD_PATTERNS_PYTHON_REGEXP
}


def is_filepath_excluded_for_bad_patterns_check(pattern, filepath):
    """Checks if file is excluded from the bad patterns check.

    Args:
        pattern: str. The pattern to be checked against.
        filepath: str. Path of the file.

    Returns:
        bool. Whether to exclude the given file from this
        particular pattern check.
    """
    return (any(
        filepath.startswith(bad_pattern)
        for bad_pattern in BAD_PATTERNS[pattern]['excluded_dirs'])
            or filepath in BAD_PATTERNS[pattern]['excluded_files'])


def check_bad_pattern_in_file(filepath, file_content, pattern):
    """Detects whether the given pattern is present in the file.

    Args:
        filepath: str. Path of the file.
        file_content: str. Contents of the file.
        pattern: dict. (regexp(regex pattern) : Object containing details for
            the pattern to be checked. Pattern to match:
                message: str. Message to show if pattern matches.
                excluded_files: tuple(str). Files to be excluded from matching.
                excluded_dirs: tuple(str). Directories to be excluded from
                    matching).

    Returns:
        tuple(bool, list(str)). A 2-tuple whose first element is a bool
        which set to True if there is bad pattern found else False, whose second
        element is a list of failed messages.
    """
    error_messages = []
    failed = False
    regexp = pattern['regexp']
    if not (any(
            filepath.startswith(excluded_dir)
            for excluded_dir in pattern['excluded_dirs'])
            or any(
                filepath.endswith(excluded_file)
                for excluded_file in pattern['excluded_files'])):
        bad_pattern_count = 0
        for line_num, line in enumerate(file_content, 1):
            if line.endswith('\n'):
                stripped_line = line[:-1]
            else:
                stripped_line = line
            if stripped_line.endswith('disable-bad-pattern-check'):
                continue
            if regexp.search(stripped_line):
                error_message = ('%s --> Line %s: %s' % (
                    filepath, line_num, pattern['message']))
                error_messages.append(error_message)
                bad_pattern_count += 1
        if bad_pattern_count:
            failed = True
            return failed, error_messages
    return failed, error_messages


def check_file_type_specific_bad_pattern(filepath, content):
    """Check the file content based on the file's extension.

    Args:
        filepath: str. Path of the file.
        content: str. Contents of the file.

    Returns:
        bool. True if there is bad pattern else false.
        total_error_count: int. The number of errors.
    """
    error_messages = []
    failed = False
    _, extension = os.path.splitext(filepath)
    pattern = BAD_PATTERNS_MAP.get(extension)
    total_error_count = 0
    if pattern:
        for regexp in pattern:
            failed, error_message = check_bad_pattern_in_file(
                filepath, content, regexp)
            error_messages.extend(error_message)
            if failed:
                total_error_count += 1
    if total_error_count:
        failed = True
    return failed, total_error_count, error_messages


class GeneralPurposeLinter(python_utils.OBJECT):
    """Manages all the common linting functions. As an abstract base class, this
    is not intended to be used directly.
    """

    def __init__(self, files_to_lint, file_cache):
        """Constructs a GeneralPurposeLinter object.

        Args:
            files_to_lint: list(str). A list of filepaths to lint.
            file_cache: object(FileCache). Provides thread-safe access to cached
                file content.
        """
        # Set path for node.
        # The path for node is set explicitly, since otherwise the lint
        # tests fail on CircleCI due to the TypeScript files not being
        # compilable.
        os.environ['PATH'] = '%s/bin:' % common.NODE_PATH + os.environ['PATH']

        self.files_to_lint = files_to_lint
        self.file_cache = file_cache

    @property
    def all_filepaths(self):
        """Returns all file paths."""
        return self.files_to_lint

    def _check_for_mandatory_pattern_in_file(
            self, pattern_list, filepath, failed):
        """Checks for a given mandatory pattern in a file.

        Args:
            pattern_list: list(dict). The list of the mandatory patterns list to
                be checked for in the file.
            filepath: str. The path to the file to be linted.
            failed: bool. Status of failure of the check.

        Returns:
            bool. The failure status of the check.
        """
        # This boolean list keeps track of the regex matches
        # found in the file.
        pattern_found_list = []
        error_messages = []
        file_content = self.file_cache.readlines(filepath)
        for index, regexp_to_check in enumerate(
                pattern_list):
            if (any([filepath.endswith(
                    allowed_type) for allowed_type in (
                        regexp_to_check['included_types'])]) and (
                            not any([
                                filepath.endswith(
                                    pattern) for pattern in (
                                        regexp_to_check[
                                            'excluded_files'] +
                                        regexp_to_check[
                                            'excluded_dirs'])]))):
                pattern_found_list.append(index)
                for line in file_content:
                    if regexp_to_check['regexp'].search(line):
                        pattern_found_list.pop()
                        break
        if pattern_found_list:
            failed = True
            for pattern_found in pattern_found_list:
                error_message = ('%s --> %s' % (
                    filepath,
                    pattern_list[pattern_found]['message']))
                error_messages.append(error_message)

        return failed, error_messages

    def check_mandatory_patterns(self):
        """This function checks that all files contain the mandatory
        patterns.
        """
        name = 'Mandatory pattern'
        error_messages = []
        failed = False
        sets_of_patterns_to_match = [
            MANDATORY_PATTERNS_REGEXP, MANDATORY_PATTERNS_JS_REGEXP]
        for filepath in self.all_filepaths:
            for pattern_list in sets_of_patterns_to_match:
                failed, mandatory_error_messages = (
                    self._check_for_mandatory_pattern_in_file(
                        pattern_list, filepath, failed))
                error_messages.extend(mandatory_error_messages)
        return concurrent_task_utils.TaskResult(
            name, failed, error_messages, error_messages)

    def check_bad_patterns(self):
        """This function is used for detecting bad patterns."""
        name = 'Bad pattern'
        total_files_checked = 0
        total_error_count = 0
        error_messages = []
        all_filepaths = [
            filepath for filepath in self.all_filepaths if not (
                filepath.endswith('general_purpose_linter.py') or (
                    filepath.endswith('general_purpose_linter_test.py')))]
        failed = False
        for filepath in all_filepaths:
            file_content = self.file_cache.readlines(filepath)
            total_files_checked += 1
            for pattern in BAD_PATTERNS:
                if is_filepath_excluded_for_bad_patterns_check(
                        pattern, filepath):
                    continue
                for line_num, line in enumerate(file_content):
                    if pattern in line:
                        failed = True
                        error_message = ('%s --> Line %s: %s' % (
                            filepath, line_num + 1,
                            BAD_PATTERNS[pattern]['message']))
                        error_messages.append(error_message)
                        total_error_count += 1

            for regexp in BAD_PATTERNS_REGEXP:
                bad_pattern_check_failed, bad_pattern_error_messages = (
                    check_bad_pattern_in_file(
                        filepath, file_content, regexp))
                if bad_pattern_check_failed:
                    error_messages.extend(bad_pattern_error_messages)
                    total_error_count += 1

            (
                file_type_specific_bad_pattern_failed,
                temp_count, bad_pattern_error_messages) = (
                    check_file_type_specific_bad_pattern(
                        filepath, file_content))
            failed = (
                failed or file_type_specific_bad_pattern_failed or
                bad_pattern_check_failed)
            total_error_count += temp_count
            error_messages.extend(bad_pattern_error_messages)

            if filepath == 'constants.ts':
                for pattern in REQUIRED_STRINGS_CONSTANTS:
                    if pattern not in file_content:
                        failed = True
                        error_message = ('%s --> %s' % (
                            filepath,
                            REQUIRED_STRINGS_CONSTANTS[pattern]['message']))
                        error_messages.append(error_message)
                        total_error_count += 1
        return concurrent_task_utils.TaskResult(
            name, failed, error_messages, error_messages)

    def check_newline_at_eof(self):
        """This function is used to detect newline at the end of file."""
        name = 'Newline at EOF'
        error_messages = []
        files_to_lint = self.all_filepaths
        failed = False

        for filepath in files_to_lint:
            file_content = self.file_cache.readlines(filepath)
            file_length = len(file_content)
            if (
                    file_length >= 1 and
                    not re.search(r'[^\n]\n', file_content[-1])):
                error_message = (
                    '%s --> There should be a single newline at the '
                    'end of file.' % filepath)
                error_messages.append(error_message)
                failed = True
        return concurrent_task_utils.TaskResult(
            name, failed, error_messages, error_messages)

    def perform_all_lint_checks(self):
        """Perform all the lint checks and returns the messages returned by all
        the checks.

        Returns:
            list(TaskResult). A list of TaskResult objects representing the
            results of the lint checks.
        """
        if not self.all_filepaths:
            return [
                concurrent_task_utils.TaskResult(
                    'General purpose lint', False, [],
                    ['There are no files to be checked.'])]
        task_results = [
            self.check_mandatory_patterns(), self.check_bad_patterns(),
            self.check_newline_at_eof()]
        return task_results


def get_linters(files_to_lint, file_cache):
    """Creates GeneralPurposeLinter object and returns it.

    Args:
        files_to_lint: list(str). A list of filepaths to lint.
        file_cache: object(FileCache). Provides thread-safe access to cached
            file content.

    Returns:
        tuple(GeneralPurposeLinter, None). A 2-tuple of custom and third_party
        linter objects.
    """
    custom_linter = GeneralPurposeLinter(files_to_lint, file_cache)

    return custom_linter, None<|MERGE_RESOLUTION|>--- conflicted
+++ resolved
@@ -41,11 +41,7 @@
     'core/tests/release_sources/tmp_unzip.tar.gz',
     'core/templates/combined-tests.spec.ts',
     'core/templates/css/oppia-material.css',
-<<<<<<< HEAD
-=======
     'core/templates/google-analytics.initializer.ts',
-    'auth.json.enc',
->>>>>>> 36dd0bd3
     '%s/*' % js_ts_linter.COMPILED_TYPESCRIPT_TMP_PATH)
 
 GENERATED_FILE_PATHS = (
