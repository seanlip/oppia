--- conflicted
+++ resolved
@@ -18,10 +18,7 @@
 python_linter_test.py. This file contain valid python syntax.
 """
 
-<<<<<<< HEAD
 
-=======
->>>>>>> 08fa7660
 from __future__ import annotations
 from core.jobs.batch_jobs import blog_post_search_indexing_jobs      # pylint: disable=unused-import  # isort: skip
 from core.jobs.batch_jobs import blog_validation_jobs                # pylint: disable=unused-import  # isort: skip
