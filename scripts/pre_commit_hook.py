#!/usr/bin/env python
#
# Copyright 2019 The Oppia Authors. All Rights Reserved.
#
# Licensed under the Apache License, Version 2.0 (the 'License');
# you may not use this file except in compliance with the License.
# You may obtain a copy of the License at
#
#      http://www.apache.org/licenses/LICENSE-2.0
#
# Unless required by applicable law or agreed to in writing, software
# distributed under the License is distributed on an 'AS-IS' BASIS,
# WITHOUT WARRANTIES OR CONDITIONS OF ANY KIND, either express or implied.
# See the License for the specific language governing permissions and
# limitations under the License.

"""Pre-commit hook that checks files added/modified in a commit.

To install the hook manually simply execute this script from the oppia root dir
with the `--install` flag.
To bypass the validation upon `git commit` use the following command:
`git commit --no-verify --am "<Your Commit Message>"`

This hook works only on Unix like systems as of now.
On Vagrant under Windows it will still copy the hook to the .git/hooks dir
but it will have no effect.
"""
from __future__ import absolute_import  # pylint: disable=import-only-modules
from __future__ import unicode_literals  # pylint: disable=import-only-modules

import argparse
import os
import shutil
import subprocess
import sys

sys.path.append(os.getcwd())
import python_utils  # isort:skip  # pylint: disable=wrong-import-position


def _install_hook():
    """Installs the pre_commit_hook script and makes it executable.
    It ensures that oppia/ is the root folder.

    Raises:
        ValueError if chmod command fails.
    """
    oppia_dir = os.getcwd()
    hooks_dir = os.path.join(oppia_dir, '.git', 'hooks')
    pre_commit_file = os.path.join(hooks_dir, 'pre-commit')
    chmod_cmd = ['chmod', '+x', pre_commit_file]
    if os.path.islink(pre_commit_file):
        python_utils.PRINT('Symlink already exists')
    else:
        try:
            os.symlink(os.path.abspath(__file__), pre_commit_file)
            python_utils.PRINT('Created symlink in .git/hooks directory')
        # Raises AttributeError on windows, OSError added as failsafe.
        except (OSError, AttributeError):
            shutil.copy(__file__, pre_commit_file)
            python_utils.PRINT('Copied file to .git/hooks directory')

    python_utils.PRINT('Making pre-commit hook file executable ...')
    _, err_chmod_cmd = _start_subprocess_for_result(chmod_cmd)

    if not err_chmod_cmd:
        python_utils.PRINT('pre-commit hook file is now executable!')
    else:
        raise ValueError(err_chmod_cmd)


def _start_subprocess_for_result(cmd):
    """Starts subprocess and returns (stdout, stderr)."""
    task = subprocess.Popen(cmd, stdout=subprocess.PIPE,
                            stderr=subprocess.PIPE)
    out, err = task.communicate()
    return out, err


def _does_diff_include_package_lock_file():
    """Checks whether the diff includes package-lock.json.

    Returns:
        bool. Whether the diff includes package-lock.json.

    Raises:
        ValueError if git command fails.
    """

    git_cmd = ['git', 'diff', '--name-only', '--cached']
    out, err = _start_subprocess_for_result(git_cmd)

    if not err:
        files_changed = out.split('\n')
        return 'package-lock.json' in files_changed
    else:
        raise ValueError(err)


def _does_current_folder_contain_have_package_lock_file():
    """Checks whether package-lock.json exists in the current folder.

    Returns:
        bool. Whether the current folder includes package-lock.json.
    """
    return os.path.isfile('package-lock.json')


def main(args=None):
    """Main method for pre-commit hook that checks files added/modified
    in a commit.
    """
    parser = argparse.ArgumentParser()
    parser.add_argument('--install', action='store_true', default=False,
                        help='Install pre_commit_hook to the .git/hooks dir')
    args = parser.parse_args(args=args)
    if args.install:
        _install_hook()
        return

    python_utils.PRINT('Running pre-commit check for package-lock.json ...')
    if _does_diff_include_package_lock_file() and (
            not _does_current_folder_contain_have_package_lock_file()):
        # The following message is necessary since there git commit aborts
        # quietly when the status is non-zero.
        python_utils.PRINT('-----------COMMIT ABORTED-----------')
        python_utils.PRINT(
<<<<<<< HEAD
            'This commit only changes package-lock.json without '
            'any change in package.json. Therefore changes in '
            'package-lock.json will be automatically reverted.')
        python_utils.PRINT('Reverting changes in package-lock.json ...')
        _revert_changes_in_package_lock_file()
    return
=======
            'Oppia utilize Yarn to manage node packages. Please delete '
            'package-lock.json, revert the changes in package.json, and use '
            'yarn to add, update, or delete the packages. For more information '
            'on how to use yarn, see https://yarnpkg.com/en/docs/usage.'
        )
        sys.exit(1)
    sys.exit(0)
>>>>>>> 380a2ed5


if __name__ == '__main__':
    main()<|MERGE_RESOLUTION|>--- conflicted
+++ resolved
@@ -125,22 +125,12 @@
         # quietly when the status is non-zero.
         python_utils.PRINT('-----------COMMIT ABORTED-----------')
         python_utils.PRINT(
-<<<<<<< HEAD
-            'This commit only changes package-lock.json without '
-            'any change in package.json. Therefore changes in '
-            'package-lock.json will be automatically reverted.')
-        python_utils.PRINT('Reverting changes in package-lock.json ...')
-        _revert_changes_in_package_lock_file()
-    return
-=======
             'Oppia utilize Yarn to manage node packages. Please delete '
             'package-lock.json, revert the changes in package.json, and use '
             'yarn to add, update, or delete the packages. For more information '
             'on how to use yarn, see https://yarnpkg.com/en/docs/usage.'
         )
-        sys.exit(1)
-    sys.exit(0)
->>>>>>> 380a2ed5
+    return
 
 
 if __name__ == '__main__':
