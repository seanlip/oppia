--- conflicted
+++ resolved
@@ -244,21 +244,6 @@
         self.exit_stack.enter_context(self.swap_with_checks(
             servers, 'managed_cloud_datastore_emulator', mock_managed_process))
         self.exit_stack.enter_context(self.swap_with_checks(
-<<<<<<< HEAD
-=======
-            servers, 'managed_protractor_server', mock_managed_process,
-            expected_kwargs=[
-                {
-                    'dev_mode': True,
-                    'mobile': False,
-                    'suite_name': 'full',
-                    'sharding_instances': 3,
-                    'debug_mode': False,
-                    'stdout': subprocess.PIPE,
-                },
-            ]))
-        self.exit_stack.enter_context(self.swap_with_checks(
->>>>>>> c80718c0
             servers, 'managed_webdriverio_server', mock_managed_process,
             expected_kwargs=[
                 {
@@ -486,21 +471,6 @@
         self.exit_stack.enter_context(self.swap_with_checks(
             servers, 'managed_cloud_datastore_emulator', mock_managed_process))
         self.exit_stack.enter_context(self.swap_with_checks(
-<<<<<<< HEAD
-=======
-            servers, 'managed_protractor_server', mock_managed_process,
-            expected_kwargs=[
-                {
-                    'dev_mode': True,
-                    'mobile': False,
-                    'suite_name': 'full',
-                    'sharding_instances': 3,
-                    'debug_mode': False,
-                    'stdout': subprocess.PIPE,
-                },
-            ]))
-        self.exit_stack.enter_context(self.swap_with_checks(
->>>>>>> c80718c0
             servers, 'managed_webdriverio_server', mock_managed_process,
             expected_kwargs=[
                 {
@@ -547,21 +517,6 @@
         self.exit_stack.enter_context(self.swap_with_checks(
             servers, 'managed_cloud_datastore_emulator', mock_managed_process))
         self.exit_stack.enter_context(self.swap_with_checks(
-<<<<<<< HEAD
-=======
-            servers, 'managed_protractor_server', mock_managed_process,
-            expected_kwargs=[
-                {
-                    'dev_mode': True,
-                    'suite_name': 'full',
-                    'mobile': False,
-                    'sharding_instances': 3,
-                    'debug_mode': True,
-                    'stdout': subprocess.PIPE,
-                },
-            ]))
-        self.exit_stack.enter_context(self.swap_with_checks(
->>>>>>> c80718c0
             servers, 'managed_webdriverio_server', mock_managed_process,
             expected_kwargs=[
                 {
@@ -609,21 +564,6 @@
         self.exit_stack.enter_context(self.swap_with_checks(
             servers, 'managed_cloud_datastore_emulator', mock_managed_process))
         self.exit_stack.enter_context(self.swap_with_checks(
-<<<<<<< HEAD
-=======
-            servers, 'managed_protractor_server', mock_managed_process,
-            expected_kwargs=[
-                {
-                    'dev_mode': True,
-                    'suite_name': 'full',
-                    'mobile': False,
-                    'sharding_instances': 3,
-                    'debug_mode': False,
-                    'stdout': subprocess.PIPE,
-                },
-            ]))
-        self.exit_stack.enter_context(self.swap_with_checks(
->>>>>>> c80718c0
             servers, 'managed_webdriverio_server', mock_managed_process,
             expected_kwargs=[
                 {
@@ -647,55 +587,6 @@
         run_e2e_tests.main(
             args=['--chrome_driver_version', CHROME_DRIVER_VERSION])
 
-<<<<<<< HEAD
-=======
-    def test_start_tests_in_protractor(self):
-        self.exit_stack.enter_context(self.swap_with_checks(
-            run_e2e_tests, 'is_oppia_server_already_running', lambda *_: False))
-        self.exit_stack.enter_context(self.swap_with_checks(
-            run_e2e_tests, 'install_third_party_libraries', lambda _: None,
-            expected_args=[(False,)]))
-        self.exit_stack.enter_context(self.swap_with_checks(
-            run_e2e_tests, 'build_js_files', lambda *_, **__: None,
-            expected_args=[(True,)]))
-        self.exit_stack.enter_context(self.swap_with_checks(
-            servers, 'managed_elasticsearch_dev_server', mock_managed_process))
-        self.exit_stack.enter_context(self.swap_with_checks(
-            servers, 'managed_firebase_auth_emulator', mock_managed_process))
-        self.exit_stack.enter_context(self.swap_with_checks(
-            servers, 'managed_dev_appserver', mock_managed_process))
-        self.exit_stack.enter_context(self.swap_with_checks(
-            servers, 'managed_redis_server', mock_managed_process))
-        self.exit_stack.enter_context(self.swap_with_checks(
-            servers, 'managed_portserver', mock_managed_process))
-        self.exit_stack.enter_context(self.swap_with_checks(
-            servers, 'managed_webdriver_server', mock_managed_process))
-        self.exit_stack.enter_context(self.swap_with_checks(
-            servers, 'managed_cloud_datastore_emulator', mock_managed_process))
-        self.exit_stack.enter_context(self.swap_with_checks(
-            servers, 'managed_protractor_server', mock_managed_process,
-            expected_kwargs=[
-                {
-                    'suite_name': 'library',
-                    'dev_mode': True,
-                    'mobile': False,
-                    'sharding_instances': 3,
-                    'debug_mode': False,
-                    'stdout': subprocess.PIPE,
-                },
-            ]))
-        self.exit_stack.enter_context(self.swap(
-            flake_checker, 'check_if_on_ci', lambda: True))
-        self.exit_stack.enter_context(self.swap_with_checks(
-            flake_checker, 'report_pass', lambda _: None,
-            expected_args=[('library',)]))
-        self.exit_stack.enter_context(self.swap_with_checks(
-            sys, 'exit', lambda _: None, expected_args=[(0,)]))
-
-        run_e2e_tests.main(
-            args=['--suite', 'library'])
-
->>>>>>> c80718c0
     def test_start_tests_in_webdriverio(self):
         self.exit_stack.enter_context(self.swap_with_checks(
             run_e2e_tests, 'is_oppia_server_already_running', lambda *_: False))
