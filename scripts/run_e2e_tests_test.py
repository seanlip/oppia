--- conflicted
+++ resolved
@@ -736,11 +736,7 @@
             '%s %s/dev_appserver.py --host 0.0.0.0 --port %s '
             '--clear_datastore=yes --dev_appserver_log_level=critical '
             '--log_level=critical --skip_sdk_update_check=true %s' % (
-<<<<<<< HEAD
-                common.CURRENT_PYTHON_BIN, common.GOOGLE_CLOUD_SDK_BIN,
-=======
                 common.CURRENT_PYTHON_BIN, common.GOOGLE_APP_ENGINE_SDK_HOME,
->>>>>>> 8f3b3ef9
                 run_e2e_tests.GOOGLE_APP_ENGINE_PORT,
                 'app_dev.yaml'))
         popen_swap = self.popen_swap(
@@ -761,11 +757,7 @@
             '%s %s/dev_appserver.py --host 0.0.0.0 --port %s '
             '--clear_datastore=yes --dev_appserver_log_level=critical '
             '--log_level=critical --skip_sdk_update_check=true %s' % (
-<<<<<<< HEAD
-                common.CURRENT_PYTHON_BIN, common.GOOGLE_CLOUD_SDK_BIN,
-=======
                 common.CURRENT_PYTHON_BIN, common.GOOGLE_APP_ENGINE_SDK_HOME,
->>>>>>> 8f3b3ef9
                 run_e2e_tests.GOOGLE_APP_ENGINE_PORT,
                 'app.yaml'))
         popen_swap = self.popen_swap(
