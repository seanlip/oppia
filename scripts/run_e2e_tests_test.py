# -*- coding: UTF-8 -*-
# Copyright 2019 The Oppia Authors. All Rights Reserved.
#
# Licensed under the Apache License, Version 2.0 (the "License");
# you may not use this file except in compliance with the License.
# You may obtain a copy of the License at
#
#      http://www.apache.org/licenses/LICENSE-2.0
#
# Unless required by applicable law or agreed to in writing, software
# distributed under the License is distributed on an "AS-IS" BASIS,
# WITHOUT WARRANTIES OR CONDITIONS OF ANY KIND, either express or implied.
# See the License for the specific language governing permissions and
# limitations under the License.

"""Unit tests for scripts/run_e2e_tests.py."""

from __future__ import annotations

import contextlib
import os
import subprocess
import sys
import time

from core.tests import test_utils
from scripts import build
from scripts import common
from scripts import flake_checker
from scripts import install_third_party_libs
from scripts import run_e2e_tests
from scripts import scripts_test_utils
from scripts import servers

<<<<<<< HEAD
from typing import ContextManager, Tuple
from typing_extensions import Final

CHROME_DRIVER_VERSION: Final = '77.0.3865.40'
TOTAL_E2E_SUITES: Final = [
    'accessibility',
    'additionalEditorFeatures',
    'additionalEditorFeaturesModals',
    'additionalPlayerFeatures',
    'adminPage',
    'blogDashboard',
    'checkpointFeatures',
    'classroomPage',
    'classroomPageFileUploadFeatures',
    'collections',
    'contributorDashboard',
    'coreEditorAndPlayerFeatures',
    'creatorDashboard',
    'embedding',
    'explorationImprovementsTab',
    'explorationFeedbackTab',
    'explorationHistoryTab',
    'explorationStatisticsTab',
    'explorationTranslationTab',
    'extensions',
    'featureGating',
    'fileUploadFeatures',
    'fileUploadExtensions',
    'learnerDashboard',
    'learner',
    'library',
    'navigation',
    'playVoiceovers',
    'preferences',
    'profileFeatures',
    'profileMenu',
    'publication',
    'subscriptions',
    'topicAndStoryEditor',
    'topicAndStoryEditorFileUploadFeatures',
    'topicsAndSkillsDashboard',
    'skillEditor',
    'topicAndStoryViewer',
    'users',
    'wipeout',
]
=======
CHROME_DRIVER_VERSION = '77.0.3865.40'
>>>>>>> 7e424589


def mock_managed_process(
    *unused_args: str, **unused_kwargs: str
) -> ContextManager[scripts_test_utils.PopenStub]:
    """Mock method for replacing the managed_process() functions.

    Returns:
        Context manager. A context manager that always yields a mock
        process.
    """
    return contextlib.nullcontext(
        enter_result=scripts_test_utils.PopenStub(alive=False))


class RunE2ETestsTests(test_utils.GenericTestBase):
    """Test the run_e2e_tests methods."""

    def setUp(self) -> None:
        super().setUp()
        self.exit_stack = contextlib.ExitStack()

    def tearDown(self) -> None:
        try:
            self.exit_stack.close()
        finally:
            super().tearDown()

<<<<<<< HEAD
    def test_all_the_e2e_test_suites_are_present(self) -> None:
        test_in_protractor = run_e2e_tests.SUITES_STILL_IN_PROTRACTOR
        test_in_webdriverio = run_e2e_tests.SUITES_MIGRATED_TO_WEBDRIVERIO
        all_suites_present = test_in_protractor + test_in_webdriverio

        self.assertEqual(set(all_suites_present), set(TOTAL_E2E_SUITES))

    def test_is_oppia_server_already_running_when_ports_closed(self) -> None:
=======
    def test_is_oppia_server_already_running_when_ports_closed(self):
>>>>>>> 7e424589
        self.exit_stack.enter_context(self.swap_to_always_return(
            common, 'is_port_in_use', value=False))

        self.assertFalse(run_e2e_tests.is_oppia_server_already_running())

    def test_is_oppia_server_already_running_when_a_port_is_open(
        self
    ) -> None:
        self.exit_stack.enter_context(self.swap_with_checks(
            common, 'is_port_in_use',
            lambda port: port == run_e2e_tests.GOOGLE_APP_ENGINE_PORT))

        self.assertTrue(run_e2e_tests.is_oppia_server_already_running())

    def test_wait_for_port_to_be_in_use_when_port_successfully_opened(
        self
    ) -> None:
        num_var = 0

        def mock_is_port_in_use(unused_port: int) -> bool:
            nonlocal num_var
            num_var += 1
            return num_var > 10

        mock_sleep = self.exit_stack.enter_context(self.swap_with_call_counter(
            time, 'sleep'))
        self.exit_stack.enter_context(self.swap_with_checks(
            common, 'is_port_in_use', mock_is_port_in_use))

        common.wait_for_port_to_be_in_use(1)

        self.assertEqual(num_var, 11)
        self.assertEqual(mock_sleep.times_called, 10)

    def test_wait_for_port_to_be_in_use_when_port_failed_to_open(self) -> None:
        mock_sleep = self.exit_stack.enter_context(self.swap_with_call_counter(
            time, 'sleep'))
        self.exit_stack.enter_context(self.swap(
            common, 'is_port_in_use', lambda _: False))
        self.exit_stack.enter_context(self.swap_with_checks(
            sys, 'exit', lambda _: None))

        common.wait_for_port_to_be_in_use(1)

        self.assertEqual(
            mock_sleep.times_called, common.MAX_WAIT_TIME_FOR_PORT_TO_OPEN_SECS)

    def test_run_webpack_compilation_success(self) -> None:
        old_os_path_isdir = os.path.isdir
        def mock_os_path_isdir(path: str) -> bool:
            if path == 'webpack_bundles':
                return True
            return old_os_path_isdir(path)

        # The webpack compilation processes will be called 4 times as mock_isdir
        # will return true after 4 calls.
        self.exit_stack.enter_context(self.swap_with_checks(
            servers, 'managed_webpack_compiler', mock_managed_process))
        self.exit_stack.enter_context(self.swap_with_checks(
            sys, 'exit', lambda _: None, called=False))
        self.exit_stack.enter_context(self.swap_with_checks(
            os.path, 'isdir', mock_os_path_isdir))

        run_e2e_tests.run_webpack_compilation()

    def test_run_webpack_compilation_failed(self) -> None:
        old_os_path_isdir = os.path.isdir
        def mock_os_path_isdir(path: str) -> bool:
            if path == 'webpack_bundles':
                return False
            return old_os_path_isdir(path)

        # The webpack compilation processes will be called five times.
        self.exit_stack.enter_context(self.swap_with_checks(
            servers, 'managed_webpack_compiler', mock_managed_process))
        self.exit_stack.enter_context(self.swap_with_checks(
            os.path, 'isdir', mock_os_path_isdir))
        self.exit_stack.enter_context(self.swap_with_checks(
            sys, 'exit', lambda _: None, expected_args=[(1,)]))

        run_e2e_tests.run_webpack_compilation()

    def test_install_third_party_libraries_without_skip(self) -> None:
        self.exit_stack.enter_context(self.swap_with_checks(
            install_third_party_libs, 'main', lambda *_, **__: None))

        run_e2e_tests.install_third_party_libraries(False)

    def test_install_third_party_libraries_with_skip(self) -> None:
        self.exit_stack.enter_context(self.swap_with_checks(
            install_third_party_libs, 'main', lambda *_, **__: None,
            called=False))

        run_e2e_tests.install_third_party_libraries(True)

    def test_build_js_files_in_dev_mode_with_hash_file_exists(self) -> None:
        old_os_path_isdir = os.path.isdir
        def mock_os_path_isdir(path: str) -> bool:
            if path == 'webpack_bundles':
                return True
            return old_os_path_isdir(path)

        self.exit_stack.enter_context(self.swap_with_checks(
            servers, 'managed_webpack_compiler', mock_managed_process))
        self.exit_stack.enter_context(self.swap_with_checks(
            build, 'main', lambda *_, **__: None,
            expected_kwargs=[{'args': []}]))
        self.exit_stack.enter_context(self.swap_with_checks(
            os.path, 'isdir', mock_os_path_isdir))
        self.exit_stack.enter_context(self.swap_with_checks(
            sys, 'exit', lambda _: None, called=False))

        run_e2e_tests.build_js_files(True)

    def test_build_js_files_in_dev_mode_with_exception_raised(self) -> None:
        return_code = 2
        self.exit_stack.enter_context(self.swap_to_always_raise(
            servers, 'managed_webpack_compiler',
            error=subprocess.CalledProcessError(return_code, [])))
        self.exit_stack.enter_context(self.swap_with_checks(
            build, 'main', lambda *_, **__: None,
            expected_kwargs=[{'args': []}]))
        self.exit_stack.enter_context(self.swap_with_checks(
            sys, 'exit', lambda _: None, expected_args=[(return_code,)]))

        run_e2e_tests.build_js_files(True)

    def test_build_js_files_in_prod_mode(self) -> None:
        self.exit_stack.enter_context(self.swap_with_checks(
            common, 'run_cmd', lambda *_: None, called=False))
        self.exit_stack.enter_context(self.swap_with_checks(
            build, 'main', lambda *_, **__: None,
            expected_kwargs=[{'args': ['--prod_env']}]))

        run_e2e_tests.build_js_files(False)

    def test_build_js_files_in_prod_mode_with_source_maps(self) -> None:
        self.exit_stack.enter_context(self.swap_with_checks(
            common, 'run_cmd', lambda *_: None, called=False))
        self.exit_stack.enter_context(self.swap_with_checks(
            build, 'main', lambda *_, **__: None,
            expected_kwargs=[{'args': ['--prod_env', '--source_maps']}]))

        run_e2e_tests.build_js_files(False, source_maps=True)

    def test_webpack_compilation_in_dev_mode_with_source_maps(self) -> None:
        self.exit_stack.enter_context(self.swap_with_checks(
            common, 'run_cmd', lambda *_: None, called=False))
        self.exit_stack.enter_context(self.swap_with_checks(
            build, 'main', lambda *_, **__: None,
            expected_kwargs=[{'args': []}]))
        self.exit_stack.enter_context(self.swap_with_checks(
            run_e2e_tests, 'run_webpack_compilation', lambda **_: None,
            expected_kwargs=[{'source_maps': True}]))

        run_e2e_tests.build_js_files(True, source_maps=True)

    def test_start_tests_when_other_instances_not_stopped(self) -> None:
        self.exit_stack.enter_context(self.swap_with_checks(
            run_e2e_tests, 'is_oppia_server_already_running', lambda *_: True))
        self.exit_stack.enter_context(self.swap_with_checks(
            servers, 'managed_portserver', mock_managed_process))

        with self.assertRaisesRegex(SystemExit, '1'):
            run_e2e_tests.main(args=[])

    def test_start_tests_when_no_other_instance_running(self) -> None:
        self.exit_stack.enter_context(self.swap_with_checks(
            run_e2e_tests, 'is_oppia_server_already_running', lambda *_: False))
        self.exit_stack.enter_context(self.swap_with_checks(
            run_e2e_tests, 'install_third_party_libraries', lambda _: None,
            expected_args=[(False,)]))
        self.exit_stack.enter_context(self.swap_with_checks(
            run_e2e_tests, 'build_js_files', lambda *_, **__: None,
            expected_args=[(True,)]))
        self.exit_stack.enter_context(self.swap_with_checks(
            servers, 'managed_elasticsearch_dev_server', mock_managed_process))
        self.exit_stack.enter_context(self.swap_with_checks(
            servers, 'managed_firebase_auth_emulator', mock_managed_process))
        self.exit_stack.enter_context(self.swap_with_checks(
            servers, 'managed_dev_appserver', mock_managed_process))
        self.exit_stack.enter_context(self.swap_with_checks(
            servers, 'managed_redis_server', mock_managed_process))
        self.exit_stack.enter_context(self.swap_with_checks(
            servers, 'managed_portserver', mock_managed_process))
        self.exit_stack.enter_context(self.swap_with_checks(
            servers, 'managed_cloud_datastore_emulator', mock_managed_process))
        self.exit_stack.enter_context(self.swap_with_checks(
            servers, 'managed_webdriverio_server', mock_managed_process,
            expected_kwargs=[
                {
                    'suite_name': 'full',
                    'chrome_version': None,
                    'dev_mode': True,
                    'mobile': False,
                    'sharding_instances': 3,
                    'debug_mode': False,
                    'stdout': subprocess.PIPE,
                },
            ]))
        self.exit_stack.enter_context(self.swap(
            flake_checker, 'check_if_on_ci', lambda: True))
        self.exit_stack.enter_context(self.swap_with_checks(
            flake_checker, 'report_pass', lambda _: None,
            expected_args=[('full',)]))
        self.exit_stack.enter_context(self.swap_with_checks(
            sys, 'exit', lambda _: None, expected_args=[(0,)]))

        run_e2e_tests.main(args=[])

<<<<<<< HEAD
    def test_work_with_non_ascii_chars(self) -> None:
        def mock_managed_protractor_server(
            **unused_kwargs: str  # pylint: disable=unused-argument
        ) -> ContextManager[scripts_test_utils.PopenStub]:
            return contextlib.nullcontext(
                enter_result=scripts_test_utils.PopenStub(
                    stdout='sample\n✓\noutput\n'.encode(encoding='utf-8'),
                    alive=False))
        def mock_managed_webdriverio_server(
            **unused_kwargs: str  # pylint: disable=unused-argument
        ) -> ContextManager[scripts_test_utils.PopenStub]:
=======
    def test_work_with_non_ascii_chars(self):
        def mock_managed_webdriverio_server(**unused_kwargs):  # pylint: disable=unused-argument
>>>>>>> 7e424589
            return contextlib.nullcontext(
                enter_result=scripts_test_utils.PopenStub(
                    stdout='sample\n✓\noutput\n'.encode(encoding='utf-8'),
                    alive=False))

        self.exit_stack.enter_context(self.swap_with_checks(
            run_e2e_tests, 'is_oppia_server_already_running', lambda *_: False))
        self.exit_stack.enter_context(self.swap_with_checks(
            run_e2e_tests, 'install_third_party_libraries', lambda _: None,
            expected_args=[(False,)]))
        self.exit_stack.enter_context(self.swap_with_checks(
            run_e2e_tests, 'build_js_files', lambda *_, **__: None,
            expected_args=[(True,)]))
        self.exit_stack.enter_context(self.swap_with_checks(
            servers, 'managed_elasticsearch_dev_server', mock_managed_process))
        self.exit_stack.enter_context(self.swap_with_checks(
            servers, 'managed_firebase_auth_emulator', mock_managed_process))
        self.exit_stack.enter_context(self.swap_with_checks(
            servers, 'managed_dev_appserver', mock_managed_process))
        self.exit_stack.enter_context(self.swap_with_checks(
            servers, 'managed_redis_server', mock_managed_process))
        self.exit_stack.enter_context(self.swap_with_checks(
            servers, 'managed_cloud_datastore_emulator', mock_managed_process))
        self.exit_stack.enter_context(self.swap_with_checks(
            servers, 'managed_webdriverio_server',
            mock_managed_webdriverio_server,
            expected_kwargs=[
                {
                    'suite_name': 'full',
                    'chrome_version': None,
                    'dev_mode': True,
                    'sharding_instances': 3,
                    'debug_mode': False,
                    'mobile': False,
                    'stdout': subprocess.PIPE,
                },
            ]))
        args = run_e2e_tests._PARSER.parse_args(args=[])  # pylint: disable=protected-access

        lines, _ = run_e2e_tests.run_tests(args)

        self.assertEqual(
            [line.decode('utf-8') for line in lines],
            ['sample', u'✓', 'output']
        )

    def test_rerun_when_tests_fail_with_rerun_yes(self) -> None:
        def mock_run_tests(unused_args: str) -> Tuple[str, int]:
            return 'sample\noutput', 1
        def mock_check_test_flakiness(*_: str) -> bool:
            return True

        self.exit_stack.enter_context(self.swap_with_checks(
            servers, 'managed_portserver', mock_managed_process))
        self.exit_stack.enter_context(self.swap(
            run_e2e_tests, 'run_tests', mock_run_tests))
        self.exit_stack.enter_context(self.swap_with_checks(
            flake_checker, 'check_test_flakiness',
            mock_check_test_flakiness, expected_args=[
                ('sample\noutput', 'navigation'),
                ('sample\noutput', 'navigation'),
                ('sample\noutput', 'navigation'),
            ]))
        self.exit_stack.enter_context(self.swap(
            flake_checker, 'check_if_on_ci', lambda: True))
        self.exit_stack.enter_context(self.swap_with_checks(
            sys, 'exit', lambda _: None, expected_args=[(1,)]))

        run_e2e_tests.main(args=['--suite', 'navigation'])

    def test_no_rerun_when_tests_flake_with_rerun_no(self) -> None:
        def mock_run_tests(unused_args: str) -> Tuple[str, int]:
            return 'sample\noutput', 1
        def mock_check_test_flakiness(*_: str) -> bool:
            return False

        self.exit_stack.enter_context(self.swap(
            run_e2e_tests, 'run_tests', mock_run_tests))
        self.exit_stack.enter_context(self.swap_with_checks(
            flake_checker, 'check_test_flakiness',
            mock_check_test_flakiness, expected_args=[
                ('sample\noutput', 'navigation'),
            ]))
        self.exit_stack.enter_context(self.swap(
            flake_checker, 'check_if_on_ci', lambda: True))
        self.exit_stack.enter_context(self.swap_with_checks(
            sys, 'exit', lambda _: None, expected_args=[(1,)]))
        self.exit_stack.enter_context(self.swap_with_checks(
            servers, 'managed_portserver', mock_managed_process))

        run_e2e_tests.main(args=['--suite', 'navigation'])

    def test_no_rerun_when_tests_flake_with_rerun_unknown(self) -> None:
        def mock_run_tests(unused_args: str) -> Tuple[str, int]:
            return 'sample\noutput', 1
        def mock_check_test_flakiness(*_: str) -> bool:
            return False

        self.exit_stack.enter_context(self.swap(
            run_e2e_tests, 'run_tests', mock_run_tests))
        self.exit_stack.enter_context(self.swap_with_checks(
            flake_checker, 'check_test_flakiness',
            mock_check_test_flakiness, expected_args=[
                ('sample\noutput', 'navigation'),
            ]))
        self.exit_stack.enter_context(self.swap(
            flake_checker, 'check_if_on_ci', lambda: True))
        self.exit_stack.enter_context(self.swap_with_checks(
            sys, 'exit', lambda _: None, expected_args=[(1,)]))
        self.exit_stack.enter_context(self.swap_with_checks(
            servers, 'managed_portserver', mock_managed_process))

        run_e2e_tests.main(args=['--suite', 'navigation'])

    def test_no_reruns_off_ci_fail(self) -> None:
        def mock_run_tests(unused_args: str) -> Tuple[str, int]:
            return 'sample\noutput', 1

        def mock_check_test_flakiness(
            unused_output: str, unused_suite_name: str
        ) -> None:
            raise AssertionError('Tried to Check Flakiness.')

        self.exit_stack.enter_context(self.swap_with_checks(
            servers, 'managed_portserver', mock_managed_process))
        self.exit_stack.enter_context(self.swap(
            run_e2e_tests, 'run_tests', mock_run_tests))
        self.exit_stack.enter_context(self.swap(
            flake_checker, 'check_test_flakiness', mock_check_test_flakiness))
        self.exit_stack.enter_context(self.swap(
            flake_checker, 'check_if_on_ci', lambda: False))
        self.exit_stack.enter_context(self.swap_with_checks(
            sys, 'exit', lambda _: None, expected_args=[(1,)]))

        run_e2e_tests.main(args=['--suite', 'navigation'])

    def test_no_reruns_off_ci_pass(self) -> None:
        def mock_run_tests(unused_args: str) -> Tuple[str, int]:
            return 'sample\noutput', 0

        def mock_report_pass(unused_suite_name: str) -> None:
            raise AssertionError('Tried to Report Pass')

        self.exit_stack.enter_context(self.swap_with_checks(
            servers, 'managed_portserver', mock_managed_process))
        self.exit_stack.enter_context(self.swap(
            run_e2e_tests, 'run_tests', mock_run_tests))
        self.exit_stack.enter_context(self.swap(
            flake_checker, 'report_pass', mock_report_pass))
        self.exit_stack.enter_context(self.swap(
            flake_checker, 'check_if_on_ci', lambda: False))
        self.exit_stack.enter_context(self.swap_with_checks(
            sys, 'exit', lambda _: None, expected_args=[(0,)]))

        run_e2e_tests.main(args=['--suite', 'navigation'])

    def test_start_tests_skip_build(self) -> None:
        self.exit_stack.enter_context(self.swap_with_checks(
            run_e2e_tests, 'is_oppia_server_already_running', lambda *_: False))
        self.exit_stack.enter_context(self.swap_with_checks(
            run_e2e_tests, 'install_third_party_libraries', lambda _: None,
            expected_args=[(True,)]))
        self.exit_stack.enter_context(self.swap_with_checks(
            build, 'modify_constants', lambda *_, **__: None,
            expected_kwargs=[{'prod_env': False}]))
        self.exit_stack.enter_context(self.swap_with_checks(
            build, 'set_constants_to_default', lambda: None))
        self.exit_stack.enter_context(self.swap_with_checks(
            servers, 'managed_elasticsearch_dev_server', mock_managed_process))
        self.exit_stack.enter_context(self.swap_with_checks(
            servers, 'managed_firebase_auth_emulator', mock_managed_process))
        self.exit_stack.enter_context(self.swap_with_checks(
            servers, 'managed_dev_appserver', mock_managed_process))
        self.exit_stack.enter_context(self.swap_with_checks(
            servers, 'managed_redis_server', mock_managed_process))
        self.exit_stack.enter_context(self.swap_with_checks(
            servers, 'managed_webpack_compiler', mock_managed_process,
            called=False))
        self.exit_stack.enter_context(self.swap_with_checks(
            servers, 'managed_portserver', mock_managed_process))
        self.exit_stack.enter_context(self.swap_with_checks(
            servers, 'managed_cloud_datastore_emulator', mock_managed_process))
        self.exit_stack.enter_context(self.swap_with_checks(
            servers, 'managed_webdriverio_server', mock_managed_process,
            expected_kwargs=[
                {
                    'suite_name': 'full',
                    'chrome_version': None,
                    'dev_mode': True,
                    'mobile': False,
                    'sharding_instances': 3,
                    'debug_mode': False,
                    'stdout': subprocess.PIPE,
                },
            ]))
        self.exit_stack.enter_context(self.swap(
            flake_checker, 'check_if_on_ci', lambda: True))
        self.exit_stack.enter_context(self.swap_with_checks(
            flake_checker, 'report_pass', lambda _: None,
            expected_args=[('full',)]))
        self.exit_stack.enter_context(self.swap_with_checks(
            sys, 'exit', lambda _: None, expected_args=[(0,)]))

        run_e2e_tests.main(args=['--skip-install', '--skip-build'])

    def test_start_tests_in_debug_mode(self) -> None:
        self.exit_stack.enter_context(self.swap_with_checks(
            run_e2e_tests, 'is_oppia_server_already_running', lambda *_: False))
        self.exit_stack.enter_context(self.swap_with_checks(
            run_e2e_tests, 'install_third_party_libraries', lambda _: None,
            expected_args=[(False,)]))
        self.exit_stack.enter_context(self.swap_with_checks(
            run_e2e_tests, 'build_js_files', lambda *_, **__: None,
            expected_args=[(True,)]))
        self.exit_stack.enter_context(self.swap_with_checks(
            servers, 'managed_elasticsearch_dev_server', mock_managed_process))
        self.exit_stack.enter_context(self.swap_with_checks(
            servers, 'managed_firebase_auth_emulator', mock_managed_process))
        self.exit_stack.enter_context(self.swap_with_checks(
            servers, 'managed_dev_appserver', mock_managed_process))
        self.exit_stack.enter_context(self.swap_with_checks(
            servers, 'managed_redis_server', mock_managed_process))
        self.exit_stack.enter_context(self.swap_with_checks(
            servers, 'managed_portserver', mock_managed_process))
        self.exit_stack.enter_context(self.swap_with_checks(
            servers, 'managed_cloud_datastore_emulator', mock_managed_process))
        self.exit_stack.enter_context(self.swap_with_checks(
            servers, 'managed_webdriverio_server', mock_managed_process,
            expected_kwargs=[
                {
                    'suite_name': 'full',
                    'chrome_version': None,
                    'dev_mode': True,
                    'mobile': False,
                    'sharding_instances': 3,
                    'debug_mode': True,
                    'stdout': subprocess.PIPE,
                },
            ]))
        self.exit_stack.enter_context(self.swap(
            flake_checker, 'check_if_on_ci', lambda: True))
        self.exit_stack.enter_context(self.swap_with_checks(
            flake_checker, 'report_pass', lambda _: None,
            expected_args=[('full',)]))
        self.exit_stack.enter_context(self.swap_with_checks(
            sys, 'exit', lambda _: None, expected_args=[(0,)]))

        run_e2e_tests.main(args=['--debug_mode'])

    def test_start_tests_in_with_chromedriver_flag(self) -> None:
        self.exit_stack.enter_context(self.swap_with_checks(
            run_e2e_tests, 'is_oppia_server_already_running', lambda *_: False))
        self.exit_stack.enter_context(self.swap_with_checks(
            run_e2e_tests, 'install_third_party_libraries', lambda _: None,
            expected_args=[(False,)]))
        self.exit_stack.enter_context(self.swap_with_checks(
            run_e2e_tests, 'build_js_files', lambda *_, **__: None,
            expected_args=[(True,)]))
        self.exit_stack.enter_context(self.swap_with_checks(
            servers, 'managed_elasticsearch_dev_server', mock_managed_process))
        self.exit_stack.enter_context(self.swap_with_checks(
            servers, 'managed_firebase_auth_emulator', mock_managed_process))
        self.exit_stack.enter_context(self.swap_with_checks(
            servers, 'managed_dev_appserver', mock_managed_process))
        self.exit_stack.enter_context(self.swap_with_checks(
            servers, 'managed_redis_server', mock_managed_process))
        self.exit_stack.enter_context(self.swap_with_checks(
            servers, 'managed_portserver', mock_managed_process))
        self.exit_stack.enter_context(self.swap_with_checks(
            servers, 'managed_cloud_datastore_emulator', mock_managed_process))
        self.exit_stack.enter_context(self.swap_with_checks(
            servers, 'managed_webdriverio_server', mock_managed_process,
            expected_kwargs=[
                {
                    'suite_name': 'full',
                    'chrome_version': CHROME_DRIVER_VERSION,
                    'dev_mode': True,
                    'mobile': False,
                    'sharding_instances': 3,
                    'debug_mode': False,
                    'stdout': subprocess.PIPE,
                },
            ]))
        self.exit_stack.enter_context(self.swap(
            flake_checker, 'check_if_on_ci', lambda: True))
        self.exit_stack.enter_context(self.swap_with_checks(
            flake_checker, 'report_pass', lambda _: None,
            expected_args=[('full',)]))
        self.exit_stack.enter_context(self.swap_with_checks(
            sys, 'exit', lambda _: None, expected_args=[(0,)]))

        run_e2e_tests.main(
            args=['--chrome_driver_version', CHROME_DRIVER_VERSION])

<<<<<<< HEAD
    def test_start_tests_in_protractor(self) -> None:
        self.exit_stack.enter_context(self.swap_with_checks(
            run_e2e_tests, 'is_oppia_server_already_running', lambda *_: False))
        self.exit_stack.enter_context(self.swap_with_checks(
            run_e2e_tests, 'install_third_party_libraries', lambda _: None,
            expected_args=[(False,)]))
        self.exit_stack.enter_context(self.swap_with_checks(
            run_e2e_tests, 'build_js_files', lambda *_, **__: None,
            expected_args=[(True,)]))
        self.exit_stack.enter_context(self.swap_with_checks(
            servers, 'managed_elasticsearch_dev_server', mock_managed_process))
        self.exit_stack.enter_context(self.swap_with_checks(
            servers, 'managed_firebase_auth_emulator', mock_managed_process))
        self.exit_stack.enter_context(self.swap_with_checks(
            servers, 'managed_dev_appserver', mock_managed_process))
        self.exit_stack.enter_context(self.swap_with_checks(
            servers, 'managed_redis_server', mock_managed_process))
        self.exit_stack.enter_context(self.swap_with_checks(
            servers, 'managed_portserver', mock_managed_process))
        self.exit_stack.enter_context(self.swap_with_checks(
            servers, 'managed_webdriver_server', mock_managed_process))
        self.exit_stack.enter_context(self.swap_with_checks(
            servers, 'managed_cloud_datastore_emulator', mock_managed_process))
        self.exit_stack.enter_context(self.swap_with_checks(
            servers, 'managed_protractor_server', mock_managed_process,
            expected_kwargs=[
                {
                    'suite_name': 'library',
                    'dev_mode': True,
                    'mobile': False,
                    'sharding_instances': 3,
                    'debug_mode': False,
                    'stdout': subprocess.PIPE,
                },
            ]))
        self.exit_stack.enter_context(self.swap(
            flake_checker, 'check_if_on_ci', lambda: True))
        self.exit_stack.enter_context(self.swap_with_checks(
            flake_checker, 'report_pass', lambda _: None,
            expected_args=[('library',)]))
        self.exit_stack.enter_context(self.swap_with_checks(
            sys, 'exit', lambda _: None, expected_args=[(0,)]))

        run_e2e_tests.main(
            args=['--suite', 'library'])

    def test_start_tests_in_webdriverio(self) -> None:
=======
    def test_start_tests_in_webdriverio(self):
>>>>>>> 7e424589
        self.exit_stack.enter_context(self.swap_with_checks(
            run_e2e_tests, 'is_oppia_server_already_running', lambda *_: False))
        self.exit_stack.enter_context(self.swap_with_checks(
            run_e2e_tests, 'install_third_party_libraries', lambda _: None,
            expected_args=[(False,)]))
        self.exit_stack.enter_context(self.swap_with_checks(
            run_e2e_tests, 'build_js_files', lambda *_, **__: None,
            expected_args=[(True,)]))
        self.exit_stack.enter_context(self.swap_with_checks(
            servers, 'managed_elasticsearch_dev_server', mock_managed_process))
        self.exit_stack.enter_context(self.swap_with_checks(
            servers, 'managed_firebase_auth_emulator', mock_managed_process))
        self.exit_stack.enter_context(self.swap_with_checks(
            servers, 'managed_dev_appserver', mock_managed_process))
        self.exit_stack.enter_context(self.swap_with_checks(
            servers, 'managed_redis_server', mock_managed_process))
        self.exit_stack.enter_context(self.swap_with_checks(
            servers, 'managed_portserver', mock_managed_process))
        self.exit_stack.enter_context(self.swap_with_checks(
            servers, 'managed_cloud_datastore_emulator', mock_managed_process))
        self.exit_stack.enter_context(self.swap_with_checks(
            servers, 'managed_webdriverio_server', mock_managed_process,
            expected_kwargs=[
                {
                    'suite_name': 'collections',
                    'chrome_version': None,
                    'dev_mode': True,
                    'mobile': False,
                    'sharding_instances': 3,
                    'debug_mode': False,
                    'stdout': subprocess.PIPE,
                },
            ]))
        self.exit_stack.enter_context(self.swap(
            flake_checker, 'check_if_on_ci', lambda: True))
        self.exit_stack.enter_context(self.swap_with_checks(
            flake_checker, 'report_pass', lambda _: None,
            expected_args=[('collections',)]))
        self.exit_stack.enter_context(self.swap_with_checks(
            sys, 'exit', lambda _: None, expected_args=[(0,)]))

        run_e2e_tests.main(
            args=['--suite', 'collections'])

<<<<<<< HEAD
    def test_do_not_run_with_invalid_test_suite(self) -> None:
        self.exit_stack.enter_context(self.swap_with_checks(
            run_e2e_tests, 'is_oppia_server_already_running', lambda *_: False))
        self.exit_stack.enter_context(self.swap_with_checks(
            run_e2e_tests, 'install_third_party_libraries', lambda _: None,
            expected_args=[(False,)]))
        self.exit_stack.enter_context(self.swap_with_checks(
            run_e2e_tests, 'build_js_files', lambda *_, **__: None,
            expected_args=[(True,)]))
        self.exit_stack.enter_context(self.swap_with_checks(
            servers, 'managed_elasticsearch_dev_server', mock_managed_process))
        self.exit_stack.enter_context(self.swap_with_checks(
            servers, 'managed_firebase_auth_emulator', mock_managed_process))
        self.exit_stack.enter_context(self.swap_with_checks(
            servers, 'managed_dev_appserver', mock_managed_process))
        self.exit_stack.enter_context(self.swap_with_checks(
            servers, 'managed_redis_server', mock_managed_process))
        self.exit_stack.enter_context(self.swap_with_checks(
            servers, 'managed_portserver', mock_managed_process))
        self.exit_stack.enter_context(self.swap_with_checks(
            servers, 'managed_cloud_datastore_emulator', mock_managed_process))
        self.exit_stack.enter_context(self.swap(
            flake_checker, 'check_if_on_ci', lambda: True))

        with self.assertRaisesRegex(SystemExit, '1'):
            run_e2e_tests.main(args=['--suite', 'never'])

    def test_do_not_run_with_test_suite_not_present_in_suites_list(
        self
    ) -> None:
        self.exit_stack.enter_context(self.swap_with_checks(
            run_e2e_tests, 'is_oppia_server_already_running', lambda *_: False))
        self.exit_stack.enter_context(self.swap_with_checks(
            run_e2e_tests, 'install_third_party_libraries', lambda _: None,
            expected_args=[(False,)]))
        self.exit_stack.enter_context(self.swap_with_checks(
            run_e2e_tests, 'build_js_files', lambda *_, **__: None,
            expected_args=[(True,)]))
        self.exit_stack.enter_context(self.swap_with_checks(
            servers, 'managed_elasticsearch_dev_server', mock_managed_process))
        self.exit_stack.enter_context(self.swap_with_checks(
            servers, 'managed_firebase_auth_emulator', mock_managed_process))
        self.exit_stack.enter_context(self.swap_with_checks(
            servers, 'managed_dev_appserver', mock_managed_process))
        self.exit_stack.enter_context(self.swap_with_checks(
            servers, 'managed_redis_server', mock_managed_process))
        self.exit_stack.enter_context(self.swap_with_checks(
            servers, 'managed_portserver', mock_managed_process))
        self.exit_stack.enter_context(self.swap_with_checks(
            servers, 'managed_cloud_datastore_emulator', mock_managed_process))
        self.exit_stack.enter_context(self.swap(
            flake_checker, 'check_if_on_ci', lambda: True))

        with self.assertRaisesRegex(SystemExit, '1'):
            run_e2e_tests.main(args=['--suite', 'never'])

    def test_do_not_run_with_test_non_mobile_suite_in_mobile_mode(self) -> None:
=======
    def test_do_not_run_with_test_non_mobile_suite_in_mobile_mode(self):
>>>>>>> 7e424589
        self.exit_stack.enter_context(self.swap_with_checks(
            run_e2e_tests, 'is_oppia_server_already_running', lambda *_: False))
        self.exit_stack.enter_context(self.swap_with_checks(
            run_e2e_tests, 'install_third_party_libraries', lambda _: None,
            expected_args=[(False,)]))
        self.exit_stack.enter_context(self.swap_with_checks(
            run_e2e_tests, 'build_js_files', lambda *_, **__: None,
            expected_args=[(True,)]))
        self.exit_stack.enter_context(self.swap_with_checks(
            servers, 'managed_elasticsearch_dev_server', mock_managed_process))
        self.exit_stack.enter_context(self.swap_with_checks(
            servers, 'managed_firebase_auth_emulator', mock_managed_process))
        self.exit_stack.enter_context(self.swap_with_checks(
            servers, 'managed_dev_appserver', mock_managed_process))
        self.exit_stack.enter_context(self.swap_with_checks(
            servers, 'managed_redis_server', mock_managed_process))
        self.exit_stack.enter_context(self.swap_with_checks(
            servers, 'managed_portserver', mock_managed_process))
        self.exit_stack.enter_context(self.swap_with_checks(
            servers, 'managed_cloud_datastore_emulator', mock_managed_process))
        self.exit_stack.enter_context(self.swap(
            flake_checker, 'check_if_on_ci', lambda: True))

        with self.assertRaisesRegex(SystemExit, '^1$'):
            run_e2e_tests.main(args=['--mobile', '--suite', 'collections'])<|MERGE_RESOLUTION|>--- conflicted
+++ resolved
@@ -32,56 +32,10 @@
 from scripts import scripts_test_utils
 from scripts import servers
 
-<<<<<<< HEAD
 from typing import ContextManager, Tuple
 from typing_extensions import Final
 
 CHROME_DRIVER_VERSION: Final = '77.0.3865.40'
-TOTAL_E2E_SUITES: Final = [
-    'accessibility',
-    'additionalEditorFeatures',
-    'additionalEditorFeaturesModals',
-    'additionalPlayerFeatures',
-    'adminPage',
-    'blogDashboard',
-    'checkpointFeatures',
-    'classroomPage',
-    'classroomPageFileUploadFeatures',
-    'collections',
-    'contributorDashboard',
-    'coreEditorAndPlayerFeatures',
-    'creatorDashboard',
-    'embedding',
-    'explorationImprovementsTab',
-    'explorationFeedbackTab',
-    'explorationHistoryTab',
-    'explorationStatisticsTab',
-    'explorationTranslationTab',
-    'extensions',
-    'featureGating',
-    'fileUploadFeatures',
-    'fileUploadExtensions',
-    'learnerDashboard',
-    'learner',
-    'library',
-    'navigation',
-    'playVoiceovers',
-    'preferences',
-    'profileFeatures',
-    'profileMenu',
-    'publication',
-    'subscriptions',
-    'topicAndStoryEditor',
-    'topicAndStoryEditorFileUploadFeatures',
-    'topicsAndSkillsDashboard',
-    'skillEditor',
-    'topicAndStoryViewer',
-    'users',
-    'wipeout',
-]
-=======
-CHROME_DRIVER_VERSION = '77.0.3865.40'
->>>>>>> 7e424589
 
 
 def mock_managed_process(
@@ -110,18 +64,7 @@
         finally:
             super().tearDown()
 
-<<<<<<< HEAD
-    def test_all_the_e2e_test_suites_are_present(self) -> None:
-        test_in_protractor = run_e2e_tests.SUITES_STILL_IN_PROTRACTOR
-        test_in_webdriverio = run_e2e_tests.SUITES_MIGRATED_TO_WEBDRIVERIO
-        all_suites_present = test_in_protractor + test_in_webdriverio
-
-        self.assertEqual(set(all_suites_present), set(TOTAL_E2E_SUITES))
-
     def test_is_oppia_server_already_running_when_ports_closed(self) -> None:
-=======
-    def test_is_oppia_server_already_running_when_ports_closed(self):
->>>>>>> 7e424589
         self.exit_stack.enter_context(self.swap_to_always_return(
             common, 'is_port_in_use', value=False))
 
@@ -332,22 +275,10 @@
 
         run_e2e_tests.main(args=[])
 
-<<<<<<< HEAD
     def test_work_with_non_ascii_chars(self) -> None:
-        def mock_managed_protractor_server(
-            **unused_kwargs: str  # pylint: disable=unused-argument
-        ) -> ContextManager[scripts_test_utils.PopenStub]:
-            return contextlib.nullcontext(
-                enter_result=scripts_test_utils.PopenStub(
-                    stdout='sample\n✓\noutput\n'.encode(encoding='utf-8'),
-                    alive=False))
         def mock_managed_webdriverio_server(
-            **unused_kwargs: str  # pylint: disable=unused-argument
-        ) -> ContextManager[scripts_test_utils.PopenStub]:
-=======
-    def test_work_with_non_ascii_chars(self):
-        def mock_managed_webdriverio_server(**unused_kwargs):  # pylint: disable=unused-argument
->>>>>>> 7e424589
+            **unused_kwargs: str
+        ) -> ContextManager[scripts_test_utils.PopenStub]:  # pylint: disable=unused-argument
             return contextlib.nullcontext(
                 enter_result=scripts_test_utils.PopenStub(
                     stdout='sample\n✓\noutput\n'.encode(encoding='utf-8'),
@@ -642,57 +573,7 @@
         run_e2e_tests.main(
             args=['--chrome_driver_version', CHROME_DRIVER_VERSION])
 
-<<<<<<< HEAD
-    def test_start_tests_in_protractor(self) -> None:
-        self.exit_stack.enter_context(self.swap_with_checks(
-            run_e2e_tests, 'is_oppia_server_already_running', lambda *_: False))
-        self.exit_stack.enter_context(self.swap_with_checks(
-            run_e2e_tests, 'install_third_party_libraries', lambda _: None,
-            expected_args=[(False,)]))
-        self.exit_stack.enter_context(self.swap_with_checks(
-            run_e2e_tests, 'build_js_files', lambda *_, **__: None,
-            expected_args=[(True,)]))
-        self.exit_stack.enter_context(self.swap_with_checks(
-            servers, 'managed_elasticsearch_dev_server', mock_managed_process))
-        self.exit_stack.enter_context(self.swap_with_checks(
-            servers, 'managed_firebase_auth_emulator', mock_managed_process))
-        self.exit_stack.enter_context(self.swap_with_checks(
-            servers, 'managed_dev_appserver', mock_managed_process))
-        self.exit_stack.enter_context(self.swap_with_checks(
-            servers, 'managed_redis_server', mock_managed_process))
-        self.exit_stack.enter_context(self.swap_with_checks(
-            servers, 'managed_portserver', mock_managed_process))
-        self.exit_stack.enter_context(self.swap_with_checks(
-            servers, 'managed_webdriver_server', mock_managed_process))
-        self.exit_stack.enter_context(self.swap_with_checks(
-            servers, 'managed_cloud_datastore_emulator', mock_managed_process))
-        self.exit_stack.enter_context(self.swap_with_checks(
-            servers, 'managed_protractor_server', mock_managed_process,
-            expected_kwargs=[
-                {
-                    'suite_name': 'library',
-                    'dev_mode': True,
-                    'mobile': False,
-                    'sharding_instances': 3,
-                    'debug_mode': False,
-                    'stdout': subprocess.PIPE,
-                },
-            ]))
-        self.exit_stack.enter_context(self.swap(
-            flake_checker, 'check_if_on_ci', lambda: True))
-        self.exit_stack.enter_context(self.swap_with_checks(
-            flake_checker, 'report_pass', lambda _: None,
-            expected_args=[('library',)]))
-        self.exit_stack.enter_context(self.swap_with_checks(
-            sys, 'exit', lambda _: None, expected_args=[(0,)]))
-
-        run_e2e_tests.main(
-            args=['--suite', 'library'])
-
     def test_start_tests_in_webdriverio(self) -> None:
-=======
-    def test_start_tests_in_webdriverio(self):
->>>>>>> 7e424589
         self.exit_stack.enter_context(self.swap_with_checks(
             run_e2e_tests, 'is_oppia_server_already_running', lambda *_: False))
         self.exit_stack.enter_context(self.swap_with_checks(
@@ -737,8 +618,7 @@
         run_e2e_tests.main(
             args=['--suite', 'collections'])
 
-<<<<<<< HEAD
-    def test_do_not_run_with_invalid_test_suite(self) -> None:
+    def test_do_not_run_with_test_non_mobile_suite_in_mobile_mode(self) -> None:
         self.exit_stack.enter_context(self.swap_with_checks(
             run_e2e_tests, 'is_oppia_server_already_running', lambda *_: False))
         self.exit_stack.enter_context(self.swap_with_checks(
@@ -762,64 +642,5 @@
         self.exit_stack.enter_context(self.swap(
             flake_checker, 'check_if_on_ci', lambda: True))
 
-        with self.assertRaisesRegex(SystemExit, '1'):
-            run_e2e_tests.main(args=['--suite', 'never'])
-
-    def test_do_not_run_with_test_suite_not_present_in_suites_list(
-        self
-    ) -> None:
-        self.exit_stack.enter_context(self.swap_with_checks(
-            run_e2e_tests, 'is_oppia_server_already_running', lambda *_: False))
-        self.exit_stack.enter_context(self.swap_with_checks(
-            run_e2e_tests, 'install_third_party_libraries', lambda _: None,
-            expected_args=[(False,)]))
-        self.exit_stack.enter_context(self.swap_with_checks(
-            run_e2e_tests, 'build_js_files', lambda *_, **__: None,
-            expected_args=[(True,)]))
-        self.exit_stack.enter_context(self.swap_with_checks(
-            servers, 'managed_elasticsearch_dev_server', mock_managed_process))
-        self.exit_stack.enter_context(self.swap_with_checks(
-            servers, 'managed_firebase_auth_emulator', mock_managed_process))
-        self.exit_stack.enter_context(self.swap_with_checks(
-            servers, 'managed_dev_appserver', mock_managed_process))
-        self.exit_stack.enter_context(self.swap_with_checks(
-            servers, 'managed_redis_server', mock_managed_process))
-        self.exit_stack.enter_context(self.swap_with_checks(
-            servers, 'managed_portserver', mock_managed_process))
-        self.exit_stack.enter_context(self.swap_with_checks(
-            servers, 'managed_cloud_datastore_emulator', mock_managed_process))
-        self.exit_stack.enter_context(self.swap(
-            flake_checker, 'check_if_on_ci', lambda: True))
-
-        with self.assertRaisesRegex(SystemExit, '1'):
-            run_e2e_tests.main(args=['--suite', 'never'])
-
-    def test_do_not_run_with_test_non_mobile_suite_in_mobile_mode(self) -> None:
-=======
-    def test_do_not_run_with_test_non_mobile_suite_in_mobile_mode(self):
->>>>>>> 7e424589
-        self.exit_stack.enter_context(self.swap_with_checks(
-            run_e2e_tests, 'is_oppia_server_already_running', lambda *_: False))
-        self.exit_stack.enter_context(self.swap_with_checks(
-            run_e2e_tests, 'install_third_party_libraries', lambda _: None,
-            expected_args=[(False,)]))
-        self.exit_stack.enter_context(self.swap_with_checks(
-            run_e2e_tests, 'build_js_files', lambda *_, **__: None,
-            expected_args=[(True,)]))
-        self.exit_stack.enter_context(self.swap_with_checks(
-            servers, 'managed_elasticsearch_dev_server', mock_managed_process))
-        self.exit_stack.enter_context(self.swap_with_checks(
-            servers, 'managed_firebase_auth_emulator', mock_managed_process))
-        self.exit_stack.enter_context(self.swap_with_checks(
-            servers, 'managed_dev_appserver', mock_managed_process))
-        self.exit_stack.enter_context(self.swap_with_checks(
-            servers, 'managed_redis_server', mock_managed_process))
-        self.exit_stack.enter_context(self.swap_with_checks(
-            servers, 'managed_portserver', mock_managed_process))
-        self.exit_stack.enter_context(self.swap_with_checks(
-            servers, 'managed_cloud_datastore_emulator', mock_managed_process))
-        self.exit_stack.enter_context(self.swap(
-            flake_checker, 'check_if_on_ci', lambda: True))
-
         with self.assertRaisesRegex(SystemExit, '^1$'):
             run_e2e_tests.main(args=['--mobile', '--suite', 'collections'])