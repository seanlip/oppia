--- conflicted
+++ resolved
@@ -43,9 +43,8 @@
 
 class MockProcessClass(python_utils.OBJECT):
 
-    def __init__(self, clean_shutdown=True):
+    def __init__(self, clean_shutdown=True, stdout=''):
         """Create a mock process object.
-
         Attributes:
             poll_count: int. The number of times poll() has been called.
             signals_received: list(int). List of received signals (as
@@ -54,15 +53,21 @@
             poll_return: bool. The return value for poll().
             clean_shutdown: bool. Whether to shut down when signal.SIGINT
                 signal is received.
+            stdout: str. The text written to standard output by the
+                process.
 
         Args:
             clean_shutdown: bool. Whether to shut down when SIGINT received.
+            stdout: str. The text written to standard output by the
+                process.
         """
         self.poll_count = 0
         self.signals_received = []
         self.kill_count = 0
         self.poll_return = True
         self.clean_shutdown = clean_shutdown
+
+        self.stdout = python_utils.string_io(buffer_value=stdout)
 
     def kill(self):
         """Increment kill_count.
@@ -836,274 +841,6 @@
         with check_swap, exit_swap:
             with self.assertRaisesRegexp(Exception, r'sys\.exit\(1\)'):
                 run_e2e_tests.main(args=[])
-
-<<<<<<< HEAD
-    def test_start_tests_when_no_other_instance_running(self):
-=======
-    def test_start_tests_and_connects_to_google_sheets_api(self):
-
-        mock_process = MockProcessClass()
-
-        def mock_is_oppia_server_already_running(*unused_args):
-            return False
-
-        def mock_setup_and_install_dependencies(unused_arg):
-            return
-
-        def mock_register(unused_func, unused_arg=None):
-            return
-
-        def mock_cleanup():
-            return
-
-        def mock_build_js_files(
-                unused_arg, deparallelize_terser=False, source_maps=False): # pylint: disable=unused-argument
-            return
-
-        def mock_start_webdriver_manager(unused_arg):
-            return
-
-        def mock_start_google_app_engine_server(unused_arg, unused_log_level):
-            return
-
-        def mock_wait_for_port_to_be_open(unused_port):
-            return
-
-        def mock_ensure_screenshots_dir_is_removed():
-            return
-
-        def mock_get_e2e_test_parameters(
-                unused_sharding_instances, unused_suite, unused_dev_mode):
-            return ['commands']
-
-        def mock_popen(unused_commands, stdout=None): # pylint: disable=unused-argument
-            def mock_communicate():
-                return
-            result = mock_process
-            result.communicate = mock_communicate # pylint: disable=attribute-defined-outside-init
-            result.returncode = 1 # pylint: disable=attribute-defined-outside-init
-            output = (
-                '*                    Failures                    *\n\n'
-                '\n 1. test1 \n1. error1 failed')
-            result.stdout = python_utils.string_io(
-                buffer_value=output)
-            return result
-
-        mock_google_auth_password = '12345'
-
-        def mock_os_getenv(env_var):
-            if env_var == 'GOOGLE_AUTH_DECODE_PASSWORD':
-                return mock_google_auth_password
-            return None
-
-        def mock_exit(unused_code):
-            return
-
-        def mock_from_service_account_file(cls, unused_file_name, scopes): # pylint: disable=unused-argument
-            return
-
-        class MockResource(python_utils.OBJECT):
-            """Mock object with a spreadsheets() method, for testing."""
-
-            def spreadsheets(self):
-                """Placeholder function for testing."""
-                return
-
-        def mock_discovery_build(
-                unused_api_name, unused_version, credentials): # pylint: disable=unused-argument
-            return MockResource()
-
-        def mock_get_chrome_driver_version():
-            return CHROME_DRIVER_VERSION
-
-        def mock_get_flaky_tests_data_from_sheets(unused_sheet):
-            mock_data = [
-                ('[general]', 'many', 'error1', 5),
-                ('suite2', 'test2', 'error2', 0),
-                ('suite1', 'test1', 'error2', 0),
-            ]
-            return mock_data
-
-        def mock_update_flaky_tests_count(unused_sheet, index, value):
-            assert index == 0
-            assert value == 5
-            return
-
-        from_service_account_file_swap = self.swap(
-            service_account.Credentials, 'from_service_account_file',
-            types.MethodType(
-                mock_from_service_account_file, service_account.Credentials))
-        discovery_build_swap = self.swap(
-            googleapiclient.discovery, 'build', mock_discovery_build)
-        get_flaky_tests_data_from_sheets_swap = self.swap(
-            run_e2e_tests, 'get_flaky_tests_data_from_sheets',
-            mock_get_flaky_tests_data_from_sheets)
-        update_flaky_tests_count_swap = self.swap(
-            run_e2e_tests, 'update_flaky_tests_count',
-            mock_update_flaky_tests_count)
-
-        get_chrome_driver_version_swap = self.swap(
-            run_e2e_tests, 'get_chrome_driver_version',
-            mock_get_chrome_driver_version)
-
-        check_swap = self.swap(
-            run_e2e_tests, 'is_oppia_server_already_running',
-            mock_is_oppia_server_already_running)
-
-        setup_and_install_swap = self.swap(
-            run_e2e_tests, 'setup_and_install_dependencies',
-            mock_setup_and_install_dependencies)
-
-        register_swap = self.swap(atexit, 'register', mock_register)
-        os_getenv_swap = self.swap(os, 'getenv', mock_os_getenv)
-
-        cleanup_swap = self.swap(run_e2e_tests, 'cleanup', mock_cleanup)
-        build_swap = self.swap(
-            run_e2e_tests, 'build_js_files', mock_build_js_files)
-        start_webdriver_swap = self.swap(
-            run_e2e_tests, 'start_webdriver_manager',
-            mock_start_webdriver_manager)
-        start_google_app_engine_server_swap = self.swap(
-            run_e2e_tests, 'start_google_app_engine_server',
-            mock_start_google_app_engine_server)
-        wait_swap = self.swap(
-            common, 'wait_for_port_to_be_open',
-            mock_wait_for_port_to_be_open)
-        ensure_screenshots_dir_is_removed_swap = self.swap(
-            run_e2e_tests, 'ensure_screenshots_dir_is_removed',
-            mock_ensure_screenshots_dir_is_removed)
-        get_parameters_swap = self.swap(
-            run_e2e_tests, 'get_e2e_test_parameters',
-            mock_get_e2e_test_parameters)
-        popen_swap = self.swap(
-            subprocess, 'Popen', mock_popen)
-        exit_swap = self.swap(sys, 'exit', mock_exit)
-
-        mock_simplecrypt = MockSimpleCrypt(
-            password=mock_google_auth_password)
-        decrypt_swap = self.swap(
-            simplecrypt, 'decrypt', mock_simplecrypt.decrypt)
-
-        with check_swap, setup_and_install_swap, register_swap, cleanup_swap:
-            with build_swap, start_webdriver_swap:
-                with start_google_app_engine_server_swap:
-                    with wait_swap, ensure_screenshots_dir_is_removed_swap:
-                        with get_parameters_swap, popen_swap, exit_swap:
-                            with get_chrome_driver_version_swap:
-                                with decrypt_swap, os_getenv_swap:
-                                    with from_service_account_file_swap, discovery_build_swap, get_flaky_tests_data_from_sheets_swap, update_flaky_tests_count_swap:  # pylint: disable=line-too-long
-                                        run_e2e_tests.main(args=[])
-                                        assert mock_simplecrypt.decrypt_called
-
-    def test_restart_on_failure(self):
->>>>>>> 6c0479bf
-
-        mock_process = MockProcessClass()
-
-        def mock_is_oppia_server_already_running(*unused_args):
-            return False
-
-        def mock_setup_and_install_dependencies(unused_arg):
-            return
-
-        def mock_register(unused_func, unused_arg=None):
-            return
-
-        def mock_cleanup():
-            return
-
-        def mock_build_js_files(
-                unused_arg, deparallelize_terser=False, source_maps=False): # pylint: disable=unused-argument
-            return
-
-        def mock_start_webdriver_manager(unused_arg):
-            return
-
-        def mock_start_google_app_engine_server(unused_arg, unused_log_level):
-            return
-
-        def mock_wait_for_port_to_be_open(unused_port):
-            return
-
-        def mock_ensure_screenshots_dir_is_removed():
-            return
-
-        def mock_get_e2e_test_parameters(
-                unused_sharding_instances, unused_suite, unused_dev_mode):
-            return ['commands']
-
-        def mock_popen(unused_commands):
-            def mock_communicate():
-                return
-            result = mock_process
-            result.communicate = mock_communicate # pylint: disable=attribute-defined-outside-init
-<<<<<<< HEAD
-            result.returncode = 0 # pylint: disable=attribute-defined-outside-init
-=======
-            result.returncode = 1 # pylint: disable=attribute-defined-outside-init
-            output = (
-                '*                    Failures                    *\n\n'
-                '\n 1. test1 \n1. error1 failed')
-            result.stdout = python_utils.string_io(
-                buffer_value=output)
->>>>>>> 6c0479bf
-            return result
-
-        def mock_os_getenv(unused_env_var):
-            return None
-
-        def mock_exit(unused_code):
-            return
-
-        def mock_get_chrome_driver_version():
-            return CHROME_DRIVER_VERSION
-
-        get_chrome_driver_version_swap = self.swap(
-            run_e2e_tests, 'get_chrome_driver_version',
-            mock_get_chrome_driver_version)
-
-        check_swap = self.swap(
-            run_e2e_tests, 'is_oppia_server_already_running',
-            mock_is_oppia_server_already_running)
-
-        setup_and_install_swap = self.swap(
-            run_e2e_tests, 'setup_and_install_dependencies',
-            mock_setup_and_install_dependencies)
-
-        register_swap = self.swap(atexit, 'register', mock_register)
-        os_getenv_swap = self.swap(os, 'getenv', mock_os_getenv)
-
-        cleanup_swap = self.swap(run_e2e_tests, 'cleanup', mock_cleanup)
-        build_swap = self.swap(
-            run_e2e_tests, 'build_js_files', mock_build_js_files)
-        start_webdriver_swap = self.swap(
-            run_e2e_tests, 'start_webdriver_manager',
-            mock_start_webdriver_manager)
-        start_google_app_engine_server_swap = self.swap(
-            run_e2e_tests, 'start_google_app_engine_server',
-            mock_start_google_app_engine_server)
-        wait_swap = self.swap(
-            common, 'wait_for_port_to_be_open',
-            mock_wait_for_port_to_be_open)
-        ensure_screenshots_dir_is_removed_swap = self.swap(
-            run_e2e_tests, 'ensure_screenshots_dir_is_removed',
-            mock_ensure_screenshots_dir_is_removed)
-        get_parameters_swap = self.swap(
-            run_e2e_tests, 'get_e2e_test_parameters',
-            mock_get_e2e_test_parameters)
-        popen_swap = self.swap(
-            subprocess, 'Popen', mock_popen)
-        exit_swap = self.swap(sys, 'exit', mock_exit)
-
-        with check_swap, setup_and_install_swap, register_swap, cleanup_swap:
-            with build_swap, start_webdriver_swap:
-                with start_google_app_engine_server_swap:
-                    with wait_swap, ensure_screenshots_dir_is_removed_swap:
-                        with get_parameters_swap, popen_swap, exit_swap:
-                            with get_chrome_driver_version_swap:
-                                with os_getenv_swap:
-                                    flake_state = run_e2e_tests.run_tests()
-                                    assert flake_state == 'fail'
 
     def test_start_tests_when_no_other_instance_running(self):
 
