--- conflicted
+++ resolved
@@ -135,25 +135,10 @@
             'running at port %s.' % PORT_NUMBER_FOR_GAE_SERVER,
         ])
 
-<<<<<<< HEAD
-    managed_dev_appserver = common.managed_dev_appserver(
-        app_yaml_filepath, clear_datastore=not parsed_args.save_datastore,
-        enable_console=parsed_args.enable_console,
-        enable_host_checking=not parsed_args.disable_host_checking,
-        automatic_restart=not parsed_args.no_auto_restart,
-        skip_sdk_update_check=True, port=PORT_NUMBER_FOR_GAE_SERVER)
-
-    with python_utils.ExitStack() as stack:
-        python_utils.PRINT('Starting ElasticSearch development server.')
-        stack.enter_context(common.managed_elasticsearch_dev_server())
-=======
-    # TODO(#11549): Move this to top of the file.
-    import contextlib2
-
     # NOTE: The ordering of alert_on_exit() is important because we want the
     # alert to be printed _before_ the ExitStack unwinds, hence its placement as
     # the "latter" context (context managers exit in reverse-order).
-    with contextlib2.ExitStack() as stack, alert_on_exit():
+    with python_utils.ExitStack() as stack, alert_on_exit():
         # ExitStack unwinds in reverse-order, so this will be the final action.
         stack.callback(notify_about_successful_shutdown)
 
@@ -170,7 +155,6 @@
         stack.enter_context(servers.managed_redis_server())
         stack.enter_context(servers.managed_elasticsearch_dev_server())
 
->>>>>>> 52e05643
         if constants.EMULATOR_MODE:
             stack.enter_context(servers.managed_firebase_auth_emulator(
                 recover_users=parsed_args.save_datastore))
