--- conflicted
+++ resolved
@@ -187,13 +187,6 @@
             skip_sdk_update_check=True,
             port=PORT_NUMBER_FOR_GAE_SERVER))
 
-<<<<<<< HEAD
-        managed_web_browser = (
-            None if parsed_args.no_browser else
-            servers.create_managed_web_browser(PORT_NUMBER_FOR_GAE_SERVER))
-
-        if managed_web_browser is None:
-=======
         if parsed_args.contributor_dashboard_debug:
             initializer = (
                 contributor_dashboard_debug
@@ -203,7 +196,6 @@
             initializer.populate_debug_data()
 
         if parsed_args.no_browser:
->>>>>>> 64f9b48d
             common.print_each_string_after_two_new_lines([
                 'INFORMATION',
                 'Local development server is ready! You can access it by '
