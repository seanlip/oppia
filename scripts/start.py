--- conflicted
+++ resolved
@@ -148,11 +148,7 @@
         time.sleep(10)
 
     common.start_redis_server()
-    python_utils.PRINT('Starting ElasticSearch development server.')
-    managed_es_server = common.managed_elasticsearch_dev_server()
-
-<<<<<<< HEAD
-    python_utils.PRINT('Starting GAE development server')
+
     managed_dev_appserver = common.managed_dev_appserver(
         app_yaml_filepath, clear_datastore=not parsed_args.save_datastore,
         enable_console=parsed_args.enable_console,
@@ -161,24 +157,12 @@
         skip_sdk_update_check=True, port=PORT_NUMBER_FOR_GAE_SERVER)
 
     with contextlib2.ExitStack() as stack:
-        stack.enter_context(managed_es_server)
-        stack.enter_context(managed_dev_appserver)
-=======
-    # TODO(#11549): Move this to top of the file.
-    import contextlib2
-
-    with contextlib2.ExitStack() as stack:
+        python_utils.PRINT('Starting ElasticSearch development server.')
+        stack.enter_context(common.managed_elasticsearch_dev_server())
         python_utils.PRINT('Starting Firebase emulators')
         stack.enter_context(common.managed_firebase_auth_emulator())
-
         python_utils.PRINT('Starting GAE development server')
-        stack.enter_context(common.managed_dev_appserver(
-            app_yaml_filepath, clear_datastore=not parsed_args.save_datastore,
-            enable_console=parsed_args.enable_console,
-            enable_host_checking=not parsed_args.disable_host_checking,
-            automatic_restart=not parsed_args.no_auto_restart,
-            skip_sdk_update_check=True, port=PORT_NUMBER_FOR_GAE_SERVER))
->>>>>>> 75b0ef81
+        stack.enter_context(managed_dev_appserver)
 
         # Wait for the servers to come up.
         common.wait_for_port_to_be_open(PORT_NUMBER_FOR_GAE_SERVER)
