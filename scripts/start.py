--- conflicted
+++ resolved
@@ -35,19 +35,8 @@
 # Install third party libraries before importing other files.
 install_third_party_libs.main()
 
-<<<<<<< HEAD
-# pylint: disable=wrong-import-position
-import python_utils  # isort:skip
-
-from . import build  # isort:skip
-from . import common  # isort:skip
-# pylint: enable=wrong-import-position
-
 _PARSER = argparse.ArgumentParser(
     description="""
-=======
-_PARSER = argparse.ArgumentParser(description="""
->>>>>>> 7aa80c49
 Run the script from the oppia root folder:
     python -m scripts.start
 Note that the root folder MUST be named 'oppia'.
