# Copyright 2019 The Oppia Authors. All Rights Reserved.
#
# Licensed under the Apache License, Version 2.0 (the 'License');
# you may not use this file except in compliance with the License.
# You may obtain a copy of the License at
#
#      http://www.apache.org/licenses/LICENSE-2.0
#
# Unless required by applicable law or agreed to in writing, software
# distributed under the License is distributed on an 'AS-IS' BASIS,
# WITHOUT WARRANTIES OR CONDITIONS OF ANY KIND, either express or implied.
# See the License for the specific language governing permissions and
# limitations under the License.

"""This script starts up a development server running Oppia. It installs any
missing third-party dependencies and starts up a local GAE development
server.
"""

from __future__ import absolute_import  # pylint: disable=import-only-modules
from __future__ import unicode_literals  # pylint: disable=import-only-modules

import argparse
import contextlib
import time


from . import install_third_party_libs
# This installs third party libraries before importing other files or importing
# libraries that use the builtins python module (e.g. build, python_utils).
install_third_party_libs.main()

from . import build # isort:skip  pylint: disable=wrong-import-position, wrong-import-order
from . import common # isort:skip  pylint: disable=wrong-import-position, wrong-import-order
from . import servers # isort:skip  pylint: disable=wrong-import-position, wrong-import-order

from constants import constants # isort:skip  pylint: disable=wrong-import-position, wrong-import-order
import python_utils # isort:skip  pylint: disable=wrong-import-position, wrong-import-order


_PARSER = argparse.ArgumentParser(
    description="""
Run the script from the oppia root folder:
    python -m scripts.start
Note that the root folder MUST be named 'oppia'.
""")

_PARSER.add_argument(
    '--save_datastore',
    help='optional; if specified, does not clear the datastore.',
    action='store_true')
_PARSER.add_argument(
    '--enable_console',
    help='optional; if specified, enables console.',
    action='store_true')
_PARSER.add_argument(
    '--disable_host_checking',
    help='optional; if specified, disables host checking so that the dev '
         'server can be accessed by any device on the same network using the '
         'host device\'s IP address. DO NOT use this flag if you\'re running '
         'on an untrusted network.',
    action='store_true')
_PARSER.add_argument(
    '--prod_env',
    help='optional; if specified, runs Oppia in a production environment.',
    action='store_true')
_PARSER.add_argument(
    '--maintenance_mode',
    help='optional; if specified, puts Oppia into maintenance mode.',
    action='store_true')
_PARSER.add_argument(
    '--no_browser',
    help='optional; if specified, does not open a browser.',
    action='store_true')
_PARSER.add_argument(
    '--no_auto_restart',
    help='optional; if specified, does not automatically restart when files '
         'are changed.',
    action='store_true')
_PARSER.add_argument(
    '--source_maps',
    help='optional; if specified, build webpack with source maps.',
    action='store_true')

PORT_NUMBER_FOR_GAE_SERVER = 8181


@contextlib.contextmanager
def alert_on_exit():
    """Context manager that alerts developers to wait for a graceful shutdown.

    Yields:
        None. Nothing.
    """
    try:
        yield
    finally:
        python_utils.PRINT(
            '\n\n'
            # ANSI escape sequence for bright yellow text color.
            '\033[93m'
            # ANSI escape sequence for bold font.
            '\033[1m'
            'Servers are shutting down, please wait for them to end gracefully!'
            # ANSI escape sequence for resetting formatting.
            '\033[0m'
            '\n\n')
        # Give developers an opportunity to read the alert.
        time.sleep(5)


def notify_about_successful_shutdown():
    """Notifies developers that the servers have shutdown gracefully."""
    python_utils.PRINT(
        '\n\n'
        # ANSI escape sequence for bright green text color.
        '\033[92m'
        # ANSI escape sequence for bold font.
        '\033[1m'
        # The notification.
        'Done! Thank you for waiting.'
        # ANSI escape sequence for resetting formatting.
        '\033[0m'
        '\n\n')


def main(args=None):
    """Starts up a development server running Oppia."""
    parsed_args = _PARSER.parse_args(args=args)

    if common.is_port_in_use(PORT_NUMBER_FOR_GAE_SERVER):
        common.print_each_string_after_two_new_lines([
            'WARNING',
            'Could not start new server. There is already an existing server '
            'running at port %s.' % PORT_NUMBER_FOR_GAE_SERVER,
        ])

    # TODO(#11549): Move this to top of the file.
    import contextlib2

    # NOTE: The ordering of alert_on_exit() is important because we want the
    # alert to be printed _before_ the ExitStack unwinds, hence its placement as
    # the "latter" context (context managers exit in reverse-order).
    with contextlib2.ExitStack() as stack, alert_on_exit():
        # ExitStack unwinds in reverse-order, so this will be the final action.
        stack.callback(notify_about_successful_shutdown)

        build_args = []
        if parsed_args.prod_env:
            build_args.append('--prod_env')
        if parsed_args.maintenance_mode:
            build_args.append('--maintenance_mode')
        if parsed_args.source_maps:
            build_args.append('--source_maps')
        build.main(args=build_args)
        stack.callback(build.set_constants_to_default)

        stack.enter_context(servers.managed_redis_server())
        stack.enter_context(servers.managed_elasticsearch_dev_server())

        if constants.EMULATOR_MODE:
            stack.enter_context(servers.managed_firebase_auth_emulator(
                recover_users=parsed_args.save_datastore))
<<<<<<< HEAD
        python_utils.PRINT('Starting GAE development server')
        stack.enter_context(managed_dev_appserver)
        python_utils.PRINT('Starting Cloud Datastore Emulator')
        stack.enter_context(common.managed_cloud_datastore_emulator())

        # Wait for the servers to come up.
        common.wait_for_port_to_be_in_use(PORT_NUMBER_FOR_GAE_SERVER)
        common.wait_for_port_to_be_in_use(feconf.ES_LOCALHOST_PORT)

        # Launch a browser window.
        if common.is_linux_os() and not parsed_args.no_browser:
            detect_virtualbox_pattern = re.compile('.*VBOX.*')
            if list(filter(
                    detect_virtualbox_pattern.match,
                    os.listdir('/dev/disk/by-id/'))):
                common.print_each_string_after_two_new_lines([
                    'INFORMATION',
                    'Setting up a local development server. You can access '
                    'this server',
                    'by navigating to localhost:%s in a browser window.'
                    % python_utils.UNICODE(PORT_NUMBER_FOR_GAE_SERVER)])
            else:
                common.print_each_string_after_two_new_lines([
                    'INFORMATION',
                    'Setting up a local development server at localhost:%s. '
                    % python_utils.UNICODE(PORT_NUMBER_FOR_GAE_SERVER),
                    'Opening a default browser window pointing to this server'])
                time.sleep(5)
                background_processes.append(
                    subprocess.Popen([
                        'xdg-open', 'http://localhost:%s/'
                        % python_utils.UNICODE(PORT_NUMBER_FOR_GAE_SERVER)]))
        elif common.is_mac_os() and not parsed_args.no_browser:
=======

        # NOTE: When prod_env=True the Webpack compiler is run by build.main().
        if not parsed_args.prod_env:
            stack.enter_context(servers.managed_webpack_compiler(
                use_prod_env=False, use_source_maps=parsed_args.source_maps,
                watch_mode=True))

        app_yaml_path = 'app.yaml' if parsed_args.prod_env else 'app_dev.yaml'
        dev_appserver = stack.enter_context(servers.managed_dev_appserver(
            app_yaml_path,
            clear_datastore=not parsed_args.save_datastore,
            enable_console=parsed_args.enable_console,
            enable_host_checking=not parsed_args.disable_host_checking,
            automatic_restart=not parsed_args.no_auto_restart,
            skip_sdk_update_check=True,
            port=PORT_NUMBER_FOR_GAE_SERVER))

        managed_web_browser = (
            None if parsed_args.no_browser else
            servers.create_managed_web_browser(PORT_NUMBER_FOR_GAE_SERVER))

        if managed_web_browser is None:
>>>>>>> 68de4ec1
            common.print_each_string_after_two_new_lines([
                'INFORMATION',
                'Local development server is ready! You can access it by '
                'navigating to http://localhost:%s/ in a web '
                'browser.' % PORT_NUMBER_FOR_GAE_SERVER,
            ])
        else:
            common.print_each_string_after_two_new_lines([
                'INFORMATION',
                'Local development server is ready! Opening a default web '
                'browser window pointing to it: '
                'http://localhost:%s/' % PORT_NUMBER_FOR_GAE_SERVER,
            ])
            stack.enter_context(managed_web_browser)

        dev_appserver.wait()


if __name__ == '__main__':
    main()<|MERGE_RESOLUTION|>--- conflicted
+++ resolved
@@ -161,41 +161,6 @@
         if constants.EMULATOR_MODE:
             stack.enter_context(servers.managed_firebase_auth_emulator(
                 recover_users=parsed_args.save_datastore))
-<<<<<<< HEAD
-        python_utils.PRINT('Starting GAE development server')
-        stack.enter_context(managed_dev_appserver)
-        python_utils.PRINT('Starting Cloud Datastore Emulator')
-        stack.enter_context(common.managed_cloud_datastore_emulator())
-
-        # Wait for the servers to come up.
-        common.wait_for_port_to_be_in_use(PORT_NUMBER_FOR_GAE_SERVER)
-        common.wait_for_port_to_be_in_use(feconf.ES_LOCALHOST_PORT)
-
-        # Launch a browser window.
-        if common.is_linux_os() and not parsed_args.no_browser:
-            detect_virtualbox_pattern = re.compile('.*VBOX.*')
-            if list(filter(
-                    detect_virtualbox_pattern.match,
-                    os.listdir('/dev/disk/by-id/'))):
-                common.print_each_string_after_two_new_lines([
-                    'INFORMATION',
-                    'Setting up a local development server. You can access '
-                    'this server',
-                    'by navigating to localhost:%s in a browser window.'
-                    % python_utils.UNICODE(PORT_NUMBER_FOR_GAE_SERVER)])
-            else:
-                common.print_each_string_after_two_new_lines([
-                    'INFORMATION',
-                    'Setting up a local development server at localhost:%s. '
-                    % python_utils.UNICODE(PORT_NUMBER_FOR_GAE_SERVER),
-                    'Opening a default browser window pointing to this server'])
-                time.sleep(5)
-                background_processes.append(
-                    subprocess.Popen([
-                        'xdg-open', 'http://localhost:%s/'
-                        % python_utils.UNICODE(PORT_NUMBER_FOR_GAE_SERVER)]))
-        elif common.is_mac_os() and not parsed_args.no_browser:
-=======
 
         # NOTE: When prod_env=True the Webpack compiler is run by build.main().
         if not parsed_args.prod_env:
@@ -218,7 +183,6 @@
             servers.create_managed_web_browser(PORT_NUMBER_FOR_GAE_SERVER))
 
         if managed_web_browser is None:
->>>>>>> 68de4ec1
             common.print_each_string_after_two_new_lines([
                 'INFORMATION',
                 'Local development server is ready! You can access it by '
