--- conflicted
+++ resolved
@@ -105,12 +105,8 @@
 
 def notify_about_successful_shutdown():
     """Notifies developers that the servers have shutdown gracefully."""
-<<<<<<< HEAD
     extend_index_yaml.main()
-    python_utils.PRINT(
-=======
     print(
->>>>>>> 7bb539d7
         '\n\n'
         # ANSI escape sequence for bright green text color.
         '\033[92m'
