--- conflicted
+++ resolved
@@ -253,52 +253,6 @@
             ],
             self.print_arr)
 
-<<<<<<< HEAD
-=======
-    def test_start_servers_with_contributor_dashboard_debug_flag_fails(
-        self
-    ) -> None:
-        with self.swap_install_third_party_libs:
-            from scripts import start
-        with self.assertRaisesRegex(
-            Exception,
-            'The \'--contributor_dashboard_debug\' flag is deprecated'
-            'use \'--generate_sample_data\' instead.'
-        ):
-            start.main(args=['--contributor_dashboard_debug'])
-
-    def test_start_servers_successfully_with_generate_sample_data_flag(
-        self
-    ) -> None:
-        with self.swap_install_third_party_libs:
-            from scripts import start
-        swap_build = self.swap_with_checks(
-            build, 'main', lambda **unused_kwargs: None,
-            expected_kwargs=[{'args': []}])
-        populate_data_swap = self.swap_with_call_counter(
-            generate_sample_data.GenerateSampleData, 'generate_sample_data'
-        )
-        with self.swap_cloud_datastore_emulator, self.swap_ng_build, swap_build:
-            with self.swap_elasticsearch_dev_server, self.swap_redis_server:
-                with self.swap_create_server, self.swap_webpack_compiler:
-                    with self.swap_extend_index_yaml, self.swap_dev_appserver:
-                        with self.swap_firebase_auth_emulator, self.swap_print:
-                            with populate_data_swap as populate_data_counter:
-                                start.main(args=['--generate_sample_data'])
-
-        self.assertEqual(populate_data_counter.times_called, 1)
-        self.assertIn(
-            [
-                'INFORMATION',
-                (
-                    'Local development server is ready! Opening a default web '
-                    'browser window pointing to it: '
-                    'http://localhost:%s/' % PORT_NUMBER_FOR_GAE_SERVER
-                )
-            ],
-            self.print_arr)
-
->>>>>>> 9dbe5745
     def test_could_not_auto_launch_web_browser(self) -> None:
         with self.swap_install_third_party_libs:
             from scripts import start
