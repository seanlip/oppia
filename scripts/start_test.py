--- conflicted
+++ resolved
@@ -290,12 +290,8 @@
                     with self.swap_extend_index_yaml, self.swap_dev_appserver:
                         with self.swap_firebase_auth_emulator, self.swap_print:
                             with populate_data_swap as populate_data_counter:
-<<<<<<< HEAD
                                 with self.swap_mock_set_constants_to_default:
-                                    start.main(args=['--contributor_dashboard'])
-=======
-                                start.main(args=['--generate_sample_data'])
->>>>>>> 827c7c95
+                                    start.main(args=['--generate_sample_data'])
 
         self.assertEqual(populate_data_counter.times_called, 1)
         self.assertIn(
