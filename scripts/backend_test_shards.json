--- conflicted
+++ resolved
@@ -384,10 +384,7 @@
         "core.jobs.batch_jobs.remove_profile_picture_data_url_field_jobs_test",
         "core.jobs.io.gcs_io_test",
         "core.domain.android_services_test",
-<<<<<<< HEAD
         "core.jobs.batch_jobs.story_node_jobs_test"
-=======
         "core.jobs.batch_jobs.contributor_admin_stats_jobs_test"
->>>>>>> bceb05fd
     ]
 }