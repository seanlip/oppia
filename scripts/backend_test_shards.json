--- conflicted
+++ resolved
@@ -380,12 +380,7 @@
         "core.platform.bulk_email.mailchimp_bulk_email_services_test",
         "core.platform.bulk_email.dev_mode_bulk_email_services_test",
         "core.jobs.io.job_io_test",
-<<<<<<< HEAD
-        "core.jobs.batch_jobs.test_gcs_io_job_test",
         "core.jobs.io.gcs_io_test",
         "core.jobs.batch_jobs.store_profile_images_to_gcs_jobs_test"
-=======
-        "core.jobs.io.gcs_io_test"
->>>>>>> 839ab029
     ]
 }