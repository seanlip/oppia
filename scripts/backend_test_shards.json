{
    "1": [
<<<<<<< HEAD
=======
        "core.jobs.transforms.job_result_transforms_test",
>>>>>>> 13ae1226
        "scripts.linters.pre_commit_linter_test",
        "core.controllers.base_test",
        "core.controllers.collection_editor_test",
        "core.controllers.editor_test",
        "core.controllers.learner_playlist_test",
        "core.controllers.review_tests_test",
        "core.controllers.resources_test",
        "core.controllers.cron_test",
        "extensions.interactions.base_test",
        "core.controllers.payload_validator_test",
        "core.controllers.domain_objects_validator_test",
        "core.controllers.classroom_test",
        "extensions.rich_text_components.components_test",
        "core.controllers.topic_editor_test",
        "core.controllers.platform_feature_test",
        "extensions.answer_summarizers.models_test",
        "core.controllers.question_editor_test",
        "core.controllers.profile_test",
        "core.controllers.concept_card_viewer_test",
        "core.controllers.story_editor_test",
        "core.controllers.subtopic_viewer_test",
        "core.python_utils_test",
        "core.controllers.questions_list_test",
        "core.constants_test",
        "core.controllers.topic_viewer_test",
        "core.controllers.library_test",
        "core.controllers.story_viewer_test",
        "core.controllers.reader_test",
        "core.controllers.custom_landing_pages_test",
        "core.controllers.skill_editor_test",
        "extensions.actions.base_test",
        "core.controllers.tasks_test",
        "core.controllers.practice_sessions_test",
        "core.controllers.subscriptions_test",
        "extensions.objects.models.objects_test",
        "core.controllers.email_dashboard_test",
        "core.controllers.features_test",
        "extensions.issues.base_test",
        "core.platform_feature_list_test",
        "core.controllers.skill_mastery_test",
        "core.controllers.improvements_test",
        "core.controllers.topics_and_skills_dashboard_test",
        "extensions.value_generators.models.generators_test",
        "core.controllers.admin_test",
        "core.controllers.android_e2e_config_test",
        "core.controllers.release_coordinator_test",
        "core.controllers.classifier_test",
        "core.controllers.suggestion_test",
        "core.controllers.voice_artist_test"
    ],
    "2": [
        "core.domain.rights_manager_test",
        "core.domain.skill_services_test",
        "core.domain.story_domain_test",
        "core.domain.platform_feature_services_test",
        "core.domain.activity_domain_test",
        "core.domain.suggestion_services_test",
        "core.domain.stats_services_test",
        "core.domain.email_subscription_services_test",
        "core.domain.value_generators_domain_test",
        "core.domain.summary_services_test",
        "core.domain.voiceover_services_test",
        "core.domain.interaction_registry_test",
        "core.domain.skill_domain_test",
        "core.domain.auth_services_test",
        "core.domain.opportunity_services_test",
        "core.domain.feedback_domain_test",
        "core.domain.platform_parameter_domain_test",
        "core.domain.story_fetchers_test",
        "core.domain.rights_domain_test",
        "core.domain.learner_progress_domain_test",
        "core.domain.param_domain_test",
        "core.domain.playthrough_issue_registry_test",
        "core.domain.opportunity_domain_test",
        "core.domain.feedback_services_test",
        "core.domain.classroom_services_test",
        "core.domain.visualization_registry_test",
        "core.domain.exp_services_test",
        "core.domain.app_feedback_report_services_test",
        "core.controllers.learner_goals_test",
        "core.domain.beam_job_domain_test",
        "core.domain.beam_job_services_test",
        "core.domain.blog_domain_test",
        "core.domain.blog_services_test",
        "core.controllers.blog_admin_test",
        "core.controllers.blog_dashboard_test",
        "core.controllers.blog_homepage_test",
        "core.domain.learner_goals_services_test",
        "scripts.check_if_pr_is_low_risk_test",
        "scripts.scripts_test_utils_test",
        "scripts.servers_test",
        "scripts.concurrent_task_utils_test",
        "core.storage.storage_models_test",
        "scripts.flake_checker_test",
        "core.platform.cache.redis_cache_services_test",
        "core.utils_test",
        "scripts.linters.linter_utils_test",
        "scripts.linters.python_linter_test",
        "core.platform.auth.firebase_auth_services_test",
        "scripts.install_backend_python_libs_test",
        "scripts.common_test",
        "core.controllers.beam_jobs_test",
        "core.controllers.contributor_dashboard_admin_test",
        "core.controllers.oppia_root_test",
        "core.domain.subtopic_page_domain_test",
        "core.domain.subscription_services_test",
        "core.domain.draft_upgrade_services_test",
        "core.domain.event_services_test",
        "core.domain.user_query_services_test",
        "core.domain.user_services_test",
        "core.domain.fs_services_test",
        "core.domain.recommendations_services_test",
        "core.platform.search.elastic_search_services_test",
        "scripts.typescript_checks_test",
        "core.storage.skill.gae_models_test",
        "core.platform.taskqueue.cloud_tasks_emulator_test",
        "core.platform.translate.cloud_translate_emulator_test",
        "core.storage.config.gae_models_test",
        "core.platform.app_identity.gae_app_identity_services_test",
        "core.storage.topic.gae_models_test",
        "scripts.release_scripts.cut_release_or_hotfix_branch_test",
        "scripts.linters.css_linter_test"
    ],
    "3": [
        "core.controllers.incoming_app_feedback_report_test",
        "core.domain.app_feedback_report_domain_test",
        "core.domain.object_registry_test",
        "core.domain.translatable_object_registry_test",
        "core.domain.image_services_test",
        "core.domain.takeout_service_test",
        "core.storage.question.gae_models_test",
        "core.domain.collection_services_test",
        "scripts.clean_test",
        "core.storage.collection.gae_models_test",
        "scripts.linters.codeowner_linter_test",
        "core.storage.email.gae_models_test",
        "core.storage.user.gae_models_test",
        "core.storage.job.gae_models_test",
        "core.storage.base_model.gae_models_test",
        "core.jobs.jobs_manager_test",
        "core.schema_utils_test",
        "core.domain.story_services_test",
        "core.domain.fs_domain_test",
        "core.domain.taskqueue_services_test",
        "core.domain.email_services_test",
        "core.domain.wipeout_service_test",
        "core.domain.html_validation_service_test",
        "core.domain.platform_parameter_list_test",
        "core.domain.exp_fetchers_test",
        "core.domain.rules_registry_test",
        "core.domain.collection_domain_test",
        "core.domain.topic_fetchers_test",
        "core.domain.stats_domain_test",
        "core.domain.caching_services_test",
        "core.domain.email_manager_test",
        "core.domain.classifier_domain_test",
        "core.domain.wipeout_domain_test",
        "core.domain.learner_playlist_services_test",
        "core.domain.state_domain_test",
        "core.domain.activity_services_test",
        "core.domain.question_services_test",
        "core.domain.learner_progress_services_test",
        "core.domain.config_services_test",
        "core.domain.subtopic_page_services_test",
        "core.domain.calculation_registry_test"
    ],
    "4": [
        "core.domain.question_fetchers_test",
        "core.domain.exp_domain_test",
        "core.domain.customization_args_util_test",
        "core.domain.auth_domain_test",
        "core.domain.action_registry_test",
        "core.domain.improvements_domain_test",
        "core.domain.platform_parameter_registry_test",
        "core.domain.topic_services_test",
        "core.domain.config_domain_test",
        "core.android_validation_constants_test",
        "core.domain.skill_fetchers_test",
        "scripts.check_e2e_tests_are_captured_in_ci_test",
        "scripts.run_e2e_tests_test",
        "scripts.install_chrome_for_ci_test",
        "scripts.run_mypy_checks_test",
        "scripts.linters.pylint_extensions_test",
        "core.domain.html_cleaner_test",
        "core.platform.taskqueue.dev_mode_taskqueue_services_test",
        "scripts.create_topological_sort_of_all_services_test",
        "core.storage.suggestion.gae_models_test",
        "core.storage.auth.gae_models_test",
        "scripts.linters.html_linter_test",
        "scripts.script_import_test",
        "scripts.setup_gae_test",
        "scripts.linters.general_purpose_linter_test",
        "core.storage.app_feedback_report.gae_models_test",
        "core.jobs.batch_jobs.model_validation_jobs_test",
        "core.jobs.base_jobs_test",
        "core.jobs.decorators.validation_decorators_test",
        "core.jobs.io.ndb_io_test",
        "core.jobs.job_options_test",
        "core.jobs.job_test_utils_test",
        "core.jobs.job_utils_test",
        "core.jobs.registry_test",
        "core.jobs.transforms.validation.base_validation_registry_test",
        "core.jobs.transforms.validation.exp_validation_test",
        "core.jobs.transforms.validation.topic_validation_test",
        "core.jobs.transforms.validation.subtopic_validation_test",
        "core.jobs.transforms.validation.auth_validation_test",
        "core.jobs.transforms.validation.base_validation_test",
        "core.jobs.transforms.validation.user_validation_test",
        "core.jobs.transforms.validation.config_validation_test",
        "core.jobs.transforms.validation.collection_validation_test",
        "core.jobs.transforms.validation.question_validation_test",
        "core.jobs.transforms.validation.feedback_validation_test",
        "core.jobs.transforms.validation.improvements_validation_test",
        "core.jobs.types.base_validation_errors_test",
        "core.jobs.types.job_run_result_test",
        "core.jobs.types.model_property_test",
        "core.jobs.types.topic_validation_errors_test",
        "core.jobs.types.user_validation_errors_test",
        "core.jobs.types.feedback_validation_errors_test",
        "core.jobs.types.improvements_validation_errors_test",
        "core.domain.moderator_services_test",
        "core.jobs.batch_jobs.exp_recommendation_computation_jobs_test",
        "core.jobs.batch_jobs.exp_search_indexing_jobs_test",
        "core.jobs.batch_jobs.suggestion_stats_computation_jobs_test",
        "core.jobs.batch_jobs.user_stats_computation_jobs_test",
        "core.jobs.batch_jobs.opportunity_management_jobs_test",
        "core.domain.image_validation_services_test",
        "core.storage.beam_job.gae_models_test",
        "scripts.linters.js_ts_linter_test",
        "scripts.pre_push_hook_test",
        "scripts.release_scripts.update_configs_test",
        "core.storage.improvements.gae_models_test",
        "core.platform.email.mailgun_email_services_test",
        "core.storage.story.gae_models_test",
        "core.storage.audit.gae_models_test",
        "core.storage.classifier.gae_models_test",
        "core.domain.user_query_domain_test",
        "core.storage.blog.gae_models_test",
        "core.controllers.access_validators_test",
        "main_test",
        "core.platform.taskqueue.cloud_taskqueue_services_test",
        "core.platform.translate.cloud_translate_services_test",
        "core.platform.translate.dev_mode_translate_services_test",
        "core.storage.translation.gae_models_test",
        "core.domain.translation_domain_test",
        "core.domain.translation_fetchers_test",
        "core.domain.translation_services_test",
        "core.storage.recommendations.gae_models_test",
        "scripts.linters.other_files_linter_test",
        "scripts.regenerate_requirements_test",
        "scripts.install_third_party_test",
        "scripts.check_frontend_test_coverage_test",
        "core.platform.models_test",
        "scripts.release_scripts.update_changelog_and_credits_test",
        "scripts.setup_test",
        "core.storage.feedback.gae_models_test",
        "scripts.pre_commit_hook_test",
        "core.storage.activity.gae_models_test",
        "core.storage.subtopic.gae_models_test",
        "core.domain.user_domain_test",
        "core.storage.opportunity.gae_models_test",
        "scripts.build_test",
        "scripts.install_third_party_libs_test",
        "core.storage.statistics.gae_models_test",
        "core.storage.exploration.gae_models_test",
        "scripts.release_scripts.repo_specific_changes_fetcher_test",
        "scripts.docstrings_checker_test",
        "extensions.domain_test",
        "core.controllers.learner_dashboard_test",
        "core.platform.storage.cloud_storage_emulator_test",
        "core.platform.storage.dev_mode_storage_services_test",
        "core.platform.storage.cloud_storage_services_test",
        "core.controllers.collection_viewer_test",
        "core.domain.rating_services_test",
        "core.domain.classifier_services_test",
        "core.controllers.recent_commits_test",
        "core.domain.search_services_test",
        "core.domain.role_services_test",
        "core.controllers.contributor_dashboard_test",
        "core.platform.email.dev_mode_email_services_test",
        "core.jobs.types.blog_validation_errors_test",
        "core.jobs.batch_jobs.blog_validation_jobs_test",
        "core.jobs.transforms.validation.blog_validation_test",
        "core.jobs.transforms.validation.skill_validation_test",
        "core.jobs.transforms.validation.story_validation_test",
        "core.tests.load_tests.feedback_thread_summaries_test",
        "core.tests.test_utils_test",
        "core.tests.gae_suite_test",
        "core.controllers.creator_dashboard_test",
        "core.domain.expression_parser_test",
        "core.domain.improvements_services_test",
        "core.domain.suggestion_registry_test",
        "core.controllers.feedback_test",
        "core.controllers.moderator_test",
        "core.domain.rte_component_registry_test",
        "core.controllers.pages_test",
        "core.domain.topic_domain_test",
        "core.controllers.acl_decorators_test",
        "core.domain.question_domain_test",
        "core.platform.bulk_email.mailchimp_bulk_email_services_test",
        "core.platform.bulk_email.dev_mode_bulk_email_services_test",
        "core.jobs.io.job_io_test"
    ]
}<|MERGE_RESOLUTION|>--- conflicted
+++ resolved
@@ -1,9 +1,6 @@
 {
     "1": [
-<<<<<<< HEAD
-=======
         "core.jobs.transforms.job_result_transforms_test",
->>>>>>> 13ae1226
         "scripts.linters.pre_commit_linter_test",
         "core.controllers.base_test",
         "core.controllers.collection_editor_test",
