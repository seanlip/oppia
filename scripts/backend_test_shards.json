{
    "1": [
        "core.controllers.base_test",
        "core.controllers.collection_editor_test",
        "core.controllers.editor_test",
        "core.controllers.learner_playlist_test",
        "core.controllers.review_tests_test",
        "core.controllers.resources_test",
        "core.controllers.cron_test",
        "extensions.interactions.base_test",
        "core.controllers.classroom_test",
        "extensions.rich_text_components.components_test",
        "core.controllers.topic_editor_test",
        "core.controllers.platform_feature_test",
        "extensions.answer_summarizers.models_test",
        "core.controllers.question_editor_test",
        "core.controllers.profile_test",
        "core.jobs_test",
        "core.controllers.concept_card_viewer_test",
        "core.controllers.story_editor_test",
        "core.controllers.subtopic_viewer_test",
        "python_utils_test",
        "core.controllers.questions_list_test",
        "constants_test",
        "core.controllers.topic_viewer_test",
        "core.controllers.library_test",
        "core.controllers.story_viewer_test",
        "core.controllers.reader_test",
        "core.controllers.custom_landing_pages_test",
        "core.controllers.skill_editor_test",
        "extensions.actions.base_test",
        "core.controllers.tasks_test",
        "core.controllers.practice_sessions_test",
        "core.controllers.subscriptions_test",
        "extensions.objects.models.objects_test",
        "core.controllers.email_dashboard_test",
        "core.controllers.features_test",
        "extensions.issues.base_test",
        "core.platform_feature_list_test",
        "core.controllers.skill_mastery_test",
        "core.controllers.improvements_test",
        "core.controllers.topics_and_skills_dashboard_test",
        "extensions.value_generators.models.generators_test",
        "core.controllers.admin_test",
        "core.controllers.classifier_test",
        "core.controllers.suggestion_test",
        "core.controllers.voice_artist_test",
        "extensions.domain_test",
        "core.controllers.learner_dashboard_test"
    ],
    "2": [
        "core.controllers.collection_viewer_test",
        "core.domain.rating_services_test",
        "core.domain.classifier_services_test",
        "core.controllers.recent_commits_test",
        "core.domain.search_services_test",
        "core.domain.role_services_test",
        "core.controllers.contributor_dashboard_test",
        "core.controllers.creator_dashboard_test",
        "core.domain.opportunity_validators_test",
        "core.domain.expression_parser_test",
        "core.domain.improvements_services_test",
        "core.domain.skill_validators_test",
        "core.domain.interaction_jobs_one_off_test",
        "core.domain.suggestion_registry_test",
        "core.controllers.feedback_test",
        "core.controllers.moderator_test",
        "core.domain.rte_component_registry_test",
        "core.controllers.pages_test",
        "core.domain.topic_domain_test",
        "core.controllers.acl_decorators_test",
        "core.domain.user_query_jobs_one_off_test",
        "core.domain.question_domain_test"
    ],
    "3": [
        "core.domain.feedback_validators_test",
        "core.domain.opportunity_jobs_one_off_test",
        "core.domain.rights_manager_test",
        "core.domain.skill_services_test",
        "core.domain.story_domain_test",
        "core.domain.platform_feature_services_test",
        "core.domain.activity_domain_test",
        "core.domain.suggestion_services_test",
        "core.domain.stats_services_test",
        "core.domain.email_subscription_services_test",
        "core.domain.value_generators_domain_test",
        "core.domain.summary_services_test",
        "core.domain.voiceover_services_test",
        "core.domain.interaction_registry_test",
        "core.domain.skill_domain_test",
        "core.domain.auth_services_test",
        "core.domain.auth_jobs_one_off_test",
        "core.domain.opportunity_services_test",
        "core.domain.audit_validators_test",
        "core.domain.feedback_domain_test",
        "core.domain.platform_parameter_domain_test",
        "core.domain.story_fetchers_test",
        "core.domain.rights_domain_test",
        "core.domain.learner_progress_domain_test",
        "core.domain.param_domain_test",
        "core.domain.playthrough_issue_registry_test",
        "core.domain.opportunity_domain_test",
        "core.domain.storage_model_audit_jobs_test",
        "core.domain.feedback_services_test",
        "core.domain.classroom_services_test",
        "core.domain.classifier_validators_test",
        "core.domain.visualization_registry_test",
        "core.domain.exp_services_test"
    ],
    "4": [
<<<<<<< HEAD
        "core.domain.app_feedback_report_services_test",
        "core.domain.prod_validators_test",
=======
        "core.domain.subtopic_validators_test",
>>>>>>> f538550a
        "core.domain.skill_jobs_one_off_test",
        "core.domain.email_validators_test",
        "core.domain.exploration_validators_test"
    ],
    "5": [
        "core.domain.suggestion_validators_test",
        "core.domain.subtopic_page_domain_test",
        "core.domain.subscription_services_test",
        "core.domain.feedback_jobs_one_off_test",
        "core.domain.draft_upgrade_services_test",
        "core.domain.event_services_test",
        "core.domain.config_validators_test",
        "core.domain.story_validators_test",
        "core.domain.user_query_services_test",
        "core.domain.user_services_test",
        "core.domain.fs_services_test",
        "core.domain.feedback_jobs_continuous_test",
        "core.domain.recommendations_services_test"
    ],
    "6": [
        "core.domain.object_registry_test",
        "core.domain.translatable_object_registry_test",
        "core.domain.recommendations_validators_test",
        "core.domain.auth_validators_test",
        "core.domain.stats_jobs_one_off_test",
        "core.domain.image_services_test",
        "core.domain.takeout_service_test",
        "core.domain.activity_jobs_one_off_test"
    ],
    "7": [
        "core.domain.story_services_test",
        "core.domain.user_validators_test",
        "core.domain.fs_domain_test",
        "core.domain.job_validators_test"
    ],
    "8": [
        "core.controllers.incoming_app_feedback_report_test",
        "core.domain.app_feedback_report_domain_test",
        "core.domain.app_feedback_report_validators_test",
        "core.domain.taskqueue_services_test",
        "core.domain.collection_jobs_one_off_test",
        "core.domain.email_services_test",
        "core.domain.wipeout_service_test",
        "core.domain.html_validation_service_test",
        "core.domain.email_jobs_one_off_test",
        "core.domain.platform_parameter_list_test",
        "core.domain.exp_fetchers_test",
        "core.domain.rules_registry_test",
        "core.domain.collection_domain_test",
        "core.domain.topic_fetchers_test",
        "core.domain.stats_domain_test",
        "core.domain.caching_services_test",
        "core.domain.activity_validators_test",
        "core.domain.email_manager_test",
        "core.domain.classifier_domain_test",
        "core.domain.user_jobs_continuous_test",
        "core.domain.wipeout_domain_test",
        "core.domain.learner_playlist_services_test",
        "core.domain.state_domain_test",
        "core.domain.activity_services_test",
        "core.domain.wipeout_jobs_one_off_test",
        "core.domain.question_services_test",
        "core.domain.learner_progress_services_test",
        "core.domain.recommendations_jobs_one_off_test",
        "core.domain.config_services_test",
        "core.domain.base_model_validators_test",
        "core.domain.subtopic_page_services_test",
        "core.domain.calculation_registry_test",
        "core.domain.question_fetchers_test",
        "core.domain.exp_domain_test",
        "core.domain.stats_jobs_continuous_test",
        "core.domain.customization_args_util_test",
        "core.domain.auth_domain_test",
        "core.domain.story_jobs_one_off_test",
        "core.domain.action_registry_test",
        "core.domain.improvements_validators_test",
        "core.domain.improvements_domain_test",
        "core.domain.platform_parameter_registry_test",
        "core.domain.topic_services_test",
        "core.domain.config_domain_test",
        "android_validation_constants_test",
        "core.domain.skill_fetchers_test",
        "scripts.check_e2e_tests_are_captured_in_ci_test",
        "scripts.run_e2e_tests_test",
        "scripts.install_chrome_for_ci_test"
    ],
    "9": [
        "core.domain.topic_validators_test",
        "core.storage.app_feedback_report.gae_models_test",
        "core.domain.user_jobs_one_off_test",
        "jobs.audit_jobs_test",
        "jobs.base_jobs_test",
        "jobs.decorators.audit_decorators_test",
        "jobs.io.stub_io_test",
        "jobs.job_options_test",
        "jobs.job_test_utils_test",
        "jobs.job_utils_test",
        "jobs.registry_test",
        "jobs.transforms.audits_registry_test",
        "jobs.transforms.auth_audits_test",
        "jobs.transforms.base_model_audits_test",
        "jobs.transforms.user_audits_test",
        "jobs.types.audit_errors_test",
        "jobs.types.model_property_test"
    ],
    "10": [
        "core.domain.question_jobs_one_off_test",
        "core.domain.moderator_services_test",
        "core.domain.exp_jobs_one_off_test",
        "core.domain.collection_validators_test",
        "core.domain.suggestion_jobs_one_off_test",
        "core.domain.image_validation_services_test"
    ],
    "11": [
        "core.platform.taskqueue.cloud_taskqueue_services_test",
        "core.platform.cloud_translate.cloud_translate_services_test",
        "core.platform.cloud_translate.dev_mode_cloud_translate_services_test",
        "core.storage.translation.gae_models_test",
        "core.domain.translation_domain_test",
        "core.domain.translation_validators_test",
        "core.domain.translation_fetchers_test",
<<<<<<< HEAD
        "core.storage.recommendations.gae_models_test",
=======
        "core.domain.translation_services_test",
>>>>>>> f538550a
        "core.storage.recommendations.gae_models_test",
        "scripts.linters.other_files_linter_test",
        "scripts.regenerate_requirements_test",
        "scripts.install_third_party_test",
        "scripts.check_frontend_test_coverage_test",
        "core.platform.models_test",
        "scripts.release_scripts.update_changelog_and_credits_test",
        "scripts.setup_test",
        "core.storage.feedback.gae_models_test",
        "scripts.pre_commit_hook_test",
        "core.storage.activity.gae_models_test",
        "core.storage.subtopic.gae_models_test",
        "core.domain.user_domain_test",
        "core.storage.opportunity.gae_models_test",
        "jinja_utils_test",
        "scripts.build_test",
        "scripts.install_third_party_libs_test",
        "core.storage.statistics.gae_models_test",
        "core.storage.exploration.gae_models_test",
        "scripts.release_scripts.repo_specific_changes_fetcher_test",
        "scripts.docstrings_checker_test",
        "core.platform.search.elastic_search_services_test",
        "scripts.typescript_checks_test",
        "core.platform.auth.gae_auth_services_test",
        "core.storage.skill.gae_models_test",
        "core.platform.taskqueue.cloud_tasks_emulator_test",
        "core.platform.cloud_translate.cloud_translate_emulator_test",
        "core.storage.config.gae_models_test",
        "core.platform.app_identity.gae_app_identity_services_test",
        "core.storage.topic.gae_models_test",
        "scripts.release_scripts.cut_release_or_hotfix_branch_test",
        "scripts.linters.css_linter_test",
        "core.platform.email.dev_mode_email_services_test",
        "scripts.concurrent_task_utils_test",
        "core.storage.storage_models_test",
        "scripts.flake_checker_test",
        "core.domain.topic_jobs_one_off_test",
        "core.platform.cache.redis_cache_services_test",
        "utils_test",
        "scripts.linters.linter_utils_test",
        "scripts.linters.python_linter_test",
        "core.platform.auth.firebase_auth_services_test",
        "scripts.install_backend_python_libs_test",
        "core.domain.statistics_validators_test",
        "scripts.common_test",
        "core.platform.datastore.gae_datastore_services_test",
        "core.storage.question.gae_models_test",
        "core.domain.collection_services_test",
        "scripts.clean_test",
        "core.storage.collection.gae_models_test",
        "scripts.linters.codeowner_linter_test",
        "core.storage.email.gae_models_test",
        "core.storage.user.gae_models_test",
        "core.storage.job.gae_models_test",
        "core.storage.base_model.gae_models_test",
        "schema_utils_test",
        "scripts.linters.pylint_extensions_test",
        "core.domain.html_cleaner_test",
        "core.platform.taskqueue.dev_mode_taskqueue_services_test",
        "scripts.linters.pre_commit_linter_test",
        "scripts.create_topological_sort_of_all_services_test",
        "core.storage.suggestion.gae_models_test",
        "core.storage.auth.gae_models_test",
        "scripts.linters.html_linter_test",
        "scripts.script_import_test",
        "scripts.setup_gae_test",
        "scripts.linters.general_purpose_linter_test",
        "scripts.linters.js_ts_linter_test",
        "core.domain.question_validators_test",
        "scripts.pre_push_hook_test",
        "core.platform.users.gae_current_user_services_test",
        "core.platform.search.gae_search_services_test",
        "scripts.release_scripts.update_configs_test",
        "core.storage.improvements.gae_models_test",
        "core.platform.email.mailgun_email_services_test",
        "core.storage.story.gae_models_test",
        "appengine_config_test",
        "core.storage.audit.gae_models_test",
        "core.storage.classifier.gae_models_test",
        "core.domain.user_query_domain_test"
    ]
}<|MERGE_RESOLUTION|>--- conflicted
+++ resolved
@@ -108,12 +108,9 @@
         "core.domain.exp_services_test"
     ],
     "4": [
-<<<<<<< HEAD
         "core.domain.app_feedback_report_services_test",
         "core.domain.prod_validators_test",
-=======
         "core.domain.subtopic_validators_test",
->>>>>>> f538550a
         "core.domain.skill_jobs_one_off_test",
         "core.domain.email_validators_test",
         "core.domain.exploration_validators_test"
@@ -235,11 +232,7 @@
         "core.domain.translation_domain_test",
         "core.domain.translation_validators_test",
         "core.domain.translation_fetchers_test",
-<<<<<<< HEAD
-        "core.storage.recommendations.gae_models_test",
-=======
         "core.domain.translation_services_test",
->>>>>>> f538550a
         "core.storage.recommendations.gae_models_test",
         "scripts.linters.other_files_linter_test",
         "scripts.regenerate_requirements_test",
