--- conflicted
+++ resolved
@@ -210,11 +210,6 @@
         version_string: str. Stringified version of the library to remove the
             metadata for.
     """
-    if version_string.startswith('git'):
-        # Repositories installed directly from GitHub are guaranteed to have a
-        # valid metadata directory, because that's how we resolve the version
-        # string to begin with.
-        return
     possible_normalized_directory_names = (
         _get_possible_normalized_metadata_directory_names(
             library_name, version_string))
@@ -489,13 +484,8 @@
         package: str. The package name.
         version: str. The package version.
     """
-<<<<<<< HEAD
-    _run_pip_command([
-        'install', _get_pip_versioned_package_string(package, version)])
-=======
     _run_pip_command(
         ['install', _get_pip_versioned_package_string(package, version)])
->>>>>>> db8b32f3
 
 
 def pip_install(
