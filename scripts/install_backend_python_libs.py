# Copyright 2020 The Oppia Authors. All Rights Reserved.
#
# Licensed under the Apache License, Version 2.0 (the "License");
# you may not use this file except in compliance with the License.
# You may obtain a copy of the License at
#
#      http://www.apache.org/licenses/LICENSE-2.0
#
# Unless required by applicable law or agreed to in writing, software
# distributed under the License is distributed on an "AS-IS" BASIS,
# WITHOUT WARRANTIES OR CONDITIONS OF ANY KIND, either express or implied.
# See the License for the specific language governing permissions and
# limitations under the License.

"""Installation script for Oppia python backend libraries."""

from __future__ import absolute_import  # pylint: disable=import-only-modules
from __future__ import unicode_literals  # pylint: disable=import-only-modules

import collections
import json
import os
import re
import shutil
import subprocess
import sys

import python_utils
from scripts import common
import utils

import pkg_resources

OPPIA_REQUIRED_PIP_VERSION = '20.3.4'
GIT_DIRECT_URL_REQUIREMENT_PATTERN = (
    # NOTE: Direct URLs to GitHub must specify a specific commit hash in their
    # definition. This helps stabilize the implementation we depend upon.
    re.compile(r'^(git\+git://github\.com/.*?@[0-9a-f]{40})#egg=([^\s]*)'))


def normalize_python_library_name(library_name):
    """Returns a normalized version of the python library name.

    Normalization of a library name means converting the library name to
    lowercase, and removing any "[...]" suffixes that occur. The reason we do
    this is because of 2 potential confusions when comparing library names that
    will cause this script to find incorrect mismatches.

    1. Python library name strings are case-insensitive, which means that
       libraries are considered equivalent even if the casing of the library
       names is different.
    2. There are certain python libraries with a default version and multiple
       variants. These variants have names like `library[sub-library]` and
       signify that it is a version of the library with special support for
       the sub-library. These variants can be considered equivalent to an
       individual developer and project because at any point in time, only one
       of these variants is allowed to be installed/used in a project.

    Here are some examples of ambiguities that this function resolves:
    - 'googleappenginemapreduce' is listed in the 'requirements.txt' file as
      all lowercase. However, the installed directories have names starting with
      the string 'GoogleAppEngineMapReduce'. This causes confusion when
      searching for mismatches because python treats the two library names as
      different even though they are equivalent.
    - If the name 'google-api-core[grpc]' is listed in the 'requirements.txt'
      file, this means that a variant of the 'google-api-core' package that
      supports grpc is required. However, the import names, the package
      directory names, and the metadata directory names of the installed package
      do not actually contain the sub-library identifier. This causes
      incorrect mismatches to be found because the script treats the installed
      package's library name, 'library', differently from the 'requirements.txt'
      listed library name, 'library[sub-library]'

    Args:
        library_name: str. The library name to be normalized.

    Returns:
        str. A normalized library name.
    """
    # Remove the special support package designation (e.g [grpc]) in the
    # brackets when parsing the requirements file to resolve confusion 2 in the
    # docstring.
    # NOTE: This does not cause ambiguities because there is no viable scenario
    # where both the library and a variant of the library exist in the
    # directory. Both the default version and the variant are imported in the
    # same way (e.g import google.api.core) and if pip allowed a scenario where
    # both versions were installed, then there would be ambiguities in the
    # imports. For this reason, it is safe to disambiguate the names by removing
    # the suffix. We have also implemented the backend tests,
    # test_uniqueness_of_lib_names_in_requirements_file and
    # test_uniqueness_of_lib_names_in_compiled_requirements_file, in
    # scripts/install_backend_python_libs_test.py to ensure that all
    # library names in the requirements files are distinct when normalized.
    library_name = re.sub(r'\[[^\[^\]]+\]', '', library_name)
    return library_name.lower()


def normalize_directory_name(directory_name):
    """Returns a normalized (lowercase) version of the directory name.

    Python library name strings are case insensitive which means that
    libraries are equivalent even if the casing of the library names are
    different. When python libraries are installed, the generated metadata
    directories also use the python library names as part of the directory name.
    This function normalizes directory names so that metadata directories with
    different case won't be treated as different in code. For example,
    `GoogleAppEnginePipeline-1.9.22.1.dist-info` and
    `googleappenginepipeline-1.9.22.1.dist-info` are equivalent, although their
    names are not the same. To make sure these two directory names are
    considered equal, we use this method to enforce that all directory names are
    lowercase.

    Args:
        directory_name: str. The directory name to be normalized.

    Returns:
        str. A normalized directory name string that is all lowercase.
    """
    return directory_name.lower()


def _get_requirements_file_contents():
    """Returns a dictionary containing all of the required normalized library
    names with their corresponding version strings listed in the
    'requirements.txt' file.

    Returns:
        dict(str, str). Dictionary with the normalized name of the library as
        the key and the version string of that library as the value.
    """
    requirements_contents = collections.defaultdict()
    with python_utils.open_file(
        common.COMPILED_REQUIREMENTS_FILE_PATH, 'r') as f:
        trimmed_lines = (line.strip() for line in f.readlines())
        for line_num, line in enumerate(trimmed_lines, start=1):
            if not line or line.startswith('#'):
                continue

            elif line.startswith('git'):
                match = GIT_DIRECT_URL_REQUIREMENT_PATTERN.match(line)
                if not match:
                    raise Exception(
                        '%r on line %d of %s does not match '
                        'GIT_DIRECT_URL_REQUIREMENT_PATTERN=%r' % (
                            line, line_num,
                            common.COMPILED_REQUIREMENTS_FILE_PATH,
                            GIT_DIRECT_URL_REQUIREMENT_PATTERN.pattern))
                library_name, version_string = match.group(2, 1)

            else:
                library_name, version_string = line.split(' ')[0].split('==')

            # Libraries with different case are considered equivalent libraries:
            # e.g 'Flask' is the same library as 'flask'. Therefore, we
            # normalize all library names in order to compare libraries without
            # ambiguities.
            normalized_library_name = (
                normalize_python_library_name(library_name))
            requirements_contents[normalized_library_name] = version_string
    return requirements_contents


def _get_third_party_python_libs_directory_contents():
    """Returns a dictionary containing all of the normalized libraries name
    strings with their corresponding version strings installed in the
    'third_party/python_libs' directory.

    Returns:
        dict(str, str). Dictionary with the normalized name of the library
        installed as the key and the version string of that library as the
        value.
    """
    direct_url_packages, standard_packages = utils.partition(
        pkg_resources.find_distributions(common.THIRD_PARTY_PYTHON_LIBS_DIR),
        predicate=lambda dist: dist.has_metadata('direct_url.json'))

    installed_packages = {
        pkg.project_name: pkg.version for pkg in standard_packages
    }

    for pkg in direct_url_packages:
        metadata = json.loads(pkg.get_metadata('direct_url.json'))
        version_string = '%s+%s@%s' % (
            metadata['vcs_info']['vcs'], metadata['url'],
            metadata['vcs_info']['commit_id'])
        installed_packages[pkg.project_name] = version_string

    # Libraries with different case are considered equivalent libraries:
    # e.g 'Flask' is the same library as 'flask'. Therefore, we
    # normalize all library names in order to compare libraries without
    # ambiguities.
    directory_contents = {
        normalize_python_library_name(library_name): version_string
        for library_name, version_string in installed_packages.items()
    }

    return directory_contents


def _remove_metadata(library_name, version_string):
    """Removes the residual metadata files pertaining to a specific library that
    was reinstalled with a new version. The reason we need this function is
    because `pip install --upgrade` upgrades libraries to a new version but
    does not remove the metadata that was installed with the previous version.
    These metadata files confuse the pkg_resources function that extracts all of
    the information about the currently installed python libraries and causes
    this installation script to behave incorrectly.

    Args:
        library_name: str. Name of the library to remove the metadata for.
        version_string: str. Stringified version of the library to remove the
            metadata for.
    """
    possible_normalized_directory_names = (
        _get_possible_normalized_metadata_directory_names(
            library_name, version_string))
    normalized_directory_names = [
        normalize_directory_name(name)
        for name in os.listdir(common.THIRD_PARTY_PYTHON_LIBS_DIR)
        if os.path.isdir(
            os.path.join(common.THIRD_PARTY_PYTHON_LIBS_DIR, name))
    ]
    for normalized_directory_name in normalized_directory_names:
        # Python metadata directory names contain a python library name that
        # does not have uniform case. However, python libraries are equivalent
        # regardless of their case. Therefore, in order to check if a python
        # library's metadata exists in a directory, we need to normalize the
        # directory name. Otherwise, we would need to check every permutation of
        # the casing for metadata directories generated with the naming
        # convention: <library_name>-<library-version>.
        if normalized_directory_name in possible_normalized_directory_names:
            path_to_delete = os.path.join(
                common.THIRD_PARTY_PYTHON_LIBS_DIR, normalized_directory_name)
            shutil.rmtree(path_to_delete)


def _rectify_third_party_directory(mismatches):
    """Rectifies the 'third_party/python_libs' directory state to reflect the
    current 'requirements.txt' file requirements. It takes a list of mismatches
    and corrects those mismatches by installing or uninstalling packages.

    Args:
        mismatches: dict(str, tuple(str|None, str|None)). Dictionary
            with the normalized library names as keys and a tuple as values. The
            1st element of the tuple is the version string of the library
            required by the requirements.txt file while the 2nd element is the
            version string of the library currently installed in the
            'third_party/python_libs' directory. If the library doesn't exist,
            the corresponding tuple element will be None. For example, this
            dictionary signifies that 'requirements.txt' requires flask with
            version 1.0.1 while the 'third_party/python_libs' directory contains
            flask 1.1.1:
                {
                  flask: ('1.0.1', '1.1.1')
                }
    """
    # Handling 5 or more mismatches requires 5 or more individual `pip install`
    # commands, which is slower than just reinstalling all of the libraries
    # using `pip install -r requirements.txt`.
    if len(mismatches) >= 5:
        if os.path.isdir(common.THIRD_PARTY_PYTHON_LIBS_DIR):
            shutil.rmtree(common.THIRD_PARTY_PYTHON_LIBS_DIR)
        _reinstall_all_dependencies()
        return

    # The library is installed in the directory but is not listed in
    # requirements. We don't have functionality to remove a library cleanly, and
    # if we ignore the library, this might cause issues when pushing the branch
    # to develop as there might be possible hidden use cases of a deleted
    # library that the developer did not catch. The only way to enforce the
    # removal of a library is to clean out the folder and reinstall everything
    # from scratch.
    if any(required is None for required, _ in mismatches.values()):
        if os.path.isdir(common.THIRD_PARTY_PYTHON_LIBS_DIR):
            shutil.rmtree(common.THIRD_PARTY_PYTHON_LIBS_DIR)
        _reinstall_all_dependencies()
        return

    git_mismatches, pip_mismatches = (
        utils.partition(mismatches.items(), predicate=_is_git_url_mismatch))

    for normalized_library_name, versions in git_mismatches:
        requirements_version, directory_version = versions

        # The library listed in 'requirements.txt' is not in the
        # 'third_party/python_libs' directory.
        if not directory_version or requirements_version != directory_version:
            _install_direct_url(normalized_library_name, requirements_version)

    for normalized_library_name, versions in pip_mismatches:
        requirements_version = (
            pkg_resources.parse_version(versions[0]) if versions[0] else None)
        directory_version = (
            pkg_resources.parse_version(versions[1]) if versions[1] else None)

        # The library listed in 'requirements.txt' is not in the
        # 'third_party/python_libs' directory.
        if not directory_version:
            _install_library(
                normalized_library_name,
                str(requirements_version))
        # The currently installed library version is not equal to the required
        # 'requirements.txt' version.
        elif requirements_version != directory_version:
            _install_library(
                normalized_library_name,
                str(requirements_version))
            _remove_metadata(
                normalized_library_name,
                str(directory_version))


def _is_git_url_mismatch(mismatch_item):
    """Returns whether the given mismatch item is for a GitHub URL."""
    _, (required, _) = mismatch_item
    return required.startswith('git')


def _install_direct_url(library_name, direct_url):
    """Installs a direct URL to GitHub into the third_party/python_libs folder.

    Args:
        library_name: str. Name of the library to install.
        direct_url: str. Full definition of the URL to install. Must match
            GIT_DIRECT_URL_REQUIREMENT_PATTERN.
    """
    pip_install(
        '%s#egg=%s' % (direct_url, library_name),
        common.THIRD_PARTY_PYTHON_LIBS_DIR,
        upgrade=True,
        no_dependencies=True)


def _get_pip_versioned_package_string(library_name, version_string):
    """Returns the standard 'library==version' string for the given values.

    Args:
        library_name: str. The normalized name of the library.
        version_string: str. The version of the package as a string.

    Returns:
        str. The standard versioned library package name.
    """
    return '%s==%s' % (library_name, version_string)


def _install_library(library_name, version_string):
    """Installs a library with a certain version to the
    'third_party/python_libs' folder.

    Args:
        library_name: str. Name of the library to install.
        version_string: str. Stringified version of the library to install.
    """
    pip_install(
        _get_pip_versioned_package_string(library_name, version_string),
        common.THIRD_PARTY_PYTHON_LIBS_DIR,
        upgrade=True,
        no_dependencies=True
    )


def _reinstall_all_dependencies():
    """Reinstalls all of the libraries detailed in the compiled
    'requirements.txt' file to the 'third_party/python_libs' folder.
    """
    _pip_install_requirements(
        common.THIRD_PARTY_PYTHON_LIBS_DIR,
        common.COMPILED_REQUIREMENTS_FILE_PATH
    )


def _get_possible_normalized_metadata_directory_names(
        library_name, version_string):
    """Returns possible normalized metadata directory names for python libraries
    installed using pip (following the guidelines of PEP-427 and PEP-376).
    This ensures that our _remove_metadata() function works as intended. More
    details about the guidelines concerning the metadata folders can be found
    here:
    https://www.python.org/dev/peps/pep-0427/#file-contents
    https://www.python.org/dev/peps/pep-0376/#how-distributions-are-installed.

    Args:
        library_name: str. Name of the library.
        version_string: str. Stringified version of the library.

    Returns:
        set(str). Set containing the possible normalized directory name strings
        of metadata folders.
    """
    # Some metadata folders replace the hyphens in the library name with
    # underscores.
    # TODO(#11474): The '-py2.7' suffix might be used in some metadata directory
    # names, this will need to be changed after the Python 3 migration.
    return {
        normalize_directory_name(
            '%s-%s.dist-info' % (library_name, version_string)),
        normalize_directory_name(
            '%s-%s.dist-info' % (
                library_name.replace('-', '_'), version_string)),
        normalize_directory_name(
            '%s-%s.egg-info' % (library_name, version_string)),
        normalize_directory_name(
            '%s-%s.egg-info' % (
                library_name.replace('-', '_'), version_string)),
        normalize_directory_name(
<<<<<<< HEAD
            '%s-%s-py3.7.egg-info' % (library_name, version_string)),
        normalize_directory_name(
            '%s-%s-py3.7.egg-info' % (
=======
            '%s-%s-py2.7.egg-info' % (library_name, version_string)),
        normalize_directory_name(
            '%s-%s-py2.7.egg-info' % (
>>>>>>> b5e1c7c8
                library_name.replace('-', '_'), version_string)),
    }


def verify_pip_is_installed():
    """Verify that pip is installed.

    Raises:
        ImportError. Error importing pip.
    """
    python_utils.PRINT('Checking if pip is installed on the local machine')
    try:
        import pip
    except ImportError as e:
        common.print_each_string_after_two_new_lines([
            'Pip is required to install Oppia dependencies, but pip wasn\'t '
            'found on your local machine.',
            'Please see \'Installing Oppia\' on the Oppia developers\' wiki '
            'page:'])

        if common.is_mac_os():
            python_utils.PRINT(
                'https://github.com/oppia/oppia/wiki/Installing-Oppia-%28Mac-'
                'OS%29')
        elif common.is_linux_os():
            python_utils.PRINT(
                'https://github.com/oppia/oppia/wiki/Installing-Oppia-%28Linux'
                '%29')
        else:
            python_utils.PRINT(
                'https://github.com/oppia/oppia/wiki/Installing-Oppia-%28'
                'Windows%29')
        raise ImportError('Error importing pip: %s' % e)


def _run_pip_command(cmd_parts):
    """Run pip command with some flags and configs. If it fails try to rerun it
    with additional flags and else raise an exception.

    Args:
        cmd_parts: list(str). List of cmd parts to be run with pip.

    Raises:
        Exception. Error installing package.
    """
    # The call to python -m is used to ensure that Python and Pip versions are
    # compatible.
    command = [sys.executable, '-m', 'pip'] + cmd_parts
    process = subprocess.Popen(
        command, stdout=subprocess.PIPE, stderr=subprocess.PIPE)
    stdout, stderr = process.communicate()
    if process.returncode == 0:
        python_utils.PRINT(stdout)
    elif b'can\'t combine user with prefix' in stderr:
        python_utils.PRINT('Trying by setting --user and --prefix flags.')
        subprocess.check_call(
            command + ['--user', '--prefix=', '--system'])
    else:
        python_utils.PRINT(stderr)
        python_utils.PRINT(
            'Refer to https://github.com/oppia/oppia/wiki/Troubleshooting')
        raise Exception('Error installing package')


def pip_install_to_system(package, version):
    """Installs third party libraries with pip to the user's system.

    Note: These libraries are installed to the user's default system-wide
    'site-packages' folder, not to a local Oppia third-party directory. This is
    ONLY required in very specific cases where the development server scripts
    require default libraries. (When running another python script using
    the shell, the call stack that is instantiated for that python script cannot
    be edited by us; therefore, we have no control over which system paths, the
    script visits when it looks for libraries and can only install those
    necessary libraries to the default system path.)

    In general, please DO NOT use this method when installing packages required
    for oppia. Use pip_install instead.

    Args:
        package: str. The package name.
        version: str. The package version.
    """
    verify_pip_is_installed()
    _run_pip_command(
        ['install', _get_pip_versioned_package_string(package, version)])


def pip_install(
        versioned_package, install_path, upgrade=False, no_dependencies=False):
    """Installs third party libraries with pip to a specific path.

    Args:
        versioned_package: str. A 'lib==version' formatted string.
        install_path: str. The installation path for the package.
        upgrade: bool. Whether to call pip with the --upgrade flag.
        no_dependencies: bool. Whether call the pip with --no-dependencies flag.
    """
    verify_pip_is_installed()

    additional_pip_args = []
    if upgrade:
        additional_pip_args.append('--upgrade')
    if no_dependencies:
        additional_pip_args.append('--no-dependencies')

    _run_pip_command([
        'install', versioned_package, '--target', install_path
    ] + additional_pip_args)


def _pip_install_requirements(install_path, requirements_path):
    """Installs third party libraries from requirements files with pip.

    Args:
        install_path: str. The installation path for the packages.
        requirements_path: str. The path to the requirements file.
    """
    verify_pip_is_installed()
    _run_pip_command([
        'install', '--target', install_path, '--no-dependencies',
        '-r', requirements_path, '--upgrade'
    ])


def get_mismatches():
    """Returns a dictionary containing mismatches between the 'requirements.txt'
    file and the 'third_party/python_libs' directory. Mismatches are defined as
    the following inconsistencies:
        1. A library exists in the requirements file but is not installed in the
           'third_party/python_libs' directory.
        2. A library is installed in the 'third_party/python_libs'
           directory but it is not listed in the requirements file.
        3. The library version installed is not as recent as the library version
           listed in the requirements file.
        4. The library version installed is more recent than the library version
           listed in the requirements file.

    Returns:
        dict(str, tuple(str|None, str|None)). Dictionary with the
        library names as keys and tuples as values. The 1st element of the
        tuple is the version string of the library required by the
        requirements.txt file while the 2nd element is the version string of
        the library currently in the 'third_party/python_libs' directory. If
        the library doesn't exist, the corresponding tuple element will be None.
        For example, the following dictionary signifies that 'requirements.txt'
        requires flask with version 1.0.1 while the 'third_party/python_libs'
        directory contains flask 1.1.1 (or mismatch 4 above):
            {
              flask: ('1.0.1', '1.1.1')
            }
    """
    requirements_contents = _get_requirements_file_contents()
    directory_contents = _get_third_party_python_libs_directory_contents()

    mismatches = {}
    for normalized_library_name in requirements_contents:
        # Library exists in the directory and the requirements file.
        if normalized_library_name in directory_contents:
            # Library matches but version doesn't match.
            if (directory_contents[normalized_library_name] !=
                    requirements_contents[normalized_library_name]):
                mismatches[normalized_library_name] = (
                    requirements_contents[normalized_library_name],
                    directory_contents[normalized_library_name])
        # Library exists in the requirements file but not in the directory.
        else:
            mismatches[normalized_library_name] = (
                requirements_contents[normalized_library_name], None)

    for normalized_library_name in directory_contents:
        # Library exists in the directory but is not in the requirements file.
        if normalized_library_name not in requirements_contents:
            mismatches[normalized_library_name] = (
                None, directory_contents[normalized_library_name])

    return mismatches


def validate_metadata_directories():
    """Validates that each library installed in the 'third_party/python_libs'
    has a corresponding metadata directory following the correct naming
    conventions detailed in PEP-427, PEP-376, and common Python guidelines.

    Raises:
        Exception. An installed library's metadata does not exist in the
            'third_party/python_libs' directory in the format which we expect
            (following the PEP-427 and PEP-376 python guidelines).
    """
    directory_contents = _get_third_party_python_libs_directory_contents()
    # Each python metadata directory name contains a python library name that
    # does not have uniform case. This is because we cannot guarantee the casing
    # of the directory names generated and there are no options that we can
    # provide to `pip install` to actually guarantee that a certain casing
    # format is used to create the directory names. The only official guidelines
    # for naming directories is that it must start with the string:
    # '<library_name>-<library-version>' but no casing guidelines are specified.
    # Therefore, in order to efficiently check if a python library's metadata
    # exists in a directory, we need to normalize the directory name. Otherwise,
    # we would need to check every permutation of the casing.
    normalized_directory_names = {
        normalize_directory_name(name)
        for name in os.listdir(common.THIRD_PARTY_PYTHON_LIBS_DIR)
        if os.path.isdir(os.path.join(common.THIRD_PARTY_PYTHON_LIBS_DIR, name))
    }
    for normalized_library_name, version_string in directory_contents.items():
        # Direct URL libraries are guaranteed to have metadata directories,
        # because that's how _get_third_party_python_libs_directory_contents
        # obtains the version_string being checked here.
        if version_string.startswith('git+'):
            continue
        # Possible names of the metadata directory installed when <library_name>
        # is installed.
        possible_normalized_directory_names = (
            _get_possible_normalized_metadata_directory_names(
                normalized_library_name, version_string))
        # If any of the possible metadata directory names show up in the
        # directory, that is confirmation that <library_name> was installed
        # correctly with the correct metadata.
        if not any(
                normalized_directory_name in normalized_directory_names
                for normalized_directory_name in
                possible_normalized_directory_names):
            raise Exception(
                'The python library %s was installed without the correct '
                'metadata folders which may indicate that the convention for '
                'naming the metadata folders have changed. Please go to '
                '`scripts/install_backend_python_libs` and modify our '
                'assumptions in the '
                '_get_possible_normalized_metadata_directory_names'
                ' function for what metadata directory names can be.' %
                normalized_library_name)


def main():
    """Compares the state of the current 'third_party/python_libs' directory to
    the libraries listed in the 'requirements.txt' file. If there are
    mismatches, regenerate the 'requirements.txt' file and correct the
    mismatches.
    """
    verify_pip_is_installed()
    python_utils.PRINT('Regenerating "requirements.txt" file...')
    # Calls the script to regenerate requirements. The reason we cannot call the
    # regenerate requirements functionality inline is because the python script
    # that regenerates the file is a command-line interface (CLI). Once the CLI
    # finishes execution, it forces itself and any python scripts in the current
    # callstack to exit.
    # Therefore, in order to allow continued execution after the requirements
    # file is generated, we must call it as a separate process.
    subprocess.check_call(
        ['python', '-m', 'scripts.regenerate_requirements'],
        stdin=subprocess.PIPE,
        stdout=subprocess.PIPE)
    # Adds a note to the beginning of the 'requirements.txt' file to make sure
    # developers understand that they should not append or change this
    # autogenerated file.
    with python_utils.open_file(
        common.COMPILED_REQUIREMENTS_FILE_PATH, 'r+') as f:
        content = f.read()
        f.seek(0, 0)
        f.write(
            '# Developers: Please do not modify this auto-generated file. If\n'
            '# you want to add, remove, upgrade, or downgrade libraries,\n'
            '# please change the `requirements.in` file, and then follow\n'
            '# the instructions there to regenerate this file.\n' + content)

    mismatches = get_mismatches()
    if mismatches:
        _rectify_third_party_directory(mismatches)
        validate_metadata_directories()
    else:
        python_utils.PRINT(
            'All third-party Python libraries are already installed correctly.')


# The 'no coverage' pragma is used as this line is un-testable. This is because
# it will only be called when install_third_party_libs.py is used as a script.
if __name__ == '__main__': # pragma: no cover
    main()<|MERGE_RESOLUTION|>--- conflicted
+++ resolved
@@ -404,15 +404,14 @@
             '%s-%s.egg-info' % (
                 library_name.replace('-', '_'), version_string)),
         normalize_directory_name(
-<<<<<<< HEAD
             '%s-%s-py3.7.egg-info' % (library_name, version_string)),
         normalize_directory_name(
             '%s-%s-py3.7.egg-info' % (
-=======
+                library_name.replace('-', '_'), version_string)),
+        normalize_directory_name(
             '%s-%s-py2.7.egg-info' % (library_name, version_string)),
         normalize_directory_name(
             '%s-%s-py2.7.egg-info' % (
->>>>>>> b5e1c7c8
                 library_name.replace('-', '_'), version_string)),
     }
 
