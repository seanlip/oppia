--- conflicted
+++ resolved
@@ -30,10 +30,11 @@
 
     def test_space_indentation(self) -> None:
         sample_string = '     This is a sample string.'
-<<<<<<< HEAD
-        self.assertEqual(docstrings_checker.space_indentation(sample_string), 5)
-
-    def test_get_setters_property_name_with_setter(self):
+        self.assertEqual(
+            docstrings_checker.space_indentation(sample_string), 5
+        )
+
+    def test_get_setters_property_name_with_setter(self) -> None:
         setter_node = astroid.extract_node(
             """
         @test.setter
@@ -44,7 +45,7 @@
             setter_node)
         self.assertEqual(property_name, 'test')
 
-    def test_get_setters_property_name_without_setter(self):
+    def test_get_setters_property_name_without_setter(self) -> None:
         none_node = astroid.extract_node(
             """
         @attribute
@@ -54,7 +55,7 @@
         none_return = docstrings_checker.get_setters_property_name(none_node)
         self.assertEqual(none_return, None)
 
-    def test_get_setters_property_with_setter_and_property(self):
+    def test_get_setters_property_with_setter_and_property(self) -> None:
         node = astroid.extract_node(
             """
         class TestClass():
@@ -68,7 +69,7 @@
         setter_property = docstrings_checker.get_setters_property(temp[0])
         self.assertEqual(isinstance(setter_property, astroid.FunctionDef), True)
 
-    def test_get_setters_property_with_setter_no_property(self):
+    def test_get_setters_property_with_setter_no_property(self) -> None:
         testnode2 = astroid.extract_node(
             """
         class TestClass():
@@ -81,7 +82,7 @@
         setter_property = docstrings_checker.get_setters_property(temp[0])
         self.assertEqual(setter_property, None)
 
-    def test_get_setters_property_no_class(self):
+    def test_get_setters_property_no_class(self) -> None:
         testnode3 = astroid.extract_node(
             """
         @test.setter
@@ -92,7 +93,7 @@
         setter_property = docstrings_checker.get_setters_property(testnode3)
         self.assertEqual(setter_property, None)
 
-    def test_get_setters_property_no_setter_no_property(self):
+    def test_get_setters_property_no_setter_no_property(self) -> None:
         testnode4 = astroid.extract_node(
             """
         class TestClass():
@@ -104,7 +105,7 @@
         setter_property = docstrings_checker.get_setters_property(temp[0])
         self.assertEqual(setter_property, None)
 
-    def test_returns_something_with_value_retur(self):
+    def test_returns_something_with_value_retur(self) -> None:
         return_node = astroid.extract_node(
             """
         return True
@@ -114,7 +115,7 @@
             docstrings_checker.returns_something(return_node),
             True)
 
-    def test_returns_something_with_none_return(self):
+    def test_returns_something_with_none_return(self) -> None:
         return_none_node = astroid.extract_node(
             """
         return None
@@ -124,7 +125,7 @@
             docstrings_checker.returns_something(return_none_node),
             False)
 
-    def test_returns_something_with_empty_return(self):
+    def test_returns_something_with_empty_return(self) -> None:
         none_return_node = astroid.extract_node(
             """
         return
@@ -134,7 +135,7 @@
             docstrings_checker.returns_something(none_return_node),
             False)
 
-    def test_possible_exc_types_with_valid_name(self):
+    def test_possible_exc_types_with_valid_name(self) -> None:
         raise_node = astroid.extract_node(
             """
         def func():
@@ -144,7 +145,7 @@
         exceptions = docstrings_checker.possible_exc_types(raise_node)
         self.assertEqual(exceptions, set(['IndexError']))
 
-    def test_possible_exc_types_with_invalid_name(self):
+    def test_possible_exc_types_with_invalid_name(self) -> None:
         raise_node = astroid.extract_node(
             """
         def func():
@@ -154,7 +155,7 @@
         exceptions = docstrings_checker.possible_exc_types(raise_node)
         self.assertEqual(exceptions, set([]))
 
-    def test_possible_exc_types_with_function_call_no_return(self):
+    def test_possible_exc_types_with_function_call_no_return(self) -> None:
         raise_node = astroid.extract_node(
             """
         def testFunc():
@@ -167,7 +168,7 @@
         excpetions = docstrings_checker.possible_exc_types(raise_node)
         self.assertEqual(excpetions, set([]))
 
-    def test_possible_exc_types_with_function_call_valid_errors(self):
+    def test_possible_exc_types_with_function_call_valid_errors(self) -> None:
         raise_node = astroid.extract_node(
             """
         def testFunc():
@@ -183,7 +184,7 @@
         excpetions = docstrings_checker.possible_exc_types(raise_node)
         self.assertEqual(excpetions, set(['IndexError', 'ValueError']))
 
-    def test_possible_exc_types_with_function_call_invalid_error(self):
+    def test_possible_exc_types_with_function_call_invalid_error(self) -> None:
         raise_node = astroid.extract_node(
             """
         def testFunc():
@@ -196,7 +197,7 @@
         excpetions = docstrings_checker.possible_exc_types(raise_node)
         self.assertEqual(excpetions, set([]))
 
-    def test_possible_exc_types_with_function_return_out_of_frame(self):
+    def test_possible_exc_types_with_return_out_of_frame(self) -> None:
         raise_node = astroid.extract_node(
             """
         def testFunc():
@@ -222,7 +223,7 @@
         excpetions = docstrings_checker.possible_exc_types(raise_node)
         self.assertEqual(excpetions, set([]))
 
-    def test_possible_exc_types_with_constaint_raise(self):
+    def test_possible_exc_types_with_constaint_raise(self) -> None:
         raise_node = astroid.extract_node(
             """
         def func():
@@ -232,15 +233,7 @@
         exceptions = docstrings_checker.possible_exc_types(raise_node)
         self.assertEqual(exceptions, set([]))
 
-    def test_possible_exc_types_with_inference_error(self):
-=======
-        self.assertEqual(
-            docstrings_checker.space_indentation(sample_string), 5
-        )
->>>>>>> eb4c12ac
-
     def test_possible_exc_types_with_inference_error(self) -> None:
-
         raise_node = astroid.extract_node(
             """
         def func():
@@ -290,7 +283,7 @@
         exceptions = docstrings_checker.possible_exc_types(raise_node)
         self.assertEqual(exceptions, set(['Exception']))
 
-    def test_docstringify_with_okey_docstring(self):
+    def test_docstringify_with_okey_docstring(self) -> None:
         okey_docstring = """Docstring that is correctly formated
             according to the Google Python Style Guide.
 
@@ -303,7 +296,7 @@
 
         self.assertEqual(is_okey, True)
 
-    def test_docstringify_with_bad_docstring(self):
+    def test_docstringify_with_bad_docstring(self) -> None:
         not_okey_dockstring = """Docstring that is incorrectly
             formated according to the Google Python Style Guide.
             """
