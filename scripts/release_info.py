--- conflicted
+++ resolved
@@ -48,12 +48,7 @@
         cmd_str: str. The command string to execute
 
     Returns:
-<<<<<<< HEAD
-        (str): The output of the command.
-=======
         str. The output of the command.
-
->>>>>>> 5245025f
     """
     return subprocess.check_output(cmd_str.split(' ')).strip()
 
@@ -99,12 +94,7 @@
         stop: str.  Tag, Branch or SHA1 of end point, defaults to HEAD
 
     Returns:
-<<<<<<< HEAD
-        list[Log]: List of Logs.
-=======
         list(Log): List of Logs
-
->>>>>>> 5245025f
     """
     get_logs_cmd = GIT_CMD_GET_LOGS_FORMAT_STRING.format(
         GROUP_SEP, start, stop)
@@ -122,12 +112,7 @@
         logs: list(Log). List of Logs to parse
 
     Returns:
-<<<<<<< HEAD
-        set[str]: Set of found issues as links to Github.
-=======
         set(str): Set of found issues as links to Github
-
->>>>>>> 5245025f
     """
     issues = ISSUE_REGEX.findall(' '.join([log.message for log in logs]))
     links = {ISSUE_URL_FORMAT_STRING % issue for issue in issues}
