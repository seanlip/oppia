# Copyright 2019 The Oppia Authors. All Rights Reserved.
#
# Licensed under the Apache License, Version 2.0 (the "License");
# you may not use this file except in compliance with the License.
# You may obtain a copy of the License at
#
#      http://www.apache.org/licenses/LICENSE-2.0
#
# Unless required by applicable law or agreed to in writing, software
# distributed under the License is distributed on an "AS-IS" BASIS,
# WITHOUT WARRANTIES OR CONDITIONS OF ANY KIND, either express or implied.
# See the License for the specific language governing permissions and
# limitations under the License.

"""Unit tests for scripts/common.py."""

from __future__ import annotations

import builtins
import contextlib
import errno
import getpass
import http.server
import io
import os
import re
import shutil
import socketserver
import ssl
import stat
import subprocess
import sys
import tempfile
import time
from urllib import request as urlrequest

from core import constants
from core import utils
from core.tests import test_utils
from scripts import install_python_dev_dependencies
from scripts import servers

import github
from typing import Generator, List, Literal, NoReturn

from . import common


# Here we use MyPy ignore because the pool_size argument is required by
# Requester.__init__(), but it is missing from the typing definition in
# Requester.pyi. We therefore disable type checking here. A PR was opened
# to PyGithub to fix this, but it was closed due to inactivity (the project
# does not seem very active). Here is the PR:
# https://github.com/PyGithub/PyGithub/pull/2151.
_MOCK_REQUESTER = github.Requester.Requester(  # type: ignore[call-arg]
    login_or_token=None,
    password=None,
    jwt=None,
    base_url='https://github.com',
    timeout=0,
    user_agent='user',
    per_page=0,
    verify=False,
    retry=None,
    pool_size=None,
)


class MockCompiler:
    def wait(self) -> None: # pylint: disable=missing-docstring
        pass


class MockCompilerContextManager():
    def __init__(self) -> None:
        pass

    def __enter__(self) -> MockCompiler:
        return MockCompiler()

    def __exit__(self, *unused_args: str) -> None:
        pass


def mock_context_manager() -> MockCompilerContextManager:
    return MockCompilerContextManager()


class CommonTests(test_utils.GenericTestBase):
    """Test the methods which handle common functionalities."""

    def setUp(self) -> None:
        super().setUp()
        self.print_arr: list[str] = []
        def mock_print(msg: str) -> None:
            self.print_arr.append(msg)
        self.print_swap = self.swap(builtins, 'print', mock_print)

    def test_run_ng_compilation_successfully(self) -> None:
        swap_isdir = self.swap_with_checks(
            os.path, 'isdir', lambda _: True, expected_kwargs=[])
        swap_ng_build = self.swap_with_checks(
            servers, 'managed_ng_build', mock_context_manager, expected_args=[])
        with self.print_swap, swap_ng_build, swap_isdir:
            common.run_ng_compilation()

        self.assertNotIn(
            'Failed to complete ng build compilation, exiting...',
            self.print_arr
        )

    def test_run_ng_compilation_failed(self) -> None:
        swap_isdir = self.swap_with_checks(
            os.path, 'isdir', lambda _: False, expected_kwargs=[])
        swap_ng_build = self.swap_with_checks(
            servers, 'managed_ng_build', mock_context_manager, expected_args=[])
        swap_sys_exit = self.swap_with_checks(
            sys,
            'exit',
            lambda _: None,
            expected_args=[(1,)]
        )
        with self.print_swap, swap_ng_build, swap_isdir, swap_sys_exit:
            common.run_ng_compilation()

        self.assertIn(
            'Failed to complete ng build compilation, exiting...',
            self.print_arr
        )

    def test_subprocess_error_results_in_failed_ng_build(self) -> None:
        class MockFailedCompiler:
            def wait(self) -> None: # pylint: disable=missing-docstring
                raise subprocess.CalledProcessError(
                    returncode=1, cmd='', output='Subprocess execution failed.')

        class MockFailedCompilerContextManager:
            def __init__(self) -> None:
                pass

            def __enter__(self) -> MockFailedCompiler:
                return MockFailedCompiler()

            def __exit__(self, *unused_args: str) -> None:
                pass

        def mock_failed_context_manager() -> MockFailedCompilerContextManager:
            return MockFailedCompilerContextManager()

        swap_ng_build = self.swap_with_checks(
            servers,
            'managed_ng_build',
            mock_failed_context_manager,
            expected_args=[]
        )
        swap_isdir = self.swap_with_checks(
            os.path,
            'isdir',
            lambda _: False,
            expected_args=[
                ('dist/oppia-angular',),
                ('dist/oppia-angular',),
                ('dist/oppia-angular',)
            ]
        )
        swap_sys_exit = self.swap_with_checks(
            sys,
            'exit',
            lambda _: None,
            expected_args=[(1,), (1,), (1,)]
        )
        with self.print_swap, swap_ng_build, swap_isdir, swap_sys_exit:
            common.run_ng_compilation()

    @contextlib.contextmanager
    def open_tcp_server_port(self) -> Generator[int, None, None]:
        """Context manager for starting and stoping an HTTP TCP server.

        Yields:
            int. The port number of the server.
        """
        handler = http.server.SimpleHTTPRequestHandler
        # NOTE: Binding to port 0 causes the OS to select a random free port
        # between 1024 to 65535.
        server = socketserver.TCPServer(('localhost', 0), handler)
        try:
            yield server.server_address[1]
        finally:
            server.server_close()

    def test_protoc_version_matches_protobuf(self) -> None:
        """Check that common.PROTOC_VERSION matches the version of protobuf in
        requirements.in.
        """
        with open(
            install_python_dev_dependencies.REQUIREMENTS_DEV_FILE_PATH,
            'r',
            encoding='utf-8',
        ) as f:
            for line in f:
                if line.startswith('protobuf'):
                    line = line.strip()
                    protobuf_version = line.split('==')[1]
                    break
        self.assertEqual(common.PROTOC_VERSION, protobuf_version)

    def test_is_x64_architecture_in_x86(self) -> None:
        maxsize_swap = self.swap(sys, 'maxsize', 1)
        with maxsize_swap:
            self.assertFalse(common.is_x64_architecture())

    def test_is_x64_architecture_in_x64(self) -> None:
        maxsize_swap = self.swap(sys, 'maxsize', 2**32 + 1)
        with maxsize_swap:
            self.assertTrue(common.is_x64_architecture())

    def test_is_mac_os(self) -> None:
        with self.swap(common, 'OS_NAME', 'Darwin'):
            self.assertTrue(common.is_mac_os())
        with self.swap(common, 'OS_NAME', 'Linux'):
            self.assertFalse(common.is_mac_os())

    def test_is_linux_os(self) -> None:
        with self.swap(common, 'OS_NAME', 'Linux'):
            self.assertTrue(common.is_linux_os())
        with self.swap(common, 'OS_NAME', 'Windows'):
            self.assertFalse(common.is_linux_os())

    def test_run_cmd(self) -> None:
        self.assertEqual(
            common.run_cmd(('echo Test for common.py ').split(' ')),
            'Test for common.py')

    def test_ensure_directory_exists_with_existing_dir(self) -> None:
        check_function_calls = {
            'makedirs_gets_called': False
        }
        def mock_makedirs(unused_dirpath: str) -> None:
            check_function_calls['makedirs_gets_called'] = True
        with self.swap(os, 'makedirs', mock_makedirs):
            common.ensure_directory_exists('assets')
        self.assertEqual(check_function_calls, {'makedirs_gets_called': False})

    def test_ensure_directory_exists_with_non_existing_dir(self) -> None:
        check_function_calls = {
            'makedirs_gets_called': False
        }
        def mock_makedirs(unused_dirpath: str) -> None:
            check_function_calls['makedirs_gets_called'] = True
        with self.swap(os, 'makedirs', mock_makedirs):
            common.ensure_directory_exists('test-dir')
        self.assertEqual(check_function_calls, {'makedirs_gets_called': True})

    def test_require_cwd_to_be_oppia_with_correct_cwd_and_unallowed_deploy_dir(
        self
    ) -> None:
        common.require_cwd_to_be_oppia()

    def test_require_cwd_to_be_oppia_with_correct_cwd_and_allowed_deploy_dir(
        self
    ) -> None:
        common.require_cwd_to_be_oppia(allow_deploy_dir=True)

    def test_require_cwd_to_be_oppia_with_wrong_cwd_and_unallowed_deploy_dir(
        self
    ) -> None:
        def mock_getcwd() -> str:
            return 'invalid'
        getcwd_swap = self.swap(os, 'getcwd', mock_getcwd)
        with getcwd_swap, self.assertRaisesRegex(
            Exception, 'Please run this script from the oppia/ directory.'):
            common.require_cwd_to_be_oppia()

    def test_require_cwd_to_be_oppia_with_wrong_cwd_and_allowed_deploy_dir(
        self
    ) -> None:
        def mock_getcwd() -> str:
            return 'invalid'

        def mock_basename(unused_dirpath: str) -> str:
            return 'deploy-dir'

        def mock_isdir(unused_dirpath: str) -> Literal[True]:
            return True
        getcwd_swap = self.swap(os, 'getcwd', mock_getcwd)
        basename_swap = self.swap(os.path, 'basename', mock_basename)
        isdir_swap = self.swap(os.path, 'isdir', mock_isdir)
        with getcwd_swap, basename_swap, isdir_swap:
            common.require_cwd_to_be_oppia(allow_deploy_dir=True)

    def test_open_new_tab_in_browser_if_possible_with_user_manually_opening_url(
        self
    ) -> None:
        try:
            check_function_calls = {
                'input_gets_called': 0,
                'check_call_gets_called': False
            }
            expected_check_function_calls = {
                'input_gets_called': 1,
                'check_call_gets_called': False
            }

            def mock_call(unused_cmd_tokens: List[str]) -> int:
                return 0

            def mock_check_call(unused_cmd_tokens: List[str]) -> None:
                check_function_calls['check_call_gets_called'] = True

            def mock_input() -> str:
                check_function_calls['input_gets_called'] += 1
                return 'n'
            call_swap = self.swap(subprocess, 'call', mock_call)
            check_call_swap = self.swap(
                subprocess, 'check_call', mock_check_call)
            input_swap = self.swap(builtins, 'input', mock_input)
            with call_swap, check_call_swap, input_swap:
                common.open_new_tab_in_browser_if_possible('test-url')
            self.assertEqual(
                check_function_calls, expected_check_function_calls)
        finally:
            common.USER_PREFERENCES['open_new_tab_in_browser'] = None

    def test_open_new_tab_in_browser_if_possible_with_url_opening_correctly(
        self
    ) -> None:
        try:
            check_function_calls = {
                'input_gets_called': 0,
                'check_call_gets_called': False
            }
            expected_check_function_calls = {
                'input_gets_called': 2,
                'check_call_gets_called': True
            }

            def mock_call(unused_cmd_tokens: List[str]) -> int:
                return 0

            def mock_check_call(unused_cmd_tokens: List[str]) -> None:
                check_function_calls['check_call_gets_called'] = True

            def mock_input() -> str:
                check_function_calls['input_gets_called'] += 1
                if check_function_calls['input_gets_called'] == 2:
                    return '1'
                return 'y'
            call_swap = self.swap(subprocess, 'call', mock_call)
            check_call_swap = self.swap(
                subprocess, 'check_call', mock_check_call)
            input_swap = self.swap(builtins, 'input', mock_input)
            with call_swap, check_call_swap, input_swap:
                common.open_new_tab_in_browser_if_possible('test-url')
            self.assertEqual(
                check_function_calls, expected_check_function_calls)
        finally:
            common.USER_PREFERENCES['open_new_tab_in_browser'] = None

    def test_open_new_tab_in_browser_if_possible_with_url_not_opening_correctly(
        self
    ) -> None:
        try:
            check_function_calls = {
                'input_gets_called': 0,
                'check_call_gets_called': False
            }
            expected_check_function_calls = {
                'input_gets_called': 3,
                'check_call_gets_called': False
            }

            def mock_call(unused_cmd_tokens: List[str]) -> int:
                return 1

            def mock_check_call(unused_cmd_tokens: List[str]) -> None:
                check_function_calls['check_call_gets_called'] = True

            def mock_input() -> str:
                check_function_calls['input_gets_called'] += 1
                if check_function_calls['input_gets_called'] == 2:
                    return '1'
                return 'y'
            call_swap = self.swap(subprocess, 'call', mock_call)
            check_call_swap = self.swap(
                subprocess, 'check_call', mock_check_call)
            input_swap = self.swap(builtins, 'input', mock_input)
            with call_swap, check_call_swap, input_swap:
                common.open_new_tab_in_browser_if_possible('test-url')
            self.assertEqual(
                check_function_calls, expected_check_function_calls)
        finally:
            common.USER_PREFERENCES['open_new_tab_in_browser'] = None

    def test_get_remote_alias_with_correct_alias(self) -> None:
        def mock_check_output(
            unused_cmd_tokens: List[str], encoding: str = 'utf-8'  # pylint: disable=unused-argument
        ) -> str:
            return 'remote1 url1\nremote2 url2'
        with self.swap(
            subprocess, 'check_output', mock_check_output
        ):
            self.assertEqual(common.get_remote_alias(['url1']), 'remote1')

    def test_get_remote_alias_with_incorrect_alias(self) -> None:
        def mock_check_output(
            unused_cmd_tokens: List[str], encoding: str = 'utf-8'  # pylint: disable=unused-argument
        ) -> str:
            return 'remote1 url1\nremote2 url2'
        check_output_swap = self.swap(
            subprocess, 'check_output', mock_check_output)
        with check_output_swap, self.assertRaisesRegex(
            Exception,
            'ERROR: There is no existing remote alias for the url3, url4 repo.'
        ):
            common.get_remote_alias(['url3', 'url4'])

    def test_verify_local_repo_is_clean_with_clean_repo(self) -> None:
        def mock_check_output(unused_cmd_tokens: List[str]) -> bytes:
            return b'nothing to commit, working directory clean'
        with self.swap(
            subprocess, 'check_output', mock_check_output
        ):
            common.verify_local_repo_is_clean()

    def test_verify_local_repo_is_clean_with_unclean_repo(self) -> None:
        def mock_check_output(unused_cmd_tokens: List[str]) -> bytes:
            return b'invalid'
        check_output_swap = self.swap(
            subprocess, 'check_output', mock_check_output)
        with check_output_swap, self.assertRaisesRegex(
            Exception, 'ERROR: This script should be run from a clean branch.'
        ):
            common.verify_local_repo_is_clean()

    def test_get_current_branch_name(self) -> None:
        def mock_check_output(
            unused_cmd_tokens: List[str], encoding: str = 'utf-8'  # pylint: disable=unused-argument
        ) -> str:
            return 'On branch test'
        with self.swap(
            subprocess, 'check_output', mock_check_output):
            self.assertEqual(common.get_current_branch_name(), 'test')

    def test_update_branch_with_upstream(self) -> None:
        def mock_check_output(
            unused_cmd_tokens: List[str], encoding: str = 'utf-8'  # pylint: disable=unused-argument
        ) -> str:
            return 'On branch test'

        def mock_run_cmd(cmd: str) -> str:
            return cmd

        with self.swap(subprocess, 'check_output', mock_check_output):
            with self.swap(common, 'run_cmd', mock_run_cmd):
                common.update_branch_with_upstream()

    def test_get_current_release_version_number_with_non_hotfix_branch(
        self
    ) -> None:
        self.assertEqual(
            common.get_current_release_version_number('release-1.2.3'), '1.2.3')

    def test_get_current_release_version_number_with_hotfix_branch(
        self
    ) -> None:
        self.assertEqual(
            common.get_current_release_version_number('release-1.2.3-hotfix-1'),
            '1.2.3')

    def test_get_current_release_version_number_with_maintenance_branch(
        self
    ) -> None:
        self.assertEqual(
            common.get_current_release_version_number(
                'release-maintenance-1.2.3'), '1.2.3')

    def test_get_current_release_version_number_with_invalid_branch(
        self
    ) -> None:
        with self.assertRaisesRegex(
            Exception, 'Invalid branch name: invalid-branch.'):
            common.get_current_release_version_number('invalid-branch')

    def test_is_current_branch_a_hotfix_branch_with_non_hotfix_branch(
        self
    ) -> None:
        def mock_check_output(
            unused_cmd_tokens: List[str], encoding: str = 'utf-8'  # pylint: disable=unused-argument
        ) -> str:
            return 'On branch release-1.2.3'
        with self.swap(
            subprocess, 'check_output', mock_check_output):
            self.assertEqual(common.is_current_branch_a_hotfix_branch(), False)

    def test_is_current_branch_a_hotfix_branch_with_hotfix_branch(self) -> None:
        def mock_check_output(
            unused_cmd_tokens: List[str], encoding: str = 'utf-8'  # pylint: disable=unused-argument
        ) -> str:
            return 'On branch release-1.2.3-hotfix-1'
        with self.swap(
            subprocess, 'check_output', mock_check_output):
            self.assertEqual(common.is_current_branch_a_hotfix_branch(), True)

    def test_is_current_branch_a_release_branch_with_release_branch(
        self
    ) -> None:
        def mock_check_output(
            unused_cmd_tokens: List[str], encoding: str = 'utf-8'  # pylint: disable=unused-argument
        ) -> str:
            return 'On branch release-1.2.3'
        with self.swap(
            subprocess, 'check_output', mock_check_output):
            self.assertEqual(common.is_current_branch_a_release_branch(), True)

    def test_is_current_branch_a_release_branch_with_hotfix_branch(
        self
    ) -> None:
        def mock_check_output(
            unused_cmd_tokens: List[str], encoding: str = 'utf-8'  # pylint: disable=unused-argument
        ) -> str:
            return 'On branch release-1.2.3-hotfix-1'
        with self.swap(
            subprocess, 'check_output', mock_check_output):
            self.assertEqual(common.is_current_branch_a_release_branch(), True)

    def test_is_current_branch_a_release_branch_with_maintenance_branch(
        self
    ) -> None:
        def mock_check_output(
            unused_cmd_tokens: List[str], encoding: str = 'utf-8'  # pylint: disable=unused-argument
        ) -> str:
            return 'On branch release-maintenance-1.2.3'
        with self.swap(
            subprocess, 'check_output', mock_check_output):
            self.assertEqual(common.is_current_branch_a_release_branch(), True)

    def test_is_current_branch_a_release_branch_with_non_release_branch(
        self
    ) -> None:
        def mock_check_output(
            unused_cmd_tokens: List[str], encoding: str = 'utf-8'  # pylint: disable=unused-argument
        ) -> str:
            return 'On branch test'
        with self.swap(
            subprocess, 'check_output', mock_check_output):
            self.assertEqual(common.is_current_branch_a_release_branch(), False)

    def test_is_current_branch_a_test_branch_with_test_branch(self) -> None:
        def mock_check_output(
            unused_cmd_tokens: List[str], encoding: str = 'utf-8'  # pylint: disable=unused-argument
        ) -> str:
            return 'On branch test-common'
        with self.swap(
            subprocess, 'check_output', mock_check_output):
            self.assertEqual(common.is_current_branch_a_test_branch(), True)

    def test_is_current_branch_a_test_branch_with_non_test_branch(self) -> None:
        def mock_check_output(
            unused_cmd_tokens: List[str], encoding: str = 'utf-8'  # pylint: disable=unused-argument
        ) -> str:
            return 'On branch invalid-test'
        with self.swap(
            subprocess, 'check_output', mock_check_output):
            self.assertEqual(common.is_current_branch_a_test_branch(), False)

    def test_verify_current_branch_name_with_correct_branch(self) -> None:
        def mock_check_output(
            unused_cmd_tokens: List[str], encoding: str = 'utf-8'  # pylint: disable=unused-argument
        ) -> str:
            return 'On branch test'
        with self.swap(
            subprocess, 'check_output', mock_check_output):
            common.verify_current_branch_name('test')

    def test_verify_current_branch_name_with_incorrect_branch(self) -> None:
        def mock_check_output(
            unused_cmd_tokens: List[str], encoding: str = 'utf-8'  # pylint: disable=unused-argument
        ) -> str:
            return 'On branch invalid'
        check_output_swap = self.swap(
            subprocess, 'check_output', mock_check_output)
        with check_output_swap, self.assertRaisesRegex(
            Exception,
            'ERROR: This script can only be run from the "test" branch.'
        ):
            common.verify_current_branch_name('test')

    def test_is_port_in_use(self) -> None:
        with self.open_tcp_server_port() as port:
            self.assertTrue(common.is_port_in_use(port))
        self.assertFalse(common.is_port_in_use(port))

    def test_wait_for_port_to_not_be_in_use_port_never_closes(self) -> None:
        def mock_sleep(unused_seconds: int) -> None:
            return
        def mock_is_port_in_use(unused_port_number: int) -> Literal[True]:
            return True

        sleep_swap = self.swap_with_checks(
            time, 'sleep', mock_sleep, expected_args=[(1,)] * 60)
        is_port_in_use_swap = self.swap(
            common, 'is_port_in_use', mock_is_port_in_use)

        with sleep_swap, is_port_in_use_swap:
            success = common.wait_for_port_to_not_be_in_use(9999)
        self.assertFalse(success)

    def test_wait_for_port_to_not_be_in_use_port_closes(self) -> None:
        def mock_sleep(unused_seconds: int) -> NoReturn:
            raise AssertionError('mock_sleep should not be called.')
        def mock_is_port_in_use(unused_port_number: int) -> Literal[False]:
            return False

        sleep_swap = self.swap(
            time, 'sleep', mock_sleep)
        is_port_in_use_swap = self.swap(
            common, 'is_port_in_use', mock_is_port_in_use)

        with sleep_swap, is_port_in_use_swap:
            success = common.wait_for_port_to_not_be_in_use(9999)
        self.assertTrue(success)

    def test_wait_for_port_to_be_in_use_port_never_opens(self) -> None:
        def mock_sleep(unused_seconds: int) -> None:
            return
        def mock_is_port_in_use(unused_port_number: int) -> Literal[False]:
            return False
        def mock_exit(unused_code: str) -> None:
            pass

        sleep_swap = self.swap_with_checks(
            time, 'sleep', mock_sleep, expected_args=[(1,)] * 60 * 5)
        is_port_in_use_swap = self.swap(
            common, 'is_port_in_use', mock_is_port_in_use)
        exit_swap = self.swap_with_checks(
            sys, 'exit', mock_exit, expected_args=[(1,)])

        with sleep_swap, is_port_in_use_swap, exit_swap:
            common.wait_for_port_to_be_in_use(9999)

    def test_wait_for_port_to_be_in_use_port_opens(self) -> None:
        def mock_sleep(unused_seconds: int) -> NoReturn:
            raise AssertionError('mock_sleep should not be called.')
        def mock_is_port_in_use(unused_port_number: int) -> Literal[True]:
            return True
        def mock_exit(unused_code: str) -> NoReturn:
            raise AssertionError('mock_exit should not be called.')

        sleep_swap = self.swap(time, 'sleep', mock_sleep)
        is_port_in_use_swap = self.swap(
            common, 'is_port_in_use', mock_is_port_in_use)
        exit_swap = self.swap(sys, 'exit', mock_exit)

        with sleep_swap, is_port_in_use_swap, exit_swap:
            common.wait_for_port_to_be_in_use(9999)

    def test_permissions_of_file(self) -> None:
        root_temp_dir = tempfile.mkdtemp()
        temp_dirpath = tempfile.mkdtemp(dir=root_temp_dir)
        with tempfile.NamedTemporaryFile(dir=temp_dirpath) as temp_file:
            # Here MyPy assumes that the 'name' attribute is read-only.
            # In order to silence the MyPy complaints `setattr` is used.
            setattr(temp_file, 'name', 'temp_file')
            temp_file_path = os.path.join(temp_dirpath, 'temp_file')
            with utils.open_file(temp_file_path, 'w') as f:
                f.write('content')

        common.recursive_chown(root_temp_dir, os.getuid(), -1)
        common.recursive_chmod(root_temp_dir, 0o744)

        for root, directories, filenames in os.walk(root_temp_dir):
            for directory in directories:
                self.assertEqual(
                    oct(stat.S_IMODE(
                        os.stat(os.path.join(root, directory)).st_mode)),
                    '0o744')
                self.assertEqual(
                    os.stat(os.path.join(root, directory)).st_uid, os.getuid())

            for filename in filenames:
                self.assertEqual(
                    oct(
                        stat.S_IMODE(
                            os.stat(os.path.join(root, filename)).st_mode
                        )
                    ),
                    '0o744'
                )
                self.assertEqual(
                    os.stat(os.path.join(root, filename)).st_uid, os.getuid())

        shutil.rmtree(root_temp_dir)

    def test_print_each_string_after_two_new_lines(self) -> None:
        @contextlib.contextmanager
        def _redirect_stdout(
            new_target: io.TextIOWrapper
        ) -> Generator[io.TextIOWrapper, None, None]:
            """Redirect stdout to the new target.

            Args:
                new_target: TextIOWrapper. The new target to which stdout is
                    redirected.

            Yields:
                TextIOWrapper. The new target.
            """
            old_target = sys.stdout
            sys.stdout = new_target
            try:
                yield new_target
            finally:
                sys.stdout = old_target

        target_stdout = io.StringIO()
        with _redirect_stdout(target_stdout):
            common.print_each_string_after_two_new_lines([
                'These', 'are', 'sample', 'strings.'])

        self.assertEqual(
            target_stdout.getvalue(), 'These\n\nare\n\nsample\n\nstrings.\n\n')

    def test_install_npm_library(self) -> None:

        def _mock_subprocess_check_call(unused_command: str) -> None:
            """Mocks subprocess.check_call() to create a temporary file instead
            of the actual npm library.
            """
            with tempfile.NamedTemporaryFile() as temp_file:
                # Here MyPy assumes that the 'name' attribute is read-only.
                # In order to silence the MyPy complaints `setattr` is used.
                setattr(temp_file, 'name', 'temp_file')
                with utils.open_file('temp_file', 'w') as f:
                    f.write('content')

                self.assertTrue(os.path.exists('temp_file'))
            if os.path.isfile('temp_file'):
                # Occasionally this temp file is not deleted.
                os.remove('temp_file')

        self.assertFalse(os.path.exists('temp_file'))

        with self.swap(subprocess, 'check_call', _mock_subprocess_check_call):
            common.install_npm_library('library_name', 'version', 'path')

        self.assertFalse(os.path.exists('temp_file'))

    def test_ask_user_to_confirm(self) -> None:
        def mock_input() -> str:
            return 'Y'
        with self.swap(builtins, 'input', mock_input):
            common.ask_user_to_confirm('Testing')

    def test_get_personal_access_token_with_valid_token(self) -> None:
        def mock_getpass(prompt: str) -> str:  # pylint: disable=unused-argument
            return 'token'
        with self.swap(getpass, 'getpass', mock_getpass):
            self.assertEqual(common.get_personal_access_token(), 'token')

    def test_get_personal_access_token_with_token_as_none(self) -> None:
        def mock_getpass(prompt: str) -> None:  # pylint: disable=unused-argument
            return None
        getpass_swap = self.swap(getpass, 'getpass', mock_getpass)
        with getpass_swap, self.assertRaisesRegex(
            Exception,
            'No personal access token provided, please set up a personal '
            'access token at https://github.com/settings/tokens and re-run '
            'the script'):
            common.get_personal_access_token()

    def test_check_prs_for_current_release_are_released_with_no_unreleased_prs(
        self
    ) -> None:
        mock_repo = github.Repository.Repository(
            requester=_MOCK_REQUESTER, headers={}, attributes={},
            completed=True)
        label_for_released_prs = (
            constants.release_constants.LABEL_FOR_RELEASED_PRS)
        label_for_current_release_prs = (
            constants.release_constants.LABEL_FOR_CURRENT_RELEASE_PRS)
        pull1 = github.PullRequest.PullRequest(
            requester=_MOCK_REQUESTER, headers={},
            attributes={
                'title': 'PR1', 'number': 1, 'labels': [
                    {'name': label_for_released_prs},
                    {'name': label_for_current_release_prs}]},
            completed=True)
        pull2 = github.PullRequest.PullRequest(
            requester=_MOCK_REQUESTER, headers={},
            attributes={
                'title': 'PR2', 'number': 2, 'labels': [
                    {'name': label_for_released_prs},
                    {'name': label_for_current_release_prs}]},
            completed=True)
        label = github.Label.Label(
            requester=_MOCK_REQUESTER, headers={},
            attributes={
                'name': label_for_current_release_prs},
            completed=True)

        def mock_get_issues(
            unused_self: str, state: str, labels: List[github.Label.Label]  # pylint: disable=unused-argument
        ) -> List[github.PullRequest.PullRequest]:
            return [pull1, pull2]

        def mock_get_label(
            unused_self: str, unused_name: str
        ) -> List[github.Label.Label]:
            return [label]

        get_issues_swap = self.swap(
            github.Repository.Repository, 'get_issues', mock_get_issues)
        get_label_swap = self.swap(
            github.Repository.Repository, 'get_label', mock_get_label)
        with get_issues_swap, get_label_swap:
            common.check_prs_for_current_release_are_released(mock_repo)

    def test_check_prs_for_current_release_are_released_with_unreleased_prs(
        self
    ) -> None:
        mock_repo = github.Repository.Repository(
            requester=_MOCK_REQUESTER, headers={}, attributes={},
            completed=True)

        def mock_open_tab(unused_url: str) -> None:
            pass
        label_for_released_prs = (
            constants.release_constants.LABEL_FOR_RELEASED_PRS)
        label_for_current_release_prs = (
            constants.release_constants.LABEL_FOR_CURRENT_RELEASE_PRS)
        pull1 = github.PullRequest.PullRequest(
            requester=_MOCK_REQUESTER, headers={},
            attributes={
                'title': 'PR1', 'number': 1, 'labels': [
                    {'name': label_for_current_release_prs}]},
            completed=True)
        pull2 = github.PullRequest.PullRequest(
            requester=_MOCK_REQUESTER, headers={},
            attributes={
                'title': 'PR2', 'number': 2, 'labels': [
                    {'name': label_for_released_prs},
                    {'name': label_for_current_release_prs}]},
            completed=True)
        label = github.Label.Label(
            requester=_MOCK_REQUESTER, headers={},
            attributes={
                'name': label_for_current_release_prs},
            completed=True)

        def mock_get_issues(
            unused_self: str, state: str, labels: List[str]  # pylint: disable=unused-argument
        ) -> List[github.PullRequest.PullRequest]:
            return [pull1, pull2]

        def mock_get_label(
            unused_self: str, unused_name: str
        ) -> List[github.Label.Label]:
            return [label]

        get_issues_swap = self.swap(
            github.Repository.Repository, 'get_issues', mock_get_issues)
        get_label_swap = self.swap(
            github.Repository.Repository, 'get_label', mock_get_label)
        open_tab_swap = self.swap(
            common, 'open_new_tab_in_browser_if_possible', mock_open_tab)
        with get_issues_swap, get_label_swap, open_tab_swap:
            with self.assertRaisesRegex(
                Exception, (
                    'There are PRs for current release which do not '
                    'have a \'%s\' label. Please ensure that '
                    'they are released before release summary '
                    'generation.') % (
                        constants.release_constants.LABEL_FOR_RELEASED_PRS)):
                common.check_prs_for_current_release_are_released(mock_repo)

    def test_inplace_replace_file(self) -> None:
        origin_file = os.path.join(
            'core', 'tests', 'data', 'inplace_replace_test.json')
        backup_file = os.path.join(
            'core', 'tests', 'data', 'inplace_replace_test.json.bak')
        expected_lines = [
            '{\n',
            '    "RANDMON1" : "randomValue1",\n',
            '    "312RANDOM" : "ValueRanDom2",\n',
            '    "DEV_MODE": true,\n',
            '    "RAN213DOM" : "raNdoVaLue3"\n',
            '}\n'
        ]

        def mock_remove(unused_file: str) -> None:
            return

        remove_swap = self.swap_with_checks(
            os, 'remove', mock_remove, expected_args=[(backup_file,)]
        )
        with remove_swap:
            common.inplace_replace_file(
                origin_file,
                '"DEV_MODE": .*',
                '"DEV_MODE": true,',
                expected_number_of_replacements=1
            )
        with utils.open_file(origin_file, 'r') as f:
            self.assertEqual(expected_lines, f.readlines())
        # Revert the file.
        os.remove(origin_file)
        shutil.move(backup_file, origin_file)

    def test_inplace_replace_file_with_expected_number_of_replacements_raises(
        self
    ) -> None:
        origin_file = os.path.join(
            'core', 'tests', 'data', 'inplace_replace_test.json')
        backup_file = os.path.join(
            'core', 'tests', 'data', 'inplace_replace_test.json.bak')
        with utils.open_file(origin_file, 'r') as f:
            origin_content = f.readlines()

        with self.assertRaisesRegex(
            ValueError, 'Wrong number of replacements. Expected 1. Performed 0.'
        ):
            common.inplace_replace_file(
                origin_file,
                '"DEV_MODEa": .*',
                '"DEV_MODE": true,',
                expected_number_of_replacements=1
            )
        self.assertFalse(os.path.isfile(backup_file))
        with utils.open_file(origin_file, 'r') as f:
            new_content = f.readlines()
        self.assertEqual(origin_content, new_content)

    def test_inplace_replace_file_with_exception_raised(self) -> None:
        origin_file = os.path.join(
            'core', 'tests', 'data', 'inplace_replace_test.json')
        backup_file = os.path.join(
            'core', 'tests', 'data', 'inplace_replace_test.json.bak')
        with utils.open_file(origin_file, 'r') as f:
            origin_content = f.readlines()

        def mock_compile(unused_arg: str) -> NoReturn:
            raise ValueError('Exception raised from compile()')

        compile_swap = self.swap_with_checks(re, 'compile', mock_compile)
        with self.assertRaisesRegex(
            ValueError,
            re.escape('Exception raised from compile()')
        ), compile_swap:
            common.inplace_replace_file(
                origin_file, '"DEV_MODE": .*', '"DEV_MODE": true,')
        self.assertFalse(os.path.isfile(backup_file))
        with utils.open_file(origin_file, 'r') as f:
            new_content = f.readlines()
        self.assertEqual(origin_content, new_content)

    def test_inplace_replace_file_context(self) -> None:
        file_path = (
            os.path.join('core', 'tests', 'data', 'inplace_replace_test.json'))
        backup_file_path = '%s.bak' % file_path

        with utils.open_file(file_path, 'r') as f:
            self.assertEqual(f.readlines(), [
                '{\n',
                '    "RANDMON1" : "randomValue1",\n',
                '    "312RANDOM" : "ValueRanDom2",\n',
                '    "DEV_MODE": false,\n',
                '    "RAN213DOM" : "raNdoVaLue3"\n',
                '}\n',
            ])

        replace_file_context = common.inplace_replace_file_context(
            file_path, '"DEV_MODE": .*', '"DEV_MODE": true,')
        with replace_file_context, utils.open_file(file_path, 'r') as f:
            self.assertEqual(f.readlines(), [
                '{\n',
                '    "RANDMON1" : "randomValue1",\n',
                '    "312RANDOM" : "ValueRanDom2",\n',
                '    "DEV_MODE": true,\n',
                '    "RAN213DOM" : "raNdoVaLue3"\n',
                '}\n',
            ])
            self.assertTrue(os.path.isfile(backup_file_path))

        with utils.open_file(file_path, 'r') as f:
            self.assertEqual(f.readlines(), [
                '{\n',
                '    "RANDMON1" : "randomValue1",\n',
                '    "312RANDOM" : "ValueRanDom2",\n',
                '    "DEV_MODE": false,\n',
                '    "RAN213DOM" : "raNdoVaLue3"\n',
                '}\n',
            ])

        try:
            self.assertFalse(os.path.isfile(backup_file_path))
        except AssertionError:
            # Just in case the implementation is wrong, erase the file.
            os.remove(backup_file_path)
            raise

    def test_convert_to_posixpath_on_windows(self) -> None:
        def mock_is_windows() -> Literal[True]:
            return True

        is_windows_swap = self.swap(common, 'is_windows_os', mock_is_windows)
        original_filepath = 'c:\\path\\to\\a\\file.js'
        with is_windows_swap:
            actual_file_path = common.convert_to_posixpath(original_filepath)
        self.assertEqual(actual_file_path, 'c:/path/to/a/file.js')

    def test_convert_to_posixpath_on_platform_other_than_windows(self) -> None:
        def mock_is_windows() -> Literal[False]:
            return False

        is_windows_swap = self.swap(common, 'is_windows_os', mock_is_windows)
        original_filepath = 'c:\\path\\to\\a\\file.js'
        with is_windows_swap:
            actual_file_path = common.convert_to_posixpath(original_filepath)
        self.assertEqual(actual_file_path, original_filepath)

    def test_create_readme(self) -> None:
        try:
            os.makedirs('readme_test_dir')
            common.create_readme('readme_test_dir', 'Testing readme.')
            with utils.open_file('readme_test_dir/README.md', 'r') as f:
                self.assertEqual(f.read(), 'Testing readme.')
        finally:
            if os.path.exists('readme_test_dir'):
                shutil.rmtree('readme_test_dir')

    def test_cd(self) -> None:
        def mock_chdir(unused_path: str) -> None:
            pass
        def mock_getcwd() -> str:
            return '/old/path'

        chdir_swap = self.swap_with_checks(
            os, 'chdir', mock_chdir, expected_args=[
                ('/new/path',),
                ('/old/path',),
            ])
        getcwd_swap = self.swap(os, 'getcwd', mock_getcwd)

        with chdir_swap, getcwd_swap:
            with common.CD('/new/path'):
                pass

    def test_swap_env_when_var_had_a_value(self) -> None:
        os.environ['ABC'] = 'Hard as Rocket Science'
        with common.swap_env('ABC', 'Easy as 123') as old_value:
            self.assertEqual(old_value, 'Hard as Rocket Science')
            self.assertEqual(os.environ['ABC'], 'Easy as 123')
        self.assertEqual(os.environ['ABC'], 'Hard as Rocket Science')

    def test_swap_env_when_var_did_not_exist(self) -> None:
        self.assertNotIn('DEF', os.environ)
        with common.swap_env('DEF', 'Easy as 123') as old_value:
            self.assertIsNone(old_value)
            self.assertEqual(os.environ['DEF'], 'Easy as 123')
        self.assertNotIn('DEF', os.environ)

    def test_write_stdout_safe_with_repeat_oserror_repeats_call_to_write(
        self
    ) -> None:
        raised_once = False

        def write_raise_oserror(
            unused_fileno: int, bytes_to_write: bytes
        ) -> int:
            self.assertEqual(bytes_to_write, 'test'.encode('utf-8'))

            nonlocal raised_once
            if not raised_once:
                raised_once = True
                raise OSError(errno.EAGAIN, 'OS error that should be repeated')

            return 4

        write_swap = self.swap_with_checks(
            os,
            'write',
            write_raise_oserror,
            expected_args=(
                (sys.stdout.fileno(), b'test'),
                (sys.stdout.fileno(), b'test')
            )
        )
        with write_swap:
            # This test makes sure that when write fails (with errno.EAGAIN)
            # the call is repeated.
            common.write_stdout_safe('test')

        self.assertTrue(raised_once)

    def test_write_stdout_safe_with_oserror(self) -> None:
        write_swap = self.swap_to_always_raise(os, 'write', OSError('OS error'))
        with write_swap, self.assertRaisesRegex(OSError, 'OS error'):
            common.write_stdout_safe('test')

    def test_write_stdout_safe_with_unsupportedoperation(self) -> None:
        mock_stdout = io.StringIO()

        write_swap = self.swap_to_always_raise(
            os, 'write',
            io.UnsupportedOperation('unsupported operation'))
        stdout_write_swap = self.swap(sys, 'stdout', mock_stdout)

        with write_swap, stdout_write_swap:
            common.write_stdout_safe('test')
        self.assertEqual(mock_stdout.getvalue(), 'test')

    def _assert_ssl_context_matches_default(
        self, context: ssl.SSLContext
    ) -> None:
        """Assert that an SSL context matches the default one.

        If we create two default SSL contexts, they will evaluate as unequal
        even though they are the same for our purposes. Therefore, this function
        checks that the provided context has the same important security
        properties as the default.

        Args:
            context: SSLContext. The context to compare.

        Raises:
            AssertionError. Raised if the contexts differ in any of their
                important attributes or behaviors.
        """
        default_context = ssl.create_default_context()
        for attribute in (
            'verify_flags', 'verify_mode', 'protocol',
            'hostname_checks_common_name', 'options', 'minimum_version',
            'maximum_version', 'check_hostname'
        ):
            self.assertEqual(
                getattr(context, attribute),
                getattr(default_context, attribute)
            )
        for method in ('get_ca_certs', 'get_ciphers'):
            self.assertEqual(
                getattr(context, method)(),
                getattr(default_context, method)()
            )

    def test_url_retrieve_with_successful_https_works(self) -> None:
        with tempfile.TemporaryDirectory() as tempdir:
            output_path = os.path.join(tempdir, 'buffer')
            attempts = []
            def mock_urlopen(
                url: str, context: ssl.SSLContext
            ) -> io.BufferedIOBase:
                attempts.append(url)
                self.assertLessEqual(len(attempts), 1)
                self.assertEqual(url, 'https://example.com')
                self._assert_ssl_context_matches_default(context)
                return io.BytesIO(b'content')

            urlopen_swap = self.swap(urlrequest, 'urlopen', mock_urlopen)

            with urlopen_swap:
                common.url_retrieve('https://example.com', output_path)
            with open(output_path, 'rb') as buffer:
                self.assertEqual(buffer.read(), b'content')

    def test_url_retrieve_with_successful_https_works_on_retry(self) -> None:
        with tempfile.TemporaryDirectory() as tempdir:
            output_path = os.path.join(tempdir, 'output')
            attempts = []
            def mock_urlopen(
                url: str, context: ssl.SSLContext
            ) -> io.BufferedIOBase:
                attempts.append(url)
                self.assertLessEqual(len(attempts), 2)
                self.assertEqual(url, 'https://example.com')
                self._assert_ssl_context_matches_default(context)
                if len(attempts) == 1:
                    raise ssl.SSLError()
                return io.BytesIO(b'content')

            urlopen_swap = self.swap(urlrequest, 'urlopen', mock_urlopen)

            with urlopen_swap:
                common.url_retrieve('https://example.com', output_path)
            with open(output_path, 'rb') as buffer:
                self.assertEqual(buffer.read(), b'content')

    def test_url_retrieve_runs_out_of_attempts(self) -> None:
        attempts = []
        def mock_open(_path: str, _options: str) -> NoReturn:
            raise AssertionError('open() should not be called')
        def mock_urlopen(
            url: str, context: ssl.SSLContext
        ) -> io.BufferedIOBase:
            attempts.append(url)
            self.assertLessEqual(len(attempts), 2)
            self.assertEqual(url, 'https://example.com')
            self._assert_ssl_context_matches_default(context)
            raise ssl.SSLError('test_error')

        open_swap = self.swap(builtins, 'open', mock_open)
        urlopen_swap = self.swap(urlrequest, 'urlopen', mock_urlopen)

        with open_swap, urlopen_swap:
            with self.assertRaisesRegex(ssl.SSLError, 'test_error'):
                common.url_retrieve('https://example.com', 'test_path')

    def test_url_retrieve_https_check_fails(self) -> None:
        def mock_open(_path: str, _options: str) -> NoReturn:
            raise AssertionError('open() should not be called')
        def mock_urlopen(url: str, context: ssl.SSLContext) -> NoReturn:  # pylint: disable=unused-argument
            raise AssertionError('urlopen() should not be called')

        open_swap = self.swap(builtins, 'open', mock_open)
        urlopen_swap = self.swap(urlrequest, 'urlopen', mock_urlopen)

        with open_swap, urlopen_swap:
            with self.assertRaisesRegex(
                Exception, 'The URL http://example.com should use HTTPS.'
            ):
                common.url_retrieve('http://example.com', 'test_path')

    def test_url_retrieve_with_successful_http_works(self) -> None:
        with tempfile.TemporaryDirectory() as tempdir:
            output_path = os.path.join(tempdir, 'output')
            attempts = []
            def mock_urlopen(
                url: str, context: ssl.SSLContext
            ) -> io.BufferedIOBase:
                attempts.append(url)
                self.assertLessEqual(len(attempts), 1)
                self.assertEqual(url, 'https://example.com')
                self._assert_ssl_context_matches_default(context)
                return io.BytesIO(b'content')

            urlopen_swap = self.swap(urlrequest, 'urlopen', mock_urlopen)

            with urlopen_swap:
                common.url_retrieve(
                    'https://example.com', output_path, enforce_https=False)
            with open(output_path, 'rb') as buffer:
                self.assertEqual(buffer.read(), b'content')

    def test_chrome_bin_setup_with_google_chrome(self) -> None:
        isfile_swap = self.swap(
            os.path, 'isfile', lambda path: path == '/usr/bin/google-chrome'
        )
        with isfile_swap:
            common.setup_chrome_bin_env_variable()
        self.assertEqual(os.environ['CHROME_BIN'], '/usr/bin/google-chrome')

    def test_chrome_bin_setup_with_wsl_chrome_browser(self) -> None:
        isfile_swap = self.swap(
            os.path,
            'isfile',
            lambda path: path == (
                '/mnt/c/Program Files (x86)/Google/'
                'Chrome/Application/chrome.exe'
            )
        )
        with isfile_swap:
            common.setup_chrome_bin_env_variable()
        self.assertEqual(
            os.environ['CHROME_BIN'],
            '/mnt/c/Program Files (x86)/Google/Chrome/Application/chrome.exe'
        )

    def test_chrome_bin_setup_with_error(self) -> None:
        print_arr = []

        def mock_print(msg: str) -> None:
            print_arr.append(msg)

        isfile_swap = self.swap(os.path, 'isfile', lambda _: False)
        print_swap = self.swap(builtins, 'print', mock_print)

        with print_swap, isfile_swap, self.assertRaisesRegex(
            Exception, 'Chrome not found.'
        ):
            common.setup_chrome_bin_env_variable()
        self.assertIn('Chrome is not found, stopping...', print_arr)

    def test_modify_constants(self) -> None:
        mock_constants_path = 'mock_app_dev.yaml'
        mock_feconf_path = 'mock_app.yaml'
        constants_path_swap = self.swap(
            common, 'CONSTANTS_FILE_PATH', mock_constants_path)
        feconf_path_swap = self.swap(common, 'FECONF_PATH', mock_feconf_path)

<<<<<<< HEAD
        with tempfile.NamedTemporaryFile() as constants_temp_file:
            # Here MyPy assumes that the 'name' attribute is read-only.
            # In order to silence the MyPy complaints `setattr` is used.
            setattr(
                constants_temp_file, 'name', mock_constants_path)
            with utils.open_file(mock_constants_path, 'w') as tmp:
                tmp.write('export = {\n')
                tmp.write('  "DEV_MODE": true,\n')
                tmp.write('  "EMULATOR_MODE": false,\n')
                tmp.write('};')

        with tempfile.NamedTemporaryFile() as feconf_temp_file:
            # Here MyPy assumes that the 'name' attribute is read-only.
            # In order to silence the MyPy complaints `setattr` is used.
            setattr(feconf_temp_file, 'name', mock_feconf_path)
            with utils.open_file(mock_feconf_path, 'w') as tmp:
                tmp.write(u'ENABLE_MAINTENANCE_MODE = False')
=======
        def mock_check_output(
            unused_cmd_tokens: List[str], encoding: str = 'utf-8'  # pylint: disable=unused-argument
        ) -> str:
            return 'test'
        check_output_swap = self.swap(
            subprocess, 'check_output', mock_check_output
        )

        constants_temp_file = tempfile.NamedTemporaryFile()
        # Here MyPy assumes that the 'name' attribute is read-only. In order to
        # silence the MyPy complaints `setattr` is used to set the attribute.
        setattr(
            constants_temp_file, 'name', mock_constants_path)
        with utils.open_file(mock_constants_path, 'w') as tmp:
            tmp.write('export = {\n')
            tmp.write('  "DEV_MODE": true,\n')
            tmp.write('  "EMULATOR_MODE": false,\n')
            tmp.write('  "BRANCH_NAME": "",\n')
            tmp.write('  "SHORT_COMMIT_HASH": ""\n')
            tmp.write('};')

        feconf_temp_file = tempfile.NamedTemporaryFile()
        # Here MyPy assumes that the 'name' attribute is read-only. In order to
        # silence the MyPy complaints `setattr` is used to set the attribute.
        setattr(feconf_temp_file, 'name', mock_feconf_path)
        with utils.open_file(mock_feconf_path, 'w') as tmp:
            tmp.write(u'ENABLE_MAINTENANCE_MODE = False')
>>>>>>> 24917f4a

        with constants_path_swap, feconf_path_swap, check_output_swap:
            common.modify_constants(prod_env=True, maintenance_mode=False)
            with utils.open_file(
                mock_constants_path, 'r') as constants_file:
                self.assertEqual(
                    constants_file.read(),
                    'export = {\n'
                    '  "DEV_MODE": false,\n'
                    '  "EMULATOR_MODE": true,\n'
                    '  "BRANCH_NAME": "test",\n'
                    '  "SHORT_COMMIT_HASH": "test"\n'
                    '};')
            with utils.open_file(mock_feconf_path, 'r') as feconf_file:
                self.assertEqual(
                    feconf_file.read(), 'ENABLE_MAINTENANCE_MODE = False')

            common.modify_constants(prod_env=False, maintenance_mode=True)
            with utils.open_file(
                mock_constants_path, 'r'
            ) as constants_file:
                self.assertEqual(
                    constants_file.read(),
                    'export = {\n'
                    '  "DEV_MODE": true,\n'
                    '  "EMULATOR_MODE": true,\n'
                    '  "BRANCH_NAME": "test",\n'
                    '  "SHORT_COMMIT_HASH": "test"\n'
                    '};')
            with utils.open_file(mock_feconf_path, 'r') as feconf_file:
                self.assertEqual(
                    feconf_file.read(), 'ENABLE_MAINTENANCE_MODE = True')

    def test_set_constants_to_default(self) -> None:
        mock_constants_path = 'mock_app_dev.yaml'
        mock_feconf_path = 'mock_app.yaml'
        constants_path_swap = self.swap(
            common, 'CONSTANTS_FILE_PATH', mock_constants_path)
        feconf_path_swap = self.swap(common, 'FECONF_PATH', mock_feconf_path)

<<<<<<< HEAD
        with tempfile.NamedTemporaryFile() as constants_temp_file:
            # Here MyPy assumes that the 'name' attribute is read-only.
            # In order to silence the MyPy complaints `setattr` is used.
            setattr(
                constants_temp_file, 'name', mock_constants_path)
            with utils.open_file(mock_constants_path, 'w') as tmp:
                tmp.write('export = {\n')
                tmp.write('  "DEV_MODE": false,\n')
                tmp.write('  "EMULATOR_MODE": false,\n')
                tmp.write('};')

        with tempfile.NamedTemporaryFile() as feconf_temp_file:
            # Here MyPy assumes that the 'name' attribute is read-only.
            # In order to silence the MyPy complaints `setattr` is used.
            setattr(feconf_temp_file, 'name', mock_feconf_path)
            with utils.open_file(mock_feconf_path, 'w') as tmp:
                tmp.write(u'ENABLE_MAINTENANCE_MODE = True')
            self.contextManager.__exit__(None, None, None)
            with constants_path_swap, feconf_path_swap:
                common.set_constants_to_default()
                with utils.open_file(
                    mock_constants_path, 'r'
                ) as constants_file:
                    self.assertEqual(
                        constants_file.read(),
                        'export = {\n'
                        '  "DEV_MODE": true,\n'
                        '  "EMULATOR_MODE": true,\n'
                        '};')
                with utils.open_file(mock_feconf_path, 'r') as feconf_file:
                    self.assertEqual(
                        feconf_file.read(), 'ENABLE_MAINTENANCE_MODE = False')
=======
        constants_temp_file = tempfile.NamedTemporaryFile()
        # Here MyPy assumes that the 'name' attribute is read-only. In order to
        # silence the MyPy complaints `setattr` is used to set the attribute.
        setattr(
            constants_temp_file, 'name', mock_constants_path)
        with utils.open_file(mock_constants_path, 'w') as tmp:
            tmp.write('export = {\n')
            tmp.write('  "DEV_MODE": false,\n')
            tmp.write('  "EMULATOR_MODE": false,\n')
            tmp.write('  "BRANCH_NAME": "test",\n')
            tmp.write('  "SHORT_COMMIT_HASH": "test"\n')
            tmp.write('};')

        feconf_temp_file = tempfile.NamedTemporaryFile()
        # Here MyPy assumes that the 'name' attribute is read-only. In order to
        # silence the MyPy complaints `setattr` is used to set the attribute.
        setattr(feconf_temp_file, 'name', mock_feconf_path)
        with utils.open_file(mock_feconf_path, 'w') as tmp:
            tmp.write(u'ENABLE_MAINTENANCE_MODE = True')
        self.contextManager.__exit__(None, None, None)
        with constants_path_swap, feconf_path_swap:
            common.set_constants_to_default()
            with utils.open_file(
                mock_constants_path, 'r') as constants_file:
                self.assertEqual(
                    constants_file.read(),
                    'export = {\n'
                    '  "DEV_MODE": true,\n'
                    '  "EMULATOR_MODE": true,\n'
                    '  "BRANCH_NAME": "",\n'
                    '  "SHORT_COMMIT_HASH": ""\n'
                    '};')
            with utils.open_file(mock_feconf_path, 'r') as feconf_file:
                self.assertEqual(
                    feconf_file.read(), 'ENABLE_MAINTENANCE_MODE = False')
        constants_temp_file.close()
        feconf_temp_file.close()
>>>>>>> 24917f4a

    def test_is_oppia_server_already_running_when_ports_closed(self) -> None:
        with contextlib.ExitStack() as stack:
            stack.enter_context(self.swap_to_always_return(
                common, 'is_port_in_use', value=False))

            self.assertFalse(common.is_oppia_server_already_running())

    def test_is_oppia_server_already_running_when_a_port_is_open(
        self
    ) -> None:
        with contextlib.ExitStack() as stack:
            stack.enter_context(self.swap_with_checks(
                common, 'is_port_in_use',
                lambda port: port == common.GAE_PORT_FOR_E2E_TESTING))

            self.assertTrue(common.is_oppia_server_already_running())<|MERGE_RESOLUTION|>--- conflicted
+++ resolved
@@ -658,8 +658,8 @@
         root_temp_dir = tempfile.mkdtemp()
         temp_dirpath = tempfile.mkdtemp(dir=root_temp_dir)
         with tempfile.NamedTemporaryFile(dir=temp_dirpath) as temp_file:
-            # Here MyPy assumes that the 'name' attribute is read-only.
-            # In order to silence the MyPy complaints `setattr` is used.
+            # Here MyPy assumes that the 'name' attribute is read-only. In order to
+            # silence the MyPy complaints `setattr` is used to set the attribute.
             setattr(temp_file, 'name', 'temp_file')
             temp_file_path = os.path.join(temp_dirpath, 'temp_file')
             with utils.open_file(temp_file_path, 'w') as f:
@@ -728,12 +728,14 @@
             """
             with tempfile.NamedTemporaryFile() as temp_file:
                 # Here MyPy assumes that the 'name' attribute is read-only.
-                # In order to silence the MyPy complaints `setattr` is used.
+                # In order to silence the MyPy complaints `setattr` is used to set
+                # the attribute.
                 setattr(temp_file, 'name', 'temp_file')
                 with utils.open_file('temp_file', 'w') as f:
                     f.write('content')
 
                 self.assertTrue(os.path.exists('temp_file'))
+
             if os.path.isfile('temp_file'):
                 # Occasionally this temp file is not deleted.
                 os.remove('temp_file')
@@ -1286,25 +1288,6 @@
             common, 'CONSTANTS_FILE_PATH', mock_constants_path)
         feconf_path_swap = self.swap(common, 'FECONF_PATH', mock_feconf_path)
 
-<<<<<<< HEAD
-        with tempfile.NamedTemporaryFile() as constants_temp_file:
-            # Here MyPy assumes that the 'name' attribute is read-only.
-            # In order to silence the MyPy complaints `setattr` is used.
-            setattr(
-                constants_temp_file, 'name', mock_constants_path)
-            with utils.open_file(mock_constants_path, 'w') as tmp:
-                tmp.write('export = {\n')
-                tmp.write('  "DEV_MODE": true,\n')
-                tmp.write('  "EMULATOR_MODE": false,\n')
-                tmp.write('};')
-
-        with tempfile.NamedTemporaryFile() as feconf_temp_file:
-            # Here MyPy assumes that the 'name' attribute is read-only.
-            # In order to silence the MyPy complaints `setattr` is used.
-            setattr(feconf_temp_file, 'name', mock_feconf_path)
-            with utils.open_file(mock_feconf_path, 'w') as tmp:
-                tmp.write(u'ENABLE_MAINTENANCE_MODE = False')
-=======
         def mock_check_output(
             unused_cmd_tokens: List[str], encoding: str = 'utf-8'  # pylint: disable=unused-argument
         ) -> str:
@@ -1313,26 +1296,25 @@
             subprocess, 'check_output', mock_check_output
         )
 
-        constants_temp_file = tempfile.NamedTemporaryFile()
-        # Here MyPy assumes that the 'name' attribute is read-only. In order to
-        # silence the MyPy complaints `setattr` is used to set the attribute.
-        setattr(
-            constants_temp_file, 'name', mock_constants_path)
-        with utils.open_file(mock_constants_path, 'w') as tmp:
-            tmp.write('export = {\n')
-            tmp.write('  "DEV_MODE": true,\n')
-            tmp.write('  "EMULATOR_MODE": false,\n')
-            tmp.write('  "BRANCH_NAME": "",\n')
-            tmp.write('  "SHORT_COMMIT_HASH": ""\n')
-            tmp.write('};')
-
-        feconf_temp_file = tempfile.NamedTemporaryFile()
-        # Here MyPy assumes that the 'name' attribute is read-only. In order to
-        # silence the MyPy complaints `setattr` is used to set the attribute.
-        setattr(feconf_temp_file, 'name', mock_feconf_path)
-        with utils.open_file(mock_feconf_path, 'w') as tmp:
-            tmp.write(u'ENABLE_MAINTENANCE_MODE = False')
->>>>>>> 24917f4a
+        with tempfile.NamedTemporaryFile() as constants_temp_file:
+            # Here MyPy assumes that the 'name' attribute is read-only. In order to
+            # silence the MyPy complaints `setattr` is used to set the attribute.
+            setattr(
+                constants_temp_file, 'name', mock_constants_path)
+            with utils.open_file(mock_constants_path, 'w') as tmp:
+                tmp.write('export = {\n')
+                tmp.write('  "DEV_MODE": true,\n')
+                tmp.write('  "EMULATOR_MODE": false,\n')
+                tmp.write('  "BRANCH_NAME": "",\n')
+                tmp.write('  "SHORT_COMMIT_HASH": ""\n')
+                tmp.write('};')
+
+        with tempfile.NamedTemporaryFile() as feconf_temp_file:
+            # Here MyPy assumes that the 'name' attribute is read-only. In order to
+            # silence the MyPy complaints `setattr` is used to set the attribute.
+            setattr(feconf_temp_file, 'name', mock_feconf_path)
+            with utils.open_file(mock_feconf_path, 'w') as tmp:
+                tmp.write(u'ENABLE_MAINTENANCE_MODE = False')
 
         with constants_path_swap, feconf_path_swap, check_output_swap:
             common.modify_constants(prod_env=True, maintenance_mode=False)
@@ -1352,8 +1334,7 @@
 
             common.modify_constants(prod_env=False, maintenance_mode=True)
             with utils.open_file(
-                mock_constants_path, 'r'
-            ) as constants_file:
+                mock_constants_path, 'r') as constants_file:
                 self.assertEqual(
                     constants_file.read(),
                     'export = {\n'
@@ -1373,21 +1354,22 @@
             common, 'CONSTANTS_FILE_PATH', mock_constants_path)
         feconf_path_swap = self.swap(common, 'FECONF_PATH', mock_feconf_path)
 
-<<<<<<< HEAD
         with tempfile.NamedTemporaryFile() as constants_temp_file:
-            # Here MyPy assumes that the 'name' attribute is read-only.
-            # In order to silence the MyPy complaints `setattr` is used.
+            # Here MyPy assumes that the 'name' attribute is read-only. In order to
+            # silence the MyPy complaints `setattr` is used to set the attribute.
             setattr(
                 constants_temp_file, 'name', mock_constants_path)
             with utils.open_file(mock_constants_path, 'w') as tmp:
                 tmp.write('export = {\n')
                 tmp.write('  "DEV_MODE": false,\n')
                 tmp.write('  "EMULATOR_MODE": false,\n')
+                tmp.write('  "BRANCH_NAME": "test",\n')
+                tmp.write('  "SHORT_COMMIT_HASH": "test"\n')
                 tmp.write('};')
 
         with tempfile.NamedTemporaryFile() as feconf_temp_file:
-            # Here MyPy assumes that the 'name' attribute is read-only.
-            # In order to silence the MyPy complaints `setattr` is used.
+            # Here MyPy assumes that the 'name' attribute is read-only. In order to
+            # silence the MyPy complaints `setattr` is used to set the attribute.
             setattr(feconf_temp_file, 'name', mock_feconf_path)
             with utils.open_file(mock_feconf_path, 'w') as tmp:
                 tmp.write(u'ENABLE_MAINTENANCE_MODE = True')
@@ -1395,56 +1377,18 @@
             with constants_path_swap, feconf_path_swap:
                 common.set_constants_to_default()
                 with utils.open_file(
-                    mock_constants_path, 'r'
-                ) as constants_file:
+                    mock_constants_path, 'r') as constants_file:
                     self.assertEqual(
                         constants_file.read(),
                         'export = {\n'
                         '  "DEV_MODE": true,\n'
                         '  "EMULATOR_MODE": true,\n'
+                        '  "BRANCH_NAME": "",\n'
+                        '  "SHORT_COMMIT_HASH": ""\n'
                         '};')
                 with utils.open_file(mock_feconf_path, 'r') as feconf_file:
                     self.assertEqual(
                         feconf_file.read(), 'ENABLE_MAINTENANCE_MODE = False')
-=======
-        constants_temp_file = tempfile.NamedTemporaryFile()
-        # Here MyPy assumes that the 'name' attribute is read-only. In order to
-        # silence the MyPy complaints `setattr` is used to set the attribute.
-        setattr(
-            constants_temp_file, 'name', mock_constants_path)
-        with utils.open_file(mock_constants_path, 'w') as tmp:
-            tmp.write('export = {\n')
-            tmp.write('  "DEV_MODE": false,\n')
-            tmp.write('  "EMULATOR_MODE": false,\n')
-            tmp.write('  "BRANCH_NAME": "test",\n')
-            tmp.write('  "SHORT_COMMIT_HASH": "test"\n')
-            tmp.write('};')
-
-        feconf_temp_file = tempfile.NamedTemporaryFile()
-        # Here MyPy assumes that the 'name' attribute is read-only. In order to
-        # silence the MyPy complaints `setattr` is used to set the attribute.
-        setattr(feconf_temp_file, 'name', mock_feconf_path)
-        with utils.open_file(mock_feconf_path, 'w') as tmp:
-            tmp.write(u'ENABLE_MAINTENANCE_MODE = True')
-        self.contextManager.__exit__(None, None, None)
-        with constants_path_swap, feconf_path_swap:
-            common.set_constants_to_default()
-            with utils.open_file(
-                mock_constants_path, 'r') as constants_file:
-                self.assertEqual(
-                    constants_file.read(),
-                    'export = {\n'
-                    '  "DEV_MODE": true,\n'
-                    '  "EMULATOR_MODE": true,\n'
-                    '  "BRANCH_NAME": "",\n'
-                    '  "SHORT_COMMIT_HASH": ""\n'
-                    '};')
-            with utils.open_file(mock_feconf_path, 'r') as feconf_file:
-                self.assertEqual(
-                    feconf_file.read(), 'ENABLE_MAINTENANCE_MODE = False')
-        constants_temp_file.close()
-        feconf_temp_file.close()
->>>>>>> 24917f4a
 
     def test_is_oppia_server_already_running_when_ports_closed(self) -> None:
         with contextlib.ExitStack() as stack:
