--- conflicted
+++ resolved
@@ -422,11 +422,7 @@
         '%s %s/dev_appserver.py --host 0.0.0.0 --port %s '
         '--clear_datastore=yes --dev_appserver_log_level=%s '
         '--log_level=%s --skip_sdk_update_check=true %s' % (
-<<<<<<< HEAD
-            common.CURRENT_PYTHON_BIN, common.GOOGLE_CLOUD_SDK_BIN,
-=======
             common.CURRENT_PYTHON_BIN, common.GOOGLE_APP_ENGINE_SDK_HOME,
->>>>>>> 8f3b3ef9
             GOOGLE_APP_ENGINE_PORT, log_level, log_level, app_yaml_filepath),
         env={'PORTSERVER_ADDRESS': PORTSERVER_SOCKET_FILEPATH},
         shell=True)
