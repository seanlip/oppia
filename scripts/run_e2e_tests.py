--- conflicted
+++ resolved
@@ -103,60 +103,6 @@
     action='store_true')
 
 
-<<<<<<< HEAD
-=======
-SUITES_MIGRATED_TO_WEBDRIVERIO = [
-    'accessibility',
-    'additionalEditorFeatures',
-    'additionalEditorFeaturesModals',
-    'additionalPlayerFeatures',
-    'adminPage',
-    'blogDashboard',
-    'checkpointFeatures',
-    'classroomPage',
-    'classroomPageFileUploadFeatures',
-    'collections',
-    'contributorDashboard',
-    'coreEditorAndPlayerFeatures',
-    'creatorDashboard',
-    'extensions',
-    'embedding',
-    'explorationFeedbackTab',
-    'explorationHistoryTab',
-    'explorationImprovementsTab',
-    'explorationStatisticsTab',
-    'explorationTranslationTab',
-    'learner',
-    'learnerDashboard',
-    'navigation',
-    'preferences',
-    'profileFeatures',
-    'profileMenu',
-    'skillEditor',
-    'subscriptions',
-    'topicsAndSkillsDashboard',
-    'topicAndStoryEditor',
-    'topicAndStoryEditorFileUploadFeatures',
-    'topicAndStoryViewer',
-    'users',
-    'wipeout',
-]
-
-SUITES_STILL_IN_PROTRACTOR = [
-    'featureGating',
-    'fileUploadFeatures',
-    'fileUploadExtensions',
-    'library',
-    'playVoiceovers',
-    'publication',
-]
-
-MOBILE_SUITES = [
-    'contributorDashboard'
-]
-
-
->>>>>>> c80718c0
 def is_oppia_server_already_running():
     """Check if the ports are taken by any other processes. If any one of
     them is taken, it may indicate there is already one Oppia instance running.
@@ -270,31 +216,7 @@
                 'PORTSERVER_ADDRESS': common.PORTSERVER_SOCKET_FILEPATH,
             }))
 
-<<<<<<< HEAD
         proc = stack.enter_context(servers.managed_webdriverio_server(
-=======
-        if (args.mobile) and (args.suite not in MOBILE_SUITES):
-            print(
-                f'The {args.suite} suite should not be run ' +
-                'in the mobile viewport'
-                )
-            sys.exit(1)
-
-        if args.suite == 'full':
-            stack.enter_context(servers.managed_webdriver_server(
-                chrome_version=args.chrome_driver_version))
-
-            print('Protractor suites are starting to run')
-            proc = stack.enter_context(servers.managed_protractor_server(
-                suite_name=args.suite,
-                dev_mode=dev_mode,
-                debug_mode=args.debug_mode,
-                sharding_instances=args.sharding_instances,
-                mobile=args.mobile,
-                stdout=subprocess.PIPE))
-
-            print('WebdriverIO suites are starting to run')
-            proc = stack.enter_context(servers.managed_webdriverio_server(
                 suite_name=args.suite,
                 dev_mode=dev_mode,
                 debug_mode=args.debug_mode,
@@ -303,51 +225,10 @@
                 mobile=args.mobile,
                 stdout=subprocess.PIPE))
 
-        elif args.suite in SUITES_MIGRATED_TO_WEBDRIVERIO:
-            proc = stack.enter_context(servers.managed_webdriverio_server(
->>>>>>> c80718c0
-                suite_name=args.suite,
-                dev_mode=dev_mode,
-                debug_mode=args.debug_mode,
-                chrome_version=args.chrome_driver_version,
-                sharding_instances=args.sharding_instances,
-                mobile=args.mobile,
-                stdout=subprocess.PIPE))
-
-<<<<<<< HEAD
         print(
             'Servers have come up.\n'
             'Note: You can view screenshots of failed tests '
             'in ../webdriverio-screenshots/')
-=======
-            print(
-                'Servers have come up.\n'
-                'Note: You can view screenshots of failed tests '
-                'in ../webdriverio-screenshots/')
-
-        elif args.suite in SUITES_STILL_IN_PROTRACTOR:
-            stack.enter_context(servers.managed_webdriver_server(
-                chrome_version=args.chrome_driver_version))
-
-            proc = stack.enter_context(servers.managed_protractor_server(
-                suite_name=args.suite,
-                dev_mode=dev_mode,
-                debug_mode=args.debug_mode,
-                sharding_instances=args.sharding_instances,
-                mobile=args.mobile,
-                stdout=subprocess.PIPE))
-
-            print(
-                'Servers have come up.\n'
-                'Note: You can view screenshots of the failed tests '
-                'in ../protractor-screenshots/')
-
-        else:
-            print(
-                'The suite requested to run does not exist'
-                'Please provide a valid suite name')
-            sys.exit(1)
->>>>>>> c80718c0
 
         output_lines = []
         while True:
