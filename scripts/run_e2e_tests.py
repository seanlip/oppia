# Copyright 2019 The Oppia Authors. All Rights Reserved.
#
# Licensed under the Apache License, Version 2.0 (the 'License');
# you may not use this file except in compliance with the License.
# You may obtain a copy of the License at
#
#      http://www.apache.org/licenses/LICENSE-2.0
#
# Unless required by applicable law or agreed to in writing, software
# distributed under the License is distributed on an 'AS-IS' BASIS,
# WITHOUT WARRANTIES OR CONDITIONS OF ANY KIND, either express or implied.
# See the License for the specific language governing permissions and
# limitations under the License.

"""Python execution for running e2e tests."""

from __future__ import absolute_import  # pylint: disable=import-only-modules
from __future__ import unicode_literals  # pylint: disable=import-only-modules

import argparse
import os
import subprocess
import sys

from constants import constants
import python_utils
from scripts import build
from scripts import common
from scripts import flake_checker
from scripts import install_third_party_libs
from scripts import servers

MAX_RETRY_COUNT = 3
RERUN_NON_FLAKY = True

OPPIA_SERVER_PORT = 8181
GOOGLE_APP_ENGINE_PORT = 9001
ELASTICSEARCH_SERVER_PORT = 9200
PORTS_USED_BY_OPPIA_PROCESSES = [
    OPPIA_SERVER_PORT,
    GOOGLE_APP_ENGINE_PORT,
    ELASTICSEARCH_SERVER_PORT,
]

_PARSER = argparse.ArgumentParser(
    description="""
Run this script from the oppia root folder:
   python -m scripts.run_e2e_tests

The root folder MUST be named 'oppia'.

NOTE: You can replace 'it' with 'fit' or 'describe' with 'fdescribe' to run a
single test or test suite.
""")

_PARSER.add_argument(
    '--skip-install',
    help='If true, skips installing dependencies. The default value is false.',
    action='store_true')
_PARSER.add_argument(
    '--skip-build',
    help='If true, skips building files. The default value is false.',
    action='store_true')
_PARSER.add_argument(
    '--sharding-instances', type=int, default=3,
    help='Sets the number of parallel browsers to open while sharding. '
         'Sharding must be disabled (either by passing in false to --sharding '
         'or 1 to --sharding-instances) if running any tests in isolation '
         '(fit or fdescribe).')
_PARSER.add_argument(
    '--prod_env',
    help='Run the tests in prod mode. Static resources are served from '
         'build directory and use cache slugs.',
    action='store_true')
_PARSER.add_argument(
    '--suite', default='full',
    help='Performs test for different suites, here suites are the '
         'name of the test files present in core/tests/protractor_desktop/ and '
         'core/test/protractor/ dirs. e.g. for the file '
         'core/tests/protractor/accessibility.js use --suite=accessibility. '
         'For performing a full test, no argument is required.')
_PARSER.add_argument(
    '--chrome_driver_version',
    help='Uses the specified version of the chrome driver')
_PARSER.add_argument(
    '--debug_mode',
    help='Runs the protractor test in debugging mode. Follow the instruction '
         'provided in following URL to run e2e tests in debugging mode: '
         'https://www.protractortest.org/#/debugging#disabled-control-flow',
    action='store_true')
_PARSER.add_argument(
    '--deparallelize_terser',
    help='Disable parallelism on terser plugin in webpack. Use with prod_env. '
         'This flag is required for tests to run on CircleCI, since CircleCI '
         'sometimes flakes when parallelism is used. It is not required in the '
         'local dev environment. See https://discuss.circleci.com/t/'
         'build-fails-with-error-spawn-enomem/30537/10',
    action='store_true')
_PARSER.add_argument(
    '--server_log_level',
    help='Sets the log level for the appengine server. The default value is '
         'set to error.',
    default='error',
    choices=['critical', 'error', 'warning', 'info'])
_PARSER.add_argument(
    '--source_maps',
    help='Build webpack with source maps.',
    action='store_true')


def is_oppia_server_already_running():
    """Check if the ports are taken by any other processes. If any one of
    them is taken, it may indicate there is already one Oppia instance running.

    Returns:
        bool. Whether there is a running Oppia instance.
    """
    for port in PORTS_USED_BY_OPPIA_PROCESSES:
        if common.is_port_in_use(port):
            python_utils.PRINT(
                'There is already a server running on localhost:%s. '
                'Please terminate it before running the end-to-end tests. '
                'Exiting.' % port)
            return True
    return False


def run_webpack_compilation(source_maps=False):
    """Runs webpack compilation.

    Args:
        source_maps: bool. Whether to compile with source maps.
    """
    max_tries = 5
    webpack_bundles_dir_name = 'webpack_bundles'

    for _ in python_utils.RANGE(max_tries):
        try:
            managed_webpack_compiler = (
                servers.managed_webpack_compiler(use_source_maps=source_maps))
            with managed_webpack_compiler as proc:
                proc.wait()
        except subprocess.CalledProcessError as error:
            python_utils.PRINT(error.output)
            sys.exit(error.returncode)
            return
        if os.path.isdir(webpack_bundles_dir_name):
            break
    else:
        # We didn't break out of the loop, meaning all attempts have failed.
        python_utils.PRINT('Failed to complete webpack compilation, exiting...')
        sys.exit(1)


def install_third_party_libraries(skip_install):
    """Run the installation script.

    Args:
        skip_install: bool. Whether to skip running the installation script.
    """
    if not skip_install:
        install_third_party_libs.main()


def build_js_files(dev_mode, deparallelize_terser=False, source_maps=False):
    """Build the javascript files.

    Args:
        dev_mode: bool. Represents whether to run the related commands in dev
            mode.
        deparallelize_terser: bool. Represents whether to use webpack
            compilation config that disables parallelism on terser plugin.
        source_maps: bool. Represents whether to use source maps while
            building webpack.
    """
    if not dev_mode:
        python_utils.PRINT('Generating files for production mode...')

        build_args = ['--prod_env']
        if deparallelize_terser:
            build_args.append('--deparallelize_terser')
        if source_maps:
            build_args.append('--source_maps')
        build.main(args=build_args)

    else:
        build.main(args=[])
        run_webpack_compilation(source_maps=source_maps)


<<<<<<< HEAD
@contextlib.contextmanager
def tweak_webdriver_manager():
    """webdriver-manager (version 13.0.0) uses `os.arch()` to determine the
    architecture of the operating system, however, this function can only be
    used to determine the architecture of the machine that compiled `node`.
    In the case of Windows, we are using the portable version,
    which was compiled on `ia32` machine so that is the value returned by this
    `os.arch` function. Unfortunately, webdriver-manager seems to assume that
    Windows wouldn't run on the ia32 architecture, so its help function used to
    determine download link returns null for this, which means that the
    application has no idea about where to download the correct version.

    https://github.com/angular/webdriver-manager/blob/b7539a5a3897a8a76abae7245f0de8175718b142/lib/provider/chromedriver.ts#L16
    https://github.com/angular/webdriver-manager/blob/b7539a5a3897a8a76abae7245f0de8175718b142/lib/provider/geckodriver.ts#L21
    https://github.com/angular/webdriver-manager/blob/b7539a5a3897a8a76abae7245f0de8175718b142/lib/provider/chromedriver.ts#L167
    https://github.com/nodejs/node/issues/17036
    """
    try:
        if common.is_windows_os():
            regex_pattern = PATTERN_FOR_REPLACE_WEBDRIVER_CODE
            arch = 'x64' if common.is_x64_architecture() else 'x86'
            replace = 'this.osArch = "%s";' % arch
            common.inplace_replace_file(
                CHROME_PROVIDER_FILE_PATH, regex_pattern, replace)
            common.inplace_replace_file(
                GECKO_PROVIDER_FILE_PATH, regex_pattern, replace)
        yield
    finally:
        if common.is_windows_os():
            undo_webdriver_tweak()


def undo_webdriver_tweak():
    """Undo the tweak on webdriver manager's source code."""
    if os.path.isfile(CHROME_PROVIDER_BAK_FILE_PATH):
        os.remove(CHROME_PROVIDER_FILE_PATH)
        os.rename(CHROME_PROVIDER_BAK_FILE_PATH, CHROME_PROVIDER_FILE_PATH)
    if os.path.isfile(GECKO_PROVIDER_BAK_FILE_PATH):
        os.remove(GECKO_PROVIDER_FILE_PATH)
        os.rename(GECKO_PROVIDER_BAK_FILE_PATH, GECKO_PROVIDER_FILE_PATH)


def start_webdriver_manager(version):
    """Update and start webdriver manager.

    Args:
        version: str. The chromedriver version.
    """
    with tweak_webdriver_manager():
        run_webdriver_manager(
            ['update', '--versions.chrome', version])
        run_webdriver_manager(
            ['start', '--versions.chrome', version,
             '--detach', '--quiet'])


def get_parameter_for_sharding(sharding_instances):
    """Return the parameter for sharding, based on the given number of
    sharding instances.

    Args:
        sharding_instances: int. How many sharding instances to be running.

    Returns:
        list(str). A list of parameters to represent the sharding configuration.
    """
    if sharding_instances <= 0:
        raise ValueError('Sharding instance should be larger than 0')
    if sharding_instances == 1:
        return []
    else:
        return ['--capabilities.shardTestFiles=True',
                '--capabilities.maxInstances=%s' % sharding_instances]


def get_parameter_for_dev_mode(dev_mode_setting):
    """Return parameter for whether the test should be running on dev_mode.

    Args:
        dev_mode_setting: bool. Whether the test is running on dev_mode.

    Returns:
        str. A string for the testing mode command line parameter.
    """
    return '--params.devMode=%s' % dev_mode_setting


def get_parameter_for_suite(suite_name):
    """Return a parameter for which suite to run the tests for.

    Args:
        suite_name: str. The suite name whose tests should be run. If the value
            is `full`, all tests will run.

    Returns:
        list(str). A list of command line parameters for the suite.
    """
    return ['--suite', suite_name]


def get_e2e_test_parameters(
        sharding_instances, suite_name, dev_mode_setting):
    """Return parameters for the end-2-end tests.

    Args:
        sharding_instances: str. Sets the number of parallel browsers to open
            while sharding.
        suite_name: str. Performs test for different suites.
        dev_mode_setting: bool. Represents whether run the related commands in
            dev mode.

    Returns:
        list(str). Parameters for running the tests.
    """
    sharding_parameters = get_parameter_for_sharding(sharding_instances)
    dev_mode_parameters = get_parameter_for_dev_mode(dev_mode_setting)
    suite_parameter = get_parameter_for_suite(suite_name)

    commands = [PROTRACTOR_CONFIG_FILE_PATH]
    commands.extend(sharding_parameters)
    commands.extend(suite_parameter)
    commands.append(dev_mode_parameters)

    return commands


def get_chrome_driver_version():
    """Fetches the latest supported version of chromedriver depending on the
    Chrome version.
    This method follows the steps mentioned here:
    https://chromedriver.chromium.org/downloads/version-selection
    """
    popen_args = ['google-chrome', '--version']
    if common.is_mac_os():
        # There are spaces between Google and Chrome in the path. Spaces don't
        # need to be escaped when we're not using the terminal, ie. shell=False
        # for Popen by default.
        popen_args = [
            '/Applications/Google Chrome.app/Contents/MacOS/Google Chrome',
            '--version'
        ]
    try:
        proc = subprocess.Popen(popen_args, stdout=subprocess.PIPE)
        output = str(proc.stdout.readline())
    except OSError:
        # For the error message for the mac command, we need to add the
        # backslashes in. This is because it is likely that a user will try to
        # run the command on their terminal and, as mentioned above, the mac
        # get chrome version command has spaces in the path which need to be
        # escaped for successful terminal use.
        raise Exception(
            'Failed to execute "%s" command. '
            'This is used to determine the chromedriver version to use. '
            'Please set the chromedriver version manually using '
            '--chrome_driver_version flag. To determine the chromedriver '
            'version to be used, please follow the instructions mentioned '
            'in the following URL:\n'
            'https://chromedriver.chromium.org/downloads/version-selection' % (
                ' '.join(arg.replace(' ', r'\ ') for arg in popen_args)
            )
        )
    chrome_version = ''.join(re.findall(r'([0-9]|\.)', output))
    chrome_version = '.'.join(chrome_version.split('.')[:-1])
    response = python_utils.url_open(
        'https://chromedriver.storage.googleapis.com/LATEST_RELEASE_%s'
        % chrome_version)
    chrome_driver_version = response.read()
    python_utils.PRINT('\n\nCHROME VERSION: %s' % chrome_version)
    return chrome_driver_version


def start_portserver():
    """Start a portserver in a subprocess.

    The portserver listens at PORTSERVER_SOCKET_FILEPATH and allocates free
    ports to clients. This prevents race conditions when two clients
    request ports in quick succession. The local Google App Engine
    server that we use to serve the development version of Oppia uses
    python_portpicker, which is compatible with the portserver this
    function starts, to request ports.

    By "compatible" we mean that python_portpicker requests a port by
    sending a request consisting of the PID of the requesting process
    and expects a response consisting of the allocated port number. This
    is the interface provided by this portserver.

    Returns:
        subprocess.Popen. The Popen subprocess object.
    """
    process = subprocess.Popen([
        'python', '-m',
        '.'.join(['scripts', 'run_portserver']),
        '--portserver_unix_socket_address',
        PORTSERVER_SOCKET_FILEPATH,
    ])
    return process


def cleanup_portserver(portserver_process):
    """Shut down the portserver.

    We wait KILL_TIMEOUT_SECS seconds for the portserver to shut down
    after sending CTRL-C (SIGINT). The portserver is configured to shut
    down cleanly upon receiving this signal. If the server fails to shut
    down, we kill the process.

    Args:
        portserver_process: subprocess.Popen. The Popen subprocess
            object for the portserver.
    """
    _kill_process(portserver_process)


=======
>>>>>>> 68de4ec1
def run_tests(args):
    """Run the scripts to start end-to-end tests."""
    # TODO(#11549): Move this to top of the file.
    import contextlib2

    if is_oppia_server_already_running():
        sys.exit(1)

<<<<<<< HEAD
    common.start_redis_server()
    atexit.register(cleanup)

    dev_mode = not args.prod_env

    if args.skip_build:
        build.modify_constants(prod_env=args.prod_env)
    else:
        build_js_files(
            dev_mode, deparallelize_terser=args.deparallelize_terser,
            source_maps=args.source_maps)
    version = args.chrome_driver_version or get_chrome_driver_version()
    python_utils.PRINT('\n\nCHROMEDRIVER VERSION: %s\n\n' % version)
    start_webdriver_manager(version)

    # TODO(#11549): Move this to top of the file.
    os.environ['PORTSERVER_ADDRESS'] = PORTSERVER_SOCKET_FILEPATH
    import contextlib2
    managed_dev_appserver = common.managed_dev_appserver(
        'app.yaml' if args.prod_env else 'app_dev.yaml',
        port=GOOGLE_APP_ENGINE_PORT, log_level=args.server_log_level,
        clear_datastore=True, skip_sdk_update_check=True)
=======
    install_third_party_libraries(args.skip_install)
>>>>>>> 68de4ec1

    with contextlib2.ExitStack() as stack:
        dev_mode = not args.prod_env

        if args.skip_build:
            build.modify_constants(prod_env=args.prod_env)
        else:
            build_js_files(
                dev_mode, deparallelize_terser=args.deparallelize_terser,
                source_maps=args.source_maps)
        stack.callback(build.set_constants_to_default)

        stack.enter_context(servers.managed_redis_server())
        stack.enter_context(servers.managed_elasticsearch_dev_server())
        if constants.EMULATOR_MODE:
<<<<<<< HEAD
            stack.enter_context(common.managed_firebase_auth_emulator())
        stack.enter_context(managed_dev_appserver)
        stack.enter_context(common.managed_cloud_datastore_emulator())
=======
            stack.enter_context(servers.managed_firebase_auth_emulator())

        app_yaml_path = 'app.yaml' if args.prod_env else 'app_dev.yaml'
        stack.enter_context(servers.managed_dev_appserver(
            app_yaml_path,
            port=GOOGLE_APP_ENGINE_PORT,
            log_level=args.server_log_level,
            clear_datastore=True,
            skip_sdk_update_check=True,
            env={'PORTSERVER_ADDRESS': common.PORTSERVER_SOCKET_FILEPATH}))

        stack.enter_context(servers.managed_webdriver_server(
            chrome_version=args.chrome_driver_version))

        proc = stack.enter_context(servers.managed_protractor_server(
            suite_name=args.suite,
            dev_mode=dev_mode,
            debug_mode=args.debug_mode,
            sharding_instances=args.sharding_instances,
            stdout=subprocess.PIPE))
>>>>>>> 68de4ec1

        python_utils.PRINT(
            'Servers have come up.\n'
            'Note: If ADD_SCREENSHOT_REPORTER is set to true in '
            'core/tests/protractor.conf.js, you can view screenshots of the '
            'failed tests in ../protractor-screenshots/')

        output_lines = []
<<<<<<< HEAD
        while True:
            nextline = p.stdout.readline()
            if len(nextline) == 0 and p.poll() is not None:
                break
            output_lines.append(nextline.rstrip())
            # Replaces non-ASCII characters with '?'.
            sys.stdout.write(nextline.decode('utf-8', errors='replace'))
=======
        # Keep reading lines until an empty string is returned. Empty strings
        # signal that the process has ended.
        for line in iter(proc.stdout.readline, b''):
            if isinstance(line, str):
                # Although our unit tests always provide unicode strings, the
                # actual server needs this failsafe since it can output
                # non-unicode strings.
                line = line.decode('utf-8') # pragma: nocover
            output_lines.append(line.rstrip())
            # Replaces non-ASCII characters with '?'.
            sys.stdout.write(line.encode('ascii', errors='replace'))
>>>>>>> 68de4ec1

        return output_lines, proc.returncode


def main(args=None):
    """Run tests, rerunning at most MAX_RETRY_COUNT times if they flake."""
    parsed_args = _PARSER.parse_args(args=args)

    with servers.managed_portserver():
        for attempt_num in python_utils.RANGE(1, MAX_RETRY_COUNT + 1):
            python_utils.PRINT('***Attempt %d.***' % attempt_num)

            output, return_code = run_tests(parsed_args)

            if not flake_checker.check_if_on_ci():
                # Don't rerun off of CI.
                python_utils.PRINT('No reruns because not running on CI.')
                break

            if return_code == 0:
                # Don't rerun passing tests.
                flake_checker.report_pass(parsed_args.suite)
                break

            test_is_flaky = flake_checker.is_test_output_flaky(
                output, parsed_args.suite)
            if not test_is_flaky and not RERUN_NON_FLAKY:
                # Don't rerun if the test was non-flaky and we are not rerunning
                # non-flaky tests.
                break

    sys.exit(return_code)


if __name__ == '__main__':  # pragma: no cover
    main()<|MERGE_RESOLUTION|>--- conflicted
+++ resolved
@@ -188,222 +188,6 @@
         run_webpack_compilation(source_maps=source_maps)
 
 
-<<<<<<< HEAD
-@contextlib.contextmanager
-def tweak_webdriver_manager():
-    """webdriver-manager (version 13.0.0) uses `os.arch()` to determine the
-    architecture of the operating system, however, this function can only be
-    used to determine the architecture of the machine that compiled `node`.
-    In the case of Windows, we are using the portable version,
-    which was compiled on `ia32` machine so that is the value returned by this
-    `os.arch` function. Unfortunately, webdriver-manager seems to assume that
-    Windows wouldn't run on the ia32 architecture, so its help function used to
-    determine download link returns null for this, which means that the
-    application has no idea about where to download the correct version.
-
-    https://github.com/angular/webdriver-manager/blob/b7539a5a3897a8a76abae7245f0de8175718b142/lib/provider/chromedriver.ts#L16
-    https://github.com/angular/webdriver-manager/blob/b7539a5a3897a8a76abae7245f0de8175718b142/lib/provider/geckodriver.ts#L21
-    https://github.com/angular/webdriver-manager/blob/b7539a5a3897a8a76abae7245f0de8175718b142/lib/provider/chromedriver.ts#L167
-    https://github.com/nodejs/node/issues/17036
-    """
-    try:
-        if common.is_windows_os():
-            regex_pattern = PATTERN_FOR_REPLACE_WEBDRIVER_CODE
-            arch = 'x64' if common.is_x64_architecture() else 'x86'
-            replace = 'this.osArch = "%s";' % arch
-            common.inplace_replace_file(
-                CHROME_PROVIDER_FILE_PATH, regex_pattern, replace)
-            common.inplace_replace_file(
-                GECKO_PROVIDER_FILE_PATH, regex_pattern, replace)
-        yield
-    finally:
-        if common.is_windows_os():
-            undo_webdriver_tweak()
-
-
-def undo_webdriver_tweak():
-    """Undo the tweak on webdriver manager's source code."""
-    if os.path.isfile(CHROME_PROVIDER_BAK_FILE_PATH):
-        os.remove(CHROME_PROVIDER_FILE_PATH)
-        os.rename(CHROME_PROVIDER_BAK_FILE_PATH, CHROME_PROVIDER_FILE_PATH)
-    if os.path.isfile(GECKO_PROVIDER_BAK_FILE_PATH):
-        os.remove(GECKO_PROVIDER_FILE_PATH)
-        os.rename(GECKO_PROVIDER_BAK_FILE_PATH, GECKO_PROVIDER_FILE_PATH)
-
-
-def start_webdriver_manager(version):
-    """Update and start webdriver manager.
-
-    Args:
-        version: str. The chromedriver version.
-    """
-    with tweak_webdriver_manager():
-        run_webdriver_manager(
-            ['update', '--versions.chrome', version])
-        run_webdriver_manager(
-            ['start', '--versions.chrome', version,
-             '--detach', '--quiet'])
-
-
-def get_parameter_for_sharding(sharding_instances):
-    """Return the parameter for sharding, based on the given number of
-    sharding instances.
-
-    Args:
-        sharding_instances: int. How many sharding instances to be running.
-
-    Returns:
-        list(str). A list of parameters to represent the sharding configuration.
-    """
-    if sharding_instances <= 0:
-        raise ValueError('Sharding instance should be larger than 0')
-    if sharding_instances == 1:
-        return []
-    else:
-        return ['--capabilities.shardTestFiles=True',
-                '--capabilities.maxInstances=%s' % sharding_instances]
-
-
-def get_parameter_for_dev_mode(dev_mode_setting):
-    """Return parameter for whether the test should be running on dev_mode.
-
-    Args:
-        dev_mode_setting: bool. Whether the test is running on dev_mode.
-
-    Returns:
-        str. A string for the testing mode command line parameter.
-    """
-    return '--params.devMode=%s' % dev_mode_setting
-
-
-def get_parameter_for_suite(suite_name):
-    """Return a parameter for which suite to run the tests for.
-
-    Args:
-        suite_name: str. The suite name whose tests should be run. If the value
-            is `full`, all tests will run.
-
-    Returns:
-        list(str). A list of command line parameters for the suite.
-    """
-    return ['--suite', suite_name]
-
-
-def get_e2e_test_parameters(
-        sharding_instances, suite_name, dev_mode_setting):
-    """Return parameters for the end-2-end tests.
-
-    Args:
-        sharding_instances: str. Sets the number of parallel browsers to open
-            while sharding.
-        suite_name: str. Performs test for different suites.
-        dev_mode_setting: bool. Represents whether run the related commands in
-            dev mode.
-
-    Returns:
-        list(str). Parameters for running the tests.
-    """
-    sharding_parameters = get_parameter_for_sharding(sharding_instances)
-    dev_mode_parameters = get_parameter_for_dev_mode(dev_mode_setting)
-    suite_parameter = get_parameter_for_suite(suite_name)
-
-    commands = [PROTRACTOR_CONFIG_FILE_PATH]
-    commands.extend(sharding_parameters)
-    commands.extend(suite_parameter)
-    commands.append(dev_mode_parameters)
-
-    return commands
-
-
-def get_chrome_driver_version():
-    """Fetches the latest supported version of chromedriver depending on the
-    Chrome version.
-    This method follows the steps mentioned here:
-    https://chromedriver.chromium.org/downloads/version-selection
-    """
-    popen_args = ['google-chrome', '--version']
-    if common.is_mac_os():
-        # There are spaces between Google and Chrome in the path. Spaces don't
-        # need to be escaped when we're not using the terminal, ie. shell=False
-        # for Popen by default.
-        popen_args = [
-            '/Applications/Google Chrome.app/Contents/MacOS/Google Chrome',
-            '--version'
-        ]
-    try:
-        proc = subprocess.Popen(popen_args, stdout=subprocess.PIPE)
-        output = str(proc.stdout.readline())
-    except OSError:
-        # For the error message for the mac command, we need to add the
-        # backslashes in. This is because it is likely that a user will try to
-        # run the command on their terminal and, as mentioned above, the mac
-        # get chrome version command has spaces in the path which need to be
-        # escaped for successful terminal use.
-        raise Exception(
-            'Failed to execute "%s" command. '
-            'This is used to determine the chromedriver version to use. '
-            'Please set the chromedriver version manually using '
-            '--chrome_driver_version flag. To determine the chromedriver '
-            'version to be used, please follow the instructions mentioned '
-            'in the following URL:\n'
-            'https://chromedriver.chromium.org/downloads/version-selection' % (
-                ' '.join(arg.replace(' ', r'\ ') for arg in popen_args)
-            )
-        )
-    chrome_version = ''.join(re.findall(r'([0-9]|\.)', output))
-    chrome_version = '.'.join(chrome_version.split('.')[:-1])
-    response = python_utils.url_open(
-        'https://chromedriver.storage.googleapis.com/LATEST_RELEASE_%s'
-        % chrome_version)
-    chrome_driver_version = response.read()
-    python_utils.PRINT('\n\nCHROME VERSION: %s' % chrome_version)
-    return chrome_driver_version
-
-
-def start_portserver():
-    """Start a portserver in a subprocess.
-
-    The portserver listens at PORTSERVER_SOCKET_FILEPATH and allocates free
-    ports to clients. This prevents race conditions when two clients
-    request ports in quick succession. The local Google App Engine
-    server that we use to serve the development version of Oppia uses
-    python_portpicker, which is compatible with the portserver this
-    function starts, to request ports.
-
-    By "compatible" we mean that python_portpicker requests a port by
-    sending a request consisting of the PID of the requesting process
-    and expects a response consisting of the allocated port number. This
-    is the interface provided by this portserver.
-
-    Returns:
-        subprocess.Popen. The Popen subprocess object.
-    """
-    process = subprocess.Popen([
-        'python', '-m',
-        '.'.join(['scripts', 'run_portserver']),
-        '--portserver_unix_socket_address',
-        PORTSERVER_SOCKET_FILEPATH,
-    ])
-    return process
-
-
-def cleanup_portserver(portserver_process):
-    """Shut down the portserver.
-
-    We wait KILL_TIMEOUT_SECS seconds for the portserver to shut down
-    after sending CTRL-C (SIGINT). The portserver is configured to shut
-    down cleanly upon receiving this signal. If the server fails to shut
-    down, we kill the process.
-
-    Args:
-        portserver_process: subprocess.Popen. The Popen subprocess
-            object for the portserver.
-    """
-    _kill_process(portserver_process)
-
-
-=======
->>>>>>> 68de4ec1
 def run_tests(args):
     """Run the scripts to start end-to-end tests."""
     # TODO(#11549): Move this to top of the file.
@@ -412,32 +196,7 @@
     if is_oppia_server_already_running():
         sys.exit(1)
 
-<<<<<<< HEAD
-    common.start_redis_server()
-    atexit.register(cleanup)
-
-    dev_mode = not args.prod_env
-
-    if args.skip_build:
-        build.modify_constants(prod_env=args.prod_env)
-    else:
-        build_js_files(
-            dev_mode, deparallelize_terser=args.deparallelize_terser,
-            source_maps=args.source_maps)
-    version = args.chrome_driver_version or get_chrome_driver_version()
-    python_utils.PRINT('\n\nCHROMEDRIVER VERSION: %s\n\n' % version)
-    start_webdriver_manager(version)
-
-    # TODO(#11549): Move this to top of the file.
-    os.environ['PORTSERVER_ADDRESS'] = PORTSERVER_SOCKET_FILEPATH
-    import contextlib2
-    managed_dev_appserver = common.managed_dev_appserver(
-        'app.yaml' if args.prod_env else 'app_dev.yaml',
-        port=GOOGLE_APP_ENGINE_PORT, log_level=args.server_log_level,
-        clear_datastore=True, skip_sdk_update_check=True)
-=======
     install_third_party_libraries(args.skip_install)
->>>>>>> 68de4ec1
 
     with contextlib2.ExitStack() as stack:
         dev_mode = not args.prod_env
@@ -453,11 +212,6 @@
         stack.enter_context(servers.managed_redis_server())
         stack.enter_context(servers.managed_elasticsearch_dev_server())
         if constants.EMULATOR_MODE:
-<<<<<<< HEAD
-            stack.enter_context(common.managed_firebase_auth_emulator())
-        stack.enter_context(managed_dev_appserver)
-        stack.enter_context(common.managed_cloud_datastore_emulator())
-=======
             stack.enter_context(servers.managed_firebase_auth_emulator())
 
         app_yaml_path = 'app.yaml' if args.prod_env else 'app_dev.yaml'
@@ -478,7 +232,6 @@
             debug_mode=args.debug_mode,
             sharding_instances=args.sharding_instances,
             stdout=subprocess.PIPE))
->>>>>>> 68de4ec1
 
         python_utils.PRINT(
             'Servers have come up.\n'
@@ -487,15 +240,6 @@
             'failed tests in ../protractor-screenshots/')
 
         output_lines = []
-<<<<<<< HEAD
-        while True:
-            nextline = p.stdout.readline()
-            if len(nextline) == 0 and p.poll() is not None:
-                break
-            output_lines.append(nextline.rstrip())
-            # Replaces non-ASCII characters with '?'.
-            sys.stdout.write(nextline.decode('utf-8', errors='replace'))
-=======
         # Keep reading lines until an empty string is returned. Empty strings
         # signal that the process has ended.
         for line in iter(proc.stdout.readline, b''):
@@ -503,11 +247,10 @@
                 # Although our unit tests always provide unicode strings, the
                 # actual server needs this failsafe since it can output
                 # non-unicode strings.
-                line = line.decode('utf-8') # pragma: nocover
+                line = line.encode('utf-8') # pragma: nocover
             output_lines.append(line.rstrip())
             # Replaces non-ASCII characters with '?'.
             sys.stdout.write(line.encode('ascii', errors='replace'))
->>>>>>> 68de4ec1
 
         return output_lines, proc.returncode
 
