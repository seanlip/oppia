# Copyright 2019 The Oppia Authors. All Rights Reserved.
#
# Licensed under the Apache License, Version 2.0 (the 'License');
# you may not use this file except in compliance with the License.
# You may obtain a copy of the License at
#
#      http://www.apache.org/licenses/LICENSE-2.0
#
# Unless required by applicable law or agreed to in writing, software
# distributed under the License is distributed on an 'AS-IS' BASIS,
# WITHOUT WARRANTIES OR CONDITIONS OF ANY KIND, either express or implied.
# See the License for the specific language governing permissions and
# limitations under the License.

"""Python execution for running e2e tests."""

from __future__ import absolute_import  # pylint: disable=import-only-modules
from __future__ import unicode_literals  # pylint: disable=import-only-modules

import argparse
import os
import subprocess
import sys

from constants import constants
import python_utils
from scripts import build
from scripts import common
from scripts import flake_checker
from scripts import install_third_party_libs
from scripts import servers

MAX_RETRY_COUNT = 3
RERUN_NON_FLAKY = True

OPPIA_SERVER_PORT = 8181
GOOGLE_APP_ENGINE_PORT = 9001
ELASTICSEARCH_SERVER_PORT = 9200
PORTS_USED_BY_OPPIA_PROCESSES = [
    OPPIA_SERVER_PORT,
    GOOGLE_APP_ENGINE_PORT,
    ELASTICSEARCH_SERVER_PORT,
]

_PARSER = argparse.ArgumentParser(
    description="""
Run this script from the oppia root folder:
   python -m scripts.run_e2e_tests

The root folder MUST be named 'oppia'.

NOTE: You can replace 'it' with 'fit' or 'describe' with 'fdescribe' to run a
single test or test suite.
""")

_PARSER.add_argument(
    '--skip-install',
    help='If true, skips installing dependencies. The default value is false.',
    action='store_true')
_PARSER.add_argument(
    '--skip-build',
    help='If true, skips building files. The default value is false.',
    action='store_true')
_PARSER.add_argument(
    '--sharding-instances', type=int, default=3,
    help='Sets the number of parallel browsers to open while sharding. '
         'Sharding must be disabled (either by passing in false to --sharding '
         'or 1 to --sharding-instances) if running any tests in isolation '
         '(fit or fdescribe).')
_PARSER.add_argument(
    '--prod_env',
    help='Run the tests in prod mode. Static resources are served from '
         'build directory and use cache slugs.',
    action='store_true')
_PARSER.add_argument(
    '--suite', default='full',
    help='Performs test for different suites, here suites are the '
         'name of the test files present in core/tests/protractor_desktop/ and '
         'core/test/protractor/ dirs. e.g. for the file '
         'core/tests/protractor/accessibility.js use --suite=accessibility. '
         'For performing a full test, no argument is required.')
_PARSER.add_argument(
    '--chrome_driver_version',
    help='Uses the specified version of the chrome driver')
_PARSER.add_argument(
    '--debug_mode',
    help='Runs the protractor test in debugging mode. Follow the instruction '
         'provided in following URL to run e2e tests in debugging mode: '
         'https://www.protractortest.org/#/debugging#disabled-control-flow',
    action='store_true')
_PARSER.add_argument(
    '--deparallelize_terser',
    help='Disable parallelism on terser plugin in webpack. Use with prod_env. '
         'This flag is required for tests to run on CircleCI, since CircleCI '
         'sometimes flakes when parallelism is used. It is not required in the '
         'local dev environment. See https://discuss.circleci.com/t/'
         'build-fails-with-error-spawn-enomem/30537/10',
    action='store_true')
_PARSER.add_argument(
    '--server_log_level',
    help='Sets the log level for the appengine server. The default value is '
         'set to error.',
    default='error',
    choices=['critical', 'error', 'warning', 'info'])
_PARSER.add_argument(
    '--source_maps',
    help='Build webpack with source maps.',
    action='store_true')


def is_oppia_server_already_running():
    """Check if the ports are taken by any other processes. If any one of
    them is taken, it may indicate there is already one Oppia instance running.

    Returns:
        bool. Whether there is a running Oppia instance.
    """
    for port in PORTS_USED_BY_OPPIA_PROCESSES:
        if common.is_port_in_use(port):
            python_utils.PRINT(
                'There is already a server running on localhost:%s. '
                'Please terminate it before running the end-to-end tests. '
                'Exiting.' % port)
            return True
    return False


def run_webpack_compilation(source_maps=False):
    """Runs webpack compilation.

    Args:
        source_maps: bool. Whether to compile with source maps.
    """
    max_tries = 5
    webpack_bundles_dir_name = 'webpack_bundles'

    for _ in python_utils.RANGE(max_tries):
        try:
            managed_webpack_compiler = (
                servers.managed_webpack_compiler(use_source_maps=source_maps))
            with managed_webpack_compiler as proc:
                proc.wait()
        except subprocess.CalledProcessError as error:
            python_utils.PRINT(error.output)
            sys.exit(error.returncode)
            return
        if os.path.isdir(webpack_bundles_dir_name):
            break
    else:
        # We didn't break out of the loop, meaning all attempts have failed.
        python_utils.PRINT('Failed to complete webpack compilation, exiting...')
        sys.exit(1)


def install_third_party_libraries(skip_install):
    """Run the installation script.

    Args:
        skip_install: bool. Whether to skip running the installation script.
    """
    if not skip_install:
        install_third_party_libs.main()


def build_js_files(dev_mode, deparallelize_terser=False, source_maps=False):
    """Build the javascript files.

    Args:
        dev_mode: bool. Represents whether to run the related commands in dev
            mode.
        deparallelize_terser: bool. Represents whether to use webpack
            compilation config that disables parallelism on terser plugin.
        source_maps: bool. Represents whether to use source maps while
            building webpack.
    """
    if not dev_mode:
        python_utils.PRINT('Generating files for production mode...')

        build_args = ['--prod_env']
        if deparallelize_terser:
            build_args.append('--deparallelize_terser')
        if source_maps:
            build_args.append('--source_maps')
        build.main(args=build_args)

    else:
        build.main(args=[])
        run_webpack_compilation(source_maps=source_maps)


def run_tests(args):
    """Run the scripts to start end-to-end tests."""
    # TODO(#11549): Move this to top of the file.
    import contextlib2

    if is_oppia_server_already_running():
        sys.exit(1)

    install_third_party_libraries(args.skip_install)

    with contextlib2.ExitStack() as stack:
        dev_mode = not args.prod_env

        if args.skip_build:
            build.modify_constants(prod_env=args.prod_env)
        else:
            build_js_files(
                dev_mode, deparallelize_terser=args.deparallelize_terser,
                source_maps=args.source_maps)
        stack.callback(build.set_constants_to_default)

        stack.enter_context(servers.managed_redis_server())
        stack.enter_context(servers.managed_elasticsearch_dev_server())
        if constants.EMULATOR_MODE:
            stack.enter_context(servers.managed_firebase_auth_emulator())
            stack.enter_context(servers.managed_cloud_datastore_emulator())

        app_yaml_path = 'app.yaml' if args.prod_env else 'app_dev.yaml'
        stack.enter_context(servers.managed_dev_appserver(
            app_yaml_path,
            port=GOOGLE_APP_ENGINE_PORT,
            log_level=args.server_log_level,
            clear_datastore=True,
            skip_sdk_update_check=True,
            env={'PORTSERVER_ADDRESS': common.PORTSERVER_SOCKET_FILEPATH}))

        stack.enter_context(servers.managed_webdriver_server(
            chrome_version=args.chrome_driver_version))

        proc = stack.enter_context(servers.managed_protractor_server(
            suite_name=args.suite,
            dev_mode=dev_mode,
            debug_mode=args.debug_mode,
            sharding_instances=args.sharding_instances,
            stdout=subprocess.PIPE))

        python_utils.PRINT(
            'Servers have come up.\n'
            'Note: If ADD_SCREENSHOT_REPORTER is set to true in '
            'core/tests/protractor.conf.js, you can view screenshots of the '
            'failed tests in ../protractor-screenshots/')

        output_lines = []
<<<<<<< HEAD
        # Keep reading lines until an empty string is returned. Empty strings
        # signal that the process has ended.
        for line in iter(proc.stdout.readline, b''):
            if isinstance(line, str):
                # Although our unit tests always provide unicode strings, the
                # actual server needs this failsafe since it can output
                # non-unicode strings.
                line = line.encode('utf-8') # pragma: nocover
            output_lines.append(line.rstrip())
            # Replaces non-ASCII characters with '?'.
            sys.stdout.write(line.encode('ascii', errors='replace'))
=======
        while True:
            # Keep reading lines until an empty string is returned. Empty
            # strings signal that the process has ended.
            for line in iter(proc.stdout.readline, b''):
                if isinstance(line, str):
                    # Although our unit tests always provide unicode strings,
                    # the actual server needs this failsafe since it can output
                    # non-unicode strings.
                    line = line.decode('utf-8') # pragma: nocover
                output_lines.append(line.rstrip())
                # Replaces non-ASCII characters with '?'.
                sys.stdout.write(line.encode('ascii', errors='replace'))
            # The poll() method returns None while the process is running,
            # otherwise it returns the return code of the process (an int).
            if proc.poll() is not None:
                break
>>>>>>> 2b1e6bf1

        return output_lines, proc.returncode


def main(args=None):
    """Run tests, rerunning at most MAX_RETRY_COUNT times if they flake."""
    parsed_args = _PARSER.parse_args(args=args)

    with servers.managed_portserver():
        for attempt_num in python_utils.RANGE(1, MAX_RETRY_COUNT + 1):
            python_utils.PRINT('***Attempt %d.***' % attempt_num)

            output, return_code = run_tests(parsed_args)

            if not flake_checker.check_if_on_ci():
                # Don't rerun off of CI.
                python_utils.PRINT('No reruns because not running on CI.')
                break

            if return_code == 0:
                # Don't rerun passing tests.
                flake_checker.report_pass(parsed_args.suite)
                break

            test_is_flaky = flake_checker.is_test_output_flaky(
                output, parsed_args.suite)
            if not test_is_flaky and not RERUN_NON_FLAKY:
                # Don't rerun if the test was non-flaky and we are not rerunning
                # non-flaky tests.
                break

    sys.exit(return_code)


if __name__ == '__main__':  # pragma: no cover
    main()<|MERGE_RESOLUTION|>--- conflicted
+++ resolved
@@ -241,19 +241,6 @@
             'failed tests in ../protractor-screenshots/')
 
         output_lines = []
-<<<<<<< HEAD
-        # Keep reading lines until an empty string is returned. Empty strings
-        # signal that the process has ended.
-        for line in iter(proc.stdout.readline, b''):
-            if isinstance(line, str):
-                # Although our unit tests always provide unicode strings, the
-                # actual server needs this failsafe since it can output
-                # non-unicode strings.
-                line = line.encode('utf-8') # pragma: nocover
-            output_lines.append(line.rstrip())
-            # Replaces non-ASCII characters with '?'.
-            sys.stdout.write(line.encode('ascii', errors='replace'))
-=======
         while True:
             # Keep reading lines until an empty string is returned. Empty
             # strings signal that the process has ended.
@@ -270,7 +257,6 @@
             # otherwise it returns the return code of the process (an int).
             if proc.poll() is not None:
                 break
->>>>>>> 2b1e6bf1
 
         return output_lines, proc.returncode
 
