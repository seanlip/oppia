--- conflicted
+++ resolved
@@ -315,24 +315,6 @@
                 'PORTSERVER_ADDRESS': common.PORTSERVER_SOCKET_FILEPATH,
             }))
 
-<<<<<<< HEAD
-        stack.enter_context(servers.managed_webdriver_server(
-            chrome_version=args.chrome_driver_version))
-
-        proc = stack.enter_context(servers.managed_protractor_server(
-            suite_name=args.suite,
-            dev_mode=dev_mode,
-            debug_mode=args.debug_mode,
-            sharding_instances=args.sharding_instances,
-            mobile=args.mobile,
-            stdout=subprocess.PIPE))
-
-        print(
-            'Servers have come up.\n'
-            'Note: If ADD_SCREENSHOT_REPORTER is set to true in '
-            'core/tests/protractor.conf.js, you can view screenshots of the '
-            'failed tests in ../protractor-screenshots/')
-=======
         if args.suite == 'full':
             stack.enter_context(servers.managed_webdriver_server(
                 chrome_version=args.chrome_driver_version))
@@ -343,6 +325,7 @@
                 dev_mode=dev_mode,
                 debug_mode=args.debug_mode,
                 sharding_instances=args.sharding_instances,
+                mobile=args.mobile,
                 stdout=subprocess.PIPE))
 
             print('WebdriverIO suites are starting to run')
@@ -389,7 +372,6 @@
                 'The suite requested to run does not exist'
                 'Please provide a valid suite name')
             sys.exit(1)
->>>>>>> 5eaca74e
 
         output_lines = []
         while True:
