# Copyright 2019 The Oppia Authors. All Rights Reserved.
#
# Licensed under the Apache License, Version 2.0 (the 'License');
# you may not use this file except in compliance with the License.
# You may obtain a copy of the License at
#
#      http://www.apache.org/licenses/LICENSE-2.0
#
# Unless required by applicable law or agreed to in writing, software
# distributed under the License is distributed on an 'AS-IS' BASIS,
# WITHOUT WARRANTIES OR CONDITIONS OF ANY KIND, either express or implied.
# See the License for the specific language governing permissions and
# limitations under the License.

"""Python execution for running e2e tests."""

from __future__ import annotations

import argparse
import contextlib
import os
import subprocess
import sys

# TODO(#15567): This can be removed after Literal in utils.py is loaded
# from typing instead of typing_extensions, this will be possible after
# we migrate to Python 3.8.
from scripts import common  # isort:skip pylint: disable=wrong-import-position, unused-import

from core.constants import constants  # isort:skip
from scripts import build  # isort:skip
from scripts import flake_checker  # isort:skip
from scripts import install_third_party_libs  # isort:skip
from scripts import servers  # isort:skip

MAX_RETRY_COUNT = 3
GOOGLE_APP_ENGINE_PORT = 9001
ELASTICSEARCH_SERVER_PORT = 9200
PORTS_USED_BY_OPPIA_PROCESSES = [
    GOOGLE_APP_ENGINE_PORT,
    ELASTICSEARCH_SERVER_PORT,
]

_PARSER = argparse.ArgumentParser(
    description="""
Run this script from the oppia root folder:
   python -m scripts.run_e2e_tests

The root folder MUST be named 'oppia'.

NOTE: You can replace 'it' with 'fit' or 'describe' with 'fdescribe' to run a
single test or test suite.
""")

_PARSER.add_argument(
    '--skip-install',
    help='If true, skips installing dependencies. The default value is false.',
    action='store_true')
_PARSER.add_argument(
    '--skip-build',
    help='If true, skips building files. The default value is false.',
    action='store_true')
_PARSER.add_argument(
    '--sharding-instances', type=int, default=3,
    help='Sets the number of parallel browsers to open while sharding. '
         'Sharding must be disabled (either by passing in false to --sharding '
         'or 1 to --sharding-instances) if running any tests in isolation '
         '(fit or fdescribe).')
_PARSER.add_argument(
    '--prod_env',
    help='Run the tests in prod mode. Static resources are served from '
         'build directory and use cache slugs.',
    action='store_true')
_PARSER.add_argument(
    '--suite', default='full',
    help='Performs test for different suites, here suites are the '
         'name of the test files present in core/tests/protractor_desktop/ and '
         'core/test/protractor/ dirs. e.g. for the file '
         'core/tests/protractor/accessibility.js use --suite=accessibility. '
         'For performing a full test, no argument is required.')
_PARSER.add_argument(
    '--chrome_driver_version',
    help='Uses the specified version of the chrome driver')
_PARSER.add_argument(
    '--debug_mode',
    help='Runs the protractor test in debugging mode. Follow the instruction '
         'provided in following URL to run e2e tests in debugging mode: '
         'https://www.protractortest.org/#/debugging#disabled-control-flow',
    action='store_true')
_PARSER.add_argument(
    '--server_log_level',
    help='Sets the log level for the appengine server. The default value is '
         'set to error.',
    default='error',
    choices=['critical', 'error', 'warning', 'info'])
_PARSER.add_argument(
    '--source_maps',
    help='Build webpack with source maps.',
    action='store_true')
_PARSER.add_argument(
    '--mobile',
    help='Run e2e test in mobile viewport.',
    action='store_true')


SUITES_MIGRATED_TO_WEBDRIVERIO = [
    'blogDashboard',
    'classroomPage',
    'classroomPageFileUploadFeatures',
    'collections',
    'contributorDashboard',
    'creatorDashboard',
    'learner',
    'learnerDashboard',
    'navigation',
    'preferences',
    'profileFeatures',
    'profileMenu',
    'skillEditor',
    'subscriptions',
    'topicsAndSkillsDashboard',
    'topicAndStoryEditor',
    'topicAndStoryEditorFileUploadFeatures',
    'topicAndStoryViewer',
    'users',
    'wipeout',
]

SUITES_STILL_IN_PROTRACTOR = [
    'accessibility',
    'additionalEditorFeatures',
    'additionalEditorFeaturesModals',
    'additionalPlayerFeatures',
    'adminPage',
    'coreEditorAndPlayerFeatures',
    'embedding',
    'explorationImprovementsTab',
    'explorationFeedbackTab',
    'explorationHistoryTab',
    'explorationStatisticsTab',
    'explorationTranslationTab',
    'extensions',
    'featureGating',
    'fileUploadFeatures',
    'fileUploadExtensions',
    'learner',
    'library',
    'playVoiceovers',
    'publication',
]

MOBILE_SUITES = [
    'contributorDashboard'
]



def is_oppia_server_already_running():
    """Check if the ports are taken by any other processes. If any one of
    them is taken, it may indicate there is already one Oppia instance running.

    Returns:
        bool. Whether there is a running Oppia instance.
    """
    for port in PORTS_USED_BY_OPPIA_PROCESSES:
        if common.is_port_in_use(port):
            print(
                'There is already a server running on localhost:%s. '
                'Please terminate it before running the end-to-end tests. '
                'Exiting.' % port)
            return True
    return False


def run_webpack_compilation(source_maps=False):
    """Runs webpack compilation.

    Args:
        source_maps: bool. Whether to compile with source maps.
    """
    max_tries = 5
    webpack_bundles_dir_name = 'webpack_bundles'

    for _ in range(max_tries):
        try:
            managed_webpack_compiler = (
                servers.managed_webpack_compiler(use_source_maps=source_maps))
            with managed_webpack_compiler as proc:
                proc.wait()
        except subprocess.CalledProcessError as error:
            print(error.output)
            sys.exit(error.returncode)
            return
        if os.path.isdir(webpack_bundles_dir_name):
            break
    else:
        # We didn't break out of the loop, meaning all attempts have failed.
        print('Failed to complete webpack compilation, exiting...')
        sys.exit(1)


def install_third_party_libraries(skip_install):
    """Run the installation script.

    Args:
        skip_install: bool. Whether to skip running the installation script.
    """
    if not skip_install:
        install_third_party_libs.main()


def build_js_files(dev_mode, source_maps=False):
    """Build the javascript files.

    Args:
        dev_mode: bool. Represents whether to run the related commands in dev
            mode.
        source_maps: bool. Represents whether to use source maps while
            building webpack.
    """
    if not dev_mode:
        print('Generating files for production mode...')

        build_args = ['--prod_env']
        if source_maps:
            build_args.append('--source_maps')
        build.main(args=build_args)

    else:
        build.main(args=[])
        run_webpack_compilation(source_maps=source_maps)


def run_tests(args):
    """Run the scripts to start end-to-end tests."""
    if is_oppia_server_already_running():
        sys.exit(1)

    install_third_party_libraries(args.skip_install)

    with contextlib.ExitStack() as stack:
        dev_mode = not args.prod_env

        if args.skip_build:
            build.modify_constants(prod_env=args.prod_env)
        else:
            build_js_files(dev_mode, source_maps=args.source_maps)
        stack.callback(build.set_constants_to_default)

        stack.enter_context(servers.managed_redis_server())
        stack.enter_context(servers.managed_elasticsearch_dev_server())
        if constants.EMULATOR_MODE:
            stack.enter_context(servers.managed_firebase_auth_emulator())
            stack.enter_context(
                servers.managed_cloud_datastore_emulator(clear_datastore=True))

        app_yaml_path = 'app.yaml' if args.prod_env else 'app_dev.yaml'
        stack.enter_context(servers.managed_dev_appserver(
            app_yaml_path,
            port=GOOGLE_APP_ENGINE_PORT,
            log_level=args.server_log_level,
            # Automatic restart can be disabled since we don't expect code
            # changes to happen while the e2e tests are running.
            automatic_restart=False,
            skip_sdk_update_check=True,
            env={
                **os.environ,
                'PORTSERVER_ADDRESS': common.PORTSERVER_SOCKET_FILEPATH,
            }))

        if args.suite == 'full':
            stack.enter_context(servers.managed_webdriver_server(
                chrome_version=args.chrome_driver_version))

            print('Protractor suites are starting to run')
            proc = stack.enter_context(servers.managed_protractor_server(
                suite_name=args.suite,
                dev_mode=dev_mode,
                debug_mode=args.debug_mode,
                sharding_instances=args.sharding_instances,
                mobile=args.mobile,
                stdout=subprocess.PIPE))

            print('WebdriverIO suites are starting to run')
            proc = stack.enter_context(servers.managed_webdriverio_server(
                suite_name=args.suite,
                dev_mode=dev_mode,
                debug_mode=args.debug_mode,
                chrome_version=args.chrome_driver_version,
                sharding_instances=args.sharding_instances,
                stdout=subprocess.PIPE))

        elif args.suite in SUITES_MIGRATED_TO_WEBDRIVERIO:
            proc = stack.enter_context(servers.managed_webdriverio_server(
                suite_name=args.suite,
                dev_mode=dev_mode,
                debug_mode=args.debug_mode,
                chrome_version=args.chrome_driver_version,
                sharding_instances=args.sharding_instances,
                stdout=subprocess.PIPE))

            print(
                'Servers have come up.\n'
                'Note: You can view screenshots of failed tests '
                'in ../webdriverio-screenshots/')

        elif args.suite in SUITES_STILL_IN_PROTRACTOR:
            stack.enter_context(servers.managed_webdriver_server(
                chrome_version=args.chrome_driver_version))

            proc = stack.enter_context(servers.managed_protractor_server(
                suite_name=args.suite,
                dev_mode=dev_mode,
                debug_mode=args.debug_mode,
                sharding_instances=args.sharding_instances,
                mobile=args.mobile,
                stdout=subprocess.PIPE))

            print(
                'Servers have come up.\n'
                'Note: You can view screenshots of the failed tests '
                'in ../protractor-screenshots/')

        else:
            print(
                'The suite requested to run does not exist'
                'Please provide a valid suite name')
            sys.exit(1)

        output_lines = []
        while True:
            # Keep reading lines until an empty string is returned. Empty
            # strings signal that the process has ended.
            for line in iter(proc.stdout.readline, b''):
                if isinstance(line, str):
                    # Although our unit tests always provide unicode strings,
                    # the actual server needs this failsafe since it can output
                    # non-unicode strings.
                    line = line.encode('utf-8')  # pragma: no cover
                output_lines.append(line.rstrip())
                # Replaces non-ASCII characters with '?'.
                common.write_stdout_safe(line.decode('ascii', errors='replace'))
            # The poll() method returns None while the process is running,
            # otherwise it returns the return code of the process (an int).
            if proc.poll() is not None:
                break

        return output_lines, proc.returncode


def main(args=None):
    """Run tests, rerunning at most MAX_RETRY_COUNT times if they flake."""
    parsed_args = _PARSER.parse_args(args=args)
<<<<<<< HEAD
    policy = RERUN_POLICIES[parsed_args.suite.lower()]
    suite = parsed_args.suite

    if (parsed_args.mobile) and (suite not in MOBILE_SUITES):
        print(f'The {suite} suite should not be run in the mobile viewport')
        sys.exit(1)
=======
>>>>>>> cc8f6d73

    with servers.managed_portserver():
        for attempt_num in range(1, MAX_RETRY_COUNT + 1):
            print('***Attempt %d.***' % attempt_num)
            output, return_code = run_tests(parsed_args)

            if not flake_checker.check_if_on_ci():
                # Don't rerun off of CI.
                print('No reruns because not running on CI.')
                break

            if return_code == 0:
                # Don't rerun passing tests.
                flake_checker.report_pass(parsed_args.suite)
                break

            # Check whether we should rerun based on the instructions from the
            # flake checker server.
            rerun = flake_checker.check_test_flakiness(
                output, parsed_args.suite)
            if rerun:
                print('Rerunning.')
            else:
                print('Not rerunning.')
                break

    sys.exit(return_code)


if __name__ == '__main__':  # pragma: no cover
    main()<|MERGE_RESOLUTION|>--- conflicted
+++ resolved
@@ -351,15 +351,12 @@
 def main(args=None):
     """Run tests, rerunning at most MAX_RETRY_COUNT times if they flake."""
     parsed_args = _PARSER.parse_args(args=args)
-<<<<<<< HEAD
-    policy = RERUN_POLICIES[parsed_args.suite.lower()]
+
     suite = parsed_args.suite
 
     if (parsed_args.mobile) and (suite not in MOBILE_SUITES):
         print(f'The {suite} suite should not be run in the mobile viewport')
         sys.exit(1)
-=======
->>>>>>> cc8f6d73
 
     with servers.managed_portserver():
         for attempt_num in range(1, MAX_RETRY_COUNT + 1):
