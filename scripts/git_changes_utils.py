--- conflicted
+++ resolved
@@ -32,10 +32,6 @@
 
 EMPTY_SHA1: Final[str] = '0000000000000000000000000000000000000000'
 
-<<<<<<< HEAD
-=======
-
->>>>>>> fc1fa6d8
 def get_git_remotes() -> List[str]:
     """Get the list of remotes in the git repository.
 
