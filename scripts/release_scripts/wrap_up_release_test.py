# coding: utf-8
#
# Copyright 2019 The Oppia Authors. All Rights Reserved.
#
# Licensed under the Apache License, Version 2.0 (the "License");
# you may not use this file except in compliance with the License.
# You may obtain a copy of the License at
#
#      http://www.apache.org/licenses/LICENSE-2.0
#
# Unless required by applicable law or agreed to in writing, software
# distributed under the License is distributed on an "AS-IS" BASIS,
# WITHOUT WARRANTIES OR CONDITIONS OF ANY KIND, either express or implied.
# See the License for the specific language governing permissions and
# limitations under the License.

"""Unit tests for scripts/release_scripts/wrap_up_release.py."""

from __future__ import absolute_import  # pylint: disable=import-only-modules
from __future__ import unicode_literals  # pylint: disable=import-only-modules

import getpass
import os

from core.tests import test_utils
import github
import release_constants
from scripts import common
from scripts.release_scripts import wrap_up_release

<<<<<<< HEAD
=======
import github  # isort:skip pylint: disable=wrong-import-position

>>>>>>> 6b2d604d

class WrapReleaseTests(test_utils.GenericTestBase):
    """Test the methods for wrapping up the release."""

    def setUp(self):
        super(WrapReleaseTests, self).setUp()
        self.mock_repo = github.Repository.Repository(
            requester='', headers='', attributes={}, completed='')
        def mock_get_current_branch_name():
            return 'release-1.2.3'
        def mock_exists(unused_filepath):
            return True

        self.branch_name_swap = self.swap(
            common, 'get_current_branch_name', mock_get_current_branch_name)
        self.exists_swap = self.swap(os.path, 'exists', mock_exists)

    def test_invalid_branch_name(self):
        def mock_get_current_branch_name():
            return 'invalid'
        branch_name_swap = self.swap(
            common, 'get_current_branch_name', mock_get_current_branch_name)
        with branch_name_swap, self.assertRaisesRegexp(
            Exception, (
                'This script should only be run from the latest release '
                'branch.')):
            wrap_up_release.main()

    def test_missing_release_summary_file(self):
        release_summary_swap = self.swap(
            release_constants, 'RELEASE_SUMMARY_FILEPATH', 'invalid.md')
        with self.branch_name_swap, release_summary_swap:
            with self.assertRaisesRegexp(
                Exception, (
                    'Release summary file invalid.md is missing. Please run '
                    'the release_info.py script and re-run this script.')):
                wrap_up_release.main()

    def test_missing_personal_access_token(self):
        def mock_getpass(prompt):  # pylint: disable=unused-argument
            return None
        getpass_swap = self.swap(getpass, 'getpass', mock_getpass)
        with self.branch_name_swap, self.exists_swap:
            with getpass_swap, self.assertRaisesRegexp(
                Exception, (
                    'No personal access token provided, please set up a '
                    'personal access token at https://github.com/settings/'
                    'tokens and re-run the script')):
                wrap_up_release.main()

    def test_ask_user_to_remove_protection_rule(self):
        check_function_calls = {
            'ask_user_to_confirm_gets_called': False
        }
        def mock_get_current_branch_name():
            return 'release-1.2.3'
        def mock_ask_user_to_confirm(unused_msg):
            check_function_calls['ask_user_to_confirm_gets_called'] = True
        branch_name_swap = self.swap(
            common, 'get_current_branch_name', mock_get_current_branch_name)
        ask_user_swap = self.swap(
            common, 'ask_user_to_confirm', mock_ask_user_to_confirm)
        with branch_name_swap, ask_user_swap:
            wrap_up_release.ask_user_to_remove_protection_rule()
        self.assertTrue(check_function_calls['ask_user_to_confirm_gets_called'])

    def test_ask_user_to_update_jobs_tracker(self):
        check_function_calls = {
            'ask_user_to_confirm_gets_called': False,
            'open_new_tab_in_browser_if_possible_gets_called': False
        }
        expected_check_function_calls = {
            'ask_user_to_confirm_gets_called': True,
            'open_new_tab_in_browser_if_possible_gets_called': True
        }
        def mock_open_new_tab_in_browser_if_possible(unused_url):
            check_function_calls[
                'open_new_tab_in_browser_if_possible_gets_called'] = True
        def mock_ask_user_to_confirm(unused_msg):
            check_function_calls['ask_user_to_confirm_gets_called'] = True

        open_tab_swap = self.swap(
            common, 'open_new_tab_in_browser_if_possible',
            mock_open_new_tab_in_browser_if_possible)
        ask_user_swap = self.swap(
            common, 'ask_user_to_confirm', mock_ask_user_to_confirm)
        with open_tab_swap, ask_user_swap:
            wrap_up_release.ask_user_to_update_jobs_tracker()
        self.assertEqual(check_function_calls, expected_check_function_calls)

    def test_closed_blocking_bugs_milestone_results_in_exception(self):
        def mock_get_milestone(unused_self, number):  # pylint: disable=unused-argument
            return github.Milestone.Milestone(
                requester='', headers='',
                attributes={'state': 'closed'}, completed='')
        get_milestone_swap = self.swap(
            github.Repository.Repository, 'get_milestone', mock_get_milestone)
        with get_milestone_swap, self.assertRaisesRegexp(
            Exception, 'The blocking bug milestone is closed.'):
            wrap_up_release.remove_blocking_bugs_milestone_from_issues(
                self.mock_repo)

    def test_non_zero_blocking_bugs_count_results_in_exception(self):
        def mock_get_milestone(unused_self, number):  # pylint: disable=unused-argument
            return github.Milestone.Milestone(
                requester='', headers='',
                attributes={'open_issues': 10, 'state': 'open'}, completed='')
        def mock_open_tab(unused_url):
            pass
        get_milestone_swap = self.swap(
            github.Repository.Repository, 'get_milestone', mock_get_milestone)
        open_tab_swap = self.swap(
            common, 'open_new_tab_in_browser_if_possible', mock_open_tab)
        with get_milestone_swap, open_tab_swap, self.assertRaisesRegexp(
            Exception, '10 blocking bugs are not resolved.'):
            wrap_up_release.remove_blocking_bugs_milestone_from_issues(
                self.mock_repo)

    def test_blocking_bugs_milestone_removal(self):
        blocking_bug_milestone = github.Milestone.Milestone(
            requester='', headers='',
            attributes={'open_issues': 0, 'number': 1, 'state': 'open'},
            completed='')
        issue = github.Issue.Issue(
            requester='', headers='',
            attributes={'milestone': blocking_bug_milestone}, completed='')

        check_function_calls = {
            'edit_gets_called': False
        }
        expected_function_calls = {
            'edit_gets_called': True
        }

        def mock_get_milestone(unused_self, number):  # pylint: disable=unused-argument
            return blocking_bug_milestone
        def mock_get_issues(unused_self, milestone, state):  # pylint: disable=unused-argument
            return [issue]
        def mock_edit(unused_self, milestone):  # pylint: disable=unused-argument
            check_function_calls['edit_gets_called'] = True

        get_milestone_swap = self.swap(
            github.Repository.Repository, 'get_milestone', mock_get_milestone)
        get_issues_swap = self.swap(
            github.Repository.Repository, 'get_issues', mock_get_issues)
        edit_swap = self.swap(
            github.Issue.Issue, 'edit', mock_edit)
        with get_milestone_swap, get_issues_swap, edit_swap:
            wrap_up_release.remove_blocking_bugs_milestone_from_issues(
                self.mock_repo)
        self.assertEqual(check_function_calls, expected_function_calls)

    def test_unreleased_prs_result_in_exception(self):
        label_for_current_release_prs = github.Label.Label(
            requester='', headers='',
            attributes={
                'name': release_constants.LABEL_FOR_CURRENT_RELEASE_PRS},
            completed='')
        label_for_released_prs = github.Label.Label(
            requester='', headers='',
            attributes={'name': release_constants.LABEL_FOR_RELEASED_PRS},
            completed='')
        pr_for_current_release_1 = github.PullRequest.PullRequest(
            requester='', headers='',
            attributes={'label': label_for_current_release_prs, 'number': 7567},
            completed='')
        pr_for_current_release_2 = github.PullRequest.PullRequest(
            requester='', headers='',
            attributes={'label': label_for_current_release_prs, 'number': 7568},
            completed='')
        released_pr = github.PullRequest.PullRequest(
            requester='', headers='',
            attributes={'label': label_for_released_prs, 'number': 7568},
            completed='')
        def mock_get_label(unused_self, name):
            if name == release_constants.LABEL_FOR_RELEASED_PRS:
                return label_for_released_prs
            else:
                return label_for_current_release_prs
        def mock_get_issues(unused_self, state, labels):  # pylint: disable=unused-argument
            if labels[0].name == (
                    release_constants.LABEL_FOR_CURRENT_RELEASE_PRS):
                return [pr_for_current_release_1, pr_for_current_release_2]
            else:
                return [released_pr]

        get_label_swap = self.swap(
            github.Repository.Repository, 'get_label', mock_get_label)
        get_issues_swap = self.swap(
            github.Repository.Repository, 'get_issues', mock_get_issues)

        with get_label_swap, get_issues_swap:
            with self.assertRaisesRegexp(
                Exception, 'Following PRs are not released: \\[7567\\].'):
                wrap_up_release.remove_release_labels(self.mock_repo)

    def test_label_removal_from_prs(self):
        label_for_current_release_prs = github.Label.Label(
            requester='', headers='',
            attributes={
                'name': release_constants.LABEL_FOR_CURRENT_RELEASE_PRS},
            completed='')
        label_for_released_prs = github.Label.Label(
            requester='', headers='',
            attributes={'name': release_constants.LABEL_FOR_RELEASED_PRS},
            completed='')
        pr_for_current_release = github.PullRequest.PullRequest(
            requester='', headers='',
            attributes={'label': label_for_current_release_prs, 'number': 7567},
            completed='')
        released_pr = github.PullRequest.PullRequest(
            requester='', headers='',
            attributes={'label': label_for_released_prs, 'number': 7567},
            completed='')

        check_function_calls = {
            'remove_from_labels_gets_called_for_current_release_prs': False,
            'remove_from_labels_gets_called_for_released_prs': False
        }
        expected_function_calls = {
            'remove_from_labels_gets_called_for_current_release_prs': True,
            'remove_from_labels_gets_called_for_released_prs': True
        }

        def mock_get_label(unused_self, name):
            if name == release_constants.LABEL_FOR_RELEASED_PRS:
                return label_for_released_prs
            else:
                return label_for_current_release_prs
        def mock_get_issues(unused_self, state, labels):  # pylint: disable=unused-argument
            if state == 'closed':
                return [released_pr]
            else:
                return [pr_for_current_release]
        def mock_remove_from_labels(unused_self, name):
            if name == release_constants.LABEL_FOR_RELEASED_PRS: # pylint: disable=simplifiable-if-statement
                check_function_calls[
                    'remove_from_labels_gets_called_for_released_prs'] = True
            else:
                check_function_calls[
                    'remove_from_labels_gets_called_for_current_release_prs'
                    ] = True

        get_label_swap = self.swap(
            github.Repository.Repository, 'get_label', mock_get_label)
        get_issues_swap = self.swap(
            github.Repository.Repository, 'get_issues', mock_get_issues)
        remove_from_labels_swap = self.swap(
            github.PullRequest.PullRequest, 'remove_from_labels',
            mock_remove_from_labels)

        with get_label_swap, get_issues_swap, remove_from_labels_swap:
            wrap_up_release.remove_release_labels(self.mock_repo)
        self.assertEqual(check_function_calls, expected_function_calls)

    def test_function_calls(self):
        check_function_calls = {
            'remove_blocking_bugs_milestone_from_issues_gets_called': False,
            'remove_release_labels_gets_called': False,
            'ask_user_to_remove_protection_rule_gets_called': False,
            'ask_user_to_update_jobs_tracker_gets_called': False
        }
        expected_check_function_calls = {
            'remove_blocking_bugs_milestone_from_issues_gets_called': True,
            'remove_release_labels_gets_called': True,
            'ask_user_to_remove_protection_rule_gets_called': True,
            'ask_user_to_update_jobs_tracker_gets_called': True
        }
        def mock_remove_blocking_bugs_milestone_from_issues(unused_repo):
            check_function_calls[
                'remove_blocking_bugs_milestone_from_issues_gets_called'] = True
        def mock_remove_release_labels(unused_repo):
            check_function_calls['remove_release_labels_gets_called'] = True
        def mock_ask_user_to_remove_protection_rule():
            check_function_calls[
                'ask_user_to_remove_protection_rule_gets_called'] = True
        def mock_ask_user_to_update_jobs_tracker():
            check_function_calls[
                'ask_user_to_update_jobs_tracker_gets_called'] = True
        def mock_get_organization(unused_self, unused_name):
            return github.Organization.Organization(
                requester='', headers='', attributes={}, completed='')
        def mock_get_repo(unused_self, unused_org):
            return self.mock_repo
        def mock_getpass(prompt):  # pylint: disable=unused-argument
            return 'test-token'

        remove_blocking_bugs_milestone_from_issues_swap = self.swap(
            wrap_up_release, 'remove_blocking_bugs_milestone_from_issues',
            mock_remove_blocking_bugs_milestone_from_issues)
        remove_release_labels_swap = self.swap(
            wrap_up_release, 'remove_release_labels',
            mock_remove_release_labels)
        remove_protection_swap = self.swap(
            wrap_up_release, 'ask_user_to_remove_protection_rule',
            mock_ask_user_to_remove_protection_rule)
        update_jobs_swap = self.swap(
            wrap_up_release, 'ask_user_to_update_jobs_tracker',
            mock_ask_user_to_update_jobs_tracker)
        get_org_swap = self.swap(
            github.Github, 'get_organization', mock_get_organization)
        get_repo_swap = self.swap(
            github.Organization.Organization, 'get_repo', mock_get_repo)
        getpass_swap = self.swap(getpass, 'getpass', mock_getpass)

        with self.branch_name_swap, self.exists_swap, get_org_swap:
            with get_repo_swap, getpass_swap, remove_release_labels_swap:
                with remove_blocking_bugs_milestone_from_issues_swap:
                    with remove_protection_swap, update_jobs_swap:
                        wrap_up_release.main()

        self.assertEqual(check_function_calls, expected_check_function_calls)<|MERGE_RESOLUTION|>--- conflicted
+++ resolved
@@ -23,16 +23,12 @@
 import os
 
 from core.tests import test_utils
-import github
 import release_constants
 from scripts import common
 from scripts.release_scripts import wrap_up_release
 
-<<<<<<< HEAD
-=======
 import github  # isort:skip pylint: disable=wrong-import-position
 
->>>>>>> 6b2d604d
 
 class WrapReleaseTests(test_utils.GenericTestBase):
     """Test the methods for wrapping up the release."""
