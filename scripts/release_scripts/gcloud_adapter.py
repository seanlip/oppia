# Copyright 2019 The Oppia Authors. All Rights Reserved.
#
# Licensed under the Apache License, Version 2.0 (the "License");
# you may not use this file except in compliance with the License.
# You may obtain a copy of the License at
#
#      http://www.apache.org/licenses/LICENSE-2.0
#
# Unless required by applicable law or agreed to in writing, software
# distributed under the License is distributed on an "AS-IS" BASIS,
# WITHOUT WARRANTIES OR CONDITIONS OF ANY KIND, either express or implied.
# See the License for the specific language governing permissions and
# limitations under the License.

"""Module with GCloud-related functions."""

from __future__ import absolute_import  # pylint: disable=import-only-modules
from __future__ import unicode_literals  # pylint: disable=import-only-modules

import json
import os
import subprocess
import sys

<<<<<<< HEAD
GCLOUD_PATH = os.path.join(
    '..', 'oppia_tools', 'google-cloud-sdk-304.0.0', 'google-cloud-sdk',
    'bin', 'gcloud')
=======
from scripts import common
>>>>>>> 8f3b3ef9

CURR_DIR = os.path.abspath(os.getcwd())
OPPIA_TOOLS_DIR = os.path.join(CURR_DIR, '..', 'oppia_tools')

if not os.path.exists(os.path.dirname(common.GOOGLE_APP_ENGINE_SDK_HOME)):
    raise Exception(
        'Directory %s does not exist.' % common.GOOGLE_APP_ENGINE_SDK_HOME)
sys.path.insert(0, common.GOOGLE_APP_ENGINE_SDK_HOME)


def require_gcloud_to_be_available():
    """Check whether gcloud is installed while undergoing deployment process."""
    try:
        subprocess.check_output([common.GCLOUD_PATH, '--version'])
    except Exception:
        raise Exception(
            'gcloud required, but could not be found. Please run python -m '
            'scripts.start to install gcloud.')


def update_indexes(index_yaml_path, app_name):
    """Update indexes on the production server.

    Args:
        index_yaml_path: str. The path to the index.yaml file.
        app_name: str. The name of the GCloud project.
    """
    assert os.path.isfile(index_yaml_path), 'Missing indexes file.'
    subprocess.check_output([
        common.GCLOUD_PATH, '--quiet', 'datastore', 'indexes',
        'create', index_yaml_path, '--project=%s' % app_name])


def get_all_index_descriptions(app_name):
    """Obtains indexes uploaded on the server.

    Args:
        app_name: str. The name of the GCloud project.

    Returns:
        list. A list of dict of uploaded indexes.
    """
    listed_indexes = subprocess.check_output([
        common.GCLOUD_PATH, 'datastore', 'indexes', 'list',
        '--project=%s' % app_name, '--format=json'])
    return json.loads(listed_indexes)


def check_all_indexes_are_serving(app_name):
    """Checks that all indexes are serving.

    Args:
        app_name: str. The name of the GCloud project.

    Returns:
        bool. A boolean to indicate whenther all indexes are serving or not.
    """
    # all_indexes is a list of dict of indexes. The format of
    # each dict is as follows:
    # {
    #   "ancestor": "NONE",
    #   "indexId": "CICAgIDAiJ0K",
    #   "kind": "_AE_Pipeline_Record",
    #   "projectId": "test-oppia",
    #   "properties": [
    #     {
    #       "direction": "ASCENDING",
    #       "name": "is_root_pipeline"
    #     },
    #     {
    #       "direction": "DESCENDING",
    #       "name": "start_time"
    #     }
    #   ],
    #   "state": "READY"
    # }
    all_indexes = get_all_index_descriptions(app_name)
    return all(index['state'] == 'READY' for index in all_indexes)


def get_currently_served_version(app_name):
    """Retrieves the default version being served on the specified App Engine
    application.

    Args:
        app_name: str. The name of the GCloud project.

    Returns:
        str. The current serving version.
    """
    listed_versions = subprocess.check_output([
        common.GCLOUD_PATH, 'app', 'versions', 'list',
        '--hide-no-traffic', '--service=default', '--project=%s' % app_name])
    default_version_line_start_str = 'default  '
    listed_versions = listed_versions[
        listed_versions.index(default_version_line_start_str) + len(
            default_version_line_start_str):]
    return listed_versions[:listed_versions.index(' ')]


def switch_version(app_name, version_to_switch_to):
    """Switches to the release version and migrates traffic to it.

    Args:
        app_name: str. The name of the GCloud project.
        version_to_switch_to: str. The version to switch to.
    """
    subprocess.check_output([
        common.GCLOUD_PATH, 'app', 'services', 'set-traffic',
        'default', '--splits', '%s=1' % version_to_switch_to,
        '--project=%s' % app_name])


def deploy_application(app_yaml_path, app_name, version=None):
    """Deploys the service corresponding to the given app.yaml path to GAE.

    Args:
        app_yaml_path: str. The path to the app.yaml file.
        app_name: str. The name of the GCloud project.
        version: str or None. If provided, the version to use.
    """
    args = [
        common.GCLOUD_PATH, '--quiet', 'app', 'deploy',
        app_yaml_path, '--no-promote', '--no-stop-previous-version',
        '--project=%s' % app_name]
    if version is not None:
        args.append('--version=%s' % version)
    subprocess.check_output(args)<|MERGE_RESOLUTION|>--- conflicted
+++ resolved
@@ -22,13 +22,7 @@
 import subprocess
 import sys
 
-<<<<<<< HEAD
-GCLOUD_PATH = os.path.join(
-    '..', 'oppia_tools', 'google-cloud-sdk-304.0.0', 'google-cloud-sdk',
-    'bin', 'gcloud')
-=======
 from scripts import common
->>>>>>> 8f3b3ef9
 
 CURR_DIR = os.path.abspath(os.getcwd())
 OPPIA_TOOLS_DIR = os.path.join(CURR_DIR, '..', 'oppia_tools')
