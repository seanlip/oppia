--- conflicted
+++ resolved
@@ -22,7 +22,6 @@
 import os
 import sys
 
-import github
 import python_utils
 import release_constants
 from scripts import common
@@ -32,11 +31,8 @@
     _PARENT_DIR, 'oppia_tools', 'PyGithub-%s' % common.PYGITHUB_VERSION)
 sys.path.insert(0, _PY_GITHUB_PATH)
 
-<<<<<<< HEAD
-=======
 import github  # isort:skip pylint: disable=wrong-import-position
 
->>>>>>> 6b2d604d
 
 def remove_release_labels(repo):
     """Removes PR: released labels from PRs.
