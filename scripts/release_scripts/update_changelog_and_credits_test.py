#
# Copyright 2019 The Oppia Authors. All Rights Reserved.
#
# Licensed under the Apache License, Version 2.0 (the "License");
# you may not use this file except in compliance with the License.
# You may obtain a copy of the License at
#
#      http://www.apache.org/licenses/LICENSE-2.0
#
# Unless required by applicable law or agreed to in writing, software
# distributed under the License is distributed on an "AS-IS" BASIS,
# WITHOUT WARRANTIES OR CONDITIONS OF ANY KIND, either express or implied.
# See the License for the specific language governing permissions and
# limitations under the License.

"""Unit tests for scripts/release_scripts/update_changelog_and_credits.py."""

from __future__ import absolute_import  # pylint: disable=import-only-modules
from __future__ import unicode_literals  # pylint: disable=import-only-modules

import getpass
import os
import subprocess
import sys
import tempfile

from core.tests import test_utils
import python_utils
import release_constants
from scripts import common
from scripts.release_scripts import generate_release_info
from scripts.release_scripts import update_changelog_and_credits

# pylint: disable=wrong-import-position
import github  # isort:skip
# pylint: enable=wrong-import-position

RELEASE_TEST_DIR = os.path.join('core', 'tests', 'release_sources', '')

MOCK_RELEASE_SUMMARY_FILEPATH = os.path.join(
    RELEASE_TEST_DIR, 'release_summary.md')

MOCK_CHANGELOG_FILEPATH = os.path.join(RELEASE_TEST_DIR, 'CHANGELOG')
MOCK_AUTHORS_FILEPATH = os.path.join(RELEASE_TEST_DIR, 'AUTHORS')
MOCK_CONTRIBUTORS_FILEPATH = os.path.join(RELEASE_TEST_DIR, 'CONTRIBUTORS')
<<<<<<< HEAD
MOCK_ABOUT_PAGE_CONSTANTS_FILEPATH = 'about_temp_file.ts'
=======
MOCK_ABOUT_PAGE_FILEPATH = os.path.join(
    RELEASE_TEST_DIR, 'about-page.component.html')
>>>>>>> 43d8ea9d

MOCK_UPDATED_CHANGELOG_FILEPATH = os.path.join(
    RELEASE_TEST_DIR, 'UPDATED_CHANGELOG')
MOCK_UPDATED_CHANGELOG_FILEPATH_FOR_REMOVAL_TEST = os.path.join(
    RELEASE_TEST_DIR, 'UPDATED_CHANGELOG_FOR_REMOVAL_TEST')
MOCK_UPDATED_AUTHORS_FILEPATH = os.path.join(
    RELEASE_TEST_DIR, 'UPDATED_AUTHORS')
MOCK_UPDATED_CONTRIBUTORS_FILEPATH = os.path.join(
    RELEASE_TEST_DIR, 'UPDATED_CONTRIBUTORS')
<<<<<<< HEAD
=======
MOCK_UPDATED_ABOUT_PAGE_FILEPATH = os.path.join(
    RELEASE_TEST_DIR, 'updated-about-page.component.html')
>>>>>>> 43d8ea9d


def read_from_file(filepath):
    """Reads the lines from a file.
    Args:
        filepath: str. The path of the file to read.
    Returns:
        list(str). The list of lines in the file.
    """
    with python_utils.open_file(filepath, 'r') as f:
        return f.readlines()


def write_to_file(filepath, filelines):
    """Writes a list of lines to a file.
    Args:
        filepath: str. The path of the file to write to.
        filelines: list(str). The lines to write to the file.
    """
    with python_utils.open_file(filepath, 'w') as f:
        for line in filelines:
            f.write(line)


class ChangelogAndCreditsUpdateTests(test_utils.GenericTestBase):
    """Test the methods for automatic update of changelog and credits."""

    def setUp(self):
        super(ChangelogAndCreditsUpdateTests, self).setUp()
        def mock_get_current_branch_name():
            return 'release-1.2.3'
        def mock_run_cmd(unused_cmd):
            pass
        def mock_get_git_ref(unused_self, unused_ref):
            return github.GitRef.GitRef(
                requester='', headers='', attributes={}, completed='')
        def mock_main(unused_personal_access_token):
            pass
        # pylint: disable=unused-argument
        def mock_getpass(prompt):
            return 'test-token'
        # pylint: enable=unused-argument

        self.mock_repo = github.Repository.Repository(
            requester='', headers='', attributes={}, completed='')
        self.branch_name_swap = self.swap(
            common, 'get_current_branch_name', mock_get_current_branch_name)
        self.release_summary_swap = self.swap(
            release_constants, 'RELEASE_SUMMARY_FILEPATH',
            MOCK_RELEASE_SUMMARY_FILEPATH)
        self.args_swap = self.swap(
            sys, 'argv', [
                'update_changelog_and_credits.py',
                '--github_username=test'])
        self.run_cmd_swap = self.swap(common, 'run_cmd', mock_run_cmd)
        self.get_git_ref_swap = self.swap(
            github.Repository.Repository, 'get_git_ref', mock_get_git_ref)
        self.main_swap = self.swap(generate_release_info, 'main', mock_main)
        self.getpass_swap = self.swap(getpass, 'getpass', mock_getpass)

    def test_get_previous_release_version_without_hotfix(self):
        def mock_check_output(unused_cmd_tokens):
            return 'v2.0.6\nv2.0.7\n'
        with self.swap(subprocess, 'check_output', mock_check_output):
            self.assertEqual(
                update_changelog_and_credits.get_previous_release_version(
                    release_constants.BRANCH_TYPE_RELEASE, '2.0.8'), '2.0.7')

    def test_get_previous_release_version_with_hotfix(self):
        def mock_check_output(unused_cmd_tokens):
            return 'v2.0.6\nv2.0.7\nv2.0.8\n'
        with self.swap(subprocess, 'check_output', mock_check_output):
            self.assertEqual(
                update_changelog_and_credits.get_previous_release_version(
                    release_constants.BRANCH_TYPE_HOTFIX, '2.0.8'), '2.0.7')

    def test_get_previous_release_version_with_invalid_branch_type(self):
        def mock_check_output(unused_cmd_tokens):
            return 'v2.0.6\nv2.0.7\nv2.0.8\n'
        check_output_swap = self.swap(
            subprocess, 'check_output', mock_check_output)
        with check_output_swap, self.assertRaisesRegexp(
            Exception, 'Invalid branch type: invalid.'):
            update_changelog_and_credits.get_previous_release_version(
                'invalid', '2.0.8')

    def test_get_previous_release_version_with_repeated_previous_version(
            self):
        def mock_check_output(unused_cmd_tokens):
            return 'v2.0.7\nv2.0.8\n'
        check_output_swap = self.swap(
            subprocess, 'check_output', mock_check_output)
        with check_output_swap, self.assertRaises(AssertionError):
            update_changelog_and_credits.get_previous_release_version(
                'release', '2.0.8')

    def test_update_changelog_with_non_hotfix_branch(self):
        try:
            release_summary_lines = read_from_file(
                MOCK_RELEASE_SUMMARY_FILEPATH)
            changelog_filelines = read_from_file(MOCK_CHANGELOG_FILEPATH)
            expected_filelines = read_from_file(MOCK_UPDATED_CHANGELOG_FILEPATH)
            changelog_swap = self.swap(
                update_changelog_and_credits, 'CHANGELOG_FILEPATH',
                MOCK_CHANGELOG_FILEPATH)
            date_swap = self.swap(
                update_changelog_and_credits, 'CURRENT_DATE',
                '29 Aug 2019')
            with changelog_swap, date_swap:
                update_changelog_and_credits.update_changelog(
                    'release-1.2.3', release_summary_lines, '1.2.3')
            actual_filelines = read_from_file(MOCK_CHANGELOG_FILEPATH)
            self.assertEqual(actual_filelines, expected_filelines)
        finally:
            write_to_file(MOCK_CHANGELOG_FILEPATH, changelog_filelines)

    def test_update_changelog_with_current_version_changelog_present(self):
        def mock_check_output(unused_cmd_tokens):
            return 'v1.0.0\nv1.0.1\n'
        check_output_swap = self.swap(
            subprocess, 'check_output', mock_check_output)
        try:
            release_summary_lines = read_from_file(
                MOCK_RELEASE_SUMMARY_FILEPATH)
            changelog_filelines = read_from_file(MOCK_CHANGELOG_FILEPATH)
            expected_filelines = read_from_file(
                MOCK_UPDATED_CHANGELOG_FILEPATH_FOR_REMOVAL_TEST)
            changelog_swap = self.swap(
                update_changelog_and_credits, 'CHANGELOG_FILEPATH',
                MOCK_CHANGELOG_FILEPATH)
            date_swap = self.swap(
                update_changelog_and_credits, 'CURRENT_DATE',
                '29 Aug 2019')
            with changelog_swap, date_swap, check_output_swap:
                update_changelog_and_credits.update_changelog(
                    'release-1.0.2', release_summary_lines, '1.0.2')
            actual_filelines = read_from_file(MOCK_CHANGELOG_FILEPATH)
            self.assertEqual(actual_filelines, expected_filelines)
        finally:
            write_to_file(MOCK_CHANGELOG_FILEPATH, changelog_filelines)

    def test_update_changelog_with_hotfix_branch(self):
        def mock_check_output(unused_cmd_tokens):
            return 'v1.0.0\nv1.0.1\nv1.0.2\n'
        check_output_swap = self.swap(
            subprocess, 'check_output', mock_check_output)
        try:
            release_summary_lines = read_from_file(
                MOCK_RELEASE_SUMMARY_FILEPATH)
            changelog_filelines = read_from_file(MOCK_CHANGELOG_FILEPATH)
            expected_filelines = read_from_file(
                MOCK_UPDATED_CHANGELOG_FILEPATH_FOR_REMOVAL_TEST)
            changelog_swap = self.swap(
                update_changelog_and_credits, 'CHANGELOG_FILEPATH',
                MOCK_CHANGELOG_FILEPATH)
            date_swap = self.swap(
                update_changelog_and_credits, 'CURRENT_DATE',
                '29 Aug 2019')
            with changelog_swap, date_swap, check_output_swap:
                update_changelog_and_credits.update_changelog(
                    'release-1.0.2-hotfix-1', release_summary_lines, '1.0.2')
            actual_filelines = read_from_file(MOCK_CHANGELOG_FILEPATH)
            self.assertEqual(actual_filelines, expected_filelines)
        finally:
            write_to_file(MOCK_CHANGELOG_FILEPATH, changelog_filelines)

    def test_update_authors(self):
        try:
            release_summary_lines = read_from_file(
                MOCK_RELEASE_SUMMARY_FILEPATH)
            authors_filelines = read_from_file(MOCK_AUTHORS_FILEPATH)
            expected_filelines = read_from_file(MOCK_UPDATED_AUTHORS_FILEPATH)
            with self.swap(
                update_changelog_and_credits, 'AUTHORS_FILEPATH',
                MOCK_AUTHORS_FILEPATH):
                update_changelog_and_credits.update_authors(
                    release_summary_lines)
            actual_filelines = read_from_file(MOCK_AUTHORS_FILEPATH)
            self.assertEqual(actual_filelines, expected_filelines)
        finally:
            write_to_file(MOCK_AUTHORS_FILEPATH, authors_filelines)

    def test_update_contributors(self):
        try:
            release_summary_lines = read_from_file(
                MOCK_RELEASE_SUMMARY_FILEPATH)
            contributors_filelines = read_from_file(MOCK_CONTRIBUTORS_FILEPATH)
            expected_filelines = read_from_file(
                MOCK_UPDATED_CONTRIBUTORS_FILEPATH)
            with self.swap(
                update_changelog_and_credits, 'CONTRIBUTORS_FILEPATH',
                MOCK_CONTRIBUTORS_FILEPATH):
                update_changelog_and_credits.update_contributors(
                    release_summary_lines)
            actual_filelines = read_from_file(MOCK_CONTRIBUTORS_FILEPATH)
            self.assertEqual(actual_filelines, expected_filelines)
        finally:
            write_to_file(MOCK_CONTRIBUTORS_FILEPATH, contributors_filelines)

    def test_update_developer_names(self):
        with python_utils.open_file(
            update_changelog_and_credits.ABOUT_PAGE_CONSTANTS_FILEPATH,
            'r') as f:
            about_page_lines = f.readlines()
            start_index = about_page_lines.index(
                update_changelog_and_credits.CREDITS_START_LINE) + 1
            end_index = about_page_lines[start_index:].index(
                update_changelog_and_credits.CREDITS_END_LINE) + 1
            existing_developer_names = about_page_lines[start_index:end_index]

        tmp_file = tempfile.NamedTemporaryFile()
        tmp_file.name = MOCK_ABOUT_PAGE_CONSTANTS_FILEPATH
        with python_utils.open_file(
            MOCK_ABOUT_PAGE_CONSTANTS_FILEPATH, 'w') as f:
            for line in about_page_lines:
                f.write(python_utils.UNICODE(line))

        release_summary_lines = read_from_file(
            MOCK_RELEASE_SUMMARY_FILEPATH)
        new_developer_names = update_changelog_and_credits.get_new_contributors(
            release_summary_lines, return_only_names=True)

        expected_developer_names = existing_developer_names
        for name in new_developer_names:
            expected_developer_names.append('%s\'%s\',\n' % (
                update_changelog_and_credits.CREDITS_INDENT, name))
        expected_developer_names = sorted(
            list(set(expected_developer_names)), key=lambda s: s.lower())

        with self.swap(
            update_changelog_and_credits, 'ABOUT_PAGE_CONSTANTS_FILEPATH',
            MOCK_ABOUT_PAGE_CONSTANTS_FILEPATH):
            update_changelog_and_credits.update_developer_names(
                release_summary_lines)

        with python_utils.open_file(tmp_file.name, 'r') as f:
            about_page_lines = f.readlines()
            start_index = about_page_lines.index(
                update_changelog_and_credits.CREDITS_START_LINE) + 1
            end_index = about_page_lines[start_index:].index(
                update_changelog_and_credits.CREDITS_END_LINE) + 1
            actual_developer_names = about_page_lines[start_index:end_index]

            self.assertEqual(actual_developer_names, expected_developer_names)

    def test_missing_section_in_release_summary(self):
        release_summary_lines = read_from_file(MOCK_RELEASE_SUMMARY_FILEPATH)
        invalid_ordering = {
            '### section1:\n': '### section2: \n'
        }
        ordering_swap = self.swap(
            update_changelog_and_credits, 'EXPECTED_ORDERING_DICT',
            invalid_ordering)
        with ordering_swap:
            self.assertFalse(
                update_changelog_and_credits.is_order_of_sections_valid(
                    release_summary_lines))

    def test_invalid_ordering_of_sections_in_release_summary(self):
        release_summary_lines = read_from_file(MOCK_RELEASE_SUMMARY_FILEPATH)
        invalid_ordering = {
            release_constants.NEW_AUTHORS_HEADER: '### section2: \n'
        }
        ordering_swap = self.swap(
            update_changelog_and_credits, 'EXPECTED_ORDERING_DICT',
            invalid_ordering)
        with ordering_swap:
            self.assertFalse(
                update_changelog_and_credits.is_order_of_sections_valid(
                    release_summary_lines))

<<<<<<< HEAD
=======
    def test_missing_span_in_about_page(self):
        about_page_lines = [
            '<p>Invalid</p>\n', '<ul>\n', '  <li>line</li>\n', '</ul>\n']
        with self.assertRaisesRegexp(
            Exception, (
                'Expected about-page.component.html to have <span>A</span>.')):
            update_changelog_and_credits.find_indentation(about_page_lines)

    def test_missing_li_in_about_page(self):
        about_page_lines = [
            '<span>A</span>\n', '<ul>\n', '  <p>Invalid line</p>\n', '</ul>\n']
        with self.assertRaisesRegexp(
            Exception, (
                'Expected <span>A</span> text to be followed by an unordered '
                'list in about-page.component.html')):
            update_changelog_and_credits.find_indentation(about_page_lines)

>>>>>>> 43d8ea9d
    def test_removal_of_updates_with_no_exception(self):
        def mock_delete(unused_self):
            pass
        delete_swap = self.swap(
            github.GitRef.GitRef, 'delete', mock_delete)
        with self.run_cmd_swap, self.get_git_ref_swap, delete_swap:
            update_changelog_and_credits.remove_updates_and_delete_branch(
                self.mock_repo, 'target_branch')

    def test_removal_of_updates_with_unknown_object_exception(self):
        def mock_delete(unused_self):
            raise github.UnknownObjectException(status='', data='')
        delete_swap = self.swap(
            github.GitRef.GitRef, 'delete', mock_delete)
        with self.run_cmd_swap, self.get_git_ref_swap, delete_swap:
            update_changelog_and_credits.remove_updates_and_delete_branch(
                self.mock_repo, 'target_branch')

    def test_removal_of_updates_with_valid_exception(self):
        def mock_delete(unused_self):
            raise Exception('Error')
        delete_swap = self.swap(
            github.GitRef.GitRef, 'delete', mock_delete)
        with self.run_cmd_swap, self.get_git_ref_swap, delete_swap:
            with self.assertRaisesRegexp(
                Exception, (
                    'Please ensure that target_branch branch is deleted before '
                    're-running the script')):
                update_changelog_and_credits.remove_updates_and_delete_branch(
                    self.mock_repo, 'target_branch')

    def test_invalid_branch_name(self):
        def mock_get_current_branch_name():
            return 'invalid'
        branch_name_swap = self.swap(
            common, 'get_current_branch_name', mock_get_current_branch_name)
        with branch_name_swap, self.assertRaisesRegexp(
            Exception, (
                'This script should only be run from the latest release '
                'branch.')):
            update_changelog_and_credits.main()

    def test_missing_github_username(self):
        args_swap = self.swap(
            sys, 'argv', ['update_changelog_and_credits.py'])
        with self.branch_name_swap, self.release_summary_swap, args_swap:
            with self.assertRaisesRegexp(
                Exception, (
                    'No GitHub username provided. Please re-run the script '
                    'specifying a username using --github_username='
                    '<Your username>')):
                update_changelog_and_credits.main()

    def test_missing_personal_access_token(self):
        # pylint: disable=unused-argument
        def mock_getpass(prompt):
            return None
        # pylint: enable=unused-argument
        getpass_swap = self.swap(getpass, 'getpass', mock_getpass)
        with self.branch_name_swap, self.release_summary_swap, self.args_swap:
            with getpass_swap, self.assertRaisesRegexp(
                Exception, (
                    'No personal access token provided, please set up a '
                    'personal access token at https://github.com/settings/'
                    'tokens and re-run the script')):
                update_changelog_and_credits.main()

    def test_missing_release_summary_file(self):
        def mock_get_organization(unused_self, unused_name):
            return github.Organization.Organization(
                requester='', headers='', attributes={}, completed='')
        def mock_check_blocking_bug_issue_count(unused_repo):
            pass
        def mock_check_prs_for_current_release_are_released(unused_repo):
            pass
        def mock_get_repo(unused_self, unused_repo_name):
            return self.mock_repo

        get_org_swap = self.swap(
            github.Github, 'get_organization', mock_get_organization)
        get_repo_swap = self.swap(github.Github, 'get_repo', mock_get_repo)
        get_org_repo_swap = self.swap(
            github.Organization.Organization, 'get_repo', mock_get_repo)
        blocking_bug_swap = self.swap(
            common, 'check_blocking_bug_issue_count',
            mock_check_blocking_bug_issue_count)
        check_prs_swap = self.swap(
            common, 'check_prs_for_current_release_are_released',
            mock_check_prs_for_current_release_are_released)
        release_summary_swap = self.swap(
            release_constants, 'RELEASE_SUMMARY_FILEPATH', 'invalid.md')
        with self.main_swap, self.branch_name_swap, release_summary_swap:
            with self.args_swap, self.getpass_swap, blocking_bug_swap:
                with get_org_swap, get_repo_swap, get_org_repo_swap:
                    with check_prs_swap, self.assertRaisesRegexp(
                        Exception, (
                            'Release summary file invalid.md is missing. '
                            'Please re-run this script.')):
                        update_changelog_and_credits.main()

    def test_get_release_summary_lines(self):
        with python_utils.open_file(MOCK_RELEASE_SUMMARY_FILEPATH, 'r') as f:
            correct_lines = f.readlines()
            wrong_lines = []
            for line in correct_lines:
                line = line.replace(
                    'gmail.com', release_constants.INVALID_EMAIL_SUFFIX)
                wrong_lines.append(line)

        check_function_calls = {
            'readlines_gets_called': 0,
            'ask_user_to_confirm_gets_called': 0,
            'is_order_of_sections_valid_gets_called': 0
        }
        expected_check_function_calls = {
            'readlines_gets_called': 2,
            'ask_user_to_confirm_gets_called': 3,
            'is_order_of_sections_valid_gets_called': 2
        }
        class MockFile(python_utils.OBJECT):
            def readlines(self):
                """Read lines of the file object."""
                return mock_readlines()
        def mock_readlines():
            check_function_calls['readlines_gets_called'] += 1
            if check_function_calls['readlines_gets_called'] == 2:
                return correct_lines
            return wrong_lines

        def mock_open_file(unused_path, unused_mode):
            return MockFile()
        def mock_ask_user_to_confirm(unused_msg):
            check_function_calls['ask_user_to_confirm_gets_called'] += 1
        def mock_is_order_of_sections_valid(unused_release_summary_lines):
            check_function_calls[
                'is_order_of_sections_valid_gets_called'] += 1
            if check_function_calls[
                    'is_order_of_sections_valid_gets_called'] == 1:
                return False
            return True

        open_file_swap = self.swap(python_utils, 'open_file', mock_open_file)
        ask_user_swap = self.swap(
            common, 'ask_user_to_confirm', mock_ask_user_to_confirm)
        check_order_swap = self.swap(
            update_changelog_and_credits, 'is_order_of_sections_valid',
            mock_is_order_of_sections_valid)
        with open_file_swap, ask_user_swap, check_order_swap:
            self.assertEqual(
                correct_lines,
                update_changelog_and_credits.get_release_summary_lines())
        self.assertEqual(check_function_calls, expected_check_function_calls)

    def test_create_branch(self):
        check_function_calls = {
            'get_branch_gets_called': False,
            'create_git_ref_gets_called': False,
            'get_contents_gets_called': False,
            'update_file_gets_called': False,
            'run_cmd_gets_called': False,
            'open_new_tab_in_browser_if_possible_gets_called': False
        }
        expected_check_function_calls = {
            'get_branch_gets_called': True,
            'create_git_ref_gets_called': True,
            'get_contents_gets_called': True,
            'update_file_gets_called': True,
            'run_cmd_gets_called': True,
            'open_new_tab_in_browser_if_possible_gets_called': True
        }
        def mock_get_branch(unused_self, unused_branch_name):
            check_function_calls['get_branch_gets_called'] = True
            return github.Branch.Branch(
                requester='', headers='',
                attributes={'commit': {'sha': 'test'}}, completed='')
        # pylint: disable=unused-argument
        def mock_create_git_ref(unused_self, ref, sha):
            check_function_calls['create_git_ref_gets_called'] = True
        def mock_get_contents(unused_self, unused_filepath, ref):
            check_function_calls['get_contents_gets_called'] = True
            return github.ContentFile.ContentFile(
                requester='', headers='',
                attributes={'path': 'path', 'sha': 'sha'}, completed='')
        def mock_update_file(
                unused_self, unused_path, unused_msg, unused_content,
                unused_sha, branch):
            check_function_calls['update_file_gets_called'] = True
        # pylint: enable=unused-argument
        def mock_run_cmd(unused_cmd):
            check_function_calls['run_cmd_gets_called'] = True
        def mock_open_new_tab_in_browser_if_possible(unused_url):
            check_function_calls[
                'open_new_tab_in_browser_if_possible_gets_called'] = True

        get_branch_swap = self.swap(
            github.Repository.Repository, 'get_branch', mock_get_branch)
        git_ref_swap = self.swap(
            github.Repository.Repository, 'create_git_ref', mock_create_git_ref)
        get_contents_swap = self.swap(
            github.Repository.Repository, 'get_contents', mock_get_contents)
        update_file_swap = self.swap(
            github.Repository.Repository, 'update_file', mock_update_file)
        run_cmd_swap = self.swap(common, 'run_cmd', mock_run_cmd)
        open_tab_swap = self.swap(
            common, 'open_new_tab_in_browser_if_possible',
            mock_open_new_tab_in_browser_if_possible)

        with get_branch_swap, git_ref_swap, get_contents_swap, update_file_swap:
            with run_cmd_swap, open_tab_swap:
                update_changelog_and_credits.create_branch(
                    self.mock_repo, self.mock_repo, 'target_branch', 'username',
                    '1.2.3')
        self.assertEqual(check_function_calls, expected_check_function_calls)

    def test_function_calls(self):
        check_function_calls = {
            'check_blocking_bug_issue_count_gets_called': False,
            'check_prs_for_current_release_are_released_gets_called': False,
            'remove_updates_and_delete_branch_gets_called': False,
            'update_changelog_gets_called': False,
            'update_authors_gets_called': False,
            'update_contributors_gets_called': False,
            'update_developer_names_gets_called': False,
            'get_release_summary_lines_gets_called': False,
            'create_branch_gets_called': False,
            'open_new_tab_in_browser_if_possible_gets_called': False
        }
        expected_check_function_calls = {
            'check_blocking_bug_issue_count_gets_called': True,
            'check_prs_for_current_release_are_released_gets_called': True,
            'remove_updates_and_delete_branch_gets_called': True,
            'update_changelog_gets_called': True,
            'update_authors_gets_called': True,
            'update_contributors_gets_called': True,
            'update_developer_names_gets_called': True,
            'get_release_summary_lines_gets_called': True,
            'create_branch_gets_called': True,
            'open_new_tab_in_browser_if_possible_gets_called': True
        }
        def mock_get_organization(unused_self, unused_name):
            return github.Organization.Organization(
                requester='', headers='', attributes={}, completed='')
        def mock_check_blocking_bug_issue_count(unused_repo):
            check_function_calls[
                'check_blocking_bug_issue_count_gets_called'] = True
        def mock_check_prs_for_current_release_are_released(unused_repo):
            check_function_calls[
                'check_prs_for_current_release_are_released_gets_called'] = True
        def mock_remove_updates_and_delete_branch(
                unused_repo_fork, unused_target_branch):
            check_function_calls[
                'remove_updates_and_delete_branch_gets_called'] = True
        def mock_update_changelog(
                unused_branch_name, unused_release_summary_lines,
                unused_current_release_version_number):
            check_function_calls['update_changelog_gets_called'] = True
        def mock_update_authors(unused_release_summary_lines):
            check_function_calls['update_authors_gets_called'] = True
        def mock_update_contributors(unused_release_summary_lines):
            check_function_calls['update_contributors_gets_called'] = True
        def mock_update_developer_names(unused_release_summary_lines):
            check_function_calls['update_developer_names_gets_called'] = True
        def mock_get_release_summary_lines():
            check_function_calls['get_release_summary_lines_gets_called'] = True
        def mock_create_branch(
                unused_repo, unused_repo_fork, unused_target_branch,
                unused_github_username, unused_current_release_version_number):
            check_function_calls['create_branch_gets_called'] = True
        def mock_input():
            return 'y'
        def mock_get_repo(unused_self, unused_repo_name):
            return self.mock_repo
        def mock_open_tab(unused_url):
            check_function_calls[
                'open_new_tab_in_browser_if_possible_gets_called'] = True

        get_org_swap = self.swap(
            github.Github, 'get_organization', mock_get_organization)
        blocking_bug_swap = self.swap(
            common, 'check_blocking_bug_issue_count',
            mock_check_blocking_bug_issue_count)
        check_prs_swap = self.swap(
            common, 'check_prs_for_current_release_are_released',
            mock_check_prs_for_current_release_are_released)
        remove_updates_swap = self.swap(
            update_changelog_and_credits, 'remove_updates_and_delete_branch',
            mock_remove_updates_and_delete_branch)
        update_changelog_swap = self.swap(
            update_changelog_and_credits, 'update_changelog',
            mock_update_changelog)
        update_authors_swap = self.swap(
            update_changelog_and_credits, 'update_authors',
            mock_update_authors)
        update_contributors_swap = self.swap(
            update_changelog_and_credits, 'update_contributors',
            mock_update_contributors)
        update_developer_names_swap = self.swap(
            update_changelog_and_credits, 'update_developer_names',
            mock_update_developer_names)
        get_lines_swap = self.swap(
            update_changelog_and_credits, 'get_release_summary_lines',
            mock_get_release_summary_lines)
        create_branch_swap = self.swap(
            update_changelog_and_credits, 'create_branch', mock_create_branch)
        input_swap = self.swap(python_utils, 'INPUT', mock_input)
        get_repo_swap = self.swap(github.Github, 'get_repo', mock_get_repo)
        get_org_repo_swap = self.swap(
            github.Organization.Organization, 'get_repo', mock_get_repo)
        open_tab_swap = self.swap(
            common, 'open_new_tab_in_browser_if_possible', mock_open_tab)

        with self.branch_name_swap, self.release_summary_swap, self.args_swap:
            with self.main_swap, self.getpass_swap, input_swap, check_prs_swap:
                with remove_updates_swap, update_authors_swap, open_tab_swap:
                    with update_changelog_swap, update_contributors_swap:
                        with update_developer_names_swap, get_lines_swap:
                            with create_branch_swap, get_repo_swap:
                                with blocking_bug_swap, get_org_swap:
                                    with get_org_repo_swap:
                                        update_changelog_and_credits.main()

        self.assertEqual(check_function_calls, expected_check_function_calls)<|MERGE_RESOLUTION|>--- conflicted
+++ resolved
@@ -43,12 +43,7 @@
 MOCK_CHANGELOG_FILEPATH = os.path.join(RELEASE_TEST_DIR, 'CHANGELOG')
 MOCK_AUTHORS_FILEPATH = os.path.join(RELEASE_TEST_DIR, 'AUTHORS')
 MOCK_CONTRIBUTORS_FILEPATH = os.path.join(RELEASE_TEST_DIR, 'CONTRIBUTORS')
-<<<<<<< HEAD
 MOCK_ABOUT_PAGE_CONSTANTS_FILEPATH = 'about_temp_file.ts'
-=======
-MOCK_ABOUT_PAGE_FILEPATH = os.path.join(
-    RELEASE_TEST_DIR, 'about-page.component.html')
->>>>>>> 43d8ea9d
 
 MOCK_UPDATED_CHANGELOG_FILEPATH = os.path.join(
     RELEASE_TEST_DIR, 'UPDATED_CHANGELOG')
@@ -58,11 +53,6 @@
     RELEASE_TEST_DIR, 'UPDATED_AUTHORS')
 MOCK_UPDATED_CONTRIBUTORS_FILEPATH = os.path.join(
     RELEASE_TEST_DIR, 'UPDATED_CONTRIBUTORS')
-<<<<<<< HEAD
-=======
-MOCK_UPDATED_ABOUT_PAGE_FILEPATH = os.path.join(
-    RELEASE_TEST_DIR, 'updated-about-page.component.html')
->>>>>>> 43d8ea9d
 
 
 def read_from_file(filepath):
@@ -334,26 +324,6 @@
                 update_changelog_and_credits.is_order_of_sections_valid(
                     release_summary_lines))
 
-<<<<<<< HEAD
-=======
-    def test_missing_span_in_about_page(self):
-        about_page_lines = [
-            '<p>Invalid</p>\n', '<ul>\n', '  <li>line</li>\n', '</ul>\n']
-        with self.assertRaisesRegexp(
-            Exception, (
-                'Expected about-page.component.html to have <span>A</span>.')):
-            update_changelog_and_credits.find_indentation(about_page_lines)
-
-    def test_missing_li_in_about_page(self):
-        about_page_lines = [
-            '<span>A</span>\n', '<ul>\n', '  <p>Invalid line</p>\n', '</ul>\n']
-        with self.assertRaisesRegexp(
-            Exception, (
-                'Expected <span>A</span> text to be followed by an unordered '
-                'list in about-page.component.html')):
-            update_changelog_and_credits.find_indentation(about_page_lines)
-
->>>>>>> 43d8ea9d
     def test_removal_of_updates_with_no_exception(self):
         def mock_delete(unused_self):
             pass
