--- conflicted
+++ resolved
@@ -313,23 +313,25 @@
         self.assertEqual(check_function_calls, expected_check_function_calls)
 
     def test_update_analytics_ids(self) -> None:
-<<<<<<< HEAD
         with tempfile.NamedTemporaryFile(mode='w+t') as temp_constants:
             with tempfile.NamedTemporaryFile(
                 mode='w+t'
             ) as temp_analytics_constants_config:
                 constants_text = (
                     '  "GA_ANALYTICS_ID": "123"\n'
+                    '  "GTM_ANALYTICS_ID": "456"\n'
                     '  "SITE_NAME_FOR_ANALYTICS": "site-name"\n'
                     '  "CAN_SEND_ANALYTICS_EVENTS": true\n'
                 )
                 analytics_constants_config_text = (
                     '  "GA_ANALYTICS_ID": ""\n'
+                    '  "GTM_ANALYTICS_ID": ""\n'
                     '  "SITE_NAME_FOR_ANALYTICS": ""\n'
                     '  "CAN_SEND_ANALYTICS_EVENTS": false\n'
                 )
                 expected_analytics_constants_config_text = (
                     '  "GA_ANALYTICS_ID": "123"\n'
+                    '  "GTM_ANALYTICS_ID": "456"\n'
                     '  "SITE_NAME_FOR_ANALYTICS": "site-name"\n'
                     '  "CAN_SEND_ANALYTICS_EVENTS": true\n'
                 )
@@ -354,22 +356,25 @@
                         expected_analytics_constants_config_text
                     )
 
-    def test_raises_error_with_invalid_ga_analytics_id(self) -> None:
-        with tempfile.NamedTemporaryFile(mode='w+t') as temp_constants:
-            with tempfile.NamedTemporaryFile(
-                mode='w+t'
-            ) as temp_analytics_constants_config:
-                analytics_constants_config_text = (
-                    '  "GA_ANALYTICS_ID": ""\n'
-                    '  "SITE_NAME_FOR_ANALYTICS": ""\n'
-                    '  "CAN_SEND_ANALYTICS_EVENTS": false\n'
-                )
-                temp_analytics_constants_config.write(
-                    analytics_constants_config_text)
-                temp_analytics_constants_config.flush()
-
+    def test_raises_error_with_invalid_update_analytics_ids(self) -> None:
+        with tempfile.NamedTemporaryFile(
+            mode='w+t'
+        ) as temp_analytics_constants_config:
+            analytics_constants_config_text = (
+                '  "GA_ANALYTICS_ID": ""\n'
+                '  "GTM_ANALYTICS_ID": ""\n'
+                '  "SITE_NAME_FOR_ANALYTICS": ""\n'
+                '  "CAN_SEND_ANALYTICS_EVENTS": false\n'
+            )
+            temp_analytics_constants_config.write(
+                analytics_constants_config_text)
+            temp_analytics_constants_config.flush()
+
+            with tempfile.NamedTemporaryFile(mode='w+t') as temp_constants:
+                # Testing invalid GA_ANALYTICS_ID key.
                 constants_text = (
                     '  "GA_analytics_ID": "123"\n'
+                    '  "GTM_ANALYTICS_ID": "456"\n'
                     '  "SITE_NAME_FOR_ANALYTICS": "site-name"\n'
                     '  "CAN_SEND_ANALYTICS_EVENTS": true\n'
                 )
@@ -383,178 +388,56 @@
                         temp_constants.name
                     )
 
-    def test_raises_error_with_invalid_site_name(self) -> None:
-        with tempfile.NamedTemporaryFile(mode='w+t') as temp_constants:
-            with tempfile.NamedTemporaryFile(
-                mode='w+t'
-            ) as temp_analytics_constants_config:
-                analytics_constants_config_text = (
-                    '  "GA_ANALYTICS_ID": ""\n'
-                    '  "SITE_NAME_FOR_ANALYTICS": ""\n'
-                    '  "CAN_SEND_ANALYTICS_EVENTS": false\n'
-                )
-                temp_analytics_constants_config.write(
-                    analytics_constants_config_text)
-                temp_analytics_constants_config.flush()
-
+            with tempfile.NamedTemporaryFile(mode='w+t') as temp_constants:
+                # Testing invalid GTM_ANALYTICS_ID key.
                 constants_text = (
                     '  "GA_ANALYTICS_ID": "123"\n'
-                    '  "SITE_name_for_ANALYTICS": "site-name"\n'
+                    '  "GTM_blablabla_ID": "123"\n'
+                    '  "SITE_NAME_FOR_ANALYTICS": "site-name"\n'
                     '  "CAN_SEND_ANALYTICS_EVENTS": true\n'
                 )
                 temp_constants.write(constants_text)
                 temp_constants.flush()
                 with self.assertRaisesRegex(
-                    Exception, 'Error: No SITE_NAME_FOR_ANALYTICS key found.'
+                    Exception, 'Error: No GTM_ANALYTICS_ID key found.'
                 ):
                     update_configs.update_analytics_constants_based_on_config(
                         temp_analytics_constants_config.name,
                         temp_constants.name
                     )
 
-    def test_raises_error_with_invalid_can_sned_analytics_key(self) -> None:
-        with tempfile.NamedTemporaryFile(mode='w+t') as temp_constants:
-            with tempfile.NamedTemporaryFile(
-                mode='w+t'
-            ) as temp_analytics_constants_config:
-                analytics_constants_config_text = (
-                    '  "GA_ANALYTICS_ID": ""\n'
-                    '  "SITE_NAME_FOR_ANALYTICS": ""\n'
-                    '  "CAN_SEND_ANALYTICS_EVENTS": false\n'
-                )
-                temp_analytics_constants_config.write(
-                    analytics_constants_config_text)
-                temp_analytics_constants_config.flush()
-
-                # Testing invalid CAN_SEND_ANALYTICS_EVENTS key.
+            with tempfile.NamedTemporaryFile(mode='w+t') as temp_constants:
+                # Testing invalid SITE_NAME_FOR_ANALYTICS key.
                 constants_text = (
                     '  "GA_ANALYTICS_ID": "123"\n'
-                    '  "SITE_NAME_FOR_ANALYTICS": "site-name"\n'
-                    '  "can_SEND_analytics_EVENTS": true\n'
+                    '  "GTM_ANALYTICS_ID": "456"\n'
+                    '  "SITE_name_for_ANALYTICS": "site-name"\n'
+                    '  "CAN_SEND_ANALYTICS_EVENTS": true\n'
                 )
                 temp_constants.write(constants_text)
                 temp_constants.flush()
                 with self.assertRaisesRegex(
-                    Exception, 'Error: No CAN_SEND_ANALYTICS_EVENTS key found.'
+                    Exception, 'Error: No SITE_NAME_FOR_ANALYTICS key found.'
                 ):
                     update_configs.update_analytics_constants_based_on_config(
                         temp_analytics_constants_config.name,
                         temp_constants.name
                     )
-=======
-        temp_constants_path = tempfile.NamedTemporaryFile().name
-        temp_analytics_constants_config_path = (
-            tempfile.NamedTemporaryFile().name
-        )
-        constants_text = (
-            '  "GA_ANALYTICS_ID": "123"\n'
-            '  "GTM_ANALYTICS_ID": "456"\n'
-            '  "SITE_NAME_FOR_ANALYTICS": "site-name"\n'
-            '  "CAN_SEND_ANALYTICS_EVENTS": true\n'
-        )
-        analytics_constants_config_text = (
-            '  "GA_ANALYTICS_ID": ""\n'
-            '  "GTM_ANALYTICS_ID": ""\n'
-            '  "SITE_NAME_FOR_ANALYTICS": ""\n'
-            '  "CAN_SEND_ANALYTICS_EVENTS": false\n'
-        )
-        expected_analytics_constants_config_text = (
-            '  "GA_ANALYTICS_ID": "123"\n'
-            '  "GTM_ANALYTICS_ID": "456"\n'
-            '  "SITE_NAME_FOR_ANALYTICS": "site-name"\n'
-            '  "CAN_SEND_ANALYTICS_EVENTS": true\n'
-        )
-        with utils.open_file(temp_constants_path, 'w') as f:
-            f.write(constants_text)
-        with utils.open_file(temp_analytics_constants_config_path, 'w') as f:
-            f.write(analytics_constants_config_text)
-
-        update_configs.update_analytics_constants_based_on_config(
-            temp_analytics_constants_config_path,
-            temp_constants_path
-        )
-        with utils.open_file(temp_analytics_constants_config_path, 'r') as f:
-            self.assertEqual(f.read(), expected_analytics_constants_config_text)
-
-    def test_raises_error_with_invalid_update_analytics_ids(self) -> None:
-        temp_constants_path = tempfile.NamedTemporaryFile().name
-        temp_analytics_constants_config_path = (
-            tempfile.NamedTemporaryFile().name
-        )
-        analytics_constants_config_text = (
-            '  "GA_ANALYTICS_ID": ""\n'
-            '  "GTM_ANALYTICS_ID": ""\n'
-            '  "SITE_NAME_FOR_ANALYTICS": ""\n'
-            '  "CAN_SEND_ANALYTICS_EVENTS": false\n'
-        )
-        with utils.open_file(temp_analytics_constants_config_path, 'w') as f:
-            f.write(analytics_constants_config_text)
-
-        # Testing invalid GA_ANALYTICS_ID key.
-        constants_text = (
-            '  "GA_analytics_ID": "123"\n'
-            '  "GTM_ANALYTICS_ID": "456"\n'
-            '  "SITE_NAME_FOR_ANALYTICS": "site-name"\n'
-            '  "CAN_SEND_ANALYTICS_EVENTS": true\n'
-        )
-        with utils.open_file(temp_constants_path, 'w') as f:
-            f.write(constants_text)
-        with self.assertRaisesRegex(
-            Exception, 'Error: No GA_ANALYTICS_ID key found.'
-        ):
-            update_configs.update_analytics_constants_based_on_config(
-                temp_analytics_constants_config_path,
-                temp_constants_path
-            )
-
-        # Testing invalid GTM_ANALYTICS_ID key.
-        constants_text = (
-            '  "GA_ANALYTICS_ID": "123"\n'
-            '  "GTM_blablabla_ID": "123"\n'
-            '  "SITE_NAME_FOR_ANALYTICS": "site-name"\n'
-            '  "CAN_SEND_ANALYTICS_EVENTS": true\n'
-        )
-        with utils.open_file(temp_constants_path, 'w') as f:
-            f.write(constants_text)
-        with self.assertRaisesRegex(
-            Exception, 'Error: No GTM_ANALYTICS_ID key found.'
-        ):
-            update_configs.update_analytics_constants_based_on_config(
-                temp_analytics_constants_config_path,
-                temp_constants_path
-            )
-
-        # Testing invalid SITE_NAME_FOR_ANALYTICS key.
-        constants_text = (
-            '  "GA_ANALYTICS_ID": "123"\n'
-            '  "GTM_ANALYTICS_ID": "456"\n'
-            '  "SITE_name_for_ANALYTICS": "site-name"\n'
-            '  "CAN_SEND_ANALYTICS_EVENTS": true\n'
-        )
-        with utils.open_file(temp_constants_path, 'w') as f:
-            f.write(constants_text)
-        with self.assertRaisesRegex(
-            Exception, 'Error: No SITE_NAME_FOR_ANALYTICS key found.'
-        ):
-            update_configs.update_analytics_constants_based_on_config(
-                temp_analytics_constants_config_path,
-                temp_constants_path
-            )
-
-        # Testing invalid CAN_SEND_ANALYTICS_EVENTS key.
-        constants_text = (
-            '  "GA_ANALYTICS_ID": "123"\n'
-            '  "GTM_ANALYTICS_ID": "456"\n'
-            '  "SITE_NAME_FOR_ANALYTICS": "site-name"\n'
-            '  "can_SEND_analytics_EVENTS": true\n'
-        )
-        with utils.open_file(temp_constants_path, 'w') as f:
-            f.write(constants_text)
-        with self.assertRaisesRegex(
-            Exception, 'Error: No CAN_SEND_ANALYTICS_EVENTS key found.'
-        ):
-            update_configs.update_analytics_constants_based_on_config(
-                temp_analytics_constants_config_path,
-                temp_constants_path
-            )
->>>>>>> 5b972996
+
+            with tempfile.NamedTemporaryFile(mode='w+t') as temp_constants:
+                # Testing invalid CAN_SEND_ANALYTICS_EVENTS key.
+                constants_text = (
+                    '  "GA_ANALYTICS_ID": "123"\n'
+                    '  "GTM_ANALYTICS_ID": "456"\n'
+                    '  "SITE_NAME_FOR_ANALYTICS": "site-name"\n'
+                    '  "can_SEND_analytics_EVENTS": true\n'
+                )
+                temp_constants.write(constants_text)
+                temp_constants.flush()
+                with self.assertRaisesRegex(
+                    Exception, 'Error: No CAN_SEND_ANALYTICS_EVENTS key found.'
+                ):
+                    update_configs.update_analytics_constants_based_on_config(
+                        temp_analytics_constants_config.name,
+                        temp_constants.name
+                    )