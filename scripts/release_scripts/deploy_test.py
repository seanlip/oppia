--- conflicted
+++ resolved
@@ -26,7 +26,6 @@
 import tempfile
 
 from core.tests import test_utils
-import github
 import python_utils
 from scripts import common
 from scripts import install_third_party_libs
@@ -34,11 +33,8 @@
 from scripts.release_scripts import gcloud_adapter
 from scripts.release_scripts import update_configs
 
-<<<<<<< HEAD
-=======
 import github  # isort:skip pylint: disable=wrong-import-position
 
->>>>>>> 6b2d604d
 RELEASE_TEST_DIR = os.path.join('core', 'tests', 'release_sources', '')
 
 MOCK_FECONF_FILEPATH = os.path.join(RELEASE_TEST_DIR, 'feconf.txt')
