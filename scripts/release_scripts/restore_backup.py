# Copyright 2019 The Oppia Authors. All Rights Reserved.
#
# Licensed under the Apache License, Version 2.0 (the "License");
# you may not use this file except in compliance with the License.
# You may obtain a copy of the License at
#
#      http://www.apache.org/licenses/LICENSE-2.0
#
# Unless required by applicable law or agreed to in writing, software
# distributed under the License is distributed on an "AS-IS" BASIS,
# WITHOUT WARRANTIES OR CONDITIONS OF ANY KIND, either express or implied.
# See the License for the specific language governing permissions and
# limitations under the License.

"""Script for backup restoration on backup migration server.

This script should be run from the oppia root folder:

    python -m scripts.release_scripts.restore_backup
    --project_name={{name_of_project}}

The name of the project should match the project name on App Engine.

If the status of a backup restoration is to be checked, run the script as:

    python -m scripts.release_scripts.restore_backup --check_status

If you want to cancel a backup restoration operation, run the script as:

    python -m scripts.release_scripts.restore_backup --cancel_operation
"""

from __future__ import absolute_import  # pylint: disable=import-only-modules
from __future__ import unicode_literals  # pylint: disable=import-only-modules

import argparse
import os
import re
import sys

import python_utils
import release_constants
from scripts import common

GCLOUD_PATH = os.path.join(
    '..', 'oppia_tools', 'google-cloud-sdk-251.0.0', 'google-cloud-sdk',
    'bin', 'gcloud')

CURR_DIR = os.path.abspath(os.getcwd())
OPPIA_TOOLS_DIR = os.path.join(CURR_DIR, '..', 'oppia_tools')
GAE_DIR = os.path.join(
    OPPIA_TOOLS_DIR, 'google_appengine_1.9.67', 'google_appengine')
LIST_OF_BUCKETS_URL = (
    'https://console.cloud.google.com/storage/browser/'
    'oppia-export-backups?project=oppiaserver')

_PARSER = argparse.ArgumentParser()
_PARSER.add_argument(
    '--project_name', help='name of the project to set for backup', type=str)
_PARSER.add_argument(
    '--cancel_operation', action='store_true', default=False)
_PARSER.add_argument(
    '--check_status', action='store_true', default=False)


def set_project(project_name):
    """Sets the project to the given project name.

    Args:
        project_name: str. The name of the project.
    """
    common.run_cmd([GCLOUD_PATH, 'config', 'set', 'project', project_name])


def initiate_backup_restoration_process():
    """Initiate the backup restoration process on backup migration server."""
    python_utils.PRINT(
        'Navigate into the newest backup folder. \n'
        'There should be a file here of the form '
        '<date_time>.overall_export_metadata. \n'
        'For example, "<folder-name>/20200213-090001/'
        '20200213-090001.overall_export_metadata". '
        'This is the file you want to import.\n'
        'Please copy and enter the full path of this file\n')
<<<<<<< HEAD
    common.open_new_tab_in_browser_if_possible(LIST_OF_BUCKETS_URL)
=======
>>>>>>> d2fa593c
    export_metadata_filepath = python_utils.INPUT().strip()
    if not re.match(
            r'^oppia-export-backups/(\d{8}-\d{6})/\1\.overall_export_metadata$',
            export_metadata_filepath):
        raise Exception('Invalid export metadata filepath: %s' % (
            export_metadata_filepath))
    common.run_cmd([
        GCLOUD_PATH, 'datastore', 'import',
        'gs://%s' % export_metadata_filepath, '--async'])


def check_backup_restoration_status():
    """Checks the status of backup restoration process."""
    python_utils.PRINT(
        common.run_cmd([GCLOUD_PATH, 'datastore', 'operations', 'list']))


def cancel_operation():
    """Cancels a datastore operation."""
    python_utils.PRINT(
        'Cancellation of operation may corrupt the datastore. '
        'Refer: https://cloud.google.com/datastore/docs/'
        'export-import-entities#cancel_an_operation\n'
        'Do you want to continue?\n')
    execute_cancellation = python_utils.INPUT().lower()
    if execute_cancellation not in release_constants.AFFIRMATIVE_CONFIRMATIONS:
        python_utils.PRINT('Aborting Cancellation.')
        return

    python_utils.PRINT('List of operations in progress:\n')
    check_backup_restoration_status()
    python_utils.PRINT(
        'Enter the name of the operation to cancel from the above list. '
        'The name of an operation is listed in the field called "name". '
        'Check the example here: https://stackoverflow.com/a/53630367 for '
        'details.\n')
    operation_name = python_utils.INPUT().strip()
    common.run_cmd([
        GCLOUD_PATH, 'datastore', 'operations', 'cancel', operation_name])


def main(args=None):
    """Performs task to restore backup or check the status of
    backup restoration.
    """
    common.require_cwd_to_be_oppia()
    if not os.path.exists(os.path.dirname(GAE_DIR)):
        raise Exception('Directory %s does not exist.' % GAE_DIR)
    sys.path.insert(0, GAE_DIR)

    options = _PARSER.parse_args(args=args)

    if options.check_status or options.cancel_operation:
        if options.check_status:
            check_backup_restoration_status()
        if options.cancel_operation:
            cancel_operation()
    else:
        if options.project_name is None:
            raise Exception(
                'Please provide project name for backup restoration.')
        set_project(options.project_name)
        initiate_backup_restoration_process()
        python_utils.PRINT(
            'Backup restoration process initiated!\n'
            'To check the status of the project please run: '
            'python -m scripts.release_scripts.restore_backup '
            '--check_status')


# The 'no coverage' pragma is used as this line is un-testable. This is because
# it will only be called when restore_backup.py is used as a script.
if __name__ == '__main__': # pragma: no cover
    main()<|MERGE_RESOLUTION|>--- conflicted
+++ resolved
@@ -74,6 +74,7 @@
 
 def initiate_backup_restoration_process():
     """Initiate the backup restoration process on backup migration server."""
+    common.open_new_tab_in_browser_if_possible(LIST_OF_BUCKETS_URL)
     python_utils.PRINT(
         'Navigate into the newest backup folder. \n'
         'There should be a file here of the form '
@@ -82,10 +83,6 @@
         '20200213-090001.overall_export_metadata". '
         'This is the file you want to import.\n'
         'Please copy and enter the full path of this file\n')
-<<<<<<< HEAD
-    common.open_new_tab_in_browser_if_possible(LIST_OF_BUCKETS_URL)
-=======
->>>>>>> d2fa593c
     export_metadata_filepath = python_utils.INPUT().strip()
     if not re.match(
             r'^oppia-export-backups/(\d{8}-\d{6})/\1\.overall_export_metadata$',
