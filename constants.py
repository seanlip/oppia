--- conflicted
+++ resolved
@@ -48,9 +48,5 @@
     __getattr__ = dict.__getitem__
 
 
-<<<<<<< HEAD
-with open(os.path.join('assets', 'constants.ts'), 'r') as f:
-=======
-with python_utils.open_file(os.path.join('assets', 'constants.js'), 'r') as f:
->>>>>>> 7aaead77
+with python_utils.open_file(os.path.join('assets', 'constants.ts'), 'r') as f:
     constants = Constants(parse_json_from_js(f))