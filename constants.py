# coding: utf-8
#
# Copyright 2017 The Oppia Authors. All Rights Reserved.
#
# Licensed under the Apache License, Version 2.0 (the "License");
# you may not use this file except in compliance with the License.
# You may obtain a copy of the License at
#
#      http://www.apache.org/licenses/LICENSE-2.0
#
# Unless required by applicable law or agreed to in writing, software
# distributed under the License is distributed on an "AS-IS" BASIS,
# WITHOUT WARRANTIES OR CONDITIONS OF ANY KIND, either express or implied.
# See the License for the specific language governing permissions and
# limitations under the License.

# pylint: disable=invalid-name

"""Loads constants for backend use."""
from __future__ import absolute_import  # pylint: disable=import-only-modules
from __future__ import unicode_literals  # pylint: disable=import-only-modules

import json
import os
import re

import python_utils


def parse_json_from_js(js_file):
    """Extracts JSON object from JS file."""
    text = js_file.read()
    text_without_comments = remove_comments(text)
    first_bracket_index = text_without_comments.find('= {')
    last_bracket_index = text_without_comments.rfind('}')
    json_text = (
        text_without_comments[first_bracket_index + 2:last_bracket_index + 1]
    )
    return json.loads(json_text)


def remove_comments(text):
    """Removes comments from given text."""
    return re.sub(r'  //.*\n', r'', text)


class Constants(dict):
    """Transforms dict to object, attributes can be accessed by dot notation."""
    __getattr__ = dict.__getitem__


<<<<<<< HEAD
with open(os.path.join('assets', 'constants.ts'), 'r') as f:
=======
with python_utils.open_file(os.path.join('assets', 'constants.ts'), 'r') as f:
>>>>>>> 3c258a5b
    constants = Constants(parse_json_from_js(f))<|MERGE_RESOLUTION|>--- conflicted
+++ resolved
@@ -49,9 +49,5 @@
     __getattr__ = dict.__getitem__
 
 
-<<<<<<< HEAD
-with open(os.path.join('assets', 'constants.ts'), 'r') as f:
-=======
 with python_utils.open_file(os.path.join('assets', 'constants.ts'), 'r') as f:
->>>>>>> 3c258a5b
     constants = Constants(parse_json_from_js(f))