--- conflicted
+++ resolved
@@ -92,11 +92,7 @@
 six==1.15.0               # via -r requirements.in, bleach, fasteners, firebase-admin, google-api-core, google-api-python-client, google-apitools, google-auth, google-auth-httplib2, google-cloud-bigquery, google-cloud-core, google-resumable-media, grpcio, hdfs, html5lib, mock, oauth2client, packaging, protobuf, pyarrow, python-dateutil, requests-mock, webapp2
 soupsieve==1.9.5          # via -r requirements.in, beautifulsoup4
 typing-extensions==3.7.4.3  # via apache-beam
-<<<<<<< HEAD
-typing==3.7.4.3           # via typing-extensions
-=======
 typing==3.7.4.3           # via -r requirements.in, apache-beam, typing-extensions
->>>>>>> f9ad59cd
 uritemplate==3.0.1        # via google-api-python-client
 urllib3==1.25.11          # via elasticsearch, requests
 webapp2==3.0.0b1          # via -r requirements.in
