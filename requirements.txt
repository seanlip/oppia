--- conflicted
+++ resolved
@@ -17,16 +17,12 @@
 chardet==3.0.4            # via requests
 enum34==1.1.10            # via google-cloud-tasks, grpcio
 funcsigs==1.0.2           # via mock
-<<<<<<< HEAD
-future==0.17.1            # via -r requirements.in
 futures==3.3.0            # via google-api-core, grpcio
 google-api-core[grpc]==1.22.2  # via google-cloud-tasks
 google-auth==1.21.1       # via google-api-core
 google-cloud-tasks==1.5.0  # via -r requirements.in
 googleapis-common-protos[grpc]==1.52.0  # via google-api-core, grpc-google-iam-v1
-=======
 future==0.18.2            # via -r requirements.in
->>>>>>> f96903a5
 googleappenginecloudstorageclient==1.9.22.1  # via -r requirements.in, googleappenginemapreduce, googleappenginepipeline
 googleappenginemapreduce==1.9.22.0  # via -r requirements.in
 googleappenginepipeline==1.9.22.1  # via -r requirements.in, googleappenginemapreduce
