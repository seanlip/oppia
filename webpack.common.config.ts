// Copyright 2019 The Oppia Authors. All Rights Reserved.
//
// Licensed under the Apache License, Version 2.0 (the "License");
// you may not use this file except in compliance with the License.
// You may obtain a copy of the License at
//
//      http://www.apache.org/licenses/LICENSE-2.0
//
// Unless required by applicable law or agreed to in writing, software
// distributed under the License is distributed on an "AS-IS" BASIS,
// WITHOUT WARRANTIES OR CONDITIONS OF ANY KIND, either express or implied.
// See the License for the specific language governing permissions and
// limitations under the License.

/**
 * @fileoverview General config file for Webpack.
 */

const { CleanWebpackPlugin } = require('clean-webpack-plugin');
const HtmlWebpackPlugin = require('html-webpack-plugin');
const path = require('path');
const webpack = require('webpack');
const macros = require('./webpack.common.macros.ts');

var htmlMinifyConfig = {
  ignoreCustomFragments: [/<\[[\s\S]*?\]>/],
  removeAttributeQuotes: false,
  caseSensitive: true,
  customAttrSurround: [[/#/, /(?:)/], [/\*/, /(?:)/], [/\[?\(?/, /(?:)/]],
  customAttrAssign: [/\)?\]?=/]
};
var commonPrefix = './core/templates';
var defaultMeta = {
  name: 'Personalized Online Learning from Oppia',
  description: 'Oppia is a free, open-source learning platform. Join ' +
    'the community to create or try an exploration today!'
};

module.exports = {
  resolve: {
    modules: [
      path.resolve(__dirname, 'assets'),
      path.resolve(__dirname, 'core/templates'),
      path.resolve(__dirname, 'extensions'),
      path.resolve(__dirname, 'node_modules'),
      path.resolve(__dirname, 'third_party')
    ],
    extensions: ['.ts', '.js', '.json', '.html', '.svg', '.png'],
    alias: {
      '@angular/upgrade/static': (
        '@angular/upgrade/bundles/upgrade-static.umd.js')
    }
  },
  entry: {
    about: commonPrefix + '/pages/about-page/about-page.scripts.ts',
    admin: commonPrefix + '/pages/admin-page/admin-page.scripts.ts',
    classroom:
      commonPrefix + '/pages/classroom-page/classroom-page.scripts.ts',
    collection_editor:
      commonPrefix + '/pages/collection-editor-page/' +
      'collection-editor-page.scripts.ts',
    collection_player:
      commonPrefix + '/pages/collection-player-page/' +
      'collection-player-page.scripts.ts',
    contact: commonPrefix + '/pages/contact-page/contact-page.scripts.ts',
    console_errors: commonPrefix + '/tests/console_errors.scripts.ts',
    creator_dashboard:
      commonPrefix + '/pages/creator-dashboard-page/' +
      'creator-dashboard-page.scripts.ts',
    community_dashboard:
      commonPrefix + '/pages/community-dashboard-page/' +
      'community-dashboard-page.scripts.ts',
    delete_account:
      commonPrefix + '/pages/delete-account-page/' +
        'delete-account-page.scripts.ts',
    donate: commonPrefix + '/pages/donate-page/donate-page.scripts.ts',
    email_dashboard:
      commonPrefix +
      '/pages/email-dashboard-pages/email-dashboard-page.scripts.ts',
    email_dashboard_result:
      commonPrefix +
      '/pages/email-dashboard-pages/email-dashboard-result.scripts.ts',
    error: commonPrefix + '/pages/error-pages/error-page.scripts.ts',
    exploration_editor:
      commonPrefix + '/pages/exploration-editor-page/' +
      'exploration-editor-page.scripts.ts',
    exploration_player:
      commonPrefix + '/pages/exploration-player-page/' +
      'exploration-player-page.scripts.ts',
    get_started:
      commonPrefix + '/pages/get-started-page/get-started-page.scripts.ts',
    landing:
      commonPrefix + '/pages/landing-pages/topic-landing-page/' +
      'topic-landing-page.scripts.ts',
    learner_dashboard:
      commonPrefix + '/pages/learner-dashboard-page/' +
      'learner-dashboard-page.scripts.ts',
    library: commonPrefix + '/pages/library-page/library-page.scripts.ts',
    maintenance:
      commonPrefix + '/pages/maintenance-page/maintenance-page.scripts.ts',
    moderator:
      commonPrefix + '/pages/moderator-page/moderator-page.scripts.ts',
    notifications_dashboard:
      commonPrefix + '/pages/notifications-dashboard-page/' +
      'notifications-dashboard-page.scripts.ts',
    pending_account_deletion:
      commonPrefix + '/pages/pending-account-deletion-page/' +
      'pending-account-deletion-page.scripts.ts',
    practice_session:
      commonPrefix + '/pages/practice-session-page/' +
        'practice-session-page.scripts.ts',
    privacy: commonPrefix + '/pages/privacy-page/privacy-page.scripts.ts',
    preferences:
      commonPrefix + '/pages/preferences-page/preferences-page.scripts.ts',
    profile: commonPrefix + '/pages/profile-page/profile-page.scripts.ts',
    review_test:
      commonPrefix + '/pages/review-test-page/review-test-page.scripts.ts',
    signup: commonPrefix + '/pages/signup-page/signup-page.scripts.ts',
    skill_editor:
      commonPrefix + '/pages/skill-editor-page/skill-editor-page.scripts.ts',
    splash: commonPrefix + '/pages/splash-page/splash-page.scripts.ts',
    stewards:
      commonPrefix + '/pages/landing-pages/stewards-landing-page/' +
      'stewards-landing-page.scripts.ts',
    story_editor:
      commonPrefix + '/pages/story-editor-page/story-editor-page.scripts.ts',
    story_viewer:
      commonPrefix + '/pages/story-viewer-page/story-viewer-page.scripts.ts',
    subtopic_viewer:
      commonPrefix +
      '/pages/subtopic-viewer-page/subtopic-viewer-page.scripts.ts',
    teach: commonPrefix + '/pages/teach-page/teach-page.scripts.ts',
    terms: commonPrefix + '/pages/terms-page/terms-page.scripts.ts',
    thanks: commonPrefix + '/pages/thanks-page/thanks-page.scripts.ts',
    topic_editor:
      commonPrefix + '/pages/topic-editor-page/topic-editor-page.scripts.ts',
    topics_and_skills_dashboard: (
      commonPrefix +
      '/pages/topics-and-skills-dashboard-page/' +
      'topics-and-skills-dashboard-page.scripts.ts'
    ),
    topic_viewer:
      commonPrefix + '/pages/topic-viewer-page/topic-viewer-page.scripts.ts',
  },
  plugins: [
    new HtmlWebpackPlugin({
      chunks: ['about'],
      filename: 'about-page.mainpage.html',
      meta: {
        name: defaultMeta.name,
        description: 'With Oppia, you can access free lessons on ' +
          'math, physics, statistics, chemistry, music, history and ' +
          'more from anywhere in the world. Oppia is a nonprofit ' +
          'with the mission of providing high-quality ' +
          'education to those who lack access to it.'
      },
      template: commonPrefix + '/pages/about-page/about-page.mainpage.html',
      minify: htmlMinifyConfig,
      inject: false
    }),
    new HtmlWebpackPlugin({
      chunks: ['admin'],
      filename: 'admin-page.mainpage.html',
      meta: {
        name: defaultMeta.name,
        description: 'With Oppia, you can access free lessons on math, ' +
          'physics, statistics, chemistry, music, history and more from ' +
          'anywhere in the world. Learn from our pre-existing ' +
          'explorations, or teach and create your own.'
      },
      template: commonPrefix + '/pages/admin-page/admin-page.mainpage.html',
      minify: htmlMinifyConfig,
      inject: false
    }),
    new HtmlWebpackPlugin({
      chunks: ['classroom'],
      filename: 'classroom-page.mainpage.html',
      meta: {
        name: defaultMeta.name,
        description: 'Learn and practice all major math topics, functions, ' +
        'equations, and formulas through problems, stories, and examples.'
      },
      template:
        commonPrefix + '/pages/classroom-page/' +
        'classroom-page.mainpage.html',
      minify: htmlMinifyConfig,
      inject: false
    }),
    new HtmlWebpackPlugin({
      chunks: ['collection_editor'],
      filename: 'collection-editor-page.mainpage.html',
      meta: {
        name: defaultMeta.name,
        description: 'Contact the Oppia team, submit feedback, and learn ' +
          'how to get involved with the Oppia project.'
      },
      template:
        commonPrefix + '/pages/collection-editor-page/' +
        'collection-editor-page.mainpage.html',
      minify: htmlMinifyConfig,
      inject: false
    }),
    new HtmlWebpackPlugin({
      chunks: ['collection_player'],
      filename: 'collection-player-page.mainpage.html',
      meta: {
        name: defaultMeta.name,
        description: 'Contact the Oppia team, submit feedback, and learn ' +
          'how to get involved with the Oppia project.'
      },
      template:
        commonPrefix + '/pages/collection-player-page/' +
        'collection-player-page.mainpage.html',
      minify: htmlMinifyConfig,
      inject: false
    }),
    new HtmlWebpackPlugin({
      chunks: ['console_errors'],
      filename: 'console_errors.html',
      template: commonPrefix + '/tests/console_errors.html',
      minify: htmlMinifyConfig,
      inject: false
    }),
    new HtmlWebpackPlugin({
      chunks: ['contact'],
      filename: 'contact-page.mainpage.html',
      meta: {
        name: defaultMeta.name,
        description: 'Contact the Oppia team, submit feedback, and learn ' +
          'how to get involved with the Oppia project.'
      },
      template: commonPrefix + '/pages/contact-page/contact-page.mainpage.html',
      minify: htmlMinifyConfig,
      inject: false
    }),
    new HtmlWebpackPlugin({
      chunks: ['creator_dashboard'],
      filename: 'creator-dashboard-page.mainpage.html',
      meta: defaultMeta,
      template:
        commonPrefix + '/pages/creator-dashboard-page/' +
        'creator-dashboard-page.mainpage.html',
      minify: htmlMinifyConfig,
      inject: false
    }),
    new HtmlWebpackPlugin({
      chunks: ['community_dashboard'],
      filename: 'community-dashboard-page.mainpage.html',
      meta: defaultMeta,
      template:
        commonPrefix + '/pages/community-dashboard-page/' +
        'community-dashboard-page.mainpage.html',
      minify: htmlMinifyConfig,
      inject: false
    }),
    new HtmlWebpackPlugin({
      chunks: ['delete_account'],
      filename: 'delete-account-page.mainpage.html',
      meta: defaultMeta,
      template:
        commonPrefix + '/pages/delete-account-page/' +
          'delete-account-page.mainpage.html',
      minify: htmlMinifyConfig,
      inject: false
    }),
    new HtmlWebpackPlugin({
      chunks: ['donate'],
      filename: 'donate-page.mainpage.html',
      meta: {
        name: defaultMeta.name,
        description: 'Donate to The Oppia Foundation to enable more ' +
        'students to receive the quality education they deserve.'
      },
      template: commonPrefix + '/pages/donate-page/donate-page.mainpage.html',
      minify: htmlMinifyConfig,
      inject: false
    }),
    new HtmlWebpackPlugin({
      chunks: ['email_dashboard'],
      filename: 'email-dashboard-page.mainpage.html',
      meta: defaultMeta,
      template: (
        commonPrefix +
        '/pages/email-dashboard-pages/email-dashboard-page.mainpage.html'),
      minify: htmlMinifyConfig,
      inject: false
    }),
    new HtmlWebpackPlugin({
      chunks: ['email_dashboard_result'],
      filename: 'email-dashboard-result.mainpage.html',
      meta: defaultMeta,
      template:
        commonPrefix +
        '/pages/email-dashboard-pages/email-dashboard-result.mainpage.html',
      minify: htmlMinifyConfig,
      inject: false
    }),
    new HtmlWebpackPlugin({
      chunks: ['error'],
      filename: 'error-iframed.mainpage.html',
      template: commonPrefix + '/pages/error-pages/error-iframed.mainpage.html',
      minify: htmlMinifyConfig,
      inject: false
    }),
    new HtmlWebpackPlugin({
      chunks: ['error'],
      filename: 'error-page-400.mainpage.html',
      meta: defaultMeta,
      template: commonPrefix + '/pages/error-pages/error-page.mainpage.html',
      minify: htmlMinifyConfig,
      inject: false,
      statusCode: 400
    }),
    new HtmlWebpackPlugin({
      chunks: ['error'],
      filename: 'error-page-401.mainpage.html',
      meta: defaultMeta,
      template: commonPrefix + '/pages/error-pages/error-page.mainpage.html',
      minify: htmlMinifyConfig,
      inject: false,
      statusCode: 401
    }),
    new HtmlWebpackPlugin({
      chunks: ['error'],
      filename: 'error-page-404.mainpage.html',
      meta: defaultMeta,
      template: commonPrefix + '/pages/error-pages/error-page.mainpage.html',
      minify: htmlMinifyConfig,
      inject: false,
      statusCode: 404
    }),
    new HtmlWebpackPlugin({
      chunks: ['error'],
      filename: 'error-page-500.mainpage.html',
      meta: defaultMeta,
      template: commonPrefix + '/pages/error-pages/error-page.mainpage.html',
      minify: htmlMinifyConfig,
      inject: false,
      statusCode: 500
    }),
    new HtmlWebpackPlugin({
      chunks: ['error'],
      filename: 'error-iframed.mainpage.html',
      meta: defaultMeta,
      template: commonPrefix + '/pages/error-pages/error-iframed.mainpage.html',
      minify: htmlMinifyConfig,
      inject: false
    }),
    new HtmlWebpackPlugin({
      chunks: ['exploration_editor'],
      filename: 'exploration-editor-page.mainpage.html',
      meta: {
        name: defaultMeta.name,
        description: 'Help others learn new things. Create lessons through ' +
          'explorations and share your knowledge with the community.'
      },
      template:
        commonPrefix + '/pages/exploration-editor-page/' +
        'exploration-editor-page.mainpage.html',
      minify: htmlMinifyConfig,
      inject: false
    }),
    new HtmlWebpackPlugin({
      chunks: ['exploration_player'],
      filename: 'exploration-player-page.mainpage.html',
      meta: defaultMeta,
      template:
        commonPrefix + '/pages/exploration-player-page/' +
        'exploration-player-page.mainpage.html',
      minify: htmlMinifyConfig,
      inject: false
    }),
    new HtmlWebpackPlugin({
      chunks: ['get_started'],
      filename: 'get-started-page.mainpage.html',
      meta: {
        name: defaultMeta.name,
        description: 'Learn how to get started using Oppia.'
      },
      template:
        commonPrefix + '/pages/get-started-page/get-started-page.mainpage.html',
      minify: htmlMinifyConfig,
      inject: false
    }),
    new HtmlWebpackPlugin({
      chunks: ['landing'],
      filename: 'topic-landing-page.mainpage.html',
      meta: defaultMeta,
      template:
        commonPrefix + '/pages/landing-pages/topic-landing-page/' +
        'topic-landing-page.mainpage.html',
      minify: htmlMinifyConfig,
      inject: false
    }),
    new HtmlWebpackPlugin({
      chunks: ['learner_dashboard'],
      filename: 'learner-dashboard-page.mainpage.html',
      meta: defaultMeta,
      template:
        commonPrefix + '/pages/learner-dashboard-page/' +
        'learner-dashboard-page.mainpage.html',
      minify: htmlMinifyConfig,
      inject: false
    }),
    new HtmlWebpackPlugin({
      chunks: ['library'],
      filename: 'library-page.mainpage.html',
      meta: {
        name: defaultMeta.name,
        description: 'Looking to learn something new? Learn any subject ' +
          'of your choice created by professors, teachers and Oppia ' +
          'users! Free lessons are always available for any topic and ' +
          'level you want.'
      },
      template: commonPrefix + '/pages/library-page/library-page.mainpage.html',
      minify: htmlMinifyConfig,
      inject: false
    }),
    new HtmlWebpackPlugin({
      chunks: ['maintenance'],
      filename: 'maintenance-page.mainpage.html',
      template:
        commonPrefix + '/pages/maintenance-page/maintenance-page.mainpage.html',
      minify: htmlMinifyConfig,
      inject: false
    }),
    new HtmlWebpackPlugin({
      chunks: ['moderator'],
      filename: 'moderator-page.mainpage.html',
      meta: defaultMeta,
      template:
        commonPrefix + '/pages/moderator-page/moderator-page.mainpage.html',
      minify: htmlMinifyConfig,
      inject: false
    }),
    new HtmlWebpackPlugin({
      chunks: ['notifications_dashboard'],
      filename: 'notifications-dashboard-page.mainpage.html',
      meta: {
        name: defaultMeta.name,
        description: 'Keep track of the lessons you have created, as well ' +
          'as feedback from learners.'
      },
      template: (
        commonPrefix +
        '/pages/notifications-dashboard-page/' +
        'notifications-dashboard-page.mainpage.html'
      ),
      minify: htmlMinifyConfig,
      inject: false
    }),
    new HtmlWebpackPlugin({
      chunks: ['pending_account_deletion'],
      filename: 'pending-account-deletion-page.mainpage.html',
      meta: defaultMeta,
      template:
          commonPrefix + '/pages/pending-account-deletion-page/' +
          'pending-account-deletion-page.mainpage.html',
      minify: htmlMinifyConfig,
      inject: false
    }),
    new HtmlWebpackPlugin({
      chunks: ['practice_session'],
      filename: 'practice-session-page.mainpage.html',
      template:
        commonPrefix + '/pages/practice-session-page/' +
        'practice-session-page.mainpage.html',
      minify: htmlMinifyConfig,
      inject: false
    }),
    new HtmlWebpackPlugin({
      chunks: ['preferences'],
      filename: 'preferences-page.mainpage.html',
      meta: {
        name: defaultMeta.name,
        description: 'Change your Oppia profile settings and preferences'
      },
      template:
        commonPrefix + '/pages/preferences-page/preferences-page.mainpage.html',
      minify: htmlMinifyConfig,
      inject: false
    }),
    new HtmlWebpackPlugin({
      chunks: ['privacy'],
      filename: 'privacy-page.mainpage.html',
      meta: defaultMeta,
      template: commonPrefix + '/pages/privacy-page/privacy-page.mainpage.html',
      minify: htmlMinifyConfig,
      inject: false
    }),
    new HtmlWebpackPlugin({
      chunks: ['profile'],
      filename: 'profile-page.mainpage.html',
      meta: defaultMeta,
      template: commonPrefix + '/pages/profile-page/profile-page.mainpage.html',
      minify: htmlMinifyConfig,
      inject: false
    }),
    new HtmlWebpackPlugin({
      chunks: ['review_test'],
      filename: 'review-test-page.mainpage.html',
      meta: defaultMeta,
      template:
        commonPrefix + '/pages/review-test-page/review-test-page.mainpage.html',
      minify: htmlMinifyConfig,
      inject: false
    }),
    new HtmlWebpackPlugin({
      chunks: ['signup'],
      filename: 'signup-page.mainpage.html',
      meta: {
        name: defaultMeta.name,
        description: 'Sign up for Oppia and begin exploring a new subject.'
      },
      template: commonPrefix + '/pages/signup-page/signup-page.mainpage.html',
      minify: htmlMinifyConfig,
      inject: false
    }),
    new HtmlWebpackPlugin({
      chunks: ['skill_editor'],
      filename: 'skill-editor-page.mainpage.html',
      meta: defaultMeta,
      template:
        commonPrefix + '/pages/skill-editor-page/' +
        'skill-editor-page.mainpage.html',
      minify: htmlMinifyConfig,
      inject: false
    }),
    new HtmlWebpackPlugin({
      chunks: ['splash'],
      filename: 'splash-page.mainpage.html',
      meta: {
        name: defaultMeta.name,
        description: 'With Oppia, you can access free lessons on math, ' +
        'physics, statistics, chemistry, music, history and more from ' +
        'anywhere in the world. Oppia is a nonprofit with the mission ' +
        'of providing high-quality education to those who lack access to it.'
      },
      template: commonPrefix + '/pages/splash-page/splash-page.mainpage.html',
      minify: htmlMinifyConfig,
      inject: false
    }),
    new HtmlWebpackPlugin({
      chunks: ['stewards'],
      filename: 'stewards-landing-page.mainpage.html',
      meta: defaultMeta,
      template:
        commonPrefix +
        '/pages/landing-pages/stewards-landing-page/' +
        'stewards-landing-page.mainpage.html',
      minify: htmlMinifyConfig,
      inject: false
    }),
    new HtmlWebpackPlugin({
      chunks: ['story_editor'],
      filename: 'story-editor-page.mainpage.html',
      meta: defaultMeta,
      template:
        commonPrefix + '/pages/story-editor-page/' +
        'story-editor-page.mainpage.html',
      minify: htmlMinifyConfig,
      inject: false
    }),
    new HtmlWebpackPlugin({
      chunks: ['story_viewer'],
      filename: 'story-viewer-page.mainpage.html',
      meta: defaultMeta,
      template:
        commonPrefix + '/pages/story-viewer-page/' +
        'story-viewer-page.mainpage.html',
      minify: htmlMinifyConfig,
      inject: false
    }),
    new HtmlWebpackPlugin({
      chunks: ['subtopic_viewer'],
      filename: 'subtopic-viewer-page.mainpage.html',
      meta: defaultMeta,
      template:
        commonPrefix + '/pages/subtopic-viewer-page/' +
        'subtopic-viewer-page.mainpage.html',
      minify: htmlMinifyConfig,
      inject: false
    }),
    new HtmlWebpackPlugin({
      chunks: ['teach'],
      filename: 'teach-page.mainpage.html',
      meta: {
        name: defaultMeta.name,
        description: 'The Oppia library is full of user-created lessons ' +
        'called \'explorations\'. Read about how to participate in the ' +
        'community and begin creating explorations.'
      },
      template: commonPrefix + '/pages/teach-page/teach-page.mainpage.html',
      minify: htmlMinifyConfig,
      inject: false
    }),
    new HtmlWebpackPlugin({
      chunks: ['terms'],
      filename: 'terms-page.mainpage.html',
      meta: {
        name: defaultMeta.name,
        description: 'Oppia is a 501(c)(3) registered non-profit open-source' +
        ' e-learning platform. Learn about our terms and conditions for ' +
        'creating and distributing learning material.'
      },
      template: commonPrefix + '/pages/terms-page/terms-page.mainpage.html',
      minify: htmlMinifyConfig,
      inject: false
    }),
    new HtmlWebpackPlugin({
      chunks: ['thanks'],
      filename: 'thanks-page.mainpage.html',
      meta: {
        name: defaultMeta.name,
        description: 'Thank you for donating to The Oppia Foundation!'
      },
      template: commonPrefix + '/pages/thanks-page/thanks-page.mainpage.html',
      minify: htmlMinifyConfig,
      inject: false
    }),
    new HtmlWebpackPlugin({
      chunks: ['topic_editor'],
      filename: 'topic-editor-page.mainpage.html',
      meta: defaultMeta,
      template:
        commonPrefix + '/pages/topic-editor-page/' +
        'topic-editor-page.mainpage.html',
      minify: htmlMinifyConfig,
      inject: false
    }),
    new HtmlWebpackPlugin({
      chunks: ['topics_and_skills_dashboard'],
      filename: 'topics-and-skills-dashboard-page.mainpage.html',
      meta: defaultMeta,
      template: (
        commonPrefix +
        '/pages/topics-and-skills-dashboard-page/' +
        'topics-and-skills-dashboard-page.mainpage.html'
      ),
      minify: htmlMinifyConfig,
      inject: false
    }),
    new HtmlWebpackPlugin({
      chunks: ['topic_viewer'],
      filename: 'topic-viewer-page.mainpage.html',
      meta: defaultMeta,
      template:
        commonPrefix + '/pages/topic-viewer-page/' +
        'topic-viewer-page.mainpage.html',
      minify: htmlMinifyConfig,
      inject: false
    }),
    new CleanWebpackPlugin({
      cleanAfterEveryBuildPatterns: ['**/*', '!*.html'],
    }),
    new webpack.LoaderOptionsPlugin({
      options: {
        macros: {
          load: macros.load,
          loadExtensions: macros.loadExtensions
        },
      },
    }),
  ],
  module: {
    rules: [{
      test: /\.ts$/,
      include: [
        path.resolve(__dirname, 'assets'),
        path.resolve(__dirname, 'core/templates'),
        path.resolve(__dirname, 'extensions'),
        path.resolve(__dirname, 'typings')
      ],
      use: [
        {
          loader: 'ts-loader',
          options: {
            // Typescript checks do the type checking.
            transpileOnly: true
          }
        }
      ]
    },
    {
      test: {
        include: /.html$/,
<<<<<<< HEAD
        exclude: [/directive\.html$/, /component\.html$/]
=======
        exclude: /(directive|component)\.html$/
>>>>>>> 058bff4d
      },
      loader: 'underscore-template-loader'
    },
    {
<<<<<<< HEAD
      test: [/directive\.html$/, /component\.html$/],
      loader: 'html-loader'
=======
      test: /(directive|component)\.html$/,
      loader: 'html-loader',
      options: {
        attributes: false,
        minimize: htmlMinifyConfig,
      },
>>>>>>> 058bff4d
    },
    {
      test: /\.css$/,
      include: [
        path.resolve(__dirname, 'extensions'),
        path.resolve(__dirname, 'node_modules'),
      ],
      use: ['style-loader', 'css-loader']
    }]
  },
  optimization: {
    runtimeChunk: 'single',
    splitChunks: {
      chunks: 'all'
    },
  }
};<|MERGE_RESOLUTION|>--- conflicted
+++ resolved
@@ -684,26 +684,17 @@
     {
       test: {
         include: /.html$/,
-<<<<<<< HEAD
-        exclude: [/directive\.html$/, /component\.html$/]
-=======
         exclude: /(directive|component)\.html$/
->>>>>>> 058bff4d
       },
       loader: 'underscore-template-loader'
     },
     {
-<<<<<<< HEAD
-      test: [/directive\.html$/, /component\.html$/],
-      loader: 'html-loader'
-=======
       test: /(directive|component)\.html$/,
       loader: 'html-loader',
       options: {
         attributes: false,
         minimize: htmlMinifyConfig,
       },
->>>>>>> 058bff4d
     },
     {
       test: /\.css$/,
