// Copyright 2019 The Oppia Authors. All Rights Reserved.
//
// Licensed under the Apache License, Version 2.0 (the "License");
// you may not use this file except in compliance with the License.
// You may obtain a copy of the License at
//
//      http://www.apache.org/licenses/LICENSE-2.0
//
// Unless required by applicable law or agreed to in writing, software
// distributed under the License is distributed on an "AS-IS" BASIS,
// WITHOUT WARRANTIES OR CONDITIONS OF ANY KIND, either express or implied.
// See the License for the specific language governing permissions and
// limitations under the License.

/**
 * @fileoverview General config file for Webpack.
 */

const {CleanWebpackPlugin} = require('clean-webpack-plugin');
const HtmlWebpackPlugin = require('html-webpack-plugin');
const MiniCssExtractPlugin = require('mini-css-extract-plugin');
const WebpackRTLPlugin = require('webpack-rtl-plugin');
var path = require('path');
var webpack = require('webpack');
const macros = require('./webpack.common.macros.ts');
var analyticsConstants = require('./assets/analytics-constants.json');

var htmlMinifyConfig = {
  ignoreCustomFragments: [/<\[[\s\S]*?\]>/],
  removeAttributeQuotes: false,
  caseSensitive: true,
  customAttrSurround: [
    [/#/, /(?:)/],
    [/\*/, /(?:)/],
    [/\[?\(?/, /(?:)/],
  ],
  customAttrAssign: [/\)?\]?=/],
};
var commonPrefix = './core/templates';
var defaultMeta = {
  name: 'Personalized Online Learning from Oppia',
  description:
    'Oppia is a free, open-source learning platform. Join ' +
    'the community to create or try an exploration today!',
};

module.exports = {
  resolve: {
    modules: [
      path.resolve(__dirname, 'assets'),
      path.resolve(__dirname, 'core/templates'),
      path.resolve(__dirname, 'extensions'),
      path.resolve(__dirname, 'node_modules'),
      path.resolve(__dirname, 'third_party'),
    ],
    extensions: ['.ts', '.js', '.json', '.html', '.svg', '.png'],
    alias: {
      '@angular/upgrade/static':
        '@angular/upgrade/bundles/upgrade-static.umd.js',
      // These both are used so that we can refer to them in imports using their
      // full path: 'assets/{{filename}}'.
      'assets/constants': 'constants.ts',
      'assets/rich_text_components_definitions':
        'rich_text_components_definitions.ts',
    },
  },
  entry: {
    contributor_dashboard:
      commonPrefix +
      '/pages/contributor-dashboard-page/' +
      'contributor-dashboard-page.import.ts',
    error: commonPrefix + '/pages/error-pages/error-page.import.ts',
<<<<<<< HEAD
    error_iframed:
      commonPrefix +
      '/pages/error-pages/error-iframed-page/' +
      'error-iframed-page.import.ts',
=======
    exploration_editor:
      commonPrefix +
      '/pages/exploration-editor-page/' +
      'exploration-editor-page.import.ts',
>>>>>>> fc1fa6d8
    maintenance:
      commonPrefix + '/pages/maintenance-page/maintenance-page.import.ts',
    oppia_root: commonPrefix + '/pages/oppia-root/index.ts',
    lightweight_oppia_root:
      commonPrefix + '/pages/lightweight-oppia-root/index.ts',
    practice_session:
      commonPrefix +
      '/pages/practice-session-page/practice-session-page.import.ts',
    skill_editor:
      commonPrefix + '/pages/skill-editor-page/skill-editor-page.import.ts',
    topic_editor:
      commonPrefix + '/pages/topic-editor-page/topic-editor-page.import.ts',
    topics_and_skills_dashboard:
      commonPrefix +
      '/pages/topics-and-skills-dashboard-page/' +
      'topics-and-skills-dashboard-page.import.ts',
  },

  /**
   * TODO(#13079): Remove the hybrid field from the html webpack plugin options
   * once angularjs is removed from corresponding pages.
   */
  plugins: [
    // TODO(#18260): Change this when we permanently move to the Docker Setup.
    // This plugin is used to define the environment variable USE_FIREBASE_ENDPOINT, which is used
    // in the AuthService class to determine whether to use the localhost or firebase endpoint. This
    // is needed since we need to use the firebase endpoint when running scripts internally in a
    // docker container.
    new webpack.DefinePlugin({
      'process.env.USE_FIREBASE_ENDPOINT': JSON.stringify(
        process.env.USE_FIREBASE_ENDPOINT
      ),
    }),
    new webpack.DefinePlugin({
      CAN_SEND_ANALYTICS_EVENTS: analyticsConstants.CAN_SEND_ANALYTICS_EVENTS,
    }),
    new webpack.ProvidePlugin({
      diff_match_patch: [
        'diff_match_patch/lib/diff_match_patch',
        'diff_match_patch',
      ],
      DIFF_EQUAL: ['diff_match_patch/lib/diff_match_patch', 'DIFF_EQUAL'],
      DIFF_INSERT: ['diff_match_patch/lib/diff_match_patch', 'DIFF_INSERT'],
      DIFF_DELETE: ['diff_match_patch/lib/diff_match_patch', 'DIFF_DELETE'],
    }),
    new HtmlWebpackPlugin({
      chunks: ['contributor_dashboard'],
      filename: 'contributor-dashboard-page.mainpage.html',
      hybrid: true,
      meta: defaultMeta,
      template:
        commonPrefix +
        '/pages/contributor-dashboard-page/' +
        'contributor-dashboard-page.mainpage.html',
      minify: htmlMinifyConfig,
      inject: false,
    }),
    new HtmlWebpackPlugin({
      chunks: ['error'],
      filename: 'error-page-400.mainpage.html',
      meta: defaultMeta,
      template: commonPrefix + '/pages/error-pages/error-page.mainpage.html',
      minify: htmlMinifyConfig,
      inject: false,
      statusCode: 400,
    }),
    new HtmlWebpackPlugin({
      chunks: ['error'],
      filename: 'error-page-401.mainpage.html',
      meta: defaultMeta,
      template: commonPrefix + '/pages/error-pages/error-page.mainpage.html',
      minify: htmlMinifyConfig,
      inject: false,
      statusCode: 401,
    }),
    new HtmlWebpackPlugin({
      chunks: ['error'],
      filename: 'error-page-500.mainpage.html',
      meta: defaultMeta,
      template: commonPrefix + '/pages/error-pages/error-page.mainpage.html',
      minify: htmlMinifyConfig,
      inject: false,
      statusCode: 500,
    }),
    new HtmlWebpackPlugin({
      chunks: ['maintenance'],
      filename: 'maintenance-page.mainpage.html',
      meta: defaultMeta,
      template:
        commonPrefix + '/pages/maintenance-page/maintenance-page.mainpage.html',
      minify: htmlMinifyConfig,
      inject: false,
    }),
    new HtmlWebpackPlugin({
      chunks: ['oppia_root'],
      filename: 'oppia-root.mainpage.html',
      meta: defaultMeta,
      template: commonPrefix + '/pages/oppia-root/oppia-root.mainpage.html',
      minify: htmlMinifyConfig,
      inject: false,
    }),
    new HtmlWebpackPlugin({
      chunks: ['lightweight_oppia_root'],
      filename: 'lightweight-oppia-root.mainpage.html',
      meta: defaultMeta,
      template:
        commonPrefix +
        '/pages/lightweight-oppia-root/lightweight-oppia-root.mainpage.html',
      minify: htmlMinifyConfig,
      inject: false,
      lightweight: true,
    }),
    new HtmlWebpackPlugin({
      chunks: ['practice_session'],
      filename: 'practice-session-page.mainpage.html',
      hybrid: true,
      meta: defaultMeta,
      template:
        commonPrefix +
        '/pages/practice-session-page/' +
        'practice-session-page.mainpage.html',
      minify: htmlMinifyConfig,
      inject: false,
    }),
    new HtmlWebpackPlugin({
      chunks: ['skill_editor'],
      filename: 'skill-editor-page.mainpage.html',
      hybrid: true,
      meta: defaultMeta,
      template:
        commonPrefix +
        '/pages/skill-editor-page/' +
        'skill-editor-page.mainpage.html',
      minify: htmlMinifyConfig,
      inject: false,
    }),
    new HtmlWebpackPlugin({
      chunks: ['topic_editor'],
      filename: 'topic-editor-page.mainpage.html',
      hybrid: true,
      meta: defaultMeta,
      template:
        commonPrefix +
        '/pages/topic-editor-page/' +
        'topic-editor-page.mainpage.html',
      minify: htmlMinifyConfig,
      inject: false,
    }),
    new HtmlWebpackPlugin({
      chunks: ['topics_and_skills_dashboard'],
      filename: 'topics-and-skills-dashboard-page.mainpage.html',
      hybrid: true,
      meta: defaultMeta,
      template:
        commonPrefix +
        '/pages/topics-and-skills-dashboard-page/' +
        'topics-and-skills-dashboard-page.mainpage.html',
      minify: htmlMinifyConfig,
      inject: false,
    }),
    new CleanWebpackPlugin({
      cleanAfterEveryBuildPatterns: ['**/*', '!*.html'],
    }),
    new webpack.LoaderOptionsPlugin({
      options: {
        macros: {
          load: macros.load,
          loadExtensions: macros.loadExtensions,
        },
      },
    }),
    // Here we insert the CSS files depending on key-value stored on
    // the local storage. This only works for dynamically inserted bundles.
    // For statically inserted bundles we handle this logic in
    // core/templates/pages/footer_js_libs.html.
    new MiniCssExtractPlugin({
      filename: '[name].[contenthash].css',
      chunkFilename: '[id].[contenthash].css',
      ignoreOrder: false,
      insert: function (linkTag) {
        if (localStorage.getItem('direction') === 'rtl') {
          linkTag.href = linkTag.href.replace('.css', '.rtl.css');
        }
        document.head.appendChild(linkTag);
      },
    }),
    // This generates the RTL version for all CSS bundles.
    new WebpackRTLPlugin({
      minify: {
        zindex: false,
      },
    }),
  ],
  module: {
    rules: [
      {
        test: /\.ts$/,
        include: [
          path.resolve(__dirname, 'assets'),
          path.resolve(__dirname, 'core/templates'),
          path.resolve(__dirname, 'extensions'),
          path.resolve(__dirname, 'typings'),
        ],
        use: [
          'cache-loader',
          {
            loader: 'ts-loader',
            options: {
              // Typescript checks do the type checking.
              transpileOnly: true,
            },
          },
          {
            loader: path.resolve(
              'angular-template-style-url-replacer.webpack-loader'
            ),
          },
        ],
      },
      {
        test: {
          include: /.html$/,
          exclude: /(directive|component)\.html$/,
        },
        loader: ['cache-loader', 'underscore-template-loader'],
      },
      {
        test: /(directive|component)\.html$/,
        use: [
          'cache-loader',
          {
            loader: 'html-loader',
            options: {
              attributes: false,
              minimize: htmlMinifyConfig,
            },
          },
        ],
      },
      {
        test: /\.css$/,
        include: [
          path.resolve(__dirname, 'core/templates'),
          path.resolve(__dirname, 'extensions'),
          path.resolve(__dirname, 'node_modules'),
        ],
        use: [
          MiniCssExtractPlugin.loader,
          {
            loader: 'css-loader',
            options: {
              url: false,
            },
          },
        ],
      },
    ],
  },
  externals: {
    jquery: 'jQuery',
  },
  optimization: {
    runtimeChunk: 'single',
    sideEffects: true,
    usedExports: true,
    splitChunks: {
      chunks: 'all',
    },
  },
};<|MERGE_RESOLUTION|>--- conflicted
+++ resolved
@@ -70,17 +70,6 @@
       '/pages/contributor-dashboard-page/' +
       'contributor-dashboard-page.import.ts',
     error: commonPrefix + '/pages/error-pages/error-page.import.ts',
-<<<<<<< HEAD
-    error_iframed:
-      commonPrefix +
-      '/pages/error-pages/error-iframed-page/' +
-      'error-iframed-page.import.ts',
-=======
-    exploration_editor:
-      commonPrefix +
-      '/pages/exploration-editor-page/' +
-      'exploration-editor-page.import.ts',
->>>>>>> fc1fa6d8
     maintenance:
       commonPrefix + '/pages/maintenance-page/maintenance-page.import.ts',
     oppia_root: commonPrefix + '/pages/oppia-root/index.ts',
