// Copyright 2019 The Oppia Authors. All Rights Reserved.
//
// Licensed under the Apache License, Version 2.0 (the "License");
// you may not use this file except in compliance with the License.
// You may obtain a copy of the License at
//
//      http://www.apache.org/licenses/LICENSE-2.0
//
// Unless required by applicable law or agreed to in writing, software
// distributed under the License is distributed on an "AS-IS" BASIS,
// WITHOUT WARRANTIES OR CONDITIONS OF ANY KIND, either express or implied.
// See the License for the specific language governing permissions and
// limitations under the License.

/**
 * @fileoverview General config file for Webpack.
 */

const {CleanWebpackPlugin} = require('clean-webpack-plugin');
const HtmlWebpackPlugin = require('html-webpack-plugin');
const MiniCssExtractPlugin = require('mini-css-extract-plugin');
const WebpackRTLPlugin = require('webpack-rtl-plugin');
var path = require('path');
var webpack = require('webpack');
const macros = require('./webpack.common.macros.ts');
var analyticsConstants = require('./assets/analytics-constants.json');

var htmlMinifyConfig = {
  ignoreCustomFragments: [/<\[[\s\S]*?\]>/],
  removeAttributeQuotes: false,
  caseSensitive: true,
  customAttrSurround: [
    [/#/, /(?:)/],
    [/\*/, /(?:)/],
    [/\[?\(?/, /(?:)/],
  ],
  customAttrAssign: [/\)?\]?=/],
};
var commonPrefix = './core/templates';
var defaultMeta = {
  name: 'Personalized Online Learning from Oppia',
  description:
    'Oppia is a free, open-source learning platform. Join ' +
    'the community to create or try an exploration today!',
};

module.exports = {
  resolve: {
    modules: [
      path.resolve(__dirname, 'assets'),
      path.resolve(__dirname, 'core/templates'),
      path.resolve(__dirname, 'extensions'),
      path.resolve(__dirname, 'node_modules'),
      path.resolve(__dirname, 'third_party'),
    ],
    extensions: ['.ts', '.js', '.json', '.html', '.svg', '.png'],
    alias: {
      '@angular/upgrade/static':
        '@angular/upgrade/bundles/upgrade-static.umd.js',
      // These both are used so that we can refer to them in imports using their
      // full path: 'assets/{{filename}}'.
      'assets/constants': 'constants.ts',
      'assets/rich_text_components_definitions':
        'rich_text_components_definitions.ts',
    },
  },
  entry: {
<<<<<<< HEAD
    blog_dashboard:
      commonPrefix + '/pages/blog-dashboard-page/blog-dashboard-page.import.ts',
    collection_editor:
      commonPrefix + '/pages/collection-editor-page/' +
      'collection-editor-page.import.ts',
    collection_player:
      commonPrefix + '/pages/collection-player-page/' +
      'collection-player-page.import.ts',
    console_errors: commonPrefix + '/tests/console_errors.import.ts',
    creator_dashboard:
      commonPrefix + '/pages/creator-dashboard-page/' +
      'creator-dashboard-page.import.ts',
    contributor_dashboard_admin:
      commonPrefix + '/pages/contributor-dashboard-admin-page/' +
      'contributor-dashboard-admin-page.import.ts',
    diagnostic_test_player_page:
      commonPrefix + '/pages/diagnostic-test-player-page/' +
      'diagnostic-test-player-page.import.ts',
    email_dashboard_result:
=======
    contributor_dashboard:
>>>>>>> 7ddba383
      commonPrefix +
      '/pages/contributor-dashboard-page/' +
      'contributor-dashboard-page.import.ts',
    error: commonPrefix + '/pages/error-pages/error-page.import.ts',
    exploration_editor:
      commonPrefix +
      '/pages/exploration-editor-page/' +
      'exploration-editor-page.import.ts',
    maintenance:
      commonPrefix + '/pages/maintenance-page/maintenance-page.import.ts',
    oppia_root: commonPrefix + '/pages/oppia-root/index.ts',
    lightweight_oppia_root:
      commonPrefix + '/pages/lightweight-oppia-root/index.ts',
    practice_session:
      commonPrefix +
      '/pages/practice-session-page/practice-session-page.import.ts',
    skill_editor:
      commonPrefix + '/pages/skill-editor-page/skill-editor-page.import.ts',
    topic_editor:
      commonPrefix + '/pages/topic-editor-page/topic-editor-page.import.ts',
    topics_and_skills_dashboard:
      commonPrefix +
      '/pages/topics-and-skills-dashboard-page/' +
      'topics-and-skills-dashboard-page.import.ts',
  },

  /**
   * TODO(#13079): Remove the hybrid field from the html webpack plugin options
   * once angularjs is removed from corresponding pages.
   */
  plugins: [
    // TODO(#18260): Change this when we permanently move to the Docker Setup.
    // This plugin is used to define the environment variable USE_FIREBASE_ENDPOINT, which is used
    // in the AuthService class to determine whether to use the localhost or firebase endpoint. This
    // is needed since we need to use the firebase endpoint when running scripts internally in a
    // docker container.
    new webpack.DefinePlugin({
      'process.env.USE_FIREBASE_ENDPOINT': JSON.stringify(
        process.env.USE_FIREBASE_ENDPOINT
      ),
    }),
    new webpack.DefinePlugin({
      CAN_SEND_ANALYTICS_EVENTS: analyticsConstants.CAN_SEND_ANALYTICS_EVENTS,
    }),
    new webpack.ProvidePlugin({
      diff_match_patch: [
        'diff_match_patch/lib/diff_match_patch',
        'diff_match_patch',
      ],
      DIFF_EQUAL: ['diff_match_patch/lib/diff_match_patch', 'DIFF_EQUAL'],
      DIFF_INSERT: ['diff_match_patch/lib/diff_match_patch', 'DIFF_INSERT'],
      DIFF_DELETE: ['diff_match_patch/lib/diff_match_patch', 'DIFF_DELETE'],
    }),
    new HtmlWebpackPlugin({
<<<<<<< HEAD
      chunks: ['diagnostic_test_player_page'],
      filename: 'diagnostic-test-player-page.mainpage.html',
      hybrid: true,
      meta: {
        name: defaultMeta.name,
        description: 'With Oppia, you can access free lessons on math, ' +
        'physics, statistics, chemistry, music, history, and more from ' +
        'anywhere in the world. Oppia is a nonprofit with the mission of ' +
        'providing high-quality education to those who lack access to it. ' +
        'The Learner Diagnostic test page will allow the learner to ' +
        'test their knowledge and get a set of recommendations for where ' +
        'they should begin learning.'
      },
      template:
        commonPrefix + '/pages/diagnostic-test-player-page/' +
        'diagnostic-test-player-page.mainpage.html',
      minify: htmlMinifyConfig,
      inject: false
    }),
    new HtmlWebpackPlugin({
      chunks: ['blog_dashboard'],
      filename: 'blog-dashboard-page.mainpage.html',
      hybrid: true,
      meta: defaultMeta,
      template:
        commonPrefix + '/pages/blog-dashboard-page/' +
        'blog-dashboard-page.mainpage.html',
      minify: htmlMinifyConfig,
      inject: false
    }),
    new HtmlWebpackPlugin({
      chunks: ['collection_editor'],
      filename: 'collection-editor-page.mainpage.html',
      hybrid: true,
      meta: {
        name: defaultMeta.name,
        description: 'Contact the Oppia team, submit feedback, and learn ' +
          'how to get involved with the Oppia project.'
      },
      template:
        commonPrefix + '/pages/collection-editor-page/' +
        'collection-editor-page.mainpage.html',
      minify: htmlMinifyConfig,
      inject: false
    }),
    new HtmlWebpackPlugin({
      chunks: ['collection_player'],
      filename: 'collection-player-page.mainpage.html',
      hybrid: true,
      meta: {
        name: defaultMeta.name,
        description: 'Contact the Oppia team, submit feedback, and learn ' +
          'how to get involved with the Oppia project.'
      },
      template:
        commonPrefix + '/pages/collection-player-page/' +
        'collection-player-page.mainpage.html',
      minify: htmlMinifyConfig,
      inject: false
    }),
    new HtmlWebpackPlugin({
      chunks: ['console_errors'],
      filename: 'console_errors.html',
      hybrid: true,
      meta: {
        name: defaultMeta.name,
        description: 'Contact the Oppia team, submit feedback, and learn ' +
          'how to get involved with the Oppia project.'
      },
      template: commonPrefix + '/tests/console_errors.html',
      minify: htmlMinifyConfig,
      inject: false
    }),
    new HtmlWebpackPlugin({
      chunks: ['creator_dashboard'],
      filename: 'creator-dashboard-page.mainpage.html',
      hybrid: true,
      meta: defaultMeta,
      template:
        commonPrefix + '/pages/creator-dashboard-page/' +
        'creator-dashboard-page.mainpage.html',
      minify: htmlMinifyConfig,
      inject: false
    }),
    new HtmlWebpackPlugin({
      chunks: ['contributor_dashboard_admin'],
      filename: 'contributor-dashboard-admin-page.mainpage.html',
      hybrid: true,
      meta: defaultMeta,
      template:
        commonPrefix + '/pages/contributor-dashboard-admin-page/' +
        'contributor-dashboard-admin-page.mainpage.html',
      minify: htmlMinifyConfig,
      inject: false
    }),
    new HtmlWebpackPlugin({
      chunks: ['email_dashboard_result'],
      filename: 'email-dashboard-result.mainpage.html',
=======
      chunks: ['contributor_dashboard'],
      filename: 'contributor-dashboard-page.mainpage.html',
      hybrid: true,
>>>>>>> 7ddba383
      meta: defaultMeta,
      template:
        commonPrefix +
        '/pages/contributor-dashboard-page/' +
        'contributor-dashboard-page.mainpage.html',
      minify: htmlMinifyConfig,
      inject: false,
    }),
    new HtmlWebpackPlugin({
      chunks: ['error'],
      filename: 'error-page-400.mainpage.html',
      meta: defaultMeta,
      template: commonPrefix + '/pages/error-pages/error-page.mainpage.html',
      minify: htmlMinifyConfig,
      inject: false,
      statusCode: 400,
    }),
    new HtmlWebpackPlugin({
      chunks: ['error'],
      filename: 'error-page-401.mainpage.html',
      meta: defaultMeta,
      template: commonPrefix + '/pages/error-pages/error-page.mainpage.html',
      minify: htmlMinifyConfig,
      inject: false,
      statusCode: 401,
    }),
    new HtmlWebpackPlugin({
      chunks: ['error'],
      filename: 'error-page-500.mainpage.html',
      meta: defaultMeta,
      template: commonPrefix + '/pages/error-pages/error-page.mainpage.html',
      minify: htmlMinifyConfig,
      inject: false,
      statusCode: 500,
    }),
    new HtmlWebpackPlugin({
      chunks: ['exploration_editor'],
      filename: 'exploration-editor-page.mainpage.html',
      hybrid: true,
      meta: {
        name: defaultMeta.name,
        description:
          'Help others learn new things. Create lessons through ' +
          'explorations and share your knowledge with the community.',
      },
      template:
        commonPrefix +
        '/pages/exploration-editor-page/' +
        'exploration-editor-page.mainpage.html',
      minify: htmlMinifyConfig,
      inject: false,
    }),
    new HtmlWebpackPlugin({
      chunks: ['maintenance'],
      filename: 'maintenance-page.mainpage.html',
      meta: defaultMeta,
      template:
        commonPrefix + '/pages/maintenance-page/maintenance-page.mainpage.html',
      minify: htmlMinifyConfig,
      inject: false,
    }),
    new HtmlWebpackPlugin({
      chunks: ['oppia_root'],
      filename: 'oppia-root.mainpage.html',
      meta: defaultMeta,
      template: commonPrefix + '/pages/oppia-root/oppia-root.mainpage.html',
      minify: htmlMinifyConfig,
      inject: false,
    }),
    new HtmlWebpackPlugin({
      chunks: ['lightweight_oppia_root'],
      filename: 'lightweight-oppia-root.mainpage.html',
      meta: defaultMeta,
      template:
        commonPrefix +
        '/pages/lightweight-oppia-root/lightweight-oppia-root.mainpage.html',
      minify: htmlMinifyConfig,
      inject: false,
      lightweight: true,
    }),
    new HtmlWebpackPlugin({
      chunks: ['practice_session'],
      filename: 'practice-session-page.mainpage.html',
      hybrid: true,
      meta: defaultMeta,
      template:
        commonPrefix +
        '/pages/practice-session-page/' +
        'practice-session-page.mainpage.html',
      minify: htmlMinifyConfig,
      inject: false,
    }),
    new HtmlWebpackPlugin({
      chunks: ['skill_editor'],
      filename: 'skill-editor-page.mainpage.html',
      hybrid: true,
      meta: defaultMeta,
      template:
        commonPrefix +
        '/pages/skill-editor-page/' +
        'skill-editor-page.mainpage.html',
      minify: htmlMinifyConfig,
      inject: false,
    }),
    new HtmlWebpackPlugin({
      chunks: ['topic_editor'],
      filename: 'topic-editor-page.mainpage.html',
      hybrid: true,
      meta: defaultMeta,
      template:
        commonPrefix +
        '/pages/topic-editor-page/' +
        'topic-editor-page.mainpage.html',
      minify: htmlMinifyConfig,
      inject: false,
    }),
    new HtmlWebpackPlugin({
      chunks: ['topics_and_skills_dashboard'],
      filename: 'topics-and-skills-dashboard-page.mainpage.html',
      hybrid: true,
      meta: defaultMeta,
      template:
        commonPrefix +
        '/pages/topics-and-skills-dashboard-page/' +
        'topics-and-skills-dashboard-page.mainpage.html',
      minify: htmlMinifyConfig,
      inject: false,
    }),
    new CleanWebpackPlugin({
      cleanAfterEveryBuildPatterns: ['**/*', '!*.html'],
    }),
    new webpack.LoaderOptionsPlugin({
      options: {
        macros: {
          load: macros.load,
          loadExtensions: macros.loadExtensions,
        },
      },
    }),
    // Here we insert the CSS files depending on key-value stored on
    // the local storage. This only works for dynamically inserted bundles.
    // For statically inserted bundles we handle this logic in
    // core/templates/pages/footer_js_libs.html.
    new MiniCssExtractPlugin({
      filename: '[name].[contenthash].css',
      chunkFilename: '[id].[contenthash].css',
      ignoreOrder: false,
      insert: function (linkTag) {
        if (localStorage.getItem('direction') === 'rtl') {
          linkTag.href = linkTag.href.replace('.css', '.rtl.css');
        }
        document.head.appendChild(linkTag);
      },
    }),
    // This generates the RTL version for all CSS bundles.
    new WebpackRTLPlugin({
      minify: {
        zindex: false,
      },
    }),
  ],
  module: {
    rules: [
      {
        test: /\.ts$/,
        include: [
          path.resolve(__dirname, 'assets'),
          path.resolve(__dirname, 'core/templates'),
          path.resolve(__dirname, 'extensions'),
          path.resolve(__dirname, 'typings'),
        ],
        use: [
          'cache-loader',
          {
            loader: 'ts-loader',
            options: {
              // Typescript checks do the type checking.
              transpileOnly: true,
            },
          },
          {
            loader: path.resolve(
              'angular-template-style-url-replacer.webpack-loader'
            ),
          },
        ],
      },
      {
        test: {
          include: /.html$/,
          exclude: /(directive|component)\.html$/,
        },
        loader: ['cache-loader', 'underscore-template-loader'],
      },
      {
        test: /(directive|component)\.html$/,
        use: [
          'cache-loader',
          {
            loader: 'html-loader',
            options: {
              attributes: false,
              minimize: htmlMinifyConfig,
            },
          },
        ],
      },
      {
        test: /\.css$/,
        include: [
          path.resolve(__dirname, 'core/templates'),
          path.resolve(__dirname, 'extensions'),
          path.resolve(__dirname, 'node_modules'),
        ],
        use: [
          MiniCssExtractPlugin.loader,
          {
            loader: 'css-loader',
            options: {
              url: false,
            },
          },
        ],
      },
    ],
  },
  externals: {
    jquery: 'jQuery',
  },
  optimization: {
    runtimeChunk: 'single',
    sideEffects: true,
    usedExports: true,
    splitChunks: {
      chunks: 'all',
    },
  },
};<|MERGE_RESOLUTION|>--- conflicted
+++ resolved
@@ -65,29 +65,7 @@
     },
   },
   entry: {
-<<<<<<< HEAD
-    blog_dashboard:
-      commonPrefix + '/pages/blog-dashboard-page/blog-dashboard-page.import.ts',
-    collection_editor:
-      commonPrefix + '/pages/collection-editor-page/' +
-      'collection-editor-page.import.ts',
-    collection_player:
-      commonPrefix + '/pages/collection-player-page/' +
-      'collection-player-page.import.ts',
-    console_errors: commonPrefix + '/tests/console_errors.import.ts',
-    creator_dashboard:
-      commonPrefix + '/pages/creator-dashboard-page/' +
-      'creator-dashboard-page.import.ts',
-    contributor_dashboard_admin:
-      commonPrefix + '/pages/contributor-dashboard-admin-page/' +
-      'contributor-dashboard-admin-page.import.ts',
-    diagnostic_test_player_page:
-      commonPrefix + '/pages/diagnostic-test-player-page/' +
-      'diagnostic-test-player-page.import.ts',
-    email_dashboard_result:
-=======
     contributor_dashboard:
->>>>>>> 7ddba383
       commonPrefix +
       '/pages/contributor-dashboard-page/' +
       'contributor-dashboard-page.import.ts',
@@ -142,110 +120,9 @@
       DIFF_DELETE: ['diff_match_patch/lib/diff_match_patch', 'DIFF_DELETE'],
     }),
     new HtmlWebpackPlugin({
-<<<<<<< HEAD
-      chunks: ['diagnostic_test_player_page'],
-      filename: 'diagnostic-test-player-page.mainpage.html',
-      hybrid: true,
-      meta: {
-        name: defaultMeta.name,
-        description: 'With Oppia, you can access free lessons on math, ' +
-        'physics, statistics, chemistry, music, history, and more from ' +
-        'anywhere in the world. Oppia is a nonprofit with the mission of ' +
-        'providing high-quality education to those who lack access to it. ' +
-        'The Learner Diagnostic test page will allow the learner to ' +
-        'test their knowledge and get a set of recommendations for where ' +
-        'they should begin learning.'
-      },
-      template:
-        commonPrefix + '/pages/diagnostic-test-player-page/' +
-        'diagnostic-test-player-page.mainpage.html',
-      minify: htmlMinifyConfig,
-      inject: false
-    }),
-    new HtmlWebpackPlugin({
-      chunks: ['blog_dashboard'],
-      filename: 'blog-dashboard-page.mainpage.html',
-      hybrid: true,
-      meta: defaultMeta,
-      template:
-        commonPrefix + '/pages/blog-dashboard-page/' +
-        'blog-dashboard-page.mainpage.html',
-      minify: htmlMinifyConfig,
-      inject: false
-    }),
-    new HtmlWebpackPlugin({
-      chunks: ['collection_editor'],
-      filename: 'collection-editor-page.mainpage.html',
-      hybrid: true,
-      meta: {
-        name: defaultMeta.name,
-        description: 'Contact the Oppia team, submit feedback, and learn ' +
-          'how to get involved with the Oppia project.'
-      },
-      template:
-        commonPrefix + '/pages/collection-editor-page/' +
-        'collection-editor-page.mainpage.html',
-      minify: htmlMinifyConfig,
-      inject: false
-    }),
-    new HtmlWebpackPlugin({
-      chunks: ['collection_player'],
-      filename: 'collection-player-page.mainpage.html',
-      hybrid: true,
-      meta: {
-        name: defaultMeta.name,
-        description: 'Contact the Oppia team, submit feedback, and learn ' +
-          'how to get involved with the Oppia project.'
-      },
-      template:
-        commonPrefix + '/pages/collection-player-page/' +
-        'collection-player-page.mainpage.html',
-      minify: htmlMinifyConfig,
-      inject: false
-    }),
-    new HtmlWebpackPlugin({
-      chunks: ['console_errors'],
-      filename: 'console_errors.html',
-      hybrid: true,
-      meta: {
-        name: defaultMeta.name,
-        description: 'Contact the Oppia team, submit feedback, and learn ' +
-          'how to get involved with the Oppia project.'
-      },
-      template: commonPrefix + '/tests/console_errors.html',
-      minify: htmlMinifyConfig,
-      inject: false
-    }),
-    new HtmlWebpackPlugin({
-      chunks: ['creator_dashboard'],
-      filename: 'creator-dashboard-page.mainpage.html',
-      hybrid: true,
-      meta: defaultMeta,
-      template:
-        commonPrefix + '/pages/creator-dashboard-page/' +
-        'creator-dashboard-page.mainpage.html',
-      minify: htmlMinifyConfig,
-      inject: false
-    }),
-    new HtmlWebpackPlugin({
-      chunks: ['contributor_dashboard_admin'],
-      filename: 'contributor-dashboard-admin-page.mainpage.html',
-      hybrid: true,
-      meta: defaultMeta,
-      template:
-        commonPrefix + '/pages/contributor-dashboard-admin-page/' +
-        'contributor-dashboard-admin-page.mainpage.html',
-      minify: htmlMinifyConfig,
-      inject: false
-    }),
-    new HtmlWebpackPlugin({
-      chunks: ['email_dashboard_result'],
-      filename: 'email-dashboard-result.mainpage.html',
-=======
       chunks: ['contributor_dashboard'],
       filename: 'contributor-dashboard-page.mainpage.html',
       hybrid: true,
->>>>>>> 7ddba383
       meta: defaultMeta,
       template:
         commonPrefix +
