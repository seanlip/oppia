--- conflicted
+++ resolved
@@ -94,15 +94,6 @@
       commonPrefix + '/pages/skill-editor-page/skill-editor-page.import.ts',
     topic_editor:
       commonPrefix + '/pages/topic-editor-page/topic-editor-page.import.ts',
-<<<<<<< HEAD
-    topic_viewer:
-      commonPrefix + '/pages/topic-viewer-page/topic-viewer-page.import.ts',
-=======
-    topics_and_skills_dashboard:
-      commonPrefix +
-      '/pages/topics-and-skills-dashboard-page/' +
-      'topics-and-skills-dashboard-page.import.ts',
->>>>>>> 980a51f7
   },
 
   /**
@@ -275,28 +266,6 @@
       minify: htmlMinifyConfig,
       inject: false,
     }),
-    new HtmlWebpackPlugin({
-<<<<<<< HEAD
-      chunks: ['topic_viewer'],
-      filename: 'topic-viewer-page.mainpage.html',
-=======
-      chunks: ['topics_and_skills_dashboard'],
-      filename: 'topics-and-skills-dashboard-page.mainpage.html',
->>>>>>> 980a51f7
-      hybrid: true,
-      meta: defaultMeta,
-      template:
-        commonPrefix +
-<<<<<<< HEAD
-        '/pages/topic-viewer-page/' +
-        'topic-viewer-page.mainpage.html',
-=======
-        '/pages/topics-and-skills-dashboard-page/' +
-        'topics-and-skills-dashboard-page.mainpage.html',
->>>>>>> 980a51f7
-      minify: htmlMinifyConfig,
-      inject: false,
-    }),
     new CleanWebpackPlugin({
       cleanAfterEveryBuildPatterns: ['**/*', '!*.html'],
     }),
