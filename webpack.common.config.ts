--- conflicted
+++ resolved
@@ -69,15 +69,6 @@
       commonPrefix + '/pages/collection-player-page/' +
       'collection-player-page.import.ts',
     console_errors: commonPrefix + '/tests/console_errors.import.ts',
-<<<<<<< HEAD
-    contributor_dashboard:
-      commonPrefix + '/pages/contributor-dashboard-page/' +
-      'contributor-dashboard-page.import.ts',
-=======
-    creator_dashboard:
-      commonPrefix + '/pages/creator-dashboard-page/' +
-      'creator-dashboard-page.import.ts',
->>>>>>> abc64d16
     contributor_dashboard_admin:
       commonPrefix + '/pages/contributor-dashboard-admin-page/' +
       'contributor-dashboard-admin-page.import.ts',
