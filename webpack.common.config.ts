--- conflicted
+++ resolved
@@ -1,4 +1,3 @@
-<<<<<<< HEAD
 // Copyright 2019 The Oppia Authors. All Rights Reserved.
 //
 // Licensed under the Apache License, Version 2.0 (the "License");
@@ -101,9 +100,6 @@
       commonPrefix + '/pages/skill-editor-page/skill-editor-page.import.ts',
     story_editor:
       commonPrefix + '/pages/story-editor-page/story-editor-page.import.ts',
-    subtopic_viewer:
-      commonPrefix +
-      '/pages/subtopic-viewer-page/subtopic-viewer-page.import.ts',
     topic_editor:
       commonPrefix + '/pages/topic-editor-page/topic-editor-page.import.ts',
     topics_and_skills_dashboard:
@@ -119,6 +115,16 @@
    * once angularjs is removed from corresponding pages.
    */
   plugins: [
+    // TODO(#18260): Change this when we permanently move to the Docker Setup.
+    // This plugin is used to define the environment variable USE_FIREBASE_ENDPOINT, which is used
+    // in the AuthService class to determine whether to use the localhost or firebase endpoint. This
+    // is needed since we need to use the firebase endpoint when running scripts internally in a
+    // docker container.
+    new webpack.DefinePlugin({
+      'process.env.USE_FIREBASE_ENDPOINT': JSON.stringify(
+        process.env.USE_FIREBASE_ENDPOINT
+      ),
+    }),
     new webpack.DefinePlugin({
       CAN_SEND_ANALYTICS_EVENTS: analyticsConstants.CAN_SEND_ANALYTICS_EVENTS,
     }),
@@ -305,18 +311,6 @@
         commonPrefix +
         '/pages/story-editor-page/' +
         'story-editor-page.mainpage.html',
-      minify: htmlMinifyConfig,
-      inject: false,
-    }),
-    new HtmlWebpackPlugin({
-      chunks: ['subtopic_viewer'],
-      filename: 'subtopic-viewer-page.mainpage.html',
-      hybrid: true,
-      meta: defaultMeta,
-      template:
-        commonPrefix +
-        '/pages/subtopic-viewer-page/' +
-        'subtopic-viewer-page.mainpage.html',
       minify: htmlMinifyConfig,
       inject: false,
     }),
@@ -465,468 +459,4 @@
       chunks: 'all',
     },
   },
-};
-=======
-// Copyright 2019 The Oppia Authors. All Rights Reserved.
-//
-// Licensed under the Apache License, Version 2.0 (the "License");
-// you may not use this file except in compliance with the License.
-// You may obtain a copy of the License at
-//
-//      http://www.apache.org/licenses/LICENSE-2.0
-//
-// Unless required by applicable law or agreed to in writing, software
-// distributed under the License is distributed on an "AS-IS" BASIS,
-// WITHOUT WARRANTIES OR CONDITIONS OF ANY KIND, either express or implied.
-// See the License for the specific language governing permissions and
-// limitations under the License.
-
-/**
- * @fileoverview General config file for Webpack.
- */
-
-const {CleanWebpackPlugin} = require('clean-webpack-plugin');
-const HtmlWebpackPlugin = require('html-webpack-plugin');
-const MiniCssExtractPlugin = require('mini-css-extract-plugin');
-const WebpackRTLPlugin = require('webpack-rtl-plugin');
-var path = require('path');
-var webpack = require('webpack');
-const macros = require('./webpack.common.macros.ts');
-var analyticsConstants = require('./assets/analytics-constants.json');
-
-var htmlMinifyConfig = {
-  ignoreCustomFragments: [/<\[[\s\S]*?\]>/],
-  removeAttributeQuotes: false,
-  caseSensitive: true,
-  customAttrSurround: [
-    [/#/, /(?:)/],
-    [/\*/, /(?:)/],
-    [/\[?\(?/, /(?:)/],
-  ],
-  customAttrAssign: [/\)?\]?=/],
-};
-var commonPrefix = './core/templates';
-var defaultMeta = {
-  name: 'Personalized Online Learning from Oppia',
-  description:
-    'Oppia is a free, open-source learning platform. Join ' +
-    'the community to create or try an exploration today!',
-};
-
-module.exports = {
-  resolve: {
-    modules: [
-      path.resolve(__dirname, 'assets'),
-      path.resolve(__dirname, 'core/templates'),
-      path.resolve(__dirname, 'extensions'),
-      path.resolve(__dirname, 'node_modules'),
-      path.resolve(__dirname, 'third_party'),
-    ],
-    extensions: ['.ts', '.js', '.json', '.html', '.svg', '.png'],
-    alias: {
-      '@angular/upgrade/static':
-        '@angular/upgrade/bundles/upgrade-static.umd.js',
-      // These both are used so that we can refer to them in imports using their
-      // full path: 'assets/{{filename}}'.
-      'assets/constants': 'constants.ts',
-      'assets/rich_text_components_definitions':
-        'rich_text_components_definitions.ts',
-    },
-  },
-  entry: {
-    console_errors: commonPrefix + '/tests/console_errors.import.ts',
-    creator_dashboard:
-      commonPrefix +
-      '/pages/creator-dashboard-page/' +
-      'creator-dashboard-page.import.ts',
-    contributor_dashboard:
-      commonPrefix +
-      '/pages/contributor-dashboard-page/' +
-      'contributor-dashboard-page.import.ts',
-    email_dashboard_result:
-      commonPrefix +
-      '/pages/email-dashboard-pages/email-dashboard-result.import.ts',
-    error: commonPrefix + '/pages/error-pages/error-page.import.ts',
-    error_iframed:
-      commonPrefix +
-      '/pages/error-pages/error-iframed-page/' +
-      'error-iframed-page.import.ts',
-    exploration_editor:
-      commonPrefix +
-      '/pages/exploration-editor-page/' +
-      'exploration-editor-page.import.ts',
-    maintenance:
-      commonPrefix + '/pages/maintenance-page/maintenance-page.import.ts',
-    oppia_root: commonPrefix + '/pages/oppia-root/index.ts',
-    lightweight_oppia_root:
-      commonPrefix + '/pages/lightweight-oppia-root/index.ts',
-    practice_session:
-      commonPrefix +
-      '/pages/practice-session-page/practice-session-page.import.ts',
-    review_test:
-      commonPrefix + '/pages/review-test-page/review-test-page.import.ts',
-    skill_editor:
-      commonPrefix + '/pages/skill-editor-page/skill-editor-page.import.ts',
-    story_editor:
-      commonPrefix + '/pages/story-editor-page/story-editor-page.import.ts',
-    topic_editor:
-      commonPrefix + '/pages/topic-editor-page/topic-editor-page.import.ts',
-    topics_and_skills_dashboard:
-      commonPrefix +
-      '/pages/topics-and-skills-dashboard-page/' +
-      'topics-and-skills-dashboard-page.import.ts',
-    topic_viewer:
-      commonPrefix + '/pages/topic-viewer-page/topic-viewer-page.import.ts',
-  },
-
-  /**
-   * TODO(#13079): Remove the hybrid field from the html webpack plugin options
-   * once angularjs is removed from corresponding pages.
-   */
-  plugins: [
-    // TODO(#18260): Change this when we permanently move to the Docker Setup.
-    // This plugin is used to define the environment variable USE_FIREBASE_ENDPOINT, which is used
-    // in the AuthService class to determine whether to use the localhost or firebase endpoint. This
-    // is needed since we need to use the firebase endpoint when running scripts internally in a
-    // docker container.
-    new webpack.DefinePlugin({
-      'process.env.USE_FIREBASE_ENDPOINT': JSON.stringify(
-        process.env.USE_FIREBASE_ENDPOINT
-      ),
-    }),
-    new webpack.DefinePlugin({
-      CAN_SEND_ANALYTICS_EVENTS: analyticsConstants.CAN_SEND_ANALYTICS_EVENTS,
-    }),
-    new webpack.ProvidePlugin({
-      diff_match_patch: [
-        'diff_match_patch/lib/diff_match_patch',
-        'diff_match_patch',
-      ],
-      DIFF_EQUAL: ['diff_match_patch/lib/diff_match_patch', 'DIFF_EQUAL'],
-      DIFF_INSERT: ['diff_match_patch/lib/diff_match_patch', 'DIFF_INSERT'],
-      DIFF_DELETE: ['diff_match_patch/lib/diff_match_patch', 'DIFF_DELETE'],
-    }),
-    new HtmlWebpackPlugin({
-      chunks: ['console_errors'],
-      filename: 'console_errors.html',
-      hybrid: true,
-      meta: {
-        name: defaultMeta.name,
-        description:
-          'Contact the Oppia team, submit feedback, and learn ' +
-          'how to get involved with the Oppia project.',
-      },
-      template: commonPrefix + '/tests/console_errors.html',
-      minify: htmlMinifyConfig,
-      inject: false,
-    }),
-    new HtmlWebpackPlugin({
-      chunks: ['creator_dashboard'],
-      filename: 'creator-dashboard-page.mainpage.html',
-      hybrid: true,
-      meta: defaultMeta,
-      template:
-        commonPrefix +
-        '/pages/creator-dashboard-page/' +
-        'creator-dashboard-page.mainpage.html',
-      minify: htmlMinifyConfig,
-      inject: false,
-    }),
-    new HtmlWebpackPlugin({
-      chunks: ['contributor_dashboard'],
-      filename: 'contributor-dashboard-page.mainpage.html',
-      hybrid: true,
-      meta: defaultMeta,
-      template:
-        commonPrefix +
-        '/pages/contributor-dashboard-page/' +
-        'contributor-dashboard-page.mainpage.html',
-      minify: htmlMinifyConfig,
-      inject: false,
-    }),
-    new HtmlWebpackPlugin({
-      chunks: ['email_dashboard_result'],
-      filename: 'email-dashboard-result.mainpage.html',
-      meta: defaultMeta,
-      template:
-        commonPrefix +
-        '/pages/email-dashboard-pages/email-dashboard-result.mainpage.html',
-      minify: htmlMinifyConfig,
-      inject: false,
-    }),
-    new HtmlWebpackPlugin({
-      chunks: ['error_iframed'],
-      filename: 'error-iframed.mainpage.html',
-      meta: defaultMeta,
-      template:
-        commonPrefix +
-        '/pages/error-pages/error-iframed-page/' +
-        'error-iframed-page.mainpage.html',
-      minify: htmlMinifyConfig,
-      inject: false,
-    }),
-    new HtmlWebpackPlugin({
-      chunks: ['error'],
-      filename: 'error-page-400.mainpage.html',
-      meta: defaultMeta,
-      template: commonPrefix + '/pages/error-pages/error-page.mainpage.html',
-      minify: htmlMinifyConfig,
-      inject: false,
-      statusCode: 400,
-    }),
-    new HtmlWebpackPlugin({
-      chunks: ['error'],
-      filename: 'error-page-401.mainpage.html',
-      meta: defaultMeta,
-      template: commonPrefix + '/pages/error-pages/error-page.mainpage.html',
-      minify: htmlMinifyConfig,
-      inject: false,
-      statusCode: 401,
-    }),
-    new HtmlWebpackPlugin({
-      chunks: ['error'],
-      filename: 'error-page-500.mainpage.html',
-      meta: defaultMeta,
-      template: commonPrefix + '/pages/error-pages/error-page.mainpage.html',
-      minify: htmlMinifyConfig,
-      inject: false,
-      statusCode: 500,
-    }),
-    new HtmlWebpackPlugin({
-      chunks: ['exploration_editor'],
-      filename: 'exploration-editor-page.mainpage.html',
-      hybrid: true,
-      meta: {
-        name: defaultMeta.name,
-        description:
-          'Help others learn new things. Create lessons through ' +
-          'explorations and share your knowledge with the community.',
-      },
-      template:
-        commonPrefix +
-        '/pages/exploration-editor-page/' +
-        'exploration-editor-page.mainpage.html',
-      minify: htmlMinifyConfig,
-      inject: false,
-    }),
-    new HtmlWebpackPlugin({
-      chunks: ['maintenance'],
-      filename: 'maintenance-page.mainpage.html',
-      meta: defaultMeta,
-      template:
-        commonPrefix + '/pages/maintenance-page/maintenance-page.mainpage.html',
-      minify: htmlMinifyConfig,
-      inject: false,
-    }),
-    new HtmlWebpackPlugin({
-      chunks: ['oppia_root'],
-      filename: 'oppia-root.mainpage.html',
-      meta: defaultMeta,
-      template: commonPrefix + '/pages/oppia-root/oppia-root.mainpage.html',
-      minify: htmlMinifyConfig,
-      inject: false,
-    }),
-    new HtmlWebpackPlugin({
-      chunks: ['lightweight_oppia_root'],
-      filename: 'lightweight-oppia-root.mainpage.html',
-      meta: defaultMeta,
-      template:
-        commonPrefix +
-        '/pages/lightweight-oppia-root/lightweight-oppia-root.mainpage.html',
-      minify: htmlMinifyConfig,
-      inject: false,
-      lightweight: true,
-    }),
-    new HtmlWebpackPlugin({
-      chunks: ['practice_session'],
-      filename: 'practice-session-page.mainpage.html',
-      hybrid: true,
-      meta: defaultMeta,
-      template:
-        commonPrefix +
-        '/pages/practice-session-page/' +
-        'practice-session-page.mainpage.html',
-      minify: htmlMinifyConfig,
-      inject: false,
-    }),
-    new HtmlWebpackPlugin({
-      chunks: ['review_test'],
-      filename: 'review-test-page.mainpage.html',
-      hybrid: true,
-      meta: defaultMeta,
-      template:
-        commonPrefix + '/pages/review-test-page/review-test-page.mainpage.html',
-      minify: htmlMinifyConfig,
-      inject: false,
-    }),
-    new HtmlWebpackPlugin({
-      chunks: ['skill_editor'],
-      filename: 'skill-editor-page.mainpage.html',
-      hybrid: true,
-      meta: defaultMeta,
-      template:
-        commonPrefix +
-        '/pages/skill-editor-page/' +
-        'skill-editor-page.mainpage.html',
-      minify: htmlMinifyConfig,
-      inject: false,
-    }),
-    new HtmlWebpackPlugin({
-      chunks: ['story_editor'],
-      filename: 'story-editor-page.mainpage.html',
-      hybrid: true,
-      meta: defaultMeta,
-      template:
-        commonPrefix +
-        '/pages/story-editor-page/' +
-        'story-editor-page.mainpage.html',
-      minify: htmlMinifyConfig,
-      inject: false,
-    }),
-    new HtmlWebpackPlugin({
-      chunks: ['topic_editor'],
-      filename: 'topic-editor-page.mainpage.html',
-      hybrid: true,
-      meta: defaultMeta,
-      template:
-        commonPrefix +
-        '/pages/topic-editor-page/' +
-        'topic-editor-page.mainpage.html',
-      minify: htmlMinifyConfig,
-      inject: false,
-    }),
-    new HtmlWebpackPlugin({
-      chunks: ['topics_and_skills_dashboard'],
-      filename: 'topics-and-skills-dashboard-page.mainpage.html',
-      hybrid: true,
-      meta: defaultMeta,
-      template:
-        commonPrefix +
-        '/pages/topics-and-skills-dashboard-page/' +
-        'topics-and-skills-dashboard-page.mainpage.html',
-      minify: htmlMinifyConfig,
-      inject: false,
-    }),
-    new HtmlWebpackPlugin({
-      chunks: ['topic_viewer'],
-      filename: 'topic-viewer-page.mainpage.html',
-      hybrid: true,
-      meta: defaultMeta,
-      template:
-        commonPrefix +
-        '/pages/topic-viewer-page/' +
-        'topic-viewer-page.mainpage.html',
-      minify: htmlMinifyConfig,
-      inject: false,
-    }),
-    new CleanWebpackPlugin({
-      cleanAfterEveryBuildPatterns: ['**/*', '!*.html'],
-    }),
-    new webpack.LoaderOptionsPlugin({
-      options: {
-        macros: {
-          load: macros.load,
-          loadExtensions: macros.loadExtensions,
-        },
-      },
-    }),
-    // Here we insert the CSS files depending on key-value stored on
-    // the local storage. This only works for dynamically inserted bundles.
-    // For statically inserted bundles we handle this logic in
-    // core/templates/pages/footer_js_libs.html.
-    new MiniCssExtractPlugin({
-      filename: '[name].[contenthash].css',
-      chunkFilename: '[id].[contenthash].css',
-      ignoreOrder: false,
-      insert: function (linkTag) {
-        if (localStorage.getItem('direction') === 'rtl') {
-          linkTag.href = linkTag.href.replace('.css', '.rtl.css');
-        }
-        document.head.appendChild(linkTag);
-      },
-    }),
-    // This generates the RTL version for all CSS bundles.
-    new WebpackRTLPlugin({
-      minify: {
-        zindex: false,
-      },
-    }),
-  ],
-  module: {
-    rules: [
-      {
-        test: /\.ts$/,
-        include: [
-          path.resolve(__dirname, 'assets'),
-          path.resolve(__dirname, 'core/templates'),
-          path.resolve(__dirname, 'extensions'),
-          path.resolve(__dirname, 'typings'),
-        ],
-        use: [
-          'cache-loader',
-          {
-            loader: 'ts-loader',
-            options: {
-              // Typescript checks do the type checking.
-              transpileOnly: true,
-            },
-          },
-          {
-            loader: path.resolve(
-              'angular-template-style-url-replacer.webpack-loader'
-            ),
-          },
-        ],
-      },
-      {
-        test: {
-          include: /.html$/,
-          exclude: /(directive|component)\.html$/,
-        },
-        loader: ['cache-loader', 'underscore-template-loader'],
-      },
-      {
-        test: /(directive|component)\.html$/,
-        use: [
-          'cache-loader',
-          {
-            loader: 'html-loader',
-            options: {
-              attributes: false,
-              minimize: htmlMinifyConfig,
-            },
-          },
-        ],
-      },
-      {
-        test: /\.css$/,
-        include: [
-          path.resolve(__dirname, 'core/templates'),
-          path.resolve(__dirname, 'extensions'),
-          path.resolve(__dirname, 'node_modules'),
-        ],
-        use: [
-          MiniCssExtractPlugin.loader,
-          {
-            loader: 'css-loader',
-            options: {
-              url: false,
-            },
-          },
-        ],
-      },
-    ],
-  },
-  externals: {
-    jquery: 'jQuery',
-  },
-  optimization: {
-    runtimeChunk: 'single',
-    sideEffects: true,
-    usedExports: true,
-    splitChunks: {
-      chunks: 'all',
-    },
-  },
-};
->>>>>>> 917e5bf8
+};