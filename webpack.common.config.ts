// Copyright 2019 The Oppia Authors. All Rights Reserved.
//
// Licensed under the Apache License, Version 2.0 (the "License");
// you may not use this file except in compliance with the License.
// You may obtain a copy of the License at
//
//      http://www.apache.org/licenses/LICENSE-2.0
//
// Unless required by applicable law or agreed to in writing, software
// distributed under the License is distributed on an "AS-IS" BASIS,
// WITHOUT WARRANTIES OR CONDITIONS OF ANY KIND, either express or implied.
// See the License for the specific language governing permissions and
// limitations under the License.

/**
 * @fileoverview General config file for Webpack.
 */

const { CleanWebpackPlugin } = require('clean-webpack-plugin');
const HtmlWebpackPlugin = require('html-webpack-plugin');
const path = require('path');
const webpack = require('webpack');
const macros = require('./webpack.common.macros.ts');

var htmlMinifyConfig = {
  ignoreCustomFragments: [/<\[[\s\S]*?\]>/],
  removeAttributeQuotes: false,
  caseSensitive: true,
  customAttrSurround: [[/#/, /(?:)/], [/\*/, /(?:)/], [/\[?\(?/, /(?:)/]],
  customAttrAssign: [/\)?\]?=/]
};
var commonPrefix = './core/templates';
var defaultMeta = {
  name: 'Personalized Online Learning from Oppia',
  description: 'Oppia is a free, open-source learning platform. Join ' +
    'the community to create or try an exploration today!'
};

module.exports = {
  resolve: {
    modules: [
      path.resolve(__dirname, 'assets'),
      path.resolve(__dirname, 'core/templates'),
      path.resolve(__dirname, 'extensions'),
      path.resolve(__dirname, 'node_modules'),
      path.resolve(__dirname, 'third_party')
    ],
    extensions: ['.ts', '.js', '.json', '.html', '.svg', '.png'],
    alias: {
      '@angular/upgrade/static': (
        '@angular/upgrade/bundles/upgrade-static.umd.js'),
      // These both are used so that we can refer to them in imports using their
      // full path: 'assets/{{filename}}'.
      'assets/constants': 'constants.ts',
      'assets/rich_text_components_definitions':
        'rich_text_components_definitions.ts'
    }
  },
  entry: {
    admin: commonPrefix + '/pages/admin-page/admin-page.import.ts',
    classroom:
      commonPrefix + '/pages/classroom-page/classroom-page.import.ts',
    collection_editor:
      commonPrefix + '/pages/collection-editor-page/' +
      'collection-editor-page.import.ts',
    collection_player:
      commonPrefix + '/pages/collection-player-page/' +
      'collection-player-page.import.ts',
    contact: commonPrefix + '/pages/contact-page/contact-page.import.ts',
    console_errors: commonPrefix + '/tests/console_errors.import.ts',
    creator_dashboard:
      commonPrefix + '/pages/creator-dashboard-page/' +
      'creator-dashboard-page.import.ts',
    contributor_dashboard:
      commonPrefix + '/pages/contributor-dashboard-page/' +
      'contributor-dashboard-page.import.ts',
    delete_account:
      commonPrefix + '/pages/delete-account-page/' +
        'delete-account-page.import.ts',
    donate: commonPrefix + '/pages/donate-page/donate-page.import.ts',
    email_dashboard:
      commonPrefix +
      '/pages/email-dashboard-pages/email-dashboard-page.import.ts',
    email_dashboard_result:
      commonPrefix +
      '/pages/email-dashboard-pages/email-dashboard-result.import.ts',
    error: commonPrefix + '/pages/error-pages/error-page.import.ts',
    exploration_editor:
      commonPrefix + '/pages/exploration-editor-page/' +
      'exploration-editor-page.import.ts',
    exploration_player:
      commonPrefix + '/pages/exploration-player-page/' +
      'exploration-player-page.import.ts',
    get_started:
      commonPrefix + '/pages/get-started-page/get-started-page.import.ts',
    landing:
      commonPrefix + '/pages/landing-pages/topic-landing-page/' +
      'topic-landing-page.import.ts',
    learner_dashboard:
      commonPrefix + '/pages/learner-dashboard-page/' +
      'learner-dashboard-page.import.ts',
    library: commonPrefix + '/pages/library-page/library-page.import.ts',
    license: commonPrefix + '/pages/license-page/license.import.ts',
    login: commonPrefix + '/pages/login-page/login-page.import.ts',
    logout: commonPrefix + '/pages/logout-page/logout-page.import.ts',
    maintenance:
      commonPrefix + '/pages/maintenance-page/maintenance-page.import.ts',
    moderator:
      commonPrefix + '/pages/moderator-page/moderator-page.import.ts',
<<<<<<< HEAD
    notifications_dashboard:
      commonPrefix + '/pages/notifications-dashboard-page/' +
      'notifications-dashboard-page.import.ts',
    oppia_root:
      commonPrefix + '/pages/oppia-root/index.ts',
=======
>>>>>>> bd000e84
    pending_account_deletion:
      commonPrefix + '/pages/pending-account-deletion-page/' +
      'pending-account-deletion-page.import.ts',
    playbook: commonPrefix + '/pages/participation-playbook/playbook.import.ts',
    practice_session:
      commonPrefix + '/pages/practice-session-page/' +
        'practice-session-page.import.ts',
    privacy: commonPrefix + '/pages/privacy-page/privacy-page.import.ts',
    preferences:
      commonPrefix + '/pages/preferences-page/preferences-page.import.ts',
    profile: commonPrefix + '/pages/profile-page/profile-page.import.ts',
    release_coordinator: commonPrefix + (
      '/pages/release-coordinator-page/release-coordinator-page.import.ts'),
    review_test:
      commonPrefix + '/pages/review-test-page/review-test-page.import.ts',
    signup: commonPrefix + '/pages/signup-page/signup-page.import.ts',
    skill_editor:
      commonPrefix + '/pages/skill-editor-page/skill-editor-page.import.ts',
    splash: commonPrefix + '/pages/splash-page/splash-page.import.ts',
    stewards:
      commonPrefix + '/pages/landing-pages/stewards-landing-page/' +
      'stewards-landing-page.import.ts',
    story_editor:
      commonPrefix + '/pages/story-editor-page/story-editor-page.import.ts',
    story_viewer:
      commonPrefix + '/pages/story-viewer-page/story-viewer-page.import.ts',
    subtopic_viewer:
      commonPrefix +
      '/pages/subtopic-viewer-page/subtopic-viewer-page.import.ts',
    teach: commonPrefix + '/pages/teach-page/teach-page.import.ts',
    terms: commonPrefix + '/pages/terms-page/terms-page.import.ts',
    thanks: commonPrefix + '/pages/thanks-page/thanks-page.import.ts',
    topic_editor:
      commonPrefix + '/pages/topic-editor-page/topic-editor-page.import.ts',
    topics_and_skills_dashboard: (
      commonPrefix +
      '/pages/topics-and-skills-dashboard-page/' +
      'topics-and-skills-dashboard-page.import.ts'
    ),
    topic_viewer:
      commonPrefix + '/pages/topic-viewer-page/topic-viewer-page.import.ts',
  },

  /**
   * TODO(#13079): Remove the hybrid field from the html webpack plugin options
   * once angularjs is removed from corresponding pages.
   */
  plugins: [
    new HtmlWebpackPlugin({
      chunks: ['admin'],
      filename: 'admin-page.mainpage.html',
      hybrid: true,
      meta: {
        name: defaultMeta.name,
        description: 'With Oppia, you can access free lessons on ' +
          'math, physics, statistics, chemistry, music, history and ' +
          'more from anywhere in the world. Oppia is a nonprofit ' +
          'with the mission of providing high-quality ' +
          'education to those who lack access to it.'
      },
      template: commonPrefix + '/pages/admin-page/admin-page.mainpage.html',
      minify: htmlMinifyConfig,
      inject: false
    }),
    new HtmlWebpackPlugin({
      chunks: ['classroom'],
      filename: 'classroom-page.mainpage.html',
      hybrid: true,
      meta: {
        name: defaultMeta.name,
        description: 'Learn and practice all major math topics, functions, ' +
        'equations, and formulas through problems, stories, and examples.'
      },
      template:
        commonPrefix + '/pages/classroom-page/' +
        'classroom-page.mainpage.html',
      minify: htmlMinifyConfig,
      inject: false
    }),
    new HtmlWebpackPlugin({
      chunks: ['collection_editor'],
      filename: 'collection-editor-page.mainpage.html',
      hybrid: true,
      meta: {
        name: defaultMeta.name,
        description: 'Contact the Oppia team, submit feedback, and learn ' +
          'how to get involved with the Oppia project.'
      },
      template:
        commonPrefix + '/pages/collection-editor-page/' +
        'collection-editor-page.mainpage.html',
      minify: htmlMinifyConfig,
      inject: false
    }),
    new HtmlWebpackPlugin({
      chunks: ['collection_player'],
      filename: 'collection-player-page.mainpage.html',
      hybrid: true,
      meta: {
        name: defaultMeta.name,
        description: 'Contact the Oppia team, submit feedback, and learn ' +
          'how to get involved with the Oppia project.'
      },
      template:
        commonPrefix + '/pages/collection-player-page/' +
        'collection-player-page.mainpage.html',
      minify: htmlMinifyConfig,
      inject: false
    }),
    new HtmlWebpackPlugin({
      chunks: ['console_errors'],
      filename: 'console_errors.html',
      hybrid: true,
      meta: {
        name: defaultMeta.name,
        description: 'Contact the Oppia team, submit feedback, and learn ' +
          'how to get involved with the Oppia project.'
      },
      template: commonPrefix + '/tests/console_errors.html',
      minify: htmlMinifyConfig,
      inject: false
    }),
    new HtmlWebpackPlugin({
      chunks: ['contact'],
      filename: 'contact-page.mainpage.html',
      hybrid: true,
      meta: {
        name: defaultMeta.name,
        description: 'Contact the Oppia team, submit feedback, and learn ' +
          'how to get involved with the Oppia project.'
      },
      template: commonPrefix + '/pages/contact-page/contact-page.mainpage.html',
      minify: htmlMinifyConfig,
      inject: false
    }),
    new HtmlWebpackPlugin({
      chunks: ['creator_dashboard'],
      filename: 'creator-dashboard-page.mainpage.html',
      hybrid: true,
      meta: defaultMeta,
      template:
        commonPrefix + '/pages/creator-dashboard-page/' +
        'creator-dashboard-page.mainpage.html',
      minify: htmlMinifyConfig,
      inject: false
    }),
    new HtmlWebpackPlugin({
      chunks: ['contributor_dashboard'],
      filename: 'contributor-dashboard-page.mainpage.html',
      hybrid: true,
      meta: defaultMeta,
      template:
        commonPrefix + '/pages/contributor-dashboard-page/' +
        'contributor-dashboard-page.mainpage.html',
      minify: htmlMinifyConfig,
      inject: false
    }),
    new HtmlWebpackPlugin({
      chunks: ['delete_account'],
      filename: 'delete-account-page.mainpage.html',
      hybrid: true,
      meta: defaultMeta,
      template:
        commonPrefix + '/pages/delete-account-page/' +
          'delete-account-page.mainpage.html',
      minify: htmlMinifyConfig,
      inject: false
    }),
    new HtmlWebpackPlugin({
      chunks: ['donate'],
      filename: 'donate-page.mainpage.html',
      hybrid: true,
      meta: {
        name: defaultMeta.name,
        description: 'Donate to The Oppia Foundation to enable more ' +
        'students to receive the quality education they deserve.'
      },
      template: commonPrefix + '/pages/donate-page/donate-page.mainpage.html',
      minify: htmlMinifyConfig,
      inject: false
    }),
    new HtmlWebpackPlugin({
      chunks: ['email_dashboard'],
      filename: 'email-dashboard-page.mainpage.html',
      hybrid: true,
      meta: defaultMeta,
      template: (
        commonPrefix +
        '/pages/email-dashboard-pages/email-dashboard-page.mainpage.html'),
      minify: htmlMinifyConfig,
      inject: false
    }),
    new HtmlWebpackPlugin({
      chunks: ['email_dashboard_result'],
      filename: 'email-dashboard-result.mainpage.html',
      hybrid: true,
      meta: defaultMeta,
      template:
        commonPrefix +
        '/pages/email-dashboard-pages/email-dashboard-result.mainpage.html',
      minify: htmlMinifyConfig,
      inject: false
    }),
    new HtmlWebpackPlugin({
      chunks: ['error'],
      filename: 'error-iframed.mainpage.html',
      hybrid: true,
      meta: defaultMeta,
      template: commonPrefix + '/pages/error-pages/error-iframed.mainpage.html',
      minify: htmlMinifyConfig,
      inject: false
    }),
    new HtmlWebpackPlugin({
      chunks: ['error'],
      filename: 'error-page-400.mainpage.html',
      hybrid: true,
      meta: defaultMeta,
      template: commonPrefix + '/pages/error-pages/error-page.mainpage.html',
      minify: htmlMinifyConfig,
      inject: false,
      statusCode: 400
    }),
    new HtmlWebpackPlugin({
      chunks: ['error'],
      filename: 'error-page-401.mainpage.html',
      hybrid: true,
      meta: defaultMeta,
      template: commonPrefix + '/pages/error-pages/error-page.mainpage.html',
      minify: htmlMinifyConfig,
      inject: false,
      statusCode: 401
    }),
    new HtmlWebpackPlugin({
      chunks: ['error'],
<<<<<<< HEAD
=======
      filename: 'error-page-404.mainpage.html',
      hybrid: true,
      meta: defaultMeta,
      template: commonPrefix + '/pages/error-pages/error-page.mainpage.html',
      minify: htmlMinifyConfig,
      inject: false,
      statusCode: 404
    }),
    new HtmlWebpackPlugin({
      chunks: ['error'],
>>>>>>> bd000e84
      filename: 'error-page-500.mainpage.html',
      hybrid: true,
      meta: defaultMeta,
      template: commonPrefix + '/pages/error-pages/error-page.mainpage.html',
      minify: htmlMinifyConfig,
      inject: false,
      statusCode: 500
    }),
    new HtmlWebpackPlugin({
<<<<<<< HEAD
=======
      chunks: ['error'],
      filename: 'error-iframed.mainpage.html',
      hybrid: true,
      meta: defaultMeta,
      template: commonPrefix + '/pages/error-pages/error-iframed.mainpage.html',
      minify: htmlMinifyConfig,
      inject: false
    }),
    new HtmlWebpackPlugin({
>>>>>>> bd000e84
      chunks: ['exploration_editor'],
      filename: 'exploration-editor-page.mainpage.html',
      hybrid: true,
      meta: {
        name: defaultMeta.name,
        description: 'Help others learn new things. Create lessons through ' +
          'explorations and share your knowledge with the community.'
      },
      template:
        commonPrefix + '/pages/exploration-editor-page/' +
        'exploration-editor-page.mainpage.html',
      minify: htmlMinifyConfig,
      inject: false
    }),
    new HtmlWebpackPlugin({
      chunks: ['exploration_player'],
      filename: 'exploration-player-page.mainpage.html',
      hybrid: true,
      meta: defaultMeta,
      template:
        commonPrefix + '/pages/exploration-player-page/' +
        'exploration-player-page.mainpage.html',
      minify: htmlMinifyConfig,
      inject: false
    }),
    new HtmlWebpackPlugin({
      chunks: ['get_started'],
      filename: 'get-started-page.mainpage.html',
      hybrid: true,
      meta: {
        name: defaultMeta.name,
        description: 'Learn how to get started using Oppia.'
      },
      template:
        commonPrefix + '/pages/get-started-page/get-started-page.mainpage.html',
      minify: htmlMinifyConfig,
      inject: false
    }),
    new HtmlWebpackPlugin({
      chunks: ['landing'],
      filename: 'topic-landing-page.mainpage.html',
      hybrid: true,
      meta: defaultMeta,
      template:
        commonPrefix + '/pages/landing-pages/topic-landing-page/' +
        'topic-landing-page.mainpage.html',
      minify: htmlMinifyConfig,
      inject: false
    }),
    new HtmlWebpackPlugin({
      chunks: ['learner_dashboard'],
      filename: 'learner-dashboard-page.mainpage.html',
      hybrid: true,
      meta: defaultMeta,
      template:
        commonPrefix + '/pages/learner-dashboard-page/' +
        'learner-dashboard-page.mainpage.html',
      minify: htmlMinifyConfig,
      inject: false
    }),
    new HtmlWebpackPlugin({
      chunks: ['library'],
      filename: 'library-page.mainpage.html',
      hybrid: true,
      meta: {
        name: defaultMeta.name,
        description: 'Looking to learn something new? Learn any subject ' +
          'of your choice created by professors, teachers and Oppia ' +
          'users! Free lessons are always available for any topic and ' +
          'level you want.'
      },
      template: commonPrefix + '/pages/library-page/library-page.mainpage.html',
      minify: htmlMinifyConfig,
      inject: false
    }),
    new HtmlWebpackPlugin({
      chunks: ['license'],
      filename: 'license.mainpage.html',
      hybrid: true,
      meta: {
        name: defaultMeta.name,
        description: 'License terms that Oppia is attributed under.'
      },
      template:
        commonPrefix + '/pages/license-page/license.mainpage.html',
      minify: htmlMinifyConfig,
      inject: false
    }),
    new HtmlWebpackPlugin({
      chunks: ['login'],
      filename: 'login-page.mainpage.html',
      hybrid: true,
      meta: defaultMeta,
      template: commonPrefix + '/pages/login-page/login-page.mainpage.html',
      minify: htmlMinifyConfig,
      inject: false
    }),
    new HtmlWebpackPlugin({
      chunks: ['logout'],
      filename: 'logout-page.mainpage.html',
      hybrid: true,
      meta: defaultMeta,
      template: commonPrefix + '/pages/logout-page/logout-page.mainpage.html',
      minify: htmlMinifyConfig,
      inject: false
    }),
    new HtmlWebpackPlugin({
      chunks: ['maintenance'],
      filename: 'maintenance-page.mainpage.html',
      hybrid: true,
      meta: defaultMeta,
      template:
        commonPrefix + '/pages/maintenance-page/maintenance-page.mainpage.html',
      minify: htmlMinifyConfig,
      inject: false
    }),
    new HtmlWebpackPlugin({
      chunks: ['moderator'],
      filename: 'moderator-page.mainpage.html',
      hybrid: true,
      meta: defaultMeta,
      template:
        commonPrefix + '/pages/moderator-page/moderator-page.mainpage.html',
      minify: htmlMinifyConfig,
      inject: false
    }),
    new HtmlWebpackPlugin({
<<<<<<< HEAD
      chunks: ['notifications_dashboard'],
      filename: 'notifications-dashboard-page.mainpage.html',
      hybrid: true,
      meta: {
        name: defaultMeta.name,
        description: 'Keep track of the lessons you have created, as well ' +
          'as feedback from learners.'
      },
      template: (
        commonPrefix +
        '/pages/notifications-dashboard-page/' +
        'notifications-dashboard-page.mainpage.html'
      ),
      minify: htmlMinifyConfig,
      inject: false
    }),
    new HtmlWebpackPlugin({
      chunks: ['oppia_root'],
      filename: 'oppia-root.mainpage.html',
      meta: defaultMeta,
      template:
          commonPrefix + '/pages/oppia-root/' +
          'index.html',
      minify: htmlMinifyConfig,
      inject: false
    }),
    new HtmlWebpackPlugin({
=======
>>>>>>> bd000e84
      chunks: ['pending_account_deletion'],
      filename: 'pending-account-deletion-page.mainpage.html',
      hybrid: true,
      meta: defaultMeta,
      template:
          commonPrefix + '/pages/pending-account-deletion-page/' +
          'pending-account-deletion-page.mainpage.html',
      minify: htmlMinifyConfig,
      inject: false
    }),
    new HtmlWebpackPlugin({
      chunks: ['playbook'],
      filename: 'playbook.mainpage.html',
      hybrid: true,
      meta: {
        name: defaultMeta.name,
        description: 'The Oppia library is full of user-created lessons ' +
        'called \'explorations\'. Read about how to participate in the ' +
        'community and begin creating explorations.'
      },
      template:
        commonPrefix + '/pages/participation-playbook/playbook.mainpage.html',
      minify: htmlMinifyConfig,
      inject: false
    }),
    new HtmlWebpackPlugin({
      chunks: ['practice_session'],
      filename: 'practice-session-page.mainpage.html',
      hybrid: true,
      meta: defaultMeta,
      template:
        commonPrefix + '/pages/practice-session-page/' +
        'practice-session-page.mainpage.html',
      minify: htmlMinifyConfig,
      inject: false
    }),
    new HtmlWebpackPlugin({
      chunks: ['preferences'],
      filename: 'preferences-page.mainpage.html',
      hybrid: true,
      meta: {
        name: defaultMeta.name,
        description: 'Change your Oppia profile settings and preferences'
      },
      template:
        commonPrefix + '/pages/preferences-page/preferences-page.mainpage.html',
      minify: htmlMinifyConfig,
      inject: false
    }),
    new HtmlWebpackPlugin({
      chunks: ['privacy'],
      filename: 'privacy-page.mainpage.html',
      hybrid: true,
      meta: defaultMeta,
      template: commonPrefix + '/pages/privacy-page/privacy-page.mainpage.html',
      minify: htmlMinifyConfig,
      inject: false
    }),
    new HtmlWebpackPlugin({
      chunks: ['profile'],
      filename: 'profile-page.mainpage.html',
      hybrid: true,
      meta: defaultMeta,
      template: commonPrefix + '/pages/profile-page/profile-page.mainpage.html',
      minify: htmlMinifyConfig,
      inject: false
    }),
    new HtmlWebpackPlugin({
      chunks: ['release_coordinator'],
      filename: 'release-coordinator-page.mainpage.html',
      hybrid: true,
      meta: {
        name: defaultMeta.name,
        description: 'With Oppia, you can access free lessons on ' +
          'math, physics, statistics, chemistry, music, history and ' +
          'more from anywhere in the world. Oppia is a nonprofit ' +
          'with the mission of providing high-quality ' +
          'education to those who lack access to it.'
      },
      template: (
        commonPrefix +
        '/pages/release-coordinator-page/release-coordinator-page.mainpage.html'
      ),
      minify: htmlMinifyConfig,
      inject: false
    }),
    new HtmlWebpackPlugin({
      chunks: ['review_test'],
      filename: 'review-test-page.mainpage.html',
      hybrid: true,
      meta: defaultMeta,
      template:
        commonPrefix + '/pages/review-test-page/review-test-page.mainpage.html',
      minify: htmlMinifyConfig,
      inject: false
    }),
    new HtmlWebpackPlugin({
      chunks: ['signup'],
      filename: 'signup-page.mainpage.html',
      hybrid: true,
      meta: {
        name: defaultMeta.name,
        description: 'Sign up for Oppia and begin exploring a new subject.'
      },
      template: commonPrefix + '/pages/signup-page/signup-page.mainpage.html',
      minify: htmlMinifyConfig,
      inject: false
    }),
    new HtmlWebpackPlugin({
      chunks: ['skill_editor'],
      filename: 'skill-editor-page.mainpage.html',
      hybrid: true,
      meta: defaultMeta,
      template:
        commonPrefix + '/pages/skill-editor-page/' +
        'skill-editor-page.mainpage.html',
      minify: htmlMinifyConfig,
      inject: false
    }),
    new HtmlWebpackPlugin({
      chunks: ['splash'],
      filename: 'splash-page.mainpage.html',
      hybrid: true,
      meta: {
        name: defaultMeta.name,
        description: 'With Oppia, you can access free lessons on math, ' +
        'physics, statistics, chemistry, music, history and more from ' +
        'anywhere in the world. Oppia is a nonprofit with the mission ' +
        'of providing high-quality education to those who lack access to it.'
      },
      template: commonPrefix + '/pages/splash-page/splash-page.mainpage.html',
      minify: htmlMinifyConfig,
      inject: false
    }),
    new HtmlWebpackPlugin({
      chunks: ['stewards'],
      filename: 'stewards-landing-page.mainpage.html',
      hybrid: true,
      meta: defaultMeta,
      template:
        commonPrefix +
        '/pages/landing-pages/stewards-landing-page/' +
        'stewards-landing-page.mainpage.html',
      minify: htmlMinifyConfig,
      inject: false
    }),
    new HtmlWebpackPlugin({
      chunks: ['story_editor'],
      filename: 'story-editor-page.mainpage.html',
      hybrid: true,
      meta: defaultMeta,
      template:
        commonPrefix + '/pages/story-editor-page/' +
        'story-editor-page.mainpage.html',
      minify: htmlMinifyConfig,
      inject: false
    }),
    new HtmlWebpackPlugin({
      chunks: ['story_viewer'],
      filename: 'story-viewer-page.mainpage.html',
      hybrid: true,
      meta: defaultMeta,
      template:
        commonPrefix + '/pages/story-viewer-page/' +
        'story-viewer-page.mainpage.html',
      minify: htmlMinifyConfig,
      inject: false
    }),
    new HtmlWebpackPlugin({
      chunks: ['subtopic_viewer'],
      filename: 'subtopic-viewer-page.mainpage.html',
      hybrid: true,
      meta: defaultMeta,
      template:
        commonPrefix + '/pages/subtopic-viewer-page/' +
        'subtopic-viewer-page.mainpage.html',
      minify: htmlMinifyConfig,
      inject: false
    }),
    new HtmlWebpackPlugin({
      chunks: ['teach'],
      filename: 'teach-page.mainpage.html',
      hybrid: true,
      meta: {
        name: defaultMeta.name,
        description: 'The Oppia library is full of user-created lessons ' +
        'called \'explorations\'. Read about how to participate in the ' +
        'community and begin creating explorations.'
      },
      template: commonPrefix + '/pages/teach-page/teach-page.mainpage.html',
      minify: htmlMinifyConfig,
      inject: false
    }),
    new HtmlWebpackPlugin({
      chunks: ['terms'],
      filename: 'terms-page.mainpage.html',
      hybrid: true,
      meta: {
        name: defaultMeta.name,
        description: 'Oppia is a 501(c)(3) registered non-profit open-source' +
        ' e-learning platform. Learn about our terms and conditions for ' +
        'creating and distributing learning material.'
      },
      template: commonPrefix + '/pages/terms-page/terms-page.mainpage.html',
      minify: htmlMinifyConfig,
      inject: false
    }),
    new HtmlWebpackPlugin({
      chunks: ['thanks'],
      filename: 'thanks-page.mainpage.html',
      hybrid: true,
      meta: {
        name: defaultMeta.name,
        description: 'Thank you for donating to The Oppia Foundation!'
      },
      template: commonPrefix + '/pages/thanks-page/thanks-page.mainpage.html',
      minify: htmlMinifyConfig,
      inject: false
    }),
    new HtmlWebpackPlugin({
      chunks: ['topic_editor'],
      filename: 'topic-editor-page.mainpage.html',
      hybrid: true,
      meta: defaultMeta,
      template:
        commonPrefix + '/pages/topic-editor-page/' +
        'topic-editor-page.mainpage.html',
      minify: htmlMinifyConfig,
      inject: false
    }),
    new HtmlWebpackPlugin({
      chunks: ['topics_and_skills_dashboard'],
      filename: 'topics-and-skills-dashboard-page.mainpage.html',
      hybrid: true,
      meta: defaultMeta,
      template: (
        commonPrefix +
        '/pages/topics-and-skills-dashboard-page/' +
        'topics-and-skills-dashboard-page.mainpage.html'
      ),
      minify: htmlMinifyConfig,
      inject: false
    }),
    new HtmlWebpackPlugin({
      chunks: ['topic_viewer'],
      filename: 'topic-viewer-page.mainpage.html',
      hybrid: true,
      meta: defaultMeta,
      template:
        commonPrefix + '/pages/topic-viewer-page/' +
        'topic-viewer-page.mainpage.html',
      minify: htmlMinifyConfig,
      inject: false
    }),
    new CleanWebpackPlugin({
      cleanAfterEveryBuildPatterns: ['**/*', '!*.html'],
    }),
    new webpack.LoaderOptionsPlugin({
      options: {
        macros: {
          load: macros.load,
          loadExtensions: macros.loadExtensions
        },
      },
    }),
  ],
  module: {
    rules: [{
      test: /\.ts$/,
      include: [
        path.resolve(__dirname, 'assets'),
        path.resolve(__dirname, 'core/templates'),
        path.resolve(__dirname, 'extensions'),
        path.resolve(__dirname, 'typings')
      ],
      use: [
        'cache-loader',
        {
          loader: 'ts-loader',
          options: {
            // Typescript checks do the type checking.
            transpileOnly: true
          }
        },
        {
          loader: 'angular2-template-loader'
        }
      ]
    },
    {
      test: {
        include: /.html$/,
        exclude: /(directive|component)\.html$/
      },
      loader: ['cache-loader', 'underscore-template-loader']
    },
    {
      test: /(directive|component)\.html$/,
      use: [
        'cache-loader',
        {
          loader: 'html-loader',
          options: {
            attributes: false,
            minimize: htmlMinifyConfig,
          }
        }
      ]
    },
    {
      test: /\.css$/,
      include: [
        path.resolve(__dirname, 'extensions'),
        path.resolve(__dirname, 'node_modules'),
      ],
      use: [
        'cache-loader',
        {
          loader: 'style-loader',
          options: {
            esModule: false
          }
        },
        {
          loader: 'css-loader',
          options: {
            url: false,
          }
        }
      ]
    }]
  },
  externals: {
    jquery: 'jQuery'
  },
  optimization: {
    runtimeChunk: 'single',
    splitChunks: {
      chunks: 'all'
    },
  }
};<|MERGE_RESOLUTION|>--- conflicted
+++ resolved
@@ -107,14 +107,8 @@
       commonPrefix + '/pages/maintenance-page/maintenance-page.import.ts',
     moderator:
       commonPrefix + '/pages/moderator-page/moderator-page.import.ts',
-<<<<<<< HEAD
-    notifications_dashboard:
-      commonPrefix + '/pages/notifications-dashboard-page/' +
-      'notifications-dashboard-page.import.ts',
     oppia_root:
       commonPrefix + '/pages/oppia-root/index.ts',
-=======
->>>>>>> bd000e84
     pending_account_deletion:
       commonPrefix + '/pages/pending-account-deletion-page/' +
       'pending-account-deletion-page.import.ts',
@@ -349,19 +343,6 @@
     }),
     new HtmlWebpackPlugin({
       chunks: ['error'],
-<<<<<<< HEAD
-=======
-      filename: 'error-page-404.mainpage.html',
-      hybrid: true,
-      meta: defaultMeta,
-      template: commonPrefix + '/pages/error-pages/error-page.mainpage.html',
-      minify: htmlMinifyConfig,
-      inject: false,
-      statusCode: 404
-    }),
-    new HtmlWebpackPlugin({
-      chunks: ['error'],
->>>>>>> bd000e84
       filename: 'error-page-500.mainpage.html',
       hybrid: true,
       meta: defaultMeta,
@@ -371,18 +352,6 @@
       statusCode: 500
     }),
     new HtmlWebpackPlugin({
-<<<<<<< HEAD
-=======
-      chunks: ['error'],
-      filename: 'error-iframed.mainpage.html',
-      hybrid: true,
-      meta: defaultMeta,
-      template: commonPrefix + '/pages/error-pages/error-iframed.mainpage.html',
-      minify: htmlMinifyConfig,
-      inject: false
-    }),
-    new HtmlWebpackPlugin({
->>>>>>> bd000e84
       chunks: ['exploration_editor'],
       filename: 'exploration-editor-page.mainpage.html',
       hybrid: true,
@@ -510,24 +479,6 @@
       inject: false
     }),
     new HtmlWebpackPlugin({
-<<<<<<< HEAD
-      chunks: ['notifications_dashboard'],
-      filename: 'notifications-dashboard-page.mainpage.html',
-      hybrid: true,
-      meta: {
-        name: defaultMeta.name,
-        description: 'Keep track of the lessons you have created, as well ' +
-          'as feedback from learners.'
-      },
-      template: (
-        commonPrefix +
-        '/pages/notifications-dashboard-page/' +
-        'notifications-dashboard-page.mainpage.html'
-      ),
-      minify: htmlMinifyConfig,
-      inject: false
-    }),
-    new HtmlWebpackPlugin({
       chunks: ['oppia_root'],
       filename: 'oppia-root.mainpage.html',
       meta: defaultMeta,
@@ -538,8 +489,6 @@
       inject: false
     }),
     new HtmlWebpackPlugin({
-=======
->>>>>>> bd000e84
       chunks: ['pending_account_deletion'],
       filename: 'pending-account-deletion-page.mainpage.html',
       hybrid: true,
