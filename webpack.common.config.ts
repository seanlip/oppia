// Copyright 2019 The Oppia Authors. All Rights Reserved.
//
// Licensed under the Apache License, Version 2.0 (the "License");
// you may not use this file except in compliance with the License.
// You may obtain a copy of the License at
//
//      http://www.apache.org/licenses/LICENSE-2.0
//
// Unless required by applicable law or agreed to in writing, software
// distributed under the License is distributed on an "AS-IS" BASIS,
// WITHOUT WARRANTIES OR CONDITIONS OF ANY KIND, either express or implied.
// See the License for the specific language governing permissions and
// limitations under the License.

/**
 * @fileoverview General config file for Webpack.
 */

const { CleanWebpackPlugin } = require('clean-webpack-plugin');
const HtmlWebpackPlugin = require('html-webpack-plugin');
const path = require('path');
const webpack = require('webpack');
const macros = require('./webpack.common.macros.ts');

var htmlMinifyConfig = {
  ignoreCustomFragments: [/<\[[\s\S]*?\]>/],
  removeAttributeQuotes: false,
  caseSensitive: true,
  customAttrSurround: [[/#/, /(?:)/], [/\*/, /(?:)/], [/\[?\(?/, /(?:)/]],
  customAttrAssign: [/\)?\]?=/]
};
var commonPrefix = './core/templates';
var defaultMeta = {
  name: 'Personalized Online Learning from Oppia',
  description: 'Oppia is a free, open-source learning platform. Join ' +
    'the community to create or try an exploration today!'
};

module.exports = {
  resolve: {
    modules: [
      path.resolve(__dirname, 'assets'),
      path.resolve(__dirname, 'core/templates'),
      path.resolve(__dirname, 'extensions'),
      path.resolve(__dirname, 'node_modules'),
      path.resolve(__dirname, 'third_party')
    ],
    extensions: ['.ts', '.js', '.json', '.html', '.svg', '.png'],
    alias: {
      '@angular/upgrade/static': (
        '@angular/upgrade/bundles/upgrade-static.umd.js'),
      // These both are used so that we can refer to them in imports using their
      // full path: 'assets/{{filename}}'.
      'assets/constants': 'constants.ts',
      'assets/rich_text_components_definitions':
        'rich_text_components_definitions.ts'
    }
  },
  entry: {
    admin: commonPrefix + '/pages/admin-page/admin-page.import.ts',
    blog_admin:
      commonPrefix + '/pages/blog-admin-page/blog-admin-page.import.ts',
    classroom:
      commonPrefix + '/pages/classroom-page/classroom-page.import.ts',
    collection_editor:
      commonPrefix + '/pages/collection-editor-page/' +
      'collection-editor-page.import.ts',
    collection_player:
      commonPrefix + '/pages/collection-player-page/' +
      'collection-player-page.import.ts',
    contact: commonPrefix + '/pages/contact-page/contact-page.import.ts',
    console_errors: commonPrefix + '/tests/console_errors.import.ts',
    creator_dashboard:
      commonPrefix + '/pages/creator-dashboard-page/' +
      'creator-dashboard-page.import.ts',
    contributor_dashboard:
      commonPrefix + '/pages/contributor-dashboard-page/' +
      'contributor-dashboard-page.import.ts',
    contributor_dashboard_admin:
      commonPrefix + '/pages/contributor-dashboard-admin-page/' +
      'contributor-dashboard-admin-page.import.ts',
    delete_account:
      commonPrefix + '/pages/delete-account-page/' +
        'delete-account-page.import.ts',
    donate: commonPrefix + '/pages/donate-page/donate-page.import.ts',
    email_dashboard:
      commonPrefix +
      '/pages/email-dashboard-pages/email-dashboard-page.import.ts',
    email_dashboard_result:
      commonPrefix +
      '/pages/email-dashboard-pages/email-dashboard-result.import.ts',
    error: commonPrefix + '/pages/error-pages/error-page.import.ts',
    error_iframed: commonPrefix + '/pages/error-pages/error-iframed-page/' +
                   'error-iframed-page.import.ts',
    exploration_editor:
      commonPrefix + '/pages/exploration-editor-page/' +
      'exploration-editor-page.import.ts',
    exploration_player:
      commonPrefix + '/pages/exploration-player-page/' +
      'exploration-player-page.import.ts',
    get_started:
      commonPrefix + '/pages/get-started-page/get-started-page.import.ts',
    landing:
      commonPrefix + '/pages/landing-pages/topic-landing-page/' +
      'topic-landing-page.import.ts',
    learner_dashboard:
      commonPrefix + '/pages/learner-dashboard-page/' +
      'learner-dashboard-page.import.ts',
    library: commonPrefix + '/pages/library-page/library-page.import.ts',
    license: commonPrefix + '/pages/license-page/license.import.ts',
    login: commonPrefix + '/pages/login-page/login-page.import.ts',
    logout: commonPrefix + '/pages/logout-page/logout-page.import.ts',
    maintenance:
      commonPrefix + '/pages/maintenance-page/maintenance-page.import.ts',
    moderator:
      commonPrefix + '/pages/moderator-page/moderator-page.import.ts',
<<<<<<< HEAD
    oppia_root:
      commonPrefix + '/pages/oppia-root/index.ts',
=======
    partnerships:
      commonPrefix + '/pages/partnerships-page/partnerships-page.import.ts',
>>>>>>> 919fdc58
    pending_account_deletion:
      commonPrefix + '/pages/pending-account-deletion-page/' +
      'pending-account-deletion-page.import.ts',
    playbook: commonPrefix + '/pages/participation-playbook/playbook.import.ts',
    practice_session:
      commonPrefix + '/pages/practice-session-page/' +
        'practice-session-page.import.ts',
    privacy: commonPrefix + '/pages/privacy-page/privacy-page.import.ts',
    preferences:
      commonPrefix + '/pages/preferences-page/preferences-page.import.ts',
    profile: commonPrefix + '/pages/profile-page/profile-page.import.ts',
    release_coordinator: commonPrefix + (
      '/pages/release-coordinator-page/release-coordinator-page.import.ts'),
    review_test:
      commonPrefix + '/pages/review-test-page/review-test-page.import.ts',
    signup: commonPrefix + '/pages/signup-page/signup-page.import.ts',
    skill_editor:
      commonPrefix + '/pages/skill-editor-page/skill-editor-page.import.ts',
    splash: commonPrefix + '/pages/splash-page/splash-page.import.ts',
    stewards:
      commonPrefix + '/pages/landing-pages/stewards-landing-page/' +
      'stewards-landing-page.import.ts',
    story_editor:
      commonPrefix + '/pages/story-editor-page/story-editor-page.import.ts',
    story_viewer:
      commonPrefix + '/pages/story-viewer-page/story-viewer-page.import.ts',
    subtopic_viewer:
      commonPrefix +
      '/pages/subtopic-viewer-page/subtopic-viewer-page.import.ts',
    teach: commonPrefix + '/pages/teach-page/teach-page.import.ts',
    terms: commonPrefix + '/pages/terms-page/terms-page.import.ts',
    thanks: commonPrefix + '/pages/thanks-page/thanks-page.import.ts',
    topic_editor:
      commonPrefix + '/pages/topic-editor-page/topic-editor-page.import.ts',
    topics_and_skills_dashboard: (
      commonPrefix +
      '/pages/topics-and-skills-dashboard-page/' +
      'topics-and-skills-dashboard-page.import.ts'
    ),
    topic_viewer:
      commonPrefix + '/pages/topic-viewer-page/topic-viewer-page.import.ts',
  },

  /**
  * TODO(#13079): Remove the hybrid field from the html webpack plugin options
  * once angularjs is removed from corresponding pages.
  */
  plugins: [
    new HtmlWebpackPlugin({
      chunks: ['admin'],
      filename: 'admin-page.mainpage.html',
      hybrid: true,
      meta: {
        name: defaultMeta.name,
        description: 'With Oppia, you can access free lessons on ' +
          'math, physics, statistics, chemistry, music, history and ' +
          'more from anywhere in the world. Oppia is a nonprofit ' +
          'with the mission of providing high-quality ' +
          'education to those who lack access to it.'
      },
      template: commonPrefix + '/pages/admin-page/admin-page.mainpage.html',
      minify: htmlMinifyConfig,
      inject: false
    }),
    new HtmlWebpackPlugin({
      chunks: ['blog_admin'],
      filename: 'blog-admin-page.mainpage.html',
      hybrid: true,
      meta: {
        name: defaultMeta.name,
        description: 'With Oppia, you can access free lessons on ' +
          'math, physics, statistics, chemistry, music, history and ' +
          'more from anywhere in the world. Oppia is a nonprofit ' +
          'with the mission of providing high-quality ' +
          'education to those who lack access to it.'
      },
      template:
        commonPrefix + '/pages/blog-admin-page/blog-admin-page.mainpage.html',
      minify: htmlMinifyConfig,
      inject: false
    }),
    new HtmlWebpackPlugin({
      chunks: ['classroom'],
      filename: 'classroom-page.mainpage.html',
      hybrid: true,
      meta: {
        name: defaultMeta.name,
        description: 'Learn and practice all major math topics, functions, ' +
        'equations, and formulas through problems, stories, and examples.'
      },
      template:
        commonPrefix + '/pages/classroom-page/' +
        'classroom-page.mainpage.html',
      minify: htmlMinifyConfig,
      inject: false
    }),
    new HtmlWebpackPlugin({
      chunks: ['collection_editor'],
      filename: 'collection-editor-page.mainpage.html',
      hybrid: true,
      meta: {
        name: defaultMeta.name,
        description: 'Contact the Oppia team, submit feedback, and learn ' +
          'how to get involved with the Oppia project.'
      },
      template:
        commonPrefix + '/pages/collection-editor-page/' +
        'collection-editor-page.mainpage.html',
      minify: htmlMinifyConfig,
      inject: false
    }),
    new HtmlWebpackPlugin({
      chunks: ['collection_player'],
      filename: 'collection-player-page.mainpage.html',
      hybrid: true,
      meta: {
        name: defaultMeta.name,
        description: 'Contact the Oppia team, submit feedback, and learn ' +
          'how to get involved with the Oppia project.'
      },
      template:
        commonPrefix + '/pages/collection-player-page/' +
        'collection-player-page.mainpage.html',
      minify: htmlMinifyConfig,
      inject: false
    }),
    new HtmlWebpackPlugin({
      chunks: ['console_errors'],
      filename: 'console_errors.html',
      hybrid: true,
      meta: {
        name: defaultMeta.name,
        description: 'Contact the Oppia team, submit feedback, and learn ' +
          'how to get involved with the Oppia project.'
      },
      template: commonPrefix + '/tests/console_errors.html',
      minify: htmlMinifyConfig,
      inject: false
    }),
    new HtmlWebpackPlugin({
      chunks: ['contact'],
      filename: 'contact-page.mainpage.html',
      meta: {
        name: defaultMeta.name,
        description: 'Contact the Oppia team, submit feedback, and learn ' +
          'how to get involved with the Oppia project.'
      },
      template: commonPrefix + '/pages/contact-page/contact-page.mainpage.html',
      minify: htmlMinifyConfig,
      inject: false
    }),
    new HtmlWebpackPlugin({
      chunks: ['creator_dashboard'],
      filename: 'creator-dashboard-page.mainpage.html',
      hybrid: true,
      meta: defaultMeta,
      template:
        commonPrefix + '/pages/creator-dashboard-page/' +
        'creator-dashboard-page.mainpage.html',
      minify: htmlMinifyConfig,
      inject: false
    }),
    new HtmlWebpackPlugin({
      chunks: ['contributor_dashboard_admin'],
      filename: 'contributor-dashboard-admin-page.mainpage.html',
      hybrid: true,
      meta: defaultMeta,
      template:
        commonPrefix + '/pages/contributor-dashboard-admin-page/' +
        'contributor-dashboard-admin-page.mainpage.html',
      minify: htmlMinifyConfig,
      inject: false
    }),
    new HtmlWebpackPlugin({
      chunks: ['contributor_dashboard'],
      filename: 'contributor-dashboard-page.mainpage.html',
      hybrid: true,
      meta: defaultMeta,
      template:
        commonPrefix + '/pages/contributor-dashboard-page/' +
        'contributor-dashboard-page.mainpage.html',
      minify: htmlMinifyConfig,
      inject: false
    }),
    new HtmlWebpackPlugin({
      chunks: ['delete_account'],
      filename: 'delete-account-page.mainpage.html',
      meta: defaultMeta,
      template:
        commonPrefix + '/pages/delete-account-page/' +
          'delete-account-page.mainpage.html',
      minify: htmlMinifyConfig,
      inject: false
    }),
    new HtmlWebpackPlugin({
      chunks: ['donate'],
      filename: 'donate-page.mainpage.html',
      meta: {
        name: defaultMeta.name,
        description: 'Donate to The Oppia Foundation to enable more ' +
        'students to receive the quality education they deserve.'
      },
      template: commonPrefix + '/pages/donate-page/donate-page.mainpage.html',
      minify: htmlMinifyConfig,
      inject: false
    }),
    new HtmlWebpackPlugin({
      chunks: ['email_dashboard'],
      filename: 'email-dashboard-page.mainpage.html',
      hybrid: true,
      meta: defaultMeta,
      template: (
        commonPrefix +
        '/pages/email-dashboard-pages/email-dashboard-page.mainpage.html'),
      minify: htmlMinifyConfig,
      inject: false
    }),
    new HtmlWebpackPlugin({
      chunks: ['email_dashboard_result'],
      filename: 'email-dashboard-result.mainpage.html',
      hybrid: true,
      meta: defaultMeta,
      template:
        commonPrefix +
        '/pages/email-dashboard-pages/email-dashboard-result.mainpage.html',
      minify: htmlMinifyConfig,
      inject: false
    }),
    new HtmlWebpackPlugin({
      chunks: ['error_iframed'],
      filename: 'error-iframed.mainpage.html',
      meta: defaultMeta,
      template: commonPrefix + '/pages/error-pages/error-iframed-page/' +
                'error-iframed.mainpage.html',
      minify: htmlMinifyConfig,
      inject: false
    }),
    new HtmlWebpackPlugin({
      chunks: ['error'],
      filename: 'error-page-400.mainpage.html',
      meta: defaultMeta,
      template: commonPrefix + '/pages/error-pages/error-page.mainpage.html',
      minify: htmlMinifyConfig,
      inject: false,
      statusCode: 400
    }),
    new HtmlWebpackPlugin({
      chunks: ['error'],
      filename: 'error-page-401.mainpage.html',
      meta: defaultMeta,
      template: commonPrefix + '/pages/error-pages/error-page.mainpage.html',
      minify: htmlMinifyConfig,
      inject: false,
      statusCode: 401
    }),
    new HtmlWebpackPlugin({
      chunks: ['error'],
      filename: 'error-page-500.mainpage.html',
      meta: defaultMeta,
      template: commonPrefix + '/pages/error-pages/error-page.mainpage.html',
      minify: htmlMinifyConfig,
      inject: false,
      statusCode: 500
    }),
    new HtmlWebpackPlugin({
      chunks: ['exploration_editor'],
      filename: 'exploration-editor-page.mainpage.html',
      hybrid: true,
      meta: {
        name: defaultMeta.name,
        description: 'Help others learn new things. Create lessons through ' +
          'explorations and share your knowledge with the community.'
      },
      template:
        commonPrefix + '/pages/exploration-editor-page/' +
        'exploration-editor-page.mainpage.html',
      minify: htmlMinifyConfig,
      inject: false
    }),
    new HtmlWebpackPlugin({
      chunks: ['exploration_player'],
      filename: 'exploration-player-page.mainpage.html',
      hybrid: true,
      meta: defaultMeta,
      template:
        commonPrefix + '/pages/exploration-player-page/' +
        'exploration-player-page.mainpage.html',
      minify: htmlMinifyConfig,
      inject: false
    }),
    new HtmlWebpackPlugin({
      chunks: ['get_started'],
      filename: 'get-started-page.mainpage.html',
      meta: {
        name: defaultMeta.name,
        description: 'Learn how to get started using Oppia.'
      },
      template:
        commonPrefix + '/pages/get-started-page/get-started-page.mainpage.html',
      minify: htmlMinifyConfig,
      inject: false
    }),
    new HtmlWebpackPlugin({
      chunks: ['landing'],
      filename: 'topic-landing-page.mainpage.html',
      meta: defaultMeta,
      template:
        commonPrefix + '/pages/landing-pages/topic-landing-page/' +
        'topic-landing-page.mainpage.html',
      minify: htmlMinifyConfig,
      inject: false
    }),
    new HtmlWebpackPlugin({
      chunks: ['learner_dashboard'],
      filename: 'learner-dashboard-page.mainpage.html',
      hybrid: true,
      meta: defaultMeta,
      template:
        commonPrefix + '/pages/learner-dashboard-page/' +
        'learner-dashboard-page.mainpage.html',
      minify: htmlMinifyConfig,
      inject: false
    }),
    new HtmlWebpackPlugin({
      chunks: ['library'],
      filename: 'library-page.mainpage.html',
      hybrid: true,
      meta: {
        name: defaultMeta.name,
        description: 'Looking to learn something new? Learn any subject ' +
          'of your choice created by professors, teachers and Oppia ' +
          'users! Free lessons are always available for any topic and ' +
          'level you want.'
      },
      template: commonPrefix + '/pages/library-page/library-page.mainpage.html',
      minify: htmlMinifyConfig,
      inject: false
    }),
    new HtmlWebpackPlugin({
      chunks: ['license'],
      filename: 'license.mainpage.html',
      hybrid: true,
      meta: {
        name: defaultMeta.name,
        description: 'License terms that Oppia is attributed under.'
      },
      template:
        commonPrefix + '/pages/license-page/license.mainpage.html',
      minify: htmlMinifyConfig,
      inject: false
    }),
    new HtmlWebpackPlugin({
      chunks: ['login'],
      filename: 'login-page.mainpage.html',
      meta: defaultMeta,
      template: commonPrefix + '/pages/login-page/login-page.mainpage.html',
      minify: htmlMinifyConfig,
      inject: false
    }),
    new HtmlWebpackPlugin({
      chunks: ['logout'],
      filename: 'logout-page.mainpage.html',
      hybrid: true,
      meta: defaultMeta,
      template: commonPrefix + '/pages/logout-page/logout-page.mainpage.html',
      minify: htmlMinifyConfig,
      inject: false
    }),
    new HtmlWebpackPlugin({
      chunks: ['maintenance'],
      filename: 'maintenance-page.mainpage.html',
      hybrid: true,
      meta: defaultMeta,
      template:
        commonPrefix + '/pages/maintenance-page/maintenance-page.mainpage.html',
      minify: htmlMinifyConfig,
      inject: false
    }),
    new HtmlWebpackPlugin({
      chunks: ['moderator'],
      filename: 'moderator-page.mainpage.html',
      hybrid: true,
      meta: defaultMeta,
      template:
        commonPrefix + '/pages/moderator-page/moderator-page.mainpage.html',
      minify: htmlMinifyConfig,
      inject: false
    }),
    new HtmlWebpackPlugin({
<<<<<<< HEAD
      chunks: ['oppia_root'],
      filename: 'oppia-root.mainpage.html',
      meta: defaultMeta,
      template:
          commonPrefix + '/pages/oppia-root/oppia-root.mainpage.html',
=======
      chunks: ['partnerships'],
      filename: 'partnerships-page.mainpage.html',
      meta: defaultMeta,
      template:
          commonPrefix + '/pages/partnerships-page/' +
          'partnerships-page.mainpage.html',
>>>>>>> 919fdc58
      minify: htmlMinifyConfig,
      inject: false
    }),
    new HtmlWebpackPlugin({
      chunks: ['pending_account_deletion'],
      filename: 'pending-account-deletion-page.mainpage.html',
      meta: defaultMeta,
      template:
          commonPrefix + '/pages/pending-account-deletion-page/' +
          'pending-account-deletion-page.mainpage.html',
      minify: htmlMinifyConfig,
      inject: false
    }),
    new HtmlWebpackPlugin({
      chunks: ['playbook'],
      filename: 'playbook.mainpage.html',
      hybrid: true,
      meta: {
        name: defaultMeta.name,
        description: 'The Oppia library is full of user-created lessons ' +
        'called \'explorations\'. Read about how to participate in the ' +
        'community and begin creating explorations.'
      },
      template:
        commonPrefix + '/pages/participation-playbook/playbook.mainpage.html',
      minify: htmlMinifyConfig,
      inject: false
    }),
    new HtmlWebpackPlugin({
      chunks: ['practice_session'],
      filename: 'practice-session-page.mainpage.html',
      hybrid: true,
      meta: defaultMeta,
      template:
        commonPrefix + '/pages/practice-session-page/' +
        'practice-session-page.mainpage.html',
      minify: htmlMinifyConfig,
      inject: false
    }),
    new HtmlWebpackPlugin({
      chunks: ['preferences'],
      filename: 'preferences-page.mainpage.html',
      hybrid: true,
      meta: {
        name: defaultMeta.name,
        description: 'Change your Oppia profile settings and preferences'
      },
      template:
        commonPrefix + '/pages/preferences-page/preferences-page.mainpage.html',
      minify: htmlMinifyConfig,
      inject: false
    }),
    new HtmlWebpackPlugin({
      chunks: ['privacy'],
      filename: 'privacy-page.mainpage.html',
      meta: defaultMeta,
      template: commonPrefix + '/pages/privacy-page/privacy-page.mainpage.html',
      minify: htmlMinifyConfig,
      inject: false
    }),
    new HtmlWebpackPlugin({
      chunks: ['profile'],
      filename: 'profile-page.mainpage.html',
      hybrid: true,
      meta: defaultMeta,
      template: commonPrefix + '/pages/profile-page/profile-page.mainpage.html',
      minify: htmlMinifyConfig,
      inject: false
    }),
    new HtmlWebpackPlugin({
      chunks: ['release_coordinator'],
      filename: 'release-coordinator-page.mainpage.html',
      hybrid: true,
      meta: {
        name: defaultMeta.name,
        description: 'With Oppia, you can access free lessons on ' +
          'math, physics, statistics, chemistry, music, history and ' +
          'more from anywhere in the world. Oppia is a nonprofit ' +
          'with the mission of providing high-quality ' +
          'education to those who lack access to it.'
      },
      template: (
        commonPrefix +
        '/pages/release-coordinator-page/release-coordinator-page.mainpage.html'
      ),
      minify: htmlMinifyConfig,
      inject: false
    }),
    new HtmlWebpackPlugin({
      chunks: ['review_test'],
      filename: 'review-test-page.mainpage.html',
      hybrid: true,
      meta: defaultMeta,
      template:
        commonPrefix + '/pages/review-test-page/review-test-page.mainpage.html',
      minify: htmlMinifyConfig,
      inject: false
    }),
    new HtmlWebpackPlugin({
      chunks: ['signup'],
      filename: 'signup-page.mainpage.html',
      hybrid: true,
      meta: {
        name: defaultMeta.name,
        description: 'Sign up for Oppia and begin exploring a new subject.'
      },
      template: commonPrefix + '/pages/signup-page/signup-page.mainpage.html',
      minify: htmlMinifyConfig,
      inject: false
    }),
    new HtmlWebpackPlugin({
      chunks: ['skill_editor'],
      filename: 'skill-editor-page.mainpage.html',
      hybrid: true,
      meta: defaultMeta,
      template:
        commonPrefix + '/pages/skill-editor-page/' +
        'skill-editor-page.mainpage.html',
      minify: htmlMinifyConfig,
      inject: false
    }),
    new HtmlWebpackPlugin({
      chunks: ['splash'],
      filename: 'splash-page.mainpage.html',
      meta: {
        name: defaultMeta.name,
        description: 'With Oppia, you can access free lessons on math, ' +
        'physics, statistics, chemistry, music, history and more from ' +
        'anywhere in the world. Oppia is a nonprofit with the mission ' +
        'of providing high-quality education to those who lack access to it.'
      },
      template: commonPrefix + '/pages/splash-page/splash-page.mainpage.html',
      minify: htmlMinifyConfig,
      inject: false
    }),
    new HtmlWebpackPlugin({
      chunks: ['stewards'],
      filename: 'stewards-landing-page.mainpage.html',
      hybrid: true,
      meta: defaultMeta,
      template:
        commonPrefix +
        '/pages/landing-pages/stewards-landing-page/' +
        'stewards-landing-page.mainpage.html',
      minify: htmlMinifyConfig,
      inject: false
    }),
    new HtmlWebpackPlugin({
      chunks: ['story_editor'],
      filename: 'story-editor-page.mainpage.html',
      hybrid: true,
      meta: defaultMeta,
      template:
        commonPrefix + '/pages/story-editor-page/' +
        'story-editor-page.mainpage.html',
      minify: htmlMinifyConfig,
      inject: false
    }),
    new HtmlWebpackPlugin({
      chunks: ['story_viewer'],
      filename: 'story-viewer-page.mainpage.html',
      hybrid: true,
      meta: defaultMeta,
      template:
        commonPrefix + '/pages/story-viewer-page/' +
        'story-viewer-page.mainpage.html',
      minify: htmlMinifyConfig,
      inject: false
    }),
    new HtmlWebpackPlugin({
      chunks: ['subtopic_viewer'],
      filename: 'subtopic-viewer-page.mainpage.html',
      hybrid: true,
      meta: defaultMeta,
      template:
        commonPrefix + '/pages/subtopic-viewer-page/' +
        'subtopic-viewer-page.mainpage.html',
      minify: htmlMinifyConfig,
      inject: false
    }),
    new HtmlWebpackPlugin({
      chunks: ['teach'],
      filename: 'teach-page.mainpage.html',
      hybrid: true,
      meta: {
        name: defaultMeta.name,
        description: 'The Oppia library is full of user-created lessons ' +
        'called \'explorations\'. Read about how to participate in the ' +
        'community and begin creating explorations.'
      },
      template: commonPrefix + '/pages/teach-page/teach-page.mainpage.html',
      minify: htmlMinifyConfig,
      inject: false
    }),
    new HtmlWebpackPlugin({
      chunks: ['terms'],
      filename: 'terms-page.mainpage.html',
      meta: {
        name: defaultMeta.name,
        description: 'Oppia is a 501(c)(3) registered non-profit open-source' +
        ' e-learning platform. Learn about our terms and conditions for ' +
        'creating and distributing learning material.'
      },
      template: commonPrefix + '/pages/terms-page/terms-page.mainpage.html',
      minify: htmlMinifyConfig,
      inject: false
    }),
    new HtmlWebpackPlugin({
      chunks: ['thanks'],
      filename: 'thanks-page.mainpage.html',
      meta: {
        name: defaultMeta.name,
        description: 'Thank you for donating to The Oppia Foundation!'
      },
      template: commonPrefix + '/pages/thanks-page/thanks-page.mainpage.html',
      minify: htmlMinifyConfig,
      inject: false
    }),
    new HtmlWebpackPlugin({
      chunks: ['topic_editor'],
      filename: 'topic-editor-page.mainpage.html',
      hybrid: true,
      meta: defaultMeta,
      template:
        commonPrefix + '/pages/topic-editor-page/' +
        'topic-editor-page.mainpage.html',
      minify: htmlMinifyConfig,
      inject: false
    }),
    new HtmlWebpackPlugin({
      chunks: ['topics_and_skills_dashboard'],
      filename: 'topics-and-skills-dashboard-page.mainpage.html',
      hybrid: true,
      meta: defaultMeta,
      template: (
        commonPrefix +
        '/pages/topics-and-skills-dashboard-page/' +
        'topics-and-skills-dashboard-page.mainpage.html'
      ),
      minify: htmlMinifyConfig,
      inject: false
    }),
    new HtmlWebpackPlugin({
      chunks: ['topic_viewer'],
      filename: 'topic-viewer-page.mainpage.html',
      hybrid: true,
      meta: defaultMeta,
      template:
        commonPrefix + '/pages/topic-viewer-page/' +
        'topic-viewer-page.mainpage.html',
      minify: htmlMinifyConfig,
      inject: false
    }),
    new CleanWebpackPlugin({
      cleanAfterEveryBuildPatterns: ['**/*', '!*.html'],
    }),
    new webpack.LoaderOptionsPlugin({
      options: {
        macros: {
          load: macros.load,
          loadExtensions: macros.loadExtensions
        },
      },
    }),
  ],
  module: {
    rules: [{
      test: /\.ts$/,
      include: [
        path.resolve(__dirname, 'assets'),
        path.resolve(__dirname, 'core/templates'),
        path.resolve(__dirname, 'extensions'),
        path.resolve(__dirname, 'typings')
      ],
      use: [
        'cache-loader',
        {
          loader: 'ts-loader',
          options: {
            // Typescript checks do the type checking.
            transpileOnly: true
          }
        },
        {
          loader: 'angular2-template-loader'
        }
      ]
    },
    {
      test: {
        include: /.html$/,
        exclude: /(directive|component)\.html$/
      },
      loader: ['cache-loader', 'underscore-template-loader']
    },
    {
      test: /(directive|component)\.html$/,
      use: [
        'cache-loader',
        {
          loader: 'html-loader',
          options: {
            attributes: false,
            minimize: htmlMinifyConfig,
          }
        }
      ]
    },
    {
      test: /\.css$/,
      include: [
        path.resolve(__dirname, 'extensions'),
        path.resolve(__dirname, 'node_modules'),
      ],
      use: [
        'cache-loader',
        {
          loader: 'style-loader',
          options: {
            esModule: false
          }
        },
        {
          loader: 'css-loader',
          options: {
            url: false,
          }
        }
      ]
    }]
  },
  externals: {
    jquery: 'jQuery'
  },
  optimization: {
    runtimeChunk: 'single',
    splitChunks: {
      chunks: 'all'
    },
  }
};<|MERGE_RESOLUTION|>--- conflicted
+++ resolved
@@ -114,13 +114,10 @@
       commonPrefix + '/pages/maintenance-page/maintenance-page.import.ts',
     moderator:
       commonPrefix + '/pages/moderator-page/moderator-page.import.ts',
-<<<<<<< HEAD
     oppia_root:
       commonPrefix + '/pages/oppia-root/index.ts',
-=======
     partnerships:
       commonPrefix + '/pages/partnerships-page/partnerships-page.import.ts',
->>>>>>> 919fdc58
     pending_account_deletion:
       commonPrefix + '/pages/pending-account-deletion-page/' +
       'pending-account-deletion-page.import.ts',
@@ -510,20 +507,21 @@
       inject: false
     }),
     new HtmlWebpackPlugin({
-<<<<<<< HEAD
       chunks: ['oppia_root'],
       filename: 'oppia-root.mainpage.html',
       meta: defaultMeta,
       template:
           commonPrefix + '/pages/oppia-root/oppia-root.mainpage.html',
-=======
+      minify: htmlMinifyConfig,
+      inject: false
+    }),
+    new HtmlWebpackPlugin({
       chunks: ['partnerships'],
       filename: 'partnerships-page.mainpage.html',
       meta: defaultMeta,
       template:
           commonPrefix + '/pages/partnerships-page/' +
           'partnerships-page.mainpage.html',
->>>>>>> 919fdc58
       minify: htmlMinifyConfig,
       inject: false
     }),
