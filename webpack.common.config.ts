// Copyright 2019 The Oppia Authors. All Rights Reserved.
//
// Licensed under the Apache License, Version 2.0 (the "License");
// you may not use this file except in compliance with the License.
// You may obtain a copy of the License at
//
//      http://www.apache.org/licenses/LICENSE-2.0
//
// Unless required by applicable law or agreed to in writing, software
// distributed under the License is distributed on an "AS-IS" BASIS,
// WITHOUT WARRANTIES OR CONDITIONS OF ANY KIND, either express or implied.
// See the License for the specific language governing permissions and
// limitations under the License.

/**
 * @fileoverview General config file for Webpack.
 */

const {CleanWebpackPlugin} = require('clean-webpack-plugin');
const HtmlWebpackPlugin = require('html-webpack-plugin');
const MiniCssExtractPlugin = require('mini-css-extract-plugin');
const WebpackRTLPlugin = require('webpack-rtl-plugin');
var path = require('path');
var webpack = require('webpack');
const macros = require('./webpack.common.macros.ts');
var analyticsConstants = require('./assets/analytics-constants.json');

var htmlMinifyConfig = {
  ignoreCustomFragments: [/<\[[\s\S]*?\]>/],
  removeAttributeQuotes: false,
  caseSensitive: true,
  customAttrSurround: [
    [/#/, /(?:)/],
    [/\*/, /(?:)/],
    [/\[?\(?/, /(?:)/],
  ],
  customAttrAssign: [/\)?\]?=/],
};
var commonPrefix = './core/templates';
var defaultMeta = {
  name: 'Personalized Online Learning from Oppia',
  description:
    'Oppia is a free, open-source learning platform. Join ' +
    'the community to create or try an exploration today!',
};

module.exports = {
  resolve: {
    modules: [
      path.resolve(__dirname, 'assets'),
      path.resolve(__dirname, 'core/templates'),
      path.resolve(__dirname, 'extensions'),
      path.resolve(__dirname, 'node_modules'),
      path.resolve(__dirname, 'third_party'),
    ],
    extensions: ['.ts', '.js', '.json', '.html', '.svg', '.png'],
    alias: {
      '@angular/upgrade/static':
        '@angular/upgrade/bundles/upgrade-static.umd.js',
      // These both are used so that we can refer to them in imports using their
      // full path: 'assets/{{filename}}'.
      'assets/constants': 'constants.ts',
      'assets/rich_text_components_definitions':
        'rich_text_components_definitions.ts',
    },
  },
  entry: {
    contributor_dashboard:
      commonPrefix +
      '/pages/contributor-dashboard-page/' +
      'contributor-dashboard-page.import.ts',
    error: commonPrefix + '/pages/error-pages/error-page.import.ts',
    exploration_editor:
      commonPrefix +
      '/pages/exploration-editor-page/' +
      'exploration-editor-page.import.ts',
    maintenance:
      commonPrefix + '/pages/maintenance-page/maintenance-page.import.ts',
    oppia_root: commonPrefix + '/pages/oppia-root/index.ts',
    lightweight_oppia_root:
      commonPrefix + '/pages/lightweight-oppia-root/index.ts',
    practice_session:
      commonPrefix +
      '/pages/practice-session-page/practice-session-page.import.ts',
<<<<<<< HEAD
    skill_editor:
      commonPrefix + '/pages/skill-editor-page/skill-editor-page.import.ts',
=======
    topic_editor:
      commonPrefix + '/pages/topic-editor-page/topic-editor-page.import.ts',
>>>>>>> a52eea85
  },

  /**
   * TODO(#13079): Remove the hybrid field from the html webpack plugin options
   * once angularjs is removed from corresponding pages.
   */
  plugins: [
    // TODO(#18260): Change this when we permanently move to the Docker Setup.
    // This plugin is used to define the environment variable USE_FIREBASE_ENDPOINT, which is used
    // in the AuthService class to determine whether to use the localhost or firebase endpoint. This
    // is needed since we need to use the firebase endpoint when running scripts internally in a
    // docker container.
    new webpack.DefinePlugin({
      'process.env.USE_FIREBASE_ENDPOINT': JSON.stringify(
        process.env.USE_FIREBASE_ENDPOINT
      ),
    }),
    new webpack.DefinePlugin({
      CAN_SEND_ANALYTICS_EVENTS: analyticsConstants.CAN_SEND_ANALYTICS_EVENTS,
    }),
    new webpack.ProvidePlugin({
      diff_match_patch: [
        'diff_match_patch/lib/diff_match_patch',
        'diff_match_patch',
      ],
      DIFF_EQUAL: ['diff_match_patch/lib/diff_match_patch', 'DIFF_EQUAL'],
      DIFF_INSERT: ['diff_match_patch/lib/diff_match_patch', 'DIFF_INSERT'],
      DIFF_DELETE: ['diff_match_patch/lib/diff_match_patch', 'DIFF_DELETE'],
    }),
    new HtmlWebpackPlugin({
      chunks: ['contributor_dashboard'],
      filename: 'contributor-dashboard-page.mainpage.html',
      hybrid: true,
      meta: defaultMeta,
      template:
        commonPrefix +
        '/pages/contributor-dashboard-page/' +
        'contributor-dashboard-page.mainpage.html',
      minify: htmlMinifyConfig,
      inject: false,
    }),
    new HtmlWebpackPlugin({
      chunks: ['error'],
      filename: 'error-page-400.mainpage.html',
      meta: defaultMeta,
      template: commonPrefix + '/pages/error-pages/error-page.mainpage.html',
      minify: htmlMinifyConfig,
      inject: false,
      statusCode: 400,
    }),
    new HtmlWebpackPlugin({
      chunks: ['error'],
      filename: 'error-page-401.mainpage.html',
      meta: defaultMeta,
      template: commonPrefix + '/pages/error-pages/error-page.mainpage.html',
      minify: htmlMinifyConfig,
      inject: false,
      statusCode: 401,
    }),
    new HtmlWebpackPlugin({
      chunks: ['error'],
      filename: 'error-page-500.mainpage.html',
      meta: defaultMeta,
      template: commonPrefix + '/pages/error-pages/error-page.mainpage.html',
      minify: htmlMinifyConfig,
      inject: false,
      statusCode: 500,
    }),
    new HtmlWebpackPlugin({
      chunks: ['exploration_editor'],
      filename: 'exploration-editor-page.mainpage.html',
      hybrid: true,
      meta: {
        name: defaultMeta.name,
        description:
          'Help others learn new things. Create lessons through ' +
          'explorations and share your knowledge with the community.',
      },
      template:
        commonPrefix +
        '/pages/exploration-editor-page/' +
        'exploration-editor-page.mainpage.html',
      minify: htmlMinifyConfig,
      inject: false,
    }),
    new HtmlWebpackPlugin({
      chunks: ['maintenance'],
      filename: 'maintenance-page.mainpage.html',
      meta: defaultMeta,
      template:
        commonPrefix + '/pages/maintenance-page/maintenance-page.mainpage.html',
      minify: htmlMinifyConfig,
      inject: false,
    }),
    new HtmlWebpackPlugin({
      chunks: ['oppia_root'],
      filename: 'oppia-root.mainpage.html',
      meta: defaultMeta,
      template: commonPrefix + '/pages/oppia-root/oppia-root.mainpage.html',
      minify: htmlMinifyConfig,
      inject: false,
    }),
    new HtmlWebpackPlugin({
      chunks: ['lightweight_oppia_root'],
      filename: 'lightweight-oppia-root.mainpage.html',
      meta: defaultMeta,
      template:
        commonPrefix +
        '/pages/lightweight-oppia-root/lightweight-oppia-root.mainpage.html',
      minify: htmlMinifyConfig,
      inject: false,
      lightweight: true,
    }),
    new HtmlWebpackPlugin({
      chunks: ['practice_session'],
      filename: 'practice-session-page.mainpage.html',
      hybrid: true,
      meta: defaultMeta,
      template:
        commonPrefix +
        '/pages/practice-session-page/' +
        'practice-session-page.mainpage.html',
      minify: htmlMinifyConfig,
      inject: false,
    }),
    new HtmlWebpackPlugin({
<<<<<<< HEAD
      chunks: ['skill_editor'],
      filename: 'skill-editor-page.mainpage.html',
=======
      chunks: ['topic_editor'],
      filename: 'topic-editor-page.mainpage.html',
>>>>>>> a52eea85
      hybrid: true,
      meta: defaultMeta,
      template:
        commonPrefix +
<<<<<<< HEAD
        '/pages/skill-editor-page/' +
        'skill-editor-page.mainpage.html',
=======
        '/pages/topic-editor-page/' +
        'topic-editor-page.mainpage.html',
>>>>>>> a52eea85
      minify: htmlMinifyConfig,
      inject: false,
    }),
    new CleanWebpackPlugin({
      cleanAfterEveryBuildPatterns: ['**/*', '!*.html'],
    }),
    new webpack.LoaderOptionsPlugin({
      options: {
        macros: {
          load: macros.load,
          loadExtensions: macros.loadExtensions,
        },
      },
    }),
    // Here we insert the CSS files depending on key-value stored on
    // the local storage. This only works for dynamically inserted bundles.
    // For statically inserted bundles we handle this logic in
    // core/templates/pages/footer_js_libs.html.
    new MiniCssExtractPlugin({
      filename: '[name].[contenthash].css',
      chunkFilename: '[id].[contenthash].css',
      ignoreOrder: false,
      insert: function (linkTag) {
        if (localStorage.getItem('direction') === 'rtl') {
          linkTag.href = linkTag.href.replace('.css', '.rtl.css');
        }
        document.head.appendChild(linkTag);
      },
    }),
    // This generates the RTL version for all CSS bundles.
    new WebpackRTLPlugin({
      minify: {
        zindex: false,
      },
    }),
  ],
  module: {
    rules: [
      {
        test: /\.ts$/,
        include: [
          path.resolve(__dirname, 'assets'),
          path.resolve(__dirname, 'core/templates'),
          path.resolve(__dirname, 'extensions'),
          path.resolve(__dirname, 'typings'),
        ],
        use: [
          'cache-loader',
          {
            loader: 'ts-loader',
            options: {
              // Typescript checks do the type checking.
              transpileOnly: true,
            },
          },
          {
            loader: path.resolve(
              'angular-template-style-url-replacer.webpack-loader'
            ),
          },
        ],
      },
      {
        test: {
          include: /.html$/,
          exclude: /(directive|component)\.html$/,
        },
        loader: ['cache-loader', 'underscore-template-loader'],
      },
      {
        test: /(directive|component)\.html$/,
        use: [
          'cache-loader',
          {
            loader: 'html-loader',
            options: {
              attributes: false,
              minimize: htmlMinifyConfig,
            },
          },
        ],
      },
      {
        test: /\.css$/,
        include: [
          path.resolve(__dirname, 'core/templates'),
          path.resolve(__dirname, 'extensions'),
          path.resolve(__dirname, 'node_modules'),
        ],
        use: [
          MiniCssExtractPlugin.loader,
          {
            loader: 'css-loader',
            options: {
              url: false,
            },
          },
        ],
      },
    ],
  },
  externals: {
    jquery: 'jQuery',
  },
  optimization: {
    runtimeChunk: 'single',
    sideEffects: true,
    usedExports: true,
    splitChunks: {
      chunks: 'all',
    },
  },
};<|MERGE_RESOLUTION|>--- conflicted
+++ resolved
@@ -82,13 +82,6 @@
     practice_session:
       commonPrefix +
       '/pages/practice-session-page/practice-session-page.import.ts',
-<<<<<<< HEAD
-    skill_editor:
-      commonPrefix + '/pages/skill-editor-page/skill-editor-page.import.ts',
-=======
-    topic_editor:
-      commonPrefix + '/pages/topic-editor-page/topic-editor-page.import.ts',
->>>>>>> a52eea85
   },
 
   /**
@@ -214,28 +207,6 @@
       minify: htmlMinifyConfig,
       inject: false,
     }),
-    new HtmlWebpackPlugin({
-<<<<<<< HEAD
-      chunks: ['skill_editor'],
-      filename: 'skill-editor-page.mainpage.html',
-=======
-      chunks: ['topic_editor'],
-      filename: 'topic-editor-page.mainpage.html',
->>>>>>> a52eea85
-      hybrid: true,
-      meta: defaultMeta,
-      template:
-        commonPrefix +
-<<<<<<< HEAD
-        '/pages/skill-editor-page/' +
-        'skill-editor-page.mainpage.html',
-=======
-        '/pages/topic-editor-page/' +
-        'topic-editor-page.mainpage.html',
->>>>>>> a52eea85
-      minify: htmlMinifyConfig,
-      inject: false,
-    }),
     new CleanWebpackPlugin({
       cleanAfterEveryBuildPatterns: ['**/*', '!*.html'],
     }),
