--- conflicted
+++ resolved
@@ -65,12 +65,9 @@
     },
   },
   entry: {
-<<<<<<< HEAD
     console_errors: commonPrefix + '/tests/console_errors.import.ts',
-=======
     blog_dashboard:
       commonPrefix + '/pages/blog-dashboard-page/blog-dashboard-page.import.ts',
->>>>>>> 051d213c
     creator_dashboard:
       commonPrefix +
       '/pages/creator-dashboard-page/' +
