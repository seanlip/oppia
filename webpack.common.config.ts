// Copyright 2019 The Oppia Authors. All Rights Reserved.
//
// Licensed under the Apache License, Version 2.0 (the "License");
// you may not use this file except in compliance with the License.
// You may obtain a copy of the License at
//
//      http://www.apache.org/licenses/LICENSE-2.0
//
// Unless required by applicable law or agreed to in writing, software
// distributed under the License is distributed on an "AS-IS" BASIS,
// WITHOUT WARRANTIES OR CONDITIONS OF ANY KIND, either express or implied.
// See the License for the specific language governing permissions and
// limitations under the License.

/**
 * @fileoverview General config file for Webpack.
 */

const {CleanWebpackPlugin} = require('clean-webpack-plugin');
const HtmlWebpackPlugin = require('html-webpack-plugin');
const MiniCssExtractPlugin = require('mini-css-extract-plugin');
const WebpackRTLPlugin = require('webpack-rtl-plugin');
var path = require('path');
var webpack = require('webpack');
const macros = require('./webpack.common.macros.ts');
var analyticsConstants = require('./assets/analytics-constants.json');

var htmlMinifyConfig = {
  ignoreCustomFragments: [/<\[[\s\S]*?\]>/],
  removeAttributeQuotes: false,
  caseSensitive: true,
  customAttrSurround: [
    [/#/, /(?:)/],
    [/\*/, /(?:)/],
    [/\[?\(?/, /(?:)/],
  ],
  customAttrAssign: [/\)?\]?=/],
};
var commonPrefix = './core/templates';
var defaultMeta = {
  name: 'Personalized Online Learning from Oppia',
  description:
    'Oppia is a free, open-source learning platform. Join ' +
    'the community to create or try an exploration today!',
};

module.exports = {
  resolve: {
    modules: [
      path.resolve(__dirname, 'assets'),
      path.resolve(__dirname, 'core/templates'),
      path.resolve(__dirname, 'extensions'),
      path.resolve(__dirname, 'node_modules'),
      path.resolve(__dirname, 'third_party'),
    ],
    extensions: ['.ts', '.js', '.json', '.html', '.svg', '.png'],
    alias: {
      '@angular/upgrade/static':
        '@angular/upgrade/bundles/upgrade-static.umd.js',
      // These both are used so that we can refer to them in imports using their
      // full path: 'assets/{{filename}}'.
      'assets/constants': 'constants.ts',
      'assets/rich_text_components_definitions':
        'rich_text_components_definitions.ts',
    },
  },
  entry: {
    collection_editor:
      commonPrefix +
      '/pages/collection-editor-page/' +
      'collection-editor-page.import.ts',
    collection_player:
      commonPrefix +
      '/pages/collection-player-page/' +
      'collection-player-page.import.ts',
    console_errors: commonPrefix + '/tests/console_errors.import.ts',
    creator_dashboard:
      commonPrefix +
      '/pages/creator-dashboard-page/' +
      'creator-dashboard-page.import.ts',
    contributor_dashboard:
      commonPrefix +
      '/pages/contributor-dashboard-page/' +
      'contributor-dashboard-page.import.ts',
    diagnostic_test_player_page:
      commonPrefix +
      '/pages/diagnostic-test-player-page/' +
      'diagnostic-test-player-page.import.ts',
    email_dashboard_result:
      commonPrefix +
      '/pages/email-dashboard-pages/email-dashboard-result.import.ts',
    error: commonPrefix + '/pages/error-pages/error-page.import.ts',
    error_iframed:
      commonPrefix +
      '/pages/error-pages/error-iframed-page/' +
      'error-iframed-page.import.ts',
    exploration_editor:
      commonPrefix +
      '/pages/exploration-editor-page/' +
      'exploration-editor-page.import.ts',
    facilitator_dashboard:
      commonPrefix +
      '/pages/facilitator-dashboard-page/' +
      'facilitator-dashboard-page.import.ts',
    maintenance:
      commonPrefix + '/pages/maintenance-page/maintenance-page.import.ts',
    oppia_root: commonPrefix + '/pages/oppia-root/index.ts',
    lightweight_oppia_root:
      commonPrefix + '/pages/lightweight-oppia-root/index.ts',
    practice_session:
      commonPrefix +
      '/pages/practice-session-page/practice-session-page.import.ts',
    review_test:
      commonPrefix + '/pages/review-test-page/review-test-page.import.ts',
    skill_editor:
      commonPrefix + '/pages/skill-editor-page/skill-editor-page.import.ts',
    story_editor:
      commonPrefix + '/pages/story-editor-page/story-editor-page.import.ts',
    subtopic_viewer:
      commonPrefix +
      '/pages/subtopic-viewer-page/subtopic-viewer-page.import.ts',
    topic_editor:
      commonPrefix + '/pages/topic-editor-page/topic-editor-page.import.ts',
    topics_and_skills_dashboard:
      commonPrefix +
      '/pages/topics-and-skills-dashboard-page/' +
      'topics-and-skills-dashboard-page.import.ts',
    topic_viewer:
      commonPrefix + '/pages/topic-viewer-page/topic-viewer-page.import.ts',
    voiceover_admin:
      commonPrefix +
      '/pages/voiceover-admin-page/' +
      'voiceover-admin-page.import.ts',
  },

  /**
   * TODO(#13079): Remove the hybrid field from the html webpack plugin options
   * once angularjs is removed from corresponding pages.
   */
  plugins: [
    new webpack.DefinePlugin({
      CAN_SEND_ANALYTICS_EVENTS: analyticsConstants.CAN_SEND_ANALYTICS_EVENTS,
    }),
    new webpack.ProvidePlugin({
      diff_match_patch: [
        'diff_match_patch/lib/diff_match_patch',
        'diff_match_patch',
      ],
      DIFF_EQUAL: ['diff_match_patch/lib/diff_match_patch', 'DIFF_EQUAL'],
      DIFF_INSERT: ['diff_match_patch/lib/diff_match_patch', 'DIFF_INSERT'],
      DIFF_DELETE: ['diff_match_patch/lib/diff_match_patch', 'DIFF_DELETE'],
    }),
    new HtmlWebpackPlugin({
      chunks: ['diagnostic_test_player_page'],
      filename: 'diagnostic-test-player-page.mainpage.html',
      hybrid: true,
      meta: {
        name: defaultMeta.name,
        description:
          'With Oppia, you can access free lessons on math, ' +
          'physics, statistics, chemistry, music, history, and more from ' +
          'anywhere in the world. Oppia is a nonprofit with the mission of ' +
          'providing high-quality education to those who lack access to it. ' +
          'The Learner Diagnostic test page will allow the learner to ' +
          'test their knowledge and get a set of recommendations for where ' +
          'they should begin learning.',
      },
      template:
        commonPrefix +
        '/pages/diagnostic-test-player-page/' +
        'diagnostic-test-player-page.mainpage.html',
      minify: htmlMinifyConfig,
      inject: false,
    }),
    new HtmlWebpackPlugin({
      chunks: ['collection_editor'],
      filename: 'collection-editor-page.mainpage.html',
      hybrid: true,
      meta: {
        name: defaultMeta.name,
        description:
          'Contact the Oppia team, submit feedback, and learn ' +
          'how to get involved with the Oppia project.',
      },
      template:
        commonPrefix +
        '/pages/collection-editor-page/' +
        'collection-editor-page.mainpage.html',
      minify: htmlMinifyConfig,
      inject: false,
    }),
    new HtmlWebpackPlugin({
<<<<<<< HEAD
=======
      chunks: ['collection_player'],
      filename: 'collection-player-page.mainpage.html',
      hybrid: true,
      meta: {
        name: defaultMeta.name,
        description:
          'Contact the Oppia team, submit feedback, and learn ' +
          'how to get involved with the Oppia project.',
      },
      template:
        commonPrefix +
        '/pages/collection-player-page/' +
        'collection-player-page.mainpage.html',
      minify: htmlMinifyConfig,
      inject: false,
    }),
    new HtmlWebpackPlugin({
>>>>>>> 4df5a769
      chunks: ['console_errors'],
      filename: 'console_errors.html',
      hybrid: true,
      meta: {
        name: defaultMeta.name,
        description:
          'Contact the Oppia team, submit feedback, and learn ' +
          'how to get involved with the Oppia project.',
      },
      template: commonPrefix + '/tests/console_errors.html',
      minify: htmlMinifyConfig,
      inject: false,
    }),
    new HtmlWebpackPlugin({
      chunks: ['creator_dashboard'],
      filename: 'creator-dashboard-page.mainpage.html',
      hybrid: true,
      meta: defaultMeta,
      template:
        commonPrefix +
        '/pages/creator-dashboard-page/' +
        'creator-dashboard-page.mainpage.html',
      minify: htmlMinifyConfig,
      inject: false,
    }),
    new HtmlWebpackPlugin({
      chunks: ['contributor_dashboard'],
      filename: 'contributor-dashboard-page.mainpage.html',
      hybrid: true,
      meta: defaultMeta,
      template:
        commonPrefix +
        '/pages/contributor-dashboard-page/' +
        'contributor-dashboard-page.mainpage.html',
      minify: htmlMinifyConfig,
      inject: false,
    }),
    new HtmlWebpackPlugin({
      chunks: ['email_dashboard_result'],
      filename: 'email-dashboard-result.mainpage.html',
      meta: defaultMeta,
      template:
        commonPrefix +
        '/pages/email-dashboard-pages/email-dashboard-result.mainpage.html',
      minify: htmlMinifyConfig,
      inject: false,
    }),
    new HtmlWebpackPlugin({
      chunks: ['error_iframed'],
      filename: 'error-iframed.mainpage.html',
      meta: defaultMeta,
      template:
        commonPrefix +
        '/pages/error-pages/error-iframed-page/' +
        'error-iframed.mainpage.html',
      minify: htmlMinifyConfig,
      inject: false,
    }),
    new HtmlWebpackPlugin({
      chunks: ['error'],
      filename: 'error-page-400.mainpage.html',
      meta: defaultMeta,
      template: commonPrefix + '/pages/error-pages/error-page.mainpage.html',
      minify: htmlMinifyConfig,
      inject: false,
      statusCode: 400,
    }),
    new HtmlWebpackPlugin({
      chunks: ['error'],
      filename: 'error-page-401.mainpage.html',
      meta: defaultMeta,
      template: commonPrefix + '/pages/error-pages/error-page.mainpage.html',
      minify: htmlMinifyConfig,
      inject: false,
      statusCode: 401,
    }),
    new HtmlWebpackPlugin({
      chunks: ['error'],
      filename: 'error-page-500.mainpage.html',
      meta: defaultMeta,
      template: commonPrefix + '/pages/error-pages/error-page.mainpage.html',
      minify: htmlMinifyConfig,
      inject: false,
      statusCode: 500,
    }),
    new HtmlWebpackPlugin({
      chunks: ['exploration_editor'],
      filename: 'exploration-editor-page.mainpage.html',
      hybrid: true,
      meta: {
        name: defaultMeta.name,
        description:
          'Help others learn new things. Create lessons through ' +
          'explorations and share your knowledge with the community.',
      },
      template:
        commonPrefix +
        '/pages/exploration-editor-page/' +
        'exploration-editor-page.mainpage.html',
      minify: htmlMinifyConfig,
      inject: false,
    }),
    new HtmlWebpackPlugin({
      chunks: ['maintenance'],
      filename: 'maintenance-page.mainpage.html',
      meta: defaultMeta,
      template:
        commonPrefix + '/pages/maintenance-page/maintenance-page.mainpage.html',
      minify: htmlMinifyConfig,
      inject: false,
    }),
    new HtmlWebpackPlugin({
      chunks: ['oppia_root'],
      filename: 'oppia-root.mainpage.html',
      meta: defaultMeta,
      template: commonPrefix + '/pages/oppia-root/oppia-root.mainpage.html',
      minify: htmlMinifyConfig,
      inject: false,
    }),
    new HtmlWebpackPlugin({
      chunks: ['lightweight_oppia_root'],
      filename: 'lightweight-oppia-root.mainpage.html',
      meta: defaultMeta,
      template:
        commonPrefix +
        '/pages/lightweight-oppia-root/lightweight-oppia-root.mainpage.html',
      minify: htmlMinifyConfig,
      inject: false,
      lightweight: true,
    }),
    new HtmlWebpackPlugin({
      chunks: ['practice_session'],
      filename: 'practice-session-page.mainpage.html',
      hybrid: true,
      meta: defaultMeta,
      template:
        commonPrefix +
        '/pages/practice-session-page/' +
        'practice-session-page.mainpage.html',
      minify: htmlMinifyConfig,
      inject: false,
    }),
    new HtmlWebpackPlugin({
      chunks: ['review_test'],
      filename: 'review-test-page.mainpage.html',
      hybrid: true,
      meta: defaultMeta,
      template:
        commonPrefix + '/pages/review-test-page/review-test-page.mainpage.html',
      minify: htmlMinifyConfig,
      inject: false,
    }),
    new HtmlWebpackPlugin({
      chunks: ['skill_editor'],
      filename: 'skill-editor-page.mainpage.html',
      hybrid: true,
      meta: defaultMeta,
      template:
        commonPrefix +
        '/pages/skill-editor-page/' +
        'skill-editor-page.mainpage.html',
      minify: htmlMinifyConfig,
      inject: false,
    }),
    new HtmlWebpackPlugin({
      chunks: ['story_editor'],
      filename: 'story-editor-page.mainpage.html',
      hybrid: true,
      meta: defaultMeta,
      template:
        commonPrefix +
        '/pages/story-editor-page/' +
        'story-editor-page.mainpage.html',
      minify: htmlMinifyConfig,
      inject: false,
    }),
    new HtmlWebpackPlugin({
      chunks: ['subtopic_viewer'],
      filename: 'subtopic-viewer-page.mainpage.html',
      hybrid: true,
      meta: defaultMeta,
      template:
        commonPrefix +
        '/pages/subtopic-viewer-page/' +
        'subtopic-viewer-page.mainpage.html',
      minify: htmlMinifyConfig,
      inject: false,
    }),
    new HtmlWebpackPlugin({
      chunks: ['topic_editor'],
      filename: 'topic-editor-page.mainpage.html',
      hybrid: true,
      meta: defaultMeta,
      template:
        commonPrefix +
        '/pages/topic-editor-page/' +
        'topic-editor-page.mainpage.html',
      minify: htmlMinifyConfig,
      inject: false,
    }),
    new HtmlWebpackPlugin({
      chunks: ['topics_and_skills_dashboard'],
      filename: 'topics-and-skills-dashboard-page.mainpage.html',
      hybrid: true,
      meta: defaultMeta,
      template:
        commonPrefix +
        '/pages/topics-and-skills-dashboard-page/' +
        'topics-and-skills-dashboard-page.mainpage.html',
      minify: htmlMinifyConfig,
      inject: false,
    }),
    new HtmlWebpackPlugin({
      chunks: ['topic_viewer'],
      filename: 'topic-viewer-page.mainpage.html',
      hybrid: true,
      meta: defaultMeta,
      template:
        commonPrefix +
        '/pages/topic-viewer-page/' +
        'topic-viewer-page.mainpage.html',
      minify: htmlMinifyConfig,
      inject: false,
    }),
    new HtmlWebpackPlugin({
      chunks: ['facilitator_dashboard'],
      filename: 'facilitator-dashboard-page.mainpage.html',
      hybrid: true,
      meta: defaultMeta,
      template:
        commonPrefix +
        '/pages/facilitator-dashboard-page/' +
        'facilitator-dashboard-page.mainpage.html',
      minify: htmlMinifyConfig,
      inject: false,
    }),
    new HtmlWebpackPlugin({
      chunks: ['voiceover_admin'],
      filename: 'voiceover-admin-page.mainpage.html',
      hybrid: true,
      meta: {
        name: defaultMeta.name,
        description:
          'The voiceover admin page provides functionalities ' +
          'for the voiceover admin, allowing them to manage language accent' +
          " support for Oppia's voiceovers. The Voiceover Admin can use " +
          'this page to add new language accent support, remove existing ' +
          'language accent support, and generate automatic voiceovers ' +
          'for exploration.',
      },
      template:
        commonPrefix +
        '/pages/voiceover-admin-page/' +
        'voiceover-admin-page.mainpage.html',
      minify: htmlMinifyConfig,
      inject: false,
    }),
    new CleanWebpackPlugin({
      cleanAfterEveryBuildPatterns: ['**/*', '!*.html'],
    }),
    new webpack.LoaderOptionsPlugin({
      options: {
        macros: {
          load: macros.load,
          loadExtensions: macros.loadExtensions,
        },
      },
    }),
    // Here we insert the CSS files depending on key-value stored on
    // the local storage. This only works for dynamically inserted bundles.
    // For statically inserted bundles we handle this logic in
    // core/templates/pages/footer_js_libs.html.
    new MiniCssExtractPlugin({
      filename: '[name].[contenthash].css',
      chunkFilename: '[id].[contenthash].css',
      ignoreOrder: false,
      insert: function (linkTag) {
        if (localStorage.getItem('direction') === 'rtl') {
          linkTag.href = linkTag.href.replace('.css', '.rtl.css');
        }
        document.head.appendChild(linkTag);
      },
    }),
    // This generates the RTL version for all CSS bundles.
    new WebpackRTLPlugin({
      minify: {
        zindex: false,
      },
    }),
  ],
  module: {
    rules: [
      {
        test: /\.ts$/,
        include: [
          path.resolve(__dirname, 'assets'),
          path.resolve(__dirname, 'core/templates'),
          path.resolve(__dirname, 'extensions'),
          path.resolve(__dirname, 'typings'),
        ],
        use: [
          'cache-loader',
          {
            loader: 'ts-loader',
            options: {
              // Typescript checks do the type checking.
              transpileOnly: true,
            },
          },
          {
            loader: path.resolve(
              'angular-template-style-url-replacer.webpack-loader'
            ),
          },
        ],
      },
      {
        test: {
          include: /.html$/,
          exclude: /(directive|component)\.html$/,
        },
        loader: ['cache-loader', 'underscore-template-loader'],
      },
      {
        test: /(directive|component)\.html$/,
        use: [
          'cache-loader',
          {
            loader: 'html-loader',
            options: {
              attributes: false,
              minimize: htmlMinifyConfig,
            },
          },
        ],
      },
      {
        test: /\.css$/,
        include: [
          path.resolve(__dirname, 'core/templates'),
          path.resolve(__dirname, 'extensions'),
          path.resolve(__dirname, 'node_modules'),
        ],
        use: [
          MiniCssExtractPlugin.loader,
          {
            loader: 'css-loader',
            options: {
              url: false,
            },
          },
        ],
      },
    ],
  },
  externals: {
    jquery: 'jQuery',
  },
  optimization: {
    runtimeChunk: 'single',
    sideEffects: true,
    usedExports: true,
    splitChunks: {
      chunks: 'all',
    },
  },
};<|MERGE_RESOLUTION|>--- conflicted
+++ resolved
@@ -190,26 +190,6 @@
       inject: false,
     }),
     new HtmlWebpackPlugin({
-<<<<<<< HEAD
-=======
-      chunks: ['collection_player'],
-      filename: 'collection-player-page.mainpage.html',
-      hybrid: true,
-      meta: {
-        name: defaultMeta.name,
-        description:
-          'Contact the Oppia team, submit feedback, and learn ' +
-          'how to get involved with the Oppia project.',
-      },
-      template:
-        commonPrefix +
-        '/pages/collection-player-page/' +
-        'collection-player-page.mainpage.html',
-      minify: htmlMinifyConfig,
-      inject: false,
-    }),
-    new HtmlWebpackPlugin({
->>>>>>> 4df5a769
       chunks: ['console_errors'],
       filename: 'console_errors.html',
       hybrid: true,
