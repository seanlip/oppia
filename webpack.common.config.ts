// Copyright 2019 The Oppia Authors. All Rights Reserved.
//
// Licensed under the Apache License, Version 2.0 (the "License");
// you may not use this file except in compliance with the License.
// You may obtain a copy of the License at
//
//      http://www.apache.org/licenses/LICENSE-2.0
//
// Unless required by applicable law or agreed to in writing, software
// distributed under the License is distributed on an "AS-IS" BASIS,
// WITHOUT WARRANTIES OR CONDITIONS OF ANY KIND, either express or implied.
// See the License for the specific language governing permissions and
// limitations under the License.

/**
 * @fileoverview General config file for Webpack.
 */

const { CleanWebpackPlugin } = require('clean-webpack-plugin');
const HtmlWebpackPlugin = require('html-webpack-plugin');
const MiniCssExtractPlugin = require('mini-css-extract-plugin');
const WebpackRTLPlugin = require('webpack-rtl-plugin');
var path = require('path');
var webpack = require('webpack');
const macros = require('./webpack.common.macros.ts');
var analyticsConstants = require('./assets/analytics-constants.json');

var htmlMinifyConfig = {
  ignoreCustomFragments: [/<\[[\s\S]*?\]>/],
  removeAttributeQuotes: false,
  caseSensitive: true,
  customAttrSurround: [[/#/, /(?:)/], [/\*/, /(?:)/], [/\[?\(?/, /(?:)/]],
  customAttrAssign: [/\)?\]?=/]
};
var commonPrefix = './core/templates';
var defaultMeta = {
  name: 'Personalized Online Learning from Oppia',
  description: 'Oppia is a free, open-source learning platform. Join ' +
    'the community to create or try an exploration today!'
};

module.exports = {
  resolve: {
    modules: [
      path.resolve(__dirname, 'assets'),
      path.resolve(__dirname, 'core/templates'),
      path.resolve(__dirname, 'extensions'),
      path.resolve(__dirname, 'node_modules'),
      path.resolve(__dirname, 'third_party')
    ],
    extensions: ['.ts', '.js', '.json', '.html', '.svg', '.png'],
    alias: {
      '@angular/upgrade/static': (
        '@angular/upgrade/bundles/upgrade-static.umd.js'),
      // These both are used so that we can refer to them in imports using their
      // full path: 'assets/{{filename}}'.
      'assets/constants': 'constants.ts',
      'assets/rich_text_components_definitions':
        'rich_text_components_definitions.ts'
    }
  },
  entry: {
    collection_editor:
      commonPrefix + '/pages/collection-editor-page/' +
      'collection-editor-page.import.ts',
    collection_player:
      commonPrefix + '/pages/collection-player-page/' +
      'collection-player-page.import.ts',
    console_errors: commonPrefix + '/tests/console_errors.import.ts',
    creator_dashboard:
      commonPrefix + '/pages/creator-dashboard-page/' +
      'creator-dashboard-page.import.ts',
<<<<<<< HEAD
    contributor_dashboard_admin:
      commonPrefix + '/pages/contributor-dashboard-admin-page/' +
      'contributor-dashboard-admin-page.import.ts',
=======
    diagnostic_test_player_page:
      commonPrefix + '/pages/diagnostic-test-player-page/' +
      'diagnostic-test-player-page.import.ts',
>>>>>>> 782085ea
    email_dashboard_result:
      commonPrefix +
      '/pages/email-dashboard-pages/email-dashboard-result.import.ts',
    error: commonPrefix + '/pages/error-pages/error-page.import.ts',
    error_iframed: commonPrefix + '/pages/error-pages/error-iframed-page/' +
                   'error-iframed-page.import.ts',
    exploration_editor:
      commonPrefix + '/pages/exploration-editor-page/' +
      'exploration-editor-page.import.ts',
    facilitator_dashboard:
      commonPrefix + '/pages/facilitator-dashboard-page/' +
      'facilitator-dashboard-page.import.ts',
    learner_group_creator:
      commonPrefix + '/pages/learner-group-pages/create-group/' +
      'create-learner-group-page.import.ts',
    maintenance:
      commonPrefix + '/pages/maintenance-page/maintenance-page.import.ts',
    oppia_root:
      commonPrefix + '/pages/oppia-root/index.ts',
    lightweight_oppia_root:
      commonPrefix + '/pages/lightweight-oppia-root/index.ts',
    practice_session:
      commonPrefix +
      '/pages/practice-session-page/practice-session-page.import.ts',
    review_test:
      commonPrefix + '/pages/review-test-page/review-test-page.import.ts',
    skill_editor:
      commonPrefix + '/pages/skill-editor-page/skill-editor-page.import.ts',
    story_editor:
      commonPrefix + '/pages/story-editor-page/story-editor-page.import.ts',
    subtopic_viewer:
      commonPrefix +
      '/pages/subtopic-viewer-page/subtopic-viewer-page.import.ts',
    topic_editor:
      commonPrefix + '/pages/topic-editor-page/topic-editor-page.import.ts',
    topics_and_skills_dashboard: (
      commonPrefix +
      '/pages/topics-and-skills-dashboard-page/' +
      'topics-and-skills-dashboard-page.import.ts'
    ),
    topic_viewer:
      commonPrefix + '/pages/topic-viewer-page/topic-viewer-page.import.ts',
    voiceover_admin:
      commonPrefix + '/pages/voiceover-admin-page/' +
      'voiceover-admin-page.import.ts',
  },

  /**
  * TODO(#13079): Remove the hybrid field from the html webpack plugin options
  * once angularjs is removed from corresponding pages.
  */
  plugins: [
    new webpack.DefinePlugin({
      CAN_SEND_ANALYTICS_EVENTS: (
        analyticsConstants.CAN_SEND_ANALYTICS_EVENTS
      )
    }),
    new webpack.ProvidePlugin({
      diff_match_patch: [
        'diff_match_patch/lib/diff_match_patch', 'diff_match_patch'],
      DIFF_EQUAL: ['diff_match_patch/lib/diff_match_patch', 'DIFF_EQUAL'],
      DIFF_INSERT: ['diff_match_patch/lib/diff_match_patch', 'DIFF_INSERT'],
      DIFF_DELETE: ['diff_match_patch/lib/diff_match_patch', 'DIFF_DELETE'],
    }),
    new HtmlWebpackPlugin({
      chunks: ['collection_editor'],
      filename: 'collection-editor-page.mainpage.html',
      hybrid: true,
      meta: {
        name: defaultMeta.name,
        description: 'Contact the Oppia team, submit feedback, and learn ' +
          'how to get involved with the Oppia project.'
      },
      template:
        commonPrefix + '/pages/collection-editor-page/' +
        'collection-editor-page.mainpage.html',
      minify: htmlMinifyConfig,
      inject: false
    }),
    new HtmlWebpackPlugin({
      chunks: ['collection_player'],
      filename: 'collection-player-page.mainpage.html',
      hybrid: true,
      meta: {
        name: defaultMeta.name,
        description: 'Contact the Oppia team, submit feedback, and learn ' +
          'how to get involved with the Oppia project.'
      },
      template:
        commonPrefix + '/pages/collection-player-page/' +
        'collection-player-page.mainpage.html',
      minify: htmlMinifyConfig,
      inject: false
    }),
    new HtmlWebpackPlugin({
      chunks: ['console_errors'],
      filename: 'console_errors.html',
      hybrid: true,
      meta: {
        name: defaultMeta.name,
        description: 'Contact the Oppia team, submit feedback, and learn ' +
          'how to get involved with the Oppia project.'
      },
      template: commonPrefix + '/tests/console_errors.html',
      minify: htmlMinifyConfig,
      inject: false
    }),
    new HtmlWebpackPlugin({
      chunks: ['creator_dashboard'],
      filename: 'creator-dashboard-page.mainpage.html',
      hybrid: true,
      meta: defaultMeta,
      template:
        commonPrefix + '/pages/creator-dashboard-page/' +
        'creator-dashboard-page.mainpage.html',
      minify: htmlMinifyConfig,
      inject: false
    }),
    new HtmlWebpackPlugin({
      chunks: ['email_dashboard_result'],
      filename: 'email-dashboard-result.mainpage.html',
      meta: defaultMeta,
      template:
        commonPrefix +
        '/pages/email-dashboard-pages/email-dashboard-result.mainpage.html',
      minify: htmlMinifyConfig,
      inject: false
    }),
    new HtmlWebpackPlugin({
      chunks: ['error_iframed'],
      filename: 'error-iframed.mainpage.html',
      meta: defaultMeta,
      template: commonPrefix + '/pages/error-pages/error-iframed-page/' +
                'error-iframed.mainpage.html',
      minify: htmlMinifyConfig,
      inject: false
    }),
    new HtmlWebpackPlugin({
      chunks: ['error'],
      filename: 'error-page-400.mainpage.html',
      meta: defaultMeta,
      template: commonPrefix + '/pages/error-pages/error-page.mainpage.html',
      minify: htmlMinifyConfig,
      inject: false,
      statusCode: 400
    }),
    new HtmlWebpackPlugin({
      chunks: ['error'],
      filename: 'error-page-401.mainpage.html',
      meta: defaultMeta,
      template: commonPrefix + '/pages/error-pages/error-page.mainpage.html',
      minify: htmlMinifyConfig,
      inject: false,
      statusCode: 401
    }),
    new HtmlWebpackPlugin({
      chunks: ['error'],
      filename: 'error-page-500.mainpage.html',
      meta: defaultMeta,
      template: commonPrefix + '/pages/error-pages/error-page.mainpage.html',
      minify: htmlMinifyConfig,
      inject: false,
      statusCode: 500
    }),
    new HtmlWebpackPlugin({
      chunks: ['exploration_editor'],
      filename: 'exploration-editor-page.mainpage.html',
      hybrid: true,
      meta: {
        name: defaultMeta.name,
        description: 'Help others learn new things. Create lessons through ' +
          'explorations and share your knowledge with the community.'
      },
      template:
        commonPrefix + '/pages/exploration-editor-page/' +
        'exploration-editor-page.mainpage.html',
      minify: htmlMinifyConfig,
      inject: false
    }),
    new HtmlWebpackPlugin({
      chunks: ['maintenance'],
      filename: 'maintenance-page.mainpage.html',
      meta: defaultMeta,
      template:
        commonPrefix + '/pages/maintenance-page/maintenance-page.mainpage.html',
      minify: htmlMinifyConfig,
      inject: false
    }),
    new HtmlWebpackPlugin({
      chunks: ['oppia_root'],
      filename: 'oppia-root.mainpage.html',
      meta: defaultMeta,
      template:
          commonPrefix + '/pages/oppia-root/oppia-root.mainpage.html',
      minify: htmlMinifyConfig,
      inject: false
    }),
    new HtmlWebpackPlugin({
      chunks: ['lightweight_oppia_root'],
      filename: 'lightweight-oppia-root.mainpage.html',
      meta: defaultMeta,
      template:
        commonPrefix +
        '/pages/lightweight-oppia-root/lightweight-oppia-root.mainpage.html',
      minify: htmlMinifyConfig,
      inject: false,
      lightweight: true
    }),
    new HtmlWebpackPlugin({
      chunks: ['practice_session'],
      filename: 'practice-session-page.mainpage.html',
      hybrid: true,
      meta: defaultMeta,
      template:
        commonPrefix + '/pages/practice-session-page/' +
        'practice-session-page.mainpage.html',
      minify: htmlMinifyConfig,
      inject: false
    }),
    new HtmlWebpackPlugin({
      chunks: ['review_test'],
      filename: 'review-test-page.mainpage.html',
      hybrid: true,
      meta: defaultMeta,
      template:
        commonPrefix + '/pages/review-test-page/review-test-page.mainpage.html',
      minify: htmlMinifyConfig,
      inject: false
    }),
    new HtmlWebpackPlugin({
      chunks: ['skill_editor'],
      filename: 'skill-editor-page.mainpage.html',
      hybrid: true,
      meta: defaultMeta,
      template:
        commonPrefix + '/pages/skill-editor-page/' +
        'skill-editor-page.mainpage.html',
      minify: htmlMinifyConfig,
      inject: false
    }),
    new HtmlWebpackPlugin({
      chunks: ['story_editor'],
      filename: 'story-editor-page.mainpage.html',
      hybrid: true,
      meta: defaultMeta,
      template:
        commonPrefix + '/pages/story-editor-page/' +
        'story-editor-page.mainpage.html',
      minify: htmlMinifyConfig,
      inject: false
    }),
    new HtmlWebpackPlugin({
      chunks: ['subtopic_viewer'],
      filename: 'subtopic-viewer-page.mainpage.html',
      hybrid: true,
      meta: defaultMeta,
      template:
        commonPrefix + '/pages/subtopic-viewer-page/' +
        'subtopic-viewer-page.mainpage.html',
      minify: htmlMinifyConfig,
      inject: false
    }),
    new HtmlWebpackPlugin({
      chunks: ['topic_editor'],
      filename: 'topic-editor-page.mainpage.html',
      hybrid: true,
      meta: defaultMeta,
      template:
        commonPrefix + '/pages/topic-editor-page/' +
        'topic-editor-page.mainpage.html',
      minify: htmlMinifyConfig,
      inject: false
    }),
    new HtmlWebpackPlugin({
      chunks: ['topics_and_skills_dashboard'],
      filename: 'topics-and-skills-dashboard-page.mainpage.html',
      hybrid: true,
      meta: defaultMeta,
      template: (
        commonPrefix +
        '/pages/topics-and-skills-dashboard-page/' +
        'topics-and-skills-dashboard-page.mainpage.html'
      ),
      minify: htmlMinifyConfig,
      inject: false
    }),
    new HtmlWebpackPlugin({
      chunks: ['topic_viewer'],
      filename: 'topic-viewer-page.mainpage.html',
      hybrid: true,
      meta: defaultMeta,
      template:
        commonPrefix + '/pages/topic-viewer-page/' +
        'topic-viewer-page.mainpage.html',
      minify: htmlMinifyConfig,
      inject: false
    }),
    new HtmlWebpackPlugin({
      chunks: ['facilitator_dashboard'],
      filename: 'facilitator-dashboard-page.mainpage.html',
      hybrid: true,
      meta: defaultMeta,
      template:
        commonPrefix + '/pages/facilitator-dashboard-page/' +
        'facilitator-dashboard-page.mainpage.html',
      minify: htmlMinifyConfig,
      inject: false
    }),
    new HtmlWebpackPlugin({
      chunks: ['learner_group_creator'],
      filename: 'create-learner-group-page.mainpage.html',
      hybrid: true,
      meta: defaultMeta,
      template:
        commonPrefix + '/pages/learner-group-pages/create-group/' +
        'create-learner-group-page.mainpage.html',
      minify: htmlMinifyConfig,
      inject: false
    }),
    new HtmlWebpackPlugin({
      chunks: ['voiceover_admin'],
      filename: 'voiceover-admin-page.mainpage.html',
      hybrid: true,
      meta: {
        name: defaultMeta.name,
        description: 'The voiceover admin page provides functionalities ' +
        'for the voiceover admin, allowing them to manage language accent' +
        ' support for Oppia\'s voiceovers. The Voiceover Admin can use ' +
        'this page to add new language accent support, remove existing ' +
        'language accent support, and generate automatic voiceovers ' +
        'for exploration.'
      },
      template:
        commonPrefix + '/pages/voiceover-admin-page/' +
        'voiceover-admin-page.mainpage.html',
      minify: htmlMinifyConfig,
      inject: false
    }),
    new CleanWebpackPlugin({
      cleanAfterEveryBuildPatterns: ['**/*', '!*.html'],
    }),
    new webpack.LoaderOptionsPlugin({
      options: {
        macros: {
          load: macros.load,
          loadExtensions: macros.loadExtensions
        },
      },
    }),
    // Here we insert the CSS files depending on key-value stored on
    // the local storage. This only works for dynamically inserted bundles.
    // For statically inserted bundles we handle this logic in
    // core/templates/pages/footer_js_libs.html.
    new MiniCssExtractPlugin({
      filename: '[name].[contenthash].css',
      chunkFilename: '[id].[contenthash].css',
      ignoreOrder: false,
      insert: function(linkTag) {
        if (localStorage.getItem('direction') === 'rtl') {
          linkTag.href = linkTag.href.replace('.css', '.rtl.css');
        }
        document.head.appendChild(linkTag);
      }
    }),
    // This generates the RTL version for all CSS bundles.
    new WebpackRTLPlugin({
      minify: {
        zindex: false
      }
    })
  ],
  module: {
    rules: [{
      test: /\.ts$/,
      include: [
        path.resolve(__dirname, 'assets'),
        path.resolve(__dirname, 'core/templates'),
        path.resolve(__dirname, 'extensions'),
        path.resolve(__dirname, 'typings')
      ],
      use: [
        'cache-loader',
        {
          loader: 'ts-loader',
          options: {
            // Typescript checks do the type checking.
            transpileOnly: true
          }
        },
        {
          loader: path.resolve(
            'angular-template-style-url-replacer.webpack-loader')
        }
      ]
    },
    {
      test: {
        include: /.html$/,
        exclude: /(directive|component)\.html$/
      },
      loader: ['cache-loader', 'underscore-template-loader']
    },
    {
      test: /(directive|component)\.html$/,
      use: [
        'cache-loader',
        {
          loader: 'html-loader',
          options: {
            attributes: false,
            minimize: htmlMinifyConfig,
          }
        }
      ]
    },
    {
      test: /\.css$/,
      include: [
        path.resolve(__dirname, 'core/templates'),
        path.resolve(__dirname, 'extensions'),
        path.resolve(__dirname, 'node_modules'),
      ],
      use: [
        MiniCssExtractPlugin.loader,
        {
          loader: 'css-loader',
          options: {
            url: false,
          }
        },
      ],
    }]
  },
  externals: {
    jquery: 'jQuery'
  },
  optimization: {
    runtimeChunk: 'single',
    sideEffects: true,
    usedExports: true,
    splitChunks: {
      chunks: 'all'
    },
  }
};<|MERGE_RESOLUTION|>--- conflicted
+++ resolved
@@ -70,15 +70,7 @@
     creator_dashboard:
       commonPrefix + '/pages/creator-dashboard-page/' +
       'creator-dashboard-page.import.ts',
-<<<<<<< HEAD
-    contributor_dashboard_admin:
-      commonPrefix + '/pages/contributor-dashboard-admin-page/' +
-      'contributor-dashboard-admin-page.import.ts',
-=======
-    diagnostic_test_player_page:
-      commonPrefix + '/pages/diagnostic-test-player-page/' +
-      'diagnostic-test-player-page.import.ts',
->>>>>>> 782085ea
+
     email_dashboard_result:
       commonPrefix +
       '/pages/email-dashboard-pages/email-dashboard-result.import.ts',
