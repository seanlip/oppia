--- conflicted
+++ resolved
@@ -55,13 +55,11 @@
         r'/cron/mail/reviewers/contributor_dashboard_suggestions',
         cron.CronMailReviewersContributorDashboardSuggestionsHandler),
     main.get_redirect_route(
-<<<<<<< HEAD
         r'/cron/app_feedback_report/scrub_expiring_reports',
         cron.CronAppFeedbackReportsScrubberHandler),
-=======
+    main.get_redirect_route(
         r'/cron/suggestions/translation_contribution_stats',
         cron.CronTranslationContributionStatsHandler),
->>>>>>> 0a43ea01
 ]
 
 app = transaction_services.toplevel_wrapper(  # pylint: disable=invalid-name
