--- conflicted
+++ resolved
@@ -26,11 +26,6 @@
     "extensions/classifiers",
     "extensions/interactions",
     "extensions/objects",
-<<<<<<< HEAD
-    "extensions/value_generators",
-=======
-    "extensions/visualizations",
->>>>>>> bd959147
     "typings"
   ]
 }