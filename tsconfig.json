--- conflicted
+++ resolved
@@ -39,13 +39,10 @@
       "filters/*": ["core/templates/filters/*"],
       "static/*": ["third_party/static/*"],
       "tests/*": ["core/templates/tests/*"],
-<<<<<<< HEAD
       "stream": ["./node_modules/stream-browserify"],
       "zlib": ["./node_modules/browserify-zlib"],
-      "path": ["./node_modules/path-browserify"]
-=======
+      "path": ["./node_modules/path-browserify"],
       "utility/*": ["core/templates/utility/*"]
->>>>>>> 67910ebc
     }
   },
   "files": [
