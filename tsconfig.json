{
  "compilerOptions": {
<<<<<<< HEAD
  	"allowJs": true,
  	"lib": ["es2017", "dom"],
  	"noImplicitUseStrict": true,
  	"outDir": "compiled_js",
=======
    "allowJs": true,
    "lib": ["es2017", "dom"],
    "noImplicitUseStrict": true,
    "outDir": "compiled_js",
>>>>>>> f2d2f668
    "target": "es5",
    "typeRoots": ["./node_modules/@types", "typings"],
    "types": ["angular", "angular-animate", "angular-mocks", "ckeditor", "d3", "google.visualization", "jasmine", "jasmine-jquery", "jasminewd2", "jquery", "jqueryui", "leaflet", "mathjax", "mathjs", "mousetrap", "node", "select2", "selenium-webdriver"]
  },
  "exclude": ["third_party", "assets/scripts/*.js", "gulpfile.js", "compiled_js", "backend_prod_files", "build"],
}<|MERGE_RESOLUTION|>--- conflicted
+++ resolved
@@ -1,16 +1,9 @@
 {
   "compilerOptions": {
-<<<<<<< HEAD
-  	"allowJs": true,
-  	"lib": ["es2017", "dom"],
-  	"noImplicitUseStrict": true,
-  	"outDir": "compiled_js",
-=======
     "allowJs": true,
     "lib": ["es2017", "dom"],
     "noImplicitUseStrict": true,
     "outDir": "compiled_js",
->>>>>>> f2d2f668
     "target": "es5",
     "typeRoots": ["./node_modules/@types", "typings"],
     "types": ["angular", "angular-animate", "angular-mocks", "ckeditor", "d3", "google.visualization", "jasmine", "jasmine-jquery", "jasminewd2", "jquery", "jqueryui", "leaflet", "mathjax", "mathjs", "mousetrap", "node", "select2", "selenium-webdriver"]
