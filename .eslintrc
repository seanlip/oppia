--- conflicted
+++ resolved
@@ -119,11 +119,8 @@
   ],
   "rules": {
     "oppia/break-after-parens": "error",
-<<<<<<< HEAD
     "oppia/constant-declaration": "error",
-=======
     "oppia/comment-style": "error",
->>>>>>> b59fc11d
     "oppia/no-multiple-component": "error",
     "oppia/no-multiline-disable": "error",
     "oppia/directive-scope": "error",
