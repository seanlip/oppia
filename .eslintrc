--- conflicted
+++ resolved
@@ -119,11 +119,8 @@
   ],
   "rules": {
     "oppia/break-after-parens": "error",
-<<<<<<< HEAD
     "oppia/constant-declaration": "error",
-=======
     "oppia/no-multiple-component": "error",
->>>>>>> d6e57564
     "oppia/no-multiline-disable": "error",
     "oppia/no-testonly": "error",
     "oppia/test-message-style": "error",
