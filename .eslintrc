--- conflicted
+++ resolved
@@ -1,8 +1,7 @@
 {
   "parser": "@typescript-eslint/parser",
   "parserOptions": {
-    "sourceType": "module",
-    "project": "./tsconfig.json"
+    "sourceType": "module"
   },
   "extends": [
     "eslint:recommended"
@@ -270,18 +269,14 @@
         "default": "array"
       }
     ],
-<<<<<<< HEAD
-    "@typescript-eslint/no-floating-promises": ["error"],
     "@typescript-eslint/no-non-null-assertion": ["error"],
     "@typescript-eslint/no-non-null-asserted-optional-chain": ["error"],
     "@typescript-eslint/prefer-namespace-keyword": ["error"],
     "@typescript-eslint/triple-slash-reference": ["error"],
-=======
     "@typescript-eslint/adjacent-overload-signatures": ["error"],
     "@typescript-eslint/no-extra-non-null-assertion": ["error"],
     "@typescript-eslint/no-misused-new": ["error"],
     "@typescript-eslint/explicit-module-boundary-types": ["error"],
->>>>>>> ce2fe419
     "wrap-iife": [
       "error",
       "any"
