{
  "parser": "@typescript-eslint/parser",
  "parserOptions": {
    "sourceType": "module"
  },
  "extends": [
    "eslint:recommended"
  ],
  "plugins": [
    "angular",
    "html",
    "unused-imports",
    "@typescript-eslint",
    "oppia"
  ],
  "overrides": [
    {
      // We exclude test files from dependency injection format checks because
      // they are never minified.
      "files": ["*Spec.js", "*Spec.ts"],
      "rules": {
        "angular/di": "off"
      }
    },
    {
      // We only run the e2e action checks on end-to-end test files, and
      // we exclude files that we haven't fixed yet.
      "files": [
        "core/tests/protractor/*.js",
        "core/tests/protractor_utils/*.js",
        "core/tests/protractor_desktop/*.js"
      ],
      "excludedFiles": [
        "ClassroomPage.js",
        "DeleteAccountPage.js",
        "ExplorationEditorHistoryTab.js",
        "ExplorationEditorMainTab.js",
        "ExplorationEditorPage.js",
        "ExplorationEditorSettingsTab.js",
        "ExplorationEditorStatsTab.js",
        "ExplorationEditorTranslationTab.js",
        "GetStartedPage.js",
        "LearnerDashboardPage.js",
        "LibraryPage.js",
        "ProfilePage.js",
        "ProtractorConstants.js",
        "SkillEditorPage.js",
        "StoryEditorPage.js",
        "SubscriptionDashboardPage.js",
        "ThanksPage.js",
        "TopicAndStoryViewerPage.js",
        "TopicEditorPage.js",
        "TopicsAndSkillsDashboardPage.js",
        "action.js",
        "forms.js",
        "general.js",
        "users.js",
        "waitFor.js",
        "workflow.js",
        "additionalEditorFeatures.js",
        "additionalPlayerFeatures.js",
        "adminTabFeatures.js",
        "classroomPage.js",
        "classroomPageFileUploadFeatures.js",
        "collections.js",
        "contributorDashboard.js",
        "coreEditorAndPlayerFeatures.js",
        "creatorDashboard.js",
        "embedding.js",
        "explorationFeedbackTab.js",
        "explorationHistoryTab.js",
        "explorationImprovementsTab.js",
        "explorationStatisticsTab.js",
        "explorationTranslationTab.js",
        "extensions.js",
        "fileUploadExtensions.js",
        "learnerDashboard.js",
        "navigation.js",
        "playVoiceovers.js",
        "preferences.js",
        "profileFeatures.js",
        "publicationAndLibrary.js",
        "skillEditor.js",
        "topicAndStoryEditor.js",
        "topicAndStoryEditorFileUploadFeatures.js",
        "topicAndStoryViewer.js",
        "topicsAndSkillsDashboard.js",
        "userJourneys.js",
        "voiceoverUploadFeatures.js",
        "wipeout.js",
        "accessibility.js",
        "learnerFlow.js",
        "libraryFlow.js",
        "profileMenuFlow.js",
        "excludedForTesting.js"
      ],
      "rules": {
        "oppia/e2e-action": "error"
      }
    },
    {
      // We only run the protractor practices checks on protractor end-to-end test files.
      "files": [
        "core/tests/protractor/*.js",
        "core/tests/protractor_utils/*.js",
        "core/tests/protractor_desktop/*.js"
      ],
      "rules": {
        "oppia/protractor-practices": "error"
      }
    },
    {
      // We exclude spec files to the no-testonly check
      "files": ["*spec.js", "*spec.ts"],
      "rules": {
        "oppia/no-testonly": "off"
      }
    }
  ],
  "rules": {
    "oppia/break-after-parens": "error",
<<<<<<< HEAD
    "oppia/comment-style": "error",
=======
    "oppia/no-multiple-component": "error",
>>>>>>> 4c5767d9
    "oppia/no-multiline-disable": "error",
    "oppia/no-testonly": "error",
    "oppia/sorted-dependencies": "error",
    "oppia/test-message-style": "error",
    "oppia/dependency-checks": "error",
    "oppia/match-line-break": "error",
    "oppia/no-test-blockers": "error",
    "angular/di": [
      "error",
      "array"
    ],
    "angular/di-unused": "error",
    "angular/directive-restrict": [
      "error",
      {
        "restrict": "E"
      }
    ],
    "angular/no-inline-template": [
      "error",
      {
        "allowSimple": true
      }
    ],
    "array-bracket-spacing": [
      "error",
      "never"
    ],
    "brace-style":[
      "error",
      "1tbs"
    ],
    "camelcase": [
      "error",
      {
        "properties": "never"
      }
    ],
    "capitalized-comments": [
      "error",
      "always",
      {
        "ignorePattern": "disable-bad-pattern-check|fall-through",
        "ignoreConsecutiveComments": true
      }
    ],
    "comma-spacing": [
      "error",
      {
        "before": false,
        "after": true
      }
    ],
    "curly": [
      "error",
      "all"
    ],
    "dot-notation": [
      "error",
      {
        "allowKeywords": true
      }
    ],
    "eol-last":[
      "error",
      "always"
    ],
    "eqeqeq": [
      "error",
      "always"
    ],
    "func-style": [
      "error",
      "expression"
    ],
    "indent": [
      "error",
      2,
      {
        "ArrayExpression": 1,
        "flatTernaryExpressions": true,
        "FunctionExpression": {
          "body": 1,
          "parameters": 2
        },
        "MemberExpression": 1,
        "SwitchCase": 1,
        "ignoredNodes": [
          "ConditionalExpression"
        ]
      }
    ],
    "key-spacing": "error",
    "keyword-spacing": [
      "error",
      {
        "before": true,
        "after": true
      }
    ],
    "max-len": [
      "error",
      {
        "code": 80,
        "ignoreUrls": true,
        "ignorePattern": "^import \\{"
      }
    ],
    "no-compare-neg": "off",
    "no-console": [
      "error",
      {
        "allow": [
          "error",
          "warn"
        ]
      }
    ],
    "no-constant-condition": [
      "off"
    ],
    "no-empty": [
      "error",
      {
        "allowEmptyCatch": true
      }
    ],
    "no-multi-spaces": [
      "error"
    ],
    "no-multi-str": [
      "error"
    ],
    "no-prototype-builtins": "off",
    "no-redeclare": [
      "off"
    ],
    "no-restricted-globals": [
      "error", "addEventListener", "blur", "close", "closed", "confirm",
      "defaultStatus", "event", "external", "defaultstatus", "find", "focus",
      "frameElement", "frames", "history", "innerHeight", "innerWidth",
      "length", "location", "locationbar", "menubar", "moveBy", "moveTo",
      "name", "onblur", "onerror", "onfocus", "onload", "onresize", "onunload",
      "open", "opener", "opera", "outerHeight", "outerWidth", "pageXOffset",
      "pageYOffset", "parent", "print", "removeEventListener", "resizeBy",
      "resizeTo", "screen", "screenLeft", "screenTop", "screenX", "screenY",
      "scroll", "scrollbars", "scrollBy", "scrollTo", "scrollX", "scrollY",
      "self", "sessionStorage", "status", "statusbar", "stop",
      "toolbar", "top"],
    "no-tabs": "error",
    "no-useless-escape": "off",
    "no-whitespace-before-property": "error",
    "no-trailing-spaces": [
      "error"
    ],
    "no-undef": [
      "off"
    ],
    "no-unused-vars": [
      "off"
    ],
    "one-var": [
      "off"
    ],
    "operator-linebreak": [
      "error",
      "after"
    ],
    "padded-blocks": [
      "error",
      "never"
    ],
    "quotes": [
      "error",
      "single",
      {
        "avoidEscape": true
      }
    ],
    "quote-props": [
      "error",
      "as-needed",
      {
        "keywords": true
      }
    ],
    // The following must be off so that we can enable
    // "@typescript-eslint/semi", which checks semicolons in TS files.
    "semi": "off",
    // The following must be off so that we can enable
    // "@typescript-eslint/no-extra-semi".
    "no-extra-semi": "off",
    "semi-spacing": "error",
    "space-before-blocks": [
      "error",
      "always"
    ],
    "space-before-function-paren": [
      "error",
      {
        "anonymous": "never",
        "asyncArrow": "never",
        "named": "never"
      }
    ],
    "spaced-comment": [
      "error",
      "always"
    ],
    "space-in-parens": [
      "error",
      "never"
    ],
    "space-infix-ops": [
      "error"
    ],
    "space-unary-ops": [
      "error",
      {
        "words": true,
        "nonwords": false
      }
    ],
    "switch-colon-spacing": [
      "error",
      {
        "after": true,
        "before": false
      }
    ],
    "unused-imports/no-unused-imports-ts": "error",
    "@typescript-eslint/no-explicit-any": ["error"],
    "@typescript-eslint/semi": ["error"],
    "@typescript-eslint/ban-types": [
      "error",
      {
        "types": {
          "String": {
            "message": "Use string instead.",
            "fixWith": "string"
          },
          "Number": {
            "message": "Use number instead.",
            "fixWith": "number"
          },
          "Boolean": {
            "message": "Use boolean instead.",
            "fixWith": "boolean"
          }
        },
        "extendDefaults": false
      }
    ],
    "@typescript-eslint/array-type": [
      "error",
      {
        "default": "array"
      }
    ],
    "@typescript-eslint/no-non-null-assertion": ["error"],
    "@typescript-eslint/no-non-null-asserted-optional-chain": ["error"],
    "@typescript-eslint/prefer-namespace-keyword": ["error"],
    "@typescript-eslint/triple-slash-reference": ["error"],
    "@typescript-eslint/adjacent-overload-signatures": ["error"],
    "@typescript-eslint/no-extra-non-null-assertion": ["error"],
    "@typescript-eslint/no-misused-new": ["error"],
    "@typescript-eslint/no-unused-vars": [
      "error",
      {
        "args": "none"
      }
    ],
    "@typescript-eslint/explicit-module-boundary-types": ["error"],
    "@typescript-eslint/prefer-as-const": ["error"],
    "@typescript-eslint/no-array-constructor": ["error"],
    "@typescript-eslint/no-extra-semi": ["error"],
    "@typescript-eslint/type-annotation-spacing": ["error"],
    "wrap-iife": [
      "error",
      "any"
    ]
  }
}<|MERGE_RESOLUTION|>--- conflicted
+++ resolved
@@ -119,11 +119,8 @@
   ],
   "rules": {
     "oppia/break-after-parens": "error",
-<<<<<<< HEAD
     "oppia/comment-style": "error",
-=======
     "oppia/no-multiple-component": "error",
->>>>>>> 4c5767d9
     "oppia/no-multiline-disable": "error",
     "oppia/no-testonly": "error",
     "oppia/sorted-dependencies": "error",
