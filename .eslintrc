{
  "parser": "@typescript-eslint/parser",
  "parserOptions": {
    "sourceType": "module"
  },
  "extends": [
    "eslint:recommended"
  ],
  "plugins": [
    "angular",
    "html",
    "unused-imports",
    "@typescript-eslint",
    "oppia"
  ],
  "overrides": [
    {
      // We exclude test files from dependency injection format checks because
      // they are never minified.
      "files": ["*Spec.js", "*Spec.ts"],
      "rules": {
        "angular/di": "off"
      }
    },
    {
      // We only run the e2e action checks on end-to-end test files, and
      // we exclude files that we haven't fixed yet.
      "files": [
        "core/tests/protractor/*.js",
        "core/tests/protractor_utils/*.js",
        "core/tests/protractor_desktop/*.js"
      ],
      "excludedFiles": [
        "ClassroomPage.js",
        "DeleteAccountPage.js",
        "ExplorationEditorHistoryTab.js",
        "ExplorationEditorMainTab.js",
        "ExplorationEditorPage.js",
        "ExplorationEditorSettingsTab.js",
        "ExplorationEditorStatsTab.js",
        "ExplorationEditorTranslationTab.js",
        "GetStartedPage.js",
        "LearnerDashboardPage.js",
        "LibraryPage.js",
        "ProfilePage.js",
        "ProtractorConstants.js",
        "SkillEditorPage.js",
        "StoryEditorPage.js",
        "SubscriptionDashboardPage.js",
        "ThanksPage.js",
        "TopicAndStoryViewerPage.js",
        "TopicEditorPage.js",
        "TopicsAndSkillsDashboardPage.js",
        "action.js",
        "forms.js",
        "general.js",
        "users.js",
        "waitFor.js",
        "workflow.js",
        "additionalEditorFeatures.js",
        "additionalPlayerFeatures.js",
        "adminTabFeatures.js",
        "classroomPage.js",
        "classroomPageFileUploadFeatures.js",
        "collections.js",
        "contributorDashboard.js",
        "coreEditorAndPlayerFeatures.js",
        "creatorDashboard.js",
        "embedding.js",
        "explorationFeedbackTab.js",
        "explorationHistoryTab.js",
        "explorationImprovementsTab.js",
        "explorationStatisticsTab.js",
        "explorationTranslationTab.js",
        "extensions.js",
        "fileUploadExtensions.js",
        "learnerDashboard.js",
        "navigation.js",
        "playVoiceovers.js",
        "preferences.js",
        "profileFeatures.js",
        "publicationAndLibrary.js",
        "skillEditor.js",
        "topicAndStoryEditor.js",
        "topicAndStoryEditorFileUploadFeatures.js",
        "topicAndStoryViewer.js",
        "topicsAndSkillsDashboard.js",
        "userJourneys.js",
        "voiceoverUploadFeatures.js",
        "wipeout.js",
        "accessibility.js",
        "learnerFlow.js",
        "libraryFlow.js",
        "profileMenuFlow.js",
        "excludedForTesting.js"
      ],
      "rules": {
        "oppia/e2e-action": "error"
      }
    },
    {
      // We only run the protractor practices checks on protractor end-to-end test files.
      "files": [
        "core/tests/protractor/*.js",
        "core/tests/protractor_utils/*.js",
        "core/tests/protractor_desktop/*.js"
      ],
      "rules": {
        "oppia/protractor-practices": "error"
      }
    },
    {
      // We exclude spec files to the no-testonly check
      "files": ["*spec.js", "*spec.ts"],
      "rules": {
        "oppia/no-testonly": "off"
      }
    }
  ],
  "rules": {
    "oppia/break-after-parens": "error",
<<<<<<< HEAD
=======
    "oppia/constant-declaration": "error",
>>>>>>> 073967a6
    "oppia/comment-style": "error",
    "oppia/no-multiple-component": "error",
    "oppia/no-multiline-disable": "error",
    "oppia/directive-scope": "error",
    "oppia/no-testonly": "error",
    "oppia/sorted-dependencies": "error",
    "oppia/test-message-style": "error",
    "oppia/dependency-checks": "error",
    "oppia/match-line-break": "error",
    "oppia/no-test-blockers": "error",
    "angular/di": [
      "error",
      "array"
    ],
    "angular/di-unused": "error",
    "angular/directive-restrict": [
      "error",
      {
        "restrict": "E"
      }
    ],
    "angular/no-inline-template": [
      "error",
      {
        "allowSimple": true
      }
    ],
    "array-bracket-spacing": [
      "error",
      "never"
    ],
    "brace-style":[
      "error",
      "1tbs"
    ],
    "camelcase": [
      "error",
      {
        "properties": "never"
      }
    ],
    "capitalized-comments": [
      "error",
      "always",
      {
        "ignorePattern": "disable-bad-pattern-check|fall-through",
        "ignoreConsecutiveComments": true
      }
    ],
    "comma-spacing": [
      "error",
      {
        "before": false,
        "after": true
      }
    ],
    "curly": [
      "error",
      "all"
    ],
    "dot-notation": [
      "error",
      {
        "allowKeywords": true
      }
    ],
    "eol-last":[
      "error",
      "always"
    ],
    "eqeqeq": [
      "error",
      "always"
    ],
    "func-style": [
      "error",
      "expression"
    ],
    "indent": [
      "error",
      2,
      {
        "ArrayExpression": 1,
        "flatTernaryExpressions": true,
        "FunctionExpression": {
          "body": 1,
          "parameters": 2
        },
        "MemberExpression": 1,
        "SwitchCase": 1,
        "ignoredNodes": [
          "ConditionalExpression"
        ]
      }
    ],
    "key-spacing": "error",
    "keyword-spacing": [
      "error",
      {
        "before": true,
        "after": true
      }
    ],
    "max-len": [
      "error",
      {
        "code": 80,
        "ignoreUrls": true,
        "ignorePattern": "^import \\{"
      }
    ],
    "no-compare-neg": "off",
    "no-console": [
      "error",
      {
        "allow": [
          "error",
          "warn"
        ]
      }
    ],
    "no-constant-condition": [
      "off"
    ],
    "no-empty": [
      "error",
      {
        "allowEmptyCatch": true
      }
    ],
    "no-multi-spaces": [
      "error"
    ],
    "no-multi-str": [
      "error"
    ],
    "no-prototype-builtins": "off",
    "no-redeclare": [
      "off"
    ],
    "no-restricted-globals": [
      "error", "addEventListener", "blur", "close", "closed", "confirm",
      "defaultStatus", "event", "external", "defaultstatus", "find", "focus",
      "frameElement", "frames", "history", "innerHeight", "innerWidth",
      "length", "location", "locationbar", "menubar", "moveBy", "moveTo",
      "name", "onblur", "onerror", "onfocus", "onload", "onresize", "onunload",
      "open", "opener", "opera", "outerHeight", "outerWidth", "pageXOffset",
      "pageYOffset", "parent", "print", "removeEventListener", "resizeBy",
      "resizeTo", "screen", "screenLeft", "screenTop", "screenX", "screenY",
      "scroll", "scrollbars", "scrollBy", "scrollTo", "scrollX", "scrollY",
      "self", "sessionStorage", "status", "statusbar", "stop",
      "toolbar", "top"],
    "no-tabs": "error",
    "no-useless-escape": "off",
    "no-whitespace-before-property": "error",
    "no-trailing-spaces": [
      "error"
    ],
    "no-undef": [
      "off"
    ],
    "no-unused-vars": [
      "off"
    ],
    "one-var": [
      "off"
    ],
    "operator-linebreak": [
      "error",
      "after"
    ],
    "padded-blocks": [
      "error",
      "never"
    ],
    "quotes": [
      "error",
      "single",
      {
        "avoidEscape": true
      }
    ],
    "quote-props": [
      "error",
      "as-needed",
      {
        "keywords": true
      }
    ],
    // The following must be off so that we can enable
    // "@typescript-eslint/semi", which checks semicolons in TS files.
    "semi": "off",
    // The following must be off so that we can enable
    // "@typescript-eslint/no-extra-semi".
    "no-extra-semi": "off",
    "semi-spacing": "error",
    "space-before-blocks": [
      "error",
      "always"
    ],
    "space-before-function-paren": [
      "error",
      {
        "anonymous": "never",
        "asyncArrow": "never",
        "named": "never"
      }
    ],
    "spaced-comment": [
      "error",
      "always"
    ],
    "space-in-parens": [
      "error",
      "never"
    ],
    "space-infix-ops": [
      "error"
    ],
    "space-unary-ops": [
      "error",
      {
        "words": true,
        "nonwords": false
      }
    ],
    "switch-colon-spacing": [
      "error",
      {
        "after": true,
        "before": false
      }
    ],
    "unused-imports/no-unused-imports-ts": "error",
    "@typescript-eslint/no-explicit-any": ["error"],
    "@typescript-eslint/semi": ["error"],
    "@typescript-eslint/ban-types": [
      "error",
      {
        "types": {
          "String": {
            "message": "Use string instead.",
            "fixWith": "string"
          },
          "Number": {
            "message": "Use number instead.",
            "fixWith": "number"
          },
          "Boolean": {
            "message": "Use boolean instead.",
            "fixWith": "boolean"
          }
        },
        "extendDefaults": false
      }
    ],
    "@typescript-eslint/array-type": [
      "error",
      {
        "default": "array"
      }
    ],
    "@typescript-eslint/no-non-null-assertion": ["error"],
    "@typescript-eslint/no-non-null-asserted-optional-chain": ["error"],
    "@typescript-eslint/prefer-namespace-keyword": ["error"],
    "@typescript-eslint/triple-slash-reference": ["error"],
    "@typescript-eslint/adjacent-overload-signatures": ["error"],
    "@typescript-eslint/no-extra-non-null-assertion": ["error"],
    "@typescript-eslint/no-misused-new": ["error"],
    "@typescript-eslint/no-unused-vars": [
      "error",
      {
        "args": "none"
      }
    ],
    "@typescript-eslint/explicit-module-boundary-types": ["error"],
    "@typescript-eslint/prefer-as-const": ["error"],
    "@typescript-eslint/no-array-constructor": ["error"],
    "@typescript-eslint/no-extra-semi": ["error"],
    "@typescript-eslint/type-annotation-spacing": ["error"],
    "wrap-iife": [
      "error",
      "any"
    ]
  }
}<|MERGE_RESOLUTION|>--- conflicted
+++ resolved
@@ -119,10 +119,7 @@
   ],
   "rules": {
     "oppia/break-after-parens": "error",
-<<<<<<< HEAD
-=======
     "oppia/constant-declaration": "error",
->>>>>>> 073967a6
     "oppia/comment-style": "error",
     "oppia/no-multiple-component": "error",
     "oppia/no-multiline-disable": "error",
