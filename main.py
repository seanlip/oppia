--- conflicted
+++ resolved
@@ -246,13 +246,11 @@
         feconf.ACCESS_VALIDATION_HANDLER_PREFIX,
         access_validators.CollectionEditorAccessValidationPage
     ),
-<<<<<<< HEAD
      get_redirect_route(
         r'%s/can_access_exploration_editor_page/<exploration_id>' %
         feconf.ACCESS_VALIDATION_HANDLER_PREFIX,
         access_validators.ExplorationEditorAccessValidationHandlerPage
     ),
-=======
 
     get_redirect_route(
         r'%s/can_access_story_editor_page/<story_id>' %
@@ -260,7 +258,6 @@
         access_validators.StoryEditorAccessValidationHandlerPage
     ),
 
->>>>>>> 1ea0fe6c
     get_redirect_route(
         r'%s/can_access_blog_home_page' %
         feconf.ACCESS_VALIDATION_HANDLER_PREFIX,
@@ -1234,13 +1231,13 @@
         oppia_root.OppiaRootPage
     ),
     get_redirect_route(
-<<<<<<< HEAD
         r'%s/<exploration_id>' % feconf.EDITOR_URL_PREFIX,
-=======
+        oppia_root.OppiaRootPage
+    ),
+      get_redirect_route(
         r'%s/<story_id>' % feconf.STORY_EDITOR_URL_PREFIX,
->>>>>>> 1ea0fe6c
         oppia_root.OppiaRootPage
-    )
+    ),
 ))
 
 # Add cron urls. Note that cron URLs MUST start with /cron for them to work
