--- conflicted
+++ resolved
@@ -14,8 +14,8 @@
 
 """URL routing definitions, and some basic error/warmup handlers."""
 
-from __future__ import absolute_import
-from __future__ import unicode_literals
+from __future__ import absolute_import  # pylint: disable=import-only-modules
+from __future__ import unicode_literals  # pylint: disable=import-only-modules
 
 import logging
 from constants import constants
@@ -225,12 +225,13 @@
         r'%s/can_manage_own_account' % feconf.ACCESS_VALIDATORS_PREFIX,
         access_validators.ManageOwnAccountValidationHandler),
 
+    get_redirect_route(
+        r'%s/does_profile_exist/<username>' % feconf.ACCESS_VALIDATORS_PREFIX,
+        access_validators.ProfileExistsValidationHandler),
+
     get_redirect_route(r'%s' % feconf.ADMIN_URL, admin.AdminPage),
     get_redirect_route(r'/adminhandler', admin.AdminHandler),
     get_redirect_route(r'/adminrolehandler', admin.AdminRoleHandler),
-    get_redirect_route(r'/bannedusershandler', admin.BannedUsersHandler),
-    get_redirect_route(
-        r'/topicmanagerrolehandler', admin.TopicManagerRoleHandler),
     get_redirect_route(
         r'/adminsuperadminhandler', admin.AdminSuperAdminPrivilegesHandler),
     get_redirect_route(
@@ -484,6 +485,8 @@
         feconf.COLLECTION_SUMMARIES_DATA_URL,
         library.CollectionSummariesHandler),
 
+    # Usually all frontend pages are served using OppiaRootPage handler
+    # but this is a special case as this route contains a url fragment.
     get_redirect_route(r'/profile/<username>', profile.ProfilePage),
     get_redirect_route(
         r'/profilehandler/data/<username>', profile.ProfileHandler),
@@ -871,8 +874,6 @@
     get_redirect_route(
         r'%s' % feconf.BLOG_DASHBOARD_DATA_URL,
         blog_dashboard.BlogDashboardDataHandler),
-    get_redirect_route(
-        r'%s' % feconf.BLOG_DASHBOARD_URL, blog_dashboard.BlogDashboardPage),
 
     get_redirect_route(
         r'/issuesdatahandler/<exploration_id>', editor.FetchIssuesHandler),
@@ -925,17 +926,10 @@
 
 # Redirect all routes handled using angular router to the oppia root page.
 for page in constants.PAGES_REGISTERED_WITH_FRONTEND.values():
-<<<<<<< HEAD
     if not 'MANUALLY_REGISTERED_WITH_BACKEND' in page:
         URLS.append(
             get_redirect_route(
                 r'/%s' % page['ROUTE'], oppia_root.OppiaRootPage))
-=======
-    URLS.append(
-        get_redirect_route(
-            r'/%s' % page['ROUTE'],
-            oppia_root.OppiaRootPage))
->>>>>>> 23be0d97
 
 # 404 error handler (Needs to be at the end of the URLS list).
 URLS.append(get_redirect_route(r'/<:.*>', base.Error404Handler))
