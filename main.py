# Copyright 2014 The Oppia Authors. All Rights Reserved.
#
# Licensed under the Apache License, Version 2.0 (the "License");
# you may not use this file except in compliance with the License.
# You may obtain a copy of the License at
#
#      http://www.apache.org/licenses/LICENSE-2.0
#
# Unless required by applicable law or agreed to in writing, software
# distributed under the License is distributed on an "AS-IS" BASIS,
# WITHOUT WARRANTIES OR CONDITIONS OF ANY KIND, either express or implied.
# See the License for the specific language governing permissions and
# limitations under the License.

"""URL routing definitions, and some basic error/warmup handlers."""

import logging

# pylint: disable=relative-import
from constants import constants
from core.controllers import admin
from core.controllers import base
from core.controllers import classifier
from core.controllers import collection_editor
from core.controllers import collection_viewer
from core.controllers import creator_dashboard
from core.controllers import custom_landing_pages
from core.controllers import email_dashboard
from core.controllers import editor
from core.controllers import feedback
from core.controllers import learner_dashboard
from core.controllers import learner_playlist
from core.controllers import library
from core.controllers import moderator
from core.controllers import pages
from core.controllers import profile
from core.controllers import reader
from core.controllers import recent_commits
from core.controllers import resources
from core.controllers import subscriptions
from core.domain import acl_decorators
from core.domain import user_services
from core.platform import models
import feconf
# pylint: enable=relative-import

from mapreduce import main as mapreduce_main
from mapreduce import parameters as mapreduce_parameters
import webapp2
from webapp2_extras.routes import RedirectRoute

current_user_services = models.Registry.import_current_user_services()
transaction_services = models.Registry.import_transaction_services()


class FrontendErrorHandler(base.BaseHandler):
    """Handles errors arising from the frontend."""

    REQUIRE_PAYLOAD_CSRF_CHECK = False

    @acl_decorators.open_access
    def post(self):
        """Records errors reported by the frontend."""
        logging.error('Frontend error: %s' % self.payload.get('error'))
        self.render_json(self.values)


class WarmupHandler(base.BaseHandler):
    """Handles warmup requests."""

    @acl_decorators.open_access
    def get(self):
        """Handles GET warmup requests."""
        pass


class HomePageRedirectHandler(base.BaseHandler):
    """When a request is made to '/', check the user's login status, and
    redirect them appropriately.
    """

    @acl_decorators.open_access
    def get(self):
        if self.user_id and user_services.has_fully_registered(self.user_id):
            user_settings = user_services.get_user_settings(
                self.user_id)
            default_dashboard = user_settings.default_dashboard
            if default_dashboard == constants.DASHBOARD_TYPE_CREATOR:
                self.redirect(feconf.CREATOR_DASHBOARD_URL)
            else:
                self.redirect(feconf.LEARNER_DASHBOARD_URL)
        else:
            self.redirect(feconf.SPLASH_URL)


def get_redirect_route(regex_route, handler, defaults=None):
    """Returns a route that redirects /foo/ to /foo.

    Warning: this method strips off parameters after the trailing slash. URLs
    with parameters should be formulated without the trailing slash.
    """
    if defaults is None:
        defaults = {}
    name = regex_route.replace('/', '_')
    return RedirectRoute(
        regex_route, handler, name, strict_slash=True, defaults=defaults)


def authorization_wrapper(self, *args, **kwargs):
    # developers.google.com/appengine/docs/python/taskqueue/overview-push
    # promises that this header cannot be set by external callers. If this
    # is present, we can be certain that the request is internal and from
    # the task queue worker.
    if 'X-AppEngine-TaskName' not in self.request.headers:
        self.response.out.write('Forbidden')
        self.response.set_status(403)
        return
    self.real_dispatch(*args, **kwargs)


def ui_access_wrapper(self, *args, **kwargs):
    self.real_dispatch(*args, **kwargs)


MAPREDUCE_HANDLERS = []

for path, handler_class in mapreduce_main.create_handlers_map():
    if path.startswith('.*/pipeline'):
        if 'pipeline/rpc/' in path or path == '.*/pipeline(/.+)':
            path = path.replace('.*/pipeline', '/mapreduce/ui/pipeline')
        else:
            path = path.replace('.*/pipeline', '/mapreduce/worker/pipeline')
    else:
        if '_callback' in path:
            path = path.replace('.*', '/mapreduce/worker', 1)
        elif '/list_configs' in path:
            continue
        else:
            path = path.replace('.*', '/mapreduce/ui', 1)

    if '/ui/' in path or path.endswith('/ui'):
        if (hasattr(handler_class, 'dispatch') and
                not hasattr(handler_class, 'real_dispatch')):
            handler_class.real_dispatch = handler_class.dispatch
            handler_class.dispatch = ui_access_wrapper
        MAPREDUCE_HANDLERS.append((path, handler_class))
    else:
        if (hasattr(handler_class, 'dispatch') and
                not hasattr(handler_class, 'real_dispatch')):
            handler_class.real_dispatch = handler_class.dispatch
            handler_class.dispatch = authorization_wrapper
        MAPREDUCE_HANDLERS.append((path, handler_class))

# Tell map/reduce internals that this is now the base path to use.
mapreduce_parameters.config.BASE_PATH = '/mapreduce/worker'

# Register the URLs with the classes responsible for handling them.
URLS = MAPREDUCE_HANDLERS + [
    get_redirect_route(r'/_ah/warmup', WarmupHandler),
    get_redirect_route(r'/', HomePageRedirectHandler),

    get_redirect_route(feconf.SPLASH_URL, pages.SplashPage),
    get_redirect_route(r'/about', pages.AboutPage),
    get_redirect_route(r'/get_started', pages.GetStartedPage),
    get_redirect_route(r'/foundation', pages.AboutRedirectPage),
    get_redirect_route(r'/credits', pages.AboutRedirectPage),
    get_redirect_route(r'/teach', pages.TeachPage),
    get_redirect_route(r'/participate', pages.TeachRedirectPage),
    get_redirect_route(r'/site_guidelines', pages.TeachRedirectPage),
    get_redirect_route(r'/console_errors', pages.ConsoleErrorPage),
    get_redirect_route(r'/contact', pages.ContactPage),

    get_redirect_route(r'/blog', pages.BlogPage),
    get_redirect_route(r'/forum', pages.ForumPage),
    get_redirect_route(r'/donate', pages.DonatePage),
    get_redirect_route(r'/thanks', pages.ThanksPage),
    get_redirect_route(r'/terms', pages.TermsPage),
    get_redirect_route(r'/privacy', pages.PrivacyPage),

    get_redirect_route(r'%s' % feconf.ADMIN_URL, admin.AdminPage),
    get_redirect_route(r'/adminhandler', admin.AdminHandler),
    get_redirect_route(r'/adminrolehandler', admin.AdminRoleHandler),
    get_redirect_route(r'/adminjoboutput', admin.AdminJobOutput),
    get_redirect_route(
        r'/admintopicscsvdownloadhandler',
        admin.AdminTopicsCsvDownloadHandler),

    get_redirect_route(
        r'/notifications_dashboard',
        creator_dashboard.NotificationsDashboardPage),
    get_redirect_route(
        r'/notificationsdashboardhandler/data',
        creator_dashboard.NotificationsDashboardHandler),
    get_redirect_route(
        r'/notificationshandler', creator_dashboard.NotificationsHandler),
    get_redirect_route(
        r'%s' % feconf.CREATOR_DASHBOARD_URL,
        creator_dashboard.CreatorDashboardPage),
    get_redirect_route(
        r'%s' % feconf.CREATOR_DASHBOARD_DATA_URL,
        creator_dashboard.CreatorDashboardHandler),
    get_redirect_route(
        r'%s' % feconf.NEW_EXPLORATION_URL, creator_dashboard.NewExploration),
    get_redirect_route(
        r'%s' % feconf.NEW_COLLECTION_URL, creator_dashboard.NewCollection),
    get_redirect_route(
        r'%s' % feconf.UPLOAD_EXPLORATION_URL,
        creator_dashboard.UploadExploration),
    get_redirect_route(
        r'%s' % feconf.LEARNER_DASHBOARD_URL,
        learner_dashboard.LearnerDashboardPage),
    get_redirect_route(
        r'%s' % feconf.LEARNER_DASHBOARD_DATA_URL,
        learner_dashboard.LearnerDashboardHandler),
    get_redirect_route(
        r'%s/<exploration_id>/<thread_id>' %
        feconf.LEARNER_DASHBOARD_FEEDBACK_THREAD_DATA_URL,
        learner_dashboard.LearnerDashboardFeedbackThreadHandler),

    get_redirect_route(
        r'%s/<activity_type>/<activity_id>' %
        feconf.LEARNER_INCOMPLETE_ACTIVITY_DATA_URL,
        reader.LearnerIncompleteActivityHandler),

    get_redirect_route(
        r'%s/<activity_type>/<activity_id>' % feconf.LEARNER_PLAYLIST_DATA_URL,
        learner_playlist.LearnerPlaylistHandler),

    get_redirect_route(
        r'/imagehandler/<exploration_id>/<encoded_filepath>',
        resources.ImageHandler),
    get_redirect_route(
        r'/audiohandler/<exploration_id>/audio/<filename>',
        resources.AudioHandler),
    get_redirect_route(
        r'/object_editor_template/<obj_type>',
        resources.ObjectEditorTemplateHandler),
    get_redirect_route(
        r'/value_generator_handler/<generator_id>',
        resources.ValueGeneratorHandler),
    get_redirect_route(r'%s' % feconf.FRACTIONS_LANDING_PAGE_URL,
                       custom_landing_pages.FractionLandingPage),
    get_redirect_route(r'%s' % feconf.LIBRARY_INDEX_URL, library.LibraryPage),
    get_redirect_route(r'%s' % feconf.LIBRARY_INDEX_DATA_URL,
                       library.LibraryIndexHandler),
    get_redirect_route(r'%s' % feconf.LIBRARY_RECENTLY_PUBLISHED_URL,
                       library.LibraryGroupPage),
    get_redirect_route(r'%s' % feconf.LIBRARY_TOP_RATED_URL,
                       library.LibraryGroupPage),
    get_redirect_route(r'%s' % feconf.LIBRARY_GROUP_DATA_URL,
                       library.LibraryGroupIndexHandler),
    get_redirect_route(r'%s' % feconf.LIBRARY_SEARCH_URL, library.LibraryPage),
    get_redirect_route(
        r'%s' % feconf.LIBRARY_SEARCH_DATA_URL, library.SearchHandler),
    get_redirect_route(r'/gallery', library.LibraryRedirectPage),
    get_redirect_route(r'/contribute', library.LibraryRedirectPage),
    get_redirect_route(r'/learn', library.LibraryRedirectPage),
    get_redirect_route(r'/playtest', library.LibraryRedirectPage),
    get_redirect_route(
        feconf.EXPLORATION_SUMMARIES_DATA_URL,
        library.ExplorationSummariesHandler),
    get_redirect_route(
        feconf.COLLECTION_SUMMARIES_DATA_URL,
        library.CollectionSummariesHandler),

    get_redirect_route(r'/profile/<username>', profile.ProfilePage),
    get_redirect_route(
        r'/profilehandler/data/<username>', profile.ProfileHandler),
    get_redirect_route(r'/preferences', profile.PreferencesPage),
    get_redirect_route(
        feconf.PREFERENCES_DATA_URL, profile.PreferencesHandler),
    get_redirect_route(
        r'/preferenceshandler/profile_picture', profile.ProfilePictureHandler),
    get_redirect_route(
        r'/preferenceshandler/profile_picture_by_username/<username>',
        profile.ProfilePictureHandlerByUsername),
    get_redirect_route(r'%s' % feconf.SIGNUP_URL, profile.SignupPage),
    get_redirect_route(r'%s' % feconf.SIGNUP_DATA_URL, profile.SignupHandler),
    get_redirect_route(
        r'%s' % feconf.USERNAME_CHECK_DATA_URL, profile.UsernameCheckHandler),
    get_redirect_route(
        r'%s' % feconf.SITE_LANGUAGE_DATA_URL, profile.SiteLanguageHandler),

    get_redirect_route(r'/moderator', moderator.ModeratorPage),
    get_redirect_route(
        r'/moderatorhandler/featured', moderator.FeaturedActivitiesHandler),
    get_redirect_route(
        r'/moderatorhandler/email_draft/<action>', moderator.EmailDraftHandler),

    get_redirect_route(
        r'%s/<exploration_id>' % feconf.EXPLORATION_URL_PREFIX,
        reader.ExplorationPage),
    get_redirect_route(
        r'%s/<exploration_id>' % feconf.EXPLORATION_URL_EMBED_PREFIX,
        reader.ExplorationPageEmbed),
    get_redirect_route(
        r'%s/<exploration_id>' % feconf.EXPLORATION_INIT_URL_PREFIX,
        reader.ExplorationHandler),
    get_redirect_route(
        '/explorehandler/exploration_start_event/<exploration_id>',
        reader.ExplorationStartEventHandler),
    get_redirect_route(
        r'/explorehandler/state_hit_event/<exploration_id>',
        reader.StateHitEventHandler),
    get_redirect_route(
        r'/explorehandler/answer_submitted_event/<exploration_id>',
        reader.AnswerSubmittedEventHandler),
    get_redirect_route(
        r'/explorehandler/give_feedback/<exploration_id>',
        reader.ReaderFeedbackHandler),
    get_redirect_route(
        r'/explorehandler/exploration_complete_event/<exploration_id>',
        reader.ExplorationCompleteEventHandler),
    get_redirect_route(
        r'/explorehandler/exploration_maybe_leave_event/<exploration_id>',
        reader.ExplorationMaybeLeaveHandler),
    get_redirect_route(
        r'/explorehandler/classify/<exploration_id>', reader.ClassifyHandler),
    get_redirect_route(
        r'/explorehandler/rating/<exploration_id>', reader.RatingHandler),
    get_redirect_route(
        r'/explorehandler/recommendations/<exploration_id>',
        reader.RecommendationsHandler),

    get_redirect_route(
        r'%s/<exploration_id>' % feconf.EDITOR_URL_PREFIX,
        editor.ExplorationPage),
    get_redirect_route(
        r'%s/<exploration_id>' % feconf.EXPLORATION_DATA_PREFIX,
        editor.ExplorationHandler),
    get_redirect_route(
        r'/createhandler/download/<exploration_id>',
        editor.ExplorationDownloadHandler),
    get_redirect_route(
        r'/createhandler/imageupload/<exploration_id>',
        editor.ImageUploadHandler),
    get_redirect_route(
        r'/createhandler/audioupload/<exploration_id>',
<<<<<<< HEAD
        editor.AudioFileHandler),
    get_redirect_route(r'/createhandler/state_yaml', editor.StateYamlHandler),
=======
        editor.AudioUploadHandler),
    get_redirect_route(
        r'/createhandler/state_yaml/<exploration_id>',
        editor.StateYamlHandler),
>>>>>>> b663fa4b
    get_redirect_route(
        r'/createhandler/training_data/<exploration_id>/<escaped_state_name>',
        editor.UntrainedAnswersHandler),
    get_redirect_route(
        r'/createhandler/resource_list/<exploration_id>',
        editor.ExplorationResourcesHandler),
    get_redirect_route(
        r'/createhandler/revert/<exploration_id>',
        editor.ExplorationRevertHandler),
    get_redirect_route(
        r'%s/<exploration_id>' % feconf.EXPLORATION_RIGHTS_PREFIX,
        editor.ExplorationRightsHandler),
    get_redirect_route(
        r'%s/<exploration_id>' % feconf.EXPLORATION_STATUS_PREFIX,
        editor.ExplorationStatusHandler),
    get_redirect_route(
        r'/createhandler/moderatorrights/<exploration_id>',
        editor.ExplorationModeratorRightsHandler),
    get_redirect_route(
        r'/createhandler/notificationpreferences/<exploration_id>',
        editor.UserExplorationEmailsHandler),
    get_redirect_route(
        r'/createhandler/snapshots/<exploration_id>',
        editor.ExplorationSnapshotsHandler),
    get_redirect_route(
        r'/createhandler/statisticsversion/<exploration_id>',
        editor.ExplorationStatsVersionsHandler),
    get_redirect_route(
        r'/createhandler/statistics/<exploration_id>/<exploration_version>',
        editor.ExplorationStatisticsHandler),
    get_redirect_route(
        r'/createhandler/state_rules_stats/<exploration_id>/<escaped_state_name>',  # pylint: disable=line-too-long
        editor.StateRulesStatsHandler),
    get_redirect_route(
        r'/createhandler/started_tutorial_event/<exploration_id>',
        editor.StartedTutorialEventHandler),
    get_redirect_route(
        r'/createhandler/autosave_draft/<exploration_id>',
        editor.EditorAutosaveHandler),

    get_redirect_route(
        r'%s' % feconf.RECENT_COMMITS_DATA_URL,
        recent_commits.RecentCommitsHandler),
    get_redirect_route(
        r'%s' % feconf.RECENT_FEEDBACK_MESSAGES_DATA_URL,
        feedback.RecentFeedbackMessagesHandler),

    get_redirect_route(
        r'%s/<exploration_id>' % feconf.FEEDBACK_THREAD_VIEW_EVENT_URL,
        feedback.FeedbackThreadViewEventHandler),
    get_redirect_route(
        r'%s/<exploration_id>' % feconf.FEEDBACK_THREADLIST_URL_PREFIX,
        feedback.ThreadListHandler),
    get_redirect_route(
        r'%s/<exploration_id>/<thread_id>' % feconf.FEEDBACK_THREAD_URL_PREFIX,
        feedback.ThreadHandler),
    get_redirect_route(
        r'%s/<exploration_id>' % feconf.FEEDBACK_STATS_URL_PREFIX,
        feedback.FeedbackStatsHandler),
    get_redirect_route(
        r'%s/<exploration_id>' % feconf.SUGGESTION_URL_PREFIX,
        feedback.SuggestionHandler),
    get_redirect_route(
        r'%s' % feconf.SUBSCRIBE_URL_PREFIX,
        subscriptions.SubscribeHandler),
    get_redirect_route(
        r'%s' % feconf.UNSUBSCRIBE_URL_PREFIX,
        subscriptions.UnsubscribeHandler),
    get_redirect_route(
        r'%s/<exploration_id>' % feconf.FLAG_EXPLORATION_URL_PREFIX,
        reader.FlagExplorationHandler),
    get_redirect_route(
        r'%s/<exploration_id>/<thread_id>' %
        feconf.SUGGESTION_ACTION_URL_PREFIX,
        feedback.SuggestionActionHandler),
    get_redirect_route(
        r'%s/<exploration_id>' % feconf.SUGGESTION_LIST_URL_PREFIX,
        feedback.SuggestionListHandler),

    get_redirect_route(
        r'%s/<collection_id>' % feconf.COLLECTION_URL_PREFIX,
        collection_viewer.CollectionPage),
    get_redirect_route(
        r'%s/<collection_id>' % feconf.COLLECTION_DATA_URL_PREFIX,
        collection_viewer.CollectionDataHandler),

    get_redirect_route(
        r'%s/<collection_id>' % feconf.COLLECTION_EDITOR_URL_PREFIX,
        collection_editor.CollectionEditorPage),
    get_redirect_route(
        r'%s/<collection_id>' % feconf.EDITABLE_COLLECTION_DATA_URL_PREFIX,
        collection_editor.EditableCollectionDataHandler),
    get_redirect_route(
        r'%s/<collection_id>' % feconf.COLLECTION_RIGHTS_PREFIX,
        collection_editor.CollectionRightsHandler),

    get_redirect_route(r'/emaildashboard', email_dashboard.EmailDashboardPage),
    get_redirect_route(
        r'/emaildashboarddatahandler',
        email_dashboard.EmailDashboardDataHandler),
    get_redirect_route(
        r'/querystatuscheck', email_dashboard.QueryStatusCheck),
    get_redirect_route(
        r'/emaildashboardresult/<query_id>',
        email_dashboard.EmailDashboardResultPage),
    get_redirect_route(
        r'/emaildashboardcancelresult/<query_id>',
        email_dashboard.EmailDashboardCancelEmailHandler),
    get_redirect_route(
        r'/emaildashboardtestbulkemailhandler/<query_id>',
        email_dashboard.EmailDashboardTestBulkEmailHandler),
    get_redirect_route(
        r'%s' % feconf.EXPLORATION_METADATA_SEARCH_URL,
        collection_editor.ExplorationMetadataSearchHandler),
    get_redirect_route(
        r'/explorationdataextractionhandler', admin.DataExtractionQueryHandler),
    get_redirect_route(r'/frontend_errors', FrontendErrorHandler),
    get_redirect_route(r'/logout', base.LogoutPage),

    get_redirect_route(
        r'/ml/trainedclassifierhandler', classifier.TrainedClassifierHandler),

    get_redirect_route(
        r'/.well-known/acme-challenge/<challenge>',
        admin.SslChallengeHandler),

    # 404 error handler.
    get_redirect_route(r'/<:.*>', base.Error404Handler),
]

URLS_TO_SERVE = []

if (feconf.ENABLE_MAINTENANCE_MODE and
        not current_user_services.is_current_user_super_admin()):
    # Show only the maintenance mode page.
    URLS_TO_SERVE = [
        get_redirect_route(r'%s' % feconf.ADMIN_URL, admin.AdminPage),
        get_redirect_route(r'/adminhandler', admin.AdminHandler),
        get_redirect_route(r'/adminrolehandler', admin.AdminRoleHandler),
        get_redirect_route(r'/adminjoboutput', admin.AdminJobOutput),
        get_redirect_route(
            r'/admintopicscsvdownloadhandler',
            admin.AdminTopicsCsvDownloadHandler),
        get_redirect_route(r'/<:.*>', pages.MaintenancePage)]
else:
    URLS_TO_SERVE = URLS

app = transaction_services.toplevel_wrapper(  # pylint: disable=invalid-name
    webapp2.WSGIApplication(URLS_TO_SERVE, debug=feconf.DEBUG))<|MERGE_RESOLUTION|>--- conflicted
+++ resolved
@@ -336,15 +336,10 @@
         editor.ImageUploadHandler),
     get_redirect_route(
         r'/createhandler/audioupload/<exploration_id>',
-<<<<<<< HEAD
-        editor.AudioFileHandler),
-    get_redirect_route(r'/createhandler/state_yaml', editor.StateYamlHandler),
-=======
         editor.AudioUploadHandler),
     get_redirect_route(
         r'/createhandler/state_yaml/<exploration_id>',
         editor.StateYamlHandler),
->>>>>>> b663fa4b
     get_redirect_route(
         r'/createhandler/training_data/<exploration_id>/<escaped_state_name>',
         editor.UntrainedAnswersHandler),
