--- conflicted
+++ resolved
@@ -825,12 +825,8 @@
         r'%s' % feconf.CSRF_HANDLER_URL, base.CsrfTokenHandler),
 
     get_redirect_route(
-<<<<<<< HEAD
-        r'/platformfeaturehandler', platform_feature.PlatformFeatureHandler),
-=======
         r'/platform_features_evaluation_handler',
         platform_feature.PlatformFeatureHandler),
->>>>>>> 4f0f518a
 
     get_redirect_route(
         r'/learn/<classroom_url_fragment>', classroom.ClassroomPage),
