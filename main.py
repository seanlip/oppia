# Copyright 2014 The Oppia Authors. All Rights Reserved.
#
# Licensed under the Apache License, Version 2.0 (the "License");
# you may not use this file except in compliance with the License.
# You may obtain a copy of the License at
#
#      http://www.apache.org/licenses/LICENSE-2.0
#
# Unless required by applicable law or agreed to in writing, software
# distributed under the License is distributed on an "AS-IS" BASIS,
# WITHOUT WARRANTIES OR CONDITIONS OF ANY KIND, either express or implied.
# See the License for the specific language governing permissions and
# limitations under the License.

"""URL routing definitions, and some basic error/warmup handlers."""

from __future__ import annotations

import logging

from core import android_validation_constants
from core import feconf
from core.constants import constants
from core.controllers import access_validators
from core.controllers import acl_decorators
from core.controllers import admin
from core.controllers import android_e2e_config
from core.controllers import base
from core.controllers import beam_jobs
from core.controllers import blog_admin
from core.controllers import blog_dashboard
from core.controllers import blog_homepage
from core.controllers import classifier
from core.controllers import classroom
from core.controllers import collection_editor
from core.controllers import collection_viewer
from core.controllers import concept_card_viewer
from core.controllers import contributor_dashboard
from core.controllers import contributor_dashboard_admin
from core.controllers import creator_dashboard
from core.controllers import cron
from core.controllers import custom_landing_pages
from core.controllers import diagnostic_test_player
from core.controllers import editor
from core.controllers import email_dashboard
from core.controllers import features
from core.controllers import feedback
from core.controllers import improvements
from core.controllers import incoming_app_feedback_report
from core.controllers import learner_dashboard
from core.controllers import learner_goals
from core.controllers import learner_group
from core.controllers import learner_playlist
from core.controllers import library
from core.controllers import moderator
from core.controllers import oppia_root
from core.controllers import pages
from core.controllers import platform_feature
from core.controllers import practice_sessions
from core.controllers import profile
from core.controllers import question_editor
from core.controllers import questions_list
from core.controllers import reader
from core.controllers import recent_commits
from core.controllers import release_coordinator
from core.controllers import resources
from core.controllers import review_tests
from core.controllers import skill_editor
from core.controllers import skill_mastery
from core.controllers import story_editor
from core.controllers import story_viewer
from core.controllers import subscriptions
from core.controllers import subtopic_viewer
from core.controllers import suggestion
from core.controllers import tasks
from core.controllers import topic_editor
from core.controllers import topic_viewer
from core.controllers import topics_and_skills_dashboard
from core.controllers import voice_artist
from core.platform import models
from core.platform.auth import firebase_auth_services

import google.cloud.logging
from typing import Any, Dict, Optional, Type, TypeVar
import webapp2
from webapp2_extras import routes

MYPY = False
if MYPY:  # pragma: no cover
    from mypy_imports import datastore_services
    from mypy_imports import memory_cache_services as cache_services

T = TypeVar('T')  # pylint: disable=invalid-name

cache_services = models.Registry.import_cache_services()
datastore_services = models.Registry.import_datastore_services()

# Cloud Logging is disabled in emulator mode, since it is unnecessary and
# creates a lot of noise.
if not constants.EMULATOR_MODE:
    # Instantiates a client and rtrieves a Cloud Logging handler based on the
    # environment you're running in and integrates the handler with the Python
    # logging module.
    client = google.cloud.logging.Client()
    client.setup_logging()

# Suppress debug logging for chardet. See https://stackoverflow.com/a/48581323.
# Without this, a lot of unnecessary debug logs are printed in error logs,
# which makes it tiresome to identify the actual error.
logging.getLogger(name='chardet.charsetprober').setLevel(logging.INFO)


class InternetConnectivityHandler(
    base.BaseHandler[Dict[str, str], Dict[str, str]]
):
    """Handles the get request to the server from the
    frontend to check for internet connection."""

    GET_HANDLER_ERROR_RETURN_TYPE = feconf.HANDLER_TYPE_JSON
    # Here we use type Any because this class inherits this attribute
    # from core.controllers.base.BaseModel.
    URL_PATH_ARGS_SCHEMAS: Dict[str, Any] = {}
    # Here we use type Any because this class inherits this attribute
    # from core.controllers.base.BaseModel.
    HANDLER_ARGS_SCHEMAS: Dict[str, Any] = {'GET': {}}

    @acl_decorators.open_access
    def get(self) -> None:
        """Handles GET requests."""
        self.render_json({'is_internet_connected': True})


class FrontendErrorHandler(
    base.BaseHandler[Dict[str, str], Dict[str, str]]
):
    """Handles errors arising from the frontend."""

    REQUIRE_PAYLOAD_CSRF_CHECK = False

    @acl_decorators.open_access
    def post(self) -> None:
        """Records errors reported by the frontend."""
        logging.error('Frontend error: %s' % self.payload.get('error'))
        self.render_json(self.values)


class WarmupPage(
    base.BaseHandler[Dict[str, str], Dict[str, str]]
):
    """Handles warmup requests."""

<<<<<<< HEAD
=======
    GET_HANDLER_ERROR_RETURN_TYPE = feconf.HANDLER_TYPE_HTML
    URL_PATH_ARGS_SCHEMAS: Dict[str, str] = {}
    HANDLER_ARGS_SCHEMAS: Dict[str, Dict[str, str]] = {'GET': {}}

>>>>>>> dcc74a5f
    @acl_decorators.open_access
    def get(self) -> None:
        """Handles GET warmup requests."""
        pass


class SplashRedirectPage(
    base.BaseHandler[Dict[str, str], Dict[str, str]]
):
    """Redirect the old splash URL, '/splash' to the new one, '/'."""

<<<<<<< HEAD
=======
    GET_HANDLER_ERROR_RETURN_TYPE = feconf.HANDLER_TYPE_HTML
    URL_PATH_ARGS_SCHEMAS: Dict[str, str] = {}
    HANDLER_ARGS_SCHEMAS: Dict[str, Dict[str, str]] = {'GET': {}}

>>>>>>> dcc74a5f
    @acl_decorators.open_access
    def get(self) -> None:
        self.redirect('/')


# Type for `defaults` is set to Dict[str, str] based on the usage in our
# backend. Should be changed in future as per the requirements.
def get_redirect_route(
        regex_route: str,
        handler: Type[webapp2.RequestHandler],
        defaults: Optional[Dict[str, str]] = None
) -> routes.RedirectRoute:
    """Returns a route that redirects /foo/ to /foo.

    Warning: this method strips off parameters after the trailing slash. URLs
    with parameters should be formulated without the trailing slash.

    Args:
        regex_route: unicode. A raw string representing a route.
        handler: RequestHandler. A callable to handle the route.
        defaults: dict. Optional defaults parameter to be passed
            into the RedirectRoute object.

    Returns:
        RedirectRoute. A RedirectRoute object for redirects.
    """
    if defaults is None:
        defaults = {}
    name = regex_route.replace('/', '_')
    return routes.RedirectRoute(
        regex_route, handler, name, strict_slash=True, defaults=defaults)


# Register the URLs with the classes responsible for handling them.
URLS = [
    get_redirect_route(r'/_ah/warmup', WarmupPage),
    get_redirect_route(r'/splash', SplashRedirectPage),
    get_redirect_route(
        r'/internetconnectivityhandler', InternetConnectivityHandler),
    get_redirect_route(r'/foundation', pages.FoundationRedirectPage),
    get_redirect_route(r'/credits', pages.AboutRedirectPage),
    get_redirect_route(r'/participate', pages.TeachRedirectPage),
    get_redirect_route(r'/site_guidelines', pages.TeachRedirectPage),
    get_redirect_route(r'/console_errors', pages.ConsoleErrorPage),

    get_redirect_route(r'/forum', pages.ForumRedirectPage),

    # Access Validators.
    get_redirect_route(
        r'%s/can_access_classroom_page' %
        feconf.ACCESS_VALIDATION_HANDLER_PREFIX,
        access_validators.ClassroomAccessValidationHandler),

    get_redirect_route(
        r'%s/can_access_blog_home_page' %
        feconf.ACCESS_VALIDATION_HANDLER_PREFIX,
        access_validators.BlogHomePageAccessValidationHandler),

    get_redirect_route(
        r'%s/can_access_blog_post_page' %
        feconf.ACCESS_VALIDATION_HANDLER_PREFIX,
        access_validators.BlogPostPageAccessValidationHandler),

    get_redirect_route(
        r'%s/can_manage_own_account' % feconf.ACCESS_VALIDATION_HANDLER_PREFIX,
        access_validators.ManageOwnAccountValidationHandler),

    get_redirect_route(
        r'%s/does_profile_exist/<username>' %
        feconf.ACCESS_VALIDATION_HANDLER_PREFIX,
        access_validators.ProfileExistsValidationHandler),

    get_redirect_route(
        r'%s/can_access_release_coordinator_page' %
        feconf.ACCESS_VALIDATION_HANDLER_PREFIX,
        access_validators.ReleaseCoordinatorAccessValidationHandler
    ),

    get_redirect_route(
        r'%s/does_learner_group_exist/<learner_group_id>' %
        feconf.ACCESS_VALIDATION_HANDLER_PREFIX,
        access_validators.ViewLearnerGroupPageAccessValidationHandler),

    get_redirect_route(r'%s' % feconf.ADMIN_URL, admin.AdminPage),
    get_redirect_route(r'/adminhandler', admin.AdminHandler),
    get_redirect_route(r'/adminrolehandler', admin.AdminRoleHandler),
    get_redirect_route(r'/bannedusershandler', admin.BannedUsersHandler),
    get_redirect_route(
        r'/topicmanagerrolehandler', admin.TopicManagerRoleHandler),
    get_redirect_route(
        r'/adminsuperadminhandler', admin.AdminSuperAdminPrivilegesHandler),
    get_redirect_route(
        r'/admintopicscsvdownloadhandler',
        admin.AdminTopicsCsvFileDownloader),
    get_redirect_route(
        r'/updateblogpostdatahandler', admin.UpdateBlogPostHandler),
    get_redirect_route(
        r'/contributionrightshandler/<category>',
        contributor_dashboard_admin.ContributionRightsHandler),
    get_redirect_route(
        r'/getcontributorusershandler/<category>',
        contributor_dashboard_admin.ContributorUsersListHandler),
    get_redirect_route(
        r'/contributionrightsdatahandler',
        contributor_dashboard_admin.ContributionRightsDataHandler),
    get_redirect_route(
        r'%s' % feconf.CONTRIBUTOR_DASHBOARD_ADMIN_URL,
        contributor_dashboard_admin.ContributorDashboardAdminPage),
    get_redirect_route(
        r'/translationcontributionstatshandler',
        contributor_dashboard_admin.TranslationContributionStatsHandler),
    get_redirect_route(
        r'%s' % feconf.CONTRIBUTOR_DASHBOARD_URL,
        contributor_dashboard.ContributorDashboardPage),
    get_redirect_route(
        r'%s/<contribution_type>/<contribution_subtype>/<username>' % (
            feconf.CONTRIBUTOR_STATS_SUMMARIES_URL),
        contributor_dashboard.ContributorStatsSummariesHandler),
    get_redirect_route(
        r'%s/<username>' % feconf.CONTRIBUTOR_ALL_STATS_SUMMARIES_URL,
        contributor_dashboard.ContributorAllStatsSummariesHandler),
    get_redirect_route(
        '/contributor_dashboard',
        creator_dashboard.OldContributorDashboardRedirectPage),
    get_redirect_route(
        '/creator_dashboard',
        creator_dashboard.OldCreatorDashboardRedirectPage),
    get_redirect_route(
        r'%s' % feconf.CREATOR_DASHBOARD_URL,
        creator_dashboard.CreatorDashboardPage),
    get_redirect_route(
        r'%s' % feconf.CREATOR_DASHBOARD_DATA_URL,
        creator_dashboard.CreatorDashboardHandler),
    get_redirect_route(
        r'%s' % feconf.NEW_EXPLORATION_URL,
        creator_dashboard.NewExplorationHandler),
    get_redirect_route(
        r'%s' % feconf.NEW_COLLECTION_URL,
        creator_dashboard.NewCollectionHandler),
    get_redirect_route(
        r'%s' % feconf.FRACTIONS_LANDING_PAGE_URL,
        custom_landing_pages.FractionLandingRedirectPage),
    get_redirect_route(
        r'/learn/maths/<topic>', custom_landing_pages.TopicLandingRedirectPage),
    get_redirect_route(
        r'%s/<opportunity_type>' % feconf.CONTRIBUTOR_OPPORTUNITIES_DATA_URL,
        contributor_dashboard.ContributionOpportunitiesHandler),
    get_redirect_route(
        r'/preferredtranslationlanguage',
        contributor_dashboard.TranslationPreferenceHandler),
    get_redirect_route(
        r'%s' % feconf.REVIEWABLE_OPPORTUNITIES_URL,
        contributor_dashboard.ReviewableOpportunitiesHandler),
    get_redirect_route(
        r'/gettranslatabletexthandler',
        contributor_dashboard.TranslatableTextHandler),
    get_redirect_route(
        r'%s' % feconf.MACHINE_TRANSLATION_DATA_URL,
        contributor_dashboard.MachineTranslationStateTextsHandler),
    get_redirect_route(
        r'/usercontributionrightsdatahandler',
        contributor_dashboard.UserContributionRightsDataHandler),
    get_redirect_route(
        r'/retrivefeaturedtranslationlanguages',
        contributor_dashboard.FeaturedTranslationLanguagesHandler),
    get_redirect_route(
        r'/gettranslatabletopicnames',
        contributor_dashboard.TranslatableTopicNamesHandler),
    get_redirect_route(
        r'%s' % feconf.NEW_SKILL_URL,
        topics_and_skills_dashboard.NewSkillHandler),
    get_redirect_route(
        r'%s' % feconf.NEW_QUESTION_URL,
        question_editor.QuestionCreationHandler),
    get_redirect_route(
        r'%s/<comma_separated_skill_ids>' % feconf.QUESTIONS_LIST_URL_PREFIX,
        questions_list.QuestionsListHandler),
    get_redirect_route(
        r'%s/<comma_separated_skill_ids>' % feconf.QUESTION_COUNT_URL_PREFIX,
        questions_list.QuestionCountDataHandler),
    get_redirect_route(
        r'%s/practice/session' % feconf.TOPIC_VIEWER_URL_PREFIX,
        practice_sessions.PracticeSessionsPage),
    get_redirect_route(
        r'%s/<classroom_url_fragment>/<topic_url_fragment>' %
        feconf.PRACTICE_SESSION_DATA_URL_PREFIX,
        practice_sessions.PracticeSessionsPageDataHandler),
    get_redirect_route(
        r'%s/<classroom_url_fragment>/<topic_url_fragment>'
        r'/<story_url_fragment>' % feconf.REVIEW_TEST_DATA_URL_PREFIX,
        review_tests.ReviewTestsPageDataHandler),
    get_redirect_route(
        r'%s/review-test/<story_url_fragment>'
        % feconf.TOPIC_VIEWER_URL_PREFIX,
        review_tests.ReviewTestsPage),
    get_redirect_route(
        r'%s/<classroom_url_fragment>/<topic_url_fragment>'
        r'/<story_url_fragment>' % feconf.STORY_DATA_HANDLER,
        story_viewer.StoryPageDataHandler),
    get_redirect_route(
        r'%s/<story_url_fragment>' % feconf.STORY_URL_FRAGMENT_HANDLER,
        story_editor.StoryUrlFragmentHandler),
    get_redirect_route(
        r'%s/<topic_name>' % feconf.TOPIC_NAME_HANDLER,
        topic_editor.TopicNameHandler),
    get_redirect_route(
        r'%s/<topic_url_fragment>' % feconf.TOPIC_URL_FRAGMENT_HANDLER,
        topic_editor.TopicUrlFragmentHandler),
    get_redirect_route(
        r'%s/<skill_description>' % feconf.SKILL_DESCRIPTION_HANDLER,
        skill_editor.SkillDescriptionHandler),
    get_redirect_route(
        r'%s/<skill_id>' % feconf.DIAGNOSTIC_TEST_SKILL_ASSIGNMENT_HANDLER,
        skill_editor.DiagnosticTestSkillAssignmentHandler),
    get_redirect_route(
        r'%s/' %
        feconf.TOPIC_ID_TO_DIAGNOSTIC_TEST_SKILL_IDS_HANDLER,
        topics_and_skills_dashboard.TopicIdToDiagnosticTestSkillIdsHandler),
    get_redirect_route(
        r'%s/story' % feconf.TOPIC_VIEWER_URL_PREFIX,
        topic_viewer.TopicViewerPage),
    get_redirect_route(
        r'%s' % feconf.DIAGNOSTIC_TEST_PLAYER_PAGE_URL,
        diagnostic_test_player.DiagnosticTestPlayerPage
    ),
    get_redirect_route(
        r'%s' % feconf.CLASSROOM_ADMIN_PAGE_URL,
        classroom.ClassroomAdminPage),
    get_redirect_route(
        r'%s' % feconf.CLASSROOM_ADMIN_DATA_HANDLER_URL,
        classroom.ClassroomAdminDataHandler),
    get_redirect_route(
        r'%s' % feconf.CLASSROOM_ID_HANDLER_URL,
        classroom.NewClassroomIdHandler),
    get_redirect_route(
        r'%s/<classroom_id>' % feconf.CLASSROOM_HANDLER_URL,
        classroom.ClassroomHandler),
    get_redirect_route(
        r'%s/<classroom_url_fragment>' % feconf.CLASSROOM_URL_FRAGMENT_HANDLER,
        classroom.ClassroomUrlFragmentHandler),

    get_redirect_route(
        r'%s/<classroom_url_fragment>/<topic_url_fragment>'
        r'/<story_url_fragment>/<node_id>' % feconf.STORY_PROGRESS_URL_PREFIX,
        story_viewer.StoryProgressHandler),
    get_redirect_route(
        r'%s/<classroom_url_fragment>/<topic_url_fragment>'
        r'/<subtopic_url_fragment>' % feconf.SUBTOPIC_DATA_HANDLER,
        subtopic_viewer.SubtopicPageDataHandler),
    get_redirect_route(
        r'%s/revision' % feconf.TOPIC_VIEWER_URL_PREFIX,
        topic_viewer.TopicViewerPage),
    get_redirect_route(
        r'%s/revision/<subtopic_url_fragment>' %
        feconf.TOPIC_VIEWER_URL_PREFIX, subtopic_viewer.SubtopicViewerPage),
    get_redirect_route(
        r'%s/<topic_id>' % feconf.TOPIC_EDITOR_STORY_URL,
        topic_editor.TopicEditorStoryHandler),
    get_redirect_route(
        r'%s' % feconf.TOPIC_VIEWER_URL_PREFIX,
        topic_viewer.TopicViewerPage),
    get_redirect_route(
        r'%s/practice' % feconf.TOPIC_VIEWER_URL_PREFIX,
        topic_viewer.TopicViewerPage),
    get_redirect_route(
        r'%s/<classroom_url_fragment>/<topic_url_fragment>'
        % feconf.TOPIC_DATA_HANDLER,
        topic_viewer.TopicPageDataHandler),
    get_redirect_route(
        r'%s/<classroom_url_fragment>' % feconf.CLASSROOM_DATA_HANDLER,
        classroom.ClassroomDataHandler),
    get_redirect_route(
        r'%s' % feconf.NEW_TOPIC_URL,
        topics_and_skills_dashboard.NewTopicHandler),
    get_redirect_route(
        r'%s' % feconf.UPLOAD_EXPLORATION_URL,
        creator_dashboard.UploadExplorationHandler),
    get_redirect_route(
        '/learner_dashboard',
        learner_dashboard.OldLearnerDashboardRedirectPage),
    get_redirect_route(
        r'%s' % feconf.LEARNER_DASHBOARD_URL,
        learner_dashboard.LearnerDashboardPage),
    get_redirect_route(
        r'%s' % feconf.LEARNER_DASHBOARD_TOPIC_AND_STORY_DATA_URL,
        learner_dashboard.LearnerDashboardTopicsAndStoriesProgressHandler),
    get_redirect_route(
        r'%s' % feconf.LEARNER_COMPLETED_CHAPTERS_COUNT_DATA_URL,
        learner_dashboard.LearnerCompletedChaptersCountHandler),
    get_redirect_route(
        r'%s' % feconf.LEARNER_DASHBOARD_COLLECTION_DATA_URL,
        learner_dashboard.LearnerDashboardCollectionsProgressHandler),
    get_redirect_route(
        r'%s' % feconf.LEARNER_DASHBOARD_EXPLORATION_DATA_URL,
        learner_dashboard.LearnerDashboardExplorationsProgressHandler),
    get_redirect_route(
        r'%s' % feconf.LEARNER_DASHBOARD_FEEDBACK_UPDATES_DATA_URL,
        learner_dashboard.LearnerDashboardFeedbackUpdatesHandler),
    get_redirect_route(
        r'%s' % feconf.LEARNER_DASHBOARD_IDS_DATA_URL,
        learner_dashboard.LearnerDashboardIdsHandler),
    get_redirect_route(
        r'%s/<thread_id>' %
        feconf.LEARNER_DASHBOARD_FEEDBACK_THREAD_DATA_URL,
        learner_dashboard.LearnerDashboardFeedbackThreadHandler),
    get_redirect_route(
        r'%s' % feconf.TOPICS_AND_SKILLS_DASHBOARD_URL,
        topics_and_skills_dashboard.TopicsAndSkillsDashboardPage),
    get_redirect_route(
        r'%s' % feconf.MERGE_SKILLS_URL,
        topics_and_skills_dashboard.MergeSkillHandler),
    get_redirect_route(
        r'%s' % feconf.TOPICS_AND_SKILLS_DASHBOARD_DATA_URL,
        topics_and_skills_dashboard.TopicsAndSkillsDashboardPageDataHandler),
    get_redirect_route(
        r'%s/<skill_id>' % feconf.UNASSIGN_SKILL_DATA_HANDLER_URL,
        topics_and_skills_dashboard.TopicAssignmentsHandler),
    get_redirect_route(
        r'%s' % feconf.SKILL_DASHBOARD_DATA_URL,
        topics_and_skills_dashboard.SkillsDashboardPageDataHandler),

    get_redirect_route(
        r'%s/<activity_type>/<activity_id>' %
        feconf.LEARNER_INCOMPLETE_ACTIVITY_DATA_URL,
        reader.LearnerIncompleteActivityHandler),

    get_redirect_route(
        r'%s/<activity_type>/<topic_id>' % feconf.LEARNER_GOALS_DATA_URL,
        learner_goals.LearnerGoalsHandler),

    get_redirect_route(
        r'%s/<activity_type>/<activity_id>' % feconf.LEARNER_PLAYLIST_DATA_URL,
        learner_playlist.LearnerPlaylistHandler),

    get_redirect_route(
        r'%s/<blog_post_url>' % feconf.BLOG_HOMEPAGE_DATA_URL,
        blog_homepage.BlogPostDataHandler),
    get_redirect_route(
        r'%s/<author_username>' %
        feconf.AUTHOR_SPECIFIC_BLOG_POST_PAGE_DATA_URL_PREFIX,
        blog_homepage.AuthorsPageHandler),
    get_redirect_route(
        r'%s' % feconf.BLOG_HOMEPAGE_DATA_URL,
        blog_homepage.BlogHomepageDataHandler),
    get_redirect_route(
        r'%s' % feconf.BLOG_SEARCH_DATA_URL,
        blog_homepage.BlogPostSearchHandler),

    get_redirect_route(
        r'/assetsdevhandler/<page_context>/<page_identifier>/'
        'assets/<asset_type:(image|audio|thumbnail)>/<encoded_filename>',
        resources.AssetDevHandler),
    get_redirect_route(
        r'/value_generator_handler/<generator_id>',
        resources.ValueGeneratorHandler),
    get_redirect_route(r'/promo_bar_handler', resources.PromoBarHandler),
    get_redirect_route('/library', library.OldLibraryRedirectPage),
    get_redirect_route(
        r'%s' % feconf.LIBRARY_INDEX_DATA_URL, library.LibraryIndexHandler),
    get_redirect_route(
        r'%s' % feconf.LIBRARY_GROUP_DATA_URL,
        library.LibraryGroupIndexHandler),
    get_redirect_route(
        r'%s' % feconf.LIBRARY_SEARCH_DATA_URL, library.SearchHandler),
    get_redirect_route(r'/gallery', library.LibraryRedirectPage),
    get_redirect_route(r'/contribute', library.LibraryRedirectPage),
    get_redirect_route(r'/learn', classroom.DefaultClassroomRedirectPage),
    get_redirect_route(r'/playtest', library.LibraryRedirectPage),
    get_redirect_route(
        feconf.EXPLORATION_SUMMARIES_DATA_URL,
        library.ExplorationSummariesHandler),
    get_redirect_route(
        feconf.COLLECTION_SUMMARIES_DATA_URL,
        library.CollectionSummariesHandler),

    get_redirect_route(
        r'/profilehandler/data/<username>', profile.ProfileHandler),
    get_redirect_route(
        r'%s/<secret>' % feconf.BULK_EMAIL_WEBHOOK_ENDPOINT,
        profile.BulkEmailWebhookEndpoint),
    get_redirect_route(
        feconf.PREFERENCES_DATA_URL, profile.PreferencesHandler),
    get_redirect_route(
        r'/preferenceshandler/profile_picture', profile.ProfilePictureHandler),
    get_redirect_route(
        r'/preferenceshandler/profile_picture_by_username/<username>',
        profile.ProfilePictureHandlerByUsernameHandler),
    get_redirect_route(r'%s' % feconf.SIGNUP_URL, profile.SignupPage),
    get_redirect_route(r'%s' % feconf.SIGNUP_DATA_URL, profile.SignupHandler),
    get_redirect_route(
        feconf.DELETE_ACCOUNT_HANDLER_URL, profile.DeleteAccountHandler),
    get_redirect_route(
        feconf.EXPORT_ACCOUNT_HANDLER_URL, profile.ExportAccountHandler),
    get_redirect_route(
        r'%s' % feconf.USERNAME_CHECK_DATA_URL, profile.UsernameCheckHandler),
    get_redirect_route(
        r'%s' % feconf.SITE_LANGUAGE_DATA_URL, profile.SiteLanguageHandler),
    get_redirect_route(r'/userinfohandler', profile.UserInfoHandler),
    get_redirect_route(r'/userinfohandler/data', profile.UserInfoHandler),
    get_redirect_route(r'/url_handler', profile.UrlHandler),
    get_redirect_route(r'/moderator', moderator.ModeratorPage),
    get_redirect_route(
        r'/moderatorhandler/featured', moderator.FeaturedActivitiesHandler),
    get_redirect_route(
        r'/moderatorhandler/email_draft', moderator.EmailDraftHandler),

    get_redirect_route(
        r'/memorycachehandler', release_coordinator.MemoryCacheHandler),

    get_redirect_route(
        '/checkpoints_feature_status_handler',
        reader.CheckpointsFeatureStatusHandler),
    get_redirect_route(
        r'%s/<exploration_id>' % feconf.EXPLORATION_URL_PREFIX,
        reader.ExplorationPage),
    get_redirect_route(
        r'%s/<exploration_id>' % feconf.EXPLORATION_URL_EMBED_PREFIX,
        reader.ExplorationEmbedPage),
    get_redirect_route(
        r'%s/<exploration_id>' % feconf.EXPLORATION_INIT_URL_PREFIX,
        reader.ExplorationHandler),
    get_redirect_route(
        r'%s/<exploration_id>' % feconf.EXPLORATION_PRETESTS_URL_PREFIX,
        reader.PretestHandler),
    get_redirect_route(
        r'%s/<exploration_id>' % feconf.EXPLORATION_FEATURES_PREFIX,
        features.ExplorationFeaturesHandler),
    get_redirect_route(
        '/explorehandler/exploration_start_event/<exploration_id>',
        reader.ExplorationStartEventHandler),
    get_redirect_route(
        '/explorehandler/exploration_actual_start_event/<exploration_id>',
        reader.ExplorationActualStartEventHandler),
    get_redirect_route(
        '/explorehandler/solution_hit_event/<exploration_id>',
        reader.SolutionHitEventHandler),
    get_redirect_route(
        '/sync_logged_out_and_logged_in_progress/<exploration_id>',
        reader.SyncLoggedOutLearnerProgressHandler),
    get_redirect_route(
        r'/explorehandler/state_hit_event/<exploration_id>',
        reader.StateHitEventHandler),
    get_redirect_route(
        r'/explorehandler/state_complete_event/<exploration_id>',
        reader.StateCompleteEventHandler),
    get_redirect_route(
        r'/explorehandler/checkpoint_reached_by_logged_out_user/<exploration_id>', # pylint: disable=line-too-long
        reader.SaveTransientCheckpointProgressHandler),
    get_redirect_route(
        '/progress/<unique_progress_url_id>',
        reader.TransientCheckpointUrlPage),
    get_redirect_route(
        r'/explorehandler/leave_for_refresher_exp_event/<exploration_id>',
        reader.LeaveForRefresherExpEventHandler),
    get_redirect_route(
        r'/explorehandler/answer_submitted_event/<exploration_id>',
        reader.AnswerSubmittedEventHandler),
    get_redirect_route(
        r'/explorehandler/checkpoint_reached/<exploration_id>',
        reader.CheckpointReachedEventHandler),
    get_redirect_route(
        r'/explorehandler/restart/<exploration_id>',
        reader.ExplorationRestartEventHandler),
    get_redirect_route(
        r'/explorehandler/give_feedback/<exploration_id>',
        reader.ReaderFeedbackHandler),
    get_redirect_route(
        r'/explorehandler/exploration_complete_event/<exploration_id>',
        reader.ExplorationCompleteEventHandler),
    get_redirect_route(
        r'/explorehandler/exploration_maybe_leave_event/<exploration_id>',
        reader.ExplorationMaybeLeaveHandler),
    get_redirect_route(
        r'/explorehandler/stats_events/<exploration_id>',
        reader.StatsEventsHandler),
    get_redirect_route(
        r'/explorehandler/store_playthrough/<exploration_id>',
        reader.StorePlaythroughHandler),
    get_redirect_route(
        r'/explorehandler/rating/<exploration_id>', reader.RatingHandler),
    get_redirect_route(
        r'/explorehandler/recommendations/<exploration_id>',
        reader.RecommendationsHandler),
    get_redirect_route(
        r'%s/<entity_type>/<entity_id>' % (
            feconf.LEARNER_ANSWER_DETAILS_SUBMIT_URL),
        reader.LearnerAnswerDetailsSubmissionHandler),
    get_redirect_route(
        r'%s/<exploration_id>/<state_name>/<version>' % (
            feconf.STATE_VERSION_HISTORY_URL_PREFIX
        ), reader.StateVersionHistoryHandler),
    get_redirect_route(
        r'%s/<exploration_id>/<version>' % (
            feconf.METADATA_VERSION_HISTORY_URL_PREFIX
        ), reader.MetadataVersionHistoryHandler),

    get_redirect_route(
        r'%s/<question_id>' % feconf.QUESTION_EDITOR_DATA_URL_PREFIX,
        question_editor.EditableQuestionDataHandler),

    get_redirect_route(
        r'%s/<exploration_id>' % feconf.EDITOR_URL_PREFIX,
        editor.ExplorationPage),
    get_redirect_route(
        r'%s/<exploration_id>' % feconf.EXPLORATION_DATA_PREFIX,
        editor.ExplorationHandler),
    get_redirect_route(
        r'/editsallowedhandler/<exploration_id>',
        editor.ExplorationEditsAllowedHandler),
    get_redirect_route(
        r'/createhandler/download/<exploration_id>',
        editor.ExplorationFileDownloader),
    get_redirect_route(
        r'%s/<entity_type>/<entity_id>' % (
            feconf.EXPLORATION_IMAGE_UPLOAD_PREFIX),
        editor.ImageUploadHandler),
    get_redirect_route(
        r'/createhandler/audioupload/<exploration_id>',
        voice_artist.AudioUploadHandler),
    get_redirect_route(
        r'/createhandler/state_yaml/<exploration_id>',
        editor.StateYamlHandler),
    get_redirect_route(
        r'/createhandler/check_revert_valid/<exploration_id>/<version>',
        editor.ExplorationCheckRevertValidHandler),
    get_redirect_route(
        r'/createhandler/revert/<exploration_id>',
        editor.ExplorationRevertHandler),
    get_redirect_route(
        r'%s/<exploration_id>' % feconf.EXPLORATION_RIGHTS_PREFIX,
        editor.ExplorationRightsHandler),
    get_redirect_route(
        r'%s/<exploration_id>' % feconf.USER_PERMISSIONS_URL_PREFIX,
        editor.UserExplorationPermissionsHandler),
    get_redirect_route(
        r'%s/<exploration_id>' % feconf.EXPLORATION_STATUS_PREFIX,
        editor.ExplorationStatusHandler),
    get_redirect_route(
        r'/createhandler/moderatorrights/<exploration_id>',
        editor.ExplorationModeratorRightsHandler),
    get_redirect_route(
        r'%s/<exploration_id>' % feconf.USER_EXPLORATION_EMAILS_PREFIX,
        editor.UserExplorationEmailsHandler),
    get_redirect_route(
        r'/createhandler/snapshots/<exploration_id>',
        editor.ExplorationSnapshotsHandler),
    get_redirect_route(
        r'/createhandler/statistics/<exploration_id>',
        editor.ExplorationStatisticsHandler),
    get_redirect_route(
        r'/createhandler/state_interaction_stats/<exploration_id>/<state_name>',
        editor.StateInteractionStatsHandler),
    get_redirect_route(
        r'%s/<exploration_id>' % feconf.EXPLORATION_STATE_ANSWER_STATS_PREFIX,
        editor.StateAnswerStatisticsHandler),
    get_redirect_route(
        r'/createhandler/started_tutorial_event/<exploration_id>',
        editor.StartedTutorialEventHandler),
    get_redirect_route(
        r'/createhandler/started_translation_tutorial_event/<exploration_id>',
        voice_artist.StartedTranslationTutorialEventHandler),
    get_redirect_route(
        r'/createhandler/autosave_draft/<exploration_id>',
        editor.EditorAutosaveHandler),
    get_redirect_route(
        r'/createhandler/get_top_unresolved_answers/<exploration_id>',
        editor.TopUnresolvedAnswersHandler),
    get_redirect_route(
        r'%s/<entity_type>/<entity_id>' %
        feconf.LEARNER_ANSWER_INFO_HANDLER_URL,
        editor.LearnerAnswerInfoHandler),

    get_redirect_route(
        r'%s' % feconf.RECENT_COMMITS_DATA_URL,
        recent_commits.RecentCommitsHandler),
    get_redirect_route(
        r'%s' % feconf.RECENT_FEEDBACK_MESSAGES_DATA_URL,
        feedback.RecentFeedbackMessagesHandler),

    get_redirect_route(
        r'%s/<thread_id>' % feconf.FEEDBACK_THREAD_VIEW_EVENT_URL,
        feedback.FeedbackThreadViewEventHandler),
    get_redirect_route(
        r'%s/<exploration_id>' % feconf.FEEDBACK_THREADLIST_URL_PREFIX,
        feedback.ThreadListHandler),
    get_redirect_route(
        r'%s/<topic_id>' % feconf.FEEDBACK_THREADLIST_URL_PREFIX_FOR_TOPICS,
        feedback.ThreadListHandlerForTopicsHandler),
    get_redirect_route(
        r'%s/<thread_id>' % feconf.FEEDBACK_THREAD_URL_PREFIX,
        feedback.ThreadHandler),
    get_redirect_route(
        r'%s/<exploration_id>' % feconf.FEEDBACK_STATS_URL_PREFIX,
        feedback.FeedbackStatsHandler),
    get_redirect_route(
        r'%s/' % feconf.SUGGESTION_URL_PREFIX,
        suggestion.SuggestionHandler),
    get_redirect_route(
        r'%s/<suggestion_id>' % feconf.UPDATE_TRANSLATION_SUGGESTION_URL_PREFIX,
        suggestion.UpdateTranslationSuggestionHandler),
    get_redirect_route(
        r'%s/<suggestion_id>' % feconf.UPDATE_QUESTION_SUGGESTION_URL_PREFIX,
        suggestion.UpdateQuestionSuggestionHandler),
    get_redirect_route(
        r'%s' % feconf.QUESTIONS_URL_PREFIX,
        reader.QuestionPlayerHandler),
    get_redirect_route(
        r'%s/exploration/<target_id>/<suggestion_id>' %
        feconf.SUGGESTION_ACTION_URL_PREFIX,
        suggestion.SuggestionToExplorationActionHandler),
    get_redirect_route(
        r'%s/resubmit/<suggestion_id>' % feconf.SUGGESTION_ACTION_URL_PREFIX,
        suggestion.ResubmitSuggestionHandler),
    get_redirect_route(
        r'%s/skill/<target_id>/<suggestion_id>' %
        feconf.SUGGESTION_ACTION_URL_PREFIX,
        suggestion.SuggestionToSkillActionHandler),
    get_redirect_route(
        r'%s' % feconf.SUGGESTION_LIST_URL_PREFIX,
        suggestion.SuggestionListHandler),
    get_redirect_route(
        r'/getreviewablesuggestions/<target_type>/<suggestion_type>',
        suggestion.ReviewableSuggestionsHandler),
    get_redirect_route(
        r'/getsubmittedsuggestions/<target_type>/<suggestion_type>',
        suggestion.UserSubmittedSuggestionsHandler),
    get_redirect_route(
        r'%s' % feconf.SUBSCRIBE_URL_PREFIX,
        subscriptions.SubscribeHandler),
    get_redirect_route(
        r'%s' % feconf.UNSUBSCRIBE_URL_PREFIX,
        subscriptions.UnsubscribeHandler),
    get_redirect_route(
        r'%s/<exploration_id>' % feconf.FLAG_EXPLORATION_URL_PREFIX,
        reader.FlagExplorationHandler),
    get_redirect_route(
        r'%s/<collection_id>' % feconf.COLLECTION_URL_PREFIX,
        collection_viewer.CollectionPage),
    get_redirect_route(
        r'%s/<collection_id>' % feconf.COLLECTION_DATA_URL_PREFIX,
        collection_viewer.CollectionDataHandler),

    get_redirect_route(
        r'%s/<collection_id>' % feconf.COLLECTION_EDITOR_URL_PREFIX,
        collection_editor.CollectionEditorPage),
    get_redirect_route(
        r'%s/<collection_id>' % feconf.COLLECTION_EDITOR_DATA_URL_PREFIX,
        collection_editor.EditableCollectionDataHandler),
    get_redirect_route(
        r'%s/<collection_id>' % feconf.COLLECTION_RIGHTS_PREFIX,
        collection_editor.CollectionRightsHandler),
    get_redirect_route(
        r'%s/<collection_id>' % feconf.COLLECTION_PUBLISH_PREFIX,
        collection_editor.CollectionPublishHandler),
    get_redirect_route(
        r'%s/<collection_id>' % feconf.COLLECTION_UNPUBLISH_PREFIX,
        collection_editor.CollectionUnpublishHandler),

    get_redirect_route(
        r'%s/<topic_id>' % feconf.TOPIC_EDITOR_URL_PREFIX,
        topic_editor.TopicEditorPage),
    get_redirect_route(
        r'%s/<topic_id>' % feconf.TOPIC_EDITOR_DATA_URL_PREFIX,
        topic_editor.EditableTopicDataHandler),
    get_redirect_route(
        r'%s/<topic_id>/<subtopic_id>' %
        feconf.SUBTOPIC_PAGE_EDITOR_DATA_URL_PREFIX,
        topic_editor.EditableSubtopicPageDataHandler),
    get_redirect_route(
        r'%s/<topic_id>' % feconf.TOPIC_RIGHTS_URL_PREFIX,
        topic_editor.TopicRightsHandler),
    get_redirect_route(
        r'%s/<topic_id>' % feconf.TOPIC_STATUS_URL_PREFIX,
        topic_editor.TopicPublishHandler),
    get_redirect_route(
        r'%s/<topic_id>' % feconf.TOPIC_SEND_MAIL_URL_PREFIX,
        topic_editor.TopicPublishSendMailHandler),
    get_redirect_route(
        r'%s/' % feconf.TOPIC_ID_TO_TOPIC_NAME,
        topic_editor.TopicIdToTopicNameHandler),

    get_redirect_route(
        r'%s/<selected_skill_ids>' % feconf.CONCEPT_CARD_DATA_URL_PREFIX,
        concept_card_viewer.ConceptCardDataHandler),
    get_redirect_route(
        r'%s/<question_id>' % feconf.QUESTION_SKILL_LINK_URL_PREFIX,
        question_editor.QuestionSkillLinkHandler),
    get_redirect_route(
        r'%s/<comma_separated_skill_ids>' % feconf.SKILL_DATA_URL_PREFIX,
        skill_editor.SkillDataHandler),
    get_redirect_route(
        r'%s' % feconf.FETCH_SKILLS_URL_PREFIX,
        skill_editor.FetchSkillsHandler),
    get_redirect_route(
        r'%s/<skill_id>' % feconf.SKILL_EDITOR_URL_PREFIX,
        skill_editor.SkillEditorPage),
    get_redirect_route(
        r'%s/<skill_id>' % feconf.SKILL_EDITOR_DATA_URL_PREFIX,
        skill_editor.EditableSkillDataHandler),
    get_redirect_route(
        r'%s' % feconf.SKILL_MASTERY_DATA_URL,
        skill_mastery.SkillMasteryDataHandler),
    get_redirect_route(
        r'%s/<skill_id>' % feconf.SKILL_RIGHTS_URL_PREFIX,
        skill_editor.SkillRightsHandler),

    get_redirect_route(
        r'%s' % feconf.SUBTOPIC_MASTERY_DATA_URL,
        skill_mastery.SubtopicMasteryDataHandler),

    get_redirect_route(
        r'%s/<story_id>' % feconf.STORY_EDITOR_URL_PREFIX,
        story_editor.StoryEditorPage),
    get_redirect_route(
        r'%s/<story_id>' % feconf.STORY_EDITOR_DATA_URL_PREFIX,
        story_editor.EditableStoryDataHandler),
    get_redirect_route(
        r'%s/<story_id>' % feconf.STORY_PUBLISH_HANDLER,
        story_editor.StoryPublishHandler),
    get_redirect_route(
        r'%s/<story_id>' %
        feconf.VALIDATE_STORY_EXPLORATIONS_URL_PREFIX,
        story_editor.ValidateExplorationsHandler),

    get_redirect_route(
        '/classroom_promos_status_handler',
        classroom.ClassroomPromosStatusHandler),

    get_redirect_route(r'/emaildashboard', email_dashboard.EmailDashboardPage),
    get_redirect_route(
        r'/emaildashboarddatahandler',
        email_dashboard.EmailDashboardDataHandler),
    get_redirect_route(
        r'/querystatuscheck', email_dashboard.QueryStatusCheckHandler),
    get_redirect_route(
        r'/emaildashboardresult/<query_id>',
        email_dashboard.EmailDashboardResultPage),
    get_redirect_route(
        r'/emaildashboardcancelresult/<query_id>',
        email_dashboard.EmailDashboardCancelEmailHandler),
    get_redirect_route(
        r'/emaildashboardtestbulkemailhandler/<query_id>',
        email_dashboard.EmailDashboardTestBulkEmailHandler),
    get_redirect_route(
        r'%s' % feconf.EXPLORATION_METADATA_SEARCH_URL,
        collection_editor.ExplorationMetadataSearchHandler),
    get_redirect_route(
        r'/explorationdataextractionhandler', admin.DataExtractionQueryHandler),
    get_redirect_route(
        r'/senddummymailtoadminhandler', admin.SendDummyMailToAdminHandler),
    get_redirect_route(r'/updateusernamehandler', admin.UpdateUsernameHandler),
    get_redirect_route(
        r'/numberofdeletionrequestshandler',
        admin.NumberOfDeletionRequestsHandler),
    get_redirect_route(
        r'/verifyusermodelsdeletedhandler',
        admin.VerifyUserModelsDeletedHandler),
    get_redirect_route(r'/deleteuserhandler', admin.DeleteUserHandler),
    get_redirect_route(r'/frontend_errors', FrontendErrorHandler),

    get_redirect_route(r'/session_begin', base.SessionBeginHandler),
    get_redirect_route(r'/session_end', base.SessionEndHandler),

    get_redirect_route(
        r'%s/%s/<exploration_id>' % (
            feconf.IMPROVEMENTS_URL_PREFIX,
            constants.TASK_ENTITY_TYPE_EXPLORATION),
        improvements.ExplorationImprovementsHandler),
    get_redirect_route(
        r'%s/%s/<exploration_id>' % (
            feconf.IMPROVEMENTS_HISTORY_URL_PREFIX,
            constants.TASK_ENTITY_TYPE_EXPLORATION),
        improvements.ExplorationImprovementsHistoryHandler),
    get_redirect_route(
        r'%s/%s/<exploration_id>' % (
            feconf.IMPROVEMENTS_CONFIG_URL_PREFIX,
            constants.TASK_ENTITY_TYPE_EXPLORATION),
        improvements.ExplorationImprovementsConfigHandler),

    get_redirect_route(
        r'%s' % feconf.BLOG_ADMIN_PAGE_URL, blog_admin.BlogAdminPage),
    get_redirect_route(
        r'%s' % feconf.BLOG_ADMIN_ROLE_HANDLER_URL,
        blog_admin.BlogAdminRolesHandler),
    get_redirect_route(
        r'/blogadminhandler', blog_admin.BlogAdminHandler),

    get_redirect_route('/beam_job', beam_jobs.BeamJobHandler),
    get_redirect_route('/beam_job_run', beam_jobs.BeamJobRunHandler),
    get_redirect_route(
        '/beam_job_run_result', beam_jobs.BeamJobRunResultHandler),

    get_redirect_route(
        r'%s/<blog_post_id>' % feconf.BLOG_EDITOR_DATA_URL_PREFIX,
        blog_dashboard.BlogPostHandler),
    get_redirect_route(
        r'%s' % feconf.BLOG_DASHBOARD_DATA_URL,
        blog_dashboard.BlogDashboardDataHandler),
    get_redirect_route(
        r'%s' % feconf.BLOG_DASHBOARD_URL, blog_dashboard.BlogDashboardPage),

    get_redirect_route(
        r'/issuesdatahandler/<exploration_id>', editor.FetchIssuesHandler),

    get_redirect_route(
        r'/ml/trainedclassifierhandler', classifier.TrainedClassifierHandler),
    get_redirect_route(
        r'/ml/nextjobhandler', classifier.NextJobHandler),

    get_redirect_route(
        r'/playthroughdatahandler/<exploration_id>/<playthrough_id>',
        editor.FetchPlaythroughHandler),

    get_redirect_route(
        r'/resolveissuehandler/<exploration_id>', editor.ResolveIssueHandler),

    get_redirect_route(
        r'%s' % feconf.CSRF_HANDLER_URL, base.CsrfTokenHandler),

    get_redirect_route(
        r'/platform_features_evaluation_handler',
        platform_feature.PlatformFeaturesEvaluationHandler),
    get_redirect_route(
        r'/platform_feature_dummy_handler',
        platform_feature.PlatformFeatureDummyHandler),

    get_redirect_route(
        r'%s' % (
            android_validation_constants.INCOMING_ANDROID_FEEDBACK_REPORT_URL),
        incoming_app_feedback_report.IncomingAndroidFeedbackReportHandler),

    get_redirect_route(
        r'/voice_artist_management_handler/<entity_type>/<entity_id>',
        voice_artist.VoiceArtistManagementHandler),

    get_redirect_route(
        r'/topics_and_skills_dashboard/categorized_and_untriaged_skills_data',
        topics_and_skills_dashboard
            .CategorizedAndUntriagedSkillsDataHandler),

    get_redirect_route(
        r'/create_learner_group_handler',
        learner_group.CreateLearnerGroupHandler),
    get_redirect_route(
        r'/update_learner_group_handler/<learner_group_id>',
        learner_group.LearnerGroupHandler),
    get_redirect_route(
        r'/delete_learner_group_handler/<learner_group_id>',
        learner_group.LearnerGroupHandler),
    get_redirect_route(
        r'%s' % feconf.FACILITATOR_DASHBOARD_HANDLER,
        learner_group.FacilitatorDashboardHandler),
    get_redirect_route(
        r'%s' % feconf.LEARNER_DASHBOARD_LEARNER_GROUPS_HANDLER,
        learner_group.LearnerDashboardLearnerGroupsHandler),
    get_redirect_route(
        r'/view_learner_group_info_handler/<learner_group_id>',
        learner_group.ViewLearnerGroupInfoHandler),
    get_redirect_route(
        r'/learner_group_search_syllabus_handler',
        learner_group.LearnerGroupSearchSyllabusHandler),
    get_redirect_route(
        r'/learner_group_syllabus_handler/<learner_group_id>',
        learner_group.LearnerGroupSyllabusHandler),
    get_redirect_route(
        r'/learner_group_user_progress_handler/<learner_group_id>',
        learner_group.LearnerGroupLearnerProgressHandler),
    get_redirect_route(
        r'/learner_group_learner_specific_progress_handler/<learner_group_id>',
        learner_group.LearnerGroupLearnerSpecificProgressHandler
    ),
    get_redirect_route(
        r'%s' % feconf.FACILITATOR_DASHBOARD_PAGE_URL,
        learner_group.FacilitatorDashboardPage),
    get_redirect_route(
        r'%s' % feconf.CREATE_LEARNER_GROUP_PAGE_URL,
        learner_group.CreateLearnerGroupPage),
    get_redirect_route(
        r'/learner_group_search_learner_handler',
        learner_group.LearnerGroupSearchLearnerHandler),
    get_redirect_route(
        r'/learner_group_learners_info_handler/<learner_group_id>',
        learner_group.LearnerGroupLearnersInfoHandler),
    get_redirect_route(
        r'/learner_group_learner_invitation_handler/<learner_group_id>',
        learner_group.LearnerGroupLearnerInvitationHandler),
    get_redirect_route(
        r'/learner_group_progress_sharing_permission_handler/<learner_group_id>', # pylint: disable=line-too-long
        learner_group.LearnerGroupProgressSharingPermissionHandler),
    get_redirect_route(
        r'/exit_learner_group_handler/<learner_group_id>',
        learner_group.ExitLearnerGroupHandler),
    get_redirect_route(
        r'/edit-learner-group/<group_id>', learner_group.EditLearnerGroupPage),
    get_redirect_route(
        r'/user_progress_in_stories_chapters_handler/<username>',
        learner_group.LearnerStoriesChaptersProgressHandler),
    get_redirect_route(
        '/learner_groups_feature_status_handler',
        learner_group.LearnerGroupsFeatureStatusHandler)
]

# Adding redirects for topic landing pages.
for subject, topics in constants.AVAILABLE_LANDING_PAGES.items():
    for topic in topics:
        URLS.append(
            get_redirect_route(
                r'/%s/%s' % (subject, topic),
                oppia_root.OppiaRootPage))

if constants.DEV_MODE:
    URLS.append(
        get_redirect_route(
            r'/initialize_android_test_data',
            android_e2e_config.InitializeAndroidTestDataHandler))

# Adding redirects for all stewards landing pages.
for stewards_route in constants.STEWARDS_LANDING_PAGE['ROUTES']:
    URLS.append(
        get_redirect_route(
            r'/%s' % stewards_route, oppia_root.OppiaRootPage))

# Redirect all routes handled using angular router to the oppia root page.
for page in constants.PAGES_REGISTERED_WITH_FRONTEND.values():
    if not 'MANUALLY_REGISTERED_WITH_BACKEND' in page:
        if 'LIGHTWEIGHT' in page:
            URLS.append(
                get_redirect_route(
                    r'/%s' % page['ROUTE'],
                    oppia_root.OppiaLightweightRootPage
                )
            )
        else:
            URLS.append(
                get_redirect_route(
                    r'/%s' % page['ROUTE'], oppia_root.OppiaRootPage))

# Manually redirect routes with url fragments to the oppia root page.
URLS.extend((
    get_redirect_route(r'/profile/<username>', oppia_root.OppiaRootPage),
    get_redirect_route(
        r'%s/story/<story_url_fragment>' % feconf.TOPIC_VIEWER_URL_PREFIX,
        oppia_root.OppiaRootPage),
    get_redirect_route(
        r'/learn/<classroom_url_fragment>',
        oppia_root.OppiaLightweightRootPage
    ),
    get_redirect_route(
        r'%s/<blog_post_url>' % feconf.BLOG_HOMEPAGE_URL,
        oppia_root.OppiaRootPage
    ),
))

# Add cron urls. Note that cron URLs MUST start with /cron for them to work
# in production (see dispatch() in base.py).
URLS.extend((
    get_redirect_route(
        r'/cron/models/cleanup', cron.CronModelsCleanupHandler),
    get_redirect_route(
        r'/cron/users/user_deletion', cron.CronUserDeletionHandler),
    get_redirect_route(
        r'/cron/users/fully_complete_user_deletion',
        cron.CronFullyCompleteUserDeletionHandler),
    get_redirect_route(
        r'/cron/mail/admins/contributor_dashboard_bottlenecks',
        cron.CronMailAdminContributorDashboardBottlenecksHandler),
    get_redirect_route(
        r'/cron/mail/reviewers/contributor_dashboard_suggestions',
        cron.CronMailReviewersContributorDashboardSuggestionsHandler),
    get_redirect_route(
        r'/cron/app_feedback_report/scrub_expiring_reports',
        cron.CronAppFeedbackReportsScrubberHandlerPage),
    get_redirect_route(
        r'/cron/explorations/recommendations',
        cron.CronExplorationRecommendationsHandler),
    get_redirect_route(
        r'/cron/explorations/search_rank', cron.CronActivitySearchRankHandler),
    get_redirect_route(
        r'/cron/blog_posts/search_rank', cron.CronBlogPostSearchRankHandler),
    get_redirect_route(
        r'/cron/users/dashboard_stats', cron.CronDashboardStatsHandler),
    get_redirect_route(
        r'/cron/suggestions/translation_contribution_stats',
        cron.CronTranslationContributionStatsHandler),
))

# Add tasks urls.
URLS.extend((
    get_redirect_route(
        r'%s' % feconf.TASK_URL_FEEDBACK_MESSAGE_EMAILS,
        tasks.UnsentFeedbackEmailHandler),
    get_redirect_route(
        r'%s' % (
            feconf
            .TASK_URL_CONTRIBUTOR_DASHBOARD_ACHIEVEMENT_NOTIFICATION_EMAILS),
        tasks.ContributorDashboardAchievementEmailHandler),
    get_redirect_route(
        r'%s' % feconf.TASK_URL_FLAG_EXPLORATION_EMAILS,
        tasks.FlagExplorationEmailHandler),
    get_redirect_route(
        r'%s' % feconf.TASK_URL_INSTANT_FEEDBACK_EMAILS,
        tasks.InstantFeedbackMessageEmailHandler),
    get_redirect_route(
        r'%s' % feconf.TASK_URL_FEEDBACK_STATUS_EMAILS,
        tasks.FeedbackThreadStatusChangeEmailHandler),
    get_redirect_route(
        r'%s' % feconf.TASK_URL_DEFERRED, tasks.DeferredTasksHandler),
))

# 404 error handler (Needs to be at the end of the URLS list).
URLS.append(get_redirect_route(r'/<:.*>', base.Error404Handler))


class NdbWsgiMiddleware:
    """Wraps the WSGI application into the NDB client context."""

    def __init__(self, wsgi_app: webapp2.WSGIApplication) -> None:
        self.wsgi_app = wsgi_app

    def __call__(
        self,
        environ: Dict[str, str],
        start_response: webapp2.Response
    ) -> webapp2.Response:
        global_cache = datastore_services.RedisCache(
            cache_services.CLOUD_NDB_REDIS_CLIENT)
        with datastore_services.get_ndb_context(global_cache=global_cache):
            return self.wsgi_app(environ, start_response)


app_without_context = webapp2.WSGIApplication(URLS, debug=feconf.DEBUG)
app = NdbWsgiMiddleware(app_without_context)
firebase_auth_services.establish_firebase_connection()<|MERGE_RESOLUTION|>--- conflicted
+++ resolved
@@ -149,13 +149,10 @@
 ):
     """Handles warmup requests."""
 
-<<<<<<< HEAD
-=======
     GET_HANDLER_ERROR_RETURN_TYPE = feconf.HANDLER_TYPE_HTML
     URL_PATH_ARGS_SCHEMAS: Dict[str, str] = {}
     HANDLER_ARGS_SCHEMAS: Dict[str, Dict[str, str]] = {'GET': {}}
 
->>>>>>> dcc74a5f
     @acl_decorators.open_access
     def get(self) -> None:
         """Handles GET warmup requests."""
@@ -167,13 +164,10 @@
 ):
     """Redirect the old splash URL, '/splash' to the new one, '/'."""
 
-<<<<<<< HEAD
-=======
     GET_HANDLER_ERROR_RETURN_TYPE = feconf.HANDLER_TYPE_HTML
     URL_PATH_ARGS_SCHEMAS: Dict[str, str] = {}
     HANDLER_ARGS_SCHEMAS: Dict[str, Dict[str, str]] = {'GET': {}}
 
->>>>>>> dcc74a5f
     @acl_decorators.open_access
     def get(self) -> None:
         self.redirect('/')
