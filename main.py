# Copyright 2014 The Oppia Authors. All Rights Reserved.
#
# Licensed under the Apache License, Version 2.0 (the "License");
# you may not use this file except in compliance with the License.
# You may obtain a copy of the License at
#
#      http://www.apache.org/licenses/LICENSE-2.0
#
# Unless required by applicable law or agreed to in writing, software
# distributed under the License is distributed on an "AS-IS" BASIS,
# WITHOUT WARRANTIES OR CONDITIONS OF ANY KIND, either express or implied.
# See the License for the specific language governing permissions and
# limitations under the License.

"""URL routing definitions, and some basic error/warmup handlers."""

from __future__ import annotations

import logging

from core import android_validation_constants
from core import feconf
from core.constants import constants
from core.controllers import access_validators
from core.controllers import acl_decorators
from core.controllers import admin
from core.controllers import android_e2e_config
from core.controllers import base
from core.controllers import beam_jobs
from core.controllers import blog_admin
from core.controllers import blog_dashboard
from core.controllers import blog_homepage
from core.controllers import classifier
from core.controllers import classroom
from core.controllers import collection_editor
from core.controllers import collection_viewer
from core.controllers import concept_card_viewer
from core.controllers import contributor_dashboard
from core.controllers import contributor_dashboard_admin
from core.controllers import creator_dashboard
from core.controllers import cron
from core.controllers import custom_landing_pages
from core.controllers import editor
from core.controllers import email_dashboard
from core.controllers import features
from core.controllers import feedback
from core.controllers import improvements
from core.controllers import incoming_app_feedback_report
from core.controllers import learner_dashboard
from core.controllers import learner_goals
from core.controllers import learner_group
from core.controllers import learner_playlist
from core.controllers import library
from core.controllers import moderator
from core.controllers import oppia_root
from core.controllers import pages
from core.controllers import platform_feature
from core.controllers import practice_sessions
from core.controllers import profile
from core.controllers import question_editor
from core.controllers import questions_list
from core.controllers import reader
from core.controllers import recent_commits
from core.controllers import release_coordinator
from core.controllers import resources
from core.controllers import review_tests
from core.controllers import skill_editor
from core.controllers import skill_mastery
from core.controllers import story_editor
from core.controllers import story_viewer
from core.controllers import subscriptions
from core.controllers import subtopic_viewer
from core.controllers import suggestion
from core.controllers import tasks
from core.controllers import topic_editor
from core.controllers import topic_viewer
from core.controllers import topics_and_skills_dashboard
from core.controllers import voice_artist
from core.platform import models
from core.platform.auth import firebase_auth_services

import google.cloud.logging
from typing import Any, Dict, Optional, Type, TypeVar, cast
import webapp2
from webapp2_extras import routes

MYPY = False
if MYPY:  # pragma: no cover
    from mypy_imports import datastore_services

T = TypeVar('T')  # pylint: disable=invalid-name

cache_services = models.Registry.import_cache_services()
datastore_services = models.Registry.import_datastore_services()

# Cloud Logging is disabled in emulator mode, since it is unnecessary and
# creates a lot of noise.
if not constants.EMULATOR_MODE:
    # Instantiates a client and rtrieves a Cloud Logging handler based on the
    # environment you're running in and integrates the handler with the Python
    # logging module.
    client = google.cloud.logging.Client()
    client.setup_logging()

# Suppress debug logging for chardet. See https://stackoverflow.com/a/48581323.
# Without this, a lot of unnecessary debug logs are printed in error logs,
# which makes it tiresome to identify the actual error.
logging.getLogger(name='chardet.charsetprober').setLevel(logging.INFO)


class InternetConnectivityHandler(base.BaseHandler):
    """Handles the get request to the server from the
    frontend to check for internet connection."""

    GET_HANDLER_ERROR_RETURN_TYPE = feconf.HANDLER_TYPE_JSON
    # Using Dict[str, Any] because this class inherits this attribute
    # from core.controllers.base.BaseModel.
    URL_PATH_ARGS_SCHEMAS: Dict[str, Any] = {}
    # Using Dict[str, Any] because this class inherits this attribute
    # from core.controllers.base.BaseModel.
    HANDLER_ARGS_SCHEMAS: Dict[str, Any] = {'GET': {}}

    # Using type ignore[misc] here because untyped decorator makes function
    # "get" also untyped.
    @acl_decorators.open_access # type: ignore[misc]
    def get(self) -> None:
        """Handles GET requests."""
        self.render_json({'is_internet_connected': True})


class FrontendErrorHandler(base.BaseHandler):
    """Handles errors arising from the frontend."""

    REQUIRE_PAYLOAD_CSRF_CHECK = False

    # Using type ignore[misc] here because untyped decorator makes function
    # "post" also untyped.
    @acl_decorators.open_access # type: ignore[misc]
    def post(self) -> None:
        """Records errors reported by the frontend."""
        logging.error('Frontend error: %s' % self.payload.get('error'))
        self.render_json(self.values)


class WarmupPage(base.BaseHandler):
    """Handles warmup requests."""

    # Using type ignore[misc] here because untyped decorator makes function
    # "get" also untyped.
    @acl_decorators.open_access # type: ignore[misc]
    def get(self) -> None:
        """Handles GET warmup requests."""
        pass


class SplashRedirectPage(base.BaseHandler):
    """Redirect the old splash URL, '/splash' to the new one, '/'."""

    # Using type ignore[misc] here because untyped decorator makes function
    # "get" also untyped.
    @acl_decorators.open_access  # type: ignore[misc]
    def get(self) -> None:
        self.redirect('/')


# Type for `defaults` is set to Dict[str, str] based on the usage in our
# backend. Should be changed in future as per the requirements.
def get_redirect_route(
        regex_route: str,
        handler: Type[base.BaseHandler],
        defaults: Optional[Dict[str, str]] = None
) -> routes.RedirectRoute:
    """Returns a route that redirects /foo/ to /foo.

    Warning: this method strips off parameters after the trailing slash. URLs
    with parameters should be formulated without the trailing slash.

    Args:
        regex_route: unicode. A raw string representing a route.
        handler: BaseHandler. A callable to handle the route.
        defaults: dict. Optional defaults parameter to be passed
            into the RedirectRoute object.

    Returns:
        RedirectRoute. A RedirectRoute object for redirects.
    """
    if defaults is None:
        defaults = {}
    name = regex_route.replace('/', '_')
    return routes.RedirectRoute(
        regex_route, handler, name, strict_slash=True, defaults=defaults)


# Register the URLs with the classes responsible for handling them.
URLS = [
    get_redirect_route(r'/_ah/warmup', WarmupPage),
    get_redirect_route(r'/splash', SplashRedirectPage),
    get_redirect_route(
        r'/internetconnectivityhandler', InternetConnectivityHandler),
    get_redirect_route(r'/foundation', pages.FoundationRedirectPage),
    get_redirect_route(r'/credits', pages.AboutRedirectPage),
    get_redirect_route(r'/participate', pages.TeachRedirectPage),
    get_redirect_route(r'/site_guidelines', pages.TeachRedirectPage),
    get_redirect_route(r'/console_errors', pages.ConsoleErrorPage),

    get_redirect_route(r'/forum', pages.ForumRedirectPage),

    # Access Validators.
    get_redirect_route(
        r'%s/can_access_classroom_page' %
        feconf.ACCESS_VALIDATION_HANDLER_PREFIX,
        access_validators.ClassroomAccessValidationHandler),

    get_redirect_route(
        r'%s/can_manage_own_account' % feconf.ACCESS_VALIDATION_HANDLER_PREFIX,
        access_validators.ManageOwnAccountValidationHandler),

    get_redirect_route(
        r'%s/does_profile_exist/<username>' %
        feconf.ACCESS_VALIDATION_HANDLER_PREFIX,
        access_validators.ProfileExistsValidationHandler),

    get_redirect_route(
        r'%s/can_access_release_coordinator_page' %
        feconf.ACCESS_VALIDATION_HANDLER_PREFIX,
        access_validators.ReleaseCoordinatorAccessValidationHandler
    ),

    get_redirect_route(r'%s' % feconf.ADMIN_URL, admin.AdminPage),
    get_redirect_route(r'/adminhandler', admin.AdminHandler),
    get_redirect_route(r'/adminrolehandler', admin.AdminRoleHandler),
    get_redirect_route(r'/bannedusershandler', admin.BannedUsersHandler),
    get_redirect_route(
        r'/topicmanagerrolehandler', admin.TopicManagerRoleHandler),
    get_redirect_route(
        r'/adminsuperadminhandler', admin.AdminSuperAdminPrivilegesHandler),
    get_redirect_route(
        r'/admintopicscsvdownloadhandler',
        admin.AdminTopicsCsvFileDownloader),
    get_redirect_route(
        r'/updateblogpostdatahandler', admin.UpdateBlogPostHandler),
    get_redirect_route(
        r'/contributionrightshandler/<category>',
        contributor_dashboard_admin.ContributionRightsHandler),
    get_redirect_route(
        r'/getcontributorusershandler/<category>',
        contributor_dashboard_admin.ContributorUsersListHandler),
    get_redirect_route(
        r'/contributionrightsdatahandler',
        contributor_dashboard_admin.ContributionRightsDataHandler),
    get_redirect_route(
        r'%s' % feconf.CONTRIBUTOR_DASHBOARD_ADMIN_URL,
        contributor_dashboard_admin.ContributorDashboardAdminPage),
    get_redirect_route(
        r'/translationcontributionstatshandler',
        contributor_dashboard_admin.TranslationContributionStatsHandler),
    get_redirect_route(
        r'%s' % feconf.CONTRIBUTOR_DASHBOARD_URL,
        contributor_dashboard.ContributorDashboardPage),
    get_redirect_route(
        '/contributor_dashboard',
        creator_dashboard.OldContributorDashboardRedirectPage),
    get_redirect_route(
        '/creator_dashboard',
        creator_dashboard.OldCreatorDashboardRedirectPage),
    get_redirect_route(
        r'%s' % feconf.CREATOR_DASHBOARD_URL,
        creator_dashboard.CreatorDashboardPage),
    get_redirect_route(
        r'%s' % feconf.CREATOR_DASHBOARD_DATA_URL,
        creator_dashboard.CreatorDashboardHandler),
    get_redirect_route(
        r'%s' % feconf.NEW_EXPLORATION_URL,
        creator_dashboard.NewExplorationHandler),
    get_redirect_route(
        r'%s' % feconf.NEW_COLLECTION_URL,
        creator_dashboard.NewCollectionHandler),
    get_redirect_route(
        r'%s' % feconf.FRACTIONS_LANDING_PAGE_URL,
        custom_landing_pages.FractionLandingRedirectPage),
    get_redirect_route(
        r'/learn/maths/<topic>', custom_landing_pages.TopicLandingRedirectPage),
    get_redirect_route(
        r'%s/<opportunity_type>' % feconf.CONTRIBUTOR_OPPORTUNITIES_DATA_URL,
        contributor_dashboard.ContributionOpportunitiesHandler),
    get_redirect_route(
        r'/preferredtranslationlanguage',
        contributor_dashboard.TranslationPreferenceHandler),
    get_redirect_route(
        r'%s' % feconf.REVIEWABLE_OPPORTUNITIES_URL,
        contributor_dashboard.ReviewableOpportunitiesHandler),
    get_redirect_route(
        r'/gettranslatabletexthandler',
        contributor_dashboard.TranslatableTextHandler),
    get_redirect_route(
        r'%s' % feconf.MACHINE_TRANSLATION_DATA_URL,
        contributor_dashboard.MachineTranslationStateTextsHandler),
    get_redirect_route(
        r'/usercontributionrightsdatahandler',
        contributor_dashboard.UserContributionRightsDataHandler),
    get_redirect_route(
        r'/retrivefeaturedtranslationlanguages',
        contributor_dashboard.FeaturedTranslationLanguagesHandler),
    get_redirect_route(
        r'/gettranslatabletopicnames',
        contributor_dashboard.TranslatableTopicNamesHandler),
    get_redirect_route(
        r'%s' % feconf.NEW_SKILL_URL,
        topics_and_skills_dashboard.NewSkillHandler),
    get_redirect_route(
        r'%s' % feconf.NEW_QUESTION_URL,
        question_editor.QuestionCreationHandler),
    get_redirect_route(
        r'%s/<comma_separated_skill_ids>' % feconf.QUESTIONS_LIST_URL_PREFIX,
        questions_list.QuestionsListHandler),
    get_redirect_route(
        r'%s/<comma_separated_skill_ids>' % feconf.QUESTION_COUNT_URL_PREFIX,
        questions_list.QuestionCountDataHandler),
    get_redirect_route(
        r'%s/practice/session' % feconf.TOPIC_VIEWER_URL_PREFIX,
        practice_sessions.PracticeSessionsPage),
    get_redirect_route(
        r'%s/<classroom_url_fragment>/<topic_url_fragment>' %
        feconf.PRACTICE_SESSION_DATA_URL_PREFIX,
        practice_sessions.PracticeSessionsPageDataHandler),
    get_redirect_route(
        r'%s/<classroom_url_fragment>/<topic_url_fragment>'
        r'/<story_url_fragment>' % feconf.REVIEW_TEST_DATA_URL_PREFIX,
        review_tests.ReviewTestsPageDataHandler),
    get_redirect_route(
        r'%s/review-test/<story_url_fragment>'
        % feconf.TOPIC_VIEWER_URL_PREFIX,
        review_tests.ReviewTestsPage),
    get_redirect_route(
        r'%s/<classroom_url_fragment>/<topic_url_fragment>'
        r'/<story_url_fragment>' % feconf.STORY_DATA_HANDLER,
        story_viewer.StoryPageDataHandler),
    get_redirect_route(
        r'%s/<story_url_fragment>' % feconf.STORY_URL_FRAGMENT_HANDLER,
        story_editor.StoryUrlFragmentHandler),
    get_redirect_route(
        r'%s/<topic_name>' % feconf.TOPIC_NAME_HANDLER,
        topic_editor.TopicNameHandler),
    get_redirect_route(
        r'%s/<topic_url_fragment>' % feconf.TOPIC_URL_FRAGMENT_HANDLER,
        topic_editor.TopicUrlFragmentHandler),
    get_redirect_route(
        r'%s/<skill_description>' % feconf.SKILL_DESCRIPTION_HANDLER,
        skill_editor.SkillDescriptionHandler),
    get_redirect_route(
        r'%s/story' % feconf.TOPIC_VIEWER_URL_PREFIX,
        topic_viewer.TopicViewerPage),

    get_redirect_route(
        r'%s/<classroom_url_fragment>/<topic_url_fragment>'
        r'/<story_url_fragment>/<node_id>' % feconf.STORY_PROGRESS_URL_PREFIX,
        story_viewer.StoryProgressHandler),
    get_redirect_route(
        r'%s/<classroom_url_fragment>/<topic_url_fragment>'
        r'/<subtopic_url_fragment>' % feconf.SUBTOPIC_DATA_HANDLER,
        subtopic_viewer.SubtopicPageDataHandler),
    get_redirect_route(
        r'%s/revision' % feconf.TOPIC_VIEWER_URL_PREFIX,
        topic_viewer.TopicViewerPage),
    get_redirect_route(
        r'%s/revision/<subtopic_url_fragment>' %
        feconf.TOPIC_VIEWER_URL_PREFIX, subtopic_viewer.SubtopicViewerPage),
    get_redirect_route(
        r'%s/<topic_id>' % feconf.TOPIC_EDITOR_STORY_URL,
        topic_editor.TopicEditorStoryHandler),
    get_redirect_route(
        r'%s' % feconf.TOPIC_VIEWER_URL_PREFIX,
        topic_viewer.TopicViewerPage),
    get_redirect_route(
        r'%s/practice' % feconf.TOPIC_VIEWER_URL_PREFIX,
        topic_viewer.TopicViewerPage),
    get_redirect_route(
        r'%s/<classroom_url_fragment>/<topic_url_fragment>'
        % feconf.TOPIC_DATA_HANDLER,
        topic_viewer.TopicPageDataHandler),
    get_redirect_route(
        r'%s/<classroom_url_fragment>' % feconf.CLASSROOM_DATA_HANDLER,
        classroom.ClassroomDataHandler),
    get_redirect_route(
        r'%s' % feconf.NEW_TOPIC_URL,
        topics_and_skills_dashboard.NewTopicHandler),
    get_redirect_route(
        r'%s' % feconf.UPLOAD_EXPLORATION_URL,
        creator_dashboard.UploadExplorationHandler),
    get_redirect_route(
        '/learner_dashboard',
        learner_dashboard.OldLearnerDashboardRedirectPage),
    get_redirect_route(
        r'%s' % feconf.LEARNER_DASHBOARD_URL,
        learner_dashboard.LearnerDashboardPage),
    get_redirect_route(
        r'%s' % feconf.LEARNER_DASHBOARD_TOPIC_AND_STORY_DATA_URL,
        learner_dashboard.LearnerDashboardTopicsAndStoriesProgressHandler),
    get_redirect_route(
        r'%s' % feconf.LEARNER_COMPLETED_CHAPTERS_COUNT_DATA_URL,
        learner_dashboard.LearnerCompletedChaptersCountHandler),
    get_redirect_route(
        r'%s' % feconf.LEARNER_DASHBOARD_COLLECTION_DATA_URL,
        learner_dashboard.LearnerDashboardCollectionsProgressHandler),
    get_redirect_route(
        r'%s' % feconf.LEARNER_DASHBOARD_EXPLORATION_DATA_URL,
        learner_dashboard.LearnerDashboardExplorationsProgressHandler),
    get_redirect_route(
        r'%s' % feconf.LEARNER_DASHBOARD_FEEDBACK_UPDATES_DATA_URL,
        learner_dashboard.LearnerDashboardFeedbackUpdatesHandler),
    get_redirect_route(
        r'%s' % feconf.LEARNER_DASHBOARD_IDS_DATA_URL,
        learner_dashboard.LearnerDashboardIdsHandler),
    get_redirect_route(
        r'%s/<thread_id>' %
        feconf.LEARNER_DASHBOARD_FEEDBACK_THREAD_DATA_URL,
        learner_dashboard.LearnerDashboardFeedbackThreadHandler),
    get_redirect_route(
        r'%s' % feconf.TOPICS_AND_SKILLS_DASHBOARD_URL,
        topics_and_skills_dashboard.TopicsAndSkillsDashboardPage),
    get_redirect_route(
        r'%s' % feconf.MERGE_SKILLS_URL,
        topics_and_skills_dashboard.MergeSkillHandler),
    get_redirect_route(
        r'%s' % feconf.TOPICS_AND_SKILLS_DASHBOARD_DATA_URL,
        topics_and_skills_dashboard.TopicsAndSkillsDashboardPageDataHandler),
    get_redirect_route(
        r'%s/<skill_id>' % feconf.UNASSIGN_SKILL_DATA_HANDLER_URL,
        topics_and_skills_dashboard.TopicAssignmentsHandler),
    get_redirect_route(
        r'%s' % feconf.SKILL_DASHBOARD_DATA_URL,
        topics_and_skills_dashboard.SkillsDashboardPageDataHandler),

    get_redirect_route(
        r'%s/<activity_type>/<activity_id>' %
        feconf.LEARNER_INCOMPLETE_ACTIVITY_DATA_URL,
        reader.LearnerIncompleteActivityHandler),

    get_redirect_route(
        r'%s/<activity_type>/<topic_id>' % feconf.LEARNER_GOALS_DATA_URL,
        learner_goals.LearnerGoalsHandler),

    get_redirect_route(
        r'%s/<activity_type>/<activity_id>' % feconf.LEARNER_PLAYLIST_DATA_URL,
        learner_playlist.LearnerPlaylistHandler),

    get_redirect_route(
        r'%s/<author_username>' %
        feconf.AUTHOR_SPECIFIC_BLOG_POST_PAGE_URL_PREFIX,
        blog_homepage.AuthorsPageHandler),
    get_redirect_route(
        r'%s/<blog_post_url>' % feconf.BLOG_HOMEPAGE_URL,
        blog_homepage.BlogPostHandler),
    get_redirect_route(
        r'%s' % feconf.BLOG_HOMEPAGE_DATA_URL,
        blog_homepage.BlogHomepageDataHandler),

    get_redirect_route(
        r'/assetsdevhandler/<page_context>/<page_identifier>/'
        'assets/<asset_type:(image|audio|thumbnail)>/<encoded_filename>',
        resources.AssetDevHandler),
    get_redirect_route(
        r'/value_generator_handler/<generator_id>',
        resources.ValueGeneratorHandler),
    get_redirect_route(r'/promo_bar_handler', resources.PromoBarHandler),
    get_redirect_route('/library', library.OldLibraryRedirectPage),
    get_redirect_route(
        r'%s' % feconf.LIBRARY_INDEX_DATA_URL, library.LibraryIndexHandler),
    get_redirect_route(
        r'%s' % feconf.LIBRARY_GROUP_DATA_URL,
        library.LibraryGroupIndexHandler),
    get_redirect_route(
        r'%s' % feconf.LIBRARY_SEARCH_DATA_URL, library.SearchHandler),
    get_redirect_route(r'/gallery', library.LibraryRedirectPage),
    get_redirect_route(r'/contribute', library.LibraryRedirectPage),
    get_redirect_route(r'/learn', classroom.DefaultClassroomRedirectPage),
    get_redirect_route(r'/playtest', library.LibraryRedirectPage),
    get_redirect_route(
        feconf.EXPLORATION_SUMMARIES_DATA_URL,
        library.ExplorationSummariesHandler),
    get_redirect_route(
        feconf.COLLECTION_SUMMARIES_DATA_URL,
        library.CollectionSummariesHandler),

    get_redirect_route(
        r'/profilehandler/data/<username>', profile.ProfileHandler),
    get_redirect_route(
        r'%s/<secret>' % feconf.BULK_EMAIL_WEBHOOK_ENDPOINT,
        profile.BulkEmailWebhookEndpoint),
    get_redirect_route(
        feconf.PREFERENCES_DATA_URL, profile.PreferencesHandler),
    get_redirect_route(
        r'/preferenceshandler/profile_picture', profile.ProfilePictureHandler),
    get_redirect_route(
        r'/preferenceshandler/profile_picture_by_username/<username>',
        profile.ProfilePictureHandlerByUsernameHandler),
    get_redirect_route(r'%s' % feconf.SIGNUP_URL, profile.SignupPage),
    get_redirect_route(r'%s' % feconf.SIGNUP_DATA_URL, profile.SignupHandler),
    get_redirect_route(
        feconf.DELETE_ACCOUNT_HANDLER_URL, profile.DeleteAccountHandler),
    get_redirect_route(
        feconf.EXPORT_ACCOUNT_HANDLER_URL, profile.ExportAccountHandler),
    get_redirect_route(
        r'%s' % feconf.USERNAME_CHECK_DATA_URL, profile.UsernameCheckHandler),
    get_redirect_route(
        r'%s' % feconf.SITE_LANGUAGE_DATA_URL, profile.SiteLanguageHandler),
    get_redirect_route(r'/userinfohandler', profile.UserInfoHandler),
    get_redirect_route(r'/userinfohandler/data', profile.UserInfoHandler),
    get_redirect_route(r'/url_handler', profile.UrlHandler),
    get_redirect_route(r'/moderator', moderator.ModeratorPage),
    get_redirect_route(
        r'/moderatorhandler/featured', moderator.FeaturedActivitiesHandler),
    get_redirect_route(
        r'/moderatorhandler/email_draft', moderator.EmailDraftHandler),

    get_redirect_route(
        r'/memorycachehandler', release_coordinator.MemoryCacheHandler),

    get_redirect_route(
        '/checkpoints_feature_status_handler',
        reader.CheckpointsFeatureStatusHandler),
    get_redirect_route(
        r'%s/<exploration_id>' % feconf.EXPLORATION_URL_PREFIX,
        reader.ExplorationPage),
    get_redirect_route(
        r'%s/<exploration_id>' % feconf.EXPLORATION_URL_EMBED_PREFIX,
        reader.ExplorationEmbedPage),
    get_redirect_route(
        r'%s/<exploration_id>' % feconf.EXPLORATION_INIT_URL_PREFIX,
        reader.ExplorationHandler),
    get_redirect_route(
        r'%s/<exploration_id>' % feconf.EXPLORATION_PRETESTS_URL_PREFIX,
        reader.PretestHandler),
    get_redirect_route(
        r'%s/<exploration_id>' % feconf.EXPLORATION_FEATURES_PREFIX,
        features.ExplorationFeaturesHandler),
    get_redirect_route(
        '/explorehandler/exploration_start_event/<exploration_id>',
        reader.ExplorationStartEventHandler),
    get_redirect_route(
        '/explorehandler/exploration_actual_start_event/<exploration_id>',
        reader.ExplorationActualStartEventHandler),
    get_redirect_route(
        '/explorehandler/solution_hit_event/<exploration_id>',
        reader.SolutionHitEventHandler),
    get_redirect_route(
        '/sync_logged_out_and_logged_in_progress/<exploration_id>',
        reader.SyncLoggedOutLearnerProgressHandler),
    get_redirect_route(
        r'/explorehandler/state_hit_event/<exploration_id>',
        reader.StateHitEventHandler),
    get_redirect_route(
        r'/explorehandler/state_complete_event/<exploration_id>',
        reader.StateCompleteEventHandler),
    get_redirect_route(
        r'/explorehandler/checkpoint_reached_by_logged_out_user/<exploration_id>', # pylint: disable=line-too-long
        reader.SaveTransientCheckpointProgressHandler),
    get_redirect_route(
        '/progress/<unique_progress_url_id>',
        reader.TransientCheckpointUrlPage),
    get_redirect_route(
        r'/explorehandler/leave_for_refresher_exp_event/<exploration_id>',
        reader.LeaveForRefresherExpEventHandler),
    get_redirect_route(
        r'/explorehandler/answer_submitted_event/<exploration_id>',
        reader.AnswerSubmittedEventHandler),
    get_redirect_route(
        r'/explorehandler/checkpoint_reached/<exploration_id>',
        reader.CheckpointReachedEventHandler),
    get_redirect_route(
        r'/explorehandler/restart/<exploration_id>',
        reader.ExplorationRestartEventHandler),
    get_redirect_route(
        r'/explorehandler/give_feedback/<exploration_id>',
        reader.ReaderFeedbackHandler),
    get_redirect_route(
        r'/explorehandler/exploration_complete_event/<exploration_id>',
        reader.ExplorationCompleteEventHandler),
    get_redirect_route(
        r'/explorehandler/exploration_maybe_leave_event/<exploration_id>',
        reader.ExplorationMaybeLeaveHandler),
    get_redirect_route(
        r'/explorehandler/stats_events/<exploration_id>',
        reader.StatsEventsHandler),
    get_redirect_route(
        r'/explorehandler/store_playthrough/<exploration_id>',
        reader.StorePlaythroughHandler),
    get_redirect_route(
        r'/explorehandler/rating/<exploration_id>', reader.RatingHandler),
    get_redirect_route(
        r'/explorehandler/recommendations/<exploration_id>',
        reader.RecommendationsHandler),
    get_redirect_route(
        r'%s/<entity_type>/<entity_id>' % (
            feconf.LEARNER_ANSWER_DETAILS_SUBMIT_URL),
        reader.LearnerAnswerDetailsSubmissionHandler),
    get_redirect_route(
        r'%s/<exploration_id>/<state_name>/<version>' % (
            feconf.STATE_VERSION_HISTORY_URL_PREFIX
        ), reader.StateVersionHistoryHandler),
    get_redirect_route(
        r'%s/<exploration_id>/<version>' % (
            feconf.METADATA_VERSION_HISTORY_URL_PREFIX
        ), reader.MetadataVersionHistoryHandler),

    get_redirect_route(
        r'%s/<question_id>' % feconf.QUESTION_EDITOR_DATA_URL_PREFIX,
        question_editor.EditableQuestionDataHandler),

    get_redirect_route(
        r'%s/<exploration_id>' % feconf.EDITOR_URL_PREFIX,
        editor.ExplorationPage),
    get_redirect_route(
        r'%s/<exploration_id>' % feconf.EXPLORATION_DATA_PREFIX,
        editor.ExplorationHandler),
    get_redirect_route(
        r'/editsallowedhandler/<exploration_id>',
        editor.ExplorationEditsAllowedHandler),
    get_redirect_route(
        r'/createhandler/download/<exploration_id>',
        editor.ExplorationFileDownloader),
    get_redirect_route(
        r'%s/<entity_type>/<entity_id>' % (
            feconf.EXPLORATION_IMAGE_UPLOAD_PREFIX),
        editor.ImageUploadHandler),
    get_redirect_route(
        r'/createhandler/audioupload/<exploration_id>',
        voice_artist.AudioUploadHandler),
    get_redirect_route(
        r'/createhandler/state_yaml/<exploration_id>',
        editor.StateYamlHandler),
    get_redirect_route(
        r'/createhandler/revert/<exploration_id>',
        editor.ExplorationRevertHandler),
    get_redirect_route(
        r'%s/<exploration_id>' % feconf.EXPLORATION_RIGHTS_PREFIX,
        editor.ExplorationRightsHandler),
    get_redirect_route(
        r'%s/<exploration_id>' % feconf.USER_PERMISSIONS_URL_PREFIX,
        editor.UserExplorationPermissionsHandler),
    get_redirect_route(
        r'%s/<exploration_id>' % feconf.EXPLORATION_STATUS_PREFIX,
        editor.ExplorationStatusHandler),
    get_redirect_route(
        r'/createhandler/moderatorrights/<exploration_id>',
        editor.ExplorationModeratorRightsHandler),
    get_redirect_route(
        r'%s/<exploration_id>' % feconf.USER_EXPLORATION_EMAILS_PREFIX,
        editor.UserExplorationEmailsHandler),
    get_redirect_route(
        r'/createhandler/snapshots/<exploration_id>',
        editor.ExplorationSnapshotsHandler),
    get_redirect_route(
        r'/createhandler/statistics/<exploration_id>',
        editor.ExplorationStatisticsHandler),
    get_redirect_route(
        r'/createhandler/state_interaction_stats/<exploration_id>/<state_name>',
        editor.StateInteractionStatsHandler),
    get_redirect_route(
        r'%s/<exploration_id>' % feconf.EXPLORATION_STATE_ANSWER_STATS_PREFIX,
        editor.StateAnswerStatisticsHandler),
    get_redirect_route(
        r'/createhandler/started_tutorial_event/<exploration_id>',
        editor.StartedTutorialEventHandler),
    get_redirect_route(
        r'/createhandler/started_translation_tutorial_event/<exploration_id>',
        voice_artist.StartedTranslationTutorialEventHandler),
    get_redirect_route(
        r'/createhandler/autosave_draft/<exploration_id>',
        editor.EditorAutosaveHandler),
    get_redirect_route(
        r'/createhandler/get_top_unresolved_answers/<exploration_id>',
        editor.TopUnresolvedAnswersHandler),
    get_redirect_route(
        r'%s/<entity_type>/<entity_id>' %
        feconf.LEARNER_ANSWER_INFO_HANDLER_URL,
        editor.LearnerAnswerInfoHandler),

    get_redirect_route(
        r'%s' % feconf.RECENT_COMMITS_DATA_URL,
        recent_commits.RecentCommitsHandler),
    get_redirect_route(
        r'%s' % feconf.RECENT_FEEDBACK_MESSAGES_DATA_URL,
        feedback.RecentFeedbackMessagesHandler),

    get_redirect_route(
        r'%s/<thread_id>' % feconf.FEEDBACK_THREAD_VIEW_EVENT_URL,
        feedback.FeedbackThreadViewEventHandler),
    get_redirect_route(
        r'%s/<exploration_id>' % feconf.FEEDBACK_THREADLIST_URL_PREFIX,
        feedback.ThreadListHandler),
    get_redirect_route(
        r'%s/<topic_id>' % feconf.FEEDBACK_THREADLIST_URL_PREFIX_FOR_TOPICS,
        feedback.ThreadListHandlerForTopicsHandler),
    get_redirect_route(
        r'%s/<thread_id>' % feconf.FEEDBACK_THREAD_URL_PREFIX,
        feedback.ThreadHandler),
    get_redirect_route(
        r'%s/<exploration_id>' % feconf.FEEDBACK_STATS_URL_PREFIX,
        feedback.FeedbackStatsHandler),
    get_redirect_route(
        r'%s/' % feconf.SUGGESTION_URL_PREFIX,
        suggestion.SuggestionHandler),
    get_redirect_route(
        r'%s/<suggestion_id>' % feconf.UPDATE_TRANSLATION_SUGGESTION_URL_PREFIX,
        suggestion.UpdateTranslationSuggestionHandler),
    get_redirect_route(
        r'%s/<suggestion_id>' % feconf.UPDATE_QUESTION_SUGGESTION_URL_PREFIX,
        suggestion.UpdateQuestionSuggestionHandler),
    get_redirect_route(
        r'%s' % feconf.QUESTIONS_URL_PREFIX,
        reader.QuestionPlayerHandler),
    get_redirect_route(
        r'%s/exploration/<target_id>/<suggestion_id>' %
        feconf.SUGGESTION_ACTION_URL_PREFIX,
        suggestion.SuggestionToExplorationActionHandler),
    get_redirect_route(
        r'%s/resubmit/<suggestion_id>' % feconf.SUGGESTION_ACTION_URL_PREFIX,
        suggestion.ResubmitSuggestionHandler),
    get_redirect_route(
        r'%s/skill/<target_id>/<suggestion_id>' %
        feconf.SUGGESTION_ACTION_URL_PREFIX,
        suggestion.SuggestionToSkillActionHandler),
    get_redirect_route(
        r'%s' % feconf.SUGGESTION_LIST_URL_PREFIX,
        suggestion.SuggestionListHandler),
    get_redirect_route(
        r'/getreviewablesuggestions/<target_type>/<suggestion_type>',
        suggestion.ReviewableSuggestionsHandler),
    get_redirect_route(
        r'/getsubmittedsuggestions/<target_type>/<suggestion_type>',
        suggestion.UserSubmittedSuggestionsHandler),
    get_redirect_route(
        r'%s' % feconf.SUBSCRIBE_URL_PREFIX,
        subscriptions.SubscribeHandler),
    get_redirect_route(
        r'%s' % feconf.UNSUBSCRIBE_URL_PREFIX,
        subscriptions.UnsubscribeHandler),
    get_redirect_route(
        r'%s/<exploration_id>' % feconf.FLAG_EXPLORATION_URL_PREFIX,
        reader.FlagExplorationHandler),
    get_redirect_route(
        r'%s/<collection_id>' % feconf.COLLECTION_URL_PREFIX,
        collection_viewer.CollectionPage),
    get_redirect_route(
        r'%s/<collection_id>' % feconf.COLLECTION_DATA_URL_PREFIX,
        collection_viewer.CollectionDataHandler),

    get_redirect_route(
        r'%s/<collection_id>' % feconf.COLLECTION_EDITOR_URL_PREFIX,
        collection_editor.CollectionEditorPage),
    get_redirect_route(
        r'%s/<collection_id>' % feconf.COLLECTION_EDITOR_DATA_URL_PREFIX,
        collection_editor.EditableCollectionDataHandler),
    get_redirect_route(
        r'%s/<collection_id>' % feconf.COLLECTION_RIGHTS_PREFIX,
        collection_editor.CollectionRightsHandler),
    get_redirect_route(
        r'%s/<collection_id>' % feconf.COLLECTION_PUBLISH_PREFIX,
        collection_editor.CollectionPublishHandler),
    get_redirect_route(
        r'%s/<collection_id>' % feconf.COLLECTION_UNPUBLISH_PREFIX,
        collection_editor.CollectionUnpublishHandler),

    get_redirect_route(
        r'%s/<topic_id>' % feconf.TOPIC_EDITOR_URL_PREFIX,
        topic_editor.TopicEditorPage),
    get_redirect_route(
        r'%s/<topic_id>' % feconf.TOPIC_EDITOR_DATA_URL_PREFIX,
        topic_editor.EditableTopicDataHandler),
    get_redirect_route(
        r'%s/<topic_id>/<subtopic_id>' %
        feconf.SUBTOPIC_PAGE_EDITOR_DATA_URL_PREFIX,
        topic_editor.EditableSubtopicPageDataHandler),
    get_redirect_route(
        r'%s/<topic_id>' % feconf.TOPIC_RIGHTS_URL_PREFIX,
        topic_editor.TopicRightsHandler),
    get_redirect_route(
        r'%s/<topic_id>' % feconf.TOPIC_STATUS_URL_PREFIX,
        topic_editor.TopicPublishHandler),
    get_redirect_route(
        r'%s/<topic_id>' % feconf.TOPIC_SEND_MAIL_URL_PREFIX,
        topic_editor.TopicPublishSendMailHandler),

    get_redirect_route(
        r'%s/<selected_skill_ids>' % feconf.CONCEPT_CARD_DATA_URL_PREFIX,
        concept_card_viewer.ConceptCardDataHandler),
    get_redirect_route(
        r'%s/<question_id>' % feconf.QUESTION_SKILL_LINK_URL_PREFIX,
        question_editor.QuestionSkillLinkHandler),
    get_redirect_route(
        r'%s/<comma_separated_skill_ids>' % feconf.SKILL_DATA_URL_PREFIX,
        skill_editor.SkillDataHandler),
    get_redirect_route(
        r'%s' % feconf.FETCH_SKILLS_URL_PREFIX,
        skill_editor.FetchSkillsHandler),
    get_redirect_route(
        r'%s/<skill_id>' % feconf.SKILL_EDITOR_URL_PREFIX,
        skill_editor.SkillEditorPage),
    get_redirect_route(
        r'%s/<skill_id>' % feconf.SKILL_EDITOR_DATA_URL_PREFIX,
        skill_editor.EditableSkillDataHandler),
    get_redirect_route(
        r'%s' % feconf.SKILL_MASTERY_DATA_URL,
        skill_mastery.SkillMasteryDataHandler),
    get_redirect_route(
        r'%s/<skill_id>' % feconf.SKILL_RIGHTS_URL_PREFIX,
        skill_editor.SkillRightsHandler),

    get_redirect_route(
        r'%s' % feconf.SUBTOPIC_MASTERY_DATA_URL,
        skill_mastery.SubtopicMasteryDataHandler),

    get_redirect_route(
        r'%s/<story_id>' % feconf.STORY_EDITOR_URL_PREFIX,
        story_editor.StoryEditorPage),
    get_redirect_route(
        r'%s/<story_id>' % feconf.STORY_EDITOR_DATA_URL_PREFIX,
        story_editor.EditableStoryDataHandler),
    get_redirect_route(
        r'%s/<story_id>' % feconf.STORY_PUBLISH_HANDLER,
        story_editor.StoryPublishHandler),
    get_redirect_route(
        r'%s/<story_id>' %
        feconf.VALIDATE_STORY_EXPLORATIONS_URL_PREFIX,
        story_editor.ValidateExplorationsHandler),

    get_redirect_route(
        '/classroom_promos_status_handler',
        classroom.ClassroomPromosStatusHandler),

    get_redirect_route(r'/emaildashboard', email_dashboard.EmailDashboardPage),
    get_redirect_route(
        r'/emaildashboarddatahandler',
        email_dashboard.EmailDashboardDataHandler),
    get_redirect_route(
        r'/querystatuscheck', email_dashboard.QueryStatusCheckHandler),
    get_redirect_route(
        r'/emaildashboardresult/<query_id>',
        email_dashboard.EmailDashboardResultPage),
    get_redirect_route(
        r'/emaildashboardcancelresult/<query_id>',
        email_dashboard.EmailDashboardCancelEmailHandler),
    get_redirect_route(
        r'/emaildashboardtestbulkemailhandler/<query_id>',
        email_dashboard.EmailDashboardTestBulkEmailHandler),
    get_redirect_route(
        r'%s' % feconf.EXPLORATION_METADATA_SEARCH_URL,
        collection_editor.ExplorationMetadataSearchHandler),
    get_redirect_route(
        r'/explorationdataextractionhandler', admin.DataExtractionQueryHandler),
    get_redirect_route(
        r'/senddummymailtoadminhandler', admin.SendDummyMailToAdminHandler),
    get_redirect_route(r'/updateusernamehandler', admin.UpdateUsernameHandler),
    get_redirect_route(
        r'/numberofdeletionrequestshandler',
        admin.NumberOfDeletionRequestsHandler),
    get_redirect_route(
        r'/verifyusermodelsdeletedhandler',
        admin.VerifyUserModelsDeletedHandler),
    get_redirect_route(r'/deleteuserhandler', admin.DeleteUserHandler),
    get_redirect_route(r'/frontend_errors', FrontendErrorHandler),

    get_redirect_route(r'/session_begin', base.SessionBeginHandler),
    get_redirect_route(r'/session_end', base.SessionEndHandler),

    get_redirect_route(
        r'%s/%s/<exploration_id>' % (
            feconf.IMPROVEMENTS_URL_PREFIX,
            constants.TASK_ENTITY_TYPE_EXPLORATION),
        improvements.ExplorationImprovementsHandler),
    get_redirect_route(
        r'%s/%s/<exploration_id>' % (
            feconf.IMPROVEMENTS_HISTORY_URL_PREFIX,
            constants.TASK_ENTITY_TYPE_EXPLORATION),
        improvements.ExplorationImprovementsHistoryHandler),
    get_redirect_route(
        r'%s/%s/<exploration_id>' % (
            feconf.IMPROVEMENTS_CONFIG_URL_PREFIX,
            constants.TASK_ENTITY_TYPE_EXPLORATION),
        improvements.ExplorationImprovementsConfigHandler),

    get_redirect_route(
        r'%s' % feconf.BLOG_ADMIN_PAGE_URL, blog_admin.BlogAdminPage),
    get_redirect_route(
        r'%s' % feconf.BLOG_ADMIN_ROLE_HANDLER_URL,
        blog_admin.BlogAdminRolesHandler),
    get_redirect_route(
        r'/blogadminhandler', blog_admin.BlogAdminHandler),

    get_redirect_route('/beam_job', beam_jobs.BeamJobHandler),
    get_redirect_route('/beam_job_run', beam_jobs.BeamJobRunHandler),
    get_redirect_route(
        '/beam_job_run_result', beam_jobs.BeamJobRunResultHandler),

    get_redirect_route(
        r'%s/<blog_post_id>' % feconf.BLOG_EDITOR_DATA_URL_PREFIX,
        blog_dashboard.BlogPostHandler),
    get_redirect_route(
        r'%s' % feconf.BLOG_DASHBOARD_DATA_URL,
        blog_dashboard.BlogDashboardDataHandler),
    get_redirect_route(
        r'%s' % feconf.BLOG_DASHBOARD_URL, blog_dashboard.BlogDashboardPage),

    get_redirect_route(
        r'/issuesdatahandler/<exploration_id>', editor.FetchIssuesHandler),

    get_redirect_route(
        r'/ml/trainedclassifierhandler', classifier.TrainedClassifierHandler),
    get_redirect_route(
        r'/ml/nextjobhandler', classifier.NextJobHandler),

    get_redirect_route(
        r'/playthroughdatahandler/<exploration_id>/<playthrough_id>',
        editor.FetchPlaythroughHandler),

    get_redirect_route(
        r'/resolveissuehandler/<exploration_id>', editor.ResolveIssueHandler),

    get_redirect_route(
        r'%s' % feconf.CSRF_HANDLER_URL, base.CsrfTokenHandler),

    get_redirect_route(
        r'/platform_features_evaluation_handler',
        platform_feature.PlatformFeaturesEvaluationHandler),
    get_redirect_route(
        r'/platform_feature_dummy_handler',
        platform_feature.PlatformFeatureDummyHandler),

    get_redirect_route(
        r'%s' % (
            android_validation_constants.INCOMING_ANDROID_FEEDBACK_REPORT_URL),
        incoming_app_feedback_report.IncomingAndroidFeedbackReportHandler),

    get_redirect_route(
        r'/voice_artist_management_handler/<entity_type>/<entity_id>',
        voice_artist.VoiceArtistManagementHandler),

    get_redirect_route(
        r'/topics_and_skills_dashboard/categorized_and_untriaged_skills_data',
        topics_and_skills_dashboard
            .CategorizedAndUntriagedSkillsDataHandler),

    get_redirect_route(
<<<<<<< HEAD
        r'/entity_translations_handler/<entity_type>/<entity_id>/<entity_version>/<language_code>',
        reader.EntityTranslationHandler)
=======
        r'/create_learner_group_handler',
        learner_group.CreateLearnerGroupHandler),
    get_redirect_route(
        r'/update_learner_group_handler/<learner_group_id>',
        learner_group.LearnerGroupHandler),
    get_redirect_route(
        r'/delete_learner_group_handler/<learner_group_id>',
        learner_group.LearnerGroupHandler),
    get_redirect_route(
        r'%s' % feconf.FACILITATOR_DASHBOARD_HANDLER,
        learner_group.FacilitatorDashboardHandler),
    get_redirect_route(
        r'/facilitator_view_of_learner_group_handler/<learner_group_id>',
        learner_group.FacilitatorLearnerGroupViewHandler),
    get_redirect_route(
        r'/learner_group_search_syllabus_handler/<learner_group_id>',
        learner_group.LearnerGroupSearchSyllabusHandler),
    get_redirect_route(
        r'/learner_group_user_progress_handler/<learner_group_id>',
        learner_group.LearnerGroupStudentProgressHandler)
>>>>>>> 8f04c4b5
]

# Adding redirects for topic landing pages.
for subject, topics in constants.AVAILABLE_LANDING_PAGES.items():
    for topic in topics:
        URLS.append(
            get_redirect_route(
                r'/%s/%s' % (subject, topic),
                oppia_root.OppiaRootPage))

if constants.DEV_MODE:
    URLS.append(
        get_redirect_route(
            r'/initialize_android_test_data',
            android_e2e_config.InitializeAndroidTestDataHandler))

# Adding redirects for all stewards landing pages.
for stewards_route in constants.STEWARDS_LANDING_PAGE['ROUTES']:
    URLS.append(
        get_redirect_route(
            r'/%s' % stewards_route, oppia_root.OppiaRootPage))

# Redirect all routes handled using angular router to the oppia root page.
for page in constants.PAGES_REGISTERED_WITH_FRONTEND.values():
    if not 'MANUALLY_REGISTERED_WITH_BACKEND' in page:
        if 'LIGHTWEIGHT' in page:
            URLS.append(
                get_redirect_route(
                    r'/%s' % page['ROUTE'],
                    oppia_root.OppiaLightweightRootPage
                )
            )
        else:
            URLS.append(
                get_redirect_route(
                    r'/%s' % page['ROUTE'], oppia_root.OppiaRootPage))

# Manually redirect routes with url fragments to the oppia root page.
URLS.extend((
    get_redirect_route(r'/profile/<username>', oppia_root.OppiaRootPage),
    get_redirect_route(
        r'%s/story/<story_url_fragment>' % feconf.TOPIC_VIEWER_URL_PREFIX,
        oppia_root.OppiaRootPage),
    get_redirect_route(
        r'/learn/<classroom_url_fragment>',
        oppia_root.OppiaLightweightRootPage
    ),
))

# Add cron urls. Note that cron URLs MUST start with /cron for them to work
# in production (see dispatch() in base.py).
URLS.extend((
    get_redirect_route(
        r'/cron/models/cleanup', cron.CronModelsCleanupHandler),
    get_redirect_route(
        r'/cron/users/user_deletion', cron.CronUserDeletionHandler),
    get_redirect_route(
        r'/cron/users/fully_complete_user_deletion',
        cron.CronFullyCompleteUserDeletionHandler),
    get_redirect_route(
        r'/cron/mail/admins/contributor_dashboard_bottlenecks',
        cron.CronMailAdminContributorDashboardBottlenecksHandler),
    get_redirect_route(
        r'/cron/mail/reviewers/contributor_dashboard_suggestions',
        cron.CronMailReviewersContributorDashboardSuggestionsHandler),
    get_redirect_route(
        r'/cron/app_feedback_report/scrub_expiring_reports',
        cron.CronAppFeedbackReportsScrubberHandlerPage),
    get_redirect_route(
        r'/cron/explorations/recommendations',
        cron.CronExplorationRecommendationsHandler),
    get_redirect_route(
        r'/cron/explorations/search_rank', cron.CronActivitySearchRankHandler),
    get_redirect_route(
        r'/cron/users/dashboard_stats', cron.CronDashboardStatsHandler),
    get_redirect_route(
        r'/cron/suggestions/translation_contribution_stats',
        cron.CronTranslationContributionStatsHandler),
))

# Add tasks urls.
URLS.extend((
    get_redirect_route(
        r'%s' % feconf.TASK_URL_FEEDBACK_MESSAGE_EMAILS,
        tasks.UnsentFeedbackEmailHandler),
    get_redirect_route(
        r'%s' % feconf.TASK_URL_SUGGESTION_EMAILS,
        tasks.SuggestionEmailHandler),
    get_redirect_route(
        r'%s' % feconf.TASK_URL_FLAG_EXPLORATION_EMAILS,
        tasks.FlagExplorationEmailHandler),
    get_redirect_route(
        r'%s' % feconf.TASK_URL_INSTANT_FEEDBACK_EMAILS,
        tasks.InstantFeedbackMessageEmailHandler),
    get_redirect_route(
        r'%s' % feconf.TASK_URL_FEEDBACK_STATUS_EMAILS,
        tasks.FeedbackThreadStatusChangeEmailHandler),
    get_redirect_route(
        r'%s' % feconf.TASK_URL_DEFERRED, tasks.DeferredTasksHandler),
))

# 404 error handler (Needs to be at the end of the URLS list).
URLS.append(get_redirect_route(r'/<:.*>', base.Error404Handler))


class NdbWsgiMiddleware:
    """Wraps the WSGI application into the NDB client context."""

    def __init__(self, wsgi_app: webapp2.WSGIApplication) -> None:
        self.wsgi_app = wsgi_app

    def __call__(
        self,
        environ: Dict[str, str],
        start_response: webapp2.Response
    ) -> webapp2.Response:
        global_cache = datastore_services.RedisCache(
            cache_services.CLOUD_NDB_REDIS_CLIENT)  # type: ignore[attr-defined]
        with datastore_services.get_ndb_context(global_cache=global_cache):
            # Cast is needed since webapp2.WSGIApplication is not
            # correctly typed.
            return cast(
                webapp2.Response, self.wsgi_app(environ, start_response))


app_without_context = webapp2.WSGIApplication(URLS, debug=feconf.DEBUG)
app = NdbWsgiMiddleware(app_without_context)
firebase_auth_services.establish_firebase_connection()<|MERGE_RESOLUTION|>--- conflicted
+++ resolved
@@ -942,10 +942,9 @@
             .CategorizedAndUntriagedSkillsDataHandler),
 
     get_redirect_route(
-<<<<<<< HEAD
         r'/entity_translations_handler/<entity_type>/<entity_id>/<entity_version>/<language_code>',
-        reader.EntityTranslationHandler)
-=======
+        reader.EntityTranslationHandler),
+    get_redirect_route(
         r'/create_learner_group_handler',
         learner_group.CreateLearnerGroupHandler),
     get_redirect_route(
@@ -966,7 +965,6 @@
     get_redirect_route(
         r'/learner_group_user_progress_handler/<learner_group_id>',
         learner_group.LearnerGroupStudentProgressHandler)
->>>>>>> 8f04c4b5
 ]
 
 # Adding redirects for topic landing pages.
