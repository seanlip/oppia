# Copyright 2014 The Oppia Authors. All Rights Reserved.
#
# Licensed under the Apache License, Version 2.0 (the "License");
# you may not use this file except in compliance with the License.
# You may obtain a copy of the License at
#
#      http://www.apache.org/licenses/LICENSE-2.0
#
# Unless required by applicable law or agreed to in writing, software
# distributed under the License is distributed on an "AS-IS" BASIS,
# WITHOUT WARRANTIES OR CONDITIONS OF ANY KIND, either express or implied.
# See the License for the specific language governing permissions and
# limitations under the License.

"""URL routing definitions, and some basic error/warmup handlers."""

import logging

# pylint: disable=relative-import
from constants import constants
from core.controllers import admin
from core.controllers import base
from core.controllers import classifier
from core.controllers import collection_editor
from core.controllers import collection_viewer
from core.controllers import concept_card_viewer
from core.controllers import creator_dashboard
from core.controllers import custom_landing_pages
from core.controllers import editor
from core.controllers import email_dashboard
from core.controllers import feedback
from core.controllers import learner_dashboard
from core.controllers import learner_playlist
from core.controllers import library
from core.controllers import moderator
from core.controllers import pages
from core.controllers import profile
from core.controllers import question_editor
from core.controllers import reader
from core.controllers import recent_commits
from core.controllers import resources
from core.controllers import skill_editor
from core.controllers import story_editor
from core.controllers import subscriptions
from core.controllers import suggestion
from core.controllers import topic_editor
from core.controllers import topic_viewer
from core.controllers import topics_and_skills_dashboard
from core.controllers import translator
from core.domain import acl_decorators
from core.domain import user_services
from core.platform import models
import feconf

from mapreduce import main as mapreduce_main
from mapreduce import parameters as mapreduce_parameters
import webapp2
from webapp2_extras import routes

# pylint: enable=relative-import


current_user_services = models.Registry.import_current_user_services()
transaction_services = models.Registry.import_transaction_services()


class FrontendErrorHandler(base.BaseHandler):
    """Handles errors arising from the frontend."""

    REQUIRE_PAYLOAD_CSRF_CHECK = False

    @acl_decorators.open_access
    def post(self):
        """Records errors reported by the frontend."""
        logging.error('Frontend error: %s' % self.payload.get('error'))
        self.render_json(self.values)


class WarmupHandler(base.BaseHandler):
    """Handles warmup requests."""

    @acl_decorators.open_access
    def get(self):
        """Handles GET warmup requests."""
        pass


class HomePageRedirectHandler(base.BaseHandler):
    """When a request is made to '/', check the user's login status, and
    redirect them appropriately.
    """

    @acl_decorators.open_access
    def get(self):
        if self.user_id and user_services.has_fully_registered(self.user_id):
            user_settings = user_services.get_user_settings(
                self.user_id)
            default_dashboard = user_settings.default_dashboard
            if default_dashboard == constants.DASHBOARD_TYPE_CREATOR:
                self.redirect(feconf.CREATOR_DASHBOARD_URL)
            else:
                self.redirect(feconf.LEARNER_DASHBOARD_URL)
        else:
            self.redirect(feconf.SPLASH_URL)


def get_redirect_route(regex_route, handler, defaults=None):
    """Returns a route that redirects /foo/ to /foo.

    Warning: this method strips off parameters after the trailing slash. URLs
    with parameters should be formulated without the trailing slash.
    """
    if defaults is None:
        defaults = {}
    name = regex_route.replace('/', '_')
    return routes.RedirectRoute(
        regex_route, handler, name, strict_slash=True, defaults=defaults)


def authorization_wrapper(self, *args, **kwargs):
    # developers.google.com/appengine/docs/python/taskqueue/overview-push
    # promises that this header cannot be set by external callers. If this
    # is present, we can be certain that the request is internal and from
    # the task queue worker.
    if 'X-AppEngine-TaskName' not in self.request.headers:
        self.response.out.write('Forbidden')
        self.response.set_status(403)
        return
    self.real_dispatch(*args, **kwargs)


def ui_access_wrapper(self, *args, **kwargs):
    self.real_dispatch(*args, **kwargs)


MAPREDUCE_HANDLERS = []

for path, handler_class in mapreduce_main.create_handlers_map():
    if path.startswith('.*/pipeline'):
        if 'pipeline/rpc/' in path or path == '.*/pipeline(/.+)':
            path = path.replace('.*/pipeline', '/mapreduce/ui/pipeline')
        else:
            path = path.replace('.*/pipeline', '/mapreduce/worker/pipeline')
    else:
        if '_callback' in path:
            path = path.replace('.*', '/mapreduce/worker', 1)
        elif '/list_configs' in path:
            continue
        else:
            path = path.replace('.*', '/mapreduce/ui', 1)

    if '/ui/' in path or path.endswith('/ui'):
        if (hasattr(handler_class, 'dispatch') and
                not hasattr(handler_class, 'real_dispatch')):
            handler_class.real_dispatch = handler_class.dispatch
            handler_class.dispatch = ui_access_wrapper
        MAPREDUCE_HANDLERS.append((path, handler_class))
    else:
        if (hasattr(handler_class, 'dispatch') and
                not hasattr(handler_class, 'real_dispatch')):
            handler_class.real_dispatch = handler_class.dispatch
            handler_class.dispatch = authorization_wrapper
        MAPREDUCE_HANDLERS.append((path, handler_class))

# Tell map/reduce internals that this is now the base path to use.
mapreduce_parameters.config.BASE_PATH = '/mapreduce/worker'

# Register the URLs with the classes responsible for handling them.
URLS = MAPREDUCE_HANDLERS + [
    get_redirect_route(r'/_ah/warmup', WarmupHandler),
    get_redirect_route(r'/', HomePageRedirectHandler),

    get_redirect_route(feconf.SPLASH_URL, pages.SplashPage),
    get_redirect_route(r'/about', pages.AboutPage),
    get_redirect_route(r'/get_started', pages.GetStartedPage),
    get_redirect_route(r'/foundation', pages.FoundationRedirectPage),
    get_redirect_route(r'/credits', pages.AboutRedirectPage),
    get_redirect_route(r'/teach', pages.TeachPage),
    get_redirect_route(r'/participate', pages.TeachRedirectPage),
    get_redirect_route(r'/site_guidelines', pages.TeachRedirectPage),
    get_redirect_route(r'/console_errors', pages.ConsoleErrorPage),
    get_redirect_route(r'/contact', pages.ContactPage),

    get_redirect_route(r'/forum', pages.ForumPage),
    get_redirect_route(r'/donate', pages.DonatePage),
    get_redirect_route(r'/thanks', pages.ThanksPage),
    get_redirect_route(r'/terms', pages.TermsPage),
    get_redirect_route(r'/privacy', pages.PrivacyPage),

    get_redirect_route(r'%s' % feconf.ADMIN_URL, admin.AdminPage),
    get_redirect_route(r'/adminhandler', admin.AdminHandler),
    get_redirect_route(r'/adminrolehandler', admin.AdminRoleHandler),
    get_redirect_route(r'/adminjoboutput', admin.AdminJobOutput),
    get_redirect_route(
        r'/admintopicscsvdownloadhandler',
        admin.AdminTopicsCsvDownloadHandler),

    get_redirect_route(
        r'/notifications_dashboard',
        creator_dashboard.NotificationsDashboardPage),
    get_redirect_route(
        r'/notificationsdashboardhandler/data',
        creator_dashboard.NotificationsDashboardHandler),
    get_redirect_route(
        r'/notificationshandler', creator_dashboard.NotificationsHandler),
    get_redirect_route(
        r'%s' % feconf.CREATOR_DASHBOARD_URL,
        creator_dashboard.CreatorDashboardPage),
    get_redirect_route(
        r'%s' % feconf.CREATOR_DASHBOARD_DATA_URL,
        creator_dashboard.CreatorDashboardHandler),
    get_redirect_route(
        r'%s' % feconf.NEW_EXPLORATION_URL,
        creator_dashboard.NewExplorationHandler),
    get_redirect_route(
        r'%s' % feconf.NEW_COLLECTION_URL,
        creator_dashboard.NewCollectionHandler),
    get_redirect_route(
        r'%s' % feconf.NEW_SKILL_URL,
        topics_and_skills_dashboard.NewSkillHandler),
    get_redirect_route(
        r'%s' % feconf.NEW_QUESTION_URL,
        question_editor.QuestionCreationHandler),
    get_redirect_route(
        r'%s/<topic_id>' % feconf.TOPIC_EDITOR_STORY_URL,
        topic_editor.TopicEditorStoryHandler),
    get_redirect_route(
<<<<<<< HEAD
        r'%s/<topic_id>' % feconf.TOPIC_VIEWER_URL_PREFIX,
        topic_viewer.TopicViewerPage),
    get_redirect_route(
        r'%s/<topic_id>' % feconf.TOPIC_DATA_HANDLER,
        topic_viewer.TopicPageDataHandler),
=======
        r'%s/<topic_id>' % feconf.TOPIC_EDITOR_QUESTION_URL,
        topic_editor.TopicEditorQuestionHandler),
>>>>>>> 4d410101
    get_redirect_route(
        r'%s' % feconf.NEW_TOPIC_URL,
        topics_and_skills_dashboard.NewTopicHandler),
    get_redirect_route(
        r'%s' % feconf.UPLOAD_EXPLORATION_URL,
        creator_dashboard.UploadExploration),
    get_redirect_route(
        r'%s' % feconf.LEARNER_DASHBOARD_URL,
        learner_dashboard.LearnerDashboardPage),
    get_redirect_route(
        r'%s' % feconf.LEARNER_DASHBOARD_DATA_URL,
        learner_dashboard.LearnerDashboardHandler),
    get_redirect_route(
        r'%s' % feconf.LEARNER_DASHBOARD_IDS_DATA_URL,
        learner_dashboard.LearnerDashboardIdsHandler),
    get_redirect_route(
        r'%s/<thread_id>' %
        feconf.LEARNER_DASHBOARD_FEEDBACK_THREAD_DATA_URL,
        learner_dashboard.LearnerDashboardFeedbackThreadHandler),
    get_redirect_route(
        r'%s' % feconf.TOPICS_AND_SKILLS_DASHBOARD_URL,
        topics_and_skills_dashboard.TopicsAndSkillsDashboardPage),
    get_redirect_route(
        r'%s' % feconf.TOPICS_AND_SKILLS_DASHBOARD_DATA_URL,
        topics_and_skills_dashboard.TopicsAndSkillsDashboardPageDataHandler),

    get_redirect_route(
        r'%s/<activity_type>/<activity_id>' %
        feconf.LEARNER_INCOMPLETE_ACTIVITY_DATA_URL,
        reader.LearnerIncompleteActivityHandler),

    get_redirect_route(
        r'%s/<activity_type>/<activity_id>' % feconf.LEARNER_PLAYLIST_DATA_URL,
        learner_playlist.LearnerPlaylistHandler),

    get_redirect_route(
        r'/imagehandler/<exploration_id>/<encoded_filepath>',
        resources.ImageHandler),
    get_redirect_route(
        r'/audiohandler/<exploration_id>/audio/<filename>',
        resources.AudioHandler),
    get_redirect_route(
        r'/value_generator_handler/<generator_id>',
        resources.ValueGeneratorHandler),
    get_redirect_route(r'%s' % feconf.FRACTIONS_LANDING_PAGE_URL,
                       custom_landing_pages.FractionLandingPage),
    get_redirect_route(r'%s' % feconf.LIBRARY_INDEX_URL, library.LibraryPage),
    get_redirect_route(r'%s' % feconf.LIBRARY_INDEX_DATA_URL,
                       library.LibraryIndexHandler),
    get_redirect_route(r'%s' % feconf.LIBRARY_RECENTLY_PUBLISHED_URL,
                       library.LibraryGroupPage),
    get_redirect_route(r'%s' % feconf.LIBRARY_TOP_RATED_URL,
                       library.LibraryGroupPage),
    get_redirect_route(r'%s' % feconf.LIBRARY_GROUP_DATA_URL,
                       library.LibraryGroupIndexHandler),
    get_redirect_route(r'%s' % feconf.LIBRARY_SEARCH_URL, library.LibraryPage),
    get_redirect_route(
        r'%s' % feconf.LIBRARY_SEARCH_DATA_URL, library.SearchHandler),
    get_redirect_route(r'/gallery', library.LibraryRedirectPage),
    get_redirect_route(r'/contribute', library.LibraryRedirectPage),
    get_redirect_route(r'/learn', library.LibraryRedirectPage),
    get_redirect_route(r'/playtest', library.LibraryRedirectPage),
    get_redirect_route(
        feconf.EXPLORATION_SUMMARIES_DATA_URL,
        library.ExplorationSummariesHandler),
    get_redirect_route(
        feconf.COLLECTION_SUMMARIES_DATA_URL,
        library.CollectionSummariesHandler),

    get_redirect_route(r'/profile/<username>', profile.ProfilePage),
    get_redirect_route(
        r'/profilehandler/data/<username>', profile.ProfileHandler),
    get_redirect_route(r'/preferences', profile.PreferencesPage),
    get_redirect_route(
        feconf.PREFERENCES_DATA_URL, profile.PreferencesHandler),
    get_redirect_route(
        r'/preferenceshandler/profile_picture', profile.ProfilePictureHandler),
    get_redirect_route(
        r'/preferenceshandler/profile_picture_by_username/<username>',
        profile.ProfilePictureHandlerByUsername),
    get_redirect_route(r'%s' % feconf.SIGNUP_URL, profile.SignupPage),
    get_redirect_route(r'%s' % feconf.SIGNUP_DATA_URL, profile.SignupHandler),
    get_redirect_route(
        r'%s' % feconf.USERNAME_CHECK_DATA_URL, profile.UsernameCheckHandler),
    get_redirect_route(
        r'%s' % feconf.SITE_LANGUAGE_DATA_URL, profile.SiteLanguageHandler),

    get_redirect_route(r'/moderator', moderator.ModeratorPage),
    get_redirect_route(
        r'/moderatorhandler/featured', moderator.FeaturedActivitiesHandler),
    get_redirect_route(
        r'/moderatorhandler/email_draft', moderator.EmailDraftHandler),

    get_redirect_route(
        r'%s/<exploration_id>' % feconf.EXPLORATION_URL_PREFIX,
        reader.ExplorationPage),
    get_redirect_route(
        r'%s/<exploration_id>' % feconf.EXPLORATION_URL_EMBED_PREFIX,
        reader.ExplorationPageEmbed),
    get_redirect_route(
        r'%s/<exploration_id>' % feconf.EXPLORATION_INIT_URL_PREFIX,
        reader.ExplorationHandler),
    get_redirect_route(
        '/explorehandler/exploration_start_event/<exploration_id>',
        reader.ExplorationStartEventHandler),
    get_redirect_route(
        '/explorehandler/exploration_actual_start_event/<exploration_id>',
        reader.ExplorationActualStartEventHandler),
    get_redirect_route(
        '/explorehandler/solution_hit_event/<exploration_id>',
        reader.SolutionHitEventHandler),
    get_redirect_route(
        r'/explorehandler/state_hit_event/<exploration_id>',
        reader.StateHitEventHandler),
    get_redirect_route(
        r'/explorehandler/state_complete_event/<exploration_id>',
        reader.StateCompleteEventHandler),
    get_redirect_route(
        r'/explorehandler/leave_for_refresher_exp_event/<exploration_id>',
        reader.LeaveForRefresherExpEventHandler),
    get_redirect_route(
        r'/explorehandler/answer_submitted_event/<exploration_id>',
        reader.AnswerSubmittedEventHandler),
    get_redirect_route(
        r'/explorehandler/give_feedback/<exploration_id>',
        reader.ReaderFeedbackHandler),
    get_redirect_route(
        r'/explorehandler/exploration_complete_event/<exploration_id>',
        reader.ExplorationCompleteEventHandler),
    get_redirect_route(
        r'/explorehandler/exploration_maybe_leave_event/<exploration_id>',
        reader.ExplorationMaybeLeaveHandler),
    get_redirect_route(
        r'/explorehandler/stats_events/<exploration_id>',
        reader.StatsEventsHandler),
    get_redirect_route(
        r'/explorehandler/store_playthrough/<exploration_id>',
        reader.StorePlaythroughHandler),
    get_redirect_route(
        r'/explorehandler/rating/<exploration_id>', reader.RatingHandler),
    get_redirect_route(
        r'/explorehandler/recommendations/<exploration_id>',
        reader.RecommendationsHandler),

    get_redirect_route(
        r'%s/<question_id>' % feconf.QUESTION_EDITOR_DATA_URL_PREFIX,
        question_editor.EditableQuestionDataHandler),

    get_redirect_route(
        r'%s/<exploration_id>' % feconf.EDITOR_URL_PREFIX,
        editor.ExplorationPage),
    get_redirect_route(
        r'%s/<exploration_id>' % feconf.EXPLORATION_DATA_PREFIX,
        editor.ExplorationHandler),
    get_redirect_route(
        r'%s/<exploration_id>' % feconf.TRANSLATION_DATA_PREFIX,
        translator.ExplorationTranslationHandler),
    get_redirect_route(
        r'/createhandler/download/<exploration_id>',
        editor.ExplorationDownloadHandler),
    get_redirect_route(
        r'/createhandler/imageupload/<exploration_id>',
        editor.ImageUploadHandler),
    get_redirect_route(
        r'/createhandler/audioupload/<exploration_id>',
        translator.AudioUploadHandler),
    get_redirect_route(
        r'/createhandler/state_yaml/<exploration_id>',
        editor.StateYamlHandler),
    get_redirect_route(
        r'/createhandler/resource_list/<exploration_id>',
        editor.ExplorationResourcesHandler),
    get_redirect_route(
        r'/createhandler/revert/<exploration_id>',
        editor.ExplorationRevertHandler),
    get_redirect_route(
        r'%s/<exploration_id>' % feconf.EXPLORATION_RIGHTS_PREFIX,
        editor.ExplorationRightsHandler),
    get_redirect_route(
        r'%s/<exploration_id>' % feconf.EXPLORATION_STATUS_PREFIX,
        editor.ExplorationStatusHandler),
    get_redirect_route(
        r'/createhandler/moderatorrights/<exploration_id>',
        editor.ExplorationModeratorRightsHandler),
    get_redirect_route(
        r'/createhandler/notificationpreferences/<exploration_id>',
        editor.UserExplorationEmailsHandler),
    get_redirect_route(
        r'/createhandler/snapshots/<exploration_id>',
        editor.ExplorationSnapshotsHandler),
    get_redirect_route(
        r'/createhandler/statistics/<exploration_id>',
        editor.ExplorationStatisticsHandler),
    get_redirect_route(
        r'/createhandler/state_rules_stats/<exploration_id>/<escaped_state_name>',  # pylint: disable=line-too-long
        editor.StateRulesStatsHandler),
    get_redirect_route(
        r'/createhandler/state_answer_stats/<exploration_id>',
        editor.StateAnswerStatisticsHandler),
    get_redirect_route(
        r'/createhandler/started_tutorial_event/<exploration_id>',
        editor.StartedTutorialEventHandler),
    get_redirect_route(
        r'/createhandler/autosave_draft/<exploration_id>',
        editor.EditorAutosaveHandler),
    get_redirect_route(
        r'/createhandler/autosave_translation_draft/<exploration_id>',
        translator.TranslatorAutosaveHandler),
    get_redirect_route(
        r'/createhandler/get_top_unresolved_answers/<exploration_id>',
        editor.TopUnresolvedAnswersHandler),

    get_redirect_route(
        r'%s' % feconf.RECENT_COMMITS_DATA_URL,
        recent_commits.RecentCommitsHandler),
    get_redirect_route(
        r'%s' % feconf.RECENT_FEEDBACK_MESSAGES_DATA_URL,
        feedback.RecentFeedbackMessagesHandler),

    get_redirect_route(
        r'%s/<thread_id>' % feconf.FEEDBACK_THREAD_VIEW_EVENT_URL,
        feedback.FeedbackThreadViewEventHandler),
    get_redirect_route(
        r'%s/<exploration_id>' % feconf.FEEDBACK_THREADLIST_URL_PREFIX,
        feedback.ThreadListHandler),
    get_redirect_route(
        r'%s/<thread_id>' % feconf.FEEDBACK_THREAD_URL_PREFIX,
        feedback.ThreadHandler),
    get_redirect_route(
        r'%s/<exploration_id>' % feconf.FEEDBACK_STATS_URL_PREFIX,
        feedback.FeedbackStatsHandler),
    get_redirect_route(
        r'%s/<exploration_id>' % feconf.SUGGESTION_URL_PREFIX,
        feedback.SuggestionHandler),
    get_redirect_route(
        r'%s/<exploration_id>/<thread_id>' %
        feconf.SUGGESTION_ACTION_URL_PREFIX, feedback.SuggestionActionHandler),
    get_redirect_route(
        r'%s/<exploration_id>' % feconf.SUGGESTION_LIST_URL_PREFIX,
        feedback.SuggestionListHandler),
    get_redirect_route(
        r'%s/' % feconf.GENERAL_SUGGESTION_URL_PREFIX,
        suggestion.SuggestionHandler),
    get_redirect_route(
        r'%s/exploration/<target_id>/<suggestion_id>' %
        feconf.GENERAL_SUGGESTION_ACTION_URL_PREFIX,
        suggestion.SuggestionToExplorationActionHandler),
    get_redirect_route(
        r'%s' % feconf.GENERAL_SUGGESTION_LIST_URL_PREFIX,
        suggestion.SuggestionListHandler),
    get_redirect_route(
        r'%s' % feconf.SUBSCRIBE_URL_PREFIX,
        subscriptions.SubscribeHandler),
    get_redirect_route(
        r'%s' % feconf.UNSUBSCRIBE_URL_PREFIX,
        subscriptions.UnsubscribeHandler),
    get_redirect_route(
        r'%s/<exploration_id>' % feconf.FLAG_EXPLORATION_URL_PREFIX,
        reader.FlagExplorationHandler),
    get_redirect_route(
        r'%s/<collection_id>' % feconf.COLLECTION_URL_PREFIX,
        collection_viewer.CollectionPage),
    get_redirect_route(
        r'%s/<collection_id>' % feconf.COLLECTION_DATA_URL_PREFIX,
        collection_viewer.CollectionDataHandler),

    get_redirect_route(
        r'%s/<collection_id>' % feconf.COLLECTION_EDITOR_URL_PREFIX,
        collection_editor.CollectionEditorPage),
    get_redirect_route(
        r'%s/<collection_id>' % feconf.COLLECTION_EDITOR_DATA_URL_PREFIX,
        collection_editor.EditableCollectionDataHandler),
    get_redirect_route(
        r'%s/<collection_id>' % feconf.COLLECTION_RIGHTS_PREFIX,
        collection_editor.CollectionRightsHandler),
    get_redirect_route(
        r'%s/<collection_id>' % feconf.COLLECTION_PUBLISH_PREFIX,
        collection_editor.CollectionPublishHandler),
    get_redirect_route(
        r'%s/<collection_id>' % feconf.COLLECTION_UNPUBLISH_PREFIX,
        collection_editor.CollectionUnpublishHandler),

    get_redirect_route(
        r'%s/<topic_id>' % feconf.TOPIC_EDITOR_URL_PREFIX,
        topic_editor.TopicEditorPage),
    get_redirect_route(
        r'%s/<topic_id>' % feconf.TOPIC_EDITOR_DATA_URL_PREFIX,
        topic_editor.EditableTopicDataHandler),
    get_redirect_route(
        r'%s/<topic_id>/<subtopic_id>' %
        feconf.SUBTOPIC_PAGE_EDITOR_DATA_URL_PREFIX,
        topic_editor.EditableSubtopicPageDataHandler),
    get_redirect_route(
        r'%s/<topic_id>/<assignee_id>' % feconf.TOPIC_MANAGER_RIGHTS_URL_PREFIX,
        topic_editor.TopicManagerRightsHandler),
    get_redirect_route(
        r'%s/<topic_id>' % feconf.TOPIC_RIGHTS_URL_PREFIX,
        topic_editor.TopicRightsHandler),
    get_redirect_route(
        r'%s/<topic_id>' % feconf.TOPIC_STATUS_URL_PREFIX,
        topic_editor.TopicPublishHandler),

    get_redirect_route(
        r'%s/<skill_id>' % feconf.CONCEPT_CARD_DATA_URL_PREFIX,
        concept_card_viewer.ConceptCardDataHandler),
    get_redirect_route(
        r'%s/<question_id>/<skill_id>' % feconf.QUESTION_SKILL_LINK_URL_PREFIX,
        question_editor.QuestionSkillLinkHandler),
    get_redirect_route(
        r'%s/<skill_id>' % feconf.SKILL_EDITOR_URL_PREFIX,
        skill_editor.SkillEditorPage),
    get_redirect_route(
        r'%s/<skill_id>' % feconf.SKILL_EDITOR_DATA_URL_PREFIX,
        skill_editor.EditableSkillDataHandler),
    get_redirect_route(
        r'%s/<skill_id>' % feconf.SKILL_RIGHTS_URL_PREFIX,
        skill_editor.SkillRightsHandler),
    get_redirect_route(
        r'%s/<skill_id>' % feconf.SKILL_PUBLISH_URL_PREFIX,
        skill_editor.SkillPublishHandler),

    get_redirect_route(
        r'%s/<topic_id>/<story_id>' % feconf.STORY_EDITOR_URL_PREFIX,
        story_editor.StoryEditorPage),
    get_redirect_route(
        r'%s/<topic_id>/<story_id>' % feconf.STORY_EDITOR_DATA_URL_PREFIX,
        story_editor.EditableStoryDataHandler),

    get_redirect_route(r'/emaildashboard', email_dashboard.EmailDashboardPage),
    get_redirect_route(
        r'/emaildashboarddatahandler',
        email_dashboard.EmailDashboardDataHandler),
    get_redirect_route(
        r'/querystatuscheck', email_dashboard.QueryStatusCheck),
    get_redirect_route(
        r'/emaildashboardresult/<query_id>',
        email_dashboard.EmailDashboardResultPage),
    get_redirect_route(
        r'/emaildashboardcancelresult/<query_id>',
        email_dashboard.EmailDashboardCancelEmailHandler),
    get_redirect_route(
        r'/emaildashboardtestbulkemailhandler/<query_id>',
        email_dashboard.EmailDashboardTestBulkEmailHandler),
    get_redirect_route(
        r'%s' % feconf.EXPLORATION_METADATA_SEARCH_URL,
        collection_editor.ExplorationMetadataSearchHandler),
    get_redirect_route(
        r'/explorationdataextractionhandler', admin.DataExtractionQueryHandler),
    get_redirect_route(r'/frontend_errors', FrontendErrorHandler),
    get_redirect_route(r'/logout', base.LogoutPage),
    get_redirect_route(
        r'/exploration_editor_logout', editor.EditorLogoutHandler),

    get_redirect_route(
        r'/issuesdatahandler/<exploration_id>', editor.FetchIssuesHandler),

    get_redirect_route(
        r'/ml/trainedclassifierhandler', classifier.TrainedClassifierHandler),
    get_redirect_route(
        r'/ml/nextjobhandler', classifier.NextJobHandler),

    get_redirect_route(
        r'/playthroughdatahandler/<exploration_id>/<playthrough_id>',
        editor.FetchPlaythroughHandler),

    get_redirect_route(
        r'/resolveissuehandler/<exploration_id>', editor.ResolveIssueHandler),

    # 404 error handler.
    get_redirect_route(r'/<:.*>', base.Error404Handler),
]

URLS_TO_SERVE = []

if (feconf.ENABLE_MAINTENANCE_MODE and
        not current_user_services.is_current_user_super_admin()):
    # Show only the maintenance mode page.
    URLS_TO_SERVE = [
        get_redirect_route(r'%s' % feconf.ADMIN_URL, admin.AdminPage),
        get_redirect_route(r'/adminhandler', admin.AdminHandler),
        get_redirect_route(r'/adminrolehandler', admin.AdminRoleHandler),
        get_redirect_route(r'/adminjoboutput', admin.AdminJobOutput),
        get_redirect_route(
            r'/admintopicscsvdownloadhandler',
            admin.AdminTopicsCsvDownloadHandler),
        get_redirect_route(r'/<:.*>', pages.MaintenancePage)]
else:
    URLS_TO_SERVE = URLS

app = transaction_services.toplevel_wrapper(  # pylint: disable=invalid-name
    webapp2.WSGIApplication(URLS_TO_SERVE, debug=feconf.DEBUG))<|MERGE_RESOLUTION|>--- conflicted
+++ resolved
@@ -225,16 +225,14 @@
         r'%s/<topic_id>' % feconf.TOPIC_EDITOR_STORY_URL,
         topic_editor.TopicEditorStoryHandler),
     get_redirect_route(
-<<<<<<< HEAD
         r'%s/<topic_id>' % feconf.TOPIC_VIEWER_URL_PREFIX,
         topic_viewer.TopicViewerPage),
     get_redirect_route(
         r'%s/<topic_id>' % feconf.TOPIC_DATA_HANDLER,
         topic_viewer.TopicPageDataHandler),
-=======
+    get_redirect_route(
         r'%s/<topic_id>' % feconf.TOPIC_EDITOR_QUESTION_URL,
         topic_editor.TopicEditorQuestionHandler),
->>>>>>> 4d410101
     get_redirect_route(
         r'%s' % feconf.NEW_TOPIC_URL,
         topics_and_skills_dashboard.NewTopicHandler),
