# Copyright 2014 The Oppia Authors. All Rights Reserved.
#
# Licensed under the Apache License, Version 2.0 (the "License");
# you may not use this file except in compliance with the License.
# You may obtain a copy of the License at
#
#      http://www.apache.org/licenses/LICENSE-2.0
#
# Unless required by applicable law or agreed to in writing, software
# distributed under the License is distributed on an "AS-IS" BASIS,
# WITHOUT WARRANTIES OR CONDITIONS OF ANY KIND, either express or implied.
# See the License for the specific language governing permissions and
# limitations under the License.

"""URL routing definitions, and some basic error/warmup handlers."""

import logging

# pylint: disable=relative-import
from core.controllers import admin
from core.controllers import base
from core.controllers import collection_editor
from core.controllers import collection_viewer
from core.controllers import dashboard
from core.controllers import editor
from core.controllers import feedback
from core.controllers import library
from core.controllers import moderator
from core.controllers import pages
from core.controllers import profile
from core.controllers import reader
from core.controllers import recent_commits
from core.controllers import resources
from core.controllers import user_query
from core.domain import user_services
from core.platform import models
import feconf
# pylint: enable=relative-import

from mapreduce import main as mapreduce_main
from mapreduce import parameters as mapreduce_parameters
import webapp2
from webapp2_extras.routes import RedirectRoute

transaction_services = models.Registry.import_transaction_services()


class FrontendErrorHandler(base.BaseHandler):
    """Handles errors arising from the frontend."""

    REQUIRE_PAYLOAD_CSRF_CHECK = False

    def post(self):
        """Records errors reported by the frontend."""
        logging.error('Frontend error: %s' % self.payload.get('error'))
        self.render_json(self.values)


class WarmupHandler(base.BaseHandler):
    """Handles warmup requests."""

    def get(self):
        """Handles GET warmup requests."""
        pass


class HomePageRedirectHandler(base.BaseHandler):
    """When a request is made to '/', check the user's login status, and
    redirect them appropriately.
    """
    def get(self):
        if self.user_id and user_services.has_fully_registered(self.user_id):
            self.redirect(feconf.DASHBOARD_URL)
        else:
            self.redirect(feconf.SPLASH_URL)


def get_redirect_route(regex_route, handler, defaults=None):
    """Returns a route that redirects /foo/ to /foo.

    Warning: this method strips off parameters after the trailing slash. URLs
    with parameters should be formulated without the trailing slash.
    """
    if defaults is None:
        defaults = {}
    name = regex_route.replace('/', '_')
    return RedirectRoute(
        regex_route, handler, name, strict_slash=True, defaults=defaults)


def authorization_wrapper(self, *args, **kwargs):
    # developers.google.com/appengine/docs/python/taskqueue/overview-push
    # promises that this header cannot be set by external callers. If this
    # is present, we can be certain that the request is internal and from
    # the task queue worker.
    if 'X-AppEngine-TaskName' not in self.request.headers:
        self.response.out.write('Forbidden')
        self.response.set_status(403)
        return
    self.real_dispatch(*args, **kwargs)


def ui_access_wrapper(self, *args, **kwargs):
    self.real_dispatch(*args, **kwargs)


MAPREDUCE_HANDLERS = []

for path, handler_class in mapreduce_main.create_handlers_map():
    if path.startswith('.*/pipeline'):
        if 'pipeline/rpc/' in path or path == '.*/pipeline(/.+)':
            path = path.replace('.*/pipeline', '/mapreduce/ui/pipeline')
        else:
            path = path.replace('.*/pipeline', '/mapreduce/worker/pipeline')
    else:
        if '_callback' in path:
            path = path.replace('.*', '/mapreduce/worker', 1)
        elif '/list_configs' in path:
            continue
        else:
            path = path.replace('.*', '/mapreduce/ui', 1)

    if '/ui/' in path or path.endswith('/ui'):
        if (hasattr(handler_class, 'dispatch') and
                not hasattr(handler_class, 'real_dispatch')):
            handler_class.real_dispatch = handler_class.dispatch
            handler_class.dispatch = ui_access_wrapper
        MAPREDUCE_HANDLERS.append((path, handler_class))
    else:
        if (hasattr(handler_class, 'dispatch') and
                not hasattr(handler_class, 'real_dispatch')):
            handler_class.real_dispatch = handler_class.dispatch
            handler_class.dispatch = authorization_wrapper
        MAPREDUCE_HANDLERS.append((path, handler_class))

# Tell map/reduce internals that this is now the base path to use.
mapreduce_parameters.config.BASE_PATH = '/mapreduce/worker'

# Register the URLs with the classes responsible for handling them.
URLS = MAPREDUCE_HANDLERS + [
    get_redirect_route(r'/_ah/warmup', WarmupHandler),
    get_redirect_route(r'/', HomePageRedirectHandler),

    get_redirect_route(feconf.SPLASH_URL, pages.SplashPage),
    get_redirect_route(r'/about', pages.AboutPage),
    get_redirect_route(r'/foundation', pages.AboutRedirectPage),
    get_redirect_route(r'/credits', pages.AboutRedirectPage),
    get_redirect_route(r'/teach', pages.TeachPage),
    get_redirect_route(r'/participate', pages.TeachRedirectPage),
    get_redirect_route(r'/site_guidelines', pages.TeachRedirectPage),
    get_redirect_route(r'/console_errors', pages.ConsoleErrorPage),
    get_redirect_route(r'/contact', pages.ContactPage),

    get_redirect_route(r'/blog', pages.BlogPage),
    get_redirect_route(r'/forum', pages.ForumPage),
    get_redirect_route(r'/donate', pages.DonatePage),
    get_redirect_route(r'/thanks', pages.ThanksPage),
    get_redirect_route(r'/terms', pages.TermsPage),
    get_redirect_route(r'/privacy', pages.PrivacyPage),

    get_redirect_route(r'%s' % feconf.ADMIN_URL, admin.AdminPage),
    get_redirect_route(r'/adminhandler', admin.AdminHandler),
    get_redirect_route(r'/adminjoboutput', admin.AdminJobOutput),
    get_redirect_route(
        r'/admintopicscsvdownloadhandler',
        admin.AdminTopicsCsvDownloadHandler),

    get_redirect_route(
        r'/notifications_dashboard', dashboard.NotificationsDashboardPage),
    get_redirect_route(
        r'/notificationsdashboardhandler/data',
        dashboard.NotificationsDashboardHandler),
    get_redirect_route(
        r'/notificationshandler', dashboard.NotificationsHandler),
    get_redirect_route(
        r'%s' % feconf.DASHBOARD_URL, dashboard.DashboardPage),
    get_redirect_route(
        r'%s' % feconf.DASHBOARD_DATA_URL, dashboard.DashboardHandler),
    get_redirect_route(
        r'%s/<exploration_id>' % feconf.DASHBOARD_EXPLORATION_STATS_PREFIX,
        dashboard.ExplorationDashboardStatsHandler),
    get_redirect_route(
        r'%s' % feconf.NEW_EXPLORATION_URL, dashboard.NewExploration),
    get_redirect_route(
        r'%s' % feconf.NEW_COLLECTION_URL, dashboard.NewCollection),
    get_redirect_route(
        r'%s' % feconf.UPLOAD_EXPLORATION_URL, dashboard.UploadExploration),
    get_redirect_route(
        r'/my_explorations', dashboard.DashboardRedirectPage),

    get_redirect_route(
        r'/imagehandler/<exploration_id>/<encoded_filepath>',
        resources.ImageHandler),
    get_redirect_route(
        r'/object_editor_template/<obj_type>',
        resources.ObjectEditorTemplateHandler),
    get_redirect_route(
        r'/value_generator_handler/<generator_id>',
        resources.ValueGeneratorHandler),

    get_redirect_route(r'%s' % feconf.LIBRARY_INDEX_URL, library.LibraryPage),
    get_redirect_route(r'%s' % feconf.LIBRARY_INDEX_DATA_URL,
                       library.LibraryIndexHandler),
    get_redirect_route(r'%s' % feconf.LIBRARY_RECENTLY_PUBLISHED_URL,
                       library.LibraryGroupPage),
    get_redirect_route(r'%s' % feconf.LIBRARY_TOP_RATED_URL,
                       library.LibraryGroupPage),
    get_redirect_route(r'%s' % feconf.LIBRARY_GROUP_DATA_URL,
                       library.LibraryGroupIndexHandler),
    get_redirect_route(r'%s' % feconf.LIBRARY_SEARCH_URL, library.LibraryPage),
    get_redirect_route(
        r'%s' % feconf.LIBRARY_SEARCH_DATA_URL, library.SearchHandler),
    get_redirect_route(r'/gallery', library.LibraryRedirectPage),
    get_redirect_route(r'/contribute', library.LibraryRedirectPage),
    get_redirect_route(r'/learn', library.LibraryRedirectPage),
    get_redirect_route(r'/playtest', library.LibraryRedirectPage),
    get_redirect_route(
        feconf.EXPLORATION_SUMMARIES_DATA_URL,
        library.ExplorationSummariesHandler),

    get_redirect_route(r'/profile/<username>', profile.ProfilePage),
    get_redirect_route(
        r'/profilehandler/data/<username>', profile.ProfileHandler),
    get_redirect_route(r'/preferences', profile.PreferencesPage),
    get_redirect_route(
        r'/preferenceshandler/data', profile.PreferencesHandler),
    get_redirect_route(
        r'/preferenceshandler/profile_picture', profile.ProfilePictureHandler),
    get_redirect_route(
        r'/preferenceshandler/profile_picture_by_username/<username>',
        profile.ProfilePictureHandlerByUsername),
    get_redirect_route(r'%s' % feconf.SIGNUP_URL, profile.SignupPage),
    get_redirect_route(r'%s' % feconf.SIGNUP_DATA_URL, profile.SignupHandler),
    get_redirect_route(
        r'%s' % feconf.USERNAME_CHECK_DATA_URL, profile.UsernameCheckHandler),
    get_redirect_route(
        r'%s' % feconf.SITE_LANGUAGE_DATA_URL, profile.SiteLanguageHandler),

    get_redirect_route(r'/moderator', moderator.ModeratorPage),
    get_redirect_route(
        r'/moderatorhandler/featured', moderator.FeaturedActivitiesHandler),
    get_redirect_route(
        r'/moderatorhandler/email_draft/<action>', moderator.EmailDraftHandler),

    get_redirect_route(
        r'%s/<exploration_id>' % feconf.EXPLORATION_URL_PREFIX,
        reader.ExplorationPage),
    get_redirect_route(
        r'%s/<exploration_id>' % feconf.EXPLORATION_URL_EMBED_PREFIX,
        reader.ExplorationPageEmbed),
    get_redirect_route(
        r'%s/<exploration_id>' % feconf.EXPLORATION_INIT_URL_PREFIX,
        reader.ExplorationHandler),
    get_redirect_route(
        '/explorehandler/exploration_start_event/<exploration_id>',
        reader.ExplorationStartEventHandler),
    get_redirect_route(
        r'/explorehandler/state_hit_event/<exploration_id>',
        reader.StateHitEventHandler),
    get_redirect_route(
        r'/explorehandler/answer_submitted_event/<exploration_id>',
        reader.AnswerSubmittedEventHandler),
    get_redirect_route(
        r'/explorehandler/give_feedback/<exploration_id>',
        reader.ReaderFeedbackHandler),
    get_redirect_route(
        r'/explorehandler/exploration_complete_event/<exploration_id>',
        reader.ExplorationCompleteEventHandler),
    get_redirect_route(
        r'/explorehandler/exploration_maybe_leave_event/<exploration_id>',
        reader.ExplorationMaybeLeaveHandler),
    get_redirect_route(
        r'/explorehandler/classify/<exploration_id>', reader.ClassifyHandler),
    get_redirect_route(
        r'/explorehandler/rating/<exploration_id>', reader.RatingHandler),
    get_redirect_route(
        r'/explorehandler/recommendations/<exploration_id>',
        reader.RecommendationsHandler),

    get_redirect_route(
        r'%s/<exploration_id>' % feconf.EDITOR_URL_PREFIX,
        editor.ExplorationPage),
    get_redirect_route(
        r'/createhandler/data/<exploration_id>', editor.ExplorationHandler),
    get_redirect_route(
        r'/createhandler/download/<exploration_id>',
        editor.ExplorationDownloadHandler),
    get_redirect_route(
        r'/createhandler/imageupload/<exploration_id>',
        editor.ImageUploadHandler),
    get_redirect_route(
        r'/createhandler/resolved_answers/<exploration_id>/<escaped_state_name>',  # pylint: disable=line-too-long
        editor.ResolvedAnswersHandler),
    get_redirect_route(r'/createhandler/state_yaml', editor.StateYamlHandler),
    get_redirect_route(
        r'/createhandler/training_data/<exploration_id>/<escaped_state_name>',
        editor.UntrainedAnswersHandler),
    get_redirect_route(
        r'/createhandler/resource_list/<exploration_id>',
        editor.ExplorationResourcesHandler),
    get_redirect_route(
        r'/createhandler/revert/<exploration_id>',
        editor.ExplorationRevertHandler),
    get_redirect_route(
        r'%s/<exploration_id>' % feconf.EXPLORATION_RIGHTS_PREFIX,
        editor.ExplorationRightsHandler),
    get_redirect_route(
        r'/createhandler/moderatorrights/<exploration_id>',
        editor.ExplorationModeratorRightsHandler),
    get_redirect_route(
        r'/createhandler/snapshots/<exploration_id>',
        editor.ExplorationSnapshotsHandler),
    get_redirect_route(
        r'/createhandler/statisticsversion/<exploration_id>',
        editor.ExplorationStatsVersionsHandler),
    get_redirect_route(
        r'/createhandler/statistics/<exploration_id>/<exploration_version>',
        editor.ExplorationStatisticsHandler),
    get_redirect_route(
        r'/createhandler/state_rules_stats/<exploration_id>/<escaped_state_name>',  # pylint: disable=line-too-long
        editor.StateRulesStatsHandler),
    get_redirect_route(
        r'/createhandler/started_tutorial_event',
        editor.StartedTutorialEventHandler),
    get_redirect_route(
        r'/createhandler/autosave_draft/<exploration_id>',
        editor.EditorAutosaveHandler),

    get_redirect_route(
        r'%s' % feconf.RECENT_COMMITS_DATA_URL,
        recent_commits.RecentCommitsHandler),
    get_redirect_route(
        r'%s' % feconf.RECENT_FEEDBACK_MESSAGES_DATA_URL,
        feedback.RecentFeedbackMessagesHandler),

    get_redirect_route(
        r'%s' % feconf.FEEDBACK_THREAD_VIEW_EVENT_URL,
        feedback.FeedbackThreadViewEventHandler),
    get_redirect_route(
        r'%s/<exploration_id>' % feconf.FEEDBACK_THREADLIST_URL_PREFIX,
        feedback.ThreadListHandler),
    get_redirect_route(
        r'%s/<exploration_id>/<thread_id>' % feconf.FEEDBACK_THREAD_URL_PREFIX,
        feedback.ThreadHandler),
    get_redirect_route(
        r'%s/<exploration_id>' % feconf.FEEDBACK_STATS_URL_PREFIX,
        feedback.FeedbackStatsHandler),
    get_redirect_route(
        r'%s/<exploration_id>' % feconf.SUGGESTION_URL_PREFIX,
        feedback.SuggestionHandler),
    get_redirect_route(
        r'%s/<exploration_id>' % feconf.FLAG_EXPLORATION_URL_PREFIX,
        reader.FlagExplorationHandler),
    get_redirect_route(
        r'%s/<exploration_id>/<thread_id>' %
        feconf.SUGGESTION_ACTION_URL_PREFIX,
        feedback.SuggestionActionHandler),
    get_redirect_route(
        r'%s/<exploration_id>' % feconf.SUGGESTION_LIST_URL_PREFIX,
        feedback.SuggestionListHandler),

    get_redirect_route(
        r'%s/<collection_id>' % feconf.COLLECTION_URL_PREFIX,
        collection_viewer.CollectionPage),
    get_redirect_route(
        r'%s/<collection_id>' % feconf.COLLECTION_DATA_URL_PREFIX,
        collection_viewer.CollectionDataHandler),

    get_redirect_route(
        r'%s/<collection_id>' % feconf.COLLECTION_EDITOR_URL_PREFIX,
        collection_editor.CollectionEditorPage),
    get_redirect_route(
        r'%s/<collection_id>' % feconf.EDITABLE_COLLECTION_DATA_URL_PREFIX,
        collection_editor.EditableCollectionDataHandler),
    get_redirect_route(
        r'%s/<collection_id>' % feconf.COLLECTION_RIGHTS_PREFIX,
        collection_editor.CollectionRightsHandler),
    get_redirect_route(
<<<<<<< HEAD
        r'/query', user_query.QueryPage),
    get_redirect_route(
        r'/querydatahandler', user_query.QueryDataHandler),
=======
        r'%s' % feconf.EXPLORATION_METADATA_SEARCH_URL,
        collection_editor.ExplorationMetadataSearchHandler),
>>>>>>> e6b71391

    get_redirect_route(r'/frontend_errors', FrontendErrorHandler),
    get_redirect_route(r'/logout', base.LogoutPage),

    # 404 error handler.
    get_redirect_route(r'/<:.*>', base.Error404Handler),
]

app = transaction_services.toplevel_wrapper(  # pylint: disable=invalid-name
    webapp2.WSGIApplication(URLS, debug=feconf.DEBUG))<|MERGE_RESOLUTION|>--- conflicted
+++ resolved
@@ -375,15 +375,13 @@
     get_redirect_route(
         r'%s/<collection_id>' % feconf.COLLECTION_RIGHTS_PREFIX,
         collection_editor.CollectionRightsHandler),
-    get_redirect_route(
-<<<<<<< HEAD
-        r'/query', user_query.QueryPage),
-    get_redirect_route(
-        r'/querydatahandler', user_query.QueryDataHandler),
-=======
+
+    get_redirect_route(r'/query', user_query.QueryPage),
+    get_redirect_route(r'/querydatahandler', user_query.QueryDataHandler),
+
+    get_redirect_route(
         r'%s' % feconf.EXPLORATION_METADATA_SEARCH_URL,
         collection_editor.ExplorationMetadataSearchHandler),
->>>>>>> e6b71391
 
     get_redirect_route(r'/frontend_errors', FrontendErrorHandler),
     get_redirect_route(r'/logout', base.LogoutPage),
