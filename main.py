--- conflicted
+++ resolved
@@ -81,19 +81,17 @@
 
 from typing import Any, Dict, Optional, Text, Type, TypeVar  # isort:skip
 
-<<<<<<< HEAD
+MYPY = False
+if MYPY:  # pragma: no cover
+    from mypy_imports import cache_services
+    from mypy_imports import datastore_services
+    from mypy_imports import transaction_services
+
 T = TypeVar('T')  # pylint: disable=invalid-name
 
+cache_services = models.Registry.import_cache_services()  # type: ignore[no-untyped-call]
 datastore_services = models.Registry.import_datastore_services()  # type: ignore[no-untyped-call]
-cache_services = models.Registry.import_cache_services()  # type: ignore[no-untyped-call]
 transaction_services = models.Registry.import_transaction_services()  # type: ignore[no-untyped-call]
-=======
-MYPY = False
-if MYPY: # pragma: no cover
-    from mypy_imports import transaction_services
-
-transaction_services = models.Registry.import_transaction_services()
->>>>>>> 33349322
 
 # Suppress debug logging for chardet. See https://stackoverflow.com/a/48581323.
 # Without this, a lot of unnecessary debug logs are printed in error logs,
