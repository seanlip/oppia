# Copyright 2014 The Oppia Authors. All Rights Reserved.
#
# Licensed under the Apache License, Version 2.0 (the "License");
# you may not use this file except in compliance with the License.
# You may obtain a copy of the License at
#
#      http://www.apache.org/licenses/LICENSE-2.0
#
# Unless required by applicable law or agreed to in writing, software
# distributed under the License is distributed on an "AS-IS" BASIS,
# WITHOUT WARRANTIES OR CONDITIONS OF ANY KIND, either express or implied.
# See the License for the specific language governing permissions and
# limitations under the License.

"""URL routing definitions, and some basic error/warmup handlers."""

import logging

# pylint: disable=relative-import
from core.controllers import admin
from core.controllers import base
from core.controllers import collection_editor
from core.controllers import collection_viewer
from core.controllers import dashboard
from core.controllers import editor
from core.controllers import feedback
from core.controllers import library
from core.controllers import moderator
from core.controllers import pages
from core.controllers import profile
from core.controllers import reader
from core.controllers import recent_commits
from core.controllers import resources
from core.domain import user_services
from core.platform import models
import feconf
# pylint: enable=relative-import

from mapreduce import main as mapreduce_main
from mapreduce import parameters as mapreduce_parameters
import webapp2
from webapp2_extras.routes import RedirectRoute

transaction_services = models.Registry.import_transaction_services()


class FrontendErrorHandler(base.BaseHandler):
    """Handles errors arising from the frontend."""

    REQUIRE_PAYLOAD_CSRF_CHECK = False

    def post(self):
        """Records errors reported by the frontend."""
        logging.error('Frontend error: %s' % self.payload.get('error'))
        self.render_json(self.values)


class WarmupHandler(base.BaseHandler):
    """Handles warmup requests."""

    def get(self):
        """Handles GET warmup requests."""
        pass


class HomePageRedirectHandler(base.BaseHandler):
    """When a request is made to '/', check the user's login status, and
    redirect them appropriately.
    """
    def get(self):
        if self.user_id and user_services.has_fully_registered(self.user_id):
            self.redirect(feconf.DASHBOARD_URL)
        else:
            self.redirect(feconf.SPLASH_URL)


def get_redirect_route(regex_route, handler, defaults=None):
    """Returns a route that redirects /foo/ to /foo.

    Warning: this method strips off parameters after the trailing slash. URLs
    with parameters should be formulated without the trailing slash.
    """
    if defaults is None:
        defaults = {}
    name = regex_route.replace('/', '_')
    return RedirectRoute(
        regex_route, handler, name, strict_slash=True, defaults=defaults)


def authorization_wrapper(self, *args, **kwargs):
    # developers.google.com/appengine/docs/python/taskqueue/overview-push
    # promises that this header cannot be set by external callers. If this
    # is present, we can be certain that the request is internal and from
    # the task queue worker.
    if 'X-AppEngine-TaskName' not in self.request.headers:
        self.response.out.write('Forbidden')
        self.response.set_status(403)
        return
    self.real_dispatch(*args, **kwargs)


def ui_access_wrapper(self, *args, **kwargs):
    self.real_dispatch(*args, **kwargs)


MAPREDUCE_HANDLERS = []

for path, handler_class in mapreduce_main.create_handlers_map():
    if path.startswith('.*/pipeline'):
        if 'pipeline/rpc/' in path or path == '.*/pipeline(/.+)':
            path = path.replace('.*/pipeline', '/mapreduce/ui/pipeline')
        else:
            path = path.replace('.*/pipeline', '/mapreduce/worker/pipeline')
    else:
        if '_callback' in path:
            path = path.replace('.*', '/mapreduce/worker', 1)
        elif '/list_configs' in path:
            continue
        else:
            path = path.replace('.*', '/mapreduce/ui', 1)

    if '/ui/' in path or path.endswith('/ui'):
        if (hasattr(handler_class, 'dispatch') and
                not hasattr(handler_class, 'real_dispatch')):
            handler_class.real_dispatch = handler_class.dispatch
            handler_class.dispatch = ui_access_wrapper
        MAPREDUCE_HANDLERS.append((path, handler_class))
    else:
        if (hasattr(handler_class, 'dispatch') and
                not hasattr(handler_class, 'real_dispatch')):
            handler_class.real_dispatch = handler_class.dispatch
            handler_class.dispatch = authorization_wrapper
        MAPREDUCE_HANDLERS.append((path, handler_class))

# Tell map/reduce internals that this is now the base path to use.
mapreduce_parameters.config.BASE_PATH = '/mapreduce/worker'

# Register the URLs with the classes responsible for handling them.
URLS = MAPREDUCE_HANDLERS + [
    get_redirect_route(r'/_ah/warmup', WarmupHandler),
    get_redirect_route(r'/', HomePageRedirectHandler),

    get_redirect_route(feconf.SPLASH_URL, pages.SplashPage),
    get_redirect_route(r'/about', pages.AboutPage),
    get_redirect_route(r'/foundation', pages.AboutRedirectPage),
    get_redirect_route(r'/credits', pages.AboutRedirectPage),
    get_redirect_route(r'/teach', pages.TeachPage),
    get_redirect_route(r'/participate', pages.TeachRedirectPage),
    get_redirect_route(r'/site_guidelines', pages.TeachRedirectPage),
    get_redirect_route(r'/console_errors', pages.ConsoleErrorPage),
    get_redirect_route(r'/contact', pages.ContactPage),

    get_redirect_route(r'/blog', pages.BlogPage),
    get_redirect_route(r'/forum', pages.ForumPage),
    get_redirect_route(r'/donate', pages.DonatePage),
    get_redirect_route(r'/thanks', pages.ThanksPage),
    get_redirect_route(r'/terms', pages.TermsPage),
    get_redirect_route(r'/privacy', pages.PrivacyPage),

    get_redirect_route(r'%s' % feconf.ADMIN_URL, admin.AdminPage),
    get_redirect_route(r'/adminhandler', admin.AdminHandler),
    get_redirect_route(r'/adminjoboutput', admin.AdminJobOutput),
    get_redirect_route(
        r'/admintopicscsvdownloadhandler',
        admin.AdminTopicsCsvDownloadHandler),

    get_redirect_route(
        r'/notifications_dashboard', dashboard.NotificationsDashboardPage),
    get_redirect_route(
        r'/notificationsdashboardhandler/data',
        dashboard.NotificationsDashboardHandler),
    get_redirect_route(
        r'/notificationshandler', dashboard.NotificationsHandler),
    get_redirect_route(
        r'%s' % feconf.DASHBOARD_URL, dashboard.DashboardPage),
    get_redirect_route(
        r'%s' % feconf.DASHBOARD_DATA_URL, dashboard.DashboardHandler),
    get_redirect_route(
        r'%s' % feconf.NEW_EXPLORATION_URL, dashboard.NewExploration),
    get_redirect_route(
        r'%s' % feconf.NEW_COLLECTION_URL, dashboard.NewCollection),
    get_redirect_route(
        r'%s' % feconf.UPLOAD_EXPLORATION_URL, dashboard.UploadExploration),
    get_redirect_route(
        r'/my_explorations', dashboard.DashboardRedirectPage),

    get_redirect_route(
        r'/imagehandler/<exploration_id>/<encoded_filepath>',
        resources.ImageHandler),
    get_redirect_route(
        r'/object_editor_template/<obj_type>',
        resources.ObjectEditorTemplateHandler),
    get_redirect_route(
        r'/value_generator_handler/<generator_id>',
        resources.ValueGeneratorHandler),

    get_redirect_route(r'%s' % feconf.LIBRARY_INDEX_URL, library.LibraryPage),
    get_redirect_route(r'/libraryindexhandler', library.LibraryIndexHandler),
    get_redirect_route(r'%s' % feconf.LIBRARY_SEARCH_URL, library.LibraryPage),
    get_redirect_route(
        r'%s' % feconf.LIBRARY_SEARCH_DATA_URL, library.SearchHandler),
    get_redirect_route(r'/gallery', library.LibraryRedirectPage),
    get_redirect_route(r'/contribute', library.LibraryRedirectPage),
    get_redirect_route(r'/learn', library.LibraryRedirectPage),
    get_redirect_route(r'/playtest', library.LibraryRedirectPage),
    get_redirect_route(
        feconf.EXPLORATION_SUMMARIES_DATA_URL,
        library.ExplorationSummariesHandler),

    get_redirect_route(r'/profile/<username>', profile.ProfilePage),
    get_redirect_route(
        r'/profilehandler/data/<username>', profile.ProfileHandler),
    get_redirect_route(r'/preferences', profile.PreferencesPage),
    get_redirect_route(
        r'/preferenceshandler/data', profile.PreferencesHandler),
    get_redirect_route(
        r'/preferenceshandler/profile_picture', profile.ProfilePictureHandler),
    get_redirect_route(
        r'/preferenceshandler/profile_picture_by_username/<username>',
        profile.ProfilePictureHandlerByUsername),
    get_redirect_route(r'%s' % feconf.SIGNUP_URL, profile.SignupPage),
    get_redirect_route(r'%s' % feconf.SIGNUP_DATA_URL, profile.SignupHandler),
    get_redirect_route(
        r'%s' % feconf.USERNAME_CHECK_DATA_URL, profile.UsernameCheckHandler),
    get_redirect_route(
        r'%s' % feconf.SITE_LANGUAGE_DATA_URL, profile.SiteLanguageHandler),

    get_redirect_route(r'/moderator', moderator.ModeratorPage),
    get_redirect_route(
        r'/moderatorhandler/featured', moderator.FeaturedActivitiesHandler),
    get_redirect_route(
        r'/moderatorhandler/email_draft/<action>', moderator.EmailDraftHandler),

    get_redirect_route(
        r'%s/<exploration_id>' % feconf.EXPLORATION_URL_PREFIX,
        reader.ExplorationPage),
    get_redirect_route(
        r'%s/<exploration_id>' % feconf.EXPLORATION_INIT_URL_PREFIX,
        reader.ExplorationHandler),
    get_redirect_route(
        '/explorehandler/exploration_start_event/<exploration_id>',
        reader.ExplorationStartEventHandler),
    get_redirect_route(
        r'/explorehandler/state_hit_event/<exploration_id>',
        reader.StateHitEventHandler),
    get_redirect_route(
        r'/explorehandler/answer_submitted_event/<exploration_id>',
        reader.AnswerSubmittedEventHandler),
    get_redirect_route(
        r'/explorehandler/give_feedback/<exploration_id>',
        reader.ReaderFeedbackHandler),
    get_redirect_route(
        r'/explorehandler/exploration_complete_event/<exploration_id>',
        reader.ExplorationCompleteEventHandler),
    get_redirect_route(
        r'/explorehandler/exploration_maybe_leave_event/<exploration_id>',
        reader.ExplorationMaybeLeaveHandler),
    get_redirect_route(
        r'/explorehandler/classify/<exploration_id>', reader.ClassifyHandler),
    get_redirect_route(
        r'/explorehandler/rating/<exploration_id>', reader.RatingHandler),
    get_redirect_route(
        r'/explorehandler/recommendations/<exploration_id>',
        reader.RecommendationsHandler),

    get_redirect_route(
        r'%s/<exploration_id>' % feconf.EDITOR_URL_PREFIX,
        editor.ExplorationPage),
    get_redirect_route(
        r'/createhandler/data/<exploration_id>', editor.ExplorationHandler),
    get_redirect_route(
        r'/createhandler/download/<exploration_id>',
        editor.ExplorationDownloadHandler),
    get_redirect_route(
        r'/createhandler/imageupload/<exploration_id>',
        editor.ImageUploadHandler),
    get_redirect_route(
        r'/createhandler/resolved_answers/<exploration_id>/<escaped_state_name>',  # pylint: disable=line-too-long
        editor.ResolvedAnswersHandler),
    get_redirect_route(r'/createhandler/state_yaml', editor.StateYamlHandler),
    get_redirect_route(
        r'/createhandler/training_data/<exploration_id>/<escaped_state_name>',
        editor.UntrainedAnswersHandler),
    get_redirect_route(
        r'/createhandler/resource_list/<exploration_id>',
        editor.ExplorationResourcesHandler),
    get_redirect_route(
        r'/createhandler/revert/<exploration_id>',
        editor.ExplorationRevertHandler),
    get_redirect_route(
        r'%s/<exploration_id>' % feconf.EXPLORATION_RIGHTS_PREFIX,
        editor.ExplorationRightsHandler),
    get_redirect_route(
        r'/createhandler/moderatorrights/<exploration_id>',
        editor.ExplorationModeratorRightsHandler),
    get_redirect_route(
        r'/createhandler/snapshots/<exploration_id>',
        editor.ExplorationSnapshotsHandler),
    get_redirect_route(
        r'/createhandler/statisticsversion/<exploration_id>',
        editor.ExplorationStatsVersionsHandler),
    get_redirect_route(
        r'/createhandler/statistics/<exploration_id>/<exploration_version>',
        editor.ExplorationStatisticsHandler),
<<<<<<< HEAD
    get_redirect_route(r'/createhandler/state_rules_stats/<exploration_id>/' +
                       r'<escaped_state_name>',
                       editor.StateRulesStatsHandler),
    get_redirect_route(r'/createhandler/started_tutorial_event',
                       editor.StartedTutorialEventHandler),
    get_redirect_route(r'/createhandler/autosave_draft/<exploration_id>',
                       editor.EditorAutosaveHandler),

    get_redirect_route(r'%s' % feconf.RECENT_COMMITS_DATA_URL,
                       recent_commits.RecentCommitsHandler),
    get_redirect_route(r'%s' % feconf.RECENT_FEEDBACK_MESSAGES_DATA_URL,
                       feedback.RecentFeedbackMessagesHandler),

    get_redirect_route(r'%s' % feconf.FEEDBACK_THREAD_VIEW_EVENT_URL,
                       feedback.FeedbackThreadViewEventHandler),
    get_redirect_route(r'%s/<exploration_id>' %
                       feconf.FEEDBACK_THREADLIST_URL_PREFIX,
                       feedback.ThreadListHandler),
    get_redirect_route(r'%s/<exploration_id>/<thread_id>' %
                       feconf.FEEDBACK_THREAD_URL_PREFIX,
                       feedback.ThreadHandler),
    get_redirect_route(r'%s/<exploration_id>' %
                       feconf.FEEDBACK_STATS_URL_PREFIX,
                       feedback.FeedbackStatsHandler),
    get_redirect_route(r'%s/<exploration_id>' % feconf.SUGGESTION_URL_PREFIX,
                       feedback.SuggestionHandler),
    get_redirect_route(r'%s/<exploration_id>' %
                       feconf.FLAG_EXPLORATION_URL_PREFIX,
                       reader.FlagExplorationHandler),
    get_redirect_route(r'%s/<exploration_id>/<thread_id>' %
                       feconf.SUGGESTION_ACTION_URL_PREFIX,
                       feedback.SuggestionActionHandler),
    get_redirect_route(r'%s/<exploration_id>' %
                       feconf.SUGGESTION_LIST_URL_PREFIX,
                       feedback.SuggestionListHandler),

    get_redirect_route(r'%s/<collection_id>' % feconf.COLLECTION_URL_PREFIX,
                       collection_viewer.CollectionPage),
    get_redirect_route(r'%s/<collection_id>' %
                       feconf.COLLECTION_DATA_URL_PREFIX,
                       collection_viewer.CollectionDataHandler),

    get_redirect_route(r'%s/<collection_id>' %
                       feconf.COLLECTION_EDITOR_URL_PREFIX,
                       collection_editor.CollectionEditorPage),
    get_redirect_route(r'%s/<collection_id>' %
                       feconf.COLLECTION_WRITABLE_DATA_URL_PREFIX,
                       collection_editor.WritableCollectionDataHandler),
    get_redirect_route(r'%s/<collection_id>' % feconf.COLLECTION_RIGHTS_PREFIX,
                       collection_editor.CollectionRightsHandler),
    get_redirect_route(r'%s' % feconf.EXPLORATION_METADATA_SEARCH_URL,
                       collection_editor.ExplorationMetadataSearchHandler),
=======
    get_redirect_route(
        r'/createhandler/state_rules_stats/<exploration_id>/<escaped_state_name>',  # pylint: disable=line-too-long
        editor.StateRulesStatsHandler),
    get_redirect_route(
        r'/createhandler/started_tutorial_event',
        editor.StartedTutorialEventHandler),
    get_redirect_route(
        r'/createhandler/autosave_draft/<exploration_id>',
        editor.EditorAutosaveHandler),
>>>>>>> 52e161d1

    get_redirect_route(
        r'%s' % feconf.RECENT_COMMITS_DATA_URL,
        recent_commits.RecentCommitsHandler),
    get_redirect_route(
        r'%s' % feconf.RECENT_FEEDBACK_MESSAGES_DATA_URL,
        feedback.RecentFeedbackMessagesHandler),

    get_redirect_route(
        r'%s' % feconf.FEEDBACK_THREAD_VIEW_EVENT_URL,
        feedback.FeedbackThreadViewEventHandler),
    get_redirect_route(
        r'%s/<exploration_id>' % feconf.FEEDBACK_THREADLIST_URL_PREFIX,
        feedback.ThreadListHandler),
    get_redirect_route(
        r'%s/<exploration_id>/<thread_id>' % feconf.FEEDBACK_THREAD_URL_PREFIX,
        feedback.ThreadHandler),
    get_redirect_route(
        r'%s/<exploration_id>' % feconf.FEEDBACK_STATS_URL_PREFIX,
        feedback.FeedbackStatsHandler),
    get_redirect_route(
        r'%s/<exploration_id>' % feconf.SUGGESTION_URL_PREFIX,
        feedback.SuggestionHandler),
    get_redirect_route(
        r'%s/<exploration_id>' % feconf.FLAG_EXPLORATION_URL_PREFIX,
        reader.FlagExplorationHandler),
    get_redirect_route(
        r'%s/<exploration_id>/<thread_id>' %
        feconf.SUGGESTION_ACTION_URL_PREFIX,
        feedback.SuggestionActionHandler),
    get_redirect_route(
        r'%s/<exploration_id>' % feconf.SUGGESTION_LIST_URL_PREFIX,
        feedback.SuggestionListHandler),

    get_redirect_route(
        r'%s/<collection_id>' % feconf.COLLECTION_URL_PREFIX,
        collection_viewer.CollectionPage),
    get_redirect_route(
        r'%s/<collection_id>' % feconf.COLLECTION_DATA_URL_PREFIX,
        collection_viewer.CollectionDataHandler),

    get_redirect_route(
        r'%s/<collection_id>' % feconf.COLLECTION_EDITOR_URL_PREFIX,
        collection_editor.CollectionEditorPage),
    get_redirect_route(
        r'%s/<collection_id>' % feconf.COLLECTION_WRITABLE_DATA_URL_PREFIX,
        collection_editor.WritableCollectionDataHandler),
    get_redirect_route(
        r'%s/<collection_id>' % feconf.COLLECTION_RIGHTS_PREFIX,
        collection_editor.CollectionRightsHandler),

    get_redirect_route(r'/frontend_errors', FrontendErrorHandler),
    get_redirect_route(r'/logout', base.LogoutPage),

    # 404 error handler.
    get_redirect_route(r'/<:.*>', base.Error404Handler),
]

app = transaction_services.toplevel_wrapper(  # pylint: disable=invalid-name
    webapp2.WSGIApplication(URLS, debug=feconf.DEBUG))<|MERGE_RESOLUTION|>--- conflicted
+++ resolved
@@ -302,60 +302,6 @@
     get_redirect_route(
         r'/createhandler/statistics/<exploration_id>/<exploration_version>',
         editor.ExplorationStatisticsHandler),
-<<<<<<< HEAD
-    get_redirect_route(r'/createhandler/state_rules_stats/<exploration_id>/' +
-                       r'<escaped_state_name>',
-                       editor.StateRulesStatsHandler),
-    get_redirect_route(r'/createhandler/started_tutorial_event',
-                       editor.StartedTutorialEventHandler),
-    get_redirect_route(r'/createhandler/autosave_draft/<exploration_id>',
-                       editor.EditorAutosaveHandler),
-
-    get_redirect_route(r'%s' % feconf.RECENT_COMMITS_DATA_URL,
-                       recent_commits.RecentCommitsHandler),
-    get_redirect_route(r'%s' % feconf.RECENT_FEEDBACK_MESSAGES_DATA_URL,
-                       feedback.RecentFeedbackMessagesHandler),
-
-    get_redirect_route(r'%s' % feconf.FEEDBACK_THREAD_VIEW_EVENT_URL,
-                       feedback.FeedbackThreadViewEventHandler),
-    get_redirect_route(r'%s/<exploration_id>' %
-                       feconf.FEEDBACK_THREADLIST_URL_PREFIX,
-                       feedback.ThreadListHandler),
-    get_redirect_route(r'%s/<exploration_id>/<thread_id>' %
-                       feconf.FEEDBACK_THREAD_URL_PREFIX,
-                       feedback.ThreadHandler),
-    get_redirect_route(r'%s/<exploration_id>' %
-                       feconf.FEEDBACK_STATS_URL_PREFIX,
-                       feedback.FeedbackStatsHandler),
-    get_redirect_route(r'%s/<exploration_id>' % feconf.SUGGESTION_URL_PREFIX,
-                       feedback.SuggestionHandler),
-    get_redirect_route(r'%s/<exploration_id>' %
-                       feconf.FLAG_EXPLORATION_URL_PREFIX,
-                       reader.FlagExplorationHandler),
-    get_redirect_route(r'%s/<exploration_id>/<thread_id>' %
-                       feconf.SUGGESTION_ACTION_URL_PREFIX,
-                       feedback.SuggestionActionHandler),
-    get_redirect_route(r'%s/<exploration_id>' %
-                       feconf.SUGGESTION_LIST_URL_PREFIX,
-                       feedback.SuggestionListHandler),
-
-    get_redirect_route(r'%s/<collection_id>' % feconf.COLLECTION_URL_PREFIX,
-                       collection_viewer.CollectionPage),
-    get_redirect_route(r'%s/<collection_id>' %
-                       feconf.COLLECTION_DATA_URL_PREFIX,
-                       collection_viewer.CollectionDataHandler),
-
-    get_redirect_route(r'%s/<collection_id>' %
-                       feconf.COLLECTION_EDITOR_URL_PREFIX,
-                       collection_editor.CollectionEditorPage),
-    get_redirect_route(r'%s/<collection_id>' %
-                       feconf.COLLECTION_WRITABLE_DATA_URL_PREFIX,
-                       collection_editor.WritableCollectionDataHandler),
-    get_redirect_route(r'%s/<collection_id>' % feconf.COLLECTION_RIGHTS_PREFIX,
-                       collection_editor.CollectionRightsHandler),
-    get_redirect_route(r'%s' % feconf.EXPLORATION_METADATA_SEARCH_URL,
-                       collection_editor.ExplorationMetadataSearchHandler),
-=======
     get_redirect_route(
         r'/createhandler/state_rules_stats/<exploration_id>/<escaped_state_name>',  # pylint: disable=line-too-long
         editor.StateRulesStatsHandler),
@@ -365,7 +311,6 @@
     get_redirect_route(
         r'/createhandler/autosave_draft/<exploration_id>',
         editor.EditorAutosaveHandler),
->>>>>>> 52e161d1
 
     get_redirect_route(
         r'%s' % feconf.RECENT_COMMITS_DATA_URL,
