--- conflicted
+++ resolved
@@ -424,25 +424,6 @@
         r'/value_generator_handler/<generator_id>',
         resources.ValueGeneratorHandler),
     get_redirect_route(r'/promo_bar_handler', resources.PromoBarHandler),
-<<<<<<< HEAD
-=======
-    get_redirect_route(
-        r'%s' % feconf.CUSTOM_PARENTS_LANDING_PAGE_URL,
-        custom_landing_pages.OldStewardsRedirectPage),
-    get_redirect_route(
-        r'%s' % feconf.CUSTOM_PARTNERS_LANDING_PAGE_URL,
-        custom_landing_pages.OldStewardsRedirectPage),
-    get_redirect_route(
-        r'%s' % feconf.CUSTOM_NONPROFITS_LANDING_PAGE_URL,
-        custom_landing_pages.OldStewardsRedirectPage),
-    get_redirect_route(
-        r'%s' % feconf.CUSTOM_TEACHERS_LANDING_PAGE_URL,
-        custom_landing_pages.OldStewardsRedirectPage),
-    get_redirect_route(
-        r'%s' % feconf.CUSTOM_VOLUNTEERS_LANDING_PAGE_URL,
-        custom_landing_pages.OldStewardsRedirectPage),
-
->>>>>>> a3c89192
     get_redirect_route('/library', library.OldLibraryRedirectPage),
     get_redirect_route(
         r'%s' % feconf.LIBRARY_INDEX_DATA_URL, library.LibraryIndexHandler),
