--- conflicted
+++ resolved
@@ -828,13 +828,9 @@
 
     get_redirect_route(
         r'/platform_features_evaluation_handler',
-<<<<<<< HEAD
-        platform_feature.PlatformFeatureHandler),
+        platform_feature.PlatformFeaturesEvaluationHandler),
     get_redirect_route(
         r'/platform_feature_dummy_handler', platform_feature.DummyHandler),
-=======
-        platform_feature.PlatformFeaturesEvaluationHandler),
->>>>>>> 954d90cf
 
     get_redirect_route(
         r'/learn/<classroom_url_fragment>', classroom.ClassroomPage),
