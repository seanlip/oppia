--- conflicted
+++ resolved
@@ -285,15 +285,14 @@
         access_validators.ViewLearnerGroupPageAccessValidationHandler),
 
     get_redirect_route(
-<<<<<<< HEAD
         r'%s/can_access_topic_editor/<topic_id>' %
         feconf.ACCESS_VALIDATION_HANDLER_PREFIX,
         access_validators.TopicEditorPageAccessValidationHandler),
-=======
+
+    get_redirect_route(
         r'%s/can_access_collection_player_page/<collection_id>' %
         feconf.ACCESS_VALIDATION_HANDLER_PREFIX,
         access_validators.CollectionViewerPageAccessValidationHandler),
->>>>>>> aa267c3e
 
     get_redirect_route(r'%s' % feconf.ADMIN_URL, oppia_root.OppiaRootPage),
     get_redirect_route(r'/adminhandler', admin.AdminHandler),
