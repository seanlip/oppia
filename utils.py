# Copyright 2014 The Oppia Authors. All Rights Reserved.
#
# Licensed under the Apache License, Version 2.0 (the "License");
# you may not use this file except in compliance with the License.
# You may obtain a copy of the License at
#
#      http://www.apache.org/licenses/LICENSE-2.0
#
# Unless required by applicable law or agreed to in writing, software
# distributed under the License is distributed on an "AS-IS" BASIS,
# WITHOUT WARRANTIES OR CONDITIONS OF ANY KIND, either express or implied.
# See the License for the specific language governing permissions and
# limitations under the License.

"""Common utility functions."""

from __future__ import absolute_import  # pylint: disable=import-only-modules
from __future__ import unicode_literals  # pylint: disable=import-only-modules

import base64
import collections
import datetime
import hashlib
import imghdr
import itertools
import json
import os
import random
import re
import string
import sys
import time
import unicodedata
import zlib

from constants import constants
import feconf
import python_utils

_YAML_PATH = os.path.join(os.getcwd(), '..', 'oppia_tools', 'pyyaml-5.4.1')
sys.path.insert(0, _YAML_PATH)

import yaml  # isort:skip  #pylint: disable=wrong-import-position

DATETIME_FORMAT = '%m/%d/%Y, %H:%M:%S:%f'
PNG_DATA_URL_PREFIX = 'data:image/png;base64,'
SECONDS_IN_HOUR = 60 * 60
SECONDS_IN_MINUTE = 60


class InvalidInputException(Exception):
    """Error class for invalid input."""

    pass


class ValidationError(Exception):
    """Error class for when a domain object fails validation."""

    pass


class ExplorationConversionError(Exception):
    """Error class for when an exploration fails to convert from a certain
    version to a certain version.
    """

    pass


def get_file_contents(filepath, raw_bytes=False, mode='r'):
    """Gets the contents of a file, given a relative filepath
    from oppia.

    Args:
        filepath: str. A full path to the file.
        raw_bytes: bool. Flag for the raw_bytes output.
        mode: str. File opening mode, default is in read mode.

    Returns:
        *. Either the raw_bytes stream if the flag is set or the
        decoded stream in utf-8 format.
    """
    if raw_bytes:
        mode = 'rb'
        encoding = None
    else:
        encoding = 'utf-8'

    with python_utils.open_file(filepath, mode, encoding=encoding) as f:
        return f.read()


def get_exploration_components_from_dir(dir_path):
    """Gets the (yaml, assets) from the contents of an exploration data dir.

    Args:
        dir_path: str. A full path to the exploration root directory.

    Returns:
        *. A 2-tuple, the first element of which is a yaml string, and the
        second element of which is a list of (filepath, content) 2-tuples.
        The filepath does not include the assets/ prefix.

    Raises:
        Exception. If the following condition doesn't hold: "There
            is exactly one file not in assets/, and this file has a
            .yaml suffix".
    """
    yaml_content = None
    assets_list = []

    dir_path_array = dir_path.split('/')
    while dir_path_array[-1] == '':
        dir_path_array = dir_path_array[:-1]
    dir_path_length = len(dir_path_array)

    for root, directories, files in os.walk(dir_path):
        for directory in directories:
            if root == dir_path and directory != 'assets':
                raise Exception(
                    'The only directory in %s should be assets/' % dir_path)

        for filename in files:
            filepath = os.path.join(root, filename)
            if root == dir_path:
                # These files are added automatically by Mac OS Xsystems.
                # We ignore them.
                if not filepath.endswith('.DS_Store'):
                    if yaml_content is not None:
                        raise Exception(
                            'More than one non-asset file specified '
                            'for %s' % dir_path)
                    elif not filepath.endswith('.yaml'):
                        raise Exception(
                            'Found invalid non-asset file %s. There '
                            'should only be a single non-asset file, '
                            'and it should have a .yaml suffix.' % filepath)
                    else:
                        yaml_content = get_file_contents(filepath)
            else:
                filepath_array = filepath.split('/')
                # The additional offset is to remove the 'assets/' prefix.
                filename = '/'.join(filepath_array[dir_path_length + 1:])
                assets_list.append((filename, get_file_contents(
                    filepath, raw_bytes=True)))

    if yaml_content is None:
        raise Exception('No yaml file specifed for %s' % dir_path)

    return yaml_content, assets_list


def get_comma_sep_string_from_list(items):
    """Turns a list of items into a comma-separated string.

    Args:
        items: list(str). List of the items.

    Returns:
        str. String containing the items in the list separated by commas.
    """

    if not items:
        return ''

    if len(items) == 1:
        return items[0]

    return '%s and %s' % (', '.join(items[:-1]), items[-1])


def to_ascii(input_string):
    """Change unicode characters in a string to ascii if possible.

    Args:
        input_string: str. String to convert.

    Returns:
        str. String containing the ascii representation of the input string.
    """
    return unicodedata.normalize(
        'NFKD', python_utils.UNICODE(input_string)).encode('ascii', 'ignore')


def dict_from_yaml(yaml_str):
    """Gets the dict representation of a YAML string.

    Args:
        yaml_str: str. Yaml string for conversion into dict.

    Returns:
        dict. Parsed dict representation of the yaml string.

    Raises:
        InavlidInputException. If the yaml string sent as the
            parameter is unable to get parsed, them this error gets
            raised.
    """
    try:
        retrieved_dict = yaml.safe_load(yaml_str)
        assert isinstance(retrieved_dict, dict)
        return retrieved_dict
    except (AssertionError, yaml.YAMLError) as e:
        raise InvalidInputException(e)


def recursively_remove_key(obj, key_to_remove):
    """Recursively removes keys from a list or dict.

    Args:
        obj: *. List or dict passed for which the keys has to
            be removed.
        key_to_remove: str. Key value that has to be removed.

    Returns:
        *. Dict or list with a particular key value removed.
    """
    if isinstance(obj, list):
        for item in obj:
            recursively_remove_key(item, key_to_remove)
    elif isinstance(obj, dict):
        if key_to_remove in obj:
            del obj[key_to_remove]
        for key, unused_value in obj.items():
            recursively_remove_key(obj[key], key_to_remove)


def get_random_int(upper_bound):
    """Returns a random integer in [0, upper_bound).

    Args:
        upper_bound: int. Upper limit for generation of random
            integer.

    Returns:
        int. Randomly generated integer less than the upper_bound.
    """
    assert upper_bound >= 0 and isinstance(upper_bound, int)

    generator = random.SystemRandom()
    return generator.randrange(0, stop=upper_bound)


def get_random_choice(alist):
    """Gets a random element from a list.

    Args:
        alist: list(*). Input to get a random choice.

    Returns:
        *. Random element choosen from the passed input list.
    """
    assert isinstance(alist, list) and len(alist) > 0

    index = get_random_int(len(alist))
    return alist[index]


def convert_png_data_url_to_binary(image_data_url):
    """Converts a PNG base64 data URL to a PNG binary data.

    Args:
        image_data_url: str. A string that is to be interpreted as a PNG
            data URL.

    Returns:
        str. Binary content of the PNG created from the data URL.

    Raises:
        Exception. The given string does not represent a PNG data URL.
    """
    if image_data_url.startswith(PNG_DATA_URL_PREFIX):
        return base64.b64decode(
            python_utils.urllib_unquote(
                image_data_url[len(PNG_DATA_URL_PREFIX):]))
    else:
        raise Exception('The given string does not represent a PNG data URL.')


def convert_png_binary_to_data_url(content):
    """Converts a PNG image string (represented by 'content') to a data URL.

    Args:
        content: str. PNG binary file content.

    Returns:
        str. Data URL created from the binary content of the PNG.

    Raises:
        Exception. The given binary string does not represent a PNG image.
    """
    if imghdr.what(None, h=content) == 'png':
        return '%s%s' % (
            PNG_DATA_URL_PREFIX,
            python_utils.url_quote(base64.b64encode(content))
        )
    else:
        raise Exception('The given string does not represent a PNG image.')


def convert_png_to_data_url(filepath):
    """Converts the png file at filepath to a data URL.

    Args:
        filepath: str. A full path to the file.

    Returns:
        str. Data url created from the filepath of the PNG.
    """
    file_contents = get_file_contents(filepath, raw_bytes=True, mode='rb')
    return convert_png_binary_to_data_url(file_contents)


def camelcase_to_hyphenated(camelcase_str):
    """Camelcase to hyhpenated conversion of the passed string.

    Args:
        camelcase_str: str. Camelcase string representation.

    Returns:
        str. Hypenated string representation of the camelcase string.
    """
    intermediate_str = re.sub('(.)([A-Z][a-z]+)', r'\1-\2', camelcase_str)
    return re.sub('([a-z0-9])([A-Z])', r'\1-\2', intermediate_str).lower()


def camelcase_to_snakecase(camelcase_str):
    """Camelcase to snake case conversion of the passed string.

    Args:
        camelcase_str: str. Camelcase string representation.

    Returns:
        str. Snakecase representation of the passed camelcase string.
    """
    intermediate_str = re.sub('(.)([A-Z][a-z]+)', r'\1_\2', camelcase_str)
    return re.sub('([a-z0-9])([A-Z])', r'\1_\2', intermediate_str).lower()


def set_url_query_parameter(url, param_name, param_value):
    """Set or replace a query parameter, and return the modified URL.

    Args:
        url: str. URL string which contains the query parameter.
        param_name: str. Parameter name to be removed.
        param_value: str. Set the parameter value, if it exists.

    Returns:
        str. Formated URL that has query parameter set or replaced.

    Raises:
        Exception. If the query parameter sent is not of string type,
            them this exception is raised.
    """
    if not isinstance(param_name, python_utils.BASESTRING):
        raise Exception(
            'URL query parameter name must be a string, received %s'
            % param_name)

    scheme, netloc, path, query_string, fragment = python_utils.url_split(url)
    query_params = python_utils.parse_query_string(query_string)

    query_params[param_name] = [param_value]
    new_query_string = python_utils.url_encode(query_params, doseq=True)

    return python_utils.url_unsplit(
        (scheme, netloc, path, new_query_string, fragment))


class JSONEncoderForHTML(json.JSONEncoder):
    """Encodes JSON that is safe to embed in HTML."""

    def encode(self, o):
        chunks = self.iterencode(o, True)
        return ''.join(chunks) if self.ensure_ascii else u''.join(chunks)

    def iterencode(self, o, _one_shot=False):
        chunks = super(
            JSONEncoderForHTML, self).iterencode(o, _one_shot=_one_shot)
        for chunk in chunks:
            yield chunk.replace('&', '\\u0026').replace(
                '<', '\\u003c').replace('>', '\\u003e')


def convert_to_hash(input_string, max_length):
    """Convert a string to a SHA1 hash.

    Args:
        input_string: str. Input string for conversion to hash.
        max_length: int. Maximum Length of the generated hash.

    Returns:
        str. Hash Value generated from the input_String of the
        specified length.

    Raises:
        Exception. If the input string is not the instance of the str,
            them this exception is raised.
    """
    if not isinstance(input_string, python_utils.BASESTRING):
        raise Exception(
            'Expected string, received %s of type %s' %
            (input_string, type(input_string)))

    # Encodes strings using the character set [A-Za-z0-9].
    # Prefixing altchars with b' to ensure that all characters in encoded_string
    # remain encoded (otherwise encoded_string would be of type unicode).
    encoded_string = base64.b64encode(
        hashlib.sha1(python_utils.convert_to_bytes(input_string)).digest(),
        altchars=b'ab'
    ).replace(b'=', b'c')

    return encoded_string[:max_length].decode('utf-8')


def base64_from_int(value):
    """Converts the number into base64 representation.

    Args:
        value: int. Integer value for conversion into base64.

    Returns:
        *. Returns the base64 representation of the number passed.
    """
    byte_value = b'[' + str(value).encode('utf-8') + b']'
    return base64.b64encode(byte_value).decode('utf-8')


def get_time_in_millisecs(datetime_obj):
    """Returns time in milliseconds since the Epoch.

    Args:
        datetime_obj: datetime. An object of type datetime.datetime.

    Returns:
        float. The time in milliseconds since the Epoch.
    """
    msecs = time.mktime(datetime_obj.timetuple()) * 1000.0
    return msecs + python_utils.divide(datetime_obj.microsecond, 1000.0)


def convert_naive_datetime_to_string(datetime_obj):
    """Returns a human-readable string representing the naive datetime object.

    Args:
        datetime_obj: datetime. An object of type datetime.datetime. Must be a
            naive datetime object.

    Returns:
        str. The string representing the naive datetime object.
    """
    return datetime_obj.strftime(DATETIME_FORMAT)


def convert_string_to_naive_datetime_object(date_time_string):
    """Returns the naive datetime object equivalent of the date string.

    Args:
        date_time_string: str. The string format representing the datetime
            object in the format: Month/Day/Year,
            Hour:Minute:Second:MicroSecond.

    Returns:
        datetime. An object of type naive datetime.datetime corresponding to
        that string.
    """
    return datetime.datetime.strptime(date_time_string, DATETIME_FORMAT)


def get_current_time_in_millisecs():
    """Returns time in milliseconds since the Epoch.

    Returns:
        float. The time in milliseconds since the Epoch.
    """
    return get_time_in_millisecs(datetime.datetime.utcnow())


def get_human_readable_time_string(time_msec):
    """Given a time in milliseconds since the epoch, get a human-readable
    time string for the admin dashboard.

    Args:
        time_msec: float. Time in milliseconds since the Epoch.

    Returns:
        str. A string representing the time.
    """
    return time.strftime(
        '%B %d %H:%M:%S', time.gmtime(python_utils.divide(time_msec, 1000.0)))


def create_string_from_largest_unit_in_timedelta(timedelta_obj):
    """Given the timedelta object, find the largest nonzero time unit and
    return that value, along with the time unit, as a human readable string.
    The returned string is not localized.

    Args:
        timedelta_obj: datetime.timedelta. A datetime timedelta object. Datetime
            timedelta objects are created when you subtract two datetime
            objects.

    Returns:
        str. A human readable string representing the value of the largest
        nonzero time unit, along with the time units. If the largest time unit
        is seconds, 1 minute is returned. The value is represented as an integer
        in the string.

    Raises:
        Exception. If the provided timedelta is not positive.
    """
    total_seconds = timedelta_obj.total_seconds()
    if total_seconds <= 0:
        raise Exception(
            'Expected a positive timedelta, received: %s.' % total_seconds)
    elif timedelta_obj.days != 0:
        return '%s day%s' % (
            int(timedelta_obj.days), 's' if timedelta_obj.days > 1 else '')
    else:
        number_of_hours, remainder = divmod(total_seconds, SECONDS_IN_HOUR)
        number_of_minutes, _ = divmod(remainder, SECONDS_IN_MINUTE)
        if number_of_hours != 0:
            return '%s hour%s' % (
                int(number_of_hours), 's' if number_of_hours > 1 else '')
        elif number_of_minutes > 1:
            return '%s minutes' % int(number_of_minutes)
        # Round any seconds up to one minute.
        else:
            return '1 minute'


def are_datetimes_close(later_datetime, earlier_datetime):
    """Given two datetimes, determines whether they are separated by less than
    feconf.PROXIMAL_TIMEDELTA_SECS seconds.

    Args:
        later_datetime: datetime. The later datetime.
        earlier_datetime: datetime. The earlier datetime.

    Returns:
        bool. True if difference between two datetimes is less than
        feconf.PROXIMAL_TIMEDELTA_SECS seconds otherwise false.
    """
    difference_in_secs = (later_datetime - earlier_datetime).total_seconds()
    return difference_in_secs < feconf.PROXIMAL_TIMEDELTA_SECS


def generate_random_string(length):
    """Generates a random string of the specified length.

    Args:
        length: int. Length of the string to be generated.

    Returns:
        str. Random string of specified length.
    """
    return str(base64.urlsafe_b64encode(os.urandom(length))[:length])


def generate_new_session_id():
    """Generates a new session id.

    Returns:
        str. Random string of length 24.
    """
    return generate_random_string(24)


def vfs_construct_path(base_path, *path_components):
    """Mimics behavior of os.path.join on Posix machines.

    Args:
        base_path: str. The initial path upon which components would be added.
        *path_components: list(str). Components that would be added to the path.

    Returns:
        str. The path that is obtained after adding the components.
    """
    return os.path.join(base_path, *path_components)


def vfs_normpath(path):
    """Normalize path from posixpath.py, eliminating double slashes, etc.

    Args:
        path: str. Path that is to be normalized.

    Returns:
        str. Path if it is not null else a dot string.
    """
    return os.path.normpath(path)


def require_valid_name(name, name_type, allow_empty=False):
    """Generic name validation.

    Args:
        name: str. The name to validate.
        name_type: str. A human-readable string, like 'the exploration title' or
            'a state name'. This will be shown in error messages.
        allow_empty: bool. If True, empty strings are allowed.

    Raises:
        ValidationError. Name isn't a string.
        ValidationError. The length of the name_type isn't between
            1 and 50.
        ValidationError. Name starts or ends with whitespace.
        ValidationError. Adjacent whitespace in name_type isn't collapsed.
        ValidationError. Invalid character is present in name.
    """
    if not isinstance(name, python_utils.BASESTRING):
        raise ValidationError('%s must be a string.' % name)

    if allow_empty and name == '':
        return

    # This check is needed because state names are used in URLs and as ids
    # for statistics, so the name length should be bounded above.
    if len(name) > 50 or len(name) < 1:
        raise ValidationError(
            'The length of %s should be between 1 and 50 '
            'characters; received %s' % (name_type, name))

    if name[0] in string.whitespace or name[-1] in string.whitespace:
        raise ValidationError(
            'Names should not start or end with whitespace.')

    if re.search(r'\s\s+', name):
        raise ValidationError(
            'Adjacent whitespace in %s should be collapsed.' % name_type)

    for character in constants.INVALID_NAME_CHARS:
        if character in name:
            raise ValidationError(
                'Invalid character %s in %s: %s' %
                (character, name_type, name))


def require_valid_url_fragment(name, name_type, allowed_length):
    """Generic URL fragment validation.

    Args:
        name: str. The name to validate.
        name_type: str. A human-readable string, like 'topic url fragment'.
            This will be shown in error messages.
        allowed_length: int. Allowed length for the name.

    Raises:
        ValidationError. Name is not a string.
        ValidationError. Name is empty.
        ValidationError. The length of the name_type is not correct.
        ValidationError. Invalid character is present in the name.
    """
    if not isinstance(name, python_utils.BASESTRING):
        raise ValidationError(
            '%s field must be a string. Received %s.' % (name_type, name))

    if name == '':
        raise ValidationError(
            '%s field should not be empty.' % name_type)

    if len(name) > allowed_length:
        raise ValidationError(
            '%s field should not exceed %d characters, '
            'received %s.' % (name_type, allowed_length, name))

    if not re.match(constants.VALID_URL_FRAGMENT_REGEX, name):
        raise ValidationError(
            '%s field contains invalid characters. Only lowercase words'
            ' separated by hyphens are allowed. Received %s.' % (
                name_type, name))


def require_valid_thumbnail_filename(thumbnail_filename):
    """Generic thumbnail filename validation.

        Args:
            thumbnail_filename: str. The thumbnail filename to validate.

        Raises:
            ValidationError. Thumbnail filename is not a string.
            ValidationError. Thumbnail filename does start with a dot.
            ValidationError. Thumbnail filename includes slashes
                or consecutive dots.
            ValidationError. Thumbnail filename does not include an extension.
            ValidationError. Thumbnail filename extension is not svg.
        """
    if thumbnail_filename is not None:
        if not isinstance(thumbnail_filename, python_utils.BASESTRING):
            raise ValidationError(
                'Expected thumbnail filename to be a string, received %s'
                % thumbnail_filename)
        if thumbnail_filename.rfind('.') == 0:
            raise ValidationError(
                'Thumbnail filename should not start with a dot.')
        if '/' in thumbnail_filename or '..' in thumbnail_filename:
            raise ValidationError(
                'Thumbnail filename should not include slashes or '
                'consecutive dot characters.')
        if '.' not in thumbnail_filename:
            raise ValidationError(
                'Thumbnail filename should include an extension.')

        dot_index = thumbnail_filename.rfind('.')
        extension = thumbnail_filename[dot_index + 1:].lower()
        if extension != 'svg':
            raise ValidationError(
                'Expected a filename ending in svg, received %s' %
                thumbnail_filename)


def require_valid_meta_tag_content(meta_tag_content):
    """Generic meta tag content validation.

        Args:
            meta_tag_content: str. The meta tag content to validate.

        Raises:
            ValidationError. Meta tag content is not a string.
            ValidationError. Meta tag content is longer than expected.
        """
    if not isinstance(meta_tag_content, python_utils.BASESTRING):
        raise ValidationError(
            'Expected meta tag content to be a string, received %s'
            % meta_tag_content)
    if len(meta_tag_content) > constants.MAX_CHARS_IN_META_TAG_CONTENT:
        raise ValidationError(
            'Meta tag content should not be longer than %s characters.'
            % constants.MAX_CHARS_IN_META_TAG_CONTENT)


def require_valid_page_title_fragment_for_web(page_title_fragment_for_web):
    """Generic page title fragment validation.

    Args:
        page_title_fragment_for_web: str. The page title fragment to validate.

    Raises:
        ValidationError. Page title fragment is not a string.
        ValidationError. Page title fragment is too lengthy.
    """
    max_chars_in_page_title_frag_for_web = (
        constants.MAX_CHARS_IN_PAGE_TITLE_FRAGMENT_FOR_WEB)
    if not isinstance(page_title_fragment_for_web, python_utils.BASESTRING):
        raise ValidationError(
            'Expected page title fragment to be a string, received %s'
            % page_title_fragment_for_web)
    if len(page_title_fragment_for_web) > max_chars_in_page_title_frag_for_web:
        raise ValidationError(
            'Page title fragment should not be longer than %s characters.'
            % constants.MAX_CHARS_IN_PAGE_TITLE_FRAGMENT_FOR_WEB)


def capitalize_string(input_string):
    """Converts the first character of a string to its uppercase equivalent (if
    it's a letter), and returns the result.

    Args:
        input_string: str. String to process (to capitalize).

    Returns:
        str. Capitalizes the string.
    """
    # This guards against empty strings.
    if input_string:
        return input_string[0].upper() + input_string[1:]
    else:
        return input_string


def get_hex_color_for_category(category):
    """Returns the category, it returns the color associated with the category,
    if the category is present in the app constants else given a default color.

    Args:
        category: str. Category to get color.

    Returns:
        str. Color assigned to that category.
    """
    return (
        constants.CATEGORIES_TO_COLORS[category]
        if category in constants.CATEGORIES_TO_COLORS
        else constants.DEFAULT_COLOR)


def get_thumbnail_icon_url_for_category(category):
    """Returns the category, it returns the associated thumbnail icon, if the
    category is present in the app constants else given a default thumbnail.

    Args:
        category: str. Category to get Thumbnail icon.

    Returns:
        str. Path to the Thumbnail Icon assigned to that category.
    """
    icon_name = (
        category if category in constants.CATEGORIES_TO_COLORS
        else constants.DEFAULT_THUMBNAIL_ICON)
    # Remove all spaces from the string.
    return '/subjects/%s.svg' % (icon_name.replace(' ', ''))


def is_supported_audio_language_code(language_code):
    """Checks if the given language code is a supported audio language code.

    Args:
        language_code: str. The language code.

    Returns:
        bool. Whether the language code is supported audio language code or not.
    """
    language_codes = [lc['id'] for lc in constants.SUPPORTED_AUDIO_LANGUAGES]
    return language_code in language_codes


def is_valid_language_code(language_code):
    """Checks if the given language code is a valid language code.

    Args:
        language_code: str. The language code.

    Returns:
        bool. Whether the language code is valid or not.
    """
    language_codes = [
        lc['code'] for lc in constants.SUPPORTED_CONTENT_LANGUAGES]
    return language_code in language_codes


def get_supported_audio_language_description(language_code):
    """Returns the language description for the given language code.

    Args:
        language_code: str. The language code for which the description is
            required.

    Returns:
        str. The language description for the given language code.

    Raises:
        Exception. If the given language code is unsupported.
    """
    for language in constants.SUPPORTED_AUDIO_LANGUAGES:
        if language['id'] == language_code:
            return language['description']
    raise Exception('Unsupported audio language code: %s' % language_code)


def is_user_id_valid(
        user_id, allow_system_user_id=False, allow_pseudonymous_id=False):
    """Verify that the user ID is in a correct format or that it belongs to
    a system user.

    Args:
        user_id: str. The user ID to be checked.
        allow_system_user_id: bool. Whether to allow system user ID.
        allow_pseudonymous_id: bool. Whether to allow pseudonymized ID.

    Returns:
        bool. True when the ID is in a correct format or if the ID belongs to
        a system user, False otherwise.
    """
    if allow_system_user_id and user_id in feconf.SYSTEM_USERS.keys():
        return True

    if allow_pseudonymous_id and is_pseudonymous_id(user_id):
        return True

    return bool(re.match(feconf.USER_ID_REGEX, user_id))


def is_pseudonymous_id(user_id):
    """Check that the ID is a pseudonymous one.

    Args:
        user_id: str. The ID to be checked.

    Returns:
        bool. Whether the ID represents a pseudonymous user.
    """
    return bool(re.match(feconf.PSEUDONYMOUS_ID_REGEX, user_id))


def unescape_encoded_uri_component(escaped_string):
    """Unescape a string that is encoded with encodeURIComponent.

    Args:
        escaped_string: str. String that is encoded with encodeURIComponent.

    Returns:
        str. Decoded string that was initially encoded with encodeURIComponent.
    """
    return python_utils.urllib_unquote(escaped_string)


def snake_case_to_camel_case(snake_str):
    """Converts a string in snake_case to camelCase.

    Args:
        snake_str: str. String that is in snake_case.

    Returns:
        str. Converted string that is in camelCase.
    """
    components = snake_str.split('_')
    # We capitalize the first letter of each component except the first one
    # with the 'title' method and join them together.
    return components[0] + ''.join(x.title() for x in components[1:])


def get_asset_dir_prefix():
    """Returns prefix for asset directory depending whether dev or prod.
    It is used as a prefix in urls for images, css and script files.

    Returns:
        str. Prefix '/build' if constants.DEV_MODE is false, otherwise
        null string.
    """
    asset_dir_prefix = ''
    if not constants.DEV_MODE:
        asset_dir_prefix = '/build'

    return asset_dir_prefix


def get_hashable_value(value):
    """This function returns a hashable version of the input JSON-like value.

    It converts the built-in sequences into their hashable counterparts
    {list: tuple, dict: (sorted tuple of pairs)}. Additionally, their
    elements are converted to hashable values through recursive calls. All
    other value types are assumed to already be hashable.

    Args:
        value: *. Some JSON-like object, that is, an object made-up of only:
            lists, dicts, strings, ints, bools, None. Types can be nested in
            each other.

    Returns:
        *. A new object that will always have the same hash for "equivalent"
        values.
    """
    if isinstance(value, list):
        return tuple(get_hashable_value(e) for e in value)
    elif isinstance(value, dict):
        return tuple(sorted(
            # Dict keys are already hashable, only values need converting.
            (k, get_hashable_value(v)) for k, v in value.items()))
    else:
        return value


def compress_to_zlib(data):
    """Compress the data to zlib format for efficient storage and communication.

    Args:
        data: str. Data to be compressed.

    Returns:
        str. Compressed data string.
    """
    return zlib.compress(data)


def decompress_from_zlib(data):
    """Decompress the zlib compressed data.

    Args:
        data: str. Data to be decompressed.

    Returns:
        str. Decompressed data string.
    """
    return zlib.decompress(data)


def compute_list_difference(list_a, list_b):
    """Returns the set difference of two lists.

    Args:
        list_a: list. The first list.
        list_b: list. The second list.

    Returns:
        list. List of the set difference of list_a - list_b.
    """
    return list(set(list_a) - set(list_b))


class OrderedCounter(collections.Counter, collections.OrderedDict):
    """Counter that remembers the order elements are first encountered."""

    pass


def grouper(iterable, chunk_len, fillvalue=None):
    """Collect data into fixed-length chunks.

    Source: https://docs.python.org/3/library/itertools.html#itertools-recipes.

    Example:
        grouper('ABCDEFG', 3, 'x') --> ABC DEF Gxx

    Args:
        iterable: iterable. Any kind of iterable object.
        chunk_len: int. The chunk size of each group.
        fillvalue: *. The value used to fill out the last chunk in case the
            iterable is exhausted.

    Returns:
        iterable(iterable). A sequence of chunks over the input data.
    """
    # To understand how/why this works, please refer to the following
    # Stack Overflow answer: https://stackoverflow.com/a/49181132/4859885.
    args = [iter(iterable)] * chunk_len
<<<<<<< HEAD
    return itertools.zip_longest(*args, fillvalue=fillvalue) # pylint: disable=deprecated-itertools-function
=======
    return python_utils.zip_longest(*args, fillvalue=fillvalue)
>>>>>>> 2b1e6bf1


def partition(iterable, predicate=bool, enumerated=False):
    """Returns two generators which split the iterable based on the predicate.

    NOTE: The predicate is called AT MOST ONCE per item.

    Example:
        is_even = lambda n: (n % 2) == 0
        evens, odds = partition([10, 8, 1, 5, 6, 4, 3, 7], is_even)
        assert list(evens) == [10, 8, 6, 4]
        assert list(odds) == [1, 5, 3, 7]


        logs = ['ERROR: foo', 'INFO: bar', 'INFO: fee', 'ERROR: fie']
        is_error = lambda msg: msg.startswith('ERROR: ')
        errors, others = partition(logs, is_error, enumerated=True)

        for i, error in errors:
            raise Exception('Log index=%d failed for reason: %s' % (i, error))
        for i, message in others:
            logging.info('Log index=%d: %s' % (i, message))

    Args:
        iterable: iterable. Any kind of iterable object.
        predicate: callable. A function which accepts an item and returns True
            or False.
        enumerated: bool. Whether the partitions should include their original
            indices.

    Returns:
        tuple(iterable, iterable). Two distinct generators. The first generator
        will hold values which passed the predicate. The second will hold the
        values which did not. If enumerated is True, then the generators will
        yield (index, item) pairs. Otherwise, the generators will yield items by
        themselves.
    """
    if enumerated:
        iterable = enumerate(iterable)
        old_predicate = predicate
        predicate = lambda pair: old_predicate(pair[1])
    # Creates two distinct generators over the same iterable. Memory-efficient.
    true_part, false_part = itertools.tee((i, predicate(i)) for i in iterable)
    return (
        (i for i, predicate_is_true in true_part if predicate_is_true),
        (i for i, predicate_is_true in false_part if not predicate_is_true))<|MERGE_RESOLUTION|>--- conflicted
+++ resolved
@@ -1015,11 +1015,7 @@
     # To understand how/why this works, please refer to the following
     # Stack Overflow answer: https://stackoverflow.com/a/49181132/4859885.
     args = [iter(iterable)] * chunk_len
-<<<<<<< HEAD
-    return itertools.zip_longest(*args, fillvalue=fillvalue) # pylint: disable=deprecated-itertools-function
-=======
     return python_utils.zip_longest(*args, fillvalue=fillvalue)
->>>>>>> 2b1e6bf1
 
 
 def partition(iterable, predicate=bool, enumerated=False):
