--- conflicted
+++ resolved
@@ -1035,11 +1035,7 @@
 
 
 def compress_to_zlib(data):
-<<<<<<< HEAD
-    # type: (Text) -> bytes
-=======
     # type: (bytes) -> bytes
->>>>>>> 28031532
     """Compress the data to zlib format for efficient storage and communication.
 
     Args:
@@ -1048,22 +1044,12 @@
     Returns:
         str. Compressed data string.
     """
-<<<<<<< HEAD
-    # Ignoring arg-type because we are preventing direct usage of 'str' for
-    # Python3 compatibilty. For details, refer to:
-    # https://github.com/oppia/oppia/wiki/Backend-Type-Annotations#1-use-typingtext-instead-of-str-and-unicode
-    return zlib.compress(data)  # type: ignore[arg-type]
-
-
-def decompress_from_zlib(data):
-    # type: (Text) -> bytes
-=======
+
     return zlib.compress(data)
 
 
 def decompress_from_zlib(data):
     # type: (bytes) -> bytes
->>>>>>> 28031532
     """Decompress the zlib compressed data.
 
     Args:
