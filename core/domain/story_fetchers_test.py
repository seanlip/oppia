# Copyright 2018 The Oppia Authors. All Rights Reserved.
#
# Licensed under the Apache License, Version 2.0 (the "License");
# you may not use this file except in compliance with the License.
# You may obtain a copy of the License at
#
#      http://www.apache.org/licenses/LICENSE-2.0
#
# Unless required by applicable law or agreed to in writing, software
# distributed under the License is distributed on an "AS-IS" BASIS,
# WITHOUT WARRANTIES OR CONDITIONS OF ANY KIND, either express or implied.
# See the License for the specific language governing permissions and
# limitations under the License.

"""Tests the methods defined in story fetchers."""

from __future__ import annotations

from core import feconf
from core.domain import story_domain
from core.domain import story_fetchers
from core.domain import story_services
from core.domain import topic_fetchers
from core.domain import topic_services
from core.domain import user_services
from core.platform import models
from core.tests import test_utils

from typing_extensions import Final

MYPY = False
if MYPY: # pragma: no cover
    from mypy_imports import story_models

(story_models,) = models.Registry.import_models([models.NAMES.story])


class StoryFetchersUnitTests(test_utils.GenericTestBase):
    """Test the story fetchers module."""

    NODE_ID_1: Final = story_domain.NODE_ID_PREFIX + '1'
    NODE_ID_2: Final = story_domain.NODE_ID_PREFIX + '2'
    USER_ID: Final = 'user'

    def setUp(self) -> None:
        super(StoryFetchersUnitTests, self).setUp()
        self.story_id = story_services.get_new_story_id()
        self.TOPIC_ID = topic_fetchers.get_new_topic_id()  # type: ignore[no-untyped-call]
        self.save_new_topic(  # type: ignore[no-untyped-call]
            self.TOPIC_ID, self.USER_ID, name='Topic',
            description='A new topic', canonical_story_ids=[],
            additional_story_ids=[], uncategorized_skill_ids=[],
            subtopics=[], next_subtopic_id=0)
        self.save_new_story(  # type: ignore[no-untyped-call]
            self.story_id, self.USER_ID, self.TOPIC_ID, url_fragment='story-one'
        )
        topic_services.add_canonical_story(  # type: ignore[no-untyped-call]
            self.USER_ID, self.TOPIC_ID, self.story_id)
        changelist = [
            story_domain.StoryChange({
                'cmd': story_domain.CMD_ADD_STORY_NODE,
                'node_id': self.NODE_ID_1,
                'title': 'Title 1'
            })
        ]
        story_services.update_story(  # type: ignore[no-untyped-call]
            self.USER_ID, self.story_id, changelist,
            'Added node.')
        self.story = story_fetchers.get_story_by_id(self.story_id)
        self.signup('a@example.com', 'A')
        self.signup('b@example.com', 'B')
        self.signup(self.CURRICULUM_ADMIN_EMAIL, self.CURRICULUM_ADMIN_USERNAME)

        self.user_id_a = self.get_user_id_from_email('a@example.com')  # type: ignore[no-untyped-call]
        self.user_id_b = self.get_user_id_from_email('b@example.com')  # type: ignore[no-untyped-call]
        self.user_id_admin = (
            self.get_user_id_from_email(self.CURRICULUM_ADMIN_EMAIL))  # type: ignore[no-untyped-call]

        self.set_curriculum_admins([self.CURRICULUM_ADMIN_USERNAME])  # type: ignore[no-untyped-call]
        self.set_topic_managers(  # type: ignore[no-untyped-call]
            [user_services.get_username(self.user_id_a)], self.TOPIC_ID)  # type: ignore[no-untyped-call]
        self.user_a = user_services.get_user_actions_info(self.user_id_a)  # type: ignore[no-untyped-call]
        self.user_b = user_services.get_user_actions_info(self.user_id_b)  # type: ignore[no-untyped-call]
        self.user_admin = user_services.get_user_actions_info(  # type: ignore[no-untyped-call]
            self.user_id_admin)

    def test_get_story_from_model(self) -> None:
        schema_version = feconf.CURRENT_STORY_CONTENTS_SCHEMA_VERSION - 1
        story_model = story_models.StoryModel.get(self.story_id)
        story_model.story_contents_schema_version = schema_version
        story = story_fetchers.get_story_from_model(story_model)
        self.assertEqual(story.to_dict(), self.story.to_dict())

    def test_get_story_summary_from_model(self) -> None:
        story_summary_model = story_models.StorySummaryModel.get(self.story_id)
        story_summary = story_fetchers.get_story_summary_from_model(
            story_summary_model)

        self.assertEqual(story_summary.id, self.story_id)
        self.assertEqual(story_summary.title, 'Title')
        self.assertEqual(story_summary.description, 'Description')
        self.assertEqual(story_summary.node_titles, ['Title 1'])
        self.assertEqual(story_summary.thumbnail_bg_color, None)
        self.assertEqual(story_summary.thumbnail_filename, None)

    def test_get_story_summaries_by_id(self) -> None:
        story_summaries = story_fetchers.get_story_summaries_by_ids(
            [self.story_id, 'someID'])

        self.assertEqual(len(story_summaries), 1)
        self.assertEqual(story_summaries[0].id, self.story_id)
        self.assertEqual(story_summaries[0].title, 'Title')
        self.assertEqual(story_summaries[0].description, 'Description')
        self.assertEqual(story_summaries[0].language_code, 'en')
        self.assertEqual(story_summaries[0].node_titles, ['Title 1'])
        self.assertEqual(story_summaries[0].thumbnail_filename, None)
        self.assertEqual(story_summaries[0].thumbnail_bg_color, None)
        self.assertEqual(story_summaries[0].version, 2)

    def test_get_latest_completed_node_ids(self) -> None:
        self.assertEqual(story_fetchers.get_latest_completed_node_ids(
            self.USER_ID, self.story_id), [])
        story_services.record_completed_node_in_story_context(  # type: ignore[no-untyped-call]
            self.USER_ID, self.story_id, self.NODE_ID_1)
        self.assertEqual(
            story_fetchers.get_latest_completed_node_ids(
                self.USER_ID, self.story_id),
            [self.NODE_ID_1])

    def test_migrate_story_contents(self) -> None:
        story_id = self.story_id
        story_model = story_models.StoryModel.get(story_id)
        versioned_story_contents: story_domain.VersionedStoryContentsDict = {
        'schema_version': story_model.story_contents_schema_version,
        'story_contents': story_model.story_contents
        }
        # Disable protected function for test.
        story_fetchers._migrate_story_contents_to_latest_schema( # pylint: disable=protected-access
            versioned_story_contents, story_id)
        versioned_story_contents[
            'schema_version'
        ] = feconf.CURRENT_STORY_CONTENTS_SCHEMA_VERSION - 1
        story_fetchers._migrate_story_contents_to_latest_schema( # pylint: disable=protected-access
                versioned_story_contents, story_id
        )
        versioned_story_contents['schema_version'] = 6
        with self.assertRaisesRegex(  # type: ignore[no-untyped-call]
            Exception,
            'Sorry, we can only process v1-v%d story schemas at '
            'present.' % feconf.CURRENT_STORY_CONTENTS_SCHEMA_VERSION
            ):
            story_fetchers._migrate_story_contents_to_latest_schema( # pylint: disable=protected-access
                versioned_story_contents, story_id
            )

    def test_get_story_by_url_fragment(self) -> None:
        story = story_fetchers.get_story_by_url_fragment(
            url_fragment='story-one')
        # Ruling out the possibility of None for mypy type checking.
        assert story is not None
        self.assertEqual(story.id, self.story_id)
        self.assertEqual(story.url_fragment, 'story-one')
        story = story_fetchers.get_story_by_url_fragment(
            url_fragment='fake-story')
        self.assertEqual(story, None)

    def test_get_story_by_id_with_valid_ids_returns_correct_dict(self) -> None:
        expected_story = self.story.to_dict()
        story = story_fetchers.get_story_by_id(self.story_id)
        self.assertEqual(story.to_dict(), expected_story)

    def test_get_stories_by_ids(self) -> None:
        expected_story = self.story.to_dict()
        stories = story_fetchers.get_stories_by_ids([self.story_id])
        # Ruling out the possibility of None for mypy type checking.
        assert stories[0] is not None
        self.assertEqual(len(stories), 1)
        self.assertEqual(stories[0].to_dict(), expected_story)

    def test_get_stories_by_ids_for_non_existing_story_returns_none(
        self
    ) -> None:
        non_exiting_story_id = 'invalid_id'
        expected_story = self.story.to_dict()
        stories = story_fetchers.get_stories_by_ids(
            [self.story_id, non_exiting_story_id])
        # Ruling out the possibility of None for mypy type checking.
        assert stories[0] is not None
        self.assertEqual(len(stories), 2)
        self.assertEqual(stories[0].to_dict(), expected_story)
        self.assertEqual(stories[1], None)

<<<<<<< HEAD
    def test_get_progress_in_stories(self):
        all_stories_progress = story_fetchers.get_progress_in_stories(
            self.USER_ID, [self.STORY_ID])
        all_stories = story_fetchers.get_stories_by_ids([self.STORY_ID])

        self.assertEqual(len(all_stories_progress), 1)
        self.assertEqual(all_stories_progress[0].story_id, self.STORY_ID)
        self.assertEqual(all_stories_progress[0].completed_node_titles, [])
        self.assertEqual(
            len(all_stories_progress[0].all_nodes),
            len(all_stories[0].story_contents.nodes)
        )

        story_services.record_completed_node_in_story_context(
            self.USER_ID, self.STORY_ID, self.NODE_ID_1)

        all_stories_progress = story_fetchers.get_progress_in_stories(
            self.USER_ID, [self.STORY_ID])
        self.assertEqual(len(all_stories_progress), 1)
        self.assertEqual(all_stories_progress[0].story_id, self.STORY_ID)
        self.assertEqual(
            all_stories_progress[0].completed_node_titles, ['Title 1'])

    def test_get_story_summary_by_id(self):
        story_summary = story_fetchers.get_story_summary_by_id(self.STORY_ID)
        self.assertEqual(story_summary.id, self.STORY_ID)
=======
    def test_get_story_summary_by_id(self) -> None:
        story_summary = story_fetchers.get_story_summary_by_id(self.story_id)
        self.assertEqual(story_summary.id, self.story_id)
>>>>>>> 2bfdd9db
        self.assertEqual(story_summary.title, 'Title')
        self.assertEqual(story_summary.description, 'Description')
        self.assertEqual(story_summary.node_titles, ['Title 1'])
        self.assertEqual(story_summary.thumbnail_bg_color, None)
        self.assertEqual(story_summary.thumbnail_filename, None)
        with self.swap_to_always_return(
            story_models.StorySummaryModel,
            'get'
            ):
            story_summary = story_fetchers.get_story_summary_by_id('fakeID')
            self.assertEqual(story_summary, None)

    def test_get_completed_node_id(self) -> None:
        self.assertEqual(
            story_fetchers.get_completed_node_ids('randomID', 'someID'),
            []
        )
        story_services.record_completed_node_in_story_context(  # type: ignore[no-untyped-call]
            self.USER_ID, self.story_id, self.NODE_ID_1)
        story_services.record_completed_node_in_story_context(  # type: ignore[no-untyped-call]
            self.USER_ID, self.story_id, self.NODE_ID_2)
        self.assertEqual(
            story_fetchers.get_completed_node_ids(self.USER_ID, self.story_id),
            [self.NODE_ID_1, self.NODE_ID_2]
        )

    def test_get_pending_and_all_nodes_in_story(self) -> None:
        result = story_fetchers.get_pending_and_all_nodes_in_story(
            self.USER_ID, self.story_id
        )
        pending_nodes = result['pending_nodes']
        self.assertEqual(len(pending_nodes), 1)
        self.assertEqual(pending_nodes[0].description, '')
        self.assertEqual(pending_nodes[0].title, 'Title 1')
        self.assertEqual(pending_nodes[0].id, self.NODE_ID_1)
        self.assertEqual(pending_nodes[0].exploration_id, None)

    def test_get_completed_nodes_in_story(self) -> None:
        story = story_fetchers.get_story_by_id(self.story_id)
        story_services.record_completed_node_in_story_context(  # type: ignore[no-untyped-call]
            self.USER_ID, self.story_id, self.NODE_ID_1)
        story_services.record_completed_node_in_story_context(  # type: ignore[no-untyped-call]
            self.USER_ID, self.story_id, self.NODE_ID_2)
        for ind, completed_node in enumerate(
                story_fetchers.get_completed_nodes_in_story(
                    self.USER_ID, self.story_id)):
            self.assertEqual(
                completed_node.to_dict(),
                story.story_contents.nodes[ind].to_dict()
            )

    def test_get_node_index_by_story_id_and_node_id(self) -> None:
        # Tests correct node index should be returned when story and node exist.
        node_index = story_fetchers.get_node_index_by_story_id_and_node_id(
            self.story_id, self.NODE_ID_1)
        self.assertEqual(node_index, 0)

        # Tests error should be raised if story or node doesn't exist.
        with self.assertRaisesRegex(  # type: ignore[no-untyped-call]
            Exception,
            'The node with id node_5 is not part of this story.'):
            story_fetchers.get_node_index_by_story_id_and_node_id(
                self.story_id, 'node_5')

        with self.assertRaisesRegex(  # type: ignore[no-untyped-call]
            Exception, 'Story with id story_id_2 does not exist.'):
            story_fetchers.get_node_index_by_story_id_and_node_id(
                'story_id_2', self.NODE_ID_1)<|MERGE_RESOLUTION|>--- conflicted
+++ resolved
@@ -190,8 +190,7 @@
         self.assertEqual(stories[0].to_dict(), expected_story)
         self.assertEqual(stories[1], None)
 
-<<<<<<< HEAD
-    def test_get_progress_in_stories(self):
+    def test_get_progress_in_stories(self) -> None:
         all_stories_progress = story_fetchers.get_progress_in_stories(
             self.USER_ID, [self.STORY_ID])
         all_stories = story_fetchers.get_stories_by_ids([self.STORY_ID])
@@ -214,14 +213,9 @@
         self.assertEqual(
             all_stories_progress[0].completed_node_titles, ['Title 1'])
 
-    def test_get_story_summary_by_id(self):
-        story_summary = story_fetchers.get_story_summary_by_id(self.STORY_ID)
-        self.assertEqual(story_summary.id, self.STORY_ID)
-=======
     def test_get_story_summary_by_id(self) -> None:
         story_summary = story_fetchers.get_story_summary_by_id(self.story_id)
         self.assertEqual(story_summary.id, self.story_id)
->>>>>>> 2bfdd9db
         self.assertEqual(story_summary.title, 'Title')
         self.assertEqual(story_summary.description, 'Description')
         self.assertEqual(story_summary.node_titles, ['Title 1'])
