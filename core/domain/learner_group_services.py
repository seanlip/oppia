--- conflicted
+++ resolved
@@ -28,11 +28,7 @@
 from core.domain import topic_fetchers
 from core.platform import models
 
-<<<<<<< HEAD
-from typing import List, Optional, Tuple
-=======
-from typing import List, Optional, Sequence
->>>>>>> 7cda99aa
+from typing import List, Optional, Sequence, Tuple
 
 MYPY = False
 if MYPY: # pragma: no cover
@@ -273,17 +269,12 @@
         matching_topics_with_none = topic_fetchers.get_all_topics()
 
     keyword = keyword.lower()
-<<<<<<< HEAD
-    for topic in matching_topics:
+    for topic in matching_topics_with_none:
+        # Ruling out the possibility of None for mypy type checking.
+        assert topic is not None
         if language_code not in (
             constants.DEFAULT_ADD_SYLLABUS_FILTER, topic.language_code
         ):
-=======
-    for topic in matching_topics_with_none:
-        # Ruling out the possibility of None for mypy type checking.
-        assert topic is not None
-        if language_code and language_code != topic.language_code:
->>>>>>> 7cda99aa
             continue
 
         if keyword in topic.canonical_name:
