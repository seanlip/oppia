# coding: utf-8
#
# Copyright 2022 The Oppia Authors. All Rights Reserved.
#
# Licensed under the Apache License, Version 2.0 (the "License");
# you may not use this file except in compliance with the License.
# You may obtain a copy of the License at
#
#      http://www.apache.org/licenses/LICENSE-2.0
#
# Unless required by applicable law or agreed to in writing, software
# distributed under the License is distributed on an "AS-IS" BASIS,
# WITHOUT WARRANTIES OR CONDITIONS OF ANY KIND, either express or implied.
# See the License for the specific language governing permissions and
# limitations under the License.

"""Services for the learner groups."""

from __future__ import annotations
from ctypes import Union

from core.constants import constants
from core.domain import config_domain
from core.domain import learner_group_domain
from core.domain import learner_group_fetchers
from core.domain import skill_services
from core.domain import story_domain
from core.domain import story_fetchers
from core.domain import subtopic_page_domain
from core.domain import topic_domain
from core.domain import topic_fetchers
from core.platform import models

from typing import List, Optional

MYPY = False
if MYPY: # pragma: no cover
    from mypy_imports import learner_group_models
    from mypy_imports import user_models

(learner_group_models, user_models) = models.Registry.import_models(
    [models.NAMES.learner_group, models.NAMES.user])


def is_learner_group_feature_enabled() -> bool:
    """Checks if the learner group feature is enabled.

    Returns:
        bool. Whether the learner group feature is enabled.
    """
    return bool(config_domain.LEARNER_GROUPS_ARE_ENABLED.value)


def create_learner_group(
    group_id: str,
    title: str,
    description: str,
    facilitator_user_ids: List[str],
    invited_student_ids: List[str],
    subtopic_page_ids: List[str],
    story_ids: List[str]
) -> learner_group_domain.LearnerGroup:
    """Creates a new learner group.

    Args:
        group_id: str. The id of the learner group to be created.
        title: str. The title of the learner group.
        description: str. The description of the learner group.
        facilitator_user_ids: str. List of user ids of the facilitators of the
            learner group.
        invited_student_ids: list(str). List of user ids of the students who
            have been invited to join the learner group.
        subtopic_page_ids: list(str). The ids of the subtopics pages that are
            part of the learner group syllabus. Each subtopic page id is
            represented as a topicId:subtopicId string.
        story_ids: list(str). The ids of the stories that are part of the
            learner group syllabus.

    Returns:
        LearnerGroup. The domain object of the newly created learner group.
    """
    learner_group_model = learner_group_models.LearnerGroupModel(
        id=group_id,
        title=title,
        description=description,
        facilitator_user_ids=facilitator_user_ids,
        student_user_ids=[],
        invited_student_user_ids=invited_student_ids,
        subtopic_page_ids=subtopic_page_ids,
        story_ids=story_ids
    )

    learner_group_model.update_timestamps()
    learner_group_model.put()

    learner_group = get_learner_group_from_model(learner_group_model)

    learner_group.validate()

    if len(learner_group_model.invited_student_user_ids) > 0:
        invite_students_to_learner_group(
            group_id, learner_group_model.invited_student_user_ids)

    return learner_group


def update_learner_group(
    group_id: str,
    title: str,
    description: str,
    facilitator_user_ids: List[str],
    student_ids: List[str],
    invited_student_ids: List[str],
    subtopic_page_ids: List[str],
    story_ids: List[str]
) -> learner_group_domain.LearnerGroup:
    """Updates a learner group if it is present.

    Args:
        group_id: str. The id of the learner group to be updated.
        title: str. The title of the learner group.
        description: str. The description of the learner group.
        facilitator_user_ids: str. List of user ids of the facilitators of the
            learner group.
        student_ids: list(str). List of user ids of the students of the
            learner group.
        invited_student_ids: list(str). List of user ids of the students who
            have been invited to join the learner group.
        subtopic_page_ids: list(str). The ids of the subtopics pages that are
            part of the learner group syllabus. Each subtopic page id is
            represented as a topicId:subtopicId string.
        story_ids: list(str). The ids of the stories that are part of the
            learner group syllabus.

    Returns:
        learner_group: learner_group_domain.LearnerGroup. The domain object
        of the updated learner group.

    Raises:
        Exception. The learner group with the given id does not exist.
    """

    learner_group_model = learner_group_models.LearnerGroupModel.get(
        group_id, strict=False)

    if not learner_group_model:
        raise Exception(
            'The learner group with the given group id does not exist.')

    old_invited_student_ids = set(learner_group_model.invited_student_user_ids)
    new_invited_student_ids = set(invited_student_ids)
    if new_invited_student_ids != old_invited_student_ids:
        newly_added_invites = list(
            new_invited_student_ids - old_invited_student_ids
        )
        newly_removed_invites = list(
            old_invited_student_ids - new_invited_student_ids
        )
        invite_students_to_learner_group(
            group_id, newly_added_invites)
        remove_invited_students_from_learner_group(
            group_id, newly_removed_invites)

    learner_group_model.title = title
    learner_group_model.description = description
    learner_group_model.facilitator_user_ids = facilitator_user_ids
    learner_group_model.student_user_ids = student_ids
    learner_group_model.invited_student_user_ids = invited_student_ids
    learner_group_model.subtopic_page_ids = subtopic_page_ids
    learner_group_model.story_ids = story_ids

    learner_group_model.update_timestamps()
    learner_group_model.put()

    learner_group = get_learner_group_from_model(learner_group_model)
    learner_group.validate()

    return learner_group


def is_user_facilitator(user_id: str, group_id: str) -> bool:
    """Checks if the user is a facilitator of the leaner group.

    Args:
        user_id: str. The id of the user.
        group_id: str. The id of the learner group.

    Returns:
        bool. Whether the user is a facilitator of the learner group.
    """
    learner_group = learner_group_fetchers.get_learner_group_by_id(
        group_id)

    # Ruling out the possibility of None for mypy type checking.
    assert learner_group is not None

    return user_id in learner_group.facilitator_user_ids


def remove_learner_group(group_id: str) -> None:
    """Removes the learner group with of given learner group ID.

    Args:
        group_id: str. The id of the learner group to be removed.
    """
    learner_group_model = learner_group_models.LearnerGroupModel.get(
        group_id, strict=False)

    # Ruling out the possibility of None for mypy type checking.
    assert learner_group_model is not None

    # Note: We are not deleting the references of the learner group from the
    # related learner group user models. These references are deleted when the
    # user tries to access a deleted learner group so that they get a
    # notification saying the group was deleted instead of the group just being
    # silently removed.
    learner_group_model.delete()


def get_topic_ids_from_subtopic_page_ids(
    subtopic_page_ids: List[str]
) -> List[str]:
    """Returns the topic ids corresponding to the given subtopic page ids.

    Args:
        subtopic_page_ids: list(str). The ids of the subtopic pages.

    Returns:
        list(str). The topic ids corresponding to the given subtopic page ids.
    """
    topic_ids: List[str] = []

    for subtopic_page_id in subtopic_page_ids:
        topic_id = subtopic_page_id.split(':')[0]
        if topic_id not in topic_ids:
            topic_ids.append(topic_id)

    return topic_ids


def get_matching_learner_group_syllabus_to_add(
    learner_group_id: str,
    keyword: str,
    search_type: str,
    category: str,
    language_code: str
) -> learner_group_domain.LearnerGroupSyllabusDict:
    """Returns the syllabus of items matching the given filter arguments
    that can be added to the learner group.

    Args:
        learner_group_id: str. The id of the learner group.
        keyword: str. The keyword to search the syllabus. It is compared with
            the title of the topics, stories and subtopics.
        search_type: str. The type of the syllabus item to search. It can be
            either 'Story' or 'Skill'.
        category: str. The category of the syllabus items. It is the
            classroom in which the stories and subtopics are to be searched.
        language_code: str. The language of the topics in which the stories
            and subtopics are to be searched.

    Returns:
        dict. The matching syllabus items to add to the learner group.
    """
    keyword = keyword.lower()

    # Default case when syllabus is being added to a new group.
    group_subtopic_page_ids: List[str] = []
    group_story_ids: List[str] = []

    learner_group = learner_group_fetchers.get_learner_group_by_id(
        learner_group_id)

    # Case when syllabus is being added to an existing group.
<<<<<<< HEAD
    if learner_group:
=======
    if learner_group is not None:
>>>>>>> 9aed0fbe
        group_subtopic_page_ids = learner_group.subtopic_page_ids
        group_story_ids = learner_group.story_ids

    matching_topics: List[topic_domain.Topic] = []

    matching_topic_ids: List[str] = []
    all_classrooms_dict = config_domain.CLASSROOM_PAGES_DATA.value

    matching_subtopics_dicts: List[
        subtopic_page_domain.SubtopicPageSummaryDict] = []
    matching_story_syllabus_item_dicts: List[
        story_domain.LearnerGroupSyllabusStorySummaryDict] = []

    if category != constants.DEFAULT_ADD_SYLLABUS_FILTER:
        for classroom in all_classrooms_dict:
            if category and classroom['name'] == category:
                matching_topic_ids.extend(classroom['topic_ids'])

        matching_topics = topic_fetchers.get_topics_by_ids(matching_topic_ids) # type: ignore[no-untyped-call]
    else:
        matching_topics = topic_fetchers.get_all_topics() # type: ignore[no-untyped-call]

    print(matching_topics, '&&&&&&&&&&&&&&&&&&&&&&&&&&&&&&&&&77')

    for topic in matching_topics:
        if (
            language_code != constants.DEFAULT_ADD_SYLLABUS_FILTER
            and language_code != topic.language_code
        ):
            continue

        # If the keyword matches a topic name.
        if topic.canonical_name.find(keyword) != -1:
            # If search type is set to default or search type is set to
            # 'Story', add all story ids of this topic to the filtered
            # story ids.
            if (
                search_type in (constants.LEARNER_GROUP_ADD_STORY_FILTER,
                constants.DEFAULT_ADD_SYLLABUS_FILTER)
            ):
                matching_story_syllabus_item_dicts.extend(
                    get_matching_story_syllabus_item_dicts(
                        topic, group_story_ids))

            # If search type is set to default or search type is set to
            # 'Skill', add all subtopics of this topic to the filtered
            # subtopics.
            if (
                search_type in (constants.LEARNER_GROUP_ADD_SKILL_FILTER,
                constants.DEFAULT_ADD_SYLLABUS_FILTER)
            ):
                matching_subtopics_dicts.extend(
                    get_matching_subtopic_syllabus_item_dicts(
                        topic, group_subtopic_page_ids))

        # If the keyword does not matches a topic name.
        else:
            # If search type is set to default or search type is set to
            # 'Skill', add the subtopics which have the keyword in their
            # title to the filtered subtopics.
            if (
                search_type in (constants.LEARNER_GROUP_ADD_SKILL_FILTER,
                constants.DEFAULT_ADD_SYLLABUS_FILTER)
            ):
                matching_subtopics_dicts.extend(
                    get_matching_subtopic_syllabus_item_dicts(
                        topic, group_subtopic_page_ids, keyword))

            # If search type is set to default or search type is set to
            # 'Story', add all story ids of this topic to the possible
            # story ids.
            if (
                search_type in (constants.LEARNER_GROUP_ADD_STORY_FILTER,
                constants.DEFAULT_ADD_SYLLABUS_FILTER)
            ):
                matching_story_syllabus_item_dicts.extend(
                    get_matching_story_syllabus_item_dicts(
                        topic, group_story_ids, keyword))

    return {
        'story_summary_dicts': matching_story_syllabus_item_dicts,
        'subtopic_summary_dicts': matching_subtopics_dicts
    }


def get_matching_subtopic_syllabus_item_dicts(
    topic: topic_domain.Topic,
    group_subtopic_page_ids: List[str],
    keyword: Optional[str] = None
) -> List[subtopic_page_domain.SubtopicPageSummaryDict]:
    """Returns the matching subtopics syllabus item dicts of the given topic
    that can be added to the learner group syllabus.

    Args:
        topic: Topic. The topic whose subtopic subtopic items are to be
            searched.
        group_subtopic_page_ids: list(str). The ids of the subtopic pages of
            the learner group.
        keyword: Optional[str]. The keyword to search the subtopic syllabus
            items. It is compared with the title of the subtopics if passed
            in arguments.

    Returns:
        list(dict). The matching subtopic syllabus items of the given topic.
    """
    matching_subtopic_syllabus_item_dicts: List[
        subtopic_page_domain.SubtopicPageSummaryDict] = []

    for subtopic in topic.subtopics:
        subtopic_page_id = topic.id + ':' + str(subtopic.id)
        if subtopic_page_id not in group_subtopic_page_ids:
            if keyword is None or subtopic.title.lower().find(keyword) != -1:
                syllabus_subtopic_dict: subtopic_page_domain.SubtopicPageSummaryDict = { # pylint: disable=line-too-long
                    'subtopic_id': subtopic.id,
                    'subtopic_title': subtopic.title,
                    'parent_topic_id': topic.id,
                    'parent_topic_name': topic.name,
                    'thumbnail_filename': subtopic.thumbnail_filename,
                    'thumbnail_bg_color': subtopic.thumbnail_bg_color,
                    'subtopic_mastery': None
                }
                matching_subtopic_syllabus_item_dicts.append(
                    syllabus_subtopic_dict)

    return matching_subtopic_syllabus_item_dicts


def get_matching_story_syllabus_item_dicts(
    topic: topic_domain.Topic,
    group_story_ids: List[str],
    keyword: Optional[str] = None
) -> List[story_domain.LearnerGroupSyllabusStorySummaryDict]:
    """Returns the matching story syllabus item dicts of the given topic
    that can be added to the learner group syllabus.

    Args:
        topic: Topic. The topic whose stories are to be searched.
        group_story_ids: list(str). The story ids of the learner group.
        keyword: Optional[str]. The keyword to search the stories. It is
            compared with the title of the story if passed in arguments.

    Returns:
        list(dict). The matching story syllabus item dicts of the given topic.
    """
    story_ids = [
        story.story_id for story in
        topic.canonical_story_references
        if (story.story_id not in group_story_ids
            and story.story_is_published is True)
    ]

    matching_stories = story_fetchers.get_story_summaries_by_ids(story_ids)
    stories = story_fetchers.get_stories_by_ids(story_ids)

    matching_story_syllabus_item_dicts: List[
        story_domain.LearnerGroupSyllabusStorySummaryDict] = []

    for ind, story in enumerate(matching_stories):
        if keyword is None or story.title.lower().find(keyword) != -1:
            summary_dict = story.to_dict()
            syllabus_story_dict: story_domain.LearnerGroupSyllabusStorySummaryDict = { # pylint: disable=line-too-long
                'id': summary_dict['id'],
                'title': summary_dict['title'],
                'description': summary_dict['description'],
                'language_code': summary_dict['language_code'],
                'version': summary_dict['version'],
                'node_titles': summary_dict['node_titles'],
                'thumbnail_filename': summary_dict['thumbnail_filename'],
                'thumbnail_bg_color': summary_dict['thumbnail_bg_color'],
                'url_fragment': summary_dict['url_fragment'],
                'story_model_created_on':
                    summary_dict['story_model_created_on'],
                'story_model_last_updated':
                    summary_dict['story_model_last_updated'],
                'story_is_published': True,
                'completed_node_titles': [],
                'all_node_dicts': [
                    node.to_dict() for node in
                    stories[ind].story_contents.nodes # type: ignore[union-attr]
                ],
                'topic_name': topic.name,
                'topic_url_fragment': topic.url_fragment
            }
            matching_story_syllabus_item_dicts.append(syllabus_story_dict)

    return matching_story_syllabus_item_dicts


def add_student_to_learner_group(
    group_id: str,
    user_id: str,
    progress_sharing_permission: bool
) -> None:
    """Adds the given student to the given learner group.

    Args:
        group_id: str. The id of the learner group.
        user_id: str. The id of the student.
        progress_sharing_permission: bool. The progress sharing permission of
            the learner group. True if progress sharing is allowed, False
            otherwise.

    Raises:
        Exception. Student was not invited to join the learner group.
    """
    learner_group_model = learner_group_models.LearnerGroupModel.get(
        group_id, strict=False)

    # Ruling out the possibility of None for mypy type checking.
    assert learner_group_model is not None

    if user_id not in learner_group_model.invited_student_user_ids:
        raise Exception('Student was not invited to join the learner group.')

    learner_group_model.invited_student_user_ids.remove(user_id)
    learner_group_model.student_user_ids.append(user_id)

    details_of_learner_group = {
        'group_id': group_id,
        'progress_sharing_is_turned_on': progress_sharing_permission
    }

    learner_grps_user_model = user_models.LearnerGroupsUserModel.get(
        user_id, strict=False)

    # Ruling out the possibility of None for mypy type checking.
    assert learner_grps_user_model is not None

    learner_grps_user_model.invited_to_learner_groups_ids.remove(group_id)
    learner_grps_user_model.learner_groups_user_details.append(
        details_of_learner_group)

    learner_grps_user_model.update_timestamps()
    learner_grps_user_model.put()

    learner_group_model.update_timestamps()
    learner_group_model.put()


def invite_students_to_learner_group(
    group_id: str,
    invited_student_ids: List[str]
) -> None:
    """Invites the given students to the given learner group.

    Args:
        group_id: str. The id of the learner group.
        invited_student_ids: list(str). The ids of the students to invite.
    """
    learner_groups_user_models = (
        user_models.LearnerGroupsUserModel.get_multi(invited_student_ids))

    for index, student_id in enumerate(invited_student_ids):
        learner_groups_user_model = learner_groups_user_models[index]
        if learner_groups_user_model:
            learner_groups_user_model.invited_to_learner_groups_ids.append(
                group_id)
        else:
            learner_groups_user_model = user_models.LearnerGroupsUserModel(
                id=student_id,
                invited_to_learner_groups_ids=[group_id],
                learner_groups_user_details=[]
            )

        learner_groups_user_models[index] = learner_groups_user_model

    user_models.LearnerGroupsUserModel.update_timestamps_multi( # type: ignore[type-var]
        learner_groups_user_models)
    user_models.LearnerGroupsUserModel.put_multi(learner_groups_user_models) # type: ignore[type-var]


def remove_invited_students_from_learner_group(
    group_id: str,
    student_ids: List[str]
) -> None:
    """Removes the given invited students from the given learner group.

    Args:
        group_id: str. The id of the learner group.
        student_ids: list(str). The ids of the students to remove.
    """
    found_models = (
        user_models.LearnerGroupsUserModel.get_multi(student_ids))

    for index, model in enumerate(found_models):
        # Ruling out the possibility of None for mypy type checking.
        assert model is not None
        if group_id in model.invited_to_learner_groups_ids:
            found_models[index].invited_to_learner_groups_ids.remove(group_id) # type: ignore[union-attr]

    user_models.LearnerGroupsUserModel.update_timestamps_multi(found_models) # type: ignore[type-var]
    user_models.LearnerGroupsUserModel.put_multi(found_models) # type: ignore[type-var]


def get_subtopic_page_progress(
    user_id: str,
    subtopic_page_ids: List[str],
    topics: List[topic_domain.Topic],
    all_skill_ids: List[str]
) -> subtopic_page_domain.SubtopicPageSummary:
    """Returns the progress of the given user on the given subtopic pages.

    Args:
        user_id: str. The id of the user.
        subtopic_page_ids: list(str). The ids of the subtopic pages.
        topics: list(Topic). The topics corresponding to the subtopic pages.
        all_skill_ids: list(str). The ids of all the skills in the topics.

    Returns:
        SubtopicPageSummary. Subtopic Page Summary domain object containing
        details of the subtopic page and users mastery in it.
    """

    # Fetch the progress of the student in all the subtopics assigned
    # in the group syllabus.
    skills_mastery_dict = skill_services.get_multi_user_skill_mastery( # type: ignore[no-untyped-call]
        user_id, all_skill_ids
    )

    subtopic_prog_summary: subtopic_page_domain.SubtopicPageSummary

    for topic in topics:
        assert topic is not None
        for subtopic in topic.subtopics:
            subtopic_page_id = topic.id + ':' + str(subtopic.id)
            if not subtopic_page_id in subtopic_page_ids:
                continue
            skill_mastery_dict = {
                skill_id: mastery
                for skill_id, mastery in skills_mastery_dict.items()
                if mastery is not None and (
                    skill_id in subtopic.skill_ids
                )
            }
            if skill_mastery_dict:
                # Subtopic mastery is average of skill masteries.
                subtopic_prog_summary = (
                    subtopic_page_domain.SubtopicPageSummary(
                        subtopic_id=subtopic.id,
                        subtopic_title=subtopic.title,
                        parent_topic_id=topic.id,
                        parent_topic_name=topic.name,
                        thumbnail_filename=subtopic.thumbnail_filename,
                        thumbnail_bg_color=subtopic.thumbnail_bg_color,
                        subtopic_mastery=(
                            sum(skill_mastery_dict.values()) /
                            len(skill_mastery_dict)
                        )
                    )
                )

    return subtopic_prog_summary


<<<<<<< HEAD
def can_user_be_invited(
    user_id: str, username: str, group_id: str
) -> Union[bool, str]:
    """Checks if the user can be invited to the learner group.

    Args:
        user_id: str. The id of the user.
        username: str. The username of the user.
        group_id: str. The id of the learner group.

    Returns:
        bool. True if the user can be invited to the learner group. False
        otherwise.
        str. Error message if the user cannot be invited to the learner group.
    """
    learner_group = learner_group_fetchers.get_learner_group_by_id(group_id)

    # Case of inviting to new learner group.
    if not learner_group:
        return (True, '')

    if user_id in learner_group.student_user_ids:
        return (
            False, ('User with username %s is already a student.' % username)
        )

    if user_id in learner_group.invited_student_user_ids:
        return (
            False,
            (
                'User with username %s has already be invited to join the '
                'learner group' % username
            )
        )

    if user_id in learner_group.facilitator_user_ids:
        return (
            False,
            (
                'User with username %s is already a facilitator of the '
                'learner group' % username
            )
        )

    return (True, '')
=======
def get_learner_group_from_model(
    learner_group_model: learner_group_models.LearnerGroupModel
) -> learner_group_domain.LearnerGroup:
    """Returns the learner group domain object given the learner group
    model loaded from the datastore.

    Args:
        learner_group_model: LearnerGroupModel. The learner group model
            from the datastore.

    Returns:
        LearnerGroup. The learner group domain object corresponding to the
        given model.
    """
    return learner_group_domain.LearnerGroup(
        learner_group_model.id,
        learner_group_model.title,
        learner_group_model.description,
        learner_group_model.facilitator_user_ids,
        learner_group_model.student_user_ids,
        learner_group_model.invited_student_user_ids,
        learner_group_model.subtopic_page_ids,
        learner_group_model.story_ids
    )
>>>>>>> 9aed0fbe
<|MERGE_RESOLUTION|>--- conflicted
+++ resolved
@@ -272,11 +272,7 @@
         learner_group_id)
 
     # Case when syllabus is being added to an existing group.
-<<<<<<< HEAD
-    if learner_group:
-=======
     if learner_group is not None:
->>>>>>> 9aed0fbe
         group_subtopic_page_ids = learner_group.subtopic_page_ids
         group_story_ids = learner_group.story_ids
 
@@ -631,53 +627,6 @@
     return subtopic_prog_summary
 
 
-<<<<<<< HEAD
-def can_user_be_invited(
-    user_id: str, username: str, group_id: str
-) -> Union[bool, str]:
-    """Checks if the user can be invited to the learner group.
-
-    Args:
-        user_id: str. The id of the user.
-        username: str. The username of the user.
-        group_id: str. The id of the learner group.
-
-    Returns:
-        bool. True if the user can be invited to the learner group. False
-        otherwise.
-        str. Error message if the user cannot be invited to the learner group.
-    """
-    learner_group = learner_group_fetchers.get_learner_group_by_id(group_id)
-
-    # Case of inviting to new learner group.
-    if not learner_group:
-        return (True, '')
-
-    if user_id in learner_group.student_user_ids:
-        return (
-            False, ('User with username %s is already a student.' % username)
-        )
-
-    if user_id in learner_group.invited_student_user_ids:
-        return (
-            False,
-            (
-                'User with username %s has already be invited to join the '
-                'learner group' % username
-            )
-        )
-
-    if user_id in learner_group.facilitator_user_ids:
-        return (
-            False,
-            (
-                'User with username %s is already a facilitator of the '
-                'learner group' % username
-            )
-        )
-
-    return (True, '')
-=======
 def get_learner_group_from_model(
     learner_group_model: learner_group_models.LearnerGroupModel
 ) -> learner_group_domain.LearnerGroup:
@@ -702,4 +651,50 @@
         learner_group_model.subtopic_page_ids,
         learner_group_model.story_ids
     )
->>>>>>> 9aed0fbe
+
+
+def can_user_be_invited(
+    user_id: str, username: str, group_id: str
+) -> Union[bool, str]:
+    """Checks if the user can be invited to the learner group.
+
+    Args:
+        user_id: str. The id of the user.
+        username: str. The username of the user.
+        group_id: str. The id of the learner group.
+
+    Returns:
+        bool. True if the user can be invited to the learner group. False
+        otherwise.
+        str. Error message if the user cannot be invited to the learner group.
+    """
+    learner_group = learner_group_fetchers.get_learner_group_by_id(group_id)
+
+    # Case of inviting to new learner group.
+    if not learner_group:
+        return (True, '')
+
+    if user_id in learner_group.student_user_ids:
+        return (
+            False, ('User with username %s is already a student.' % username)
+        )
+
+    if user_id in learner_group.invited_student_user_ids:
+        return (
+            False,
+            (
+                'User with username %s has already be invited to join the '
+                'learner group' % username
+            )
+        )
+
+    if user_id in learner_group.facilitator_user_ids:
+        return (
+            False,
+            (
+                'User with username %s is already a facilitator of the '
+                'learner group' % username
+            )
+        )
+
+    return (True, '')