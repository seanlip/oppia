# coding: utf-8
#
# Copyright 2018 The Oppia Authors. All Rights Reserved.
#
# Licensed under the Apache License, Version 2.0 (the "License");
# you may not use this file except in compliance with the License.
# You may obtain a copy of the License at
#
#      http://www.apache.org/licenses/LICENSE-2.0
#
# Unless required by applicable law or agreed to in writing, software
# distributed under the License is distributed on an "AS-IS" BASIS,
# WITHOUT WARRANTIES OR CONDITIONS OF ANY KIND, either express or implied.
# See the License for the specific language governing permissions and
# limitations under the License.

"""Utility methods for customization args of interactions."""

from __future__ import absolute_import
from __future__ import unicode_literals

<<<<<<< HEAD
import schema_utils
import utils
=======
from core import python_utils
from core import schema_utils
from core import utils
>>>>>>> f93f7bc6


def get_full_customization_args(customization_args, ca_specs):
    """Populates the given customization_args dict with default values
    if any of the expected customization_args are missing.

    Args:
        customization_args: dict. The customization dict. The keys are names
            of customization_args and the values are dicts with a
            single key, 'value', whose corresponding value is the value of
            the customization arg.
        ca_specs: list(dict). List of spec dictionaries. Is used to check if
            some keys are missing in customization_args. Dicts have the
            following structure:
                - name: str. The customization variable name.
                - description: str. The customization variable description.
                - default_value: *. The default value of the customization
                    variable.

    Returns:
        dict. The customization_args dict where missing keys are populated
        with the default values.
    """
    for ca_spec in ca_specs:
        if ca_spec.name not in customization_args:
            customization_args[ca_spec.name] = {
                'value': ca_spec.default_value
            }
    return customization_args


def validate_customization_args_and_values(
        item_name, item_type, customization_args,
        ca_specs_to_validate_against, fail_on_validation_errors=False):
    """Validates the given `customization_args` dict against the specs set
    out in 'ca_specs_to_validate_against'. 'item_name' and 'item_type' are
    used to populate any error messages that arise during validation.
    Note that this may modify the given customization_args dict, if it has
    extra keys. It also normalizes any HTML in the customization_args dict.

    Args:
        item_name: str. This is always 'interaction'.
        item_type: str. The item_type is the ID of the interaction.
        customization_args: dict. The customization dict. The keys are names
            of customization_args and the values are dicts with a
            single key, 'value', whose corresponding value is the value of
            the customization arg.
        ca_specs_to_validate_against: list(dict). List of spec dictionaries.
            Is used to check if some keys are missing in customization_args.
            Dicts have the following structure:
                - name: str. The customization variable name.
                - description: str. The customization variable description.
                - default_value: *. The default value of the customization
                    variable.
        fail_on_validation_errors: bool. Whether to raise errors if
            validation fails for customization args.

    Raises:
        ValidationError. The given 'customization_args' is not valid.
        ValidationError. The given 'customization_args' is missing at least one
            key.
    """
    ca_spec_names = [
        ca_spec.name for ca_spec in ca_specs_to_validate_against]

    if not isinstance(customization_args, dict):
        raise utils.ValidationError(
            'Expected customization args to be a dict, received %s'
            % customization_args)

    # Check for extra invalid keys.
    for arg_name in customization_args.keys():
        if not isinstance(arg_name, (str, bytes)):
            raise utils.ValidationError(
                'Invalid customization arg name: %s' % arg_name)
        if arg_name not in ca_spec_names:
            raise utils.ValidationError(
                '%s %s does not support customization arg %s.'
                % (item_name.capitalize(), item_type, arg_name))

    # Check that each value has the correct type.
    for ca_spec in ca_specs_to_validate_against:
        if ca_spec.name not in customization_args:
            raise utils.ValidationError(
                'Customization argument is missing key: %s' % ca_spec.name)
        try:
            customization_args[ca_spec.name]['value'] = (
                schema_utils.normalize_against_schema(
                    customization_args[ca_spec.name]['value'],
                    ca_spec.schema))
        except Exception as e:
            # TODO(sll): Raise an actual exception here if parameters are
            # not involved (If they are, can we get sample values for the
            # state context parameters?).
            if fail_on_validation_errors:
                raise utils.ValidationError(e)<|MERGE_RESOLUTION|>--- conflicted
+++ resolved
@@ -19,14 +19,8 @@
 from __future__ import absolute_import
 from __future__ import unicode_literals
 
-<<<<<<< HEAD
-import schema_utils
-import utils
-=======
-from core import python_utils
 from core import schema_utils
 from core import utils
->>>>>>> f93f7bc6
 
 
 def get_full_customization_args(customization_args, ca_specs):
