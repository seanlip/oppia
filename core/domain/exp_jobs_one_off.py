--- conflicted
+++ resolved
@@ -513,57 +513,7 @@
             yield (key, output_values)
         else:
             output_values.append(key[exp_id_index:])
-<<<<<<< HEAD
             yield (key[:exp_id_index - 1], output_values)
-=======
-            yield (key[:exp_id_index - 1], output_values)
-
-
-class TranslatorToVoiceArtistOneOffJob(jobs.BaseMapReduceOneOffJobManager):
-    """One-off job for migrating translator_ids to voice_artist_ids."""
-    @classmethod
-    def entity_classes_to_map_over(cls):
-        return [exp_models.ExplorationRightsModel]
-
-    @staticmethod
-    def map(item):
-        if item.deleted:
-            return
-
-        translator_ids = item.translator_ids
-        commit_message = 'Migrate from translator to voice artist'
-        commit_cmds = [{
-            'cmd': 'change_role',
-            'assignee_id': translator_id,
-            # Using magic string because ROLE_TRANSLATOR is removed.
-            'old_role': 'translator',
-            'new_role': rights_manager.ROLE_VOICE_ARTIST
-        } for translator_id in translator_ids]
-
-        if len(translator_ids) > 0:
-            exp_summary_model = exp_models.ExpSummaryModel.get_by_id(item.id)
-
-            if exp_summary_model is None or exp_summary_model.deleted:
-                item.voice_artist_ids = translator_ids
-                item.translator_ids = []
-                item.commit('Admin', commit_message, commit_cmds)
-                yield ('Summary model does not exist or is deleted', item.id)
-            else:
-                exp_summary_model.voice_artist_ids = translator_ids
-                exp_summary_model.translator_ids = []
-                exp_summary_model.put()
-
-                item.voice_artist_ids = translator_ids
-                item.translator_ids = []
-                item.commit('Admin', commit_message, commit_cmds)
-                yield ('SUCCESS', item.id)
-
-    @staticmethod
-    def reduce(key, values):
-        if key == 'SUCCESS':
-            yield (key, len(values))
-        else:
-            yield (key, values)
 
 
 class VoiceoverDurationSecondsOneOffJob(jobs.BaseMapReduceOneOffJobManager):
@@ -648,5 +598,4 @@
         if key == 'SUCCESS':
             yield (key, len(values))
         else:
-            yield (key, values)
->>>>>>> 360957a1
+            yield (key, values)