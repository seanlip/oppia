# coding: utf-8
#
# Copyright 2014 The Oppia Authors. All Rights Reserved.
#
# Licensed under the Apache License, Version 2.0 (the "License");
# you may not use this file except in compliance with the License.
# You may obtain a copy of the License at
#
#      http://www.apache.org/licenses/LICENSE-2.0
#
# Unless required by applicable law or agreed to in writing, software
# distributed under the License is distributed on an "AS-IS" BASIS,
# WITHOUT WARRANTIES OR CONDITIONS OF ANY KIND, either express or implied.
# See the License for the specific language governing permissions and
# limitations under the License.

"""One-off jobs for explorations."""

from __future__ import absolute_import  # pylint: disable=import-only-modules
from __future__ import unicode_literals  # pylint: disable=import-only-modules

import ast
import datetime
import logging
import re

from constants import constants
from core import jobs
from core.domain import exp_domain
from core.domain import exp_fetchers
from core.domain import exp_services
from core.domain import fs_domain
from core.domain import html_validation_service
from core.domain import rights_domain
from core.domain import rights_manager
from core.platform import models
import feconf
import python_utils
import utils

(
    base_models,
    exp_models,
    feedback_models,
    improvements_models,
    skill_models,
    stats_models,
    story_models,
) = models.Registry.import_models([
    models.NAMES.base_model,
    models.NAMES.exploration,
    models.NAMES.feedback,
    models.NAMES.improvements,
    models.NAMES.skill,
    models.NAMES.statistics,
    models.NAMES.story,
])


<<<<<<< HEAD
class RemoveDeprecatedExplorationRightsModelFieldsOneOffJob(
        jobs.BaseMapReduceOneOffJobManager):
    """Job that sets translator_ids, all_viewer_ids fields
    in ExplorationRightsModels to None in order to remove it from the datastore.
=======
class RemoveDeprecatedExplorationModelFieldsOneOffJob(
        jobs.BaseMapReduceOneOffJobManager):
    """Job that sets skill_tags, default_skin, skin_customization fields
    in ExplorationModels to None in order to remove it from the datastore.
>>>>>>> 8643e329
    Job is necessary only for March 2021 release and can be removed after.
    """

    @classmethod
    def enqueue(cls, job_id, additional_job_params=None):
<<<<<<< HEAD
        super(
            RemoveDeprecatedExplorationRightsModelFieldsOneOffJob, cls
        ).enqueue(job_id, shard_count=64)

    @classmethod
    def entity_classes_to_map_over(cls):
        return [exp_models.ExplorationRightsModel]

    @staticmethod
    def map(exp_rights_model):
        removed_deprecated_field = False
        for deprecated_field in ['translator_ids', 'all_viewer_ids']:
            if deprecated_field in exp_rights_model._properties:  # pylint: disable=protected-access
                del exp_rights_model._properties[deprecated_field]  # pylint: disable=protected-access
                removed_deprecated_field = True

            if deprecated_field in exp_rights_model._values:  # pylint: disable=protected-access
                del exp_rights_model._values[deprecated_field]  # pylint: disable=protected-access
                removed_deprecated_field = True

        if removed_deprecated_field:
            exp_rights_model.update_timestamps(update_last_updated_time=False)
            exp_models.ExplorationRightsModel.put_multi([exp_rights_model])
            yield (
                'SUCCESS_REMOVED - ExplorationRightsModel', exp_rights_model.id)
        else:
            yield (
                'SUCCESS_ALREADY_REMOVED - ExplorationRightsModel',
                exp_rights_model.id)
=======
        super(RemoveDeprecatedExplorationModelFieldsOneOffJob, cls).enqueue(
            job_id, shard_count=64)

    @classmethod
    def entity_classes_to_map_over(cls):
        return [exp_models.ExplorationModel]

    @staticmethod
    def map(exp_model):
        removed_deprecated_field = False
        for deprecated_field in [
                'skill_tags', 'default_skin', 'skin_customizations']:
            if deprecated_field in exp_model._properties:  # pylint: disable=protected-access
                del exp_model._properties[deprecated_field]  # pylint: disable=protected-access
                removed_deprecated_field = True

            if deprecated_field in exp_model._values:  # pylint: disable=protected-access
                del exp_model._values[deprecated_field]  # pylint: disable=protected-access
                removed_deprecated_field = True

        if removed_deprecated_field:
            exp_model.update_timestamps(update_last_updated_time=False)
            exp_models.ExplorationModel.put_multi([exp_model])
            yield ('SUCCESS_REMOVED - ExplorationModel', exp_model.id)
        else:
            yield ('SUCCESS_ALREADY_REMOVED - ExplorationModel', exp_model.id)
>>>>>>> 8643e329

    @staticmethod
    def reduce(key, values):
        """Implements the reduce function for this job."""
        yield (key, len(values))


class RegenerateStringPropertyIndexOneOffJob(
        jobs.BaseMapReduceOneOffJobManager):
    """One-off job for regenerating the index of models changed to use an
    indexed StringProperty.

    Cloud NDB dropped support for StringProperty(indexed=False) and
    TextProperty(indexed=True). Therefore, to prepare for the migration to Cloud
    NDB, we need to regenerate the indexes for every model that has been changed
    in this way.

    https://cloud.google.com/appengine/docs/standard/python/datastore/indexes#unindexed-properties:
    > changing a property from unindexed to indexed does not affect any existing
    > entities that may have been created before the change. Queries filtering
    > on the property will not return such existing entities, because the
    > entities weren't written to the query's index when they were created. To
    > make the entities accessible by future queries, you must rewrite them to
    > Datastore so that they will be entered in the appropriate indexes. That
    > is, you must do the following for each such existing entity:
    > 1.  Retrieve (get) the entity from Datastore.
    > 2.  Write (put) the entity back to Datastore.
    """

    @classmethod
    def entity_classes_to_map_over(cls):
        return [
            exp_models.ExplorationModel,
            feedback_models.GeneralFeedbackMessageModel,
            improvements_models.TaskEntryModel,
            skill_models.SkillModel,
            stats_models.ExplorationAnnotationsModel,
            story_models.StoryModel,
            story_models.StorySummaryModel,
        ]

    @staticmethod
    def map(model):
        model_kind = type(model).__name__
        if isinstance(model, base_models.VersionedModel):
            # Change the method resolution order of model to use BaseModel's
            # implementation of `put`.
            model = super(base_models.VersionedModel, model)
        model.update_timestamps(update_last_updated_time=False)
        model.put()
        yield (model_kind, 1)

    @staticmethod
    def reduce(key, counts):
        yield (key, len(counts))


class ExplorationFirstPublishedOneOffJob(jobs.BaseMapReduceOneOffJobManager):
    """One-off job that finds first published time in milliseconds for all
    explorations.
    """

    @classmethod
    def entity_classes_to_map_over(cls):
        return [exp_models.ExplorationRightsSnapshotContentModel]

    @staticmethod
    def map(item):
        if item.content['status'] == rights_domain.ACTIVITY_STATUS_PUBLIC:
            yield (
                item.get_unversioned_instance_id(),
                utils.get_time_in_millisecs(item.created_on))

    @staticmethod
    def reduce(exp_id, stringified_commit_times_msecs):
        exploration_rights = rights_manager.get_exploration_rights(
            exp_id, strict=False)
        if exploration_rights is None:
            return

        commit_times_msecs = [
            ast.literal_eval(commit_time_string) for
            commit_time_string in stringified_commit_times_msecs]
        first_published_msec = min(commit_times_msecs)
        rights_manager.update_activity_first_published_msec(
            constants.ACTIVITY_TYPE_EXPLORATION, exp_id,
            first_published_msec)


class ExplorationValidityJobManager(jobs.BaseMapReduceOneOffJobManager):
    """Job that checks that all explorations have appropriate validation
    statuses.
    """

    @classmethod
    def entity_classes_to_map_over(cls):
        return [exp_models.ExplorationModel]

    @staticmethod
    def map(item):
        if item.deleted:
            return

        exploration = exp_fetchers.get_exploration_from_model(item)
        exp_rights = rights_manager.get_exploration_rights(item.id)

        try:
            if exp_rights.status == rights_domain.ACTIVITY_STATUS_PRIVATE:
                exploration.validate()
            else:
                exploration.validate(strict=True)
        except utils.ValidationError as e:
            yield (item.id, python_utils.convert_to_bytes(e))

    @staticmethod
    def reduce(key, values):
        yield (key, values)


class ExplorationMigrationAuditJob(jobs.BaseMapReduceOneOffJobManager):
    """A reusable one-off job for testing exploration migration from any
    exploration schema version to the latest. This job runs the state
    migration, but does not commit the new exploration to the datastore.
    """

    @classmethod
    def entity_classes_to_map_over(cls):
        return [exp_models.ExplorationModel]

    @classmethod
    def enqueue(cls, job_id, additional_job_params=None):
        super(ExplorationMigrationAuditJob, cls).enqueue(
            job_id, shard_count=64)

    @staticmethod
    def map(item):
        if item.deleted:
            return

        current_state_schema_version = feconf.CURRENT_STATE_SCHEMA_VERSION

        states_schema_version = item.states_schema_version
        versioned_exploration_states = {
            'states_schema_version': states_schema_version,
            'states': item.states
        }
        while states_schema_version < current_state_schema_version:
            try:
                exp_domain.Exploration.update_states_from_model(
                    versioned_exploration_states,
                    states_schema_version,
                    item.id)
                states_schema_version += 1
            except Exception as e:
                error_message = (
                    'Exploration %s failed migration to states v%s: %s' %
                    (item.id, states_schema_version + 1, e))
                logging.exception(error_message)
                yield ('MIGRATION_ERROR', error_message.encode('utf-8'))
                break

            if states_schema_version == current_state_schema_version:
                yield ('SUCCESS', 1)

    @staticmethod
    def reduce(key, values):
        if key == 'SUCCESS':
            yield (key, len(values))
        else:
            yield (key, values)


class ExplorationMigrationJobManager(jobs.BaseMapReduceOneOffJobManager):
    """A reusable one-time job that may be used to migrate exploration schema
    versions. This job will load all existing explorations from the data store
    and immediately store them back into the data store. The loading process of
    an exploration in exp_services automatically performs schema updating. This
    job persists that conversion work, keeping explorations up-to-date and
    improving the load time of new explorations.
    """

    @classmethod
    def entity_classes_to_map_over(cls):
        return [exp_models.ExplorationModel]

    @classmethod
    def enqueue(cls, job_id, additional_job_params=None):
        super(ExplorationMigrationJobManager, cls).enqueue(
            job_id, shard_count=64)

    @staticmethod
    def map(item):
        if item.deleted:
            return

        # Do not upgrade explorations that fail non-strict validation.
        old_exploration = exp_fetchers.get_exploration_by_id(item.id)
        try:
            old_exploration.validate()
        except Exception as e:
            logging.error(
                'Exploration %s failed non-strict validation: %s' %
                (item.id, e))
            return

        # If the exploration model being stored in the datastore is not the
        # most up-to-date states schema version, then update it.
        if (item.states_schema_version !=
                feconf.CURRENT_STATE_SCHEMA_VERSION):
            # Note: update_exploration does not need to apply a change list in
            # order to perform a migration. See the related comment in
            # exp_services.apply_change_list for more information.
            #
            # Note: from_version and to_version really should be int, but left
            # as str to conform with legacy data.
            commit_cmds = [exp_domain.ExplorationChange({
                'cmd': exp_domain.CMD_MIGRATE_STATES_SCHEMA_TO_LATEST_VERSION,
                'from_version': python_utils.UNICODE(
                    item.states_schema_version),
                'to_version': python_utils.UNICODE(
                    feconf.CURRENT_STATE_SCHEMA_VERSION)
            })]
            exp_services.update_exploration(
                feconf.MIGRATION_BOT_USERNAME, item.id, commit_cmds,
                'Update exploration states from schema version %d to %d.' % (
                    item.states_schema_version,
                    feconf.CURRENT_STATE_SCHEMA_VERSION))
            yield ('SUCCESS', item.id)

    @staticmethod
    def reduce(key, values):
        yield (key, len(values))


class ExplorationMathSvgFilenameValidationOneOffJob(
        jobs.BaseMapReduceOneOffJobManager):
    """Job that checks the html content of an exploration and validates the
    svg_filename fields in each math rich-text components.
    """

    @classmethod
    def entity_classes_to_map_over(cls):
        return [exp_models.ExplorationModel]

    @staticmethod
    def map(item):
        if item.deleted:
            return

        exploration = exp_fetchers.get_exploration_from_model(item)
        invalid_tags_info_in_exp = []
        for state_name, state in exploration.states.items():
            html_string = ''.join(state.get_all_html_content_strings())
            error_list = (
                html_validation_service.
                validate_svg_filenames_in_math_rich_text(
                    feconf.ENTITY_TYPE_EXPLORATION, item.id, html_string))
            if len(error_list) > 0:
                invalid_tags_info_in_state = {
                    'state_name': state_name,
                    'error_list': error_list,
                    'no_of_invalid_tags': len(error_list)
                }
                invalid_tags_info_in_exp.append(invalid_tags_info_in_state)
        if len(invalid_tags_info_in_exp) > 0:
            yield ('Found invalid tags', (item.id, invalid_tags_info_in_exp))

    @staticmethod
    def reduce(key, values):
        final_values = [ast.literal_eval(value) for value in values]
        no_of_invalid_tags = 0
        invalid_tags_info = {}
        for exp_id, invalid_tags_info_in_exp in final_values:
            invalid_tags_info[exp_id] = []
            for value in invalid_tags_info_in_exp:
                no_of_invalid_tags += value['no_of_invalid_tags']
                del value['no_of_invalid_tags']
                invalid_tags_info[exp_id].append(value)

        final_value_dict = {
            'no_of_explorations_with_no_svgs': len(final_values),
            'no_of_invalid_tags': no_of_invalid_tags,
        }
        yield ('Overall result.', final_value_dict)
        yield ('Detailed information on invalid tags. ', invalid_tags_info)


class ExplorationRteMathContentValidationOneOffJob(
        jobs.BaseMapReduceOneOffJobManager):
    """Job that checks the html content of an exploration and validates the
    Math content object for each math rich-text components.
    """

    @classmethod
    def entity_classes_to_map_over(cls):
        return [exp_models.ExplorationModel]

    @staticmethod
    def map(item):
        if item.deleted:
            return

        exploration = exp_fetchers.get_exploration_from_model(item)
        invalid_tags_info_in_exp = []
        for state_name, state in exploration.states.items():
            html_string = ''.join(state.get_all_html_content_strings())
            error_list = (
                html_validation_service.
                validate_math_content_attribute_in_html(html_string))
            if len(error_list) > 0:
                invalid_tags_info_in_state = {
                    'state_name': state_name,
                    'error_list': error_list,
                    'no_of_invalid_tags': len(error_list)
                }
                invalid_tags_info_in_exp.append(invalid_tags_info_in_state)
        if len(invalid_tags_info_in_exp) > 0:
            yield ('Found invalid tags', (item.id, invalid_tags_info_in_exp))

    @staticmethod
    def reduce(key, values):
        final_values = [ast.literal_eval(value) for value in values]
        no_of_invalid_tags = 0
        invalid_tags_info = {}
        for exp_id, invalid_tags_info_in_exp in final_values:
            invalid_tags_info[exp_id] = []
            for value in invalid_tags_info_in_exp:
                no_of_invalid_tags += value['no_of_invalid_tags']
                del value['no_of_invalid_tags']
                invalid_tags_info[exp_id].append(value)

        final_value_dict = {
            'no_of_explorations_with_no_svgs': len(final_values),
            'no_of_invalid_tags': no_of_invalid_tags,
        }
        yield ('Overall result.', final_value_dict)
        yield ('Detailed information on invalid tags.', invalid_tags_info)


class ViewableExplorationsAuditJob(jobs.BaseMapReduceOneOffJobManager):
    """Job that outputs a list of private explorations which are viewable."""

    @classmethod
    def entity_classes_to_map_over(cls):
        return [exp_models.ExplorationModel]

    @staticmethod
    def map(item):
        if item.deleted:
            return

        exploration_rights = rights_manager.get_exploration_rights(
            item.id, strict=False)
        if exploration_rights is None:
            return

        if (exploration_rights.status == constants.ACTIVITY_STATUS_PRIVATE
                and exploration_rights.viewable_if_private):
            yield (item.id, item.title.encode('utf-8'))

    @staticmethod
    def reduce(key, values):
        yield (key, values)


class HintsAuditOneOffJob(jobs.BaseMapReduceOneOffJobManager):
    """Job that tabulates the number of hints used by each state of an
    exploration.
    """

    @classmethod
    def entity_classes_to_map_over(cls):
        return [exp_models.ExplorationModel]

    @staticmethod
    def map(item):
        if item.deleted:
            return

        exploration = exp_fetchers.get_exploration_from_model(item)
        for state_name, state in exploration.states.items():
            hints_length = len(state.interaction.hints)
            if hints_length > 0:
                exp_and_state_key = '%s %s' % (
                    item.id, state_name.encode('utf-8'))
                yield (python_utils.UNICODE(hints_length), exp_and_state_key)

    @staticmethod
    def reduce(key, values):
        yield (key, values)


class ExplorationContentValidationJobForCKEditor(
        jobs.BaseMapReduceOneOffJobManager):
    """Job that checks the html content of an exploration and validates it
    for CKEditor.
    """

    @classmethod
    def entity_classes_to_map_over(cls):
        return [exp_models.ExplorationModel]

    @staticmethod
    def map(item):
        if item.deleted:
            return

        try:
            exploration = exp_fetchers.get_exploration_from_model(item)
        except Exception as e:
            yield (
                'Error %s when loading exploration'
                % python_utils.convert_to_bytes(e), [item.id])
            return

        html_list = exploration.get_all_html_content_strings()

        err_dict = html_validation_service.validate_rte_format(
            html_list, feconf.RTE_FORMAT_CKEDITOR)

        for key in err_dict:
            if err_dict[key]:
                yield ('%s Exp Id: %s' % (key, item.id), err_dict[key])

    @staticmethod
    def reduce(key, values):
        final_values = [ast.literal_eval(value) for value in values]
        # Combine all values from multiple lists into a single list
        # for that error type.
        output_values = list(set().union(*final_values))
        exp_id_index = key.find('Exp Id:')
        if exp_id_index == -1:
            yield (key, output_values)
        else:
            output_values.append(key[exp_id_index:])
            yield (key[:exp_id_index - 1], output_values)


class RTECustomizationArgsValidationOneOffJob(
        jobs.BaseMapReduceOneOffJobManager):
    """One-off job for validating all the customizations arguments of
    Rich Text Components.
    """

    @classmethod
    def entity_classes_to_map_over(cls):
        return [exp_models.ExplorationModel]

    @staticmethod
    def map(item):
        if item.deleted:
            return
        err_dict = {}

        try:
            exploration = exp_fetchers.get_exploration_from_model(item)
        except Exception as e:
            yield (
                'Error %s when loading exploration'
                % python_utils.UNICODE(e), [item.id])
            return

        html_list = exploration.get_all_html_content_strings()
        err_dict = html_validation_service.validate_customization_args(
            html_list)
        for key in err_dict:
            err_value_with_exp_id = err_dict[key]
            err_value_with_exp_id.append('Exp ID: %s' % item.id)
            yield (key, err_value_with_exp_id)

    @staticmethod
    def reduce(key, values):
        final_values = [ast.literal_eval(value) for value in values]
        flattened_values = [
            item for sublist in final_values for item in sublist]

        # Errors produced while loading exploration only contain exploration id
        # in error message, so no further formatting is required. For errors
        # from validation the output is in format [err1, expid1, err2, expid2].
        # So, we further format it as [(expid1, err1), (expid2, err2)].
        if 'loading exploration' in key:
            yield (key, flattened_values)
            return

        output_values = []
        index = 0
        while index < len(flattened_values):
            # flattened_values[index] = error message.
            # flattened_values[index + 1] = exp id in which error message
            # is present.
            output_values.append((
                flattened_values[index + 1], flattened_values[index]))
            index += 2
        output_values.sort()
        yield (key, output_values)


class XmlnsAttributeInExplorationMathSvgImagesAuditJob(
        jobs.BaseMapReduceOneOffJobManager):
    """One-off job to audit math SVGs on the server that do not have xmlns
    attribute.
    """

    @classmethod
    def entity_classes_to_map_over(cls):
        return [exp_models.ExplorationModel]

    @staticmethod
    def map(item):
        if item.deleted:
            return

        fs = fs_domain.AbstractFileSystem(fs_domain.GcsFileSystem(
            feconf.ENTITY_TYPE_EXPLORATION, item.id))
        filepaths = fs.listdir('image')
        for filepath in filepaths:
            filename = filepath.split('/')[-1]
            if not re.match(constants.MATH_SVG_FILENAME_REGEX, filename):
                continue
            old_svg_image = fs.get(filepath)
            xmlns_attribute_is_present = (
                html_validation_service.does_svg_tag_contains_xmlns_attribute(
                    old_svg_image))
            if not xmlns_attribute_is_present:
                yield (item.id, filename)

    @staticmethod
    def reduce(key, values):
        yield (key, values)


def regenerate_exp_commit_log_model(exp_model, version):
    """Helper function to regenerate a commit log model for an
    exploration model.

    NOTE TO DEVELOPERS: Do not delete this function until issue #10808 is fixed.

    Args:
        exp_model: ExplorationModel. The exploration model for which
            commit log model is to be generated.
        version: int. The commit log version to be generated.

    Returns:
        ExplorationCommitLogEntryModel. The regenerated commit log model.
    """
    metadata_model = (
        exp_models.ExplorationSnapshotMetadataModel.get_by_id(
            '%s-%s' % (exp_model.id, version)))

    required_rights_model = exp_models.ExplorationRightsModel.get(
        exp_model.id, strict=True, version=1)
    for rights_version in python_utils.RANGE(2, version + 1):
        rights_model = exp_models.ExplorationRightsModel.get(
            exp_model.id, strict=False, version=rights_version)
        if rights_model is None:
            break
        if rights_model.created_on <= metadata_model.created_on:
            required_rights_model = rights_model
        else:
            break
    commit_log_model = (
        exp_models.ExplorationCommitLogEntryModel.create(
            exp_model.id, version, metadata_model.committer_id,
            metadata_model.commit_type,
            metadata_model.commit_message,
            metadata_model.commit_cmds,
            required_rights_model.status,
            required_rights_model.community_owned))
    commit_log_model.exploration_id = exp_model.id
    commit_log_model.created_on = metadata_model.created_on
    commit_log_model.last_updated = metadata_model.last_updated
    return commit_log_model


class RegenerateMissingExpCommitLogModels(jobs.BaseMapReduceOneOffJobManager):
    """Job that regenerates missing commit log models for an exploration.

    NOTE TO DEVELOPERS: Do not delete this job until issue #10808 is fixed.
    """

    @classmethod
    def entity_classes_to_map_over(cls):
        return [exp_models.ExplorationModel]

    @staticmethod
    def map(item):
        if item.deleted:
            return

        for version in python_utils.RANGE(1, item.version + 1):
            commit_log_model = (
                exp_models.ExplorationCommitLogEntryModel.get_by_id(
                    'exploration-%s-%s' % (item.id, version)))
            if commit_log_model is None:
                commit_log_model = regenerate_exp_commit_log_model(
                    item, version)
                commit_log_model.update_timestamps(
                    update_last_updated_time=False)
                commit_log_model.put()
                yield (
                    'Regenerated Exploration Commit Log Model: version %s' % (
                        version), item.id)

    @staticmethod
    def reduce(key, values):
        yield (key, values)


class ExpCommitLogModelRegenerationValidator(
        jobs.BaseMapReduceOneOffJobManager):
    """Job that validates the process of regeneration of commit log
    models for an exploration.

    NOTE TO DEVELOPERS: Do not delete this job until issue #10808 is fixed.
    """

    @classmethod
    def entity_classes_to_map_over(cls):
        return [exp_models.ExplorationModel]

    @staticmethod
    def map(item):
        if item.deleted:
            return

        # This is done to ensure that all explorations are not checked and
        # a random sample of the explorations is checked.
        last_char_in_id = item.id[-1]
        if last_char_in_id < 'a' or last_char_in_id > 'j':
            return

        for version in python_utils.RANGE(1, item.version + 1):
            commit_log_model = (
                exp_models.ExplorationCommitLogEntryModel.get_by_id(
                    'exploration-%s-%s' % (item.id, version)))
            if commit_log_model is None:
                continue
            regenerated_commit_log_model = regenerate_exp_commit_log_model(
                item, version)

            fields = [
                'user_id', 'commit_type', 'commit_message', 'commit_cmds',
                'version', 'post_commit_status', 'post_commit_community_owned',
                'post_commit_is_private', 'exploration_id'
            ]

            for field in fields:
                commit_model_field_val = getattr(commit_log_model, field)
                regenerated_commit_log_model_field_val = getattr(
                    regenerated_commit_log_model, field)
                if commit_model_field_val != (
                        regenerated_commit_log_model_field_val):
                    yield (
                        'Mismatch between original model and regenerated model',
                        '%s in original model: %s, in regenerated model: %s' % (
                            field, commit_model_field_val,
                            regenerated_commit_log_model_field_val))

            time_fields = ['created_on', 'last_updated']
            for field in time_fields:
                commit_model_field_val = getattr(commit_log_model, field)
                regenerated_commit_log_model_field_val = getattr(
                    regenerated_commit_log_model, field)
                max_allowed_val = regenerated_commit_log_model_field_val + (
                    datetime.timedelta(minutes=1))
                min_allowed_val = regenerated_commit_log_model_field_val - (
                    datetime.timedelta(minutes=1))
                if commit_model_field_val > max_allowed_val or (
                        commit_model_field_val < min_allowed_val):
                    yield (
                        'Mismatch between original model and regenerated model',
                        '%s in original model: %s, in regenerated model: %s' % (
                            field, commit_model_field_val,
                            regenerated_commit_log_model_field_val))

    @staticmethod
    def reduce(key, values):
        yield (key, values)


class ExpSnapshotsMigrationAuditJob(jobs.BaseMapReduceOneOffJobManager):
    """A reusable one-off job for testing the migration of all exp versions
    to the latest schema version. This job runs the state migration, but does
    not commit the new exploration to the datastore.
    """

    @classmethod
    def entity_classes_to_map_over(cls):
        return [exp_models.ExplorationSnapshotContentModel]

    @classmethod
    def enqueue(cls, job_id, additional_job_params=None):
        super(ExpSnapshotsMigrationAuditJob, cls).enqueue(
            job_id, shard_count=64)

    @staticmethod
    def map(item):
        exp_id = item.get_unversioned_instance_id()

        latest_exploration = exp_fetchers.get_exploration_by_id(
            exp_id, strict=False)
        if latest_exploration is None:
            yield ('INFO - Exploration does not exist', item.id)
            return

        exploration_model = exp_models.ExplorationModel.get(exp_id)
        if (exploration_model.states_schema_version !=
                feconf.CURRENT_STATE_SCHEMA_VERSION):
            yield (
                'FAILURE - Exploration is not at latest schema version', exp_id)
            return

        try:
            latest_exploration.validate()
        except Exception as e:
            yield (
                'INFO - Exploration %s failed non-strict validation' % item.id,
                e)

        # Some (very) old explorations do not have a states schema version.
        # These explorations have snapshots that were created before the
        # states_schema_version system was introduced. We therefore set their
        # states schema version to 0, since we now expect all snapshots to
        # explicitly include this field.
        if 'states_schema_version' not in item.content:
            item.content['states_schema_version'] = 0

        target_state_schema_version = feconf.CURRENT_STATE_SCHEMA_VERSION
        current_state_schema_version = item.content['states_schema_version']
        if current_state_schema_version == target_state_schema_version:
            yield (
                'SUCCESS - Snapshot is already at latest schema version',
                item.id)
            return

        versioned_exploration_states = {
            'states_schema_version': current_state_schema_version,
            'states': item.content['states']
        }
        while current_state_schema_version < target_state_schema_version:
            try:
                exp_domain.Exploration.update_states_from_model(
                    versioned_exploration_states,
                    current_state_schema_version,
                    exp_id)
                current_state_schema_version += 1
            except Exception as e:
                error_message = (
                    'Exploration snapshot %s failed migration to states '
                    'v%s: %s' % (
                        item.id, current_state_schema_version + 1, e))
                logging.exception(error_message)
                yield ('MIGRATION_ERROR', error_message.encode('utf-8'))
                break

            if target_state_schema_version == current_state_schema_version:
                yield ('SUCCESS', 1)

    @staticmethod
    def reduce(key, values):
        if key.startswith('SUCCESS'):
            yield (key, len(values))
        else:
            yield (key, values)


class ExpSnapshotsMigrationJob(jobs.BaseMapReduceOneOffJobManager):
    """A reusable one-time job that may be used to migrate exploration schema
    versions. This job will load all snapshots of all existing explorations
    from the datastore and immediately store them back into the datastore.
    The loading process of an exploration in exp_services automatically
    performs schema updating. This job persists that conversion work, keeping
    explorations up-to-date and improving the load time of new explorations.

    NOTE TO DEVELOPERS: Make sure to run ExpSnapshotsMigrationAuditJob before
    running this job.
    """

    @classmethod
    def entity_classes_to_map_over(cls):
        return [exp_models.ExplorationSnapshotContentModel]

    @classmethod
    def enqueue(cls, job_id, additional_job_params=None):
        super(ExpSnapshotsMigrationJob, cls).enqueue(
            job_id, shard_count=64)

    @staticmethod
    def map(item):
        exp_id = item.get_unversioned_instance_id()

        latest_exploration = exp_fetchers.get_exploration_by_id(
            exp_id, strict=False)
        if latest_exploration is None:
            yield ('INFO - Exploration does not exist', item.id)
            return

        exploration_model = exp_models.ExplorationModel.get(exp_id)
        if (exploration_model.states_schema_version !=
                feconf.CURRENT_STATE_SCHEMA_VERSION):
            yield (
                'FAILURE - Exploration is not at latest schema version', exp_id)
            return

        try:
            latest_exploration.validate()
        except Exception as e:
            yield (
                'INFO - Exploration %s failed non-strict validation' % item.id,
                e)

        # Some old explorations do not have a states schema version.
        if 'states_schema_version' not in item.content:
            item.content['states_schema_version'] = 0

        # If the snapshot being stored in the datastore does not have the most
        # up-to-date states schema version, then update it.
        target_state_schema_version = feconf.CURRENT_STATE_SCHEMA_VERSION
        current_state_schema_version = item.content['states_schema_version']
        if current_state_schema_version == target_state_schema_version:
            yield (
                'SUCCESS - Snapshot is already at latest schema version',
                item.id)
            return

        versioned_exploration_states = {
            'states_schema_version': current_state_schema_version,
            'states': item.content['states']
        }
        while current_state_schema_version < target_state_schema_version:
            exp_domain.Exploration.update_states_from_model(
                versioned_exploration_states,
                current_state_schema_version,
                exp_id)
            current_state_schema_version += 1

            if target_state_schema_version == current_state_schema_version:
                yield ('SUCCESS - Model upgraded', 1)

        item.content['states'] = versioned_exploration_states['states']
        item.content['states_schema_version'] = current_state_schema_version
        item.update_timestamps(update_last_updated_time=False)
        item.put()

        yield ('SUCCESS - Model saved', 1)

    @staticmethod
    def reduce(key, values):
        if key.startswith('SUCCESS'):
            yield (key, len(values))
        else:
            yield (key, values)<|MERGE_RESOLUTION|>--- conflicted
+++ resolved
@@ -57,53 +57,15 @@
 ])
 
 
-<<<<<<< HEAD
-class RemoveDeprecatedExplorationRightsModelFieldsOneOffJob(
-        jobs.BaseMapReduceOneOffJobManager):
-    """Job that sets translator_ids, all_viewer_ids fields
-    in ExplorationRightsModels to None in order to remove it from the datastore.
-=======
 class RemoveDeprecatedExplorationModelFieldsOneOffJob(
         jobs.BaseMapReduceOneOffJobManager):
     """Job that sets skill_tags, default_skin, skin_customization fields
     in ExplorationModels to None in order to remove it from the datastore.
->>>>>>> 8643e329
     Job is necessary only for March 2021 release and can be removed after.
     """
 
     @classmethod
     def enqueue(cls, job_id, additional_job_params=None):
-<<<<<<< HEAD
-        super(
-            RemoveDeprecatedExplorationRightsModelFieldsOneOffJob, cls
-        ).enqueue(job_id, shard_count=64)
-
-    @classmethod
-    def entity_classes_to_map_over(cls):
-        return [exp_models.ExplorationRightsModel]
-
-    @staticmethod
-    def map(exp_rights_model):
-        removed_deprecated_field = False
-        for deprecated_field in ['translator_ids', 'all_viewer_ids']:
-            if deprecated_field in exp_rights_model._properties:  # pylint: disable=protected-access
-                del exp_rights_model._properties[deprecated_field]  # pylint: disable=protected-access
-                removed_deprecated_field = True
-
-            if deprecated_field in exp_rights_model._values:  # pylint: disable=protected-access
-                del exp_rights_model._values[deprecated_field]  # pylint: disable=protected-access
-                removed_deprecated_field = True
-
-        if removed_deprecated_field:
-            exp_rights_model.update_timestamps(update_last_updated_time=False)
-            exp_models.ExplorationRightsModel.put_multi([exp_rights_model])
-            yield (
-                'SUCCESS_REMOVED - ExplorationRightsModel', exp_rights_model.id)
-        else:
-            yield (
-                'SUCCESS_ALREADY_REMOVED - ExplorationRightsModel',
-                exp_rights_model.id)
-=======
         super(RemoveDeprecatedExplorationModelFieldsOneOffJob, cls).enqueue(
             job_id, shard_count=64)
 
@@ -130,7 +92,51 @@
             yield ('SUCCESS_REMOVED - ExplorationModel', exp_model.id)
         else:
             yield ('SUCCESS_ALREADY_REMOVED - ExplorationModel', exp_model.id)
->>>>>>> 8643e329
+
+    @staticmethod
+    def reduce(key, values):
+        """Implements the reduce function for this job."""
+        yield (key, len(values))
+
+
+class RemoveDeprecatedExplorationRightsModelFieldsOneOffJob(
+        jobs.BaseMapReduceOneOffJobManager):
+    """Job that sets translator_ids, all_viewer_ids fields
+    in ExplorationRightsModels to None in order to remove it from the datastore.
+    Job is necessary only for March 2021 release and can be removed after.
+    """
+
+    @classmethod
+    def enqueue(cls, job_id, additional_job_params=None):
+        super(
+            RemoveDeprecatedExplorationRightsModelFieldsOneOffJob, cls
+        ).enqueue(job_id, shard_count=64)
+
+    @classmethod
+    def entity_classes_to_map_over(cls):
+        return [exp_models.ExplorationRightsModel]
+
+    @staticmethod
+    def map(exp_rights_model):
+        removed_deprecated_field = False
+        for deprecated_field in ['translator_ids', 'all_viewer_ids']:
+            if deprecated_field in exp_rights_model._properties:  # pylint: disable=protected-access
+                del exp_rights_model._properties[deprecated_field]  # pylint: disable=protected-access
+                removed_deprecated_field = True
+
+            if deprecated_field in exp_rights_model._values:  # pylint: disable=protected-access
+                del exp_rights_model._values[deprecated_field]  # pylint: disable=protected-access
+                removed_deprecated_field = True
+
+        if removed_deprecated_field:
+            exp_rights_model.update_timestamps(update_last_updated_time=False)
+            exp_models.ExplorationRightsModel.put_multi([exp_rights_model])
+            yield (
+                'SUCCESS_REMOVED - ExplorationRightsModel', exp_rights_model.id)
+        else:
+            yield (
+                'SUCCESS_ALREADY_REMOVED - ExplorationRightsModel',
+                exp_rights_model.id)
 
     @staticmethod
     def reduce(key, values):
