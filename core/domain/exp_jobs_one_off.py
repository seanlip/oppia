--- conflicted
+++ resolved
@@ -835,27 +835,134 @@
         yield (key, list(set().union(*final_values)))
 
 
-<<<<<<< HEAD
+class ExplorationMigrationValidationJob(jobs.BaseMapReduceOneOffJobManager):
+    """Job to validate exploration migration can be carried out
+    successfully.
+    """
+
+    @classmethod
+    def entity_classes_to_map_over(cls):
+        return [exp_models.ExplorationModel]
+
+    @staticmethod
+    def map(item):
+        if item.deleted:
+            return
+
+        try:
+            exploration = exp_services.get_exploration_from_model(item)
+            exp_rights = rights_manager.get_exploration_rights(item.id)
+        except Exception as e:
+            yield ('Error %s when loading exploration' % str(e), item.id)
+            return
+
+        try:
+            if exp_rights.status == rights_manager.ACTIVITY_STATUS_PRIVATE:
+                exploration.validate()
+            else:
+                exploration.validate(strict=True)
+        except Exception as e:
+            yield ('Error %s when validating current exploration' % str(e),
+                   item.id)
+            return
+
+
+        states = exploration.states
+        new_states = {}
+        for state_name, state in states.iteritems():
+            state_dict = state.to_dict()
+            state_content_id_list = []
+
+            # Add state card's content id into the state_content_id_list.
+            state_content_id_list.append(state_dict['content']['content_id'])
+
+            # Add answer_groups content id into the state_content_id_list.
+            for answer_group in state_dict['interaction']['answer_groups']:
+                answer_feedback = answer_group['outcome']['feedback']
+                state_content_id_list.append(answer_feedback['content_id'])
+
+            # If present, add default_outcome content id into
+            # state_content_id_list.
+            default_outcome = state_dict['interaction']['default_outcome']
+            if default_outcome is not None:
+                state_content_id_list.append(
+                    default_outcome['feedback']['content_id'])
+
+            # Add hints content id into state_content_id_list.
+            for hint in state_dict['interaction']['hints']:
+                state_content_id_list.append(hint['hint_content']['content_id'])
+
+            # If present, add solution content id into state_content_id_list.
+            solution = state_dict['interaction']['solution']
+            if solution:
+                state_content_id_list.append(
+                    solution['explanation']['content_id'])
+
+            # Filter content_ids_to_audio_translations with unwanted
+            # content id.
+            citat = state_dict['content_ids_to_audio_translations']
+            extra_content_ids_in_citat = (
+                set(citat.keys()) - set(state_content_id_list))
+            for content_id in extra_content_ids_in_citat:
+                state_dict['content_ids_to_audio_translations'].pop(content_id)
+                yield ('Deleted extra content_id from '
+                       'content_ids_to_audio_translations of %s state in %s'
+                       % (state_name, item.id), content_id)
+
+            # Create written_translations using the state_content_id_list.
+            state_dict['written_translations'] = {}
+            translations_mapping = {}
+            for content_id in state_content_id_list:
+                translations_mapping[content_id] = {}
+            state_dict['written_translations']['translations_mapping'] = (
+                translations_mapping)
+
+            if set(state_dict['content_ids_to_audio_translations'].keys()) != (
+                    set(state_content_id_list)):
+                yield ('Error when validating content_ids_to_audio_translations'
+                       ' in the state dict of %s' % state_name, item.id)
+            if set(translations_mapping.keys()) != set(state_content_id_list):
+                yield ('Error when validating written_translations in the '
+                       'state dict of %s' % state_name, item.id)
+
+            # Creating a State domain object out of the new state dict, this
+            # conversion will not include written_translations into the object.
+            new_state = state_domain.State.from_dict(state_dict)
+            new_states[state_name] = new_state
+
+        exploration.states = new_states
+        try:
+            # Validating exploration after migration, this validation doesn't
+            # includes the validation checks for written_translations as they
+            # are excluded while creating new state object out of the dict.
+            exploration.validate()
+            yield (SUCCESSFUL_EXPLORATION_MIGRATION, item.id)
+        except Exception as e:
+            yield ('Error %s while validating new exploration' % str(e),
+                   item.id)
+
+    @staticmethod
+    def reduce(key, value):
+        if key == SUCCESSFUL_EXPLORATION_MIGRATION:
+            yield (key, len(value))
+        else:
+            yield (key, value)
+
+
 class EmptySubtitledHtmlAuditJob(jobs.BaseMapReduceOneOffJobManager):
     """One off job to audit explorations having empty subtitled html and outputs
     the content_id of such object.
-=======
-class ExplorationMigrationValidationJob(jobs.BaseMapReduceOneOffJobManager):
-    """Job to validate exploration migration can be carried out
-    successfully.
->>>>>>> a5ed2b11
-    """
-
-    @classmethod
-    def entity_classes_to_map_over(cls):
-        return [exp_models.ExplorationModel]
-
-    @staticmethod
-    def map(item):
-        if item.deleted:
-            return
-
-<<<<<<< HEAD
+    """
+
+    @classmethod
+    def entity_classes_to_map_over(cls):
+        return [exp_models.ExplorationModel]
+
+    @staticmethod
+    def map(item):
+        if item.deleted:
+            return
+
         exploration = exp_services.get_exploration_from_model(item)
         exp_rights = rights_manager.get_exploration_rights(item.id)
 
@@ -900,104 +1007,4 @@
     @staticmethod
     def reduce(key, values):
         final_values = [ast.literal_eval(value) for value in values]
-        yield (key, final_values)
-=======
-        try:
-            exploration = exp_services.get_exploration_from_model(item)
-            exp_rights = rights_manager.get_exploration_rights(item.id)
-        except Exception as e:
-            yield ('Error %s when loading exploration' % str(e), item.id)
-            return
-
-        try:
-            if exp_rights.status == rights_manager.ACTIVITY_STATUS_PRIVATE:
-                exploration.validate()
-            else:
-                exploration.validate(strict=True)
-        except Exception as e:
-            yield ('Error %s when validating current exploration' % str(e),
-                   item.id)
-            return
-
-
-        states = exploration.states
-        new_states = {}
-        for state_name, state in states.iteritems():
-            state_dict = state.to_dict()
-            state_content_id_list = []
-
-            # Add state card's content id into the state_content_id_list.
-            state_content_id_list.append(state_dict['content']['content_id'])
-
-            # Add answer_groups content id into the state_content_id_list.
-            for answer_group in state_dict['interaction']['answer_groups']:
-                answer_feedback = answer_group['outcome']['feedback']
-                state_content_id_list.append(answer_feedback['content_id'])
-
-            # If present, add default_outcome content id into
-            # state_content_id_list.
-            default_outcome = state_dict['interaction']['default_outcome']
-            if default_outcome is not None:
-                state_content_id_list.append(
-                    default_outcome['feedback']['content_id'])
-
-            # Add hints content id into state_content_id_list.
-            for hint in state_dict['interaction']['hints']:
-                state_content_id_list.append(hint['hint_content']['content_id'])
-
-            # If present, add solution content id into state_content_id_list.
-            solution = state_dict['interaction']['solution']
-            if solution:
-                state_content_id_list.append(
-                    solution['explanation']['content_id'])
-
-            # Filter content_ids_to_audio_translations with unwanted
-            # content id.
-            citat = state_dict['content_ids_to_audio_translations']
-            extra_content_ids_in_citat = (
-                set(citat.keys()) - set(state_content_id_list))
-            for content_id in extra_content_ids_in_citat:
-                state_dict['content_ids_to_audio_translations'].pop(content_id)
-                yield ('Deleted extra content_id from '
-                       'content_ids_to_audio_translations of %s state in %s'
-                       % (state_name, item.id), content_id)
-
-            # Create written_translations using the state_content_id_list.
-            state_dict['written_translations'] = {}
-            translations_mapping = {}
-            for content_id in state_content_id_list:
-                translations_mapping[content_id] = {}
-            state_dict['written_translations']['translations_mapping'] = (
-                translations_mapping)
-
-            if set(state_dict['content_ids_to_audio_translations'].keys()) != (
-                    set(state_content_id_list)):
-                yield ('Error when validating content_ids_to_audio_translations'
-                       ' in the state dict of %s' % state_name, item.id)
-            if set(translations_mapping.keys()) != set(state_content_id_list):
-                yield ('Error when validating written_translations in the '
-                       'state dict of %s' % state_name, item.id)
-
-            # Creating a State domain object out of the new state dict, this
-            # conversion will not include written_translations into the object.
-            new_state = state_domain.State.from_dict(state_dict)
-            new_states[state_name] = new_state
-
-        exploration.states = new_states
-        try:
-            # Validating exploration after migration, this validation doesn't
-            # includes the validation checks for written_translations as they
-            # are excluded while creating new state object out of the dict.
-            exploration.validate()
-            yield (SUCCESSFUL_EXPLORATION_MIGRATION, item.id)
-        except Exception as e:
-            yield ('Error %s while validating new exploration' % str(e),
-                   item.id)
-
-    @staticmethod
-    def reduce(key, value):
-        if key == SUCCESSFUL_EXPLORATION_MIGRATION:
-            yield (key, len(value))
-        else:
-            yield (key, value)
->>>>>>> a5ed2b11
+        yield (key, final_values)