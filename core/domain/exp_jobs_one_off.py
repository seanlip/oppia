# coding: utf-8
#
# Copyright 2014 The Oppia Authors. All Rights Reserved.
#
# Licensed under the Apache License, Version 2.0 (the "License");
# you may not use this file except in compliance with the License.
# You may obtain a copy of the License at
#
#      http://www.apache.org/licenses/LICENSE-2.0
#
# Unless required by applicable law or agreed to in writing, software
# distributed under the License is distributed on an "AS-IS" BASIS,
# WITHOUT WARRANTIES OR CONDITIONS OF ANY KIND, either express or implied.
# See the License for the specific language governing permissions and
# limitations under the License.

"""One-off jobs for explorations."""

from __future__ import absolute_import  # pylint: disable=import-only-modules
from __future__ import unicode_literals  # pylint: disable=import-only-modules

import ast
import logging
import re

from constants import constants
from core import jobs
from core.domain import exp_domain
from core.domain import exp_fetchers
from core.domain import exp_services
from core.domain import fs_domain
from core.domain import html_validation_service
from core.domain import image_validation_services
from core.domain import rights_domain
from core.domain import rights_manager
from core.platform import models
import feconf
import python_utils
import utils

(exp_models,) = models.Registry.import_models([
    models.NAMES.exploration])


class ExplorationFirstPublishedOneOffJob(jobs.BaseMapReduceOneOffJobManager):
    """One-off job that finds first published time in milliseconds for all
    explorations.
    """

    @classmethod
    def entity_classes_to_map_over(cls):
        return [exp_models.ExplorationRightsSnapshotContentModel]

    @staticmethod
    def map(item):
        if item.content['status'] == rights_domain.ACTIVITY_STATUS_PUBLIC:
            yield (
                item.get_unversioned_instance_id(),
                utils.get_time_in_millisecs(item.created_on))

    @staticmethod
    def reduce(exp_id, stringified_commit_times_msecs):
        exploration_rights = rights_manager.get_exploration_rights(
            exp_id, strict=False)
        if exploration_rights is None:
            return

        commit_times_msecs = [
            ast.literal_eval(commit_time_string) for
            commit_time_string in stringified_commit_times_msecs]
        first_published_msec = min(commit_times_msecs)
        rights_manager.update_activity_first_published_msec(
            constants.ACTIVITY_TYPE_EXPLORATION, exp_id,
            first_published_msec)


class ExplorationValidityJobManager(jobs.BaseMapReduceOneOffJobManager):
    """Job that checks that all explorations have appropriate validation
    statuses.
    """

    @classmethod
    def entity_classes_to_map_over(cls):
        return [exp_models.ExplorationModel]

    @staticmethod
    def map(item):
        if item.deleted:
            return

        exploration = exp_fetchers.get_exploration_from_model(item)
        exp_rights = rights_manager.get_exploration_rights(item.id)

        try:
            if exp_rights.status == rights_domain.ACTIVITY_STATUS_PRIVATE:
                exploration.validate()
            else:
                exploration.validate(strict=True)
        except utils.ValidationError as e:
            yield (item.id, python_utils.convert_to_bytes(e))

    @staticmethod
    def reduce(key, values):
        yield (key, values)


class ExplorationMigrationAuditJob(jobs.BaseMapReduceOneOffJobManager):
    """A reusable one-off job for testing exploration migration from any
    exploration schema version to the latest. This job runs the state
    migration, but does not commit the new exploration to the store.
    """

    @classmethod
    def entity_classes_to_map_over(cls):
        return [exp_models.ExplorationModel]

    @classmethod
    def enqueue(cls, job_id, additional_job_params=None):
        super(ExplorationMigrationAuditJob, cls).enqueue(
            job_id, shard_count=64)

    @staticmethod
    def map(item):
        if item.deleted:
            return

        current_state_schema_version = feconf.CURRENT_STATE_SCHEMA_VERSION

        states_schema_version = item.states_schema_version
        versioned_exploration_states = {
            'states_schema_version': states_schema_version,
            'states': item.states
        }
        while states_schema_version < current_state_schema_version:
            try:
                exp_domain.Exploration.update_states_from_model(
                    versioned_exploration_states, states_schema_version,
                    item.id)
                states_schema_version += 1
            except Exception as e:
                error_message = (
                    'Exploration %s failed migration to states v%s: %s' %
                    (item.id, states_schema_version + 1, e))
                logging.exception(error_message)
                yield ('MIGRATION_ERROR', error_message.encode('utf-8'))
                break

            if states_schema_version == current_state_schema_version:
                yield ('SUCCESS', 1)

    @staticmethod
    def reduce(key, values):
        if key == 'SUCCESS':
            yield (key, len(values))
        else:
            yield (key, values)


class ExplorationMigrationJobManager(jobs.BaseMapReduceOneOffJobManager):
    """A reusable one-time job that may be used to migrate exploration schema
    versions. This job will load all existing explorations from the data store
    and immediately store them back into the data store. The loading process of
    an exploration in exp_services automatically performs schema updating. This
    job persists that conversion work, keeping explorations up-to-date and
    improving the load time of new explorations.
    """

    @classmethod
    def entity_classes_to_map_over(cls):
        return [exp_models.ExplorationModel]

    @classmethod
    def enqueue(cls, job_id, additional_job_params=None):
        super(ExplorationMigrationJobManager, cls).enqueue(
            job_id, shard_count=64)

    @staticmethod
    def map(item):
        if item.deleted:
            return

        # Do not upgrade explorations that fail non-strict validation.
        old_exploration = exp_fetchers.get_exploration_by_id(item.id)
        try:
            old_exploration.validate()
        except Exception as e:
            logging.error(
                'Exploration %s failed non-strict validation: %s' %
                (item.id, e))
            return

        # If the exploration model being stored in the datastore is not the
        # most up-to-date states schema version, then update it.
        if (item.states_schema_version !=
                feconf.CURRENT_STATE_SCHEMA_VERSION):
            # Note: update_exploration does not need to apply a change list in
            # order to perform a migration. See the related comment in
            # exp_services.apply_change_list for more information.
            #
            # Note: from_version and to_version really should be int, but left
            # as str to conform with legacy data.
            commit_cmds = [exp_domain.ExplorationChange({
                'cmd': exp_domain.CMD_MIGRATE_STATES_SCHEMA_TO_LATEST_VERSION,
                'from_version': python_utils.UNICODE(
                    item.states_schema_version),
                'to_version': python_utils.UNICODE(
                    feconf.CURRENT_STATE_SCHEMA_VERSION)
            })]
            exp_services.update_exploration(
                feconf.MIGRATION_BOT_USERNAME, item.id, commit_cmds,
                'Update exploration states from schema version %d to %d.' % (
                    item.states_schema_version,
                    feconf.CURRENT_STATE_SCHEMA_VERSION))
            yield ('SUCCESS', item.id)

    @staticmethod
    def reduce(key, values):
        yield (key, len(values))


class ExplorationMathSvgFilenameValidationOneOffJob(
        jobs.BaseMapReduceOneOffJobManager):
    """Job that checks the html content of an exploration and validates the
    svg_filename fields in each math rich-text components.
    """

    @classmethod
    def entity_classes_to_map_over(cls):
        return [exp_models.ExplorationModel]

    @staticmethod
    def map(item):
        if item.deleted:
            return

        exploration = exp_fetchers.get_exploration_from_model(item)
        invalid_tags_info_in_exp = []
        for state_name, state in exploration.states.items():
            html_string = ''.join(state.get_all_html_content_strings())
            error_list = (
                html_validation_service.
                validate_svg_filenames_in_math_rich_text(
                    feconf.ENTITY_TYPE_EXPLORATION, item.id, html_string))
            if len(error_list) > 0:
                invalid_tags_info_in_state = {
                    'state_name': state_name,
                    'error_list': error_list,
                    'no_of_invalid_tags': len(error_list)
                }
                invalid_tags_info_in_exp.append(invalid_tags_info_in_state)
        if len(invalid_tags_info_in_exp) > 0:
            yield ('Found invalid tags', (item.id, invalid_tags_info_in_exp))

    @staticmethod
    def reduce(key, values):
        final_values = [ast.literal_eval(value) for value in values]
        no_of_invalid_tags = 0
        invalid_tags_info = {}
        for exp_id, invalid_tags_info_in_exp in final_values:
            invalid_tags_info[exp_id] = []
            for value in invalid_tags_info_in_exp:
                no_of_invalid_tags += value['no_of_invalid_tags']
                del value['no_of_invalid_tags']
                invalid_tags_info[exp_id].append(value)

        final_value_dict = {
            'no_of_explorations_with_no_svgs': len(final_values),
            'no_of_invalid_tags': no_of_invalid_tags,
        }
        yield ('Overall result.', final_value_dict)
        yield ('Detailed information on invalid tags. ', invalid_tags_info)


class ExplorationRteMathContentValidationOneOffJob(
        jobs.BaseMapReduceOneOffJobManager):
    """Job that checks the html content of an exploration and validates the
    Math content object for each math rich-text components.
    """

    @classmethod
    def entity_classes_to_map_over(cls):
        return [exp_models.ExplorationModel]

    @staticmethod
    def map(item):
        if item.deleted:
            return

        exploration = exp_fetchers.get_exploration_from_model(item)
        invalid_tags_info_in_exp = []
        for state_name, state in exploration.states.items():
            html_string = ''.join(state.get_all_html_content_strings())
            error_list = (
                html_validation_service.
                validate_math_content_attribute_in_html(html_string))
            if len(error_list) > 0:
                invalid_tags_info_in_state = {
                    'state_name': state_name,
                    'error_list': error_list,
                    'no_of_invalid_tags': len(error_list)
                }
                invalid_tags_info_in_exp.append(invalid_tags_info_in_state)
        if len(invalid_tags_info_in_exp) > 0:
            yield ('Found invalid tags', (item.id, invalid_tags_info_in_exp))

    @staticmethod
    def reduce(key, values):
        final_values = [ast.literal_eval(value) for value in values]
        no_of_invalid_tags = 0
        invalid_tags_info = {}
        for exp_id, invalid_tags_info_in_exp in final_values:
            invalid_tags_info[exp_id] = []
            for value in invalid_tags_info_in_exp:
                no_of_invalid_tags += value['no_of_invalid_tags']
                del value['no_of_invalid_tags']
                invalid_tags_info[exp_id].append(value)

        final_value_dict = {
            'no_of_explorations_with_no_svgs': len(final_values),
            'no_of_invalid_tags': no_of_invalid_tags,
        }
        yield ('Overall result.', final_value_dict)
        yield ('Detailed information on invalid tags.', invalid_tags_info)


class ViewableExplorationsAuditJob(jobs.BaseMapReduceOneOffJobManager):
    """Job that outputs a list of private explorations which are viewable."""

    @classmethod
    def entity_classes_to_map_over(cls):
        return [exp_models.ExplorationModel]

    @staticmethod
    def map(item):
        if item.deleted:
            return

        exploration_rights = rights_manager.get_exploration_rights(
            item.id, strict=False)
        if exploration_rights is None:
            return

        if (exploration_rights.status == constants.ACTIVITY_STATUS_PRIVATE
                and exploration_rights.viewable_if_private):
            yield (item.id, item.title.encode('utf-8'))

    @staticmethod
    def reduce(key, values):
        yield (key, values)


class HintsAuditOneOffJob(jobs.BaseMapReduceOneOffJobManager):
    """Job that tabulates the number of hints used by each state of an
    exploration.
    """

    @classmethod
    def entity_classes_to_map_over(cls):
        return [exp_models.ExplorationModel]

    @staticmethod
    def map(item):
        if item.deleted:
            return

        exploration = exp_fetchers.get_exploration_from_model(item)
        for state_name, state in exploration.states.items():
            hints_length = len(state.interaction.hints)
            if hints_length > 0:
                exp_and_state_key = '%s %s' % (
                    item.id, state_name.encode('utf-8'))
                yield (python_utils.UNICODE(hints_length), exp_and_state_key)

    @staticmethod
    def reduce(key, values):
        yield (key, values)


class ExplorationContentValidationJobForCKEditor(
        jobs.BaseMapReduceOneOffJobManager):
    """Job that checks the html content of an exploration and validates it
    for CKEditor.
    """

    @classmethod
    def entity_classes_to_map_over(cls):
        return [exp_models.ExplorationModel]

    @staticmethod
    def map(item):
        if item.deleted:
            return

        try:
            exploration = exp_fetchers.get_exploration_from_model(item)
        except Exception as e:
            yield (
                'Error %s when loading exploration'
                % python_utils.convert_to_bytes(e), [item.id])
            return

        html_list = exploration.get_all_html_content_strings()

        err_dict = html_validation_service.validate_rte_format(
            html_list, feconf.RTE_FORMAT_CKEDITOR)

        for key in err_dict:
            if err_dict[key]:
                yield ('%s Exp Id: %s' % (key, item.id), err_dict[key])

    @staticmethod
    def reduce(key, values):
        final_values = [ast.literal_eval(value) for value in values]
        # Combine all values from multiple lists into a single list
        # for that error type.
        output_values = list(set().union(*final_values))
        exp_id_index = key.find('Exp Id:')
        if exp_id_index == -1:
            yield (key, output_values)
        else:
            output_values.append(key[exp_id_index:])
            yield (key[:exp_id_index - 1], output_values)


class RTECustomizationArgsValidationOneOffJob(
        jobs.BaseMapReduceOneOffJobManager):
    """One-off job for validating all the customizations arguments of
    Rich Text Components.
    """

    @classmethod
    def entity_classes_to_map_over(cls):
        return [exp_models.ExplorationModel]

    @staticmethod
    def map(item):
        if item.deleted:
            return
        err_dict = {}

        try:
            exploration = exp_fetchers.get_exploration_from_model(item)
        except Exception as e:
            yield (
                'Error %s when loading exploration'
                % python_utils.UNICODE(e), [item.id])
            return

        html_list = exploration.get_all_html_content_strings()
        err_dict = html_validation_service.validate_customization_args(
            html_list)
        for key in err_dict:
            err_value_with_exp_id = err_dict[key]
            err_value_with_exp_id.append('Exp ID: %s' % item.id)
            yield (key, err_value_with_exp_id)

    @staticmethod
    def reduce(key, values):
        final_values = [ast.literal_eval(value) for value in values]
        flattened_values = [
            item for sublist in final_values for item in sublist]

        # Errors produced while loading exploration only contain exploration id
        # in error message, so no further formatting is required. For errors
        # from validation the output is in format [err1, expid1, err2, expid2].
        # So, we further format it as [(expid1, err1), (expid2, err2)].
        if 'loading exploration' in key:
            yield (key, flattened_values)
            return

        output_values = []
        index = 0
        while index < len(flattened_values):
            # flattened_values[index] = error message.
            # flattened_values[index + 1] = exp id in which error message
            # is present.
            output_values.append((
                flattened_values[index + 1], flattened_values[index]))
            index += 2
        output_values.sort()
        yield (key, output_values)


<<<<<<< HEAD
class PopulateXmlnsAttributeInExplorationMathSvgImagesJob(
        jobs.BaseMapReduceOneOffJobManager):
    """One-off job to populate xmlns attribute in the math-expression svg
    images.
=======
class RemoveTranslatorIdsOneOffJob(jobs.BaseMapReduceOneOffJobManager):
    """Job that deletes the translator_ids from the ExpSummaryModel.
>>>>>>> 4da3d490
    """

    @classmethod
    def entity_classes_to_map_over(cls):
<<<<<<< HEAD
        return [exp_models.ExplorationModel]

    @staticmethod
    def map(item):
        if item.deleted:
            return

        fs = fs_domain.AbstractFileSystem(fs_domain.GcsFileSystem(
            feconf.ENTITY_TYPE_EXPLORATION, item.id))
        filepaths = fs.listdir('image')
        image_count = 0
        for filepath in filepaths:
            filename = filepath.split('/')[-1]
            if not re.match(constants.MATH_SVG_FILENAME_REGEX, filename):
                continue
            old_svg_image = fs.get(filepath)
            new_svg_image = (
                html_validation_service.get_svg_with_xmlns_attribute(
                    old_svg_image))
            try:
                image_validation_services.validate_image_and_filename(
                    new_svg_image, filename)
            except Exception as e:
                yield (
                    'FAILED validation',
                    'Exploration with id %s failed image validation for the '
                    'filename %s with following error: %s' % (
                        item.id, filename, e))
            else:
                fs.commit(
                    filepath.encode('utf-8'), new_svg_image,
                    mimetype='image/svg+xml')
                image_count += 1
        yield ('SUCCESS', image_count)

    @staticmethod
    def reduce(key, values):

        if key == 'SUCCESS':
            final_values = [ast.literal_eval(value) for value in values]
            yield (key, sum(final_values))
        else:
            yield (key, values)
=======
        return [exp_models.ExpSummaryModel]

    @staticmethod
    def map(exp_summary_model):
        # This is the only way to remove the field from the model,
        # see https://stackoverflow.com/a/15116016/3688189 and
        # https://stackoverflow.com/a/12701172/3688189.
        if 'translator_ids' in exp_summary_model._properties:  # pylint: disable=protected-access
            del exp_summary_model._properties['translator_ids']  # pylint: disable=protected-access
            if 'translator_ids' in exp_summary_model._values:  # pylint: disable=protected-access
                del exp_summary_model._values['translator_ids']  # pylint: disable=protected-access
            exp_summary_model.put(update_last_updated_time=False)
            yield ('SUCCESS_REMOVED - ExpSummaryModel', exp_summary_model.id)
        else:
            yield (
                'SUCCESS_ALREADY_REMOVED - ExpSummaryModel',
                exp_summary_model.id)

    @staticmethod
    def reduce(key, values):
        """Implements the reduce function for this job."""
        yield (key, len(values))
>>>>>>> 4da3d490
<|MERGE_RESOLUTION|>--- conflicted
+++ resolved
@@ -481,20 +481,14 @@
         yield (key, output_values)
 
 
-<<<<<<< HEAD
 class PopulateXmlnsAttributeInExplorationMathSvgImagesJob(
         jobs.BaseMapReduceOneOffJobManager):
     """One-off job to populate xmlns attribute in the math-expression svg
     images.
-=======
-class RemoveTranslatorIdsOneOffJob(jobs.BaseMapReduceOneOffJobManager):
-    """Job that deletes the translator_ids from the ExpSummaryModel.
->>>>>>> 4da3d490
-    """
-
-    @classmethod
-    def entity_classes_to_map_over(cls):
-<<<<<<< HEAD
+    """
+
+    @classmethod
+    def entity_classes_to_map_over(cls):
         return [exp_models.ExplorationModel]
 
     @staticmethod
@@ -538,7 +532,14 @@
             yield (key, sum(final_values))
         else:
             yield (key, values)
-=======
+
+
+class RemoveTranslatorIdsOneOffJob(jobs.BaseMapReduceOneOffJobManager):
+    """Job that deletes the translator_ids from the ExpSummaryModel.
+    """
+
+    @classmethod
+    def entity_classes_to_map_over(cls):
         return [exp_models.ExpSummaryModel]
 
     @staticmethod
@@ -560,5 +561,4 @@
     @staticmethod
     def reduce(key, values):
         """Implements the reduce function for this job."""
-        yield (key, len(values))
->>>>>>> 4da3d490
+        yield (key, len(values))