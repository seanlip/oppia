--- conflicted
+++ resolved
@@ -57,8 +57,6 @@
 ])
 
 
-<<<<<<< HEAD
-=======
 class RemoveDeprecatedExplorationModelFieldsOneOffJob(
         jobs.BaseMapReduceOneOffJobManager):
     """Job that sets skill_tags, default_skin, skin_customization fields
@@ -196,7 +194,6 @@
         yield (key, len(counts))
 
 
->>>>>>> df16a131
 class ExplorationFirstPublishedOneOffJob(jobs.BaseMapReduceOneOffJobManager):
     """One-off job that finds first published time in milliseconds for all
     explorations.
