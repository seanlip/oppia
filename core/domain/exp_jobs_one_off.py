--- conflicted
+++ resolved
@@ -39,13 +39,10 @@
 _COMMIT_TYPE_REVERT = 'revert'
 FILE_COPIED = 'File Copied'
 FILE_ALREADY_EXISTS = 'File already exists in GCS'
-<<<<<<< HEAD
 FILE_IS_NOT_IN_GCS = 'File does not exist in GCS'
 FILE_DELETED = 'File has been deleted'
 NO_OF_FILES_DELETED = 'Number of files that got deleted'
 NO_OF_FILES_NOT_IN_GCS = 'Number of files that are not in GCS are'
-=======
->>>>>>> bc37e7d5
 WRONG_INSTANCE_ID = 'Error: The instance_id is not correct'
 ALLOWED_IMAGE_EXTENSIONS = list(itertools.chain.from_iterable(
     feconf.ACCEPTED_IMAGE_FORMATS_AND_EXTENSIONS.values()))
