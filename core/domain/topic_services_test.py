# coding: utf-8
#
# Copyright 2018 The Oppia Authors. All Rights Reserved.
#
# Licensed under the Apache License, Version 2.0 (the "License");
# you may not use this file except in compliance with the License.
# You may obtain a copy of the License at
#
#      http://www.apache.org/licenses/LICENSE-2.0
#
# Unless required by applicable law or agreed to in writing, software
# distributed under the License is distributed on an "AS-IS" BASIS,
# WITHOUT WARRANTIES OR CONDITIONS OF ANY KIND, either express or implied.
# See the License for the specific language governing permissions and
# limitations under the License.

<<<<<<< HEAD
"""Tests for topic domain objects."""
from __future__ import absolute_import  # pylint: disable=import-only-modules
from __future__ import division  # pylint: disable=import-only-modules
from __future__ import print_function  # pylint: disable=import-only-modules

import os
import sys
=======
"""Tests for topic services."""
>>>>>>> 99c8e9e4

from core.domain import exp_services
from core.domain import story_domain
from core.domain import story_services
from core.domain import subtopic_page_domain
from core.domain import subtopic_page_services
from core.domain import topic_domain
from core.domain import topic_services
from core.domain import user_services
from core.platform import models
from core.tests import test_utils

import feconf

_PARENT_DIR = os.path.abspath(os.path.join(os.getcwd(), os.pardir))
_FUTURE_PATH = os.path.join(_PARENT_DIR, 'oppia_tools', 'future-0.17.1')

sys.path.insert(0, _FUTURE_PATH)

# pylint: disable=wrong-import-position
# pylint: disable=wrong-import-order
from future import standard_library  # isort:skip

standard_library.install_aliases()
# pylint: enable=wrong-import-order
# pylint: enable=wrong-import-position

(topic_models,) = models.Registry.import_models([models.NAMES.topic])


class TopicServicesUnitTests(test_utils.GenericTestBase):
    """Tests for topic domain objects."""
    user_id = 'user_id'
    story_id_1 = 'story_1'
    story_id_2 = 'story_2'
    story_id_3 = 'story_3'
    subtopic_id = 1
    skill_id_1 = 'skill_1'
    skill_id_2 = 'skill_2'

    def setUp(self):
        super(TopicServicesUnitTests, self).setUp()
        self.TOPIC_ID = topic_services.get_new_topic_id()
        changelist = [topic_domain.TopicChange({
            'cmd': topic_domain.CMD_ADD_SUBTOPIC,
            'title': 'Title',
            'subtopic_id': 1
        })]
        self.save_new_topic(
            self.TOPIC_ID, self.user_id, 'Name', 'Description',
            [self.story_id_1, self.story_id_2], [self.story_id_3],
            [self.skill_id_1, self.skill_id_2], [], 1
        )
        self.save_new_story(
            self.story_id_1, self.user_id, 'Title', 'Description', 'Notes',
            self.TOPIC_ID)
        self.save_new_story(
            self.story_id_3, self.user_id, 'Title 3', 'Description 3', 'Notes',
            self.TOPIC_ID)
        self.signup('a@example.com', 'A')
        self.signup('b@example.com', 'B')
        self.signup(self.ADMIN_EMAIL, username=self.ADMIN_USERNAME)

        self.user_id_a = self.get_user_id_from_email('a@example.com')
        self.user_id_b = self.get_user_id_from_email('b@example.com')
        self.user_id_admin = self.get_user_id_from_email(self.ADMIN_EMAIL)
        topic_services.update_topic_and_subtopic_pages(
            self.user_id_admin, self.TOPIC_ID, changelist, 'Added a subtopic')

        self.topic = topic_services.get_topic_by_id(self.TOPIC_ID)
        self.set_admins([self.ADMIN_USERNAME])
        self.set_topic_managers([user_services.get_username(self.user_id_a)])
        self.user_a = user_services.UserActionsInfo(self.user_id_a)
        self.user_b = user_services.UserActionsInfo(self.user_id_b)
        self.user_admin = user_services.UserActionsInfo(self.user_id_admin)

    def test_compute_summary(self):
        topic_summary = topic_services.compute_summary_of_topic(self.topic)

        self.assertEqual(topic_summary.id, self.TOPIC_ID)
        self.assertEqual(topic_summary.name, 'Name')
        self.assertEqual(topic_summary.canonical_story_count, 2)
        self.assertEqual(topic_summary.additional_story_count, 1)
        self.assertEqual(topic_summary.uncategorized_skill_count, 2)
        self.assertEqual(topic_summary.subtopic_count, 1)
        self.assertEqual(topic_summary.total_skill_count, 2)

    def test_get_all_summaries(self):
        topic_summaries = topic_services.get_all_topic_summaries()

        self.assertEqual(len(topic_summaries), 1)
        self.assertEqual(topic_summaries[0].name, 'Name')
        self.assertEqual(topic_summaries[0].canonical_story_count, 2)
        self.assertEqual(topic_summaries[0].additional_story_count, 1)
        self.assertEqual(topic_summaries[0].total_skill_count, 2)
        self.assertEqual(topic_summaries[0].uncategorized_skill_count, 2)
        self.assertEqual(topic_summaries[0].subtopic_count, 1)

    def test_get_new_topic_id(self):
        new_topic_id = topic_services.get_new_topic_id()

        self.assertEqual(len(new_topic_id), 12)
        self.assertEqual(topic_models.TopicModel.get_by_id(new_topic_id), None)

    def test_get_topic_from_model(self):
        topic_model = topic_models.TopicModel.get(self.TOPIC_ID)
        topic = topic_services.get_topic_from_model(topic_model)
        self.assertEqual(topic.to_dict(), self.topic.to_dict())

    def test_cannot_get_topic_from_model_with_invalid_schema_version(self):
        topic_services.create_new_topic_rights('topic_id', self.user_id_a)
        commit_cmd = topic_domain.TopicChange({
            'cmd': topic_domain.CMD_CREATE_NEW,
            'name': 'name'
        })
        subtopic_dict = {
            'id': 1,
            'title': 'subtopic_title',
            'skill_ids': []
        }
        model = topic_models.TopicModel(
            id='topic_id',
            name='name',
            canonical_name='canonical_name',
            next_subtopic_id=1,
            language_code='en',
            subtopics=[subtopic_dict],
            subtopic_schema_version=0,
            story_reference_schema_version=0
        )
        commit_cmd_dicts = [commit_cmd.to_dict()]
        model.commit(
            self.user_id_a, 'topic model created', commit_cmd_dicts)

        with self.assertRaisesRegexp(
            Exception,
            'Sorry, we can only process v1-v%d subtopic schemas at '
            'present.' % feconf.CURRENT_SUBTOPIC_SCHEMA_VERSION):
            topic_services.get_topic_from_model(model)

        topic_services.create_new_topic_rights('topic_id_2', self.user_id_a)
        model = topic_models.TopicModel(
            id='topic_id_2',
            name='name 2',
            canonical_name='canonical_name_2',
            next_subtopic_id=1,
            language_code='en',
            subtopics=[subtopic_dict],
            subtopic_schema_version=1,
            story_reference_schema_version=0
        )
        commit_cmd_dicts = [commit_cmd.to_dict()]
        model.commit(
            self.user_id_a, 'topic model created', commit_cmd_dicts)

        with self.assertRaisesRegexp(
            Exception,
            'Sorry, we can only process v1-v%d story reference schemas at '
            'present.' % feconf.CURRENT_SUBTOPIC_SCHEMA_VERSION):
            topic_services.get_topic_from_model(model)

    def test_get_topic_summary_from_model(self):
        topic_summary_model = topic_models.TopicSummaryModel.get(self.TOPIC_ID)
        topic_summary = topic_services.get_topic_summary_from_model(
            topic_summary_model)

        self.assertEqual(topic_summary.id, self.TOPIC_ID)
        self.assertEqual(topic_summary.name, 'Name')
        self.assertEqual(topic_summary.canonical_story_count, 2)
        self.assertEqual(topic_summary.additional_story_count, 1)
        self.assertEqual(topic_summary.uncategorized_skill_count, 2)
        self.assertEqual(topic_summary.total_skill_count, 2)
        self.assertEqual(topic_summary.subtopic_count, 1)

    def test_get_topic_by_id(self):
        expected_topic = self.topic.to_dict()
        topic = topic_services.get_topic_by_id(self.TOPIC_ID)
        self.assertEqual(topic.to_dict(), expected_topic)

    def test_get_topics_by_id(self):
        expected_topic = self.topic.to_dict()
        topics = topic_services.get_topics_by_ids([self.TOPIC_ID])
        self.assertEqual(topics[0].to_dict(), expected_topic)
        self.assertEqual(len(topics), 1)

        topics = topic_services.get_topics_by_ids([self.TOPIC_ID, 'topic'])
        self.assertEqual(topics[0].to_dict(), expected_topic)
        self.assertIsNone(topics[1])
        self.assertEqual(len(topics), 2)

    def test_commit_log_entry(self):
        topic_commit_log_entry = (
            topic_models.TopicCommitLogEntryModel.get_commit(self.TOPIC_ID, 1)
        )
        self.assertEqual(topic_commit_log_entry.commit_type, 'create')
        self.assertEqual(topic_commit_log_entry.topic_id, self.TOPIC_ID)
        self.assertEqual(topic_commit_log_entry.user_id, self.user_id)

    def test_get_topic_summary_by_id(self):
        topic_summary = topic_services.get_topic_summary_by_id(self.TOPIC_ID)

        self.assertEqual(topic_summary.id, self.TOPIC_ID)
        self.assertEqual(topic_summary.name, 'Name')
        self.assertEqual(topic_summary.canonical_story_count, 2)
        self.assertEqual(topic_summary.additional_story_count, 1)
        self.assertEqual(topic_summary.uncategorized_skill_count, 2)
        self.assertEqual(topic_summary.subtopic_count, 1)

    def test_get_all_skill_ids_assigned_to_some_topic(self):
        change_list = [topic_domain.TopicChange({
            'cmd': topic_domain.CMD_MOVE_SKILL_ID_TO_SUBTOPIC,
            'old_subtopic_id': None,
            'new_subtopic_id': 1,
            'skill_id': self.skill_id_1
        })]
        topic_services.update_topic_and_subtopic_pages(
            self.user_id_admin, self.TOPIC_ID, change_list,
            'Moved skill to subtopic.')
        topic_id = topic_services.get_new_topic_id()
        self.save_new_topic(
            topic_id, self.user_id, 'Name 2', 'Description',
            [], [], [self.skill_id_1, 'skill_3'], [], 1
        )
        self.assertEqual(
            topic_services.get_all_skill_ids_assigned_to_some_topic(),
            set([self.skill_id_1, self.skill_id_2, 'skill_3']))

    def test_cannot_create_topic_change_class_with_invalid_changelist(self):
        with self.assertRaisesRegexp(
            Exception, 'Missing cmd key in change dict'):
            topic_domain.TopicChange({
                'invalid_cmd': topic_domain.CMD_UPDATE_TOPIC_PROPERTY,
                'property_name': topic_domain.TOPIC_PROPERTY_DESCRIPTION,
                'old_value': 'Description',
                'new_value': 'New Description'
            })

    def test_cannot_update_topic_property_with_invalid_changelist(self):
        with self.assertRaisesRegexp(
            Exception, (
                'Value for property_name in cmd update_topic_property: '
                'invalid property is not allowed')):
            topic_domain.TopicChange({
                'cmd': topic_domain.CMD_UPDATE_TOPIC_PROPERTY,
                'property_name': 'invalid property',
                'old_value': 'Description',
                'new_value': 'New Description'
            })

    def test_cannot_update_subtopic_property_with_invalid_changelist(self):
        with self.assertRaisesRegexp(
            Exception, (
                'The following required attributes are '
                'missing: subtopic_id')):
            topic_domain.TopicChange({
                'cmd': topic_domain.CMD_UPDATE_SUBTOPIC_PROPERTY,
                'property_name': 'invalid property',
                'old_value': 'Description',
                'new_value': 'New Description'
            })

    def test_update_subtopic_property(self):
        topic = topic_services.get_topic_by_id(self.TOPIC_ID)

        self.assertEqual(len(topic.subtopics), 1)
        self.assertEqual(topic.subtopics[0].title, 'Title')

        changelist = [topic_domain.TopicChange({
            'cmd': topic_domain.CMD_UPDATE_SUBTOPIC_PROPERTY,
            'property_name': 'title',
            'subtopic_id': 1,
            'old_value': 'Title',
            'new_value': 'New Title'
        })]
        topic_services.update_topic_and_subtopic_pages(
            self.user_id_admin, self.TOPIC_ID, changelist,
            'Update title of subtopic.')
        topic = topic_services.get_topic_by_id(self.TOPIC_ID)

        self.assertEqual(len(topic.subtopics), 1)
        self.assertEqual(topic.subtopics[0].title, 'New Title')

    def test_cannot_create_topic_change_class_with_invalid_cmd(self):
        with self.assertRaisesRegexp(
            Exception, 'Command invalid cmd is not allowed'):
            topic_domain.TopicChange({
                'cmd': 'invalid cmd',
                'property_name': 'title',
                'subtopic_id': 1,
                'old_value': 'Description',
                'new_value': 'New Description'
            })

    def test_publish_and_unpublish_story(self):
        topic = topic_services.get_topic_by_id(self.TOPIC_ID)
        self.assertEqual(
            topic.canonical_story_references[0].story_is_published, False)
        self.assertEqual(
            topic.additional_story_references[0].story_is_published, False)
        topic_services.publish_story(
            self.TOPIC_ID, self.story_id_1, self.user_id_admin)
        topic_services.publish_story(
            self.TOPIC_ID, self.story_id_3, self.user_id_admin)
        topic = topic_services.get_topic_by_id(self.TOPIC_ID)
        self.assertEqual(
            topic.canonical_story_references[0].story_is_published, True)
        self.assertEqual(
            topic.additional_story_references[0].story_is_published, True)

        topic_services.unpublish_story(
            self.TOPIC_ID, self.story_id_1, self.user_id_admin)
        topic_services.unpublish_story(
            self.TOPIC_ID, self.story_id_3, self.user_id_admin)
        topic = topic_services.get_topic_by_id(self.TOPIC_ID)
        self.assertEqual(
            topic.canonical_story_references[0].story_is_published, False)
        self.assertEqual(
            topic.additional_story_references[0].story_is_published, False)

    def test_invalid_publish_and_unpublish_story(self):
        with self.assertRaisesRegexp(
            Exception, 'A topic with the given ID doesn\'t exist'):
            topic_services.publish_story(
                'invalid_topic', 'story_id_new', self.user_id_admin)

        with self.assertRaisesRegexp(
            Exception, 'A topic with the given ID doesn\'t exist'):
            topic_services.unpublish_story(
                'invalid_topic', 'story_id_new', self.user_id_admin)

        with self.assertRaisesRegexp(
            Exception, 'The user does not have enough rights to publish the '
            'story.'):
            topic_services.publish_story(
                self.TOPIC_ID, self.story_id_3, self.user_id_b)

        with self.assertRaisesRegexp(
            Exception, 'The user does not have enough rights to unpublish the '
            'story.'):
            topic_services.unpublish_story(
                self.TOPIC_ID, self.story_id_3, self.user_id_b)

        with self.assertRaisesRegexp(
            Exception, 'A story with the given ID doesn\'t exist'):
            topic_services.publish_story(
                self.TOPIC_ID, 'invalid_story', self.user_id_admin)

        with self.assertRaisesRegexp(
            Exception, 'A story with the given ID doesn\'t exist'):
            topic_services.unpublish_story(
                self.TOPIC_ID, 'invalid_story', self.user_id_admin)

        self.save_new_story(
            'story_10', self.user_id, 'Title 2', 'Description 2', 'Notes',
            self.TOPIC_ID)
        with self.assertRaisesRegexp(
            Exception, 'Story with given id doesn\'t exist in the topic'):
            topic_services.publish_story(
                self.TOPIC_ID, 'story_10', self.user_id_admin)

        with self.assertRaisesRegexp(
            Exception, 'Story with given id doesn\'t exist in the topic'):
            topic_services.unpublish_story(
                self.TOPIC_ID, 'story_10', self.user_id_admin)

        # Throw error if a story node doesn't have an exploration.
        self.save_new_story(
            'story_id_new', self.user_id, 'Title 2', 'Description 2', 'Notes',
            self.TOPIC_ID)
        topic_services.add_canonical_story(
            self.user_id_admin, self.TOPIC_ID, 'story_id_new')
        changelist = [
            story_domain.StoryChange({
                'cmd': story_domain.CMD_ADD_STORY_NODE,
                'node_id': 'node_1',
                'title': 'Title 1'
            })
        ]
        story_services.update_story(
            self.user_id_admin, 'story_id_new', changelist,
            'Added node.')

        with self.assertRaisesRegexp(
            Exception, 'Story node with id node_1 does not contain an '
            'exploration id.'):
            topic_services.publish_story(
                self.TOPIC_ID, 'story_id_new', self.user_id_admin)

        # Throw error if exploration isn't published.
        self.save_new_default_exploration(
            'exp_id', self.user_id_admin, title='title')

        change_list = [story_domain.StoryChange({
            'cmd': story_domain.CMD_UPDATE_STORY_NODE_PROPERTY,
            'property_name': (
                story_domain.STORY_NODE_PROPERTY_EXPLORATION_ID),
            'node_id': 'node_1',
            'old_value': None,
            'new_value': 'exp_id'
        })]
        story_services.update_story(
            self.user_id_admin, 'story_id_new', change_list,
            'Updated story node.')

        with self.assertRaisesRegexp(
            Exception, 'Exploration with id exp_id isn\'t published.'):
            topic_services.publish_story(
                self.TOPIC_ID, 'story_id_new', self.user_id_admin)

        # Throws error if exploration doesn't exist.
        exp_services.delete_exploration(self.user_id_admin, 'exp_id')

        with self.assertRaisesRegexp(
            Exception, 'Exploration id exp_id doesn\'t exist.'):
            topic_services.publish_story(
                self.TOPIC_ID, 'story_id_new', self.user_id_admin)

    def test_update_topic(self):
        topic_services.assign_role(
            self.user_admin, self.user_a, topic_domain.ROLE_MANAGER,
            self.TOPIC_ID)

        # Test whether an admin can edit a topic.
        changelist = [topic_domain.TopicChange({
            'cmd': topic_domain.CMD_UPDATE_TOPIC_PROPERTY,
            'property_name': topic_domain.TOPIC_PROPERTY_DESCRIPTION,
            'old_value': 'Description',
            'new_value': 'New Description'
        })]
        topic_services.update_topic_and_subtopic_pages(
            self.user_id_admin, self.TOPIC_ID, changelist,
            'Updated Description.')
        topic = topic_services.get_topic_by_id(self.TOPIC_ID)
        topic_summary = topic_services.get_topic_summary_by_id(self.TOPIC_ID)
        self.assertEqual(topic.description, 'New Description')
        self.assertEqual(topic.version, 3)
        self.assertEqual(topic_summary.version, 3)

        # Test whether a topic_manager can edit a topic.
        changelist = [topic_domain.TopicChange({
            'cmd': topic_domain.CMD_UPDATE_TOPIC_PROPERTY,
            'property_name': topic_domain.TOPIC_PROPERTY_NAME,
            'old_value': 'Name',
            'new_value': 'New Name'
        })]
        topic_services.update_topic_and_subtopic_pages(
            self.user_id_a, self.TOPIC_ID, changelist, 'Updated Name.')
        topic = topic_services.get_topic_by_id(self.TOPIC_ID)
        topic_summary = topic_services.get_topic_summary_by_id(self.TOPIC_ID)
        self.assertEqual(topic.name, 'New Name')
        self.assertEqual(topic.version, 4)
        self.assertEqual(topic_summary.name, 'New Name')
        self.assertEqual(topic_summary.version, 4)

    def test_update_topic_and_subtopic_page(self):
        changelist = [topic_domain.TopicChange({
            'cmd': topic_domain.CMD_ADD_SUBTOPIC,
            'title': 'Title3',
            'subtopic_id': 3
        })]
        with self.assertRaisesRegexp(
            Exception, 'The given new subtopic id 3 is not equal to '
            'the expected next subtopic id: 2'):
            topic_services.update_topic_and_subtopic_pages(
                self.user_id_admin, self.TOPIC_ID, changelist,
                'Added subtopic.')

        # Test whether the subtopic page was created for the above failed
        # attempt.
        subtopic_page = subtopic_page_services.get_subtopic_page_by_id(
            self.TOPIC_ID, 3, strict=False)
        self.assertIsNone(subtopic_page)

        # Test exception raised for simultaneous adding and removing of
        # subtopics.
        changelist = [
            topic_domain.TopicChange({
                'cmd': topic_domain.CMD_ADD_SUBTOPIC,
                'title': 'Title2',
                'subtopic_id': 2
            }),
            topic_domain.TopicChange({
                'cmd': topic_domain.CMD_DELETE_SUBTOPIC,
                'subtopic_id': 2
            })
        ]
        with self.assertRaisesRegexp(
            Exception, 'The incoming changelist had simultaneous'
            ' creation and deletion of subtopics.'):
            topic_services.update_topic_and_subtopic_pages(
                self.user_id_admin, self.TOPIC_ID, changelist,
                'Added and deleted a subtopic.')

        # Test whether a subtopic page already existing in datastore can be
        # edited.
        changelist = [subtopic_page_domain.SubtopicPageChange({
            'cmd': subtopic_page_domain.CMD_UPDATE_SUBTOPIC_PAGE_PROPERTY,
            'property_name': (
                subtopic_page_domain.SUBTOPIC_PAGE_PROPERTY_PAGE_CONTENTS_HTML),
            'old_value': '',
            'subtopic_id': 1,
            'new_value': {
                'html': '<p>New Value</p>',
                'content_id': 'content'
            }
        })]
        topic_services.update_topic_and_subtopic_pages(
            self.user_id_admin, self.TOPIC_ID, changelist,
            'Updated html data')
        subtopic_page = subtopic_page_services.get_subtopic_page_by_id(
            self.TOPIC_ID, 1)
        self.assertEqual(
            subtopic_page.page_contents.subtitled_html.html,
            '<p>New Value</p>')

        # Test a sequence of changes with both topic and subtopic page changes.
        changelist = [
            topic_domain.TopicChange({
                'cmd': topic_domain.CMD_ADD_SUBTOPIC,
                'title': 'Title2',
                'subtopic_id': 2
            }),
            topic_domain.TopicChange({
                'cmd': topic_domain.CMD_DELETE_SUBTOPIC,
                'subtopic_id': 1
            }),
            subtopic_page_domain.SubtopicPageChange({
                'cmd': subtopic_page_domain.CMD_UPDATE_SUBTOPIC_PAGE_PROPERTY,
                'property_name': (
                    subtopic_page_domain
                    .SUBTOPIC_PAGE_PROPERTY_PAGE_CONTENTS_HTML),
                'old_value': {
                    'html': '',
                    'content_id': 'content'
                },
                'subtopic_id': 2,
                'new_value': {
                    'html': '<p>New Value</p>',
                    'content_id': 'content'
                }
            }),
            subtopic_page_domain.SubtopicPageChange({
                'cmd': subtopic_page_domain.CMD_UPDATE_SUBTOPIC_PAGE_PROPERTY,
                'property_name': (
                    subtopic_page_domain
                    .SUBTOPIC_PAGE_PROPERTY_PAGE_CONTENTS_AUDIO),
                'old_value': {
                    'voiceovers_mapping': {
                        'content': {}
                    }
                },
                'new_value': {
                    'voiceovers_mapping': {
                        'content': {
                            'en': {
                                'filename': 'test.mp3',
                                'file_size_bytes': 100,
                                'needs_update': False
                            }
                        }
                    }
                },
                'subtopic_id': 2
            }),
            topic_domain.TopicChange({
                'cmd': topic_domain.CMD_MOVE_SKILL_ID_TO_SUBTOPIC,
                'old_subtopic_id': None,
                'new_subtopic_id': 2,
                'skill_id': self.skill_id_1
            })
        ]
        topic_services.update_topic_and_subtopic_pages(
            self.user_id_admin, self.TOPIC_ID, changelist,
            'Added and removed a subtopic.')
        topic = topic_services.get_topic_by_id(self.TOPIC_ID)
        self.assertEqual(len(topic.subtopics), 1)
        self.assertEqual(topic.next_subtopic_id, 3)
        self.assertEqual(topic.subtopics[0].title, 'Title2')
        self.assertEqual(topic.subtopics[0].skill_ids, [self.skill_id_1])

        # Test whether the subtopic page corresponding to the deleted subtopic
        # was also deleted.
        subtopic_page = subtopic_page_services.get_subtopic_page_by_id(
            self.TOPIC_ID, 1, strict=False)
        self.assertIsNone(subtopic_page)
        # Validate the newly created subtopic page.
        subtopic_page = subtopic_page_services.get_subtopic_page_by_id(
            self.TOPIC_ID, 2, strict=False)
        self.assertEqual(
            subtopic_page.page_contents.subtitled_html.html,
            '<p>New Value</p>')
        self.assertEqual(
            subtopic_page.page_contents.recorded_voiceovers.to_dict(), {
                'voiceovers_mapping': {
                    'content': {
                        'en': {
                            'filename': 'test.mp3',
                            'file_size_bytes': 100,
                            'needs_update': False
                        }
                    }
                }
            })

        # Making sure everything resets when an error is encountered anywhere.
        changelist = [
            topic_domain.TopicChange({
                'cmd': topic_domain.CMD_ADD_SUBTOPIC,
                'title': 'Title3',
                'subtopic_id': 3
            }),
            topic_domain.TopicChange({
                'cmd': topic_domain.CMD_ADD_SUBTOPIC,
                'title': 'Title4',
                'subtopic_id': 4
            }),
            topic_domain.TopicChange({
                'cmd': topic_domain.CMD_DELETE_SUBTOPIC,
                'subtopic_id': 2
            }),
            # The following is an invalid command as subtopic with id 2 was
            # deleted in previous step.
            subtopic_page_domain.SubtopicPageChange({
                'cmd': subtopic_page_domain.CMD_UPDATE_SUBTOPIC_PAGE_PROPERTY,
                'property_name': (
                    subtopic_page_domain
                    .SUBTOPIC_PAGE_PROPERTY_PAGE_CONTENTS_HTML),
                'old_value': '',
                'subtopic_id': 2,
                'new_value': {
                    'html': '<p>New Value</p>',
                    'content_id': 'content'
                }
            }),
        ]
        with self.assertRaisesRegexp(
            Exception, 'The subtopic with id 2 doesn\'t exist'):
            topic_services.update_topic_and_subtopic_pages(
                self.user_id_admin, self.TOPIC_ID, changelist,
                'Done some changes.')

        # Make sure the topic object in datastore is not affected.
        topic = topic_services.get_topic_by_id(self.TOPIC_ID)
        self.assertEqual(len(topic.subtopics), 1)
        self.assertEqual(topic.next_subtopic_id, 3)
        self.assertEqual(topic.subtopics[0].title, 'Title2')
        self.assertEqual(topic.subtopics[0].skill_ids, [self.skill_id_1])

        subtopic_page = subtopic_page_services.get_subtopic_page_by_id(
            self.TOPIC_ID, 3, strict=False)
        self.assertIsNone(subtopic_page)
        subtopic_page = subtopic_page_services.get_subtopic_page_by_id(
            self.TOPIC_ID, 4, strict=False)
        self.assertIsNone(subtopic_page)
        subtopic_page = subtopic_page_services.get_subtopic_page_by_id(
            self.TOPIC_ID, 2, strict=False)
        self.assertIsNotNone(subtopic_page)


    def test_add_uncategorized_skill(self):
        topic_services.add_uncategorized_skill(
            self.user_id_admin, self.TOPIC_ID, 'skill_id_3')
        topic = topic_services.get_topic_by_id(self.TOPIC_ID)
        self.assertEqual(
            topic.uncategorized_skill_ids,
            [self.skill_id_1, self.skill_id_2, 'skill_id_3'])
        topic_commit_log_entry = (
            topic_models.TopicCommitLogEntryModel.get_commit(self.TOPIC_ID, 3)
        )
        self.assertEqual(topic_commit_log_entry.commit_type, 'edit')
        self.assertEqual(topic_commit_log_entry.topic_id, self.TOPIC_ID)
        self.assertEqual(topic_commit_log_entry.user_id, self.user_id_admin)
        self.assertEqual(
            topic_commit_log_entry.commit_message,
            'Added skill_id_3 to uncategorized skill ids')

    def test_delete_uncategorized_skill(self):
        topic_services.delete_uncategorized_skill(
            self.user_id_admin, self.TOPIC_ID, self.skill_id_1)
        topic = topic_services.get_topic_by_id(self.TOPIC_ID)
        self.assertEqual(topic.uncategorized_skill_ids, [self.skill_id_2])
        topic_commit_log_entry = (
            topic_models.TopicCommitLogEntryModel.get_commit(self.TOPIC_ID, 3)
        )
        self.assertEqual(topic_commit_log_entry.commit_type, 'edit')
        self.assertEqual(topic_commit_log_entry.topic_id, self.TOPIC_ID)
        self.assertEqual(topic_commit_log_entry.user_id, self.user_id_admin)
        self.assertEqual(
            topic_commit_log_entry.commit_message,
            'Removed %s from uncategorized skill ids' % self.skill_id_1)

    def test_delete_canonical_story(self):
        topic_services.delete_canonical_story(
            self.user_id_admin, self.TOPIC_ID, self.story_id_1)
        topic = topic_services.get_topic_by_id(self.TOPIC_ID)
        self.assertEqual(len(topic.canonical_story_references), 1)
        self.assertEqual(
            topic.canonical_story_references[0].story_id, self.story_id_2)
        topic_commit_log_entry = (
            topic_models.TopicCommitLogEntryModel.get_commit(self.TOPIC_ID, 3)
        )
        self.assertEqual(topic_commit_log_entry.commit_type, 'edit')
        self.assertEqual(topic_commit_log_entry.topic_id, self.TOPIC_ID)
        self.assertEqual(topic_commit_log_entry.user_id, self.user_id_admin)
        self.assertEqual(
            topic_commit_log_entry.commit_message,
            'Removed %s from canonical story ids' % self.story_id_1)

    def test_add_canonical_story(self):
        topic_services.add_canonical_story(
            self.user_id_admin, self.TOPIC_ID, 'story_id')
        topic = topic_services.get_topic_by_id(self.TOPIC_ID)
        self.assertEqual(
            len(topic.canonical_story_references), 3)
        self.assertEqual(
            topic.canonical_story_references[2].story_id, 'story_id')
        topic_commit_log_entry = (
            topic_models.TopicCommitLogEntryModel.get_commit(self.TOPIC_ID, 3)
        )
        self.assertEqual(topic_commit_log_entry.commit_type, 'edit')
        self.assertEqual(topic_commit_log_entry.topic_id, self.TOPIC_ID)
        self.assertEqual(topic_commit_log_entry.user_id, self.user_id_admin)
        self.assertEqual(
            topic_commit_log_entry.commit_message,
            'Added %s to canonical story ids' % 'story_id')

    def test_delete_additional_story(self):
        topic_services.delete_additional_story(
            self.user_id_admin, self.TOPIC_ID, self.story_id_3)
        topic = topic_services.get_topic_by_id(self.TOPIC_ID)
        self.assertEqual(len(topic.additional_story_references), 0)

        topic_commit_log_entry = (
            topic_models.TopicCommitLogEntryModel.get_commit(self.TOPIC_ID, 3)
        )
        self.assertEqual(topic_commit_log_entry.commit_type, 'edit')
        self.assertEqual(topic_commit_log_entry.topic_id, self.TOPIC_ID)
        self.assertEqual(topic_commit_log_entry.user_id, self.user_id_admin)
        self.assertEqual(
            topic_commit_log_entry.commit_message,
            'Removed %s from additional story ids' % self.story_id_3)

    def test_add_additional_story(self):
        topic_services.add_additional_story(
            self.user_id_admin, self.TOPIC_ID, 'story_id_4')
        topic = topic_services.get_topic_by_id(self.TOPIC_ID)
        self.assertEqual(
            len(topic.additional_story_references), 2)
        self.assertEqual(
            topic.additional_story_references[1].story_id, 'story_id_4')
        topic_commit_log_entry = (
            topic_models.TopicCommitLogEntryModel.get_commit(self.TOPIC_ID, 3)
        )
        self.assertEqual(topic_commit_log_entry.commit_type, 'edit')
        self.assertEqual(topic_commit_log_entry.topic_id, self.TOPIC_ID)
        self.assertEqual(topic_commit_log_entry.user_id, self.user_id_admin)
        self.assertEqual(
            topic_commit_log_entry.commit_message,
            'Added story_id_4 to additional story ids')

    def test_delete_topic(self):
        # Test whether an admin can delete a topic.
        topic_services.delete_topic(self.user_id_admin, self.TOPIC_ID)
        self.assertIsNone(
            topic_services.get_topic_by_id(self.TOPIC_ID, strict=False))
        self.assertIsNone(
            topic_services.get_topic_summary_by_id(self.TOPIC_ID, strict=False))
        self.assertIsNone(
            subtopic_page_services.get_subtopic_page_by_id(
                self.TOPIC_ID, 1, strict=False))

    def test_delete_subtopic_with_skill_ids(self):
        changelist = [topic_domain.TopicChange({
            'cmd': topic_domain.CMD_DELETE_SUBTOPIC,
            'subtopic_id': self.subtopic_id
        })]
        subtopic_page = subtopic_page_services.get_subtopic_page_by_id(
            self.TOPIC_ID, 1, strict=False)
        self.assertEqual(subtopic_page.id, self.TOPIC_ID + '-1')
        topic_services.update_topic_and_subtopic_pages(
            self.user_id_admin, self.TOPIC_ID, changelist,
            'Removed 1 subtopic.')
        subtopic_page = subtopic_page_services.get_subtopic_page_by_id(
            self.TOPIC_ID, 1, strict=False)
        self.assertIsNone(subtopic_page)
        topic = topic_services.get_topic_by_id(self.TOPIC_ID)
        self.assertEqual(
            topic.uncategorized_skill_ids, [self.skill_id_1, self.skill_id_2])
        self.assertEqual(topic.subtopics, [])

    def test_update_subtopic_skill_ids(self):
        # Adds a subtopic and moves skill id from one to another.
        changelist = [
            topic_domain.TopicChange({
                'cmd': topic_domain.CMD_MOVE_SKILL_ID_TO_SUBTOPIC,
                'old_subtopic_id': None,
                'new_subtopic_id': self.subtopic_id,
                'skill_id': self.skill_id_1
            }),
            topic_domain.TopicChange({
                'cmd': topic_domain.CMD_MOVE_SKILL_ID_TO_SUBTOPIC,
                'old_subtopic_id': None,
                'new_subtopic_id': self.subtopic_id,
                'skill_id': self.skill_id_2
            }),
            topic_domain.TopicChange({
                'cmd': topic_domain.CMD_ADD_SUBTOPIC,
                'title': 'Title2',
                'subtopic_id': 2
            }),
            topic_domain.TopicChange({
                'cmd': topic_domain.CMD_MOVE_SKILL_ID_TO_SUBTOPIC,
                'old_subtopic_id': self.subtopic_id,
                'new_subtopic_id': 2,
                'skill_id': self.skill_id_2
            })
        ]
        topic_services.update_topic_and_subtopic_pages(
            self.user_id_admin, self.TOPIC_ID, changelist,
            'Updated subtopic skill ids.')
        topic = topic_services.get_topic_by_id(self.TOPIC_ID)
        subtopic_page = subtopic_page_services.get_subtopic_page_by_id(
            topic.id, 2)
        self.assertEqual(topic.uncategorized_skill_ids, [])
        self.assertEqual(topic.subtopics[0].skill_ids, [self.skill_id_1])
        self.assertEqual(topic.subtopics[1].skill_ids, [self.skill_id_2])
        self.assertEqual(topic.subtopics[1].id, 2)
        self.assertEqual(topic.next_subtopic_id, 3)
        self.assertEqual(subtopic_page.topic_id, topic.id)
        self.assertEqual(subtopic_page.id, self.TOPIC_ID + '-2')

        # Tests invalid case where skill id is not present in the old subtopic.
        changelist = [
            topic_domain.TopicChange({
                'cmd': topic_domain.CMD_MOVE_SKILL_ID_TO_SUBTOPIC,
                'old_subtopic_id': self.subtopic_id,
                'new_subtopic_id': 2,
                'skill_id': self.skill_id_2
            })
        ]
        with self.assertRaisesRegexp(
            Exception,
            'Skill id %s is not present in the given old subtopic'
            % self.skill_id_2):
            topic_services.update_topic_and_subtopic_pages(
                self.user_id_admin, self.TOPIC_ID, changelist,
                'Updated subtopic skill ids.')

        # Tests invalid case where skill id is not an uncategorized skill id.
        changelist = [
            topic_domain.TopicChange({
                'cmd': topic_domain.CMD_MOVE_SKILL_ID_TO_SUBTOPIC,
                'old_subtopic_id': None,
                'new_subtopic_id': 2,
                'skill_id': 'skill_10'
            })
        ]
        with self.assertRaisesRegexp(
            Exception,
            'Skill id skill_10 is not an uncategorized skill id'):
            topic_services.update_topic_and_subtopic_pages(
                self.user_id_admin, self.TOPIC_ID, changelist,
                'Updated subtopic skill ids.')

        # Tests invalid case where target subtopic doesn't exist.
        changelist = [topic_domain.TopicChange({
            'cmd': topic_domain.CMD_MOVE_SKILL_ID_TO_SUBTOPIC,
            'old_subtopic_id': self.subtopic_id,
            'new_subtopic_id': None,
            'skill_id': self.skill_id_1
        })]
        with self.assertRaisesRegexp(
            Exception, 'The subtopic with id None does not exist.'):
            topic_services.update_topic_and_subtopic_pages(
                self.user_id_admin, self.TOPIC_ID, changelist,
                'Updated subtopic skill ids.')

        # Tests valid case skill id removal case.
        changelist = [
            topic_domain.TopicChange({
                'cmd': topic_domain.CMD_REMOVE_SKILL_ID_FROM_SUBTOPIC,
                'subtopic_id': 2,
                'skill_id': self.skill_id_2
            }),
            topic_domain.TopicChange({
                'cmd': topic_domain.CMD_REMOVE_SKILL_ID_FROM_SUBTOPIC,
                'subtopic_id': self.subtopic_id,
                'skill_id': self.skill_id_1
            })
        ]
        topic_services.update_topic_and_subtopic_pages(
            self.user_id_admin, self.TOPIC_ID, changelist,
            'Updated subtopic skill ids.')
        topic = topic_services.get_topic_by_id(self.TOPIC_ID)
        self.assertEqual(
            topic.uncategorized_skill_ids, [self.skill_id_2, self.skill_id_1])
        self.assertEqual(topic.subtopics[1].skill_ids, [])
        self.assertEqual(topic.subtopics[0].skill_ids, [])

        # Tests invalid case where skill id is not present in the subtopic
        # from which it is to be removed.
        changelist = [topic_domain.TopicChange({
            'cmd': topic_domain.CMD_REMOVE_SKILL_ID_FROM_SUBTOPIC,
            'subtopic_id': self.subtopic_id,
            'skill_id': 'skill_10'
        })]
        with self.assertRaisesRegexp(
            Exception,
            'Skill id skill_10 is not present in the old subtopic'):
            topic_services.update_topic_and_subtopic_pages(
                self.user_id_admin, self.TOPIC_ID, changelist,
                'Updated subtopic skill ids.')

    def test_admin_can_manage_topic(self):
        topic_rights = topic_services.get_topic_rights(self.TOPIC_ID)

        self.assertTrue(topic_services.check_can_edit_topic(
            self.user_admin, topic_rights))

    def test_publish_and_unpublish_topic(self):
        topic_rights = topic_services.get_topic_rights(self.TOPIC_ID)
        self.assertFalse(topic_rights.topic_is_published)
        topic_services.publish_topic(self.TOPIC_ID, self.user_id_admin)

        with self.assertRaisesRegexp(
            Exception,
            'The user does not have enough rights to unpublish the topic.'):
            topic_services.unpublish_topic(self.TOPIC_ID, self.user_id_a)

        topic_rights = topic_services.get_topic_rights(self.TOPIC_ID)
        self.assertTrue(topic_rights.topic_is_published)

        topic_services.unpublish_topic(self.TOPIC_ID, self.user_id_admin)
        topic_rights = topic_services.get_topic_rights(self.TOPIC_ID)
        self.assertFalse(topic_rights.topic_is_published)

        with self.assertRaisesRegexp(
            Exception,
            'The user does not have enough rights to publish the topic.'):
            topic_services.publish_topic(self.TOPIC_ID, self.user_id_a)

    def test_create_new_topic_rights(self):
        topic_services.assign_role(
            self.user_admin, self.user_a,
            topic_domain.ROLE_MANAGER, self.TOPIC_ID)

        topic_rights = topic_services.get_topic_rights(self.TOPIC_ID)

        self.assertTrue(topic_services.check_can_edit_topic(
            self.user_a, topic_rights))
        self.assertFalse(topic_services.check_can_edit_topic(
            self.user_b, topic_rights))

    def test_non_admin_cannot_assign_roles(self):
        with self.assertRaisesRegexp(
            Exception,
            'UnauthorizedUserException: Could not assign new role.'):
            topic_services.assign_role(
                self.user_b, self.user_a,
                topic_domain.ROLE_MANAGER, self.TOPIC_ID)

        topic_rights = topic_services.get_topic_rights(self.TOPIC_ID)
        self.assertFalse(topic_services.check_can_edit_topic(
            self.user_a, topic_rights))
        self.assertFalse(topic_services.check_can_edit_topic(
            self.user_b, topic_rights))

    def test_role_cannot_be_assigned_to_non_topic_manager(self):
        with self.assertRaisesRegexp(
            Exception,
            'The assignee doesn\'t have enough rights to become a manager.'):
            topic_services.assign_role(
                self.user_admin, self.user_b,
                topic_domain.ROLE_MANAGER, self.TOPIC_ID)

    def test_manager_cannot_assign_roles(self):
        topic_services.assign_role(
            self.user_admin, self.user_a,
            topic_domain.ROLE_MANAGER, self.TOPIC_ID)

        with self.assertRaisesRegexp(
            Exception,
            'UnauthorizedUserException: Could not assign new role.'):
            topic_services.assign_role(
                self.user_a, self.user_b,
                topic_domain.ROLE_MANAGER, self.TOPIC_ID)

        topic_rights = topic_services.get_topic_rights(self.TOPIC_ID)
        self.assertTrue(topic_services.check_can_edit_topic(
            self.user_a, topic_rights))
        self.assertFalse(topic_services.check_can_edit_topic(
            self.user_b, topic_rights))

    def test_get_all_topic_rights_of_user(self):
        topic_services.assign_role(
            self.user_admin, self.user_a,
            topic_domain.ROLE_MANAGER, self.TOPIC_ID)
        topic_rights = topic_services.get_topic_rights_with_user(self.user_id_a)
        self.assertEqual(len(topic_rights), 1)
        self.assertEqual(topic_rights[0].id, self.TOPIC_ID)
        self.assertEqual(topic_rights[0].manager_ids, [self.user_id_a])

    def test_cannot_save_new_topic_with_existing_name(self):
        with self.assertRaisesRegexp(
            Exception, 'Topic with name \'Name\' already exists'):
            self.save_new_topic(
                'topic_2', self.user_id, 'Name', 'Description 2',
                [], [], [], [], 1)

    def test_update_topic_language_code(self):
        topic = topic_services.get_topic_by_id(self.TOPIC_ID)
        self.assertEqual(topic.language_code, 'en')

        changelist = [topic_domain.TopicChange({
            'cmd': topic_domain.CMD_UPDATE_TOPIC_PROPERTY,
            'property_name': topic_domain.TOPIC_PROPERTY_LANGUAGE_CODE,
            'old_value': 'en',
            'new_value': 'bn'
        })]
        topic_services.update_topic_and_subtopic_pages(
            self.user_id, self.TOPIC_ID, changelist, 'Change language code')

        topic = topic_services.get_topic_by_id(self.TOPIC_ID)
        self.assertEqual(topic.language_code, 'bn')

    def test_cannot_update_topic_and_subtopic_pages_with_empty_changelist(self):
        with self.assertRaisesRegexp(
            Exception,
            'Unexpected error: received an invalid change list when trying to '
            'save topic'):
            topic_services.update_topic_and_subtopic_pages(
                self.user_id, self.TOPIC_ID, [], 'commit message')

    def test_cannot_update_topic_and_subtopic_pages_with_mismatch_of_versions(
            self):
        topic_model = topic_models.TopicModel.get(self.TOPIC_ID)
        topic_model.version = 0
        topic_model.commit(self.user_id, 'changed version', [])

        changelist = [topic_domain.TopicChange({
            'cmd': topic_domain.CMD_UPDATE_TOPIC_PROPERTY,
            'property_name': topic_domain.TOPIC_PROPERTY_LANGUAGE_CODE,
            'old_value': 'en',
            'new_value': 'bn'
        })]

        with self.assertRaisesRegexp(
            Exception,
            'Unexpected error: trying to update version 1 of topic '
            'from version 2. Please reload the page and try again.'):
            topic_services.update_topic_and_subtopic_pages(
                self.user_id, self.TOPIC_ID, changelist, 'change language_code')

        topic_model = topic_models.TopicModel.get(self.TOPIC_ID)
        topic_model.version = 100
        topic_model.commit(self.user_id, 'changed version', [])

        with self.assertRaisesRegexp(
            Exception,
            'Trying to update version 101 of topic from version 2, '
            'which is too old. Please reload the page and try again.'):
            topic_services.update_topic_and_subtopic_pages(
                self.user_id, self.TOPIC_ID, changelist, 'change language_code')

    def test_cannot_update_topic_and_subtopic_pages_with_empty_commit_message(
            self):
        with self.assertRaisesRegexp(
            Exception, 'Expected a commit message, received none.'):
            topic_services.update_topic_and_subtopic_pages(
                self.user_id, self.TOPIC_ID, [], None)

    def test_cannot_publish_topic_with_no_topic_rights(self):
        with self.assertRaisesRegexp(
            Exception, 'The given topic does not exist'):
            topic_services.publish_topic('invalid_topic_id', self.user_id_admin)

    def test_cannot_publish_a_published_topic(self):
        topic_rights = topic_services.get_topic_rights(self.TOPIC_ID)
        self.assertFalse(topic_rights.topic_is_published)

        topic_services.publish_topic(self.TOPIC_ID, self.user_id_admin)
        topic_rights = topic_services.get_topic_rights(self.TOPIC_ID)
        self.assertTrue(topic_rights.topic_is_published)

        with self.assertRaisesRegexp(
            Exception, 'The topic is already published.'):
            topic_services.publish_topic(self.TOPIC_ID, self.user_id_admin)

    def test_cannot_unpublish_topic_with_no_topic_rights(self):
        with self.assertRaisesRegexp(
            Exception, 'The given topic does not exist'):
            topic_services.unpublish_topic(
                'invalid_topic_id', self.user_id_admin)

    def test_cannot_unpublish_an_unpublished_topic(self):
        topic_rights = topic_services.get_topic_rights(self.TOPIC_ID)
        self.assertFalse(topic_rights.topic_is_published)

        with self.assertRaisesRegexp(
            Exception, 'The topic is already unpublished.'):
            topic_services.unpublish_topic(self.TOPIC_ID, self.user_id_admin)

    def test_cannot_edit_topic_with_no_topic_rights(self):
        self.assertFalse(topic_services.check_can_edit_topic(self.user_a, None))

    def test_cannot_assign_role_with_invalid_role(self):
        with self.assertRaisesRegexp(Exception, 'Invalid role'):
            topic_services.assign_role(
                self.user_admin, self.user_a, 'invalid_role', self.TOPIC_ID)

    def test_get_topic_by_version(self):
        topic_id = topic_services.get_new_topic_id()
        self.save_new_topic(
            topic_id, self.user_id, 'topic name', 'Description',
            [], [], [], [], 1)

        changelist = [topic_domain.TopicChange({
            'cmd': topic_domain.CMD_UPDATE_TOPIC_PROPERTY,
            'property_name': topic_domain.TOPIC_PROPERTY_LANGUAGE_CODE,
            'old_value': 'en',
            'new_value': 'bn'
        })]
        topic_services.update_topic_and_subtopic_pages(
            self.user_id, topic_id, changelist, 'Change language code')

        topic_v0 = topic_services.get_topic_by_id(topic_id, version=0)
        topic_v1 = topic_services.get_topic_by_id(topic_id, version=1)

        self.assertEqual(topic_v1.language_code, 'en')
        self.assertEqual(topic_v0.language_code, 'bn')

    def test_deassign_user_from_all_topics(self):
        self.save_new_topic(
            'topic_2', self.user_id, 'Name 2', 'Description 2',
            [], [], [], [], 1)
        self.save_new_topic(
            'topic_3', self.user_id, 'Name 3', 'Description 3',
            [], [], [], [], 1)

        topic_services.assign_role(
            self.user_admin, self.user_a,
            topic_domain.ROLE_MANAGER, self.TOPIC_ID)
        topic_services.assign_role(
            self.user_admin, self.user_a,
            topic_domain.ROLE_MANAGER, 'topic_2')
        topic_rights = topic_services.get_topic_rights_with_user(self.user_id_a)
        self.assertEqual(len(topic_rights), 2)

        topic_services.deassign_user_from_all_topics(
            self.user_admin, self.user_id_a)
        topic_rights = topic_services.get_topic_rights_with_user(self.user_id_a)
        self.assertEqual(len(topic_rights), 0)

    def test_reassigning_manager_role_to_same_user(self):
        topic_services.assign_role(
            self.user_admin, self.user_a,
            topic_domain.ROLE_MANAGER, self.TOPIC_ID)
        with self.assertRaisesRegexp(
            Exception, 'This user already is a manager for this topic'):
            topic_services.assign_role(
                self.user_admin, self.user_a,
                topic_domain.ROLE_MANAGER, self.TOPIC_ID)

        topic_rights = topic_services.get_topic_rights(self.TOPIC_ID)
        self.assertTrue(topic_services.check_can_edit_topic(
            self.user_a, topic_rights))
        self.assertFalse(topic_services.check_can_edit_topic(
            self.user_b, topic_rights))

    def test_deassigning_manager_role(self):
        topic_services.assign_role(
            self.user_admin, self.user_a,
            topic_domain.ROLE_MANAGER, self.TOPIC_ID)

        topic_rights = topic_services.get_topic_rights(self.TOPIC_ID)

        self.assertTrue(topic_services.check_can_edit_topic(
            self.user_a, topic_rights))
        self.assertFalse(topic_services.check_can_edit_topic(
            self.user_b, topic_rights))

        topic_services.assign_role(
            self.user_admin, self.user_a,
            topic_domain.ROLE_NONE, self.TOPIC_ID)

        self.assertFalse(topic_services.check_can_edit_topic(
            self.user_a, topic_rights))
        self.assertFalse(topic_services.check_can_edit_topic(
            self.user_b, topic_rights))

        topic_services.assign_role(
            self.user_admin, self.user_a,
            topic_domain.ROLE_NONE, self.TOPIC_ID)

        self.assertFalse(topic_services.check_can_edit_topic(
            self.user_a, topic_rights))
        self.assertFalse(topic_services.check_can_edit_topic(
            self.user_b, topic_rights))


# TODO(lilithxxx): Remove this mock class and the SubtopicMigrationTests class
# once the actual functions for subtopic migrations are implemented.
# See issue: https://github.com/oppia/oppia/issues/7009.
class MockTopicObject(topic_domain.Topic):
    """Mocks Topic domain object."""

    @classmethod
    def _convert_subtopic_v1_dict_to_v2_dict(cls, subtopic):
        """Converts v1 subtopic dict to v2."""
        return subtopic

    @classmethod
    def _convert_story_reference_v1_dict_to_v2_dict(cls, story_reference):
        """Converts v1 story reference dict to v2."""
        return story_reference


class SubtopicMigrationTests(test_utils.GenericTestBase):

    def test_migrate_subtopic_to_latest_schema(self):
        topic_services.create_new_topic_rights('topic_id', 'user_id_admin')
        commit_cmd = topic_domain.TopicChange({
            'cmd': topic_domain.CMD_CREATE_NEW,
            'name': 'name'
        })
        subtopic_dict = {
            'id': 1,
            'title': 'subtopic_title',
            'skill_ids': []
        }
        model = topic_models.TopicModel(
            id='topic_id',
            name='name',
            canonical_name='Name',
            next_subtopic_id=1,
            language_code='en',
            subtopics=[subtopic_dict],
            subtopic_schema_version=1,
            story_reference_schema_version=1
        )
        commit_cmd_dicts = [commit_cmd.to_dict()]
        model.commit(
            'user_id_admin', 'topic model created', commit_cmd_dicts)

        swap_topic_object = self.swap(topic_domain, 'Topic', MockTopicObject)
        current_schema_version_swap = self.swap(
            feconf, 'CURRENT_SUBTOPIC_SCHEMA_VERSION', 2)

        with swap_topic_object, current_schema_version_swap:
            topic = topic_services.get_topic_from_model(model)

        self.assertEqual(topic.subtopic_schema_version, 2)
        self.assertEqual(topic.name, 'name')
        self.assertEqual(topic.canonical_name, 'name')
        self.assertEqual(topic.next_subtopic_id, 1)
        self.assertEqual(topic.language_code, 'en')
        self.assertEqual(len(topic.subtopics), 1)
        self.assertEqual(topic.subtopics[0].to_dict(), subtopic_dict)


class StoryReferenceMigrationTests(test_utils.GenericTestBase):

    def test_migrate_story_reference_to_latest_schema(self):
        topic_services.create_new_topic_rights('topic_id', 'user_id_admin')
        commit_cmd = topic_domain.TopicChange({
            'cmd': topic_domain.CMD_CREATE_NEW,
            'name': 'name'
        })
        story_reference_dict = {
            'story_id': 'story_id',
            'story_is_published': False
        }
        model = topic_models.TopicModel(
            id='topic_id',
            name='name',
            canonical_name='Name',
            next_subtopic_id=1,
            language_code='en',
            subtopics=[],
            subtopic_schema_version=1,
            story_reference_schema_version=1,
            canonical_story_references=[story_reference_dict]
        )
        commit_cmd_dicts = [commit_cmd.to_dict()]
        model.commit(
            'user_id_admin', 'topic model created', commit_cmd_dicts)

        swap_topic_object = self.swap(topic_domain, 'Topic', MockTopicObject)
        current_schema_version_swap = self.swap(
            feconf, 'CURRENT_STORY_REFERENCE_SCHEMA_VERSION', 2)

        with swap_topic_object, current_schema_version_swap:
            topic = topic_services.get_topic_from_model(model)

        self.assertEqual(topic.story_reference_schema_version, 2)
        self.assertEqual(topic.name, 'name')
        self.assertEqual(topic.canonical_name, 'name')
        self.assertEqual(topic.next_subtopic_id, 1)
        self.assertEqual(topic.language_code, 'en')
        self.assertEqual(len(topic.canonical_story_references), 1)
        self.assertEqual(
            topic.canonical_story_references[0].to_dict(), story_reference_dict)<|MERGE_RESOLUTION|>--- conflicted
+++ resolved
@@ -14,17 +14,13 @@
 # See the License for the specific language governing permissions and
 # limitations under the License.
 
-<<<<<<< HEAD
-"""Tests for topic domain objects."""
+"""Tests for topic services."""
 from __future__ import absolute_import  # pylint: disable=import-only-modules
 from __future__ import division  # pylint: disable=import-only-modules
 from __future__ import print_function  # pylint: disable=import-only-modules
 
 import os
 import sys
-=======
-"""Tests for topic services."""
->>>>>>> 99c8e9e4
 
 from core.domain import exp_services
 from core.domain import story_domain
