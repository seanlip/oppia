--- conflicted
+++ resolved
@@ -39,12 +39,6 @@
 from core.platform import models
 from core.tests import test_utils
 
-<<<<<<< HEAD
-(
-    topic_models, suggestion_models
-) = models.Registry.import_models([
-    models.Names.TOPIC, models.Names.SUGGESTION
-=======
 from typing import Dict, List, Optional, Union
 
 MYPY = False
@@ -52,8 +46,7 @@
     from mypy_imports import topic_models
 
 (topic_models,) = models.Registry.import_models([
-    models.NAMES.topic
->>>>>>> dc571464
+    models.Names.TOPIC
 ])
 
 
