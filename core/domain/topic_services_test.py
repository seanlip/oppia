# coding: utf-8
#
# Copyright 2018 The Oppia Authors. All Rights Reserved.
#
# Licensed under the Apache License, Version 2.0 (the "License");
# you may not use this file except in compliance with the License.
# You may obtain a copy of the License at
#
#      http://www.apache.org/licenses/LICENSE-2.0
#
# Unless required by applicable law or agreed to in writing, software
# distributed under the License is distributed on an "AS-IS" BASIS,
# WITHOUT WARRANTIES OR CONDITIONS OF ANY KIND, either express or implied.
# See the License for the specific language governing permissions and
# limitations under the License.

"""Tests for topic services."""

from __future__ import absolute_import  # pylint: disable=import-only-modules
from __future__ import unicode_literals  # pylint: disable=import-only-modules

from constants import constants
from core.domain import exp_services
from core.domain import question_domain
from core.domain import rights_manager
from core.domain import story_domain
from core.domain import story_services
from core.domain import subtopic_page_domain
from core.domain import subtopic_page_services
from core.domain import suggestion_services
from core.domain import topic_domain
from core.domain import topic_fetchers
from core.domain import topic_services
from core.domain import user_services
from core.platform import models
from core.tests import test_utils

import feconf

(
    topic_models, suggestion_models
) = models.Registry.import_models([
    models.NAMES.topic, models.NAMES.suggestion
])


class TopicServicesUnitTests(test_utils.GenericTestBase):
    """Tests for topic services."""

    user_id = 'user_id'
    story_id_1 = 'story_1'
    story_id_2 = 'story_2'
    story_id_3 = 'story_3'
    subtopic_id = 1
    skill_id_1 = 'skill_1'
    skill_id_2 = 'skill_2'
    skill_id_3 = 'skill_3'

    def setUp(self):
        super(TopicServicesUnitTests, self).setUp()
        self.TOPIC_ID = topic_fetchers.get_new_topic_id()
        changelist = [topic_domain.TopicChange({
            'cmd': topic_domain.CMD_ADD_SUBTOPIC,
            'title': 'Title',
            'subtopic_id': 1
        })]
        self.save_new_topic(
            self.TOPIC_ID, self.user_id, name='Name',
            description='Description',
            canonical_story_ids=[self.story_id_1, self.story_id_2],
            additional_story_ids=[self.story_id_3],
            uncategorized_skill_ids=[self.skill_id_1, self.skill_id_2],
            subtopics=[], next_subtopic_id=1)
        self.save_new_story(self.story_id_1, self.user_id, self.TOPIC_ID)
        self.save_new_story(
            self.story_id_3,
            self.user_id,
            self.TOPIC_ID,
            title='Title 3',
            description='Description 3'
        )
        self.save_new_story(
            self.story_id_2,
            self.user_id,
            self.TOPIC_ID,
            title='Title 2',
            description='Description 2'
        )
        self.signup('a@example.com', 'A')
        self.signup('b@example.com', 'B')
        self.signup(self.ADMIN_EMAIL, self.ADMIN_USERNAME)

        self.user_id_a = self.get_user_id_from_email('a@example.com')
        self.user_id_b = self.get_user_id_from_email('b@example.com')
        self.user_id_admin = self.get_user_id_from_email(self.ADMIN_EMAIL)
        topic_services.update_topic_and_subtopic_pages(
            self.user_id_admin, self.TOPIC_ID, changelist, 'Added a subtopic')

        self.topic = topic_fetchers.get_topic_by_id(self.TOPIC_ID)
        self.set_admins([self.ADMIN_USERNAME])
        self.set_topic_managers([user_services.get_username(self.user_id_a)])
        self.user_a = user_services.get_user_actions_info(self.user_id_a)
        self.user_b = user_services.get_user_actions_info(self.user_id_b)
        self.user_admin = user_services.get_user_actions_info(
            self.user_id_admin)

    def test_compute_summary(self):
        topic_summary = topic_services.compute_summary_of_topic(self.topic)

        self.assertEqual(topic_summary.id, self.TOPIC_ID)
        self.assertEqual(topic_summary.name, 'Name')
        self.assertEqual(topic_summary.description, 'Description')
        self.assertEqual(topic_summary.canonical_story_count, 0)
        self.assertEqual(topic_summary.additional_story_count, 0)
        self.assertEqual(topic_summary.uncategorized_skill_count, 2)
        self.assertEqual(topic_summary.subtopic_count, 1)
        self.assertEqual(topic_summary.total_skill_count, 2)
        self.assertEqual(topic_summary.total_published_node_count, 0)
        self.assertEqual(topic_summary.thumbnail_filename, 'topic.svg')
        self.assertEqual(topic_summary.thumbnail_bg_color, '#C6DCDA')

<<<<<<< HEAD
    def test_get_all_summaries(self):
        topic_summaries = topic_services.get_all_topic_summaries()

        self.assertEqual(len(topic_summaries), 1)
        self.assertEqual(topic_summaries[0].name, 'Name')
        self.assertEqual(topic_summaries[0].canonical_story_count, 0)
        self.assertEqual(topic_summaries[0].additional_story_count, 0)
        self.assertEqual(topic_summaries[0].total_skill_count, 2)
        self.assertEqual(topic_summaries[0].uncategorized_skill_count, 2)
        self.assertEqual(topic_summaries[0].subtopic_count, 1)

    def test_get_multi_summaries(self):
        topic_summaries = topic_services.get_multi_topic_summaries([
            self.TOPIC_ID, 'invalid_id'])

        self.assertEqual(len(topic_summaries), 2)
        self.assertEqual(topic_summaries[0].name, 'Name')
        self.assertEqual(topic_summaries[0].description, 'Description')
        self.assertEqual(topic_summaries[0].canonical_story_count, 0)
        self.assertEqual(topic_summaries[0].additional_story_count, 0)
        self.assertEqual(topic_summaries[0].total_skill_count, 2)
        self.assertEqual(topic_summaries[0].uncategorized_skill_count, 2)
        self.assertEqual(topic_summaries[0].subtopic_count, 1)
        self.assertIsNone(topic_summaries[1])

    def test_get_multi_rights(self):
        topic_rights = topic_services.get_multi_topic_rights([
            self.TOPIC_ID, 'invalid_id'])

        self.assertEqual(len(topic_rights), 2)
        self.assertEqual(topic_rights[0].id, self.TOPIC_ID)
        self.assertEqual(topic_rights[0].manager_ids, [])
        self.assertFalse(topic_rights[0].topic_is_published)
        self.assertIsNone(topic_rights[1])

    def test_get_new_topic_id(self):
        new_topic_id = topic_services.get_new_topic_id()

        self.assertEqual(len(new_topic_id), 12)
        self.assertEqual(topic_models.TopicModel.get(
            new_topic_id, strict=False), None)

=======
>>>>>>> 150c51b8
    def test_get_topic_from_model(self):
        topic_model = topic_models.TopicModel.get(self.TOPIC_ID)
        topic = topic_fetchers.get_topic_from_model(topic_model)
        self.assertEqual(topic.to_dict(), self.topic.to_dict())

    def test_cannot_get_topic_from_model_with_invalid_schema_version(self):
        topic_services.create_new_topic_rights('topic_id', self.user_id_a)
        commit_cmd = topic_domain.TopicChange({
            'cmd': topic_domain.CMD_CREATE_NEW,
            'name': 'name'
        })
        subtopic_dict = {
            'id': 1,
            'title': 'subtopic_title',
            'skill_ids': []
        }
        model = topic_models.TopicModel(
            id='topic_id',
            name='name',
            abbreviated_name='abbrev',
            url_fragment='name-one',
            description='description1',
            canonical_name='canonical_name',
            next_subtopic_id=1,
            language_code='en',
            subtopics=[subtopic_dict],
            subtopic_schema_version=0,
            story_reference_schema_version=0
        )
        commit_cmd_dicts = [commit_cmd.to_dict()]
        model.commit(
            self.user_id_a, 'topic model created', commit_cmd_dicts)

        with self.assertRaisesRegexp(
            Exception,
            'Sorry, we can only process v1-v%d subtopic schemas at '
            'present.' % feconf.CURRENT_SUBTOPIC_SCHEMA_VERSION):
            topic_fetchers.get_topic_from_model(model)

        topic_services.create_new_topic_rights('topic_id_2', self.user_id_a)
        model = topic_models.TopicModel(
            id='topic_id_2',
            name='name 2',
            abbreviated_name='abbrev',
            url_fragment='name-two',
            description='description',
            canonical_name='canonical_name_2',
            next_subtopic_id=1,
            language_code='en',
            subtopics=[subtopic_dict],
            subtopic_schema_version=1,
            story_reference_schema_version=0
        )
        commit_cmd_dicts = [commit_cmd.to_dict()]
        model.commit(
            self.user_id_a, 'topic model created', commit_cmd_dicts)

        with self.assertRaisesRegexp(
            Exception,
            'Sorry, we can only process v1-v%d story reference schemas at '
            'present.' % feconf.CURRENT_STORY_REFERENCE_SCHEMA_VERSION):
            topic_fetchers.get_topic_from_model(model)

    def test_cannot_create_topic_change_class_with_invalid_changelist(self):
        with self.assertRaisesRegexp(
            Exception, 'Missing cmd key in change dict'):
            topic_domain.TopicChange({
                'invalid_cmd': topic_domain.CMD_UPDATE_TOPIC_PROPERTY,
                'property_name': topic_domain.TOPIC_PROPERTY_DESCRIPTION,
                'old_value': 'Description',
                'new_value': 'New Description'
            })

    def test_cannot_rearrange_story_with_missing_index_values(self):
        with self.assertRaisesRegexp(
            Exception, (
                'The following required attributes are missing: '
                'from_index, to_index')):
            topic_domain.TopicChange({
                'cmd': topic_domain.CMD_REARRANGE_CANONICAL_STORY,
            })

    def test_cannot_rearrange_story_with_missing_from_index_value(self):
        with self.assertRaisesRegexp(
            Exception, (
                'The following required attributes are missing: '
                'from_index')):
            topic_domain.TopicChange({
                'cmd': topic_domain.CMD_REARRANGE_CANONICAL_STORY,
                'to_index': 1
            })

    def test_cannot_rearrange_story_with_missing_to_index_value(self):
        with self.assertRaisesRegexp(
            Exception, (
                'The following required attributes are missing: to_index')):
            topic_domain.TopicChange({
                'cmd': topic_domain.CMD_REARRANGE_CANONICAL_STORY,
                'from_index': 1
            })

    def test_rearrange_canonical_stories_in_topic(self):
        story_id_new = 'story_id_new'
        topic_services.add_canonical_story(
            self.user_id_admin, self.TOPIC_ID, 'story_id_new')

        topic = topic_fetchers.get_topic_by_id(self.TOPIC_ID)
        self.assertEqual(len(topic.canonical_story_references), 3)
        self.assertEqual(
            topic.canonical_story_references[0].story_id, self.story_id_1)
        self.assertEqual(
            topic.canonical_story_references[1].story_id, self.story_id_2)
        self.assertEqual(
            topic.canonical_story_references[2].story_id, story_id_new)

        changelist = [topic_domain.TopicChange({
            'cmd': topic_domain.CMD_REARRANGE_CANONICAL_STORY,
            'from_index': 2,
            'to_index': 0
        })]

        topic_services.update_topic_and_subtopic_pages(
            self.user_id_admin, self.TOPIC_ID, changelist,
            'Rearranged canonical story on index 2 to index 0.')

        topic = topic_fetchers.get_topic_by_id(self.TOPIC_ID)
        self.assertEqual(len(topic.canonical_story_references), 3)
        self.assertEqual(
            topic.canonical_story_references[0].story_id, story_id_new)
        self.assertEqual(
            topic.canonical_story_references[1].story_id, self.story_id_1)
        self.assertEqual(
            topic.canonical_story_references[2].story_id, self.story_id_2)
        topic_commit_log_entry = (
            topic_models.TopicCommitLogEntryModel.get_commit(self.TOPIC_ID, 4)
        )
        self.assertEqual(topic_commit_log_entry.commit_type, 'edit')
        self.assertEqual(topic_commit_log_entry.topic_id, self.TOPIC_ID)
        self.assertEqual(topic_commit_log_entry.user_id, self.user_id_admin)
        self.assertEqual(
            topic_commit_log_entry.commit_message,
            'Rearranged canonical story on index 2 to index 0.')

    def test_rearrange_skill_in_subtopic(self):
        topic_services.add_uncategorized_skill(
            self.user_id_admin, self.TOPIC_ID, self.skill_id_3)
        changelist = [topic_domain.TopicChange({
            'cmd': topic_domain.CMD_MOVE_SKILL_ID_TO_SUBTOPIC,
            'old_subtopic_id': None,
            'new_subtopic_id': 1,
            'skill_id': self.skill_id_1
        }), topic_domain.TopicChange({
            'cmd': topic_domain.CMD_MOVE_SKILL_ID_TO_SUBTOPIC,
            'old_subtopic_id': None,
            'new_subtopic_id': 1,
            'skill_id': self.skill_id_2
        }), topic_domain.TopicChange({
            'cmd': topic_domain.CMD_MOVE_SKILL_ID_TO_SUBTOPIC,
            'old_subtopic_id': None,
            'new_subtopic_id': 1,
            'skill_id': self.skill_id_3
        })]
        topic_services.update_topic_and_subtopic_pages(
            self.user_id_admin, self.TOPIC_ID, changelist,
            'Added skills to the subtopic.')

        topic = topic_fetchers.get_topic_by_id(self.TOPIC_ID)
        self.assertEqual(len(topic.subtopics[0].skill_ids), 3)
        skill_ids = topic.subtopics[0].skill_ids
        self.assertEqual(skill_ids[0], self.skill_id_1)
        self.assertEqual(skill_ids[1], self.skill_id_2)
        self.assertEqual(skill_ids[2], self.skill_id_3)

        changelist = [topic_domain.TopicChange({
            'cmd': topic_domain.CMD_REARRANGE_SKILL_IN_SUBTOPIC,
            'subtopic_id': 1,
            'from_index': 2,
            'to_index': 0
        })]
        topic_services.update_topic_and_subtopic_pages(
            self.user_id_admin, self.TOPIC_ID, changelist,
            'Rearranged skill from index 2 to index 0 for subtopic with id 1.')

        topic = topic_fetchers.get_topic_by_id(self.TOPIC_ID)
        self.assertEqual(len(topic.subtopics[0].skill_ids), 3)
        skill_ids = topic.subtopics[0].skill_ids
        self.assertEqual(skill_ids[0], self.skill_id_3)
        self.assertEqual(skill_ids[1], self.skill_id_1)
        self.assertEqual(skill_ids[2], self.skill_id_2)

        topic_commit_log_entry = (
            topic_models.TopicCommitLogEntryModel.get_commit(self.TOPIC_ID, 5)
        )
        self.assertEqual(topic_commit_log_entry.commit_type, 'edit')
        self.assertEqual(topic_commit_log_entry.topic_id, self.TOPIC_ID)
        self.assertEqual(topic_commit_log_entry.user_id, self.user_id_admin)
        self.assertEqual(
            topic_commit_log_entry.commit_message,
            'Rearranged skill from index 2 to index 0 for subtopic with id 1.')

    def test_rearrange_subtopic(self):
        changelist = [topic_domain.TopicChange({
            'cmd': topic_domain.CMD_ADD_SUBTOPIC,
            'title': 'Title2',
            'subtopic_id': 2
        }), topic_domain.TopicChange({
            'cmd': topic_domain.CMD_UPDATE_SUBTOPIC_PROPERTY,
            'property_name': topic_domain.SUBTOPIC_PROPERTY_URL_FRAGMENT,
            'new_value': 'title-two',
            'old_value': '',
            'subtopic_id': 2
        }), topic_domain.TopicChange({
            'cmd': topic_domain.CMD_ADD_SUBTOPIC,
            'title': 'Title3',
            'subtopic_id': 3
        }), topic_domain.TopicChange({
            'cmd': topic_domain.CMD_UPDATE_SUBTOPIC_PROPERTY,
            'property_name': topic_domain.SUBTOPIC_PROPERTY_URL_FRAGMENT,
            'new_value': 'title-three',
            'old_value': '',
            'subtopic_id': 3
        })]
        topic_services.update_topic_and_subtopic_pages(
            self.user_id_admin, self.TOPIC_ID, changelist,
            'Added subtopics to the topic.')

        topic = topic_fetchers.get_topic_by_id(self.TOPIC_ID)
        self.assertEqual(len(topic.subtopics), 3)
        subtopics = topic.subtopics
        self.assertEqual(subtopics[0].id, 1)
        self.assertEqual(subtopics[1].id, 2)
        self.assertEqual(subtopics[2].id, 3)

        changelist = [topic_domain.TopicChange({
            'cmd': topic_domain.CMD_REARRANGE_SUBTOPIC,
            'from_index': 2,
            'to_index': 0
        })]
        topic_services.update_topic_and_subtopic_pages(
            self.user_id_admin, self.TOPIC_ID, changelist,
            'Rearranged subtopic from index 2 to index 0.')

        topic = topic_fetchers.get_topic_by_id(self.TOPIC_ID)
        self.assertEqual(len(topic.subtopics), 3)
        subtopics = topic.subtopics
        self.assertEqual(subtopics[0].id, 3)
        self.assertEqual(subtopics[1].id, 1)
        self.assertEqual(subtopics[2].id, 2)

        topic_commit_log_entry = (
            topic_models.TopicCommitLogEntryModel.get_commit(self.TOPIC_ID, 4)
        )
        self.assertEqual(topic_commit_log_entry.commit_type, 'edit')
        self.assertEqual(topic_commit_log_entry.topic_id, self.TOPIC_ID)
        self.assertEqual(topic_commit_log_entry.user_id, self.user_id_admin)
        self.assertEqual(
            topic_commit_log_entry.commit_message,
            'Rearranged subtopic from index 2 to index 0.')

    def test_cannot_update_topic_property_with_invalid_changelist(self):
        with self.assertRaisesRegexp(
            Exception, (
                'Value for property_name in cmd update_topic_property: '
                'invalid property is not allowed')):
            topic_domain.TopicChange({
                'cmd': topic_domain.CMD_UPDATE_TOPIC_PROPERTY,
                'property_name': 'invalid property',
                'old_value': 'Description',
                'new_value': 'New Description'
            })

    def test_cannot_update_subtopic_property_with_invalid_changelist(self):
        with self.assertRaisesRegexp(
            Exception, (
                'The following required attributes are '
                'missing: subtopic_id')):
            topic_domain.TopicChange({
                'cmd': topic_domain.CMD_UPDATE_SUBTOPIC_PROPERTY,
                'property_name': 'invalid property',
                'old_value': 'Description',
                'new_value': 'New Description'
            })

    def test_update_subtopic_property(self):
        topic = topic_fetchers.get_topic_by_id(self.TOPIC_ID)

        self.assertEqual(len(topic.subtopics), 1)
        self.assertEqual(topic.subtopics[0].title, 'Title')

        changelist = [topic_domain.TopicChange({
            'cmd': topic_domain.CMD_UPDATE_SUBTOPIC_PROPERTY,
            'property_name': 'title',
            'subtopic_id': 1,
            'old_value': 'Title',
            'new_value': 'New Title'
        }), topic_domain.TopicChange({
            'cmd': topic_domain.CMD_UPDATE_SUBTOPIC_PROPERTY,
            'property_name': 'thumbnail_filename',
            'subtopic_id': 1,
            'old_value': None,
            'new_value': 'image.svg'
        }), topic_domain.TopicChange({
            'cmd': topic_domain.CMD_UPDATE_SUBTOPIC_PROPERTY,
            'property_name': 'thumbnail_bg_color',
            'subtopic_id': 1,
            'old_value': None,
            'new_value': constants.ALLOWED_THUMBNAIL_BG_COLORS['subtopic'][0]
        })]
        topic_services.update_topic_and_subtopic_pages(
            self.user_id_admin, self.TOPIC_ID, changelist,
            'Update title of subtopic.')
        topic = topic_fetchers.get_topic_by_id(self.TOPIC_ID)

        self.assertEqual(len(topic.subtopics), 1)
        self.assertEqual(topic.subtopics[0].title, 'New Title')
        self.assertEqual(topic.subtopics[0].thumbnail_filename, 'image.svg')
        self.assertEqual(
            topic.subtopics[0].thumbnail_bg_color,
            constants.ALLOWED_THUMBNAIL_BG_COLORS['subtopic'][0])

    def test_cannot_create_topic_change_class_with_invalid_cmd(self):
        with self.assertRaisesRegexp(
            Exception, 'Command invalid cmd is not allowed'):
            topic_domain.TopicChange({
                'cmd': 'invalid cmd',
                'property_name': 'title',
                'subtopic_id': 1,
                'old_value': 'Description',
                'new_value': 'New Description'
            })

    def test_publish_and_unpublish_story(self):
        topic = topic_fetchers.get_topic_by_id(self.TOPIC_ID)
        self.assertEqual(
            topic.canonical_story_references[0].story_is_published, False)
        self.assertEqual(
            topic.additional_story_references[0].story_is_published, False)
        topic_services.publish_story(
            self.TOPIC_ID, self.story_id_1, self.user_id_admin)
        topic_services.publish_story(
            self.TOPIC_ID, self.story_id_3, self.user_id_admin)
        topic = topic_fetchers.get_topic_by_id(self.TOPIC_ID)
        topic_summary = topic_fetchers.get_topic_summary_by_id(self.TOPIC_ID)
        self.assertEqual(
            topic.canonical_story_references[0].story_is_published, True)
        self.assertEqual(
            topic.additional_story_references[0].story_is_published, True)
        self.assertEqual(topic_summary.canonical_story_count, 1)
        self.assertEqual(topic_summary.additional_story_count, 1)

        topic_services.unpublish_story(
            self.TOPIC_ID, self.story_id_1, self.user_id_admin)
        topic_services.unpublish_story(
            self.TOPIC_ID, self.story_id_3, self.user_id_admin)
        topic = topic_fetchers.get_topic_by_id(self.TOPIC_ID)
        topic_summary = topic_fetchers.get_topic_summary_by_id(self.TOPIC_ID)
        self.assertEqual(
            topic.canonical_story_references[0].story_is_published, False)
        self.assertEqual(
            topic.additional_story_references[0].story_is_published, False)
        self.assertEqual(topic_summary.canonical_story_count, 0)
        self.assertEqual(topic_summary.additional_story_count, 0)

    def test_invalid_publish_and_unpublish_story(self):
        with self.assertRaisesRegexp(
            Exception, 'A topic with the given ID doesn\'t exist'):
            topic_services.publish_story(
                'invalid_topic', 'story_id_new', self.user_id_admin)

        with self.assertRaisesRegexp(
            Exception, 'A topic with the given ID doesn\'t exist'):
            topic_services.unpublish_story(
                'invalid_topic', 'story_id_new', self.user_id_admin)

        with self.assertRaisesRegexp(
            Exception, 'The user does not have enough rights to publish the '
            'story.'):
            topic_services.publish_story(
                self.TOPIC_ID, self.story_id_3, self.user_id_b)

        with self.assertRaisesRegexp(
            Exception, 'The user does not have enough rights to unpublish the '
            'story.'):
            topic_services.unpublish_story(
                self.TOPIC_ID, self.story_id_3, self.user_id_b)

        with self.assertRaisesRegexp(
            Exception, 'A story with the given ID doesn\'t exist'):
            topic_services.publish_story(
                self.TOPIC_ID, 'invalid_story', self.user_id_admin)

        with self.assertRaisesRegexp(
            Exception, 'A story with the given ID doesn\'t exist'):
            topic_services.unpublish_story(
                self.TOPIC_ID, 'invalid_story', self.user_id_admin)

        self.save_new_story(
            'story_10',
            self.user_id,
            self.TOPIC_ID,
            title='Title 2',
            description='Description 2'
        )
        with self.assertRaisesRegexp(
            Exception, 'Story with given id doesn\'t exist in the topic'):
            topic_services.publish_story(
                self.TOPIC_ID, 'story_10', self.user_id_admin)

        with self.assertRaisesRegexp(
            Exception, 'Story with given id doesn\'t exist in the topic'):
            topic_services.unpublish_story(
                self.TOPIC_ID, 'story_10', self.user_id_admin)

        # Throw error if a story node doesn't have an exploration.
        self.save_new_story(
            'story_id_new',
            self.user_id,
            self.TOPIC_ID,
            title='Title 2',
            description='Description 2'
        )
        topic_services.add_canonical_story(
            self.user_id_admin, self.TOPIC_ID, 'story_id_new')
        changelist = [
            story_domain.StoryChange({
                'cmd': story_domain.CMD_ADD_STORY_NODE,
                'node_id': 'node_1',
                'title': 'Title 1'
            })
        ]
        story_services.update_story(
            self.user_id_admin, 'story_id_new', changelist,
            'Added node.')

        with self.assertRaisesRegexp(
            Exception, 'Story node with id node_1 does not contain an '
            'exploration id.'):
            topic_services.publish_story(
                self.TOPIC_ID, 'story_id_new', self.user_id_admin)

        # Throw error if exploration isn't published.
        self.save_new_default_exploration(
            'exp_id', self.user_id_admin, title='title')
        self.publish_exploration(self.user_id_admin, 'exp_id')

        change_list = [story_domain.StoryChange({
            'cmd': story_domain.CMD_UPDATE_STORY_NODE_PROPERTY,
            'property_name': (
                story_domain.STORY_NODE_PROPERTY_EXPLORATION_ID),
            'node_id': 'node_1',
            'old_value': None,
            'new_value': 'exp_id'
        })]
        story_services.update_story(
            self.user_id_admin, 'story_id_new', change_list,
            'Updated story node.')

        rights_manager.unpublish_exploration(self.user_admin, 'exp_id')
        with self.assertRaisesRegexp(
            Exception, 'Exploration with ID exp_id is not public. Please '
            'publish explorations before adding them to a story.'):
            topic_services.publish_story(
                self.TOPIC_ID, 'story_id_new', self.user_id_admin)

        # Throws error if exploration doesn't exist.
        exp_services.delete_exploration(self.user_id_admin, 'exp_id')

        with self.assertRaisesRegexp(
            Exception, 'Expected story to only reference valid explorations, '
            'but found a reference to an invalid exploration with ID: exp_id'):
            topic_services.publish_story(
                self.TOPIC_ID, 'story_id_new', self.user_id_admin)

    def test_update_topic(self):
        topic_services.assign_role(
            self.user_admin, self.user_a, topic_domain.ROLE_MANAGER,
            self.TOPIC_ID)

        # Test whether an admin can edit a topic.
        changelist = [topic_domain.TopicChange({
            'cmd': topic_domain.CMD_UPDATE_TOPIC_PROPERTY,
            'property_name': topic_domain.TOPIC_PROPERTY_DESCRIPTION,
            'old_value': 'Description',
            'new_value': 'New Description'
        }), topic_domain.TopicChange({
            'cmd': topic_domain.CMD_UPDATE_TOPIC_PROPERTY,
            'property_name': topic_domain.TOPIC_PROPERTY_ABBREVIATED_NAME,
            'old_value': '',
            'new_value': 'short-name'
        }), topic_domain.TopicChange({
            'cmd': topic_domain.CMD_UPDATE_TOPIC_PROPERTY,
            'property_name': topic_domain.TOPIC_PROPERTY_URL_FRAGMENT,
            'old_value': '',
            'new_value': 'url-name'
        }), topic_domain.TopicChange({
            'cmd': topic_domain.CMD_UPDATE_TOPIC_PROPERTY,
            'property_name': topic_domain.TOPIC_PROPERTY_THUMBNAIL_FILENAME,
            'old_value': '',
            'new_value': 'thumbnail.svg'
        }), topic_domain.TopicChange({
            'cmd': topic_domain.CMD_UPDATE_TOPIC_PROPERTY,
            'property_name': topic_domain.TOPIC_PROPERTY_THUMBNAIL_BG_COLOR,
            'old_value': '',
            'new_value': '#C6DCDA'
        }), topic_domain.TopicChange({
            'cmd': topic_domain.CMD_UPDATE_TOPIC_PROPERTY,
            'property_name': topic_domain.TOPIC_PROPERTY_META_TAG_CONTENT,
            'old_value': '',
            'new_value': 'topic meta tag content'
        }), topic_domain.TopicChange({
            'cmd': topic_domain.CMD_UPDATE_TOPIC_PROPERTY,
            'property_name': (
                topic_domain.TOPIC_PROPERTY_PRACTICE_TAB_IS_DISPLAYED),
            'old_value': False,
            'new_value': True
        }), topic_domain.TopicChange({
            'cmd': topic_domain.CMD_UPDATE_TOPIC_PROPERTY,
            'property_name': (
                topic_domain.TOPIC_PROPERTY_PAGE_TITLE_FRAGMENT_FOR_WEB),
            'old_value': '',
            'new_value': 'topic page title'
        })]
        topic_services.update_topic_and_subtopic_pages(
            self.user_id_admin, self.TOPIC_ID, changelist,
            'Updated Description.')
        topic = topic_fetchers.get_topic_by_id(self.TOPIC_ID)
        topic_summary = topic_fetchers.get_topic_summary_by_id(self.TOPIC_ID)
        self.assertEqual(topic.description, 'New Description')
        self.assertEqual(topic.abbreviated_name, 'short-name')
        self.assertEqual(topic.url_fragment, 'url-name')
        self.assertEqual(topic.thumbnail_filename, 'thumbnail.svg')
        self.assertEqual(topic.thumbnail_bg_color, '#C6DCDA')
        self.assertEqual(topic.version, 3)
        self.assertEqual(topic.practice_tab_is_displayed, True)
        self.assertEqual(topic.meta_tag_content, 'topic meta tag content')
        self.assertEqual(topic.page_title_fragment_for_web, 'topic page title')
        self.assertEqual(topic_summary.version, 3)
        self.assertEqual(topic_summary.thumbnail_filename, 'thumbnail.svg')
        self.assertEqual(topic_summary.thumbnail_bg_color, '#C6DCDA')

        # Test whether a topic_manager can edit a topic.
        changelist = [topic_domain.TopicChange({
            'cmd': topic_domain.CMD_UPDATE_TOPIC_PROPERTY,
            'property_name': topic_domain.TOPIC_PROPERTY_NAME,
            'old_value': 'Name',
            'new_value': 'New Name'
        })]
        topic_services.update_topic_and_subtopic_pages(
            self.user_id_a, self.TOPIC_ID, changelist, 'Updated Name.')
        topic = topic_fetchers.get_topic_by_id(self.TOPIC_ID)
        topic_summary = topic_fetchers.get_topic_summary_by_id(self.TOPIC_ID)
        self.assertEqual(topic.name, 'New Name')
        self.assertEqual(topic.canonical_name, 'new name')
        self.assertEqual(topic.version, 4)
        self.assertEqual(topic_summary.name, 'New Name')
        self.assertEqual(topic_summary.version, 4)

    def test_update_topic_and_subtopic_page(self):
        changelist = [topic_domain.TopicChange({
            'cmd': topic_domain.CMD_ADD_SUBTOPIC,
            'title': 'Title3',
            'subtopic_id': 3
        })]
        with self.assertRaisesRegexp(
            Exception, 'The given new subtopic id 3 is not equal to '
            'the expected next subtopic id: 2'):
            topic_services.update_topic_and_subtopic_pages(
                self.user_id_admin, self.TOPIC_ID, changelist,
                'Added subtopic.')

        # Test whether the subtopic page was created for the above failed
        # attempt.
        subtopic_page = subtopic_page_services.get_subtopic_page_by_id(
            self.TOPIC_ID, 3, strict=False)
        self.assertIsNone(subtopic_page)

        # Test exception raised for simultaneous adding and removing of
        # subtopics.
        changelist = [
            topic_domain.TopicChange({
                'cmd': topic_domain.CMD_ADD_SUBTOPIC,
                'title': 'Title2',
                'subtopic_id': 2
            }),
            topic_domain.TopicChange({
                'cmd': topic_domain.CMD_DELETE_SUBTOPIC,
                'subtopic_id': 2
            })
        ]
        with self.assertRaisesRegexp(
            Exception, 'The incoming changelist had simultaneous'
            ' creation and deletion of subtopics.'):
            topic_services.update_topic_and_subtopic_pages(
                self.user_id_admin, self.TOPIC_ID, changelist,
                'Added and deleted a subtopic.')

        # Test whether a subtopic page already existing in datastore can be
        # edited.
        changelist = [subtopic_page_domain.SubtopicPageChange({
            'cmd': subtopic_page_domain.CMD_UPDATE_SUBTOPIC_PAGE_PROPERTY,
            'property_name': (
                subtopic_page_domain.SUBTOPIC_PAGE_PROPERTY_PAGE_CONTENTS_HTML),
            'old_value': '',
            'subtopic_id': 1,
            'new_value': {
                'html': '<p>New Value</p>',
                'content_id': 'content'
            }
        })]
        topic_services.update_topic_and_subtopic_pages(
            self.user_id_admin, self.TOPIC_ID, changelist,
            'Updated html data')
        subtopic_page = subtopic_page_services.get_subtopic_page_by_id(
            self.TOPIC_ID, 1)
        self.assertEqual(
            subtopic_page.page_contents.subtitled_html.html,
            '<p>New Value</p>')

        # Test a sequence of changes with both topic and subtopic page changes.
        changelist = [
            topic_domain.TopicChange({
                'cmd': topic_domain.CMD_ADD_SUBTOPIC,
                'title': 'Title2',
                'subtopic_id': 2
            }),
            topic_domain.TopicChange({
                'cmd': topic_domain.CMD_DELETE_SUBTOPIC,
                'subtopic_id': 1
            }),
            subtopic_page_domain.SubtopicPageChange({
                'cmd': subtopic_page_domain.CMD_UPDATE_SUBTOPIC_PAGE_PROPERTY,
                'property_name': (
                    subtopic_page_domain
                    .SUBTOPIC_PAGE_PROPERTY_PAGE_CONTENTS_HTML),
                'old_value': {
                    'html': '',
                    'content_id': 'content'
                },
                'subtopic_id': 2,
                'new_value': {
                    'html': '<p>New Value</p>',
                    'content_id': 'content'
                }
            }),
            subtopic_page_domain.SubtopicPageChange({
                'cmd': subtopic_page_domain.CMD_UPDATE_SUBTOPIC_PAGE_PROPERTY,
                'property_name': (
                    subtopic_page_domain
                    .SUBTOPIC_PAGE_PROPERTY_PAGE_CONTENTS_AUDIO),
                'old_value': {
                    'voiceovers_mapping': {
                        'content': {}
                    }
                },
                'new_value': {
                    'voiceovers_mapping': {
                        'content': {
                            'en': {
                                'filename': 'test.mp3',
                                'file_size_bytes': 100,
                                'needs_update': False,
                                'duration_secs': 0.3
                            }
                        }
                    }
                },
                'subtopic_id': 2
            }),
            topic_domain.TopicChange({
                'cmd': topic_domain.CMD_MOVE_SKILL_ID_TO_SUBTOPIC,
                'old_subtopic_id': None,
                'new_subtopic_id': 2,
                'skill_id': self.skill_id_1
            })
        ]
        topic_services.update_topic_and_subtopic_pages(
            self.user_id_admin, self.TOPIC_ID, changelist,
            'Added and removed a subtopic.')
        topic = topic_fetchers.get_topic_by_id(self.TOPIC_ID)
        self.assertEqual(len(topic.subtopics), 1)
        self.assertEqual(topic.next_subtopic_id, 3)
        self.assertEqual(topic.subtopics[0].title, 'Title2')
        self.assertEqual(topic.subtopics[0].skill_ids, [self.skill_id_1])

        # Test whether the subtopic page corresponding to the deleted subtopic
        # was also deleted.
        subtopic_page = subtopic_page_services.get_subtopic_page_by_id(
            self.TOPIC_ID, 1, strict=False)
        self.assertIsNone(subtopic_page)
        # Validate the newly created subtopic page.
        subtopic_page = subtopic_page_services.get_subtopic_page_by_id(
            self.TOPIC_ID, 2, strict=False)
        self.assertEqual(
            subtopic_page.page_contents.subtitled_html.html,
            '<p>New Value</p>')
        self.assertEqual(
            subtopic_page.page_contents.recorded_voiceovers.to_dict(), {
                'voiceovers_mapping': {
                    'content': {
                        'en': {
                            'filename': 'test.mp3',
                            'file_size_bytes': 100,
                            'needs_update': False,
                            'duration_secs': 0.3
                        }
                    }
                }
            })

        # Making sure everything resets when an error is encountered anywhere.
        changelist = [
            topic_domain.TopicChange({
                'cmd': topic_domain.CMD_ADD_SUBTOPIC,
                'title': 'Title3',
                'subtopic_id': 3
            }),
            topic_domain.TopicChange({
                'cmd': topic_domain.CMD_ADD_SUBTOPIC,
                'title': 'Title4',
                'subtopic_id': 4
            }),
            topic_domain.TopicChange({
                'cmd': topic_domain.CMD_DELETE_SUBTOPIC,
                'subtopic_id': 2
            }),
            # The following is an invalid command as subtopic with id 2 was
            # deleted in previous step.
            subtopic_page_domain.SubtopicPageChange({
                'cmd': subtopic_page_domain.CMD_UPDATE_SUBTOPIC_PAGE_PROPERTY,
                'property_name': (
                    subtopic_page_domain
                    .SUBTOPIC_PAGE_PROPERTY_PAGE_CONTENTS_HTML),
                'old_value': '',
                'subtopic_id': 2,
                'new_value': {
                    'html': '<p>New Value</p>',
                    'content_id': 'content'
                }
            }),
        ]
        with self.assertRaisesRegexp(
            Exception, 'The subtopic with id 2 doesn\'t exist'):
            topic_services.update_topic_and_subtopic_pages(
                self.user_id_admin, self.TOPIC_ID, changelist,
                'Done some changes.')

        # Make sure the topic object in datastore is not affected.
        topic = topic_fetchers.get_topic_by_id(self.TOPIC_ID)
        self.assertEqual(len(topic.subtopics), 1)
        self.assertEqual(topic.next_subtopic_id, 3)
        self.assertEqual(topic.subtopics[0].title, 'Title2')
        self.assertEqual(topic.subtopics[0].skill_ids, [self.skill_id_1])

        subtopic_page = subtopic_page_services.get_subtopic_page_by_id(
            self.TOPIC_ID, 3, strict=False)
        self.assertIsNone(subtopic_page)
        subtopic_page = subtopic_page_services.get_subtopic_page_by_id(
            self.TOPIC_ID, 4, strict=False)
        self.assertIsNone(subtopic_page)
        subtopic_page = subtopic_page_services.get_subtopic_page_by_id(
            self.TOPIC_ID, 2, strict=False)
        self.assertIsNotNone(subtopic_page)

    def test_add_uncategorized_skill(self):
        topic_services.add_uncategorized_skill(
            self.user_id_admin, self.TOPIC_ID, 'skill_id_3')
        topic = topic_fetchers.get_topic_by_id(self.TOPIC_ID)
        self.assertEqual(
            topic.uncategorized_skill_ids,
            [self.skill_id_1, self.skill_id_2, 'skill_id_3'])
        topic_commit_log_entry = (
            topic_models.TopicCommitLogEntryModel.get_commit(self.TOPIC_ID, 3)
        )
        self.assertEqual(topic_commit_log_entry.commit_type, 'edit')
        self.assertEqual(topic_commit_log_entry.topic_id, self.TOPIC_ID)
        self.assertEqual(topic_commit_log_entry.user_id, self.user_id_admin)
        self.assertEqual(
            topic_commit_log_entry.commit_message,
            'Added skill_id_3 to uncategorized skill ids')

    def test_delete_uncategorized_skill(self):
        topic_services.delete_uncategorized_skill(
            self.user_id_admin, self.TOPIC_ID, self.skill_id_1)
        topic = topic_fetchers.get_topic_by_id(self.TOPIC_ID)
        self.assertEqual(topic.uncategorized_skill_ids, [self.skill_id_2])
        topic_commit_log_entry = (
            topic_models.TopicCommitLogEntryModel.get_commit(self.TOPIC_ID, 3)
        )
        self.assertEqual(topic_commit_log_entry.commit_type, 'edit')
        self.assertEqual(topic_commit_log_entry.topic_id, self.TOPIC_ID)
        self.assertEqual(topic_commit_log_entry.user_id, self.user_id_admin)
        self.assertEqual(
            topic_commit_log_entry.commit_message,
            'Removed %s from uncategorized skill ids' % self.skill_id_1)

    def test_delete_canonical_story(self):
        topic_services.delete_canonical_story(
            self.user_id_admin, self.TOPIC_ID, self.story_id_1)

        topic = topic_fetchers.get_topic_by_id(self.TOPIC_ID)
        self.assertEqual(len(topic.canonical_story_references), 1)
        self.assertEqual(
            topic.canonical_story_references[0].story_id, self.story_id_2)
        topic_commit_log_entry = (
            topic_models.TopicCommitLogEntryModel.get_commit(self.TOPIC_ID, 3)
        )
        self.assertEqual(topic_commit_log_entry.commit_type, 'edit')
        self.assertEqual(topic_commit_log_entry.topic_id, self.TOPIC_ID)
        self.assertEqual(topic_commit_log_entry.user_id, self.user_id_admin)
        self.assertEqual(
            topic_commit_log_entry.commit_message,
            'Removed %s from canonical story ids' % self.story_id_1)

    def test_add_canonical_story(self):
        topic_services.add_canonical_story(
            self.user_id_admin, self.TOPIC_ID, 'story_id')
        topic = topic_fetchers.get_topic_by_id(self.TOPIC_ID)
        self.assertEqual(
            len(topic.canonical_story_references), 3)
        self.assertEqual(
            topic.canonical_story_references[2].story_id, 'story_id')
        topic_commit_log_entry = (
            topic_models.TopicCommitLogEntryModel.get_commit(self.TOPIC_ID, 3)
        )
        self.assertEqual(topic_commit_log_entry.commit_type, 'edit')
        self.assertEqual(topic_commit_log_entry.topic_id, self.TOPIC_ID)
        self.assertEqual(topic_commit_log_entry.user_id, self.user_id_admin)
        self.assertEqual(
            topic_commit_log_entry.commit_message,
            'Added %s to canonical story ids' % 'story_id')

    def test_delete_additional_story(self):
        topic_services.delete_additional_story(
            self.user_id_admin, self.TOPIC_ID, self.story_id_3)
        topic = topic_fetchers.get_topic_by_id(self.TOPIC_ID)
        self.assertEqual(len(topic.additional_story_references), 0)

        topic_commit_log_entry = (
            topic_models.TopicCommitLogEntryModel.get_commit(self.TOPIC_ID, 3)
        )
        self.assertEqual(topic_commit_log_entry.commit_type, 'edit')
        self.assertEqual(topic_commit_log_entry.topic_id, self.TOPIC_ID)
        self.assertEqual(topic_commit_log_entry.user_id, self.user_id_admin)
        self.assertEqual(
            topic_commit_log_entry.commit_message,
            'Removed %s from additional story ids' % self.story_id_3)

    def test_add_additional_story(self):
        topic_services.add_additional_story(
            self.user_id_admin, self.TOPIC_ID, 'story_id_4')
        topic = topic_fetchers.get_topic_by_id(self.TOPIC_ID)
        self.assertEqual(
            len(topic.additional_story_references), 2)
        self.assertEqual(
            topic.additional_story_references[1].story_id, 'story_id_4')
        topic_commit_log_entry = (
            topic_models.TopicCommitLogEntryModel.get_commit(self.TOPIC_ID, 3)
        )
        self.assertEqual(topic_commit_log_entry.commit_type, 'edit')
        self.assertEqual(topic_commit_log_entry.topic_id, self.TOPIC_ID)
        self.assertEqual(topic_commit_log_entry.user_id, self.user_id_admin)
        self.assertEqual(
            topic_commit_log_entry.commit_message,
            'Added story_id_4 to additional story ids')

    def test_delete_topic(self):
        # Add suggestion for the topic to test if it is deleted too.
        question = self.save_new_question(
            'question_id',
            self.user_id_admin,
            self._create_valid_question_data('dest'),
            [self.skill_id_1])
        suggestion = suggestion_services.create_suggestion(
            feconf.SUGGESTION_TYPE_ADD_QUESTION,
            feconf.ENTITY_TYPE_TOPIC,
            self.TOPIC_ID,
            1,
            self.user_id_admin,
            {
                'cmd': question_domain.CMD_CREATE_NEW_FULLY_SPECIFIED_QUESTION,
                'skill_difficulty': 0.3,
                'skill_id': self.skill_id_1,
                'question_dict': question.to_dict()
            },
            'change'
        )

        self.assertIsNotNone(
            suggestion_services.get_suggestion_by_id(suggestion.suggestion_id))

        topic_services.delete_topic(self.user_id_admin, self.TOPIC_ID)
        self.assertIsNone(
            topic_fetchers.get_topic_by_id(self.TOPIC_ID, strict=False))
        self.assertIsNone(
            topic_fetchers.get_topic_summary_by_id(self.TOPIC_ID, strict=False))
        self.assertIsNone(
            subtopic_page_services.get_subtopic_page_by_id(
                self.TOPIC_ID, 1, strict=False))
        self.assertIsNone(
            suggestion_services.get_suggestion_by_id(suggestion.suggestion_id))

    def test_delete_subtopic_with_skill_ids(self):
        changelist = [topic_domain.TopicChange({
            'cmd': topic_domain.CMD_DELETE_SUBTOPIC,
            'subtopic_id': self.subtopic_id
        })]
        subtopic_page = subtopic_page_services.get_subtopic_page_by_id(
            self.TOPIC_ID, 1, strict=False)
        self.assertEqual(subtopic_page.id, self.TOPIC_ID + '-1')
        topic_services.update_topic_and_subtopic_pages(
            self.user_id_admin, self.TOPIC_ID, changelist,
            'Removed 1 subtopic.')
        subtopic_page = subtopic_page_services.get_subtopic_page_by_id(
            self.TOPIC_ID, 1, strict=False)
        self.assertIsNone(subtopic_page)
        topic = topic_fetchers.get_topic_by_id(self.TOPIC_ID)
        self.assertEqual(
            topic.uncategorized_skill_ids, [self.skill_id_1, self.skill_id_2])
        self.assertEqual(topic.subtopics, [])

    def test_update_subtopic_skill_ids(self):
        # Adds a subtopic and moves skill id from one to another.
        changelist = [
            topic_domain.TopicChange({
                'cmd': topic_domain.CMD_MOVE_SKILL_ID_TO_SUBTOPIC,
                'old_subtopic_id': None,
                'new_subtopic_id': self.subtopic_id,
                'skill_id': self.skill_id_1
            }),
            topic_domain.TopicChange({
                'cmd': topic_domain.CMD_MOVE_SKILL_ID_TO_SUBTOPIC,
                'old_subtopic_id': None,
                'new_subtopic_id': self.subtopic_id,
                'skill_id': self.skill_id_2
            }),
            topic_domain.TopicChange({
                'cmd': topic_domain.CMD_ADD_SUBTOPIC,
                'title': 'Title2',
                'subtopic_id': 2
            }),
            topic_domain.TopicChange({
                'cmd': topic_domain.CMD_MOVE_SKILL_ID_TO_SUBTOPIC,
                'old_subtopic_id': self.subtopic_id,
                'new_subtopic_id': 2,
                'skill_id': self.skill_id_2
            }),
            topic_domain.TopicChange({
                'cmd': topic_domain.CMD_UPDATE_SUBTOPIC_PROPERTY,
                'property_name': topic_domain.SUBTOPIC_PROPERTY_URL_FRAGMENT,
                'new_value': 'new-subtopic',
                'old_value': '',
                'subtopic_id': 2
            })
        ]
        topic_services.update_topic_and_subtopic_pages(
            self.user_id_admin, self.TOPIC_ID, changelist,
            'Updated subtopic skill ids.')
        topic = topic_fetchers.get_topic_by_id(self.TOPIC_ID)
        subtopic_page = subtopic_page_services.get_subtopic_page_by_id(
            topic.id, 2)
        self.assertEqual(topic.uncategorized_skill_ids, [])
        self.assertEqual(topic.subtopics[0].skill_ids, [self.skill_id_1])
        self.assertEqual(topic.subtopics[1].skill_ids, [self.skill_id_2])
        self.assertEqual(topic.subtopics[1].id, 2)
        self.assertEqual(topic.next_subtopic_id, 3)
        self.assertEqual(subtopic_page.topic_id, topic.id)
        self.assertEqual(subtopic_page.id, self.TOPIC_ID + '-2')

        # Tests invalid case where skill id is not present in the old subtopic.
        changelist = [
            topic_domain.TopicChange({
                'cmd': topic_domain.CMD_MOVE_SKILL_ID_TO_SUBTOPIC,
                'old_subtopic_id': self.subtopic_id,
                'new_subtopic_id': 2,
                'skill_id': self.skill_id_2
            })
        ]
        with self.assertRaisesRegexp(
            Exception,
            'Skill id %s is not present in the given old subtopic'
            % self.skill_id_2):
            topic_services.update_topic_and_subtopic_pages(
                self.user_id_admin, self.TOPIC_ID, changelist,
                'Updated subtopic skill ids.')

        # Tests invalid case where skill id is not an uncategorized skill id.
        changelist = [
            topic_domain.TopicChange({
                'cmd': topic_domain.CMD_MOVE_SKILL_ID_TO_SUBTOPIC,
                'old_subtopic_id': None,
                'new_subtopic_id': 2,
                'skill_id': 'skill_10'
            })
        ]
        with self.assertRaisesRegexp(
            Exception,
            'Skill id skill_10 is not an uncategorized skill id'):
            topic_services.update_topic_and_subtopic_pages(
                self.user_id_admin, self.TOPIC_ID, changelist,
                'Updated subtopic skill ids.')

        # Tests invalid case where target subtopic doesn't exist.
        changelist = [topic_domain.TopicChange({
            'cmd': topic_domain.CMD_MOVE_SKILL_ID_TO_SUBTOPIC,
            'old_subtopic_id': self.subtopic_id,
            'new_subtopic_id': None,
            'skill_id': self.skill_id_1
        })]
        with self.assertRaisesRegexp(
            Exception, 'The subtopic with id None does not exist.'):
            topic_services.update_topic_and_subtopic_pages(
                self.user_id_admin, self.TOPIC_ID, changelist,
                'Updated subtopic skill ids.')

        # Tests valid case skill id removal case.
        changelist = [
            topic_domain.TopicChange({
                'cmd': topic_domain.CMD_REMOVE_SKILL_ID_FROM_SUBTOPIC,
                'subtopic_id': 2,
                'skill_id': self.skill_id_2
            }),
            topic_domain.TopicChange({
                'cmd': topic_domain.CMD_REMOVE_SKILL_ID_FROM_SUBTOPIC,
                'subtopic_id': self.subtopic_id,
                'skill_id': self.skill_id_1
            })
        ]
        topic_services.update_topic_and_subtopic_pages(
            self.user_id_admin, self.TOPIC_ID, changelist,
            'Updated subtopic skill ids.')
        topic = topic_fetchers.get_topic_by_id(self.TOPIC_ID)
        self.assertEqual(
            topic.uncategorized_skill_ids, [self.skill_id_2, self.skill_id_1])
        self.assertEqual(topic.subtopics[1].skill_ids, [])
        self.assertEqual(topic.subtopics[0].skill_ids, [])

        # Tests invalid case where skill id is not present in the subtopic
        # from which it is to be removed.
        changelist = [topic_domain.TopicChange({
            'cmd': topic_domain.CMD_REMOVE_SKILL_ID_FROM_SUBTOPIC,
            'subtopic_id': self.subtopic_id,
            'skill_id': 'skill_10'
        })]
        with self.assertRaisesRegexp(
            Exception,
            'Skill id skill_10 is not present in the old subtopic'):
            topic_services.update_topic_and_subtopic_pages(
                self.user_id_admin, self.TOPIC_ID, changelist,
                'Updated subtopic skill ids.')

    def test_admin_can_manage_topic(self):
        topic_rights = topic_fetchers.get_topic_rights(self.TOPIC_ID)

        self.assertTrue(topic_services.check_can_edit_topic(
            self.user_admin, topic_rights))

    def test_filter_published_topic_ids(self):
        published_topic_ids = topic_services.filter_published_topic_ids([
            self.TOPIC_ID, 'invalid_id'])
        self.assertEqual(len(published_topic_ids), 0)
        changelist = [topic_domain.TopicChange({
            'cmd': topic_domain.CMD_MOVE_SKILL_ID_TO_SUBTOPIC,
            'old_subtopic_id': None,
            'new_subtopic_id': self.subtopic_id,
            'skill_id': 'skill_1'
        })]
        topic_services.update_topic_and_subtopic_pages(
            self.user_id_admin, self.TOPIC_ID, changelist,
            'Updated subtopic skill ids.')
        topic_services.publish_topic(self.TOPIC_ID, self.user_id_admin)
        published_topic_ids = topic_services.filter_published_topic_ids([
            self.TOPIC_ID, 'invalid_id'])
        self.assertEqual(len(published_topic_ids), 1)
        self.assertEqual(published_topic_ids[0], self.TOPIC_ID)

    def test_publish_and_unpublish_topic(self):
        topic_rights = topic_fetchers.get_topic_rights(self.TOPIC_ID)
        self.assertFalse(topic_rights.topic_is_published)
        changelist = [topic_domain.TopicChange({
            'cmd': topic_domain.CMD_MOVE_SKILL_ID_TO_SUBTOPIC,
            'old_subtopic_id': None,
            'new_subtopic_id': self.subtopic_id,
            'skill_id': 'skill_1'
        })]
        topic_services.update_topic_and_subtopic_pages(
            self.user_id_admin, self.TOPIC_ID, changelist,
            'Updated subtopic skill ids.')
        topic_services.publish_topic(self.TOPIC_ID, self.user_id_admin)

        with self.assertRaisesRegexp(
            Exception,
            'The user does not have enough rights to unpublish the topic.'):
            topic_services.unpublish_topic(self.TOPIC_ID, self.user_id_a)

        topic_rights = topic_fetchers.get_topic_rights(self.TOPIC_ID)
        self.assertTrue(topic_rights.topic_is_published)

        topic_services.unpublish_topic(self.TOPIC_ID, self.user_id_admin)
        topic_rights = topic_fetchers.get_topic_rights(self.TOPIC_ID)
        self.assertFalse(topic_rights.topic_is_published)

        with self.assertRaisesRegexp(
            Exception,
            'The user does not have enough rights to publish the topic.'):
            topic_services.publish_topic(self.TOPIC_ID, self.user_id_a)

    def test_create_new_topic_rights(self):
        topic_services.assign_role(
            self.user_admin, self.user_a,
            topic_domain.ROLE_MANAGER, self.TOPIC_ID)

        topic_rights = topic_fetchers.get_topic_rights(self.TOPIC_ID)

        self.assertTrue(topic_services.check_can_edit_topic(
            self.user_a, topic_rights))
        self.assertFalse(topic_services.check_can_edit_topic(
            self.user_b, topic_rights))

    def test_non_admin_cannot_assign_roles(self):
        with self.assertRaisesRegexp(
            Exception,
            'UnauthorizedUserException: Could not assign new role.'):
            topic_services.assign_role(
                self.user_b, self.user_a,
                topic_domain.ROLE_MANAGER, self.TOPIC_ID)

        topic_rights = topic_fetchers.get_topic_rights(self.TOPIC_ID)
        self.assertFalse(topic_services.check_can_edit_topic(
            self.user_a, topic_rights))
        self.assertFalse(topic_services.check_can_edit_topic(
            self.user_b, topic_rights))

    def test_role_cannot_be_assigned_to_non_topic_manager(self):
        with self.assertRaisesRegexp(
            Exception,
            'The assignee doesn\'t have enough rights to become a manager.'):
            topic_services.assign_role(
                self.user_admin, self.user_b,
                topic_domain.ROLE_MANAGER, self.TOPIC_ID)

    def test_manager_cannot_assign_roles(self):
        topic_services.assign_role(
            self.user_admin, self.user_a,
            topic_domain.ROLE_MANAGER, self.TOPIC_ID)

        with self.assertRaisesRegexp(
            Exception,
            'UnauthorizedUserException: Could not assign new role.'):
            topic_services.assign_role(
                self.user_a, self.user_b,
                topic_domain.ROLE_MANAGER, self.TOPIC_ID)

        topic_rights = topic_fetchers.get_topic_rights(self.TOPIC_ID)
        self.assertTrue(topic_services.check_can_edit_topic(
            self.user_a, topic_rights))
        self.assertFalse(topic_services.check_can_edit_topic(
            self.user_b, topic_rights))

    def test_cannot_save_new_topic_with_existing_name(self):
        with self.assertRaisesRegexp(
            Exception, 'Topic with name \'Name\' already exists'):
            self.save_new_topic(
                'topic_2', self.user_id, name='Name',
                description='Description 2',
                canonical_story_ids=[], additional_story_ids=[],
                uncategorized_skill_ids=[], subtopics=[], next_subtopic_id=1)

    def test_does_not_update_subtopic_url_fragment_if_it_already_exists(self):
        topic_id = topic_fetchers.get_new_topic_id()
        changelist = [topic_domain.TopicChange({
            'cmd': topic_domain.CMD_ADD_SUBTOPIC,
            'title': 'Title',
            'subtopic_id': 1
        }), topic_domain.TopicChange({
            'cmd': topic_domain.CMD_UPDATE_SUBTOPIC_PROPERTY,
            'property_name': topic_domain.SUBTOPIC_PROPERTY_URL_FRAGMENT,
            'new_value': 'original',
            'old_value': '',
            'subtopic_id': 1
        }), topic_domain.TopicChange({
            'cmd': topic_domain.CMD_ADD_SUBTOPIC,
            'title': 'Title',
            'subtopic_id': 2
        }), topic_domain.TopicChange({
            'cmd': topic_domain.CMD_UPDATE_SUBTOPIC_PROPERTY,
            'property_name': topic_domain.SUBTOPIC_PROPERTY_URL_FRAGMENT,
            'new_value': 'original',
            'old_value': '',
            'subtopic_id': 2
        })]
        self.save_new_topic(
            topic_id, self.user_id, name='topic-with-duplicate-subtopic',
            description='Description', canonical_story_ids=[],
            additional_story_ids=[], uncategorized_skill_ids=[],
            subtopics=[], next_subtopic_id=1, url_fragment='frag-dup-subtopic')
        with self.assertRaisesRegexp(
            Exception,
            'Subtopic url fragments are not unique across subtopics '
            'in the topic'):
            topic_services.update_topic_and_subtopic_pages(
                self.user_id, topic_id, changelist, 'Update url fragment')

    def test_does_not_create_topic_url_fragment_if_it_already_exists(self):
        topic_id_1 = topic_fetchers.get_new_topic_id()
        topic_id_2 = topic_fetchers.get_new_topic_id()
        self.save_new_topic(
            topic_id_1, self.user_id, name='topic 1',
            description='Description', canonical_story_ids=[],
            additional_story_ids=[], uncategorized_skill_ids=[],
            subtopics=[], next_subtopic_id=1, url_fragment='topic-frag-one')
        with self.assertRaisesRegexp(
            Exception,
            'Topic with URL Fragment \'topic-frag-one\' already exists'):
            self.save_new_topic(
                topic_id_2, self.user_id, name='topic 2',
                description='Description', canonical_story_ids=[],
                additional_story_ids=[], uncategorized_skill_ids=[],
                subtopics=[], next_subtopic_id=1,
                url_fragment='topic-frag-one')

    def test_does_not_update_topic_if_url_fragment_already_exists(self):
        topic_id_1 = topic_fetchers.get_new_topic_id()
        topic_id_2 = topic_fetchers.get_new_topic_id()
        changelist = [topic_domain.TopicChange({
            'cmd': topic_domain.CMD_UPDATE_TOPIC_PROPERTY,
            'property_name': topic_domain.TOPIC_PROPERTY_URL_FRAGMENT,
            'new_value': 'topic-frag-one',
            'old_value': 'topic-frag-two',
        })]
        self.save_new_topic(
            topic_id_1, self.user_id, name='topic name 1',
            description='Description', canonical_story_ids=[],
            additional_story_ids=[], uncategorized_skill_ids=[],
            subtopics=[], next_subtopic_id=1, url_fragment='topic-frag-one')
        self.save_new_topic(
            topic_id_2, self.user_id, name='topic name 2',
            description='Description', canonical_story_ids=[],
            additional_story_ids=[], uncategorized_skill_ids=[],
            subtopics=[], next_subtopic_id=1, url_fragment='topic-frag-two')
        with self.assertRaisesRegexp(
            Exception,
            'Topic with URL Fragment \'topic-frag-one\' already exists'):
            topic_services.update_topic_and_subtopic_pages(
                self.user_id, topic_id_2, changelist, 'Update url fragment')

    def test_does_not_update_topic_if_name_already_exists(self):
        topic_id_1 = topic_fetchers.get_new_topic_id()
        topic_id_2 = topic_fetchers.get_new_topic_id()
        changelist = [topic_domain.TopicChange({
            'cmd': topic_domain.CMD_UPDATE_TOPIC_PROPERTY,
            'property_name': topic_domain.TOPIC_PROPERTY_NAME,
            'new_value': 'topic 1',
            'old_value': 'topic 2',
        })]
        self.save_new_topic(
            topic_id_1, self.user_id, name='topic 1',
            description='Description', canonical_story_ids=[],
            additional_story_ids=[], uncategorized_skill_ids=[],
            subtopics=[], next_subtopic_id=1, url_fragment='topic-frag-one')
        self.save_new_topic(
            topic_id_2, self.user_id, name='topic 2',
            description='Description', canonical_story_ids=[],
            additional_story_ids=[], uncategorized_skill_ids=[],
            subtopics=[], next_subtopic_id=1, url_fragment='topic-frag-two')
        with self.assertRaisesRegexp(
            Exception,
            'Topic with name \'topic 1\' already exists'):
            topic_services.update_topic_and_subtopic_pages(
                self.user_id, topic_id_2, changelist, 'Update name')

    def test_does_not_create_topic_if_name_is_non_string(self):
        topic_id = topic_fetchers.get_new_topic_id()
        changelist = [topic_domain.TopicChange({
            'cmd': topic_domain.CMD_UPDATE_TOPIC_PROPERTY,
            'property_name': topic_domain.TOPIC_PROPERTY_NAME,
            'new_value': 123,
            'old_value': 'topic name',
        })]
        self.save_new_topic(
            topic_id, self.user_id, name='topic name',
            description='Description', canonical_story_ids=[],
            additional_story_ids=[], uncategorized_skill_ids=[],
            subtopics=[], next_subtopic_id=1, url_fragment='topic-frag')
        with self.assertRaisesRegexp(
            Exception, 'Name should be a string.'):
            topic_services.update_topic_and_subtopic_pages(
                self.user_id, topic_id, changelist, 'Update topic name')

    def test_url_fragment_existence_fails_for_non_string_url_fragment(self):
        with self.assertRaisesRegexp(
            Exception, 'Topic URL fragment should be a string.'):
            topic_services.does_topic_with_url_fragment_exist(123)

    def test_name_existence_fails_for_non_string_name(self):
        with self.assertRaisesRegexp(
            Exception, 'Name should be a string.'):
            topic_services.does_topic_with_name_exist(123)

    def test_update_topic_language_code(self):
        topic = topic_fetchers.get_topic_by_id(self.TOPIC_ID)
        self.assertEqual(topic.language_code, 'en')

        changelist = [topic_domain.TopicChange({
            'cmd': topic_domain.CMD_UPDATE_TOPIC_PROPERTY,
            'property_name': topic_domain.TOPIC_PROPERTY_LANGUAGE_CODE,
            'old_value': 'en',
            'new_value': 'bn'
        })]
        topic_services.update_topic_and_subtopic_pages(
            self.user_id, self.TOPIC_ID, changelist, 'Change language code')

        topic = topic_fetchers.get_topic_by_id(self.TOPIC_ID)
        self.assertEqual(topic.language_code, 'bn')

    def test_cannot_update_topic_and_subtopic_pages_with_empty_changelist(self):
        with self.assertRaisesRegexp(
            Exception,
            'Unexpected error: received an invalid change list when trying to '
            'save topic'):
            topic_services.update_topic_and_subtopic_pages(
                self.user_id, self.TOPIC_ID, [], 'commit message')

    def test_cannot_update_topic_and_subtopic_pages_with_mismatch_of_versions(
            self):
        topic_model = topic_models.TopicModel.get(self.TOPIC_ID)
        topic_model.version = 0
        topic_model.commit(self.user_id, 'changed version', [])

        changelist = [topic_domain.TopicChange({
            'cmd': topic_domain.CMD_UPDATE_TOPIC_PROPERTY,
            'property_name': topic_domain.TOPIC_PROPERTY_LANGUAGE_CODE,
            'old_value': 'en',
            'new_value': 'bn'
        })]

        with self.assertRaisesRegexp(
            Exception,
            'Unexpected error: trying to update version 1 of topic '
            'from version 2. Please reload the page and try again.'):
            topic_services.update_topic_and_subtopic_pages(
                self.user_id, self.TOPIC_ID, changelist, 'change language_code')

        topic_model = topic_models.TopicModel.get(self.TOPIC_ID)
        topic_model.version = 100
        topic_model.commit(self.user_id, 'changed version', [])

        with self.assertRaisesRegexp(
            Exception,
            'Trying to update version 101 of topic from version 2, '
            'which is too old. Please reload the page and try again.'):
            topic_services.update_topic_and_subtopic_pages(
                self.user_id, self.TOPIC_ID, changelist, 'change language_code')

    def test_cannot_update_topic_and_subtopic_pages_with_empty_commit_message(
            self):
        with self.assertRaisesRegexp(
            Exception, 'Expected a commit message, received none.'):
            topic_services.update_topic_and_subtopic_pages(
                self.user_id, self.TOPIC_ID, [], None)

    def test_cannot_publish_topic_with_no_topic_rights(self):
        with self.assertRaisesRegexp(
            Exception, 'The given topic does not exist'):
            topic_services.publish_topic('invalid_topic_id', self.user_id_admin)

    def test_cannot_publish_a_published_topic(self):
        topic_rights = topic_fetchers.get_topic_rights(self.TOPIC_ID)
        self.assertFalse(topic_rights.topic_is_published)
        changelist = [topic_domain.TopicChange({
            'cmd': topic_domain.CMD_MOVE_SKILL_ID_TO_SUBTOPIC,
            'old_subtopic_id': None,
            'new_subtopic_id': self.subtopic_id,
            'skill_id': 'skill_1'
        })]
        topic_services.update_topic_and_subtopic_pages(
            self.user_id_admin, self.TOPIC_ID, changelist,
            'Updated subtopic skill ids.')
        topic_services.publish_topic(self.TOPIC_ID, self.user_id_admin)
        topic_rights = topic_fetchers.get_topic_rights(self.TOPIC_ID)
        self.assertTrue(topic_rights.topic_is_published)

        with self.assertRaisesRegexp(
            Exception, 'The topic is already published.'):
            topic_services.publish_topic(self.TOPIC_ID, self.user_id_admin)

    def test_cannot_unpublish_topic_with_no_topic_rights(self):
        with self.assertRaisesRegexp(
            Exception, 'The given topic does not exist'):
            topic_services.unpublish_topic(
                'invalid_topic_id', self.user_id_admin)

    def test_cannot_unpublish_an_unpublished_topic(self):
        topic_rights = topic_fetchers.get_topic_rights(self.TOPIC_ID)
        self.assertFalse(topic_rights.topic_is_published)

        with self.assertRaisesRegexp(
            Exception, 'The topic is already unpublished.'):
            topic_services.unpublish_topic(self.TOPIC_ID, self.user_id_admin)

    def test_cannot_edit_topic_with_no_topic_rights(self):
        self.assertFalse(topic_services.check_can_edit_topic(self.user_a, None))

    def test_cannot_assign_role_with_invalid_role(self):
        with self.assertRaisesRegexp(Exception, 'Invalid role'):
            topic_services.assign_role(
                self.user_admin, self.user_a, 'invalid_role', self.TOPIC_ID)

    def test_deassign_user_from_all_topics(self):
        self.save_new_topic(
            'topic_2', self.user_id, name='Name 2',
            abbreviated_name='name-two', url_fragment='name-six',
            description='Description 2',
            canonical_story_ids=[], additional_story_ids=[],
            uncategorized_skill_ids=[], subtopics=[], next_subtopic_id=1)
        self.save_new_topic(
            'topic_3', self.user_id, name='Name 3',
            abbreviated_name='name-three', url_fragment='name-seven',
            description='Description 3',
            canonical_story_ids=[], additional_story_ids=[],
            uncategorized_skill_ids=[], subtopics=[], next_subtopic_id=1)

        topic_services.assign_role(
            self.user_admin, self.user_a,
            topic_domain.ROLE_MANAGER, self.TOPIC_ID)
        topic_services.assign_role(
            self.user_admin, self.user_a,
            topic_domain.ROLE_MANAGER, 'topic_2')
        topic_rights = topic_fetchers.get_topic_rights_with_user(self.user_id_a)
        self.assertEqual(len(topic_rights), 2)

        topic_services.deassign_user_from_all_topics(
            self.user_admin, self.user_id_a)
        topic_rights = topic_fetchers.get_topic_rights_with_user(self.user_id_a)
        self.assertEqual(len(topic_rights), 0)

    def test_reassigning_manager_role_to_same_user(self):
        topic_services.assign_role(
            self.user_admin, self.user_a,
            topic_domain.ROLE_MANAGER, self.TOPIC_ID)
        with self.assertRaisesRegexp(
            Exception, 'This user already is a manager for this topic'):
            topic_services.assign_role(
                self.user_admin, self.user_a,
                topic_domain.ROLE_MANAGER, self.TOPIC_ID)

        topic_rights = topic_fetchers.get_topic_rights(self.TOPIC_ID)
        self.assertTrue(topic_services.check_can_edit_topic(
            self.user_a, topic_rights))
        self.assertFalse(topic_services.check_can_edit_topic(
            self.user_b, topic_rights))

    def test_deassigning_manager_role(self):
        topic_services.assign_role(
            self.user_admin, self.user_a,
            topic_domain.ROLE_MANAGER, self.TOPIC_ID)

        topic_rights = topic_fetchers.get_topic_rights(self.TOPIC_ID)

        self.assertTrue(topic_services.check_can_edit_topic(
            self.user_a, topic_rights))
        self.assertFalse(topic_services.check_can_edit_topic(
            self.user_b, topic_rights))

        topic_services.assign_role(
            self.user_admin, self.user_a,
            topic_domain.ROLE_NONE, self.TOPIC_ID)

        self.assertFalse(topic_services.check_can_edit_topic(
            self.user_a, topic_rights))
        self.assertFalse(topic_services.check_can_edit_topic(
            self.user_b, topic_rights))

        topic_services.assign_role(
            self.user_admin, self.user_a,
            topic_domain.ROLE_NONE, self.TOPIC_ID)

        self.assertFalse(topic_services.check_can_edit_topic(
            self.user_a, topic_rights))
        self.assertFalse(topic_services.check_can_edit_topic(
            self.user_b, topic_rights))


# TODO(lilithxxx): Remove this mock class and the SubtopicMigrationTests class
# once the actual functions for subtopic migrations are implemented.
# See issue: https://github.com/oppia/oppia/issues/7009.
class MockTopicObject(topic_domain.Topic):
    """Mocks Topic domain object."""

    @classmethod
    def _convert_story_reference_v1_dict_to_v2_dict(cls, story_reference):
        """Converts v1 story reference dict to v2."""
        return story_reference


class SubtopicMigrationTests(test_utils.GenericTestBase):

    def test_migrate_subtopic_to_latest_schema(self):
        topic_services.create_new_topic_rights('topic_id', 'user_id_admin')
        commit_cmd = topic_domain.TopicChange({
            'cmd': topic_domain.CMD_CREATE_NEW,
            'name': 'name'
        })
        subtopic_v1_dict = {
            'id': 1,
            'title': 'subtopic_title',
            'skill_ids': []
        }
        subtopic_v3_dict = {
            'id': 1,
            'thumbnail_filename': None,
            'thumbnail_bg_color': None,
            'title': 'subtopic_title',
            'skill_ids': [],
            'url_fragment': 'subtopictitle'
        }
        model = topic_models.TopicModel(
            id='topic_id',
            name='name',
            abbreviated_name='abbrev',
            url_fragment='name-eight',
            canonical_name='Name',
            description='description1',
            next_subtopic_id=1,
            language_code='en',
            subtopics=[subtopic_v1_dict],
            subtopic_schema_version=1,
            story_reference_schema_version=1
        )
        commit_cmd_dicts = [commit_cmd.to_dict()]
        model.commit(
            'user_id_admin', 'topic model created', commit_cmd_dicts)

        swap_topic_object = self.swap(topic_domain, 'Topic', MockTopicObject)
        current_schema_version_swap = self.swap(
            feconf, 'CURRENT_SUBTOPIC_SCHEMA_VERSION', 3)

        with swap_topic_object, current_schema_version_swap:
            topic = topic_fetchers.get_topic_from_model(model)

        self.assertEqual(topic.subtopic_schema_version, 3)
        self.assertEqual(topic.name, 'name')
        self.assertEqual(topic.canonical_name, 'name')
        self.assertEqual(topic.next_subtopic_id, 1)
        self.assertEqual(topic.language_code, 'en')
        self.assertEqual(len(topic.subtopics), 1)
        self.assertEqual(topic.subtopics[0].to_dict(), subtopic_v3_dict)


class StoryReferenceMigrationTests(test_utils.GenericTestBase):

    def test_migrate_story_reference_to_latest_schema(self):
        topic_services.create_new_topic_rights('topic_id', 'user_id_admin')
        commit_cmd = topic_domain.TopicChange({
            'cmd': topic_domain.CMD_CREATE_NEW,
            'name': 'name'
        })
        story_reference_dict = {
            'story_id': 'story_id',
            'story_is_published': False
        }
        model = topic_models.TopicModel(
            id='topic_id',
            name='name',
            abbreviated_name='abbrev',
            url_fragment='name-nine',
            canonical_name='Name',
            description='description1',
            next_subtopic_id=1,
            language_code='en',
            subtopics=[],
            subtopic_schema_version=1,
            story_reference_schema_version=1,
            canonical_story_references=[story_reference_dict]
        )
        commit_cmd_dicts = [commit_cmd.to_dict()]
        model.commit(
            'user_id_admin', 'topic model created', commit_cmd_dicts)

        swap_topic_object = self.swap(topic_domain, 'Topic', MockTopicObject)
        current_schema_version_swap = self.swap(
            feconf, 'CURRENT_STORY_REFERENCE_SCHEMA_VERSION', 2)

        with swap_topic_object, current_schema_version_swap:
            topic = topic_fetchers.get_topic_from_model(model)

        self.assertEqual(topic.story_reference_schema_version, 2)
        self.assertEqual(topic.name, 'name')
        self.assertEqual(topic.canonical_name, 'name')
        self.assertEqual(topic.next_subtopic_id, 1)
        self.assertEqual(topic.language_code, 'en')
        self.assertEqual(len(topic.canonical_story_references), 1)
        self.assertEqual(
            topic.canonical_story_references[0].to_dict(), story_reference_dict)<|MERGE_RESOLUTION|>--- conflicted
+++ resolved
@@ -119,51 +119,6 @@
         self.assertEqual(topic_summary.thumbnail_filename, 'topic.svg')
         self.assertEqual(topic_summary.thumbnail_bg_color, '#C6DCDA')
 
-<<<<<<< HEAD
-    def test_get_all_summaries(self):
-        topic_summaries = topic_services.get_all_topic_summaries()
-
-        self.assertEqual(len(topic_summaries), 1)
-        self.assertEqual(topic_summaries[0].name, 'Name')
-        self.assertEqual(topic_summaries[0].canonical_story_count, 0)
-        self.assertEqual(topic_summaries[0].additional_story_count, 0)
-        self.assertEqual(topic_summaries[0].total_skill_count, 2)
-        self.assertEqual(topic_summaries[0].uncategorized_skill_count, 2)
-        self.assertEqual(topic_summaries[0].subtopic_count, 1)
-
-    def test_get_multi_summaries(self):
-        topic_summaries = topic_services.get_multi_topic_summaries([
-            self.TOPIC_ID, 'invalid_id'])
-
-        self.assertEqual(len(topic_summaries), 2)
-        self.assertEqual(topic_summaries[0].name, 'Name')
-        self.assertEqual(topic_summaries[0].description, 'Description')
-        self.assertEqual(topic_summaries[0].canonical_story_count, 0)
-        self.assertEqual(topic_summaries[0].additional_story_count, 0)
-        self.assertEqual(topic_summaries[0].total_skill_count, 2)
-        self.assertEqual(topic_summaries[0].uncategorized_skill_count, 2)
-        self.assertEqual(topic_summaries[0].subtopic_count, 1)
-        self.assertIsNone(topic_summaries[1])
-
-    def test_get_multi_rights(self):
-        topic_rights = topic_services.get_multi_topic_rights([
-            self.TOPIC_ID, 'invalid_id'])
-
-        self.assertEqual(len(topic_rights), 2)
-        self.assertEqual(topic_rights[0].id, self.TOPIC_ID)
-        self.assertEqual(topic_rights[0].manager_ids, [])
-        self.assertFalse(topic_rights[0].topic_is_published)
-        self.assertIsNone(topic_rights[1])
-
-    def test_get_new_topic_id(self):
-        new_topic_id = topic_services.get_new_topic_id()
-
-        self.assertEqual(len(new_topic_id), 12)
-        self.assertEqual(topic_models.TopicModel.get(
-            new_topic_id, strict=False), None)
-
-=======
->>>>>>> 150c51b8
     def test_get_topic_from_model(self):
         topic_model = topic_models.TopicModel.get(self.TOPIC_ID)
         topic = topic_fetchers.get_topic_from_model(topic_model)
