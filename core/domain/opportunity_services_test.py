# coding: utf-8
#
# Copyright 2014 The Oppia Authors. All Rights Reserved.
#
# Licensed under the Apache License, Version 2.0 (the "License");
# you may not use this file except in compliance with the License.
# You may obtain a copy of the License at
#
#      http://www.apache.org/licenses/LICENSE-2.0
#
# Unless required by applicable law or agreed to in writing, software
# distributed under the License is distributed on an "AS-IS" BASIS,
# WITHOUT WARRANTIES OR CONDITIONS OF ANY KIND, either express or implied.
# See the License for the specific language governing permissions and
# limitations under the License.

"""Unit tests for core.domain.opportunity_services."""
from __future__ import absolute_import  # pylint: disable=import-only-modules
from __future__ import unicode_literals  # pylint: disable=import-only-modules

import logging

from constants import constants
from core.domain import exp_domain
from core.domain import exp_services
from core.domain import opportunity_domain
from core.domain import opportunity_services
from core.domain import question_services
from core.domain import skill_domain
from core.domain import skill_services
from core.domain import story_domain
from core.domain import story_services
from core.domain import topic_domain
from core.domain import topic_services
from core.domain import user_services
from core.tests import test_utils
import python_utils


class OpportunityServicesIntegrationTest(test_utils.GenericTestBase):
    """Test the opportunity services module."""

    def setUp(self):
        super(OpportunityServicesIntegrationTest, self).setUp()
        self.signup(self.ADMIN_EMAIL, self.ADMIN_USERNAME)
        self.signup(self.OWNER_EMAIL, self.OWNER_USERNAME)

        self.admin_id = self.get_user_id_from_email(self.ADMIN_EMAIL)
        self.owner_id = self.get_user_id_from_email(self.OWNER_EMAIL)

        self.set_admins([self.ADMIN_USERNAME])
        self.admin = user_services.UserActionsInfo(self.admin_id)

        self.TOPIC_ID = 'topic'
        self.STORY_ID = 'story'
        self.USER_ID = 'user'
        self.SKILL_ID = 'skill'
        self.QUESTION_ID = question_services.get_new_question_id()
        explorations = [exp_domain.Exploration.create_default_exploration(
            '%s' % i,
            title='title %d' % i,
            category='category%d' % i,
        ) for i in python_utils.RANGE(5)]

        for exp in explorations:
            exp_services.save_new_exploration(self.owner_id, exp)

        topic = topic_domain.Topic.create_default_topic(
            topic_id=self.TOPIC_ID, name='topic')
        topic_services.save_new_topic(self.owner_id, topic)

        story = story_domain.Story.create_default_story(
            self.STORY_ID, title='A story',
            corresponding_topic_id=self.TOPIC_ID)
        story_services.save_new_story(self.owner_id, story)
        topic_services.add_canonical_story(
            self.owner_id, self.TOPIC_ID, self.STORY_ID)

    def test_new_opportunity_with_adding_exploration_in_story_node(self):
        translation_opportunities, _, _ = (
            opportunity_services.get_translation_opportunities('hi', None))
        self.assertEqual(len(translation_opportunities), 0)

        story_services.update_story(
            self.owner_id, self.STORY_ID, [story_domain.StoryChange({
                'cmd': 'add_story_node',
                'node_id': 'node_1',
                'title': 'Node1',
            }), story_domain.StoryChange({
                'cmd': 'update_story_node_property',
                'property_name': 'exploration_id',
                'node_id': 'node_1',
                'old_value': None,
                'new_value': '0'
            })], 'Changes.')

        translation_opportunities, _, _ = (
            opportunity_services.get_translation_opportunities('hi', None))
        self.assertEqual(len(translation_opportunities), 1)
        opportunity = translation_opportunities[0]
        self.assertEqual(opportunity.topic_name, 'topic')
        self.assertEqual(opportunity.story_title, 'A story')

    def test_opportunity_get_deleted_with_removing_exploration_from_story_node(
            self):
        story_services.update_story(
            self.owner_id, self.STORY_ID, [story_domain.StoryChange({
                'cmd': 'add_story_node',
                'node_id': 'node_1',
                'title': 'Node1',
            }), story_domain.StoryChange({
                'cmd': 'update_story_node_property',
                'property_name': 'exploration_id',
                'node_id': 'node_1',
                'old_value': None,
                'new_value': '0'
            })], 'Changes.')

        translation_opportunities, _, _ = (
            opportunity_services.get_translation_opportunities('hi', None))
        self.assertEqual(len(translation_opportunities), 1)

        story_services.update_story(
            self.owner_id, self.STORY_ID, [story_domain.StoryChange({
                'cmd': 'delete_story_node',
                'node_id': 'node_1',
            })], 'Deleted one node.')

        translation_opportunities, _, _ = (
            opportunity_services.get_translation_opportunities('hi', None))
        self.assertEqual(len(translation_opportunities), 0)

    def test_opportunity_get_deleted_with_deleting_story(self):
        story_services.update_story(
            self.owner_id, self.STORY_ID, [story_domain.StoryChange({
                'cmd': 'add_story_node',
                'node_id': 'node_1',
                'title': 'Node1',
            }), story_domain.StoryChange({
                'cmd': 'update_story_node_property',
                'property_name': 'exploration_id',
                'node_id': 'node_1',
                'old_value': None,
                'new_value': '0'
            })], 'Changes.')

        translation_opportunities, _, _ = (
            opportunity_services.get_translation_opportunities('hi', None))
        self.assertEqual(len(translation_opportunities), 1)

        story_services.delete_story(self.owner_id, self.STORY_ID)

        translation_opportunities, _, _ = (
            opportunity_services.get_translation_opportunities('hi', None))
        self.assertEqual(len(translation_opportunities), 0)

    def test_opportunity_get_deleted_with_deleting_topic(self):
        story_services.update_story(
            self.owner_id, self.STORY_ID, [story_domain.StoryChange({
                'cmd': 'add_story_node',
                'node_id': 'node_1',
                'title': 'Node1',
            }), story_domain.StoryChange({
                'cmd': 'update_story_node_property',
                'property_name': 'exploration_id',
                'node_id': 'node_1',
                'old_value': None,
                'new_value': '0'
            })], 'Changes.')

        translation_opportunities, _, _ = (
            opportunity_services.get_translation_opportunities('hi', None))
        self.assertEqual(len(translation_opportunities), 1)

        topic_services.delete_topic(self.owner_id, self.TOPIC_ID)

        translation_opportunities, _, _ = (
            opportunity_services.get_translation_opportunities('hi', None))
        self.assertEqual(len(translation_opportunities), 0)

    def test_opportunities_updates_with_updating_topic_name(self):
        story_services.update_story(
            self.owner_id, self.STORY_ID, [story_domain.StoryChange({
                'cmd': 'add_story_node',
                'node_id': 'node_1',
                'title': 'Node1',
            }), story_domain.StoryChange({
                'cmd': 'update_story_node_property',
                'property_name': 'exploration_id',
                'node_id': 'node_1',
                'old_value': None,
                'new_value': '0'
            })], 'Changes.')

        translation_opportunities, _, _ = (
            opportunity_services.get_translation_opportunities('hi', None))
        self.assertEqual(len(translation_opportunities), 1)

        opportunity = translation_opportunities[0]
        self.assertEqual(opportunity.story_title, 'A story')
        self.assertEqual(opportunity.topic_name, 'topic')

        topic_services.update_topic_and_subtopic_pages(
            self.owner_id, self.TOPIC_ID, [topic_domain.TopicChange({
                'cmd': 'update_topic_property',
                'property_name': 'name',
                'old_value': 'topic',
                'new_value': 'A new topic'
            })], 'Change topic title.')

        translation_opportunities, _, _ = (
            opportunity_services.get_translation_opportunities('hi', None))
        self.assertEqual(len(translation_opportunities), 1)

        opportunity = translation_opportunities[0]
        self.assertEqual(opportunity.story_title, 'A story')
        self.assertEqual(opportunity.topic_name, 'A new topic')

    def test_opportunities_updates_with_updating_story_title(self):
        story_services.update_story(
            self.owner_id, self.STORY_ID, [story_domain.StoryChange({
                'cmd': 'add_story_node',
                'node_id': 'node_1',
                'title': 'Node1',
            }), story_domain.StoryChange({
                'cmd': 'update_story_node_property',
                'property_name': 'exploration_id',
                'node_id': 'node_1',
                'old_value': None,
                'new_value': '0'
            })], 'Changes.')

        translation_opportunities, _, _ = (
            opportunity_services.get_translation_opportunities('hi', None))
        self.assertEqual(len(translation_opportunities), 1)

        opportunity = translation_opportunities[0]
        self.assertEqual(opportunity.story_title, 'A story')

        story_services.update_story(
            self.owner_id, self.STORY_ID, [story_domain.StoryChange({
                'cmd': 'update_story_property',
                'property_name': 'title',
                'old_value': 'A story',
                'new_value': 'A new story'
            })], 'Change story title.')

        translation_opportunities, _, _ = (
            opportunity_services.get_translation_opportunities('hi', None))
        self.assertEqual(len(translation_opportunities), 1)

        opportunity = translation_opportunities[0]
        self.assertEqual(opportunity.story_title, 'A new story')

    def test_opportunity_updates_with_updating_story_node_title(self):
        story_services.update_story(
            self.owner_id, self.STORY_ID, [story_domain.StoryChange({
                'cmd': 'add_story_node',
                'node_id': 'node_1',
                'title': 'Node1',
            }), story_domain.StoryChange({
                'cmd': 'update_story_node_property',
                'property_name': 'exploration_id',
                'node_id': 'node_1',
                'old_value': None,
                'new_value': '0'
            })], 'Changes.')

        translation_opportunities, _, _ = (
            opportunity_services.get_translation_opportunities('hi', None))
        self.assertEqual(len(translation_opportunities), 1)

        opportunity = translation_opportunities[0]
        self.assertEqual(opportunity.chapter_title, 'Node1')

        story_services.update_story(
            self.owner_id, self.STORY_ID, [story_domain.StoryChange({
                'cmd': 'update_story_node_property',
                'property_name': 'title',
                'node_id': 'node_1',
                'old_value': 'Node1',
                'new_value': 'A new Node1'
            })], 'Change node title.')

        translation_opportunities, _, _ = (
            opportunity_services.get_translation_opportunities('hi', None))
        self.assertEqual(len(translation_opportunities), 1)

        opportunity = translation_opportunities[0]
        self.assertEqual(opportunity.chapter_title, 'A new Node1')

    def test_opportunity_updates_with_updating_exploration(self):
        story_services.update_story(
            self.owner_id, self.STORY_ID, [story_domain.StoryChange({
                'cmd': 'add_story_node',
                'node_id': 'node_1',
                'title': 'Node1',
            }), story_domain.StoryChange({
                'cmd': 'update_story_node_property',
                'property_name': 'exploration_id',
                'node_id': 'node_1',
                'old_value': None,
                'new_value': '0'
            })], 'Changes.')

        translation_opportunities, _, _ = (
            opportunity_services.get_translation_opportunities('hi', None))
        self.assertEqual(len(translation_opportunities), 1)
        self.assertEqual(translation_opportunities[0].content_count, 2)

        answer_group_dict = {
            'outcome': {
                'dest': 'Introduction',
                'feedback': {
                    'content_id': 'feedback_1',
                    'html': '<p>Feedback</p>'
                },
                'labelled_as_correct': False,
                'param_changes': [],
                'refresher_exploration_id': None,
                'missing_prerequisite_skill_id': None
            },
            'rule_specs': [{
                'inputs': {
                    'x': 'Test'
                },
                'rule_type': 'Contains'
            }],
            'training_data': [],
            'tagged_skill_misconception_id': None
        }

        hints_list = []
        hints_list.append({
            'hint_content': {
                'content_id': 'hint_1',
                'html': '<p>hint one</p>'
            },
        })

        solution_dict = {
            'answer_is_exclusive': False,
            'correct_answer': 'helloworld!',
            'explanation': {
                'content_id': 'solution',
                'html': '<p>hello_world is a string</p>'
            },
        }
        exp_services.update_exploration(
            self.owner_id, '0', [
                exp_domain.ExplorationChange({
                    'cmd': exp_domain.CMD_EDIT_STATE_PROPERTY,
                    'property_name': exp_domain.STATE_PROPERTY_INTERACTION_ID,
                    'state_name': 'Introduction',
                    'new_value': 'TextInput'
                }),
                exp_domain.ExplorationChange({
                    'cmd': exp_domain.CMD_EDIT_STATE_PROPERTY,
                    'property_name': (
                        exp_domain.STATE_PROPERTY_INTERACTION_ANSWER_GROUPS),
                    'state_name': 'Introduction',
                    'new_value': [answer_group_dict]
                }),
                exp_domain.ExplorationChange({
                    'cmd': exp_domain.CMD_EDIT_STATE_PROPERTY,
                    'property_name': (
                        exp_domain.STATE_PROPERTY_INTERACTION_HINTS),
                    'state_name': 'Introduction',
                    'new_value': hints_list
                }),
                exp_domain.ExplorationChange({
                    'cmd': exp_domain.CMD_EDIT_STATE_PROPERTY,
                    'property_name': (
                        exp_domain.STATE_PROPERTY_INTERACTION_SOLUTION),
                    'state_name': 'Introduction',
                    'new_value': solution_dict
                })], 'Add state name')
        translation_opportunities, _, _ = (
            opportunity_services.get_translation_opportunities('hi', None))
        self.assertEqual(len(translation_opportunities), 1)
        self.assertEqual(translation_opportunities[0].content_count, 5)

    def test_create_new_skill_creates_new_skill_opportunity(self):
        skill_opportunities, _, _ = (
            opportunity_services.get_skill_opportunities(None))
        self.assertEqual(len(skill_opportunities), 0)

        self.save_new_skill(self.SKILL_ID, self.USER_ID, 'skill_description')

        skill_opportunities, _, _ = (
            opportunity_services.get_skill_opportunities(None))
        self.assertEqual(len(skill_opportunities), 1)
        opportunity = skill_opportunities[0]
        self.assertEqual(opportunity.id, self.SKILL_ID)
        self.assertEqual(opportunity.skill_description, 'skill_description')

    def test_create_skill_opportunity_counts_existing_linked_questions(self):
        self.save_new_question(
            self.QUESTION_ID, self.USER_ID,
            self._create_valid_question_data('ABC'), [self.SKILL_ID])
        question_services.create_new_question_skill_link(
            self.USER_ID, self.QUESTION_ID, self.SKILL_ID, 0.3)

        opportunity_services.create_skill_opportunity(
            self.SKILL_ID, 'description')

        skill_opportunities, _, _ = (
            opportunity_services.get_skill_opportunities(None))
        self.assertEqual(len(skill_opportunities), 1)
        opportunity = skill_opportunities[0]
        self.assertEqual(opportunity.id, self.SKILL_ID)
        self.assertEqual(opportunity.skill_description, 'description')
        self.assertEqual(opportunity.question_count, 1)

    def test_create_skill_opportunity_for_existing_opportunity_raises_exception(
            self):
        opportunity_services.create_skill_opportunity(
            self.SKILL_ID, 'description')
        with self.assertRaisesRegexp(
            Exception,
            ('SkillOpportunity corresponding to skill ID %s already exists.'
             % self.SKILL_ID)):
            opportunity_services.create_skill_opportunity(
                self.SKILL_ID, 'description')

    def test_update_skill_description_updates_skill_opportunity(self):
        self.save_new_skill(self.SKILL_ID, self.USER_ID, 'skill_description')
        changelist = [
            skill_domain.SkillChange({
                'cmd': skill_domain.CMD_UPDATE_SKILL_PROPERTY,
                'property_name': (
                    skill_domain.SKILL_PROPERTY_DESCRIPTION),
                'old_value': 'skill_description',
                'new_value': 'new_description'
            })
        ]

        skill_services.update_skill(
            self.admin_id, self.SKILL_ID, changelist,
            'Updated misconception name.')

        skill_opportunities, _, _ = (
            opportunity_services.get_skill_opportunities(None))
        opportunity = skill_opportunities[0]
        self.assertEqual(opportunity.id, self.SKILL_ID)
        self.assertEqual(opportunity.skill_description, 'new_description')

    def test_update_skill_opportunity_skill_description_invalid_skill_id(self):
        opportunity_services.update_skill_opportunity_skill_description(
            'bad_skill_id', 'bad_description')

        skill_opportunities, _, _ = (
            opportunity_services.get_skill_opportunities(None))
        self.assertEqual(len(skill_opportunities), 0)

    def test_delete_skill_deletes_skill_opportunity(self):
        self.save_new_skill(self.SKILL_ID, self.USER_ID, 'skill_description')
        skill_opportunities, _, _ = (
            opportunity_services.get_skill_opportunities(None))
        self.assertEqual(len(skill_opportunities), 1)

        skill_services.delete_skill(self.USER_ID, self.SKILL_ID)

        skill_opportunities, _, _ = (
            opportunity_services.get_skill_opportunities(None))
        self.assertEqual(len(skill_opportunities), 0)

    def test_add_question_increments_skill_opportunity_question_count(self):
        opportunity_services.create_skill_opportunity(
            self.SKILL_ID, 'description')

        self.save_new_question(
            self.QUESTION_ID, self.USER_ID,
            self._create_valid_question_data('ABC'), [self.SKILL_ID])

        skill_opportunities, _, _ = (
            opportunity_services.get_skill_opportunities(None))
        opportunity = skill_opportunities[0]
        self.assertEqual(len(skill_opportunities), 1)
        self.assertEqual(opportunity.question_count, 1)

    def test_create_question_skill_link_increments_question_count(self):
        opportunity_services.create_skill_opportunity(
            self.SKILL_ID, 'description')
        self.save_new_question(
            self.QUESTION_ID, self.USER_ID,
            self._create_valid_question_data('ABC'), [self.SKILL_ID])

        question_services.create_new_question_skill_link(
            self.USER_ID, self.QUESTION_ID, self.SKILL_ID, 0.3)

        skill_opportunities, _, _ = (
            opportunity_services.get_skill_opportunities(None))
        opportunity = skill_opportunities[0]
        self.assertEqual(opportunity.question_count, 1)

    def test_link_multiple_skills_for_question_increments_question_count(self):
        opportunity_services.create_skill_opportunity(
            self.SKILL_ID, 'description')
        self.save_new_question(
            self.QUESTION_ID, self.USER_ID,
            self._create_valid_question_data('ABC'), ['skill_2'])

        question_services.link_multiple_skills_for_question(
            self.USER_ID, self.QUESTION_ID, [self.SKILL_ID], [0.3])

        skill_opportunities, _, _ = (
            opportunity_services.get_skill_opportunities(None))
        opportunity = skill_opportunities[0]
        self.assertEqual(opportunity.question_count, 1)

    def test_delete_question_decrements_question_count(self):
        opportunity_services.create_skill_opportunity(
            self.SKILL_ID, 'description')
        self.save_new_question(
            self.QUESTION_ID, self.USER_ID,
            self._create_valid_question_data('ABC'), [self.SKILL_ID])

        question_services.delete_question(self.USER_ID, self.QUESTION_ID)

        skill_opportunities, _, _ = (
            opportunity_services.get_skill_opportunities(None))
        opportunity = skill_opportunities[0]
        self.assertEqual(len(skill_opportunities), 1)
        self.assertEqual(opportunity.question_count, 0)

    def test_delete_question_skill_link_decrements_question_count(self):
        opportunity_services.create_skill_opportunity(
            self.SKILL_ID, 'description')
        self.save_new_question(
            self.QUESTION_ID, self.USER_ID,
            self._create_valid_question_data('ABC'), ['skill_2'])
        question_services.create_new_question_skill_link(
            self.USER_ID, self.QUESTION_ID, self.SKILL_ID, 0.3)

        question_services.delete_question_skill_link(
            self.USER_ID, self.QUESTION_ID, self.SKILL_ID)

        skill_opportunities, _, _ = (
            opportunity_services.get_skill_opportunities(None))
        opportunity = skill_opportunities[0]
        self.assertEqual(opportunity.question_count, 0)


class OpportunityServicesUnitTest(test_utils.GenericTestBase):
    """Test the opportunity services methods."""
    def setUp(self):
        super(OpportunityServicesUnitTest, self).setUp()
        self.signup(self.OWNER_EMAIL, self.OWNER_USERNAME)

        self.owner_id = self.get_user_id_from_email(self.OWNER_EMAIL)

        self.TOPIC_ID = 'topic'
        self.STORY_ID = 'story'
        explorations = [exp_domain.Exploration.create_default_exploration(
            '%s' % i,
            title='title %d' % i,
            category='category%d' % i,
        ) for i in python_utils.RANGE(5)]

        for exp in explorations:
            exp_services.save_new_exploration(self.owner_id, exp)

        topic = topic_domain.Topic.create_default_topic(
            topic_id=self.TOPIC_ID, name='topic')
        topic_services.save_new_topic(self.owner_id, topic)

        story = story_domain.Story.create_default_story(
            self.STORY_ID, title='A story',
            corresponding_topic_id=self.TOPIC_ID)
        story_services.save_new_story(self.owner_id, story)
        topic_services.add_canonical_story(
            self.owner_id, self.TOPIC_ID, self.STORY_ID)

        story_services.update_story(
            self.owner_id, self.STORY_ID, [story_domain.StoryChange({
                'cmd': 'add_story_node',
                'node_id': 'node_1',
                'title': 'Node1',
            }), story_domain.StoryChange({
                'cmd': 'update_story_node_property',
                'property_name': 'exploration_id',
                'node_id': 'node_1',
                'old_value': None,
                'new_value': '0'
            })], 'Changes.')

    def test_get_exploration_opportunity_summaries_by_ids_returns_list_of_objects(self): # pylint: disable=line-too-long
        output = (
            opportunity_services.get_exploration_opportunity_summaries_by_ids(
                []))

        self.assertEqual(output, [])

        opportunities = (
            opportunity_services.get_exploration_opportunity_summaries_by_ids(
                ['0']))

        self.assertEqual(len(opportunities), 1)
        self.assertIsInstance(
            opportunities[0],
            opportunity_domain.ExplorationOpportunitySummary)
<<<<<<< HEAD
        self.assertEqual(opportunities[0].id, '0')
=======
        self.assertEqual(opportunities['0'].id, '0')

    def test_get_exploration_opportunity_summary_from_model_populates_new_lang(
            self):
        observed_log_messages = []

        def _mock_logging_function(msg, *args):
            """Mocks logging.info()."""
            observed_log_messages.append(msg % args)

        opportunities = (
            opportunity_services.get_exploration_opportunity_summaries_by_ids(
                ['0']))
        self.assertEqual(len(opportunities), 1)

        opportunity = opportunities['0']

        self.assertFalse(
            'new_lang' in opportunity.incomplete_translation_language_codes)

        mock_supported_languages = constants.SUPPORTED_AUDIO_LANGUAGES + [{
            'id': 'new_lang',
            'description': 'New language',
            'relatedLanguages': ['new_lang']
        }]

        self.assertEqual(len(observed_log_messages), 0)

        with self.swap(logging, 'info', _mock_logging_function), self.swap(
            constants, 'SUPPORTED_AUDIO_LANGUAGES', mock_supported_languages):
            opportunities = (
                opportunity_services
                .get_exploration_opportunity_summaries_by_ids(['0']))
            self.assertEqual(len(opportunities), 1)

            opportunity = opportunities['0']

            self.assertTrue(
                'new_lang' in opportunity.incomplete_translation_language_codes)
            self.assertEqual(len(observed_log_messages), 1)
            self.assertEqual(
                observed_log_messages[0],
                'Missing language codes [u\'new_lang\'] in exploration '
                'opportunity model with id 0')
>>>>>>> 7f2064f9
<|MERGE_RESOLUTION|>--- conflicted
+++ resolved
@@ -600,10 +600,7 @@
         self.assertIsInstance(
             opportunities[0],
             opportunity_domain.ExplorationOpportunitySummary)
-<<<<<<< HEAD
         self.assertEqual(opportunities[0].id, '0')
-=======
-        self.assertEqual(opportunities['0'].id, '0')
 
     def test_get_exploration_opportunity_summary_from_model_populates_new_lang(
             self):
@@ -646,5 +643,4 @@
             self.assertEqual(
                 observed_log_messages[0],
                 'Missing language codes [u\'new_lang\'] in exploration '
-                'opportunity model with id 0')
->>>>>>> 7f2064f9
+                'opportunity model with id 0')