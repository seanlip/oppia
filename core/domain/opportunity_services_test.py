--- conflicted
+++ resolved
@@ -586,12 +586,8 @@
     def test_create_skill_opportunity_counts_existing_linked_questions(
         self
     ) -> None:
-<<<<<<< HEAD
         content_id_generator = translation_domain.ContentIdGenerator()
-        self.save_new_question(  # type: ignore[no-untyped-call]
-=======
         self.save_new_question(
->>>>>>> 7ad815df
             self.QUESTION_ID, self.USER_ID,
             self._create_valid_question_data('ABC', content_id_generator),
             [self.SKILL_ID],
@@ -736,13 +732,8 @@
     ) -> None:
         opportunity_services.create_skill_opportunity(
             self.SKILL_ID, 'description')
-<<<<<<< HEAD
         content_id_generator = translation_domain.ContentIdGenerator()
-        self.save_new_question(  # type: ignore[no-untyped-call]
-=======
-
         self.save_new_question(
->>>>>>> 7ad815df
             self.QUESTION_ID, self.USER_ID,
             self._create_valid_question_data('ABC', content_id_generator),
             [self.SKILL_ID],
@@ -757,12 +748,8 @@
     def test_create_question_skill_link_increments_question_count(self) -> None:
         opportunity_services.create_skill_opportunity(
             self.SKILL_ID, 'description')
-<<<<<<< HEAD
         content_id_generator = translation_domain.ContentIdGenerator()
-        self.save_new_question(  # type: ignore[no-untyped-call]
-=======
         self.save_new_question(
->>>>>>> 7ad815df
             self.QUESTION_ID, self.USER_ID,
             self._create_valid_question_data('ABC', content_id_generator),
             [self.SKILL_ID],
@@ -781,12 +768,8 @@
     ) -> None:
         opportunity_services.create_skill_opportunity(
             self.SKILL_ID, 'description')
-<<<<<<< HEAD
         content_id_generator = translation_domain.ContentIdGenerator()
-        self.save_new_question(  # type: ignore[no-untyped-call]
-=======
         self.save_new_question(
->>>>>>> 7ad815df
             self.QUESTION_ID, self.USER_ID,
             self._create_valid_question_data('ABC', content_id_generator),
             ['skill_2'],
@@ -803,12 +786,8 @@
     def test_delete_question_decrements_question_count(self) -> None:
         opportunity_services.create_skill_opportunity(
             self.SKILL_ID, 'description')
-<<<<<<< HEAD
         content_id_generator = translation_domain.ContentIdGenerator()
-        self.save_new_question(  # type: ignore[no-untyped-call]
-=======
         self.save_new_question(
->>>>>>> 7ad815df
             self.QUESTION_ID, self.USER_ID,
             self._create_valid_question_data('ABC', content_id_generator),
             [self.SKILL_ID],
@@ -827,12 +806,8 @@
     ) -> None:
         opportunity_services.create_skill_opportunity(
             self.SKILL_ID, 'description')
-<<<<<<< HEAD
         content_id_generator = translation_domain.ContentIdGenerator()
-        self.save_new_question(  # type: ignore[no-untyped-call]
-=======
         self.save_new_question(
->>>>>>> 7ad815df
             self.QUESTION_ID, self.USER_ID,
             self._create_valid_question_data('ABC', content_id_generator),
             ['skill_2'],
@@ -1055,12 +1030,12 @@
     ) -> None:
         story_models.StoryModel.delete_by_id(self.STORY_ID)
 
-<<<<<<< HEAD
-        self.assertRaisesRegex(  # type: ignore[no-untyped-call]
-            Exception, 'Failed to regenerate opportunities',
-            lambda: (
-                opportunity_services.regenerate_opportunities_related_to_topic(
-                    self.TOPIC_ID)))
+        with self.assertRaisesRegex(
+            Exception, 'Failed to regenerate opportunities'
+        ):
+            opportunity_services.regenerate_opportunities_related_to_topic(
+                self.TOPIC_ID
+            )
 
 
 class OpportunityUpdateOnAcceeptingSuggestionUnitTest(
@@ -1091,11 +1066,3 @@
                 language_codes_with_assigned_voice_artists=[]
             ))
         self.opportunity_model.put()
-=======
-        with self.assertRaisesRegex(
-            Exception, 'Failed to regenerate opportunities'
-        ):
-            opportunity_services.regenerate_opportunities_related_to_topic(
-                self.TOPIC_ID
-            )
->>>>>>> 7ad815df
