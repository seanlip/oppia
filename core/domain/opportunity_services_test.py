# coding: utf-8
#
# Copyright 2014 The Oppia Authors. All Rights Reserved.
#
# Licensed under the Apache License, Version 2.0 (the "License");
# you may not use this file except in compliance with the License.
# You may obtain a copy of the License at
#
#      http://www.apache.org/licenses/LICENSE-2.0
#
# Unless required by applicable law or agreed to in writing, software
# distributed under the License is distributed on an "AS-IS" BASIS,
# WITHOUT WARRANTIES OR CONDITIONS OF ANY KIND, either express or implied.
# See the License for the specific language governing permissions and
# limitations under the License.

"""Unit tests for core.domain.opportunity_services."""

from __future__ import absolute_import
from __future__ import unicode_literals

import logging

from constants import constants
from core.domain import exp_domain
from core.domain import exp_services
from core.domain import opportunity_domain
from core.domain import opportunity_services
from core.domain import question_services
from core.domain import skill_domain
from core.domain import skill_services
from core.domain import story_domain
from core.domain import story_services
from core.domain import subtopic_page_domain
from core.domain import subtopic_page_services
from core.domain import suggestion_services
from core.domain import topic_domain
from core.domain import topic_services
from core.domain import user_services
from core.platform import models
from core.tests import test_utils
import feconf
import python_utils

(
    feedback_models, opportunity_models, story_models, suggestion_models
) = models.Registry.import_models([
    models.NAMES.feedback, models.NAMES.opportunity, models.NAMES.story,
    models.NAMES.suggestion
])


class OpportunityServicesIntegrationTest(test_utils.GenericTestBase):
    """Test the opportunity services module."""

    suggestion_target_id = '0'
    suggestion_target_version_at_submission = 1
    suggestion_change = {
        'cmd': exp_domain.CMD_ADD_WRITTEN_TRANSLATION,
        'state_name': 'End State',
        'content_id': 'content',
        'language_code': 'hi',
        'content_html': '',
        'translation_html': '<p>This is translated html.</p>',
        'data_format': 'html'
    }

    def setUp(self):
        super(OpportunityServicesIntegrationTest, self).setUp()
        self.signup(self.CURRICULUM_ADMIN_EMAIL, self.CURRICULUM_ADMIN_USERNAME)
        self.signup(self.OWNER_EMAIL, self.OWNER_USERNAME)

        self.admin_id = self.get_user_id_from_email(self.CURRICULUM_ADMIN_EMAIL)
        self.owner_id = self.get_user_id_from_email(self.OWNER_EMAIL)

        self.set_curriculum_admins([self.CURRICULUM_ADMIN_USERNAME])
        self.admin = user_services.get_user_actions_info(self.admin_id)

        self.TOPIC_ID = 'topic'
        self.STORY_ID = 'story'
        self.USER_ID = 'user'
        self.SKILL_ID = 'skill'
        self.QUESTION_ID = question_services.get_new_question_id()
        self.THREAD_ID = 'exploration.exp1.thread_1'

        # Since a valid exploration is created here, it has EndExploration
        # state as well, so the content in that has to be taken into account as
        # well when checking content_count in the tests.
        explorations = [self.save_new_valid_exploration(
            '%s' % i,
            self.owner_id,
            title='title %d' % i,
            category='category%d' % i,
            end_state_name='End State',
            correctness_feedback_enabled=True
        ) for i in python_utils.RANGE(5)]

        for exp in explorations:
            self.publish_exploration(self.owner_id, exp.id)

        topic = topic_domain.Topic.create_default_topic(
            self.TOPIC_ID, 'topic', 'abbrev', 'description')
        topic.thumbnail_filename = 'thumbnail.svg'
        topic.thumbnail_bg_color = '#C6DCDA'
        topic.subtopics = [
            topic_domain.Subtopic(
                1, 'Title', ['skill_id_1'], 'image.svg',
                constants.ALLOWED_THUMBNAIL_BG_COLORS['subtopic'][0], 21131,
                'dummy-subtopic-url')]
        topic.next_subtopic_id = 2
        subtopic_page = (
            subtopic_page_domain.SubtopicPage.create_default_subtopic_page(
                1, self.TOPIC_ID))
        subtopic_page_services.save_subtopic_page(
            self.owner_id, subtopic_page, 'Added subtopic',
            [topic_domain.TopicChange({
                'cmd': topic_domain.CMD_ADD_SUBTOPIC,
                'subtopic_id': 1,
                'title': 'Sample'
            })]
        )
        topic_services.save_new_topic(self.owner_id, topic)
        topic_services.publish_topic(self.TOPIC_ID, self.admin_id)

        story = story_domain.Story.create_default_story(
            self.STORY_ID, 'A story', 'description', self.TOPIC_ID,
            'story-one')
        story_services.save_new_story(self.owner_id, story)
        topic_services.add_canonical_story(
            self.owner_id, self.TOPIC_ID, self.STORY_ID)
        topic_services.publish_story(
            self.TOPIC_ID, self.STORY_ID, self.admin_id)

    def mock_generate_new_thread_id_for_suggestion(
            self, unused_entity_type, unused_entity_id):
        """Mock generate_new_thread_id function when creating suggestions."""
        return self.THREAD_ID

    def create_translation_suggestion_for_exploration_0_and_verify(self):
        """Creates a translation suggestion for exploration 0 and performs basic
        assertions.
        """
        with self.swap(
            feedback_models.GeneralFeedbackThreadModel,
            'generate_new_thread_id',
            self.mock_generate_new_thread_id_for_suggestion):
            suggestion_services.create_suggestion(
                feconf.SUGGESTION_TYPE_TRANSLATE_CONTENT,
                feconf.ENTITY_TYPE_EXPLORATION,
                self.suggestion_target_id,
                self.suggestion_target_version_at_submission, self.owner_id,
                self.suggestion_change, 'test description')

        suggestion = suggestion_services.get_suggestion_by_id(self.THREAD_ID)

        self.assertIsNotNone(suggestion)
        self.assertEqual(suggestion.status, suggestion_models.STATUS_IN_REVIEW)

    def add_exploration_0_to_story(self):
        """Adds exploration 0 as a node to the test story."""
        story_services.update_story(
            self.owner_id, self.STORY_ID, [story_domain.StoryChange({
                'cmd': 'add_story_node',
                'node_id': 'node_1',
                'title': 'Node1',
            }), story_domain.StoryChange({
                'cmd': 'update_story_node_property',
                'property_name': 'exploration_id',
                'node_id': 'node_1',
                'old_value': None,
                'new_value': '0'
            })], 'Changes.')

    def test_new_opportunity_with_adding_exploration_in_story_node(self):
        translation_opportunities, _, _ = (
            opportunity_services.get_translation_opportunities(
                'hi', 'topic', None))
        self.assertEqual(len(translation_opportunities), 0)

        self.add_exploration_0_to_story()

        translation_opportunities, _, _ = (
            opportunity_services.get_translation_opportunities(
                'hi', 'topic', None))
        self.assertEqual(len(translation_opportunities), 1)
        opportunity = translation_opportunities[0]
        self.assertEqual(opportunity.topic_name, 'topic')
        self.assertEqual(opportunity.story_title, 'A story')

    def test_opportunity_get_deleted_with_removing_exploration_from_story_node(
            self):
        self.add_exploration_0_to_story()

        translation_opportunities, _, _ = (
            opportunity_services.get_translation_opportunities(
                'hi', 'topic', None))
        self.assertEqual(len(translation_opportunities), 1)

        story_services.update_story(
            self.owner_id, self.STORY_ID, [story_domain.StoryChange({
                'cmd': 'delete_story_node',
                'node_id': 'node_1',
            })], 'Deleted one node.')

        translation_opportunities, _, _ = (
            opportunity_services.get_translation_opportunities(
                'hi', 'topic', None))
        self.assertEqual(len(translation_opportunities), 0)

    def test_opportunity_get_deleted_with_deleting_story(self):
        self.add_exploration_0_to_story()

        translation_opportunities, _, _ = (
            opportunity_services.get_translation_opportunities(
                'hi', 'topic', None))
        self.assertEqual(len(translation_opportunities), 1)

        story_services.delete_story(self.owner_id, self.STORY_ID)

        translation_opportunities, _, _ = (
            opportunity_services.get_translation_opportunities(
                'hi', 'topic', None))
        self.assertEqual(len(translation_opportunities), 0)

    def test_opportunity_get_deleted_with_deleting_topic(self):
        self.add_exploration_0_to_story()

        translation_opportunities, _, _ = (
            opportunity_services.get_translation_opportunities(
                'hi', 'topic', None))
        self.assertEqual(len(translation_opportunities), 1)

        topic_services.delete_topic(self.owner_id, self.TOPIC_ID)

        translation_opportunities, _, _ = (
            opportunity_services.get_translation_opportunities(
                'hi', 'topic', None))
        self.assertEqual(len(translation_opportunities), 0)

    def test_opportunities_updates_with_updating_topic_name(self):
        self.add_exploration_0_to_story()

        translation_opportunities, _, _ = (
            opportunity_services.get_translation_opportunities(
                'hi', 'topic', None))
        self.assertEqual(len(translation_opportunities), 1)

        opportunity = translation_opportunities[0]
        self.assertEqual(opportunity.story_title, 'A story')
        self.assertEqual(opportunity.topic_name, 'topic')

        topic_services.update_topic_and_subtopic_pages(
            self.owner_id, self.TOPIC_ID, [topic_domain.TopicChange({
                'cmd': 'update_topic_property',
                'property_name': 'name',
                'old_value': 'topic',
                'new_value': 'A new topic'
            })], 'Change topic title.')

        translation_opportunities, _, _ = (
            opportunity_services.get_translation_opportunities(
                'hi', 'A new topic', None))
        self.assertEqual(len(translation_opportunities), 1)

        opportunity = translation_opportunities[0]
        self.assertEqual(opportunity.story_title, 'A story')
        self.assertEqual(opportunity.topic_name, 'A new topic')

    def test_opportunities_updates_with_updating_story_title(self):
        self.add_exploration_0_to_story()

        translation_opportunities, _, _ = (
            opportunity_services.get_translation_opportunities(
                'hi', 'topic', None))
        self.assertEqual(len(translation_opportunities), 1)

        opportunity = translation_opportunities[0]
        self.assertEqual(opportunity.story_title, 'A story')

        story_services.update_story(
            self.owner_id, self.STORY_ID, [story_domain.StoryChange({
                'cmd': 'update_story_property',
                'property_name': 'title',
                'old_value': 'A story',
                'new_value': 'A new story'
            })], 'Change story title.')

        translation_opportunities, _, _ = (
            opportunity_services.get_translation_opportunities(
                'hi', 'topic', None))
        self.assertEqual(len(translation_opportunities), 1)

        opportunity = translation_opportunities[0]
        self.assertEqual(opportunity.story_title, 'A new story')

    def test_opportunity_updates_with_updating_story_node_title(self):
        self.add_exploration_0_to_story()

        translation_opportunities, _, _ = (
            opportunity_services.get_translation_opportunities(
                'hi', 'topic', None))
        self.assertEqual(len(translation_opportunities), 1)

        opportunity = translation_opportunities[0]
        self.assertEqual(opportunity.chapter_title, 'Node1')

        story_services.update_story(
            self.owner_id, self.STORY_ID, [story_domain.StoryChange({
                'cmd': 'update_story_node_property',
                'property_name': 'title',
                'node_id': 'node_1',
                'old_value': 'Node1',
                'new_value': 'A new Node1'
            })], 'Change node title.')

        translation_opportunities, _, _ = (
            opportunity_services.get_translation_opportunities(
                'hi', 'topic', None))
        self.assertEqual(len(translation_opportunities), 1)

        opportunity = translation_opportunities[0]
        self.assertEqual(opportunity.chapter_title, 'A new Node1')

    def test_opportunity_updates_with_updating_exploration(self):
        self.add_exploration_0_to_story()

        translation_opportunities, _, _ = (
            opportunity_services.get_translation_opportunities(
                'hi', 'topic', None))
        self.assertEqual(len(translation_opportunities), 1)
        self.assertEqual(translation_opportunities[0].content_count, 2)

        answer_group_dict = {
            'outcome': {
                'dest': 'Introduction',
                'feedback': {
                    'content_id': 'feedback_1',
                    'html': '<p>Feedback</p>'
                },
                'labelled_as_correct': False,
                'param_changes': [],
                'refresher_exploration_id': None,
                'missing_prerequisite_skill_id': None
            },
            'rule_specs': [{
                'inputs': {
                    'x': {
                        'contentId': 'rule_input_4',
                        'normalizedStrSet': ['Test']
                    }
                },
                'rule_type': 'Contains'
            }],
            'training_data': [],
            'tagged_skill_misconception_id': None
        }

        hints_list = []
        hints_list.append({
            'hint_content': {
                'content_id': 'hint_1',
                'html': '<p>hint one</p>'
            },
        })

        solution_dict = {
            'answer_is_exclusive': False,
            'correct_answer': 'helloworld!',
            'explanation': {
                'content_id': 'solution',
                'html': '<p>hello_world is a string</p>'
            },
        }
        exp_services.update_exploration(
            self.owner_id, '0', [
                exp_domain.ExplorationChange({
                    'cmd': exp_domain.CMD_EDIT_STATE_PROPERTY,
                    'property_name': exp_domain.STATE_PROPERTY_INTERACTION_ID,
                    'state_name': 'Introduction',
                    'new_value': 'TextInput'
                }),
                exp_domain.ExplorationChange({
                    'cmd': exp_domain.CMD_EDIT_STATE_PROPERTY,
                    'property_name':
                        exp_domain.STATE_PROPERTY_INTERACTION_CUST_ARGS,
                    'state_name': 'Introduction',
                    'new_value': {
                        'placeholder': {
                            'value': {
                                'content_id': 'ca_placeholder_0',
                                'unicode_str': ''
                            }
                        },
                        'rows': {'value': 1}
                    }
                }),
                exp_domain.ExplorationChange({
                    'cmd': exp_domain.CMD_EDIT_STATE_PROPERTY,
                    'property_name': (
                        exp_domain.STATE_PROPERTY_INTERACTION_ANSWER_GROUPS),
                    'state_name': 'Introduction',
                    'new_value': [answer_group_dict]
                }),
                exp_domain.ExplorationChange({
                    'cmd': exp_domain.CMD_EDIT_STATE_PROPERTY,
                    'state_name': 'Introduction',
                    'property_name': (
                        exp_domain.STATE_PROPERTY_NEXT_CONTENT_ID_INDEX),
                    'new_value': 4
                }),
                exp_domain.ExplorationChange({
                    'cmd': exp_domain.CMD_EDIT_STATE_PROPERTY,
                    'property_name': (
                        exp_domain.STATE_PROPERTY_INTERACTION_HINTS),
                    'state_name': 'Introduction',
                    'new_value': hints_list
                }),
                exp_domain.ExplorationChange({
                    'cmd': exp_domain.CMD_EDIT_STATE_PROPERTY,
                    'property_name': (
                        exp_domain.STATE_PROPERTY_INTERACTION_SOLUTION),
                    'state_name': 'Introduction',
                    'new_value': solution_dict
                })], 'Add state name')
        translation_opportunities, _, _ = (
            opportunity_services.get_translation_opportunities(
                'hi', 'topic', None))
        self.assertEqual(len(translation_opportunities), 1)
        self.assertEqual(translation_opportunities[0].content_count, 6)

    def test_completing_translation_removes_language_from_incomplete_language_codes( # pylint: disable=line-too-long
            self):
        story_services.update_story(
            self.owner_id, self.STORY_ID, [story_domain.StoryChange({
                'cmd': 'add_story_node',
                'node_id': 'node_1',
                'title': 'Node1',
            }), story_domain.StoryChange({
                'cmd': 'update_story_node_property',
                'property_name': 'exploration_id',
                'node_id': 'node_1',
                'old_value': None,
                'new_value': '0'
            })], 'Changes.')
        translation_opportunities, _, _ = (
            opportunity_services.get_translation_opportunities(
                'hi', 'topic', None))
        self.assertEqual(len(translation_opportunities), 1)

        change_list = [
            exp_domain.ExplorationChange({
                'cmd': exp_domain.CMD_EDIT_STATE_PROPERTY,
                'state_name': 'Introduction',
                'property_name': 'content',
                'new_value': {
                    'html': '<p><strong>Test content</strong></p>',
                    'content_id': 'content',
                }
            }),
            exp_domain.ExplorationChange({
                'cmd': exp_domain.CMD_ADD_WRITTEN_TRANSLATION,
                'state_name': 'Introduction',
                'content_id': 'content',
                'language_code': 'hi',
                'content_html': '<p><strong>Test content</strong></p>',
                'translation_html': '<p>Translated text</p>',
                'data_format': 'html'
            }),
            exp_domain.ExplorationChange({
                'cmd': exp_domain.CMD_EDIT_STATE_PROPERTY,
                'state_name': 'End State',
                'property_name': 'content',
                'new_value': {
                    'html': '<p><strong>Test content</strong></p>',
                    'content_id': 'content',
                }
            }),
            exp_domain.ExplorationChange({
                'cmd': exp_domain.CMD_ADD_WRITTEN_TRANSLATION,
                'state_name': 'End State',
                'content_id': 'content',
                'language_code': 'hi',
                'content_html': '<p><strong>Test content</strong></p>',
                'translation_html': '<p>Translated text</p>',
                'data_format': 'html'
            }),
        ]
        exp_services.update_exploration(
            self.owner_id, '0', change_list, 'commit message')

        # get_translation_opportunities should no longer return the opportunity
        # after translation completion.
        translation_opportunities, _, _ = (
            opportunity_services.get_translation_opportunities(
                'hi', 'topic', None))
        self.assertEqual(len(translation_opportunities), 0)

    def test_create_new_skill_creates_new_skill_opportunity(self):
        skill_opportunities, _, _ = (
            opportunity_services.get_skill_opportunities(None))
        self.assertEqual(len(skill_opportunities), 0)

        self.save_new_skill(
            self.SKILL_ID, self.USER_ID, description='skill_description')

        skill_opportunities, _, _ = (
            opportunity_services.get_skill_opportunities(None))
        self.assertEqual(len(skill_opportunities), 1)
        opportunity = skill_opportunities[0]
        self.assertEqual(opportunity.id, self.SKILL_ID)
        self.assertEqual(opportunity.skill_description, 'skill_description')

    def test_create_skill_opportunity_counts_existing_linked_questions(self):
        self.save_new_question(
            self.QUESTION_ID, self.USER_ID,
            self._create_valid_question_data('ABC'), [self.SKILL_ID])
        question_services.create_new_question_skill_link(
            self.USER_ID, self.QUESTION_ID, self.SKILL_ID, 0.3)

        opportunity_services.create_skill_opportunity(
            self.SKILL_ID, 'description')

        skill_opportunities, _, _ = (
            opportunity_services.get_skill_opportunities(None))
        self.assertEqual(len(skill_opportunities), 1)
        opportunity = skill_opportunities[0]
        self.assertEqual(opportunity.id, self.SKILL_ID)
        self.assertEqual(opportunity.skill_description, 'description')
        self.assertEqual(opportunity.question_count, 1)

    def test_create_skill_opportunity_for_existing_opportunity_raises_exception(
            self):
        opportunity_services.create_skill_opportunity(
            self.SKILL_ID, 'description')
        with self.assertRaisesRegexp(
            Exception,
            'SkillOpportunity corresponding to skill ID %s already exists.'
            % self.SKILL_ID):
            opportunity_services.create_skill_opportunity(
                self.SKILL_ID, 'description')

    def test_update_skill_description_updates_skill_opportunity(self):
        self.save_new_skill(
            self.SKILL_ID, self.USER_ID, description='skill_description')
        changelist = [
            skill_domain.SkillChange({
                'cmd': skill_domain.CMD_UPDATE_SKILL_PROPERTY,
                'property_name': (
                    skill_domain.SKILL_PROPERTY_DESCRIPTION),
                'old_value': 'skill_description',
                'new_value': 'new_description'
            })
        ]

        skill_services.update_skill(
            self.admin_id, self.SKILL_ID, changelist,
            'Updated misconception name.')

        skill_opportunities, _, _ = (
            opportunity_services.get_skill_opportunities(None))
        opportunity = skill_opportunities[0]
        self.assertEqual(opportunity.id, self.SKILL_ID)
        self.assertEqual(opportunity.skill_description, 'new_description')

    def test_update_skill_opportunity_skill_description_invalid_skill_id(self):
        opportunity_services.update_skill_opportunity_skill_description(
            'bad_skill_id', 'bad_description')

        skill_opportunities, _, _ = (
            opportunity_services.get_skill_opportunities(None))
        self.assertEqual(len(skill_opportunities), 0)

    def test_delete_skill_deletes_skill_opportunity(self):
        self.save_new_skill(
            self.SKILL_ID, self.USER_ID, description='skill_description')
        skill_opportunities, _, _ = (
            opportunity_services.get_skill_opportunities(None))
        self.assertEqual(len(skill_opportunities), 1)

        skill_services.delete_skill(self.USER_ID, self.SKILL_ID)

        skill_opportunities, _, _ = (
            opportunity_services.get_skill_opportunities(None))
        self.assertEqual(len(skill_opportunities), 0)

    def test_publish_story_creates_exploration_opportunity(self):
        self.add_exploration_0_to_story()
        # Story is already published, so unpublish first.
        topic_services.unpublish_story(
            self.TOPIC_ID, self.STORY_ID, self.admin_id)
        translation_opportunities, _, _ = (
            opportunity_services.get_translation_opportunities(
                'hi', 'topic', None))
        self.assertEqual(len(translation_opportunities), 0)

        topic_services.publish_story(
            self.TOPIC_ID, self.STORY_ID, self.admin_id)

        translation_opportunities, _, _ = (
            opportunity_services.get_translation_opportunities(
                'hi', 'topic', None))
        self.assertEqual(len(translation_opportunities), 1)

    def test_publish_story_creates_exploration_opportunity_if_topic_is_not_published( # pylint: disable=line-too-long
            self):
        self.add_exploration_0_to_story()
        # Story and topic are already published, so unpublish first.
        topic_services.unpublish_story(
            self.TOPIC_ID, self.STORY_ID, self.admin_id)
        topic_services.unpublish_topic(self.TOPIC_ID, self.admin_id)
        translation_opportunities, _, _ = (
            opportunity_services.get_translation_opportunities(
                'hi', 'topic', None))
        self.assertEqual(len(translation_opportunities), 0)

        topic_services.publish_story(
            self.TOPIC_ID, self.STORY_ID, self.admin_id)

        translation_opportunities, _, _ = (
<<<<<<< HEAD
            opportunity_services.get_translation_opportunities(
                'hi', 'topic', None))
        self.assertEqual(len(translation_opportunities), 0)

    def test_publish_topic_creates_exploration_opportunity(self):
        self.add_exploration_0_to_story()
        # Topic is already published, so unpublish first.
        topic_services.unpublish_topic(self.TOPIC_ID, self.admin_id)
        translation_opportunities, _, _ = (
            opportunity_services.get_translation_opportunities(
                'hi', 'topic', None))
        self.assertEqual(len(translation_opportunities), 0)

        topic_services.publish_topic(self.TOPIC_ID, self.admin_id)

        translation_opportunities, _, _ = (
            opportunity_services.get_translation_opportunities(
                'hi', 'topic', None))
        self.assertEqual(len(translation_opportunities), 1)

    def test_publish_topic_does_not_create_exploration_opportunity_if_story_is_not_published( # pylint: disable=line-too-long
            self):
        self.add_exploration_0_to_story()
        # Story and topic are already published, so unpublish first.
        topic_services.unpublish_story(
            self.TOPIC_ID, self.STORY_ID, self.admin_id)
        topic_services.unpublish_topic(self.TOPIC_ID, self.admin_id)
        translation_opportunities, _, _ = (
            opportunity_services.get_translation_opportunities(
                'hi', 'topic', None))
        self.assertEqual(len(translation_opportunities), 0)

        topic_services.publish_topic(self.TOPIC_ID, self.admin_id)

        translation_opportunities, _, _ = (
            opportunity_services.get_translation_opportunities(
                'hi', 'topic', None))
        self.assertEqual(len(translation_opportunities), 0)

=======
            opportunity_services.get_translation_opportunities('hi', None))
        self.assertEqual(len(translation_opportunities), 1)

>>>>>>> 33a634b8
    def test_unpublish_story_deletes_exploration_opportunity(self):
        self.add_exploration_0_to_story()
        translation_opportunities, _, _ = (
            opportunity_services.get_translation_opportunities(
                'hi', 'topic', None))
        self.assertEqual(len(translation_opportunities), 1)

        topic_services.unpublish_story(
            self.TOPIC_ID, self.STORY_ID, self.admin_id)

        translation_opportunities, _, _ = (
            opportunity_services.get_translation_opportunities(
                'hi', 'topic', None))
        self.assertEqual(len(translation_opportunities), 0)

    def test_unpublish_story_rejects_translation_suggestions(self):
        self.add_exploration_0_to_story()
        self.create_translation_suggestion_for_exploration_0_and_verify()

        topic_services.unpublish_story(
            self.TOPIC_ID, self.STORY_ID, self.admin_id)

        suggestion = suggestion_services.get_suggestion_by_id(self.THREAD_ID)
        self.assertEqual(suggestion.status, suggestion_models.STATUS_REJECTED)

<<<<<<< HEAD
    def test_unpublish_topic_deletes_exploration_opportunity(self):
        self.add_exploration_0_to_story()
        translation_opportunities, _, _ = (
            opportunity_services.get_translation_opportunities(
                'hi', 'topic', None))
        self.assertEqual(len(translation_opportunities), 1)

        topic_services.unpublish_topic(self.TOPIC_ID, self.admin_id)

        translation_opportunities, _, _ = (
            opportunity_services.get_translation_opportunities(
                'hi', 'topic', None))
        self.assertEqual(len(translation_opportunities), 0)

    def test_unpublish_topic_rejects_translation_suggestions(self):
        self.add_exploration_0_to_story()
        self.create_translation_suggestion_for_exploration_0_and_verify()

        topic_services.unpublish_topic(self.TOPIC_ID, self.admin_id)

        suggestion = suggestion_services.get_suggestion_by_id(self.THREAD_ID)
        self.assertEqual(suggestion.status, suggestion_models.STATUS_REJECTED)

=======
>>>>>>> 33a634b8
    def test_add_question_increments_skill_opportunity_question_count(self):
        opportunity_services.create_skill_opportunity(
            self.SKILL_ID, 'description')

        self.save_new_question(
            self.QUESTION_ID, self.USER_ID,
            self._create_valid_question_data('ABC'), [self.SKILL_ID])

        skill_opportunities, _, _ = (
            opportunity_services.get_skill_opportunities(None))
        opportunity = skill_opportunities[0]
        self.assertEqual(len(skill_opportunities), 1)
        self.assertEqual(opportunity.question_count, 1)

    def test_create_question_skill_link_increments_question_count(self):
        opportunity_services.create_skill_opportunity(
            self.SKILL_ID, 'description')
        self.save_new_question(
            self.QUESTION_ID, self.USER_ID,
            self._create_valid_question_data('ABC'), [self.SKILL_ID])

        question_services.create_new_question_skill_link(
            self.USER_ID, self.QUESTION_ID, self.SKILL_ID, 0.3)

        skill_opportunities, _, _ = (
            opportunity_services.get_skill_opportunities(None))
        opportunity = skill_opportunities[0]
        self.assertEqual(opportunity.question_count, 1)

    def test_link_multiple_skills_for_question_increments_question_count(self):
        opportunity_services.create_skill_opportunity(
            self.SKILL_ID, 'description')
        self.save_new_question(
            self.QUESTION_ID, self.USER_ID,
            self._create_valid_question_data('ABC'), ['skill_2'])

        question_services.link_multiple_skills_for_question(
            self.USER_ID, self.QUESTION_ID, [self.SKILL_ID], [0.3])

        skill_opportunities, _, _ = (
            opportunity_services.get_skill_opportunities(None))
        opportunity = skill_opportunities[0]
        self.assertEqual(opportunity.question_count, 1)

    def test_delete_question_decrements_question_count(self):
        opportunity_services.create_skill_opportunity(
            self.SKILL_ID, 'description')
        self.save_new_question(
            self.QUESTION_ID, self.USER_ID,
            self._create_valid_question_data('ABC'), [self.SKILL_ID])

        question_services.delete_question(self.USER_ID, self.QUESTION_ID)

        skill_opportunities, _, _ = (
            opportunity_services.get_skill_opportunities(None))
        opportunity = skill_opportunities[0]
        self.assertEqual(len(skill_opportunities), 1)
        self.assertEqual(opportunity.question_count, 0)

    def test_delete_question_skill_link_decrements_question_count(self):
        opportunity_services.create_skill_opportunity(
            self.SKILL_ID, 'description')
        self.save_new_question(
            self.QUESTION_ID, self.USER_ID,
            self._create_valid_question_data('ABC'), ['skill_2'])
        question_services.create_new_question_skill_link(
            self.USER_ID, self.QUESTION_ID, self.SKILL_ID, 0.3)

        question_services.delete_question_skill_link(
            self.USER_ID, self.QUESTION_ID, self.SKILL_ID)

        skill_opportunities, _, _ = (
            opportunity_services.get_skill_opportunities(None))
        opportunity = skill_opportunities[0]
        self.assertEqual(opportunity.question_count, 0)


class OpportunityServicesUnitTest(test_utils.GenericTestBase):
    """Test the opportunity services methods."""

    def setUp(self):
        super(OpportunityServicesUnitTest, self).setUp()
        self.signup(self.OWNER_EMAIL, self.OWNER_USERNAME)
        self.signup(self.CURRICULUM_ADMIN_EMAIL, self.CURRICULUM_ADMIN_USERNAME)

        self.admin_id = self.get_user_id_from_email(self.CURRICULUM_ADMIN_EMAIL)
        self.owner_id = self.get_user_id_from_email(self.OWNER_EMAIL)

        self.set_curriculum_admins([self.CURRICULUM_ADMIN_USERNAME])

        self.TOPIC_ID = 'topic'
        self.STORY_ID = 'story'
        explorations = [self.save_new_valid_exploration(
            '%s' % i,
            self.owner_id,
            title='title %d' % i,
            category='category%d' % i,
            end_state_name='End State',
            correctness_feedback_enabled=True
        ) for i in python_utils.RANGE(5)]

        for exp in explorations:
            self.publish_exploration(self.owner_id, exp.id)

        topic = topic_domain.Topic.create_default_topic(
            self.TOPIC_ID, 'topic', 'abbrev', 'description')
        topic.thumbnail_filename = 'thumbnail.svg'
        topic.thumbnail_bg_color = '#C6DCDA'
        topic.subtopics = [
            topic_domain.Subtopic(
                1, 'Title', ['skill_id_1'], 'image.svg',
                constants.ALLOWED_THUMBNAIL_BG_COLORS['subtopic'][0], 21131,
                'dummy-subtopic-url')]
        topic.next_subtopic_id = 2
        topic_services.save_new_topic(self.owner_id, topic)
        topic_services.publish_topic(self.TOPIC_ID, self.admin_id)

        story = story_domain.Story.create_default_story(
            self.STORY_ID, 'A story', 'Description', self.TOPIC_ID,
            'story-two')
        story_services.save_new_story(self.owner_id, story)
        topic_services.add_canonical_story(
            self.owner_id, self.TOPIC_ID, self.STORY_ID)
        topic_services.publish_story(
            self.TOPIC_ID, self.STORY_ID, self.admin_id)

        story_services.update_story(
            self.owner_id, self.STORY_ID, [story_domain.StoryChange({
                'cmd': 'add_story_node',
                'node_id': 'node_1',
                'title': 'Node1',
            }), story_domain.StoryChange({
                'cmd': 'update_story_node_property',
                'property_name': 'exploration_id',
                'node_id': 'node_1',
                'old_value': None,
                'new_value': '0'
            })], 'Changes.')

    def test_get_exploration_opportunity_summaries_by_ids(self):
        output = (
            opportunity_services.get_exploration_opportunity_summaries_by_ids(
                []))

        self.assertEqual(output, {})

        opportunities = (
            opportunity_services.get_exploration_opportunity_summaries_by_ids(
                ['0']))

        self.assertEqual(len(opportunities), 1)
        self.assertIsInstance(
            opportunities['0'],
            opportunity_domain.ExplorationOpportunitySummary)
        self.assertEqual(opportunities['0'].id, '0')

    def test_get_exploration_opportunity_summaries_by_ids_for_invalid_id(self):
        opportunities = (
            opportunity_services.get_exploration_opportunity_summaries_by_ids(
                ['badID']))

        self.assertEqual(len(opportunities), 1)
        self.assertEqual(opportunities['badID'], None)

    def test_get_exploration_opportunity_summary_from_model_populates_new_lang(
            self):
        observed_log_messages = []

        def _mock_logging_function(msg, *args):
            """Mocks logging.info()."""
            observed_log_messages.append(msg % args)

        opportunities = (
            opportunity_services.get_exploration_opportunity_summaries_by_ids(
                ['0']))
        self.assertEqual(len(opportunities), 1)

        opportunity = opportunities['0']

        self.assertFalse(
            'new_lang' in opportunity.incomplete_translation_language_codes)

        mock_supported_languages = constants.SUPPORTED_AUDIO_LANGUAGES + [{
            'id': 'new_lang',
            'description': 'New language',
            'relatedLanguages': ['new_lang']
        }]

        self.assertEqual(len(observed_log_messages), 0)

        with self.swap(logging, 'info', _mock_logging_function), self.swap(
            constants, 'SUPPORTED_AUDIO_LANGUAGES', mock_supported_languages):
            opportunities = (
                opportunity_services
                .get_exploration_opportunity_summaries_by_ids(['0']))
            self.assertEqual(len(opportunities), 1)

            opportunity = opportunities['0']

            self.assertTrue(
                'new_lang' in opportunity.incomplete_translation_language_codes)
            self.assertEqual(len(observed_log_messages), 1)
            self.assertEqual(
                observed_log_messages[0],
                'Missing language codes [\'new_lang\'] in exploration '
                'opportunity model with id 0'
            )

    def test_delete_exp_opportunities_corresponding_to_story_when_story_deleted(
            self):
        opportunity_models.ExplorationOpportunitySummaryModel(
            id='exp_1',
            topic_id='topic_id',
            topic_name='topic_name',
            story_id='story_id',
            story_title='story_title',
            chapter_title='chapter_title',
            content_count=1,
        ).put()
        opportunity_models.ExplorationOpportunitySummaryModel(
            id='exp_2',
            topic_id='topic_id',
            topic_name='topic_name',
            story_id='story_id',
            story_title='story_title',
            chapter_title='chapter_title',
            content_count=1,
        ).put()

        opportunity_services.delete_exp_opportunities_corresponding_to_story(
            'story_id'
        )

        self.assertIsNone(
            opportunity_models.ExplorationOpportunitySummaryModel.get(
                'exp_1', strict=False
            )
        )
        self.assertIsNone(
            opportunity_models.ExplorationOpportunitySummaryModel.get(
                'exp_2', strict=False
            )
        )

    def test_regenerate_opportunities_related_to_topic_when_story_deleted(self):
        story_models.StoryModel.delete_by_id(self.STORY_ID)

        self.assertRaisesRegexp(
            Exception, 'Failed to regenerate opportunities',
            lambda: (
                opportunity_services.regenerate_opportunities_related_to_topic(
                    self.TOPIC_ID)))<|MERGE_RESOLUTION|>--- conflicted
+++ resolved
@@ -617,102 +617,34 @@
             self.TOPIC_ID, self.STORY_ID, self.admin_id)
 
         translation_opportunities, _, _ = (
-<<<<<<< HEAD
-            opportunity_services.get_translation_opportunities(
-                'hi', 'topic', None))
-        self.assertEqual(len(translation_opportunities), 0)
-
-    def test_publish_topic_creates_exploration_opportunity(self):
-        self.add_exploration_0_to_story()
-        # Topic is already published, so unpublish first.
-        topic_services.unpublish_topic(self.TOPIC_ID, self.admin_id)
-        translation_opportunities, _, _ = (
-            opportunity_services.get_translation_opportunities(
-                'hi', 'topic', None))
-        self.assertEqual(len(translation_opportunities), 0)
-
-        topic_services.publish_topic(self.TOPIC_ID, self.admin_id)
-
-        translation_opportunities, _, _ = (
-            opportunity_services.get_translation_opportunities(
-                'hi', 'topic', None))
-        self.assertEqual(len(translation_opportunities), 1)
-
-    def test_publish_topic_does_not_create_exploration_opportunity_if_story_is_not_published( # pylint: disable=line-too-long
-            self):
-        self.add_exploration_0_to_story()
-        # Story and topic are already published, so unpublish first.
+            opportunity_services.get_translation_opportunities('hi', 'topic', None))
+        self.assertEqual(len(translation_opportunities), 1)
+
+    def test_unpublish_story_deletes_exploration_opportunity(self):
+        self.add_exploration_0_to_story()
+        translation_opportunities, _, _ = (
+            opportunity_services.get_translation_opportunities(
+                'hi', 'topic', None))
+        self.assertEqual(len(translation_opportunities), 1)
+
         topic_services.unpublish_story(
             self.TOPIC_ID, self.STORY_ID, self.admin_id)
-        topic_services.unpublish_topic(self.TOPIC_ID, self.admin_id)
+
         translation_opportunities, _, _ = (
             opportunity_services.get_translation_opportunities(
                 'hi', 'topic', None))
         self.assertEqual(len(translation_opportunities), 0)
 
-        topic_services.publish_topic(self.TOPIC_ID, self.admin_id)
-
-        translation_opportunities, _, _ = (
-            opportunity_services.get_translation_opportunities(
-                'hi', 'topic', None))
-        self.assertEqual(len(translation_opportunities), 0)
-
-=======
-            opportunity_services.get_translation_opportunities('hi', None))
-        self.assertEqual(len(translation_opportunities), 1)
-
->>>>>>> 33a634b8
-    def test_unpublish_story_deletes_exploration_opportunity(self):
-        self.add_exploration_0_to_story()
-        translation_opportunities, _, _ = (
-            opportunity_services.get_translation_opportunities(
-                'hi', 'topic', None))
-        self.assertEqual(len(translation_opportunities), 1)
+    def test_unpublish_story_rejects_translation_suggestions(self):
+        self.add_exploration_0_to_story()
+        self.create_translation_suggestion_for_exploration_0_and_verify()
 
         topic_services.unpublish_story(
             self.TOPIC_ID, self.STORY_ID, self.admin_id)
 
-        translation_opportunities, _, _ = (
-            opportunity_services.get_translation_opportunities(
-                'hi', 'topic', None))
-        self.assertEqual(len(translation_opportunities), 0)
-
-    def test_unpublish_story_rejects_translation_suggestions(self):
-        self.add_exploration_0_to_story()
-        self.create_translation_suggestion_for_exploration_0_and_verify()
-
-        topic_services.unpublish_story(
-            self.TOPIC_ID, self.STORY_ID, self.admin_id)
-
         suggestion = suggestion_services.get_suggestion_by_id(self.THREAD_ID)
         self.assertEqual(suggestion.status, suggestion_models.STATUS_REJECTED)
 
-<<<<<<< HEAD
-    def test_unpublish_topic_deletes_exploration_opportunity(self):
-        self.add_exploration_0_to_story()
-        translation_opportunities, _, _ = (
-            opportunity_services.get_translation_opportunities(
-                'hi', 'topic', None))
-        self.assertEqual(len(translation_opportunities), 1)
-
-        topic_services.unpublish_topic(self.TOPIC_ID, self.admin_id)
-
-        translation_opportunities, _, _ = (
-            opportunity_services.get_translation_opportunities(
-                'hi', 'topic', None))
-        self.assertEqual(len(translation_opportunities), 0)
-
-    def test_unpublish_topic_rejects_translation_suggestions(self):
-        self.add_exploration_0_to_story()
-        self.create_translation_suggestion_for_exploration_0_and_verify()
-
-        topic_services.unpublish_topic(self.TOPIC_ID, self.admin_id)
-
-        suggestion = suggestion_services.get_suggestion_by_id(self.THREAD_ID)
-        self.assertEqual(suggestion.status, suggestion_models.STATUS_REJECTED)
-
-=======
->>>>>>> 33a634b8
     def test_add_question_increments_skill_opportunity_question_count(self):
         opportunity_services.create_skill_opportunity(
             self.SKILL_ID, 'description')
