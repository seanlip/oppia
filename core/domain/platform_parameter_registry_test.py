--- conflicted
+++ resolved
@@ -442,12 +442,7 @@
     def test_evaluate_all_parameters(self) -> None:
         context = parameter_domain.EvaluationContext.from_dict(
             {
-<<<<<<< HEAD
-                'platform_type': 'Backend',
-                'browser_type': None,
-=======
-                'platform_type': 'Android',
->>>>>>> 9b7fca2e
+                'platform_type': 'Web',
                 'app_version': '1.2.3',
             },
             {
