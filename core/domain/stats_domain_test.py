# coding: utf-8
#
# Copyright 2014 The Oppia Authors. All Rights Reserved.
#
# Licensed under the Apache License, Version 2.0 (the "License");
# you may not use this file except in compliance with the License.
# You may obtain a copy of the License at
#
#      http://www.apache.org/licenses/LICENSE-2.0
#
# Unless required by applicable law or agreed to in writing, software
# distributed under the License is distributed on an "AS-IS" BASIS,
# WITHOUT WARRANTIES OR CONDITIONS OF ANY KIND, either express or implied.
# See the License for the specific language governing permissions and
# limitations under the License.

from core.domain import exp_domain
from core.domain import stats_domain
from core.tests import test_utils
import feconf
import utils


class ExplorationStatsTests(test_utils.GenericTestBase):
    """Tests the ExplorationStats domain object."""

    def _get_exploration_stats_from_dict(self, exploration_stats_dict):
        state_stats_mapping = {}
        for state_name in exploration_stats_dict['state_stats_mapping']:
            state_stats_mapping[state_name] = stats_domain.StateStats.from_dict(
                exploration_stats_dict['state_stats_mapping'][state_name])
        return stats_domain.ExplorationStats(
            exploration_stats_dict['exp_id'],
            exploration_stats_dict['exp_version'],
            exploration_stats_dict['num_starts_v1'],
            exploration_stats_dict['num_starts_v2'],
            exploration_stats_dict['num_actual_starts_v1'],
            exploration_stats_dict['num_actual_starts_v2'],
            exploration_stats_dict['num_completions_v1'],
            exploration_stats_dict['num_completions_v2'],
            state_stats_mapping)

    def test_to_dict(self):
        state_stats_dict = {
            'total_answers_count_v1': 0,
            'total_answers_count_v2': 10,
            'useful_feedback_count_v1': 0,
            'useful_feedback_count_v2': 4,
            'total_hit_count_v1': 0,
            'total_hit_count_v2': 18,
            'first_hit_count_v1': 0,
            'first_hit_count_v2': 7,
            'num_times_solution_viewed_v2': 2,
            'num_completions_v1': 0,
            'num_completions_v2': 2
        }
        expected_exploration_stats_dict = {
            'exp_id': 'exp_id1',
            'exp_version': 1,
            'num_starts_v1': 0,
            'num_starts_v2': 30,
            'num_actual_starts_v1': 0,
            'num_actual_starts_v2': 10,
            'num_completions_v1': 0,
            'num_completions_v2': 5,
            'state_stats_mapping': {
                'Home': state_stats_dict
            }
        }
        observed_exploration_stats = self._get_exploration_stats_from_dict(
            expected_exploration_stats_dict)
        self.assertDictEqual(
            expected_exploration_stats_dict,
            observed_exploration_stats.to_dict())

    def test_validate(self):
        state_stats_dict = {
            'total_answers_count_v1': 0,
            'total_answers_count_v2': 10,
            'useful_feedback_count_v1': 0,
            'useful_feedback_count_v2': 4,
            'total_hit_count_v1': 0,
            'total_hit_count_v2': 18,
            'first_hit_count_v1': 0,
            'first_hit_count_v2': 7,
            'num_times_solution_viewed_v2': 2,
            'num_completions_v1': 0,
            'num_completions_v2': 2
        }
        exploration_stats_dict = {
            'exp_id': 'exp_id1',
            'exp_version': 1,
            'num_starts_v1': 0,
            'num_starts_v2': 30,
            'num_actual_starts_v1': 0,
            'num_actual_starts_v2': 10,
            'num_completions_v1': 0,
            'num_completions_v2': 5,
            'state_stats_mapping': {
                'Home': state_stats_dict
            }
        }
        exploration_stats = self._get_exploration_stats_from_dict(
            exploration_stats_dict)
        exploration_stats.validate()

        # Make the exp_id integer.
        exploration_stats.exp_id = 10
        with self.assertRaisesRegexp(utils.ValidationError, (
            'Expected exp_id to be a string')):
            exploration_stats.validate()

        # Make the num_actual_starts string.
        exploration_stats.exp_id = 'exp_id1'
        exploration_stats.num_actual_starts_v2 = '0'
        with self.assertRaisesRegexp(utils.ValidationError, (
            'Expected num_actual_starts_v2 to be an int')):
            exploration_stats.validate()

        # Make the state_stats_mapping list.
        exploration_stats.num_actual_starts_v2 = 10
        exploration_stats.state_stats_mapping = []
        with self.assertRaisesRegexp(utils.ValidationError, (
            'Expected state_stats_mapping to be a dict')):
            exploration_stats.validate()

        # Make the num_completions negative.
        exploration_stats.state_stats_mapping = {}
        exploration_stats.num_completions_v2 = -5
        with self.assertRaisesRegexp(utils.ValidationError, (
            '%s cannot have negative values' % ('num_completions_v2'))):
            exploration_stats.validate()


class StateStatsTests(test_utils.GenericTestBase):
    """Tests the StateStats domain object."""

    def test_from_dict(self):
        state_stats_dict = {
            'total_answers_count_v1': 0,
            'total_answers_count_v2': 10,
            'useful_feedback_count_v1': 0,
            'useful_feedback_count_v2': 4,
            'total_hit_count_v1': 0,
            'total_hit_count_v2': 18,
            'first_hit_count_v1': 0,
            'first_hit_count_v2': 7,
            'num_times_solution_viewed_v2': 2,
            'num_completions_v1': 0,
            'num_completions_v2': 2
        }
        state_stats = stats_domain.StateStats(0, 10, 0, 4, 0, 18, 0, 7, 2, 0, 2)
        expected_state_stats = stats_domain.StateStats.from_dict(
            state_stats_dict)
        self.assertEqual(
            state_stats.total_answers_count_v1,
            expected_state_stats.total_answers_count_v1)
        self.assertEqual(
            state_stats.total_answers_count_v2,
            expected_state_stats.total_answers_count_v2)
        self.assertEqual(
            state_stats.useful_feedback_count_v1,
            expected_state_stats.useful_feedback_count_v1)
        self.assertEqual(
            state_stats.useful_feedback_count_v2,
            expected_state_stats.useful_feedback_count_v2)
        self.assertEqual(
            state_stats.total_hit_count_v1,
            expected_state_stats.total_hit_count_v1)
        self.assertEqual(
            state_stats.total_hit_count_v2,
            expected_state_stats.total_hit_count_v2)
        self.assertEqual(
            state_stats.first_hit_count_v1,
            expected_state_stats.first_hit_count_v1)
        self.assertEqual(
            state_stats.first_hit_count_v2,
            expected_state_stats.first_hit_count_v2)
        self.assertEqual(
            state_stats.num_times_solution_viewed_v2,
            expected_state_stats.num_times_solution_viewed_v2)
        self.assertEqual(
            state_stats.num_completions_v1,
            expected_state_stats.num_completions_v1)
        self.assertEqual(
            state_stats.num_completions_v2,
            expected_state_stats.num_completions_v2)

    def test_create_default(self):
        state_stats = stats_domain.StateStats.create_default()
        self.assertEqual(state_stats.total_answers_count_v1, 0)
        self.assertEqual(state_stats.total_answers_count_v2, 0)
        self.assertEqual(state_stats.useful_feedback_count_v1, 0)
        self.assertEqual(state_stats.useful_feedback_count_v2, 0)
        self.assertEqual(state_stats.total_hit_count_v1, 0)
        self.assertEqual(state_stats.total_hit_count_v2, 0)
        self.assertEqual(state_stats.total_answers_count_v1, 0)
        self.assertEqual(state_stats.total_answers_count_v2, 0)
        self.assertEqual(state_stats.num_times_solution_viewed_v2, 0)
        self.assertEqual(state_stats.num_completions_v1, 0)
        self.assertEqual(state_stats.num_completions_v2, 0)

    def test_to_dict(self):
        state_stats_dict = {
            'total_answers_count_v1': 0,
            'total_answers_count_v2': 10,
            'useful_feedback_count_v1': 0,
            'useful_feedback_count_v2': 4,
            'total_hit_count_v1': 0,
            'total_hit_count_v2': 18,
            'first_hit_count_v1': 0,
            'first_hit_count_v2': 7,
            'num_times_solution_viewed_v2': 2,
            'num_completions_v1': 0,
            'num_completions_v2': 2
        }
        state_stats = stats_domain.StateStats(0, 10, 0, 4, 0, 18, 0, 7, 2, 0, 2)
        self.assertEqual(state_stats_dict, state_stats.to_dict())

    def test_validation(self):
        state_stats = stats_domain.StateStats(0, 10, 0, 4, 0, 18, 0, 7, 2, 0, 2)
        state_stats.validate()

        # Change total_answers_count to string.
        state_stats.total_answers_count_v2 = '10'
        with self.assertRaisesRegexp(utils.ValidationError, (
            'Expected total_answers_count_v2 to be an int')):
            state_stats.validate()

        # Make the total_answers_count negative.
        state_stats.total_answers_count_v2 = -5
        with self.assertRaisesRegexp(utils.ValidationError, (
            '%s cannot have negative values' % ('total_answers_count_v2'))):
            state_stats.validate()


class StateAnswersTests(test_utils.GenericTestBase):
    """Tests the StateAnswers domain object."""

    def test_can_retrieve_properly_constructed_submitted_answer_dict_list(self):
        state_answers = stats_domain.StateAnswers(
            'exp_id', 1, 'initial_state', 'TextInput', [
                stats_domain.SubmittedAnswer(
                    'Text', 'TextInput', 0, 1,
                    exp_domain.EXPLICIT_CLASSIFICATION, {}, 'sess', 10.5,
                    rule_spec_str='rule spec str1', answer_str='answer str1'),
                stats_domain.SubmittedAnswer(
                    'Other text', 'TextInput', 1, 0,
                    exp_domain.DEFAULT_OUTCOME_CLASSIFICATION, {}, 'sess', 7.5,
                    rule_spec_str='rule spec str2', answer_str='answer str2')])
        submitted_answer_dict_list = (
            state_answers.get_submitted_answer_dict_list())
        self.assertEqual(submitted_answer_dict_list, [{
            'answer': 'Text',
            'interaction_id': 'TextInput',
            'answer_group_index': 0,
            'rule_spec_index': 1,
            'classification_categorization': exp_domain.EXPLICIT_CLASSIFICATION,
            'params': {},
            'session_id': 'sess',
            'time_spent_in_sec': 10.5,
            'rule_spec_str': 'rule spec str1',
            'answer_str': 'answer str1'
        }, {
            'answer': 'Other text',
            'interaction_id': 'TextInput',
            'answer_group_index': 1,
            'rule_spec_index': 0,
            'classification_categorization': (
                exp_domain.DEFAULT_OUTCOME_CLASSIFICATION),
            'params': {},
            'session_id': 'sess',
            'time_spent_in_sec': 7.5,
            'rule_spec_str': 'rule spec str2',
            'answer_str': 'answer str2'
        }])


class StateAnswersValidationTests(test_utils.GenericTestBase):
    """Tests the StateAnswers domain object for validation."""

    def setUp(self):
        super(StateAnswersValidationTests, self).setUp()
        self.state_answers = stats_domain.StateAnswers(
            'exp_id', 1, 'initial_state', 'TextInput', [])

        # The canonical object should have no validation problems
        self.state_answers.validate()

    def test_exploration_id_must_be_string(self):
        self.state_answers.exploration_id = 0
        self._assert_validation_error(
            self.state_answers, 'Expected exploration_id to be a string')

    def test_state_name_must_be_string(self):
        self.state_answers.state_name = ['state']
        self._assert_validation_error(
            self.state_answers, 'Expected state_name to be a string')

    def test_interaction_id_can_be_none(self):
        self.state_answers.interaction_id = None
        self.state_answers.validate()

    def test_interaction_id_must_otherwise_be_string(self):
        self.state_answers.interaction_id = 10
        self._assert_validation_error(
            self.state_answers, 'Expected interaction_id to be a string')

    def test_interaction_id_must_refer_to_existing_interaction(self):
        self.state_answers.interaction_id = 'FakeInteraction'
        self._assert_validation_error(
            self.state_answers, 'Unknown interaction_id: FakeInteraction')

    def test_submitted_answer_list_must_be_list(self):
        self.state_answers.submitted_answer_list = {}
        self._assert_validation_error(
            self.state_answers, 'Expected submitted_answer_list to be a list')

    def test_schema_version_must_be_integer(self):
        self.state_answers.schema_version = '1'
        self._assert_validation_error(
            self.state_answers, 'Expected schema_version to be an integer')

    def test_schema_version_must_be_between_one_and_current_version(self):
        self.state_answers.schema_version = 0
        self._assert_validation_error(
            self.state_answers, 'schema_version < 1: 0')

        self.state_answers.schema_version = (
            feconf.CURRENT_STATE_ANSWERS_SCHEMA_VERSION + 1)
        self._assert_validation_error(
            self.state_answers,
            'schema_version > feconf\\.CURRENT_STATE_ANSWERS_SCHEMA_VERSION')

        self.state_answers.schema_version = 1
        self.state_answers.validate()


class SubmittedAnswerTests(test_utils.GenericTestBase):
    """Tests the SubmittedAnswer domain object."""

    def test_can_be_converted_to_from_full_dict(self):
        submitted_answer = stats_domain.SubmittedAnswer(
            'Text', 'TextInput', 0, 1, exp_domain.EXPLICIT_CLASSIFICATION, {},
            'sess', 10.5, rule_spec_str='rule spec str',
            answer_str='answer str')
        submitted_answer_dict = submitted_answer.to_dict()
        cloned_submitted_answer = stats_domain.SubmittedAnswer.from_dict(
            submitted_answer_dict)
        self.assertEqual(
            cloned_submitted_answer.to_dict(), submitted_answer_dict)

    def test_can_be_converted_to_full_dict(self):
        submitted_answer = stats_domain.SubmittedAnswer(
            'Text', 'TextInput', 0, 1, exp_domain.EXPLICIT_CLASSIFICATION, {},
            'sess', 10.5, rule_spec_str='rule spec str',
            answer_str='answer str')
        self.assertEqual(submitted_answer.to_dict(), {
            'answer': 'Text',
            'interaction_id': 'TextInput',
            'answer_group_index': 0,
            'rule_spec_index': 1,
            'classification_categorization': exp_domain.EXPLICIT_CLASSIFICATION,
            'params': {},
            'session_id': 'sess',
            'time_spent_in_sec': 10.5,
            'rule_spec_str': 'rule spec str',
            'answer_str': 'answer str'
        })

    def test_dict_may_not_include_rule_spec_str_or_answer_str(self):
        submitted_answer = stats_domain.SubmittedAnswer(
            'Text', 'TextInput', 0, 1, exp_domain.EXPLICIT_CLASSIFICATION, {},
            'sess', 10.5)
        self.assertEqual(submitted_answer.to_dict(), {
            'answer': 'Text',
            'interaction_id': 'TextInput',
            'answer_group_index': 0,
            'rule_spec_index': 1,
            'classification_categorization': exp_domain.EXPLICIT_CLASSIFICATION,
            'params': {},
            'session_id': 'sess',
            'time_spent_in_sec': 10.5
        })

    def test_requires_answer_to_be_created_from_dict(self):
        with self.assertRaisesRegexp(KeyError, 'answer'):
            stats_domain.SubmittedAnswer.from_dict({
                'interaction_id': 'TextInput',
                'answer_group_index': 0,
                'rule_spec_index': 1,
                'classification_categorization': (
                    exp_domain.EXPLICIT_CLASSIFICATION),
                'params': {},
                'session_id': 'sess',
                'time_spent_in_sec': 10.5
            })

    def test_requires_interaction_id_to_be_created_from_dict(self):
        with self.assertRaisesRegexp(KeyError, 'interaction_id'):
            stats_domain.SubmittedAnswer.from_dict({
                'answer': 'Text',
                'answer_group_index': 0,
                'rule_spec_index': 1,
                'classification_categorization': (
                    exp_domain.EXPLICIT_CLASSIFICATION),
                'params': {},
                'session_id': 'sess',
                'time_spent_in_sec': 10.5
            })

    def test_requires_answer_group_index_to_be_created_from_dict(self):
        with self.assertRaisesRegexp(KeyError, 'answer_group_index'):
            stats_domain.SubmittedAnswer.from_dict({
                'answer': 'Text',
                'interaction_id': 'TextInput',
                'rule_spec_index': 1,
                'classification_categorization': (
                    exp_domain.EXPLICIT_CLASSIFICATION),
                'params': {},
                'session_id': 'sess',
                'time_spent_in_sec': 10.5
            })

    def test_requires_rule_spec_index_to_be_created_from_dict(self):
        with self.assertRaisesRegexp(KeyError, 'rule_spec_index'):
            stats_domain.SubmittedAnswer.from_dict({
                'answer': 'Text',
                'interaction_id': 'TextInput',
                'answer_group_index': 0,
                'classification_categorization': (
                    exp_domain.EXPLICIT_CLASSIFICATION),
                'params': {},
                'session_id': 'sess',
                'time_spent_in_sec': 10.5
            })

    def test_requires_classification_categ_to_be_created_from_dict(self):
        with self.assertRaisesRegexp(KeyError, 'classification_categorization'):
            stats_domain.SubmittedAnswer.from_dict({
                'answer': 'Text',
                'interaction_id': 'TextInput',
                'answer_group_index': 0,
                'rule_spec_index': 1,
                'params': {},
                'session_id': 'sess',
                'time_spent_in_sec': 10.5
            })

    def test_requires_params_to_be_created_from_dict(self):
        with self.assertRaisesRegexp(KeyError, 'params'):
            stats_domain.SubmittedAnswer.from_dict({
                'answer': 'Text',
                'interaction_id': 'TextInput',
                'answer_group_index': 0,
                'rule_spec_index': 1,
                'classification_categorization': (
                    exp_domain.EXPLICIT_CLASSIFICATION),
                'session_id': 'sess',
                'time_spent_in_sec': 10.5
            })

    def test_requires_session_id_to_be_created_from_dict(self):
        with self.assertRaisesRegexp(KeyError, 'session_id'):
            stats_domain.SubmittedAnswer.from_dict({
                'answer': 'Text',
                'interaction_id': 'TextInput',
                'answer_group_index': 0,
                'rule_spec_index': 1,
                'classification_categorization': (
                    exp_domain.EXPLICIT_CLASSIFICATION),
                'params': {},
                'time_spent_in_sec': 10.5
            })

    def test_requires_time_spent_in_sec_to_be_created_from_dict(self):
        with self.assertRaisesRegexp(KeyError, 'time_spent_in_sec'):
            stats_domain.SubmittedAnswer.from_dict({
                'answer': 'Text',
                'interaction_id': 'TextInput',
                'answer_group_index': 0,
                'rule_spec_index': 1,
                'classification_categorization': (
                    exp_domain.EXPLICIT_CLASSIFICATION),
                'params': {},
                'session_id': 'sess',
            })

    def test_can_be_created_from_full_dict(self):
        submitted_answer = stats_domain.SubmittedAnswer.from_dict({
            'answer': 'Text',
            'interaction_id': 'TextInput',
            'answer_group_index': 0,
            'rule_spec_index': 1,
            'classification_categorization': (
                exp_domain.EXPLICIT_CLASSIFICATION),
            'params': {},
            'session_id': 'sess',
            'time_spent_in_sec': 10.5,
            'rule_spec_str': 'rule spec str',
            'answer_str': 'answer str'
        })
        self.assertEqual(submitted_answer.answer, 'Text')
        self.assertEqual(submitted_answer.interaction_id, 'TextInput')
        self.assertEqual(submitted_answer.answer_group_index, 0)
        self.assertEqual(submitted_answer.rule_spec_index, 1)
        self.assertEqual(
            submitted_answer.classification_categorization,
            exp_domain.EXPLICIT_CLASSIFICATION)
        self.assertEqual(submitted_answer.params, {})
        self.assertEqual(submitted_answer.session_id, 'sess')
        self.assertEqual(submitted_answer.time_spent_in_sec, 10.5)
        self.assertEqual(submitted_answer.rule_spec_str, 'rule spec str')
        self.assertEqual(submitted_answer.answer_str, 'answer str')

    def test_can_be_created_from_dict_missing_rule_spec_and_answer(self):
        submitted_answer = stats_domain.SubmittedAnswer.from_dict({
            'answer': 'Text',
            'interaction_id': 'TextInput',
            'answer_group_index': 0,
            'rule_spec_index': 1,
            'classification_categorization': (
                exp_domain.EXPLICIT_CLASSIFICATION),
            'params': {},
            'session_id': 'sess',
            'time_spent_in_sec': 10.5
        })
        self.assertEqual(submitted_answer.answer, 'Text')
        self.assertEqual(submitted_answer.interaction_id, 'TextInput')
        self.assertEqual(submitted_answer.answer_group_index, 0)
        self.assertEqual(submitted_answer.rule_spec_index, 1)
        self.assertEqual(
            submitted_answer.classification_categorization,
            exp_domain.EXPLICIT_CLASSIFICATION)
        self.assertEqual(submitted_answer.params, {})
        self.assertEqual(submitted_answer.session_id, 'sess')
        self.assertEqual(submitted_answer.time_spent_in_sec, 10.5)
        self.assertIsNone(submitted_answer.rule_spec_str)
        self.assertIsNone(submitted_answer.answer_str)


class SubmittedAnswerValidationTests(test_utils.GenericTestBase):
    """Tests the SubmittedAnswer domain object for validation."""

    def setUp(self):
        super(SubmittedAnswerValidationTests, self).setUp()
        self.submitted_answer = stats_domain.SubmittedAnswer(
            'Text', 'TextInput', 0, 0, exp_domain.EXPLICIT_CLASSIFICATION, {},
            'session_id', 0.)

        # The canonical object should have no validation problems
        self.submitted_answer.validate()

    def test_answer_may_be_none_only_for_linear_interaction(self):
        # It's valid for answer to be None if the interaction type is Continue.
        self.submitted_answer.answer = None
        self._assert_validation_error(
            self.submitted_answer,
            'SubmittedAnswers must have a provided answer except for linear '
            'interactions')

        self.submitted_answer.interaction_id = 'Continue'
        self.submitted_answer.validate()

    def test_time_spent_in_sec_must_not_be_none(self):
        self.submitted_answer.time_spent_in_sec = None
        self._assert_validation_error(
            self.submitted_answer,
            'SubmittedAnswers must have a provided time_spent_in_sec')

    def test_time_spent_in_sec_must_be_number(self):
        self.submitted_answer.time_spent_in_sec = '0'
        self._assert_validation_error(
            self.submitted_answer, 'Expected time_spent_in_sec to be a number')

    def test_time_spent_in_sec_must_be_positive(self):
        self.submitted_answer.time_spent_in_sec = -1.
        self._assert_validation_error(
            self.submitted_answer,
            'Expected time_spent_in_sec to be non-negative')

    def test_session_id_must_not_be_none(self):
        self.submitted_answer.session_id = None
        self._assert_validation_error(
            self.submitted_answer,
            'SubmittedAnswers must have a provided session_id')

    def test_session_id_must_be_string(self):
        self.submitted_answer.session_id = 90
        self._assert_validation_error(
            self.submitted_answer, 'Expected session_id to be a string')

    def test_params_must_be_dict(self):
        self.submitted_answer.params = []
        self._assert_validation_error(
            self.submitted_answer, 'Expected params to be a dict')

    def test_answer_group_index_must_be_integer(self):
        self.submitted_answer.answer_group_index = '0'
        self._assert_validation_error(
            self.submitted_answer,
            'Expected answer_group_index to be an integer')

    def test_answer_group_index_must_be_positive(self):
        self.submitted_answer.answer_group_index = -1
        self._assert_validation_error(
            self.submitted_answer,
            'Expected answer_group_index to be non-negative')

    def test_rule_spec_index_must_be_integer(self):
        self.submitted_answer.rule_spec_index = '0'
        self._assert_validation_error(
            self.submitted_answer, 'Expected rule_spec_index to be an integer')

    def test_rule_spec_index_must_be_positive(self):
        self.submitted_answer.rule_spec_index = -1
        self._assert_validation_error(
            self.submitted_answer,
            'Expected rule_spec_index to be non-negative')

    def test_classification_categorization_must_be_valid_category(self):
        self.submitted_answer.classification_categorization = (
            exp_domain.TRAINING_DATA_CLASSIFICATION)
        self.submitted_answer.validate()

        self.submitted_answer.classification_categorization = (
            exp_domain.STATISTICAL_CLASSIFICATION)
        self.submitted_answer.validate()

        self.submitted_answer.classification_categorization = (
            exp_domain.DEFAULT_OUTCOME_CLASSIFICATION)
        self.submitted_answer.validate()

        self.submitted_answer.classification_categorization = 'soft'
        self._assert_validation_error(
            self.submitted_answer,
            'Expected valid classification_categorization')

    def test_rule_spec_str_must_be_none_or_string(self):
        self.submitted_answer.rule_spec_str = 10
        self._assert_validation_error(
            self.submitted_answer,
            'Expected rule_spec_str to be either None or a string')

        self.submitted_answer.rule_spec_str = 'str'
        self.submitted_answer.validate()

        self.submitted_answer.rule_spec_str = None
        self.submitted_answer.validate()

    def test_answer_str_must_be_none_or_string(self):
        self.submitted_answer.answer_str = 10
        self._assert_validation_error(
            self.submitted_answer,
            'Expected answer_str to be either None or a string')

        self.submitted_answer.answer_str = 'str'
        self.submitted_answer.validate()

        self.submitted_answer.answer_str = None
        self.submitted_answer.validate()


class AnswerFrequencyListDomainTests(test_utils.GenericTestBase):
    """Tests AnswerFrequencyList for basic domain object operations."""

    ANSWER_A = stats_domain.AnswerOccurrence('answer a', 3)
    ANSWER_B = stats_domain.AnswerOccurrence('answer b', 2)
    ANSWER_C = stats_domain.AnswerOccurrence('answer c', 1)

    def test_has_correct_type(self):
        answer_frequency_list = stats_domain.AnswerFrequencyList([])
        self.assertEqual(
            answer_frequency_list.calculation_output_type,
            stats_domain.CALC_OUTPUT_TYPE_ANSWER_FREQUENCY_LIST)

    def test_defaults_to_empty_list(self):
        answer_frequency_list = stats_domain.AnswerFrequencyList()
        self.assertEqual(len(answer_frequency_list.answer_occurrences), 0)

    def test_create_list_from_raw_object(self):
        answer_frequency_list = (
            stats_domain.AnswerFrequencyList.from_raw_type([{
                'answer': 'answer a', 'frequency': 3
            }, {
                'answer': 'answer b', 'frequency': 2
            }]))
        answer_occurrences = answer_frequency_list.answer_occurrences
        self.assertEqual(len(answer_occurrences), 2)
        self.assertEqual(answer_occurrences[0].answer, 'answer a')
        self.assertEqual(answer_occurrences[0].frequency, 3)
        self.assertEqual(answer_occurrences[1].answer, 'answer b')
        self.assertEqual(answer_occurrences[1].frequency, 2)

    def test_convert_list_to_raw_object(self):
        answer_frequency_list = stats_domain.AnswerFrequencyList(
            [self.ANSWER_A, self.ANSWER_B])
        self.assertEqual(answer_frequency_list.to_raw_type(), [{
            'answer': 'answer a', 'frequency': 3
        }, {
            'answer': 'answer b', 'frequency': 2
        }])

    def test_add_answer_appends_to_existing_state(self):
        answer_frequency_list = stats_domain.AnswerFrequencyList(
            [self.ANSWER_A])
        answer_frequency_list.add_answer(self.ANSWER_C)
        self.assertEqual(
            answer_frequency_list.answer_occurrences,
            [self.ANSWER_A, self.ANSWER_C])


class CategorizedAnswerFrequencyListsDomainTests(test_utils.GenericTestBase):
    """Tests CategorizedAnswerFrequencyLists for basic domain object
    operations.
    """
    ANSWER_A = stats_domain.AnswerOccurrence('answer a', 3)
    ANSWER_B = stats_domain.AnswerOccurrence('answer b', 2)
    ANSWER_C = stats_domain.AnswerOccurrence('answer c', 1)

    def test_has_correct_type(self):
        answer_frequency_lists = (
            stats_domain.CategorizedAnswerFrequencyLists({}))
        self.assertEqual(
            answer_frequency_lists.calculation_output_type,
            stats_domain.CALC_OUTPUT_TYPE_CATEGORIZED_ANSWER_FREQUENCY_LISTS)

    def test_defaults_to_empty_dict(self):
        answer_frequency_lists = stats_domain.CategorizedAnswerFrequencyLists()
        self.assertEqual(
            len(answer_frequency_lists.categorized_answer_freq_lists), 0)

    def test_create_list_from_raw_object(self):
        answer_frequency_lists = (
            stats_domain.CategorizedAnswerFrequencyLists.from_raw_type({
                'category a': [{'answer': 'answer a', 'frequency': 3}],
                'category b': [{
                    'answer': 'answer b',
                    'frequency': 2
                }, {
                    'answer': 'answer c',
                    'frequency': 1
                }]
            }))
        self.assertEqual(
            len(answer_frequency_lists.categorized_answer_freq_lists), 2)
        self.assertIn(
            'category a', answer_frequency_lists.categorized_answer_freq_lists)
        self.assertIn(
            'category b', answer_frequency_lists.categorized_answer_freq_lists)

        category_a_answer_list = (
            answer_frequency_lists.categorized_answer_freq_lists['category a'])
        category_b_answer_list = (
            answer_frequency_lists.categorized_answer_freq_lists['category b'])
        category_a_answers = category_a_answer_list.answer_occurrences
        category_b_answers = category_b_answer_list.answer_occurrences
        self.assertEqual(len(category_a_answers), 1)
        self.assertEqual(len(category_b_answers), 2)

        self.assertEqual(category_a_answers[0].answer, 'answer a')
        self.assertEqual(category_a_answers[0].frequency, 3)
        self.assertEqual(category_b_answers[0].answer, 'answer b')
        self.assertEqual(category_b_answers[0].frequency, 2)
        self.assertEqual(category_b_answers[1].answer, 'answer c')
        self.assertEqual(category_b_answers[1].frequency, 1)

    def test_convert_list_to_raw_object(self):
        answer_frequency_lists = stats_domain.CategorizedAnswerFrequencyLists({
            'category a': stats_domain.AnswerFrequencyList([self.ANSWER_A]),
            'category b': stats_domain.AnswerFrequencyList(
                [self.ANSWER_B, self.ANSWER_C]),
        })
        self.assertEqual(answer_frequency_lists.to_raw_type(), {
            'category a': [{'answer': 'answer a', 'frequency': 3}],
            'category b': [{
                'answer': 'answer b',
                'frequency': 2
            }, {
                'answer': 'answer c',
                'frequency': 1
            }]
        })


class StateAnswersCalcOutputValidationTests(test_utils.GenericTestBase):
    """Tests the StateAnswersCalcOutput domain object for validation."""

    class UnknownCalculationOutputObject(object):
        pass

    def setUp(self):
        super(StateAnswersCalcOutputValidationTests, self).setUp()
        self.state_answers_calc_output = stats_domain.StateAnswersCalcOutput(
<<<<<<< HEAD
            'exp_id', 1, 'initial_state', 'AnswerFrequencies',
            stats_domain.AnswerFrequencyList.from_raw_type([]))
=======
            'exp_id', 1, 'initial_state', 'TextInput', 'AnswerFrequencies', {})
>>>>>>> c3457f67

        # The canonical object should have no validation problems
        self.state_answers_calc_output.validate()

    def test_exploration_id_must_be_string(self):
        self.state_answers_calc_output.exploration_id = 0
        self._assert_validation_error(
            self.state_answers_calc_output,
            'Expected exploration_id to be a string')

    def test_state_name_must_be_string(self):
        self.state_answers_calc_output.state_name = ['state']
        self._assert_validation_error(
            self.state_answers_calc_output,
            'Expected state_name to be a string')

    def test_calculation_id_must_be_string(self):
        self.state_answers_calc_output.calculation_id = ['calculation id']
        self._assert_validation_error(
            self.state_answers_calc_output,
            'Expected calculation_id to be a string')

    def test_calculation_output_must_be_known_type(self):
        self.state_answers_calc_output.calculation_output = (
            self.UnknownCalculationOutputObject())
        self._assert_validation_error(
            self.state_answers_calc_output,
            'Expected calculation output to be one of')

    def test_calculation_output_must_be_less_than_one_million_bytes(self):
        occurred_answer = stats_domain.AnswerOccurrence(
            'This is not a long sentence.', 1)
        self.state_answers_calc_output.calculation_output = (
            stats_domain.AnswerFrequencyList(
                [occurred_answer] * 200000))
        self._assert_validation_error(
            self.state_answers_calc_output,
            'calculation_output is too big to be stored')<|MERGE_RESOLUTION|>--- conflicted
+++ resolved
@@ -792,12 +792,8 @@
     def setUp(self):
         super(StateAnswersCalcOutputValidationTests, self).setUp()
         self.state_answers_calc_output = stats_domain.StateAnswersCalcOutput(
-<<<<<<< HEAD
-            'exp_id', 1, 'initial_state', 'AnswerFrequencies',
+            'exp_id', 1, 'initial_state', 'TextInput', 'AnswerFrequencies',
             stats_domain.AnswerFrequencyList.from_raw_type([]))
-=======
-            'exp_id', 1, 'initial_state', 'TextInput', 'AnswerFrequencies', {})
->>>>>>> c3457f67
 
         # The canonical object should have no validation problems
         self.state_answers_calc_output.validate()
