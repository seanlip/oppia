# Copyright 2018 The Oppia Authors. All Rights Reserved.
#
# Licensed under the Apache License, Version 2.0 (the "License");
# you may not use this file except in compliance with the License.
# You may obtain a copy of the License at
#
#      http://www.apache.org/licenses/LICENSE-2.0
#
# Unless required by applicable law or agreed to in writing, software
# distributed under the License is distributed on an "AS-IS" BASIS,
# WITHOUT WARRANTIES OR CONDITIONS OF ANY KIND, either express or implied.
# See the License for the specific language governing permissions and
# limitations under the License.

"""Registry for Oppia suggestions. Contains a BaseSuggestion class and
subclasses for each type of suggestion.
"""

from __future__ import absolute_import  # pylint: disable=import-only-modules
from __future__ import unicode_literals  # pylint: disable=import-only-modules

from constants import constants
from core.domain import exp_domain
from core.domain import exp_fetchers
from core.domain import exp_services
from core.domain import fs_services
from core.domain import html_cleaner
from core.domain import question_domain
from core.domain import question_services
from core.domain import skill_domain
from core.domain import skill_fetchers
from core.domain import state_domain
from core.domain import user_services
from core.platform import models
import feconf
import python_utils
import utils

(suggestion_models,) = models.Registry.import_models([models.NAMES.suggestion])


class BaseSuggestion(python_utils.OBJECT):
    """Base class for a suggestion.

    Attributes:
        suggestion_id: str. The ID of the suggestion.
        suggestion_type: str. The type of the suggestion.
        target_type: str. The type of target entity being edited.
        target_id: str. The ID of the target entity being edited.
        target_version_at_submission: int. The version number of the target
            entity at the time of creation of the suggestion.
        status: str. The status of the suggestion.
        author_id: str. The ID of the user who submitted the suggestion.
        final_reviewer_id: str. The ID of the reviewer who has accepted/rejected
            the suggestion.
        change: Change. The details of the suggestion. This should be an
            object of type ExplorationChange, TopicChange, etc.
        score_category: str. The scoring category for the suggestion.
        last_updated: datetime.datetime. Date and time when the suggestion
            was last updated.
        language_code: str| None. The ISO 639-1 code used to query suggestions
            by language. It is set to None for edit state content suggestions,
            since they are not queryable by language.
    """

    def __init__(self, status, final_reviewer_id):
        """Initializes a Suggestion object."""
        self.status = status
        self.final_reviewer_id = final_reviewer_id

    def to_dict(self):
        """Returns a dict representation of a suggestion object.

        Returns:
            dict. A dict representation of a suggestion object.
        """
        return {
            'suggestion_id': self.suggestion_id,
            'suggestion_type': self.suggestion_type,
            'target_type': self.target_type,
            'target_id': self.target_id,
            'target_version_at_submission': self.target_version_at_submission,
            'status': self.status,
            'author_name': self.get_author_name(),
            'final_reviewer_id': self.final_reviewer_id,
            'change': self.change.to_dict(),
            'score_category': self.score_category,
            'last_updated': utils.get_time_in_millisecs(self.last_updated),
            'language_code': self.language_code
        }

    def get_score_type(self):
        """Returns the first part of the score category. The first part refers
        to the the type of scoring. The value of this part will be among
        suggestion_models.SCORE_TYPE_CHOICES.

        Returns:
            str. The first part of the score category.
        """
        return self.score_category.split(
            suggestion_models.SCORE_CATEGORY_DELIMITER)[0]

    def get_author_name(self):
        """Returns the author's username.

        Returns:
            str. The username of the author of the suggestion.
        """
        return user_services.get_username(self.author_id)

    def get_score_sub_type(self):
        """Returns the second part of the score category. The second part refers
        to the specific area where the author needs to be scored. This can be
        the category of the exploration, the language of the suggestion, or the
        skill linked to the question.

        Returns:
            str. The second part of the score category.
        """
        return self.score_category.split(
            suggestion_models.SCORE_CATEGORY_DELIMITER)[1]

    def set_suggestion_status_to_accepted(self):
        """Sets the status of the suggestion to accepted."""
        self.status = suggestion_models.STATUS_ACCEPTED

    def set_suggestion_status_to_in_review(self):
        """Sets the status of the suggestion to in review."""
        self.status = suggestion_models.STATUS_IN_REVIEW

    def set_suggestion_status_to_rejected(self):
        """Sets the status of the suggestion to rejected."""
        self.status = suggestion_models.STATUS_REJECTED

    def set_final_reviewer_id(self, reviewer_id):
        """Sets the final reviewer id of the suggestion to be reviewer_id.

        Args:
            reviewer_id: str. The ID of the user who completed the review.
        """
        self.final_reviewer_id = reviewer_id

    def validate(self):
        """Validates the BaseSuggestion object. Each subclass must implement
        this function.

        The subclasses must validate the change and score_category fields.

        Raises:
            ValidationError. One or more attributes of the BaseSuggestion object
                are invalid.
        """
        if (
                self.suggestion_type not in
                suggestion_models.SUGGESTION_TYPE_CHOICES):
            raise utils.ValidationError(
                'Expected suggestion_type to be among allowed choices, '
                'received %s' % self.suggestion_type)

        if self.target_type not in suggestion_models.TARGET_TYPE_CHOICES:
            raise utils.ValidationError(
                'Expected target_type to be among allowed choices, '
                'received %s' % self.target_type)

        if not isinstance(self.target_id, python_utils.BASESTRING):
            raise utils.ValidationError(
                'Expected target_id to be a string, received %s' % type(
                    self.target_id))

        if not isinstance(self.target_version_at_submission, int):
            raise utils.ValidationError(
                'Expected target_version_at_submission to be an int, '
                'received %s' % type(self.target_version_at_submission))

        if self.status not in suggestion_models.STATUS_CHOICES:
            raise utils.ValidationError(
                'Expected status to be among allowed choices, '
                'received %s' % self.status)

        if not isinstance(self.author_id, python_utils.BASESTRING):
            raise utils.ValidationError(
                'Expected author_id to be a string, received %s' % type(
                    self.author_id))

        if (
                self.author_id is not None and
                not user_services.is_user_id_correct(self.author_id)
        ):
            raise utils.ValidationError(
                'Expected author_id to be in a valid user ID format, '
                'received %s' % self.author_id)

        if self.final_reviewer_id is not None:
            if not isinstance(self.final_reviewer_id, python_utils.BASESTRING):
                raise utils.ValidationError(
                    'Expected final_reviewer_id to be a string, received %s' %
                    type(self.final_reviewer_id))
            if (
                    not user_services.is_user_id_correct(
                        self.final_reviewer_id) and
                    self.final_reviewer_id != feconf.SUGGESTION_BOT_USER_ID
            ):
                raise utils.ValidationError(
                    'Expected final_reviewer_id to be in a valid user ID '
                    'format, received %s' % self.final_reviewer_id)

        if not isinstance(self.score_category, python_utils.BASESTRING):
            raise utils.ValidationError(
                'Expected score_category to be a string, received %s' % type(
                    self.score_category))

        if (
                suggestion_models.SCORE_CATEGORY_DELIMITER not in
                self.score_category):
            raise utils.ValidationError(
                'Expected score_category to be of the form'
                ' score_type%sscore_sub_type, received %s' % (
                    suggestion_models.SCORE_CATEGORY_DELIMITER,
                    self.score_category))

        if (
                len(self.score_category.split(
                    suggestion_models.SCORE_CATEGORY_DELIMITER))) != 2:
            raise utils.ValidationError(
                'Expected score_category to be of the form'
                ' score_type%sscore_sub_type, received %s' % (
                    suggestion_models.SCORE_CATEGORY_DELIMITER,
                    self.score_category))

        if self.get_score_type() not in suggestion_models.SCORE_TYPE_CHOICES:
            raise utils.ValidationError(
                'Expected the first part of score_category to be among allowed'
                ' choices, received %s' % self.get_score_type())

    def accept(self):
        """Accepts the suggestion. Each subclass must implement this
        function.
        """
        raise NotImplementedError(
            'Subclasses of BaseSuggestion should implement accept.')

    def get_change_list_for_accepting_suggestion(self):
        """Before accepting the suggestion, a change_list needs to be generated
        from the change. Each subclass must implement this function.
        """
        raise NotImplementedError(
            'Subclasses of BaseSuggestion should implement '
            'get_change_list_for_accepting_suggestion.')

    def pre_accept_validate(self):
        """Performs referential validation. This function needs to be called
        before accepting the suggestion.
        """
        raise NotImplementedError(
            'Subclasses of BaseSuggestion should implement '
            'pre_accept_validate.')

    def populate_old_value_of_change(self):
        """Populates the old_value field of the change."""
        raise NotImplementedError(
            'Subclasses of BaseSuggestion should implement '
            'populate_old_value_of_change.')

    def pre_update_validate(self, change):
        """Performs the pre update validation. This function needs to be called
        before updating the suggestion.
        """
        raise NotImplementedError(
            'Subclasses of BaseSuggestion should implement '
            'pre_update_validate.')

    def get_all_html_content_strings(self):
        """Gets all html content strings used in this suggestion."""
        raise NotImplementedError(
            'Subclasses of BaseSuggestion should implement '
            'get_all_html_content_strings.')

    def get_target_entity_html_strings(self):
        """Gets all html content strings from target entity used in the
        suggestion.
        """
        raise NotImplementedError(
            'Subclasses of BaseSuggestion should implement '
            'get_target_entity_html_strings.')

    def get_new_image_filenames_added_in_suggestion(self):
        """Returns the list of newly added image filenames in the suggestion.

        Returns:
            list(str). A list of newly added image filenames in the suggestion.
        """
        html_list = self.get_all_html_content_strings()
        all_image_filenames = (
            html_cleaner.get_image_filenames_from_html_strings(html_list))

        target_entity_html_list = self.get_target_entity_html_strings()
        target_image_filenames = (
            html_cleaner.get_image_filenames_from_html_strings(
                target_entity_html_list))

        new_image_filenames = utils.compute_list_difference(
            all_image_filenames, target_image_filenames)

        return new_image_filenames

    def _copy_new_images_to_target_entity_storage(self):
        """Copy newly added images in suggestion to the target entity
        storage.
        """
        new_image_filenames = self.get_new_image_filenames_added_in_suggestion()
        fs_services.copy_images(
            self.image_context, self.target_id, self.target_type,
            self.target_id, new_image_filenames)

    def convert_html_in_suggestion_change(self, conversion_fn):
        """Checks for HTML fields in a suggestion change and converts it
        according to the conversion function.
        """
        raise NotImplementedError(
            'Subclasses of BaseSuggestion should implement '
            'convert_html_in_suggestion_change.')

    @property
    def is_handled(self):
        """Returns if the suggestion has either been accepted or rejected.

        Returns:
            bool. Whether the suggestion has been handled or not.
        """
        return self.status != suggestion_models.STATUS_IN_REVIEW


class SuggestionEditStateContent(BaseSuggestion):
    """Domain object for a suggestion of type
    SUGGESTION_TYPE_EDIT_STATE_CONTENT.
    """

    def __init__(
            self, suggestion_id, target_id, target_version_at_submission,
            status, author_id, final_reviewer_id,
            change, score_category, last_updated=None):
        """Initializes an object of type SuggestionEditStateContent
        corresponding to the SUGGESTION_TYPE_EDIT_STATE_CONTENT choice.
        """
        super(SuggestionEditStateContent, self).__init__(
            status, final_reviewer_id)
        self.suggestion_id = suggestion_id
        self.suggestion_type = (
            suggestion_models.SUGGESTION_TYPE_EDIT_STATE_CONTENT)
        self.target_type = suggestion_models.TARGET_TYPE_EXPLORATION
        self.target_id = target_id
        self.target_version_at_submission = target_version_at_submission
        self.author_id = author_id
        self.change = exp_domain.ExplorationChange(change)
        self.score_category = score_category
        self.last_updated = last_updated
<<<<<<< HEAD
        self.language_code = None
=======
        # Currently, we don't allow adding images in the edit state content
        # suggestion, so the image_context is None.
        self.image_context = None
>>>>>>> 1ea2df6c

    def validate(self):
        """Validates a suggestion object of type SuggestionEditStateContent.

        Raises:
            ValidationError. One or more attributes of the
                SuggestionEditStateContent object are invalid.
        """
        super(SuggestionEditStateContent, self).validate()

        if not isinstance(self.change, exp_domain.ExplorationChange):
            raise utils.ValidationError(
                'Expected change to be an ExplorationChange, received %s'
                % type(self.change))

        if self.get_score_type() != suggestion_models.SCORE_TYPE_CONTENT:
            raise utils.ValidationError(
                'Expected the first part of score_category to be %s '
                ', received %s' % (
                    suggestion_models.SCORE_TYPE_CONTENT,
                    self.get_score_type()))

        if self.change.cmd != exp_domain.CMD_EDIT_STATE_PROPERTY:
            raise utils.ValidationError(
                'Expected cmd to be %s, received %s' % (
                    exp_domain.CMD_EDIT_STATE_PROPERTY, self.change.cmd))

        if (self.change.property_name !=
                exp_domain.STATE_PROPERTY_CONTENT):
            raise utils.ValidationError(
                'Expected property_name to be %s, received %s' % (
                    exp_domain.STATE_PROPERTY_CONTENT,
                    self.change.property_name))

        # The language_code field is used for querying purposes. We do not want
        # to query suggestions of this type by language. Therefore, the
        # language_code field is set to None.
        if self.language_code != None:
            raise utils.ValidationError(
                'Expected language_code to be None, received %s' % (
                    self.language_code))

    def pre_accept_validate(self):
        """Performs referential validation. This function needs to be called
        before accepting the suggestion.
        """
        self.validate()
        states = exp_fetchers.get_exploration_by_id(self.target_id).states
        if self.change.state_name not in states:
            raise utils.ValidationError(
                'Expected %s to be a valid state name' %
                self.change.state_name)

    def get_change_list_for_accepting_suggestion(self):
        """Gets a complete change for the suggestion.

        Returns:
            list(ExplorationChange). The change_list corresponding to the
            suggestion.
        """
        change = self.change
        exploration = exp_fetchers.get_exploration_by_id(self.target_id)
        old_content = (
            exploration.states[self.change.state_name].content.to_dict())

        change.old_value = old_content
        change.new_value['content_id'] = old_content['content_id']

        return [change]

    def populate_old_value_of_change(self):
        """Populates old value of the change."""
        exploration = exp_fetchers.get_exploration_by_id(self.target_id)
        if self.change.state_name not in exploration.states:
            # As the state doesn't exist now, we cannot find the content of the
            # state to populate the old_value field. So we set it as None.
            old_content = None
        else:
            old_content = (
                exploration.states[self.change.state_name].content.to_dict())

        self.change.old_value = old_content

    def accept(self, commit_message):
        """Accepts the suggestion.

        Args:
            commit_message: str. The commit message.
        """
        change_list = self.get_change_list_for_accepting_suggestion()
        exp_services.update_exploration(
            self.final_reviewer_id, self.target_id, change_list,
            commit_message, is_suggestion=True)

    def pre_update_validate(self, change):
        """Performs the pre update validation. This function needs to be called
        before updating the suggestion.

        Args:
            change: ExplorationChange. The new change.

        Raises:
            ValidationError. Invalid new change.
        """
        if self.change.cmd != change.cmd:
            raise utils.ValidationError(
                'The new change cmd must be equal to %s' %
                self.change.cmd)
        elif self.change.property_name != change.property_name:
            raise utils.ValidationError(
                'The new change property_name must be equal to %s' %
                self.change.property_name)
        elif self.change.state_name != change.state_name:
            raise utils.ValidationError(
                'The new change state_name must be equal to %s' %
                self.change.state_name)
        elif self.change.new_value['html'] == change.new_value['html']:
            raise utils.ValidationError(
                'The new html must not match the old html')

    def get_all_html_content_strings(self):
        """Gets all html content strings used in this suggestion.

        Returns:
            list(str). The list of html content strings.
        """
        html_string_list = [self.change.new_value['html']]
        if self.change.old_value is not None:
            html_string_list.append(self.change.old_value['html'])
        return html_string_list

    def get_target_entity_html_strings(self):
        """Gets all html content strings from target entity used in the
        suggestion.

        Returns:
            list(str). The list of html content strings from target entity used
            in the suggestion.
        """
        if self.change.old_value is not None:
            return [self.change.old_value['html']]

        return []

    def convert_html_in_suggestion_change(self, conversion_fn):
        """Checks for HTML fields in a suggestion change and converts it
        according to the conversion function.

        Args:
            conversion_fn: function. The function to be used for converting the
                HTML.
        """
        if self.change.old_value is not None:
            self.change.old_value['html'] = (
                conversion_fn(self.change.old_value['html']))
        self.change.new_value['html'] = (
            conversion_fn(self.change.new_value['html']))


class SuggestionTranslateContent(BaseSuggestion):
    """Domain object for a suggestion of type
    SUGGESTION_TYPE_TRANSLATE_CONTENT.
    """

    def __init__(
            self, suggestion_id, target_id, target_version_at_submission,
            status, author_id, final_reviewer_id,
            change, score_category, last_updated=None):
        """Initializes an object of type SuggestionTranslateContent
        corresponding to the SUGGESTION_TYPE_TRANSLATE_CONTENT choice.
        """
        super(SuggestionTranslateContent, self).__init__(
            status, final_reviewer_id)
        self.suggestion_id = suggestion_id
        self.suggestion_type = (
            suggestion_models.SUGGESTION_TYPE_TRANSLATE_CONTENT)
        self.target_type = suggestion_models.TARGET_TYPE_EXPLORATION
        self.target_id = target_id
        self.target_version_at_submission = target_version_at_submission
        self.author_id = author_id
        self.change = exp_domain.ExplorationChange(change)
        self.score_category = score_category
        self.last_updated = last_updated
<<<<<<< HEAD
        self.language_code = self.change.language_code
=======
        self.image_context = feconf.IMAGE_CONTEXT_EXPLORATION_SUGGESTIONS
>>>>>>> 1ea2df6c

    def validate(self):
        """Validates a suggestion object of type SuggestionTranslateContent.

        Raises:
            ValidationError. One or more attributes of the
                SuggestionTranslateContent object are invalid.
        """
        super(SuggestionTranslateContent, self).validate()

        if not isinstance(self.change, exp_domain.ExplorationChange):
            raise utils.ValidationError(
                'Expected change to be an ExplorationChange, received %s'
                % type(self.change))
        # The score sub_type needs to match the validation for exploration
        # category, i.e the second part of the score_category should match
        # the target exploration's category and we have a prod validation
        # for the same.
        if self.get_score_type() != suggestion_models.SCORE_TYPE_TRANSLATION:
            raise utils.ValidationError(
                'Expected the first part of score_category to be %s '
                ', received %s' % (
                    suggestion_models.SCORE_TYPE_TRANSLATION,
                    self.get_score_type()))

        if self.change.cmd != exp_domain.CMD_ADD_TRANSLATION:
            raise utils.ValidationError(
                'Expected cmd to be %s, received %s' % (
                    exp_domain.CMD_ADD_TRANSLATION, self.change.cmd))

        if not utils.is_supported_audio_language_code(
                self.change.language_code):
            raise utils.ValidationError(
                'Invalid language_code: %s' % self.change.language_code)

        if self.language_code != self.change.language_code:
            raise utils.ValidationError(
                'Expected language_code to be %s, received %s' % (
                    self.change.language_code, self.language_code))

    def pre_accept_validate(self):
        """Performs referential validation. This function needs to be called
        before accepting the suggestion.
        """
        self.validate()
        exploration = exp_fetchers.get_exploration_by_id(self.target_id)
        if self.change.state_name not in exploration.states:
            raise utils.ValidationError(
                'Expected %s to be a valid state name' % self.change.state_name)
        content_html = exploration.get_content_html(
            self.change.state_name, self.change.content_id)
        if content_html != self.change.content_html:
            raise Exception(
                'The given content_html does not match the content of the '
                'exploration.')

    def accept(self, commit_message):
        """Accepts the suggestion.

        Args:
            commit_message: str. The commit message.
        """
        self._copy_new_images_to_target_entity_storage()
        exp_services.update_exploration(
            self.final_reviewer_id, self.target_id, [self.change],
            commit_message, is_suggestion=True)

    def get_all_html_content_strings(self):
        """Gets all html content strings used in this suggestion.

        Returns:
            list(str). The list of html content strings.
        """
        return [self.change.translation_html, self.change.content_html]

    def get_target_entity_html_strings(self):
        """Gets all html content strings from target entity used in the
        suggestion.

        Returns:
            list(str). The list of html content strings from target entity used
            in the suggestion.
        """
        return [self.change.content_html]

    def convert_html_in_suggestion_change(self, conversion_fn):
        """Checks for HTML fields in a suggestion change and converts it
        according to the conversion function.

        Args:
            conversion_fn: function. The function to be used for converting the
                HTML.
        """
        self.change.content_html = (
            conversion_fn(self.change.content_html))
        self.change.translation_html = (
            conversion_fn(self.change.translation_html))


class SuggestionAddQuestion(BaseSuggestion):
    """Domain object for a suggestion of type SUGGESTION_TYPE_ADD_QUESTION.

    Attributes:
        suggestion_id: str. The ID of the suggestion.
        suggestion_type: str. The type of the suggestion.
        target_type: str. The type of target entity being edited, for this
            subclass, target type is 'skill'.
        target_id: str. The ID of the skill the question was submitted to.
        target_version_at_submission: int. The version number of the target
            topic at the time of creation of the suggestion.
        status: str. The status of the suggestion.
        author_id: str. The ID of the user who submitted the suggestion.
        final_reviewer_id: str. The ID of the reviewer who has accepted/rejected
            the suggestion.
        change_cmd: QuestionChange. The change associated with the suggestion.
        score_category: str. The scoring category for the suggestion.
        last_updated: datetime.datetime. Date and time when the suggestion
            was last updated.
    """

    def __init__(
            self, suggestion_id, target_id, target_version_at_submission,
            status, author_id, final_reviewer_id,
            change, score_category, last_updated=None):
        """Initializes an object of type SuggestionAddQuestion
        corresponding to the SUGGESTION_TYPE_ADD_QUESTION choice.
        """
        super(SuggestionAddQuestion, self).__init__(status, final_reviewer_id)
        self.suggestion_id = suggestion_id
        self.suggestion_type = suggestion_models.SUGGESTION_TYPE_ADD_QUESTION
        self.target_type = suggestion_models.TARGET_TYPE_SKILL
        self.target_id = target_id
        self.target_version_at_submission = target_version_at_submission
        self.author_id = author_id
        self.change = question_domain.QuestionSuggestionChange(change)
        # Update question_state_data_schema_version here instead of surfacing
        # the version in the frontend.
        self.change.question_dict['question_state_data_schema_version'] = (
            feconf.CURRENT_STATE_SCHEMA_VERSION)
        self.score_category = score_category
        self.last_updated = last_updated
<<<<<<< HEAD
        self.language_code = self.change.question_dict['language_code']
=======
        self.image_context = feconf.IMAGE_CONTEXT_QUESTION_SUGGESTIONS
>>>>>>> 1ea2df6c

    def validate(self):
        """Validates a suggestion object of type SuggestionAddQuestion.

        Raises:
            ValidationError. One or more attributes of the SuggestionAddQuestion
                object are invalid.
        """
        super(SuggestionAddQuestion, self).validate()

        if self.get_score_type() != suggestion_models.SCORE_TYPE_QUESTION:
            raise utils.ValidationError(
                'Expected the first part of score_category to be "%s" '
                ', received "%s"' % (
                    suggestion_models.SCORE_TYPE_QUESTION,
                    self.get_score_type()))
        if not isinstance(
                self.change, question_domain.QuestionSuggestionChange):
            raise utils.ValidationError(
                'Expected change to be an instance of QuestionSuggestionChange')

        if not self.change.cmd:
            raise utils.ValidationError('Expected change to contain cmd')

        if (
                self.change.cmd !=
                question_domain.CMD_CREATE_NEW_FULLY_SPECIFIED_QUESTION):
            raise utils.ValidationError('Expected cmd to be %s, obtained %s' % (
                question_domain.CMD_CREATE_NEW_FULLY_SPECIFIED_QUESTION,
                self.change.cmd))

        if not self.change.question_dict:
            raise utils.ValidationError(
                'Expected change to contain question_dict')

        if self.language_code != self.change.question_dict['language_code']:
            raise utils.ValidationError(
                'Expected language_code to be %s, received %s' % (
                    self.change.question_dict['language_code'],
                    self.language_code))

        if not self.change.skill_difficulty:
            raise utils.ValidationError(
                'Expected change to contain skill_difficulty')

        skill_difficulties = list(
            constants.SKILL_DIFFICULTY_LABEL_TO_FLOAT.values())
        if self._get_skill_difficulty() not in skill_difficulties:
            raise utils.ValidationError(
                'Expected change skill_difficulty to be one of %s, found %s '
                % (skill_difficulties, self._get_skill_difficulty()))

        question = question_domain.Question(
            None, state_domain.State.from_dict(
                self.change.question_dict['question_state_data']),
            self.change.question_dict['question_state_data_schema_version'],
            self.change.question_dict['language_code'], None,
            self.change.question_dict['linked_skill_ids'],
            self.change.question_dict['inapplicable_misconception_ids'])
        question.partial_validate()
        question_state_data_schema_version = (
            self.change.question_dict['question_state_data_schema_version'])
        if not (
                question_state_data_schema_version >= 1 and
                question_state_data_schema_version <=
                feconf.CURRENT_STATE_SCHEMA_VERSION):
            raise utils.ValidationError(
                'Expected question state schema version to be between 1 and '
                '%s' % feconf.CURRENT_STATE_SCHEMA_VERSION)

    def pre_accept_validate(self):
        """Performs referential validation. This function needs to be called
        before accepting the suggestion.
        """
        if self.change.skill_id is None:
            raise utils.ValidationError('Expected change to contain skill_id')
        question_dict = self.change.question_dict
        self.validate()
        if (
                question_dict['question_state_data_schema_version'] !=
                feconf.CURRENT_STATE_SCHEMA_VERSION):
            raise utils.ValidationError(
                'Question state schema version is not up to date.')

        skill_domain.Skill.require_valid_skill_id(self.change.skill_id)
        skill = skill_fetchers.get_skill_by_id(
            self.change.skill_id, strict=False)
        if skill is None:
            raise utils.ValidationError(
                'The skill with the given id doesn\'t exist.')

    def get_change_list_for_accepting_suggestion(self):
        pass

    def accept(self, unused_commit_message):
        """Accepts the suggestion.

        Args:
            unused_commit_message: str. This parameter is passed in for
                consistency with the existing suggestions. As a default commit
                message is used in the add_question function, the arg is unused.
        """
        question_dict = self.change.question_dict
        question_dict['version'] = 1
        question_dict['id'] = (
            question_services.get_new_question_id())
        question_dict['linked_skill_ids'] = [self.change.skill_id]
        question = question_domain.Question.from_dict(question_dict)
        question.validate()

        self._copy_new_images_to_target_entity_storage()

        question_services.add_question(self.author_id, question)

        skill = skill_fetchers.get_skill_by_id(
            self.change.skill_id, strict=False)
        if skill is None:
            raise utils.ValidationError(
                'The skill with the given id doesn\'t exist.')
        question_services.create_new_question_skill_link(
            self.author_id, question_dict['id'], self.change.skill_id,
            self._get_skill_difficulty())

    def populate_old_value_of_change(self):
        """Populates old value of the change."""
        pass

    def pre_update_validate(self, change):
        """Performs the pre update validation. This functions need to be called
        before updating the suggestion.

        Args:
            change: QuestionChange. The new change.

        Raises:
            ValidationError. Invalid new change.
        """
        if self.change.cmd != change.cmd:
            raise utils.ValidationError(
                'The new change cmd must be equal to %s' %
                self.change.cmd)
        if self.change.skill_id != change.skill_id:
            raise utils.ValidationError(
                'The new change skill_id must be equal to %s' %
                self.change.skill_id)
        if self.change.question_dict == change.question_dict:
            raise utils.ValidationError(
                'The new change question_dict must not be equal to the old '
                'question_dict')

    def _get_skill_difficulty(self):
        """Returns the suggestion's skill difficulty."""
        return self.change.skill_difficulty

    def get_all_html_content_strings(self):
        """Gets all html content strings used in this suggestion.

        Returns:
            list(str). The list of html content strings.
        """
        state_object = (
            state_domain.State.from_dict(
                self.change.question_dict['question_state_data']))
        html_string_list = state_object.get_all_html_content_strings()
        return html_string_list

    def get_target_entity_html_strings(self):
        """Gets all html content strings from target entity used in the
        suggestion.
        """
        return []

    def convert_html_in_suggestion_change(self, conversion_fn):
        """Checks for HTML fields in the suggestion change  and converts it
        according to the conversion function.

        Args:
            conversion_fn: function. The function to be used for converting the
                HTML.
        """
        self.change.question_dict['question_state_data'] = (
            state_domain.State.convert_html_fields_in_state(
                self.change.question_dict['question_state_data'],
                conversion_fn,
                state_uses_old_interaction_cust_args_schema=(
                    self.change.question_dict[
                        'question_state_data_schema_version'] < 37)
            )
        )


class BaseVoiceoverApplication(python_utils.OBJECT):
    """Base class for a voiceover application."""

    def __init__(self):
        """Initializes a GeneralVoiceoverApplication object."""
        raise NotImplementedError(
            'Subclasses of BaseVoiceoverApplication should implement __init__.')

    def to_dict(self):
        """Returns a dict representation of a voiceover application object.

        Returns:
            dict. A dict representation of a voiceover application object.
        """
        return {
            'voiceover_application_id': self.voiceover_application_id,
            'target_type': self.target_type,
            'target_id': self.target_id,
            'status': self.status,
            'author_name': self.get_author_name(),
            'final_reviewer_name': (
                None if self.final_reviewer_id is None else (
                    self.get_final_reviewer_name())),
            'language_code': self.language_code,
            'content': self.content,
            'filename': self.filename,
            'rejection_message': self.rejection_message
        }

    def get_author_name(self):
        """Returns the author's username.

        Returns:
            str. The username of the author of the voiceover application.
        """
        return user_services.get_username(self.author_id)

    def get_final_reviewer_name(self):
        """Returns the reviewer's username.

        Returns:
            str. The username of the reviewer of the voiceover application.
        """
        return user_services.get_username(self.final_reviewer_id)

    def validate(self):
        """Validates the BaseVoiceoverApplication object.

        Raises:
            ValidationError. One or more attributes of the
                BaseVoiceoverApplication object are invalid.
        """

        if self.target_type not in suggestion_models.TARGET_TYPE_CHOICES:
            raise utils.ValidationError(
                'Expected target_type to be among allowed choices, '
                'received %s' % self.target_type)

        if not isinstance(self.target_id, python_utils.BASESTRING):
            raise utils.ValidationError(
                'Expected target_id to be a string, received %s' % type(
                    self.target_id))

        if self.status not in suggestion_models.STATUS_CHOICES:
            raise utils.ValidationError(
                'Expected status to be among allowed choices, '
                'received %s' % self.status)

        if not isinstance(self.author_id, python_utils.BASESTRING):
            raise utils.ValidationError(
                'Expected author_id to be a string, received %s' % type(
                    self.author_id))
        if self.status == suggestion_models.STATUS_IN_REVIEW:
            if self.final_reviewer_id is not None:
                raise utils.ValidationError(
                    'Expected final_reviewer_id to be None as the '
                    'voiceover application is not yet handled.')
        else:
            if not isinstance(self.final_reviewer_id, python_utils.BASESTRING):
                raise utils.ValidationError(
                    'Expected final_reviewer_id to be a string, received %s' % (
                        type(self.final_reviewer_id)))
            if self.status == suggestion_models.STATUS_REJECTED:
                if not isinstance(
                        self.rejection_message, python_utils.BASESTRING):
                    raise utils.ValidationError(
                        'Expected rejection_message to be a string for a '
                        'rejected application, received %s' % type(
                            self.final_reviewer_id))
            if self.status == suggestion_models.STATUS_ACCEPTED:
                if self.rejection_message is not None:
                    raise utils.ValidationError(
                        'Expected rejection_message to be None for the '
                        'accepted voiceover application, received %s' % (
                            self.rejection_message))

        if not isinstance(self.language_code, python_utils.BASESTRING):
            raise utils.ValidationError(
                'Expected language_code to be a string, received %s' %
                self.language_code)
        if not utils.is_supported_audio_language_code(self.language_code):
            raise utils.ValidationError(
                'Invalid language_code: %s' % self.language_code)

        if not isinstance(self.filename, python_utils.BASESTRING):
            raise utils.ValidationError(
                'Expected filename to be a string, received %s' % type(
                    self.filename))

        if not isinstance(self.content, python_utils.BASESTRING):
            raise utils.ValidationError(
                'Expected content to be a string, received %s' % type(
                    self.content))

    def accept(self):
        """Accepts the voiceover application. Each subclass must implement this
        function.
        """
        raise NotImplementedError(
            'Subclasses of BaseVoiceoverApplication should implement accept.')

    def reject(self):
        """Rejects the voiceover application. Each subclass must implement this
        function.
        """
        raise NotImplementedError(
            'Subclasses of BaseVoiceoverApplication should implement reject.')

    @property
    def is_handled(self):
        """Returns true if the voiceover application has either been accepted or
        rejected.

        Returns:
            bool. Whether the voiceover application has been handled or not.
        """
        return self.status != suggestion_models.STATUS_IN_REVIEW


class ExplorationVoiceoverApplication(BaseVoiceoverApplication):
    """Domain object for a voiceover application for exploration."""

    def __init__( # pylint: disable=super-init-not-called
            self, voiceover_application_id, target_id, status, author_id,
            final_reviewer_id, language_code, filename, content,
            rejection_message):
        """Initializes a ExplorationVoiceoverApplication domain object.

        Args:
            voiceover_application_id: str. The ID of the voiceover application.
            target_id: str. The ID of the target entity.
            status: str. The status of the voiceover application.
            author_id: str. The ID of the user who submitted the voiceover
                application.
            final_reviewer_id: str|None. The ID of the reviewer who has
                accepted/rejected the voiceover application.
            language_code: str. The language code for the voiceover application.
            filename: str. The filename of the voiceover audio.
            content: str. The html content which is voiceover in the
                application.
            rejection_message: str. The plain text message submitted by the
                reviewer while rejecting the application.
        """
        self.voiceover_application_id = voiceover_application_id
        self.target_type = suggestion_models.TARGET_TYPE_EXPLORATION
        self.target_id = target_id
        self.status = status
        self.author_id = author_id
        self.final_reviewer_id = final_reviewer_id
        self.language_code = language_code
        self.filename = filename
        self.content = content
        self.rejection_message = rejection_message

    def accept(self, reviewer_id):
        """Accepts the voiceover application and updates the final_reviewer_id.

        Args:
            reviewer_id: str. The user ID of the reviewer.
        """
        self.final_reviewer_id = reviewer_id
        self.status = suggestion_models.STATUS_ACCEPTED
        self.validate()

    def reject(self, reviewer_id, rejection_message):
        """Rejects the voiceover application, updates the final_reviewer_id and
        adds rejection message.

        Args:
            reviewer_id: str. The user ID of the reviewer.
            rejection_message: str. The rejection message submitted by the
                reviewer.
        """
        self.status = suggestion_models.STATUS_REJECTED
        self.final_reviewer_id = reviewer_id
        self.rejection_message = rejection_message
        self.validate()


VOICEOVER_APPLICATION_TARGET_TYPE_TO_DOMAIN_CLASSES = {
    suggestion_models.TARGET_TYPE_EXPLORATION: (
        ExplorationVoiceoverApplication)
}

SUGGESTION_TYPES_TO_DOMAIN_CLASSES = {
    suggestion_models.SUGGESTION_TYPE_EDIT_STATE_CONTENT: (
        SuggestionEditStateContent),
    suggestion_models.SUGGESTION_TYPE_TRANSLATE_CONTENT: (
        SuggestionTranslateContent),
    suggestion_models.SUGGESTION_TYPE_ADD_QUESTION: SuggestionAddQuestion
}<|MERGE_RESOLUTION|>--- conflicted
+++ resolved
@@ -354,13 +354,10 @@
         self.change = exp_domain.ExplorationChange(change)
         self.score_category = score_category
         self.last_updated = last_updated
-<<<<<<< HEAD
         self.language_code = None
-=======
         # Currently, we don't allow adding images in the edit state content
         # suggestion, so the image_context is None.
         self.image_context = None
->>>>>>> 1ea2df6c
 
     def validate(self):
         """Validates a suggestion object of type SuggestionEditStateContent.
@@ -544,11 +541,8 @@
         self.change = exp_domain.ExplorationChange(change)
         self.score_category = score_category
         self.last_updated = last_updated
-<<<<<<< HEAD
         self.language_code = self.change.language_code
-=======
         self.image_context = feconf.IMAGE_CONTEXT_EXPLORATION_SUGGESTIONS
->>>>>>> 1ea2df6c
 
     def validate(self):
         """Validates a suggestion object of type SuggestionTranslateContent.
@@ -690,11 +684,8 @@
             feconf.CURRENT_STATE_SCHEMA_VERSION)
         self.score_category = score_category
         self.last_updated = last_updated
-<<<<<<< HEAD
         self.language_code = self.change.question_dict['language_code']
-=======
         self.image_context = feconf.IMAGE_CONTEXT_QUESTION_SUGGESTIONS
->>>>>>> 1ea2df6c
 
     def validate(self):
         """Validates a suggestion object of type SuggestionAddQuestion.
