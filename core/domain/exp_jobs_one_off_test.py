# coding: utf-8
#
# Copyright 2014 The Oppia Authors. All Rights Reserved.
#
# Licensed under the Apache License, Version 2.0 (the "License");
# you may not use this file except in compliance with the License.
# You may obtain a copy of the License at
#
#      http://www.apache.org/licenses/LICENSE-2.0
#
# Unless required by applicable law or agreed to in writing, software
# distributed under the License is distributed on an "AS-IS" BASIS,
# WITHOUT WARRANTIES OR CONDITIONS OF ANY KIND, either express or implied.
# See the License for the specific language governing permissions and
# limitations under the License.

"""Tests for Exploration-related jobs."""

import ast
import datetime
import json
import os

from constants import constants
from core import jobs_registry
from core.domain import exp_domain
from core.domain import exp_jobs_one_off
from core.domain import exp_services
from core.domain import fs_domain
from core.domain import html_validation_service
from core.domain import rights_manager
from core.domain import user_services
from core.platform import models
from core.tests import test_utils
import feconf
import utils

(job_models, exp_models, base_models, classifier_models) = (
    models.Registry.import_models([
        models.NAMES.job, models.NAMES.exploration, models.NAMES.base_model,
        models.NAMES.classifier]))
search_services = models.Registry.import_search_services()
taskqueue_services = models.Registry.import_taskqueue_services()


def mock_get_filename_with_dimensions(filename, unused_exp_id):
    return html_validation_service.regenerate_image_filename_using_dimensions(
        filename, 490, 120)


def mock_save_original_and_compressed_versions_of_image(
        user_id, filename, exp_id, original_image_content):
    filepath = 'image/%s' % filename

    filename_wo_filetype = filename[:filename.rfind('.')]
    filetype = filename[filename.rfind('.') + 1:]

    compressed_image_filename = '%s_compressed.%s' % (
        filename_wo_filetype, filetype)
    compressed_image_filepath = 'image/%s' % compressed_image_filename

    micro_image_filename = '%s_micro.%s' % (
        filename_wo_filetype, filetype)
    micro_image_filepath = 'image/%s' % micro_image_filename

    fs = fs_domain.AbstractFileSystem(fs_domain.GcsFileSystem(
        'exploration/%s' % exp_id))

    if not fs.isfile(filepath.encode('utf-8')):
        fs.commit(
            user_id, filepath.encode('utf-8'), original_image_content,
            mimetype='image/%s' % filetype)

    if not fs.isfile(compressed_image_filepath.encode('utf-8')):
        fs.commit(
            user_id, compressed_image_filepath.encode('utf-8'),
            original_image_content, mimetype='image/%s' % filetype)

    if not fs.isfile(micro_image_filepath.encode('utf-8')):
        fs.commit(
            user_id, micro_image_filepath.encode('utf-8'),
            original_image_content, mimetype='image/%s' % filetype)


def run_job_for_deleted_exp(
        self, job_class, check_error=False,
        error_type=None, error_msg=None, function_to_be_called=None,
        exp_id=None):
    """Helper function to run job for a deleted exploration and check the
    output or error condition.
    """
    job_id = job_class.create_new()
    self.assertEqual(
        self.count_jobs_in_taskqueue(
            taskqueue_services.QUEUE_NAME_ONE_OFF_JOBS), 0)
    job_class.enqueue(job_id)
    self.assertEqual(
        self.count_jobs_in_taskqueue(
            taskqueue_services.QUEUE_NAME_ONE_OFF_JOBS), 1)
    self.process_and_flush_pending_tasks()

    if check_error:
        with self.assertRaisesRegexp(error_type, error_msg):
            function_to_be_called(exp_id)

    else:
        self.assertEqual(job_class.get_output(job_id), [])


class ExpSummariesCreationOneOffJobTest(test_utils.GenericTestBase):
    """Tests for ExpSummary aggregations."""

    ONE_OFF_JOB_MANAGERS_FOR_TESTS = [
        exp_jobs_one_off.ExpSummariesCreationOneOffJob]

    # Specify explorations that will be used in the test.
    EXP_SPECS = [{
        'category': 'Category A',
        'title': 'Title 1'
    }, {
        'category': 'Category B',
        'title': 'Title 2'
    }, {
        'category': 'Category C',
        'title': 'Title 3'
    }, {
        'category': 'Category A',
        'title': 'Title 4'
    }, {
        'category': 'Category C',
        'title': 'Title 5'
    }]

    def setUp(self):
        super(ExpSummariesCreationOneOffJobTest, self).setUp()

        self.signup(self.ADMIN_EMAIL, self.ADMIN_USERNAME)
        self.login(self.ADMIN_EMAIL)
        self.set_admins([self.ADMIN_USERNAME])
        self.admin_id = self.get_user_id_from_email(self.ADMIN_EMAIL)
        self.admin = user_services.UserActionsInfo(self.admin_id)

    def test_all_exps_public(self):
        """Test summary batch job if all explorations are public."""
        self._run_batch_job_once_and_verify_output(
            self.EXP_SPECS,
            default_status=rights_manager.ACTIVITY_STATUS_PUBLIC)

    def _run_batch_job_once_and_verify_output(
            self, exp_specs,
            default_title='A title',
            default_category='A category',
            default_status=rights_manager.ACTIVITY_STATUS_PUBLIC):
        """Run batch job for creating exploration summaries once and verify its
        output. exp_specs is a list of dicts with exploration specifications.
        Allowed keys are category, status, title. If a key is not specified,
        the default value is used.
        """
        with self.swap(
            jobs_registry, 'ONE_OFF_JOB_MANAGERS',
            self.ONE_OFF_JOB_MANAGERS_FOR_TESTS
            ):

            default_spec = {
                'title': default_title,
                'category': default_category,
                'status': default_status
            }

            # Create and delete an exploration (to make sure job handles
            # deleted explorations correctly).
            exp_id = '100'
            self.save_new_valid_exploration(
                exp_id,
                self.admin_id,
                title=default_spec['title'],
                category=default_spec['category'])
            exploration = exp_services.get_exploration_by_id(exp_id)
            exp_services.delete_exploration(self.admin_id, exp_id)

            # Get dummy explorations.
            num_exps = len(exp_specs)
            expected_job_output = {}

            for ind in range(num_exps):
                exp_id = str(ind)
                spec = default_spec
                spec.update(exp_specs[ind])
                self.save_new_valid_exploration(
                    exp_id,
                    self.admin_id,
                    title=spec['title'],
                    category=spec['category'])
                exploration = exp_services.get_exploration_by_id(exp_id)

                # Publish exploration.
                if spec['status'] == rights_manager.ACTIVITY_STATUS_PUBLIC:
                    rights_manager.publish_exploration(self.admin, exp_id)

                # Do not include user_id here, so all explorations are not
                # editable for now (will be updated depending on user_id
                # in galleries).
                exp_rights_model = exp_models.ExplorationRightsModel.get(
                    exp_id)

                exploration = exp_services.get_exploration_by_id(exp_id)
                exploration_model_last_updated = exploration.last_updated
                exploration_model_created_on = exploration.created_on
                first_published_msec = (
                    exp_rights_model.first_published_msec)

                # Manually create the expected summary specifying title,
                # category, etc.
                expected_job_output[exp_id] = exp_domain.ExplorationSummary(
                    exp_id,
                    spec['title'],
                    spec['category'],
                    exploration.objective,
                    exploration.language_code,
                    exploration.tags,
                    feconf.get_empty_ratings(),
                    feconf.EMPTY_SCALED_AVERAGE_RATING,
                    spec['status'],
                    exp_rights_model.community_owned,
                    exp_rights_model.owner_ids,
                    exp_rights_model.editor_ids,
                    exp_rights_model.translator_ids,
                    exp_rights_model.viewer_ids,
                    [self.admin_id],
                    {self.admin_id: 1},
                    exploration.version,
                    exploration_model_created_on,
                    exploration_model_last_updated,
                    first_published_msec)

                # Note: Calling constructor for fields that are not required
                # and have no default value does not work, because
                # unspecified fields will be empty list in
                # expected_job_output but will be unspecified in
                # actual_job_output.
                if exploration.tags:
                    expected_job_output[exp_id].tags = exploration.tags
                if exp_rights_model.owner_ids:
                    expected_job_output[exp_id].owner_ids = (
                        exp_rights_model.owner_ids)
                if exp_rights_model.editor_ids:
                    expected_job_output[exp_id].editor_ids = (
                        exp_rights_model.editor_ids)
                if exp_rights_model.translator_ids:
                    expected_job_output[exp_id].translator_ids = (
                        exp_rights_model.translator_ids)
                if exp_rights_model.viewer_ids:
                    expected_job_output[exp_id].viewer_ids = (
                        exp_rights_model.viewer_ids)
                if exploration.version:
                    expected_job_output[exp_id].version = (
                        exploration.version)

            # Run batch job.
            job_id = (
                exp_jobs_one_off.ExpSummariesCreationOneOffJob.create_new())
            exp_jobs_one_off.ExpSummariesCreationOneOffJob.enqueue(job_id)
            self.process_and_flush_pending_tasks()

            # Get and check job output.
            actual_job_output = exp_services.get_all_exploration_summaries()
            self.assertEqual(
                actual_job_output.keys(), expected_job_output.keys())

            # Note: 'exploration_model_last_updated' is not expected to be the
            # same, because it is now read from the version model representing
            # the exploration's history snapshot, and not the ExplorationModel.
            simple_props = ['id', 'title', 'category', 'objective',
                            'language_code', 'tags', 'ratings', 'status',
                            'community_owned', 'owner_ids',
                            'editor_ids', 'translator_ids', 'viewer_ids',
                            'contributor_ids', 'contributors_summary',
                            'version', 'exploration_model_created_on']
            for exp_id in actual_job_output:
                for prop in simple_props:
                    self.assertEqual(
                        getattr(actual_job_output[exp_id], prop),
                        getattr(expected_job_output[exp_id], prop))

    def test_exp_summaries_creation_job_output(self):
        """Test that ExpSummariesCreationOneOff job output is correct."""

        with self.swap(
            jobs_registry, 'ONE_OFF_JOB_MANAGERS',
            self.ONE_OFF_JOB_MANAGERS_FOR_TESTS
            ):

            exp_id1 = '1'
            self.save_new_valid_exploration(
                exp_id1,
                self.admin_id,
                title='title',
                category='category')
            rights_manager.publish_exploration(self.admin, exp_id1)

            exp_id2 = '2'
            self.save_new_valid_exploration(
                exp_id2,
                self.admin_id,
                title='title',
                category='category')
            rights_manager.publish_exploration(self.admin, exp_id2)
            exp_services.delete_exploration(self.admin_id, exp_id2)

            # Run ExpSummariesCreationOneOff job on sample exploration.
            job_id = (
                exp_jobs_one_off.ExpSummariesCreationOneOffJob.create_new())
            exp_jobs_one_off.ExpSummariesCreationOneOffJob.enqueue(job_id)
            self.process_and_flush_pending_tasks()

            actual_output = (
                exp_jobs_one_off.ExpSummariesCreationOneOffJob.get_output(
                    job_id))
            expected_output = ['[u\'SUCCESS\', 1]']
            self.assertEqual(actual_output, expected_output)


class ExpSummariesContributorsOneOffJobTests(test_utils.GenericTestBase):

    ONE_OFF_JOB_MANAGERS_FOR_TESTS = [
        exp_jobs_one_off.ExpSummariesContributorsOneOffJob]

    EXP_ID = 'exp_id'

    USERNAME_A = 'usernamea'
    USERNAME_B = 'usernameb'
    EMAIL_A = 'emaila@example.com'
    EMAIL_B = 'emailb@example.com'

    def setUp(self):
        super(ExpSummariesContributorsOneOffJobTests, self).setUp()

        self.signup(self.EMAIL_A, self.USERNAME_A)
        self.user_a_id = self.get_user_id_from_email(self.EMAIL_A)
        self.signup(self.EMAIL_B, self.USERNAME_B)
        self.user_b_id = self.get_user_id_from_email(self.EMAIL_B)

    def test_contributors_for_valid_contribution(self):
        """Test that if only one commit is made, that the contributor
        list consists of that contributor's user id.
        """
        exploration = self.save_new_valid_exploration(
            self.EXP_ID, self.user_a_id)
        job_id = (
            exp_jobs_one_off.ExpSummariesContributorsOneOffJob.create_new())
        exp_jobs_one_off.ExpSummariesContributorsOneOffJob.enqueue(job_id)
        self.process_and_flush_pending_tasks()

        exploration_summary = exp_services.get_exploration_summary_by_id(
            exploration.id)
        self.assertEqual(
            [self.user_a_id], exploration_summary.contributor_ids)

    def test_repeat_contributors(self):
        """Test that if the same user makes more than one commit that changes
        the content of an exploration, the user is only represented once in the
        list of contributors for that exploration.
        """

        # Have one user make two commits.
        exploration = self.save_new_valid_exploration(
            self.EXP_ID, self.user_a_id, title='Original Title')
        exploration_model = exp_models.ExplorationModel.get(
            self.EXP_ID, strict=True, version=None)
        exploration_model.title = 'New title'
        exploration_model.commit(
            self.user_a_id, 'Changed title.', [])

        # Run the job to compute the contributor ids.
        job_id = (
            exp_jobs_one_off.ExpSummariesContributorsOneOffJob.create_new())
        exp_jobs_one_off.ExpSummariesContributorsOneOffJob.enqueue(job_id)
        self.process_and_flush_pending_tasks()

        # Verify that the length of the contributor list is one, and that
        # the list contains the user who made these commits.
        exploration_summary = exp_services.get_exploration_summary_by_id(
            exploration.id)
        self.assertEqual(
            [self.user_a_id], exploration_summary.contributor_ids)

    def test_contributors_with_only_reverts_not_counted(self):
        """Test that contributors who have only done reverts do not
        have their user id appear in the contributor list.
        """
        # Have one user make two commits.
        exploration = self.save_new_valid_exploration(
            self.EXP_ID, self.user_a_id, title='Original Title')
        change_list = [exp_domain.ExplorationChange({
            'cmd': exp_domain.CMD_EDIT_EXPLORATION_PROPERTY,
            'property_name': 'title',
            'new_value': 'New title'
        })]
        exp_services.update_exploration(
            self.user_a_id, self.EXP_ID, change_list, 'Changed title.')

        # Have the second user revert version 2 to version 1.
        exp_services.revert_exploration(self.user_b_id, self.EXP_ID, 2, 1)

        # Run the job to compute the contributor ids.
        job_id = (
            exp_jobs_one_off.ExpSummariesContributorsOneOffJob.create_new())
        exp_jobs_one_off.ExpSummariesContributorsOneOffJob.enqueue(job_id)
        self.process_and_flush_pending_tasks()

        # Verify that the committer list does not contain the user
        # who only reverted.
        exploration_summary = exp_services.get_exploration_summary_by_id(
            exploration.id)
        self.assertEqual([self.user_a_id], exploration_summary.contributor_ids)

    def test_nonhuman_committers_not_counted(self):
        """Test that only human committers are counted as contributors."""

        # Create a commit with the system user id.
        exploration = self.save_new_valid_exploration(
            self.EXP_ID, feconf.SYSTEM_COMMITTER_ID, title='Original Title')
        # Run the job to compute the contributor ids.
        job_id = (
            exp_jobs_one_off.ExpSummariesContributorsOneOffJob.create_new())
        exp_jobs_one_off.ExpSummariesContributorsOneOffJob.enqueue(job_id)
        self.process_and_flush_pending_tasks()
        # Check that the system id was not added to the exploration's
        # contributor ids.
        exploration_summary = exp_services.get_exploration_summary_by_id(
            exploration.id)
        self.assertNotIn(
            feconf.SYSTEM_COMMITTER_ID,
            exploration_summary.contributor_ids)

        # Create a commit with the migration bot user id.
        exploration_model = exp_models.ExplorationModel.get(
            self.EXP_ID, strict=True, version=None)
        exploration_model.title = 'New title'
        exploration_model.commit(
            feconf.MIGRATION_BOT_USERNAME, 'Changed title.', [])
        # Run the job to compute the contributor ids.
        job_id = (
            exp_jobs_one_off.ExpSummariesContributorsOneOffJob.create_new())
        exp_jobs_one_off.ExpSummariesContributorsOneOffJob.enqueue(job_id)
        self.process_and_flush_pending_tasks()
        # Check that the migration bot id was not added to the exploration's
        # contributor ids.
        exploration_summary = exp_services.get_exploration_summary_by_id(
            exploration.id)
        self.assertNotIn(
            feconf.MIGRATION_BOT_USERNAME,
            exploration_summary.contributor_ids)

    def test_no_action_is_performed_for_deleted_exploration(self):
        """Test that no action is performed on deleted explorations."""

        exp_id = '100'
        self.save_new_valid_exploration(exp_id, self.user_a_id)
        exp_services.delete_exploration(self.user_a_id, exp_id)

        run_job_for_deleted_exp(
            self, exp_jobs_one_off.ExpSummariesContributorsOneOffJob,
            check_error=True,
            error_type=base_models.BaseModel.EntityNotFoundError,
            error_msg='Entity for class ExpSummaryModel with id 100 not found',
            function_to_be_called=exp_services.get_exploration_summary_by_id,
            exp_id=exp_id)


class ExplorationContributorsSummaryOneOffJobTests(test_utils.GenericTestBase):
    ONE_OFF_JOB_MANAGERS_FOR_TESTS = [
        exp_jobs_one_off.ExplorationContributorsSummaryOneOffJob]

    EXP_ID = 'exp_id'

    USERNAME_A = 'usernamea'
    USERNAME_B = 'usernameb'
    EMAIL_A = 'emaila@example.com'
    EMAIL_B = 'emailb@example.com'

    def setUp(self):
        super(ExplorationContributorsSummaryOneOffJobTests, self).setUp()
        self.signup(self.EMAIL_A, self.USERNAME_A)
        self.signup(self.EMAIL_B, self.USERNAME_B)

        self.user_a_id = self.get_user_id_from_email(self.EMAIL_A)
        self.user_b_id = self.get_user_id_from_email(self.EMAIL_B)

    def test_contributors_for_valid_nonrevert_contribution(self):
        """Test that if only non-revert commits are made by
        contributor then the contributions summary shows same
        exact number of commits for that contributor's ID.
        """

        # Let USER A make three commits.
        exploration = self.save_new_valid_exploration(
            self.EXP_ID, self.user_a_id, title='Exploration Title')

        exp_services.update_exploration(
            self.user_a_id, self.EXP_ID, [exp_domain.ExplorationChange({
                'cmd': 'edit_exploration_property',
                'property_name': 'title',
                'new_value': 'New Exploration Title'
            })], 'Changed title.')

        exp_services.update_exploration(
            self.user_a_id, self.EXP_ID, [exp_domain.ExplorationChange({
                'cmd': 'edit_exploration_property',
                'property_name': 'objective',
                'new_value': 'New Objective'
            })], 'Changed Objective.')

        # Run the job to compute contributors summary.
        job_id = (
            exp_jobs_one_off
            .ExplorationContributorsSummaryOneOffJob.create_new()
        )
        exp_jobs_one_off.ExplorationContributorsSummaryOneOffJob.enqueue(job_id)
        self.process_and_flush_pending_tasks()

        exploration_summary = exp_services.get_exploration_summary_by_id(
            exploration.id)

        self.assertEqual(
            3, exploration_summary.contributors_summary[self.user_a_id])

    def test_contributors_with_only_reverts_not_included(self):
        """Test that if only reverts are made by contributor then the
        contributions summary shouldn’t contain that contributor’s ID.
        """

        # Let USER A make three commits.
        exploration = self.save_new_valid_exploration(
            self.EXP_ID, self.user_a_id, title='Exploration Title 1')

        exp_services.update_exploration(
            self.user_a_id, self.EXP_ID, [exp_domain.ExplorationChange({
                'cmd': 'edit_exploration_property',
                'property_name': 'title',
                'new_value': 'New Exploration Title'
            })], 'Changed title.')
        exp_services.update_exploration(
            self.user_a_id, self.EXP_ID, [exp_domain.ExplorationChange({
                'cmd': 'edit_exploration_property',
                'property_name': 'objective',
                'new_value': 'New Objective'
            })], 'Changed Objective.')

        # Let the second user revert version 3 to version 2.
        exp_services.revert_exploration(self.user_b_id, self.EXP_ID, 3, 2)

        # Run the job to compute the contributors summary.
        job_id = (
            exp_jobs_one_off
            .ExplorationContributorsSummaryOneOffJob.create_new()
        )
        exp_jobs_one_off.ExplorationContributorsSummaryOneOffJob.enqueue(job_id)
        self.process_and_flush_pending_tasks()

        exploration_summary = exp_services.get_exploration_summary_by_id(
            exploration.id)

        # Check that the contributors_summary does not contains user_b_id.
        self.assertNotIn(
            self.user_b_id, exploration_summary.contributors_summary)

        # Check that the User A has only 2 commits after user b has reverted
        # to version 2.
        self.assertEqual(
            2, exploration_summary.contributors_summary[self.user_a_id])

    def test_reverts_not_counted(self):
        """Test that if both non-revert commits and revert are
        made by contributor then the contributions summary shows
        only non-revert commits for that contributor. However,
        the commits made after the version to which we have reverted
        shouldn't be counted either.
        """

        # Let USER A make 3 non-revert commits.
        exploration = self.save_new_valid_exploration(
            self.EXP_ID, self.user_a_id, title='Exploration Title')
        exp_services.update_exploration(
            self.user_a_id, self.EXP_ID, [exp_domain.ExplorationChange({
                'cmd': 'edit_exploration_property',
                'property_name': 'title',
                'new_value': 'New Exploration Title'
            })], 'Changed title.')
        exp_services.update_exploration(
            self.user_a_id, self.EXP_ID, [exp_domain.ExplorationChange({
                'cmd': 'edit_exploration_property',
                'property_name': 'objective',
                'new_value': 'New Objective'
            })], 'Changed Objective.')

        # Let USER A revert version 3 to version 2.
        exp_services.revert_exploration(self.user_a_id, self.EXP_ID, 3, 2)

        # Run the job to compute the contributor summary.
        job_id = (
            exp_jobs_one_off
            .ExplorationContributorsSummaryOneOffJob.create_new()
        )
        exp_jobs_one_off.ExplorationContributorsSummaryOneOffJob.enqueue(job_id)
        self.process_and_flush_pending_tasks()

        # Check that USER A's number of contributions is equal to 2.
        exploration_summary = exp_services.get_exploration_summary_by_id(
            exploration.id)
        self.assertEqual(
            2, exploration_summary.contributors_summary[self.user_a_id])

    def test_nonhuman_committers_not_counted(self):
        """Test that only human committers are counted as contributors."""

        # Create a commit with the system user id.
        exploration = self.save_new_valid_exploration(
            self.EXP_ID, feconf.SYSTEM_COMMITTER_ID, title='Original Title')

        # Create commits with all the system user ids.
        for system_id in constants.SYSTEM_USER_IDS:
            exp_services.update_exploration(
                system_id, self.EXP_ID, [exp_domain.ExplorationChange({
                    'cmd': 'edit_exploration_property',
                    'property_name': 'title',
                    'new_value': 'Title changed by %s' % system_id
                })], 'Changed title.')

        # Run the job to compute the contributor summary.
        job_id = (
            exp_jobs_one_off
            .ExplorationContributorsSummaryOneOffJob.create_new())
        exp_jobs_one_off.ExplorationContributorsSummaryOneOffJob.enqueue(job_id)
        self.process_and_flush_pending_tasks()

        # Check that no system id was added to the exploration's
        # contributor's summary.

        exploration_summary = exp_services.get_exploration_summary_by_id(
            exploration.id)

        for system_id in constants.SYSTEM_USER_IDS:
            self.assertNotIn(
                system_id,
                exploration_summary.contributors_summary)

    def test_no_action_is_performed_for_deleted_exploration(self):
        """Test that no action is performed on deleted explorations."""

        exp_id = '100'
        self.save_new_valid_exploration(exp_id, self.user_a_id)
        exp_services.delete_exploration(self.user_a_id, exp_id)

        run_job_for_deleted_exp(
            self, exp_jobs_one_off.ExplorationContributorsSummaryOneOffJob,
            check_error=True,
            error_type=base_models.BaseModel.EntityNotFoundError,
            error_msg='Entity for class ExpSummaryModel with id 100 not found',
            function_to_be_called=exp_services.get_exploration_summary_by_id,
            exp_id=exp_id)

    def test_exploration_contributors_summary_job_output(self):
        """Test that ExplorationContributorsSummaryOneOff job output is
        correct.
        """
        self.save_new_valid_exploration(
            self.EXP_ID, self.user_a_id, title='Exploration Title')

        # Run the ExplorationContributorsSummaryOneOff job.
        job_id = (
            exp_jobs_one_off
            .ExplorationContributorsSummaryOneOffJob.create_new())
        exp_jobs_one_off.ExplorationContributorsSummaryOneOffJob.enqueue(job_id)
        self.process_and_flush_pending_tasks()

        actual_output = (
            exp_jobs_one_off.ExplorationContributorsSummaryOneOffJob.get_output(
                job_id))
        expected_output = ['[u\'SUCCESS\', 1]']
        self.assertEqual(actual_output, expected_output)


class OneOffExplorationFirstPublishedJobTests(test_utils.GenericTestBase):

    EXP_ID = 'exp_id'

    def setUp(self):
        super(OneOffExplorationFirstPublishedJobTests, self).setUp()

        self.signup(self.ADMIN_EMAIL, self.ADMIN_USERNAME)
        self.admin_id = self.get_user_id_from_email(self.ADMIN_EMAIL)
        self.set_admins([self.ADMIN_USERNAME])
        self.admin = user_services.UserActionsInfo(self.admin_id)

        self.signup(self.OWNER_EMAIL, self.OWNER_USERNAME)
        self.owner_id = self.get_user_id_from_email(self.OWNER_EMAIL)
        self.owner = user_services.UserActionsInfo(self.owner_id)

    def test_first_published_time_of_exploration_that_is_unpublished(self):
        """This tests that, if an exploration is published, unpublished, and
        then published again, the job uses the first publication time as the
        value for first_published_msec.
        """

        self.save_new_valid_exploration(
            self.EXP_ID, self.owner_id, end_state_name='End')
        rights_manager.publish_exploration(self.owner, self.EXP_ID)
        job_class = exp_jobs_one_off.ExplorationFirstPublishedOneOffJob
        job_id = job_class.create_new()
        exp_jobs_one_off.ExplorationFirstPublishedOneOffJob.enqueue(job_id)
        self.process_and_flush_pending_tasks()
        exploration_rights = rights_manager.get_exploration_rights(self.EXP_ID)

        # Test to see whether first_published_msec was correctly updated.
        exp_first_published = exploration_rights.first_published_msec
        exp_rights_model = exp_models.ExplorationRightsModel.get(self.EXP_ID)
        last_updated_time_msec = utils.get_time_in_millisecs(
            exp_rights_model.last_updated)
        self.assertLess(
            exp_first_published, last_updated_time_msec)

        rights_manager.unpublish_exploration(self.admin, self.EXP_ID)
        rights_manager.publish_exploration(self.owner, self.EXP_ID)
        job_id = job_class.create_new()
        exp_jobs_one_off.ExplorationFirstPublishedOneOffJob.enqueue(job_id)
        self.process_and_flush_pending_tasks()

        # Test to see whether first_published_msec remains the same despite the
        # republication.
        exploration_rights = rights_manager.get_exploration_rights(self.EXP_ID)
        self.assertEqual(
            exp_first_published, exploration_rights.first_published_msec)

    def test_no_action_is_performed_for_deleted_exploration(self):
        """Test that no action is performed on deleted explorations."""

        self.save_new_valid_exploration(
            self.EXP_ID, self.owner_id, end_state_name='End')
        rights_manager.publish_exploration(self.owner, self.EXP_ID)

        exp_services.delete_exploration(self.owner_id, self.EXP_ID)

        run_job_for_deleted_exp(
            self, exp_jobs_one_off.ExplorationFirstPublishedOneOffJob,
            check_error=True,
            error_type=base_models.BaseModel.EntityNotFoundError,
            error_msg=(
                'Entity for class ExplorationRightsModel with id '
                'exp_id not found'),
            function_to_be_called=rights_manager.get_exploration_rights,
            exp_id=self.EXP_ID)


class ExplorationValidityJobManagerTests(test_utils.GenericTestBase):

    ALBERT_EMAIL = 'albert@example.com'
    ALBERT_NAME = 'albert'

    VALID_EXP_ID = 'exp_id0'
    NEW_EXP_ID = 'exp_id1'
    EXP_TITLE = 'title'

    def setUp(self):
        super(ExplorationValidityJobManagerTests, self).setUp()

        # Setup user who will own the test explorations.
        self.albert_id = self.get_user_id_from_email(self.ALBERT_EMAIL)
        self.signup(self.ALBERT_EMAIL, self.ALBERT_NAME)
        self.process_and_flush_pending_tasks()

    def test_validation_errors_are_not_raised_for_valid_exploration(self):
        """Checks validation errors are not raised for a valid exploration."""
        exploration = exp_domain.Exploration.create_default_exploration(
            self.VALID_EXP_ID, title='title', category='category',
            objective='Test Exploration')

        exploration.add_states(['End'])
        intro_state = exploration.states['Introduction']
        end_state = exploration.states['End']

        intro_state.update_interaction_id('TextInput')
        end_state.update_interaction_id('EndExploration')

        default_outcome_dict = {
            'dest': 'End',
            'feedback': {
                'content_id': 'default_outcome',
                'html': '<p>Introduction</p>'
            },
            'labelled_as_correct': False,
            'param_changes': [],
            'refresher_exploration_id': None,
            'missing_prerequisite_skill_id': None
        }

        intro_state.update_interaction_default_outcome(default_outcome_dict)
        end_state.update_interaction_default_outcome(None)

        exp_services.save_new_exploration(self.albert_id, exploration)

        # Start ExplorationValidityJobManager job on unpublished exploration.
        job_id = exp_jobs_one_off.ExplorationValidityJobManager.create_new()
        exp_jobs_one_off.ExplorationValidityJobManager.enqueue(job_id)
        self.process_and_flush_pending_tasks()

        actual_output = (
            exp_jobs_one_off.ExplorationValidityJobManager.get_output(
                job_id))
        self.assertEqual(actual_output, [])

        self.set_admins([self.ALBERT_NAME])
        owner = user_services.UserActionsInfo(self.albert_id)

        rights_manager.publish_exploration(owner, self.VALID_EXP_ID)

        # Start ExplorationValidityJobManager job on published exploration.
        job_id = exp_jobs_one_off.ExplorationValidityJobManager.create_new()
        exp_jobs_one_off.ExplorationValidityJobManager.enqueue(job_id)
        self.process_and_flush_pending_tasks()

        actual_output = (
            exp_jobs_one_off.ExplorationValidityJobManager.get_output(
                job_id))

        self.assertEqual(actual_output, [])

    def test_strict_validation_errors_are_raised_for_published_exploration(
            self):
        """Checks validation errors are not present for valid exploration."""
        exploration = exp_domain.Exploration.create_default_exploration(
            self.VALID_EXP_ID, title='title', category='category')

        exp_services.save_new_exploration(self.albert_id, exploration)

        # Start ExplorationValidityJobManager job on unpublished exploration.
        job_id = exp_jobs_one_off.ExplorationValidityJobManager.create_new()
        exp_jobs_one_off.ExplorationValidityJobManager.enqueue(job_id)
        self.process_and_flush_pending_tasks()

        actual_output = (
            exp_jobs_one_off.ExplorationValidityJobManager.get_output(
                job_id))
        self.assertEqual(actual_output, [])

        self.set_admins([self.ALBERT_NAME])
        owner = user_services.UserActionsInfo(self.albert_id)

        rights_manager.publish_exploration(owner, self.VALID_EXP_ID)

        # Start ExplorationValidityJobManager job on published exploration.
        job_id = exp_jobs_one_off.ExplorationValidityJobManager.create_new()
        exp_jobs_one_off.ExplorationValidityJobManager.enqueue(job_id)
        self.process_and_flush_pending_tasks()

        actual_output = (
            exp_jobs_one_off.ExplorationValidityJobManager.get_output(
                job_id))
        expected_output = [(
            '[u\'exp_id0\', '
            '[u\'This state does not have any interaction specified.\']]'
        )]
        self.assertEqual(actual_output, expected_output)

        exploration.states['Introduction'].update_interaction_id(
            'TextInput')

        exp_services.save_new_exploration(self.albert_id, exploration)

        rights_manager.publish_exploration(owner, self.VALID_EXP_ID)

        # Start ExplorationValidityJobManager job on published exploration.
        job_id = exp_jobs_one_off.ExplorationValidityJobManager.create_new()
        exp_jobs_one_off.ExplorationValidityJobManager.enqueue(job_id)
        self.process_and_flush_pending_tasks()

        actual_output = (
            exp_jobs_one_off
            .ExplorationValidityJobManager.get_output(job_id))
        expected_output = [(
            '[u\'exp_id0\', '
            '[u"Please fix the following issues before saving this '
            'exploration: 1. It is impossible to complete the exploration '
            'from the following states: Introduction '
            '2. An objective must be specified (in the \'Settings\' tab). "]]')]
        self.assertEqual(actual_output, expected_output)

    def test_no_action_is_performed_for_deleted_exploration(self):
        """Test that no action is performed on deleted explorations."""

        exploration = exp_domain.Exploration.create_default_exploration(
            self.VALID_EXP_ID, title='title', category='category')

        exp_services.save_new_exploration(self.albert_id, exploration)

        self.set_admins([self.ALBERT_NAME])
        owner = user_services.UserActionsInfo(self.albert_id)

        rights_manager.publish_exploration(owner, self.VALID_EXP_ID)

        exp_services.delete_exploration(self.albert_id, self.VALID_EXP_ID)

        run_job_for_deleted_exp(
            self, exp_jobs_one_off.ExplorationValidityJobManager)


class ExplorationMigrationJobTests(test_utils.GenericTestBase):

    ALBERT_EMAIL = 'albert@example.com'
    ALBERT_NAME = 'albert'

    VALID_EXP_ID = 'exp_id0'
    NEW_EXP_ID = 'exp_id1'
    EXP_TITLE = 'title'

    def setUp(self):
        super(ExplorationMigrationJobTests, self).setUp()

        # Setup user who will own the test explorations.
        self.albert_id = self.get_user_id_from_email(self.ALBERT_EMAIL)
        self.signup(self.ALBERT_EMAIL, self.ALBERT_NAME)
        self.process_and_flush_pending_tasks()

    def test_migration_job_does_not_convert_up_to_date_exp(self):
        """Tests that the exploration migration job does not convert an
        exploration that is already the latest states schema version.
        """
        # Create a new, default exploration that should not be affected by the
        # job.
        exploration = exp_domain.Exploration.create_default_exploration(
            self.VALID_EXP_ID, title='title', category='category')
        init_state = exploration.states[exploration.init_state_name]
        init_state.update_interaction_id('EndExploration')
        init_state.interaction.default_outcome = None
        exp_services.save_new_exploration(self.albert_id, exploration)
        self.assertEqual(
            exploration.states_schema_version,
            feconf.CURRENT_STATES_SCHEMA_VERSION)
        yaml_before_migration = exploration.to_yaml()

        # Start migration job on sample exploration.
        job_id = exp_jobs_one_off.ExplorationMigrationJobManager.create_new()
        exp_jobs_one_off.ExplorationMigrationJobManager.enqueue(job_id)
        self.process_and_flush_pending_tasks()

        # Verify the exploration is exactly the same after migration.
        updated_exp = exp_services.get_exploration_by_id(self.VALID_EXP_ID)
        self.assertEqual(
            updated_exp.states_schema_version,
            feconf.CURRENT_STATES_SCHEMA_VERSION)
        after_converted_yaml = updated_exp.to_yaml()
        self.assertEqual(after_converted_yaml, yaml_before_migration)

    def test_migration_job_does_not_have_validation_fail_on_default_exp(self):
        """Tests that the exploration migration job does not have a validation
        failure for a default exploration (of states schema version 0), due to
        the exploration having a null interaction ID in its initial state.
        """
        self.save_new_exp_with_states_schema_v0(
            self.NEW_EXP_ID, self.albert_id, self.EXP_TITLE)

        # Start migration job on sample exploration.
        job_id = exp_jobs_one_off.ExplorationMigrationJobManager.create_new()
        exp_jobs_one_off.ExplorationMigrationJobManager.enqueue(job_id)
        self.process_and_flush_pending_tasks()

        # Verify the new exploration has been migrated by the job.
        updated_exp = exp_services.get_exploration_by_id(self.NEW_EXP_ID)
        self.assertEqual(
            updated_exp.states_schema_version,
            feconf.CURRENT_STATES_SCHEMA_VERSION)

        # Ensure the states structure within the exploration was changed.
        self.assertNotEqual(
            updated_exp.to_dict()['states'], self.VERSION_0_STATES_DICT)

    def test_migration_job_skips_deleted_explorations(self):
        """Tests that the exploration migration job skips deleted explorations
        and does not attempt to migrate.
        """
        self.save_new_exp_with_states_schema_v0(
            self.NEW_EXP_ID, self.albert_id, self.EXP_TITLE)

        # Note: This creates a summary based on the upgraded model (which is
        # fine). A summary is needed to delete the exploration.
        exp_services.create_exploration_summary(
            self.NEW_EXP_ID, None)

        # Delete the exploration before migration occurs.
        exp_services.delete_exploration(self.albert_id, self.NEW_EXP_ID)

        # Ensure the exploration is deleted.
        with self.assertRaisesRegexp(Exception, 'Entity .* not found'):
            exp_services.get_exploration_by_id(self.NEW_EXP_ID)

        # Start migration job on sample exploration.
        job_id = exp_jobs_one_off.ExplorationMigrationJobManager.create_new()
        exp_jobs_one_off.ExplorationMigrationJobManager.enqueue(job_id)

        # This running without errors indicates the deleted exploration is
        # being ignored, since otherwise exp_services.get_exploration_by_id
        # (used within the job) will raise an error.
        self.process_and_flush_pending_tasks()

        # Ensure the exploration is still deleted.
        with self.assertRaisesRegexp(Exception, 'Entity .* not found'):
            exp_services.get_exploration_by_id(self.NEW_EXP_ID)

    def test_exploration_migration_job_output(self):
        """Test that Exploration Migration job output is correct."""
        exploration = exp_domain.Exploration.create_default_exploration(
            self.VALID_EXP_ID, title='title', category='category')
        exp_services.save_new_exploration(self.albert_id, exploration)

        self.save_new_exp_with_states_schema_v0(
            self.NEW_EXP_ID, self.albert_id, self.EXP_TITLE)

        # Start migration job on sample exploration.
        job_id = exp_jobs_one_off.ExplorationMigrationJobManager.create_new()
        exp_jobs_one_off.ExplorationMigrationJobManager.enqueue(job_id)
        self.process_and_flush_pending_tasks()

        actual_output = (
            exp_jobs_one_off.ExplorationMigrationJobManager.get_output(job_id))
        expected_output = ['[u\'SUCCESS\', 1]']
        self.assertEqual(actual_output, expected_output)

    def test_migration_job_creates_appropriate_classifier_models(self):
        """Tests that the exploration migration job creates appropriate
        classifier data models for explorations.
        """
        self.save_new_exp_with_states_schema_v21(
            self.NEW_EXP_ID, self.albert_id, self.EXP_TITLE)
        exploration = exp_services.get_exploration_by_id(self.NEW_EXP_ID)

        initial_state_name = exploration.states.keys()[0]
        # Store classifier model for the new exploration.
        classifier_model_id = classifier_models.ClassifierTrainingJobModel.create( # pylint: disable=line-too-long
            'TextClassifier', 'TextInput', self.NEW_EXP_ID, exploration.version,
            datetime.datetime.utcnow(), {}, initial_state_name,
            feconf.TRAINING_JOB_STATUS_COMPLETE, None, 1)
        # Store training job model for the classifier model.
        classifier_models.TrainingJobExplorationMappingModel.create(
            self.NEW_EXP_ID, exploration.version, initial_state_name,
            classifier_model_id)

        # Start migration job on sample exploration.
        job_id = exp_jobs_one_off.ExplorationMigrationJobManager.create_new()
        exp_jobs_one_off.ExplorationMigrationJobManager.enqueue(job_id)
        with self.swap(feconf, 'ENABLE_ML_CLASSIFIERS', True):
            with self.swap(feconf, 'MIN_TOTAL_TRAINING_EXAMPLES', 2):
                with self.swap(feconf, 'MIN_ASSIGNED_LABELS', 1):
                    self.process_and_flush_pending_tasks()

        new_exploration = exp_services.get_exploration_by_id(self.NEW_EXP_ID)
        initial_state_name = new_exploration.states.keys()[0]
        self.assertLess(exploration.version, new_exploration.version)
        classifier_exp_mapping_model = classifier_models.TrainingJobExplorationMappingModel.get_models( # pylint: disable=line-too-long
            self.NEW_EXP_ID, new_exploration.version,
            [initial_state_name])[0]
        self.assertEqual(
            classifier_exp_mapping_model.job_id, classifier_model_id)


class InteractionAuditOneOffJobTests(test_utils.GenericTestBase):

    ALBERT_EMAIL = 'albert@example.com'
    ALBERT_NAME = 'albert'

    VALID_EXP_ID = 'exp_id0'
    NEW_EXP_ID = 'exp_id1'
    EXP_TITLE = 'title'

    def setUp(self):
        super(InteractionAuditOneOffJobTests, self).setUp()

        # Setup user who will own the test explorations.
        self.albert_id = self.get_user_id_from_email(self.ALBERT_EMAIL)
        self.signup(self.ALBERT_EMAIL, self.ALBERT_NAME)
        self.process_and_flush_pending_tasks()

    def test_exp_state_pairs_are_produced_for_all_interactions_in_single_exp(
            self):
        """Checks (exp, state) pairs are produced for all interactions
        when there is single exploration.
        """
        exploration = exp_domain.Exploration.create_default_exploration(
            self.VALID_EXP_ID, title='title', category='category')

        exploration.add_states(['End'])
        intro_state = exploration.states['Introduction']
        end_state = exploration.states['End']

        intro_state.update_interaction_id('TextInput')
        end_state.update_interaction_id('EndExploration')
        end_state.update_interaction_default_outcome(None)

        exp_services.save_new_exploration(self.albert_id, exploration)

        # Start InteractionAuditOneOff job on sample exploration.
        job_id = exp_jobs_one_off.InteractionAuditOneOffJob.create_new()
        exp_jobs_one_off.InteractionAuditOneOffJob.enqueue(job_id)
        self.process_and_flush_pending_tasks()

        actual_output = (
            exp_jobs_one_off.InteractionAuditOneOffJob.get_output(
                job_id))
        expected_output = [
            '[u\'EndExploration\', [u\'exp_id0 End\']]',
            '[u\'TextInput\', [u\'exp_id0 Introduction\']]']
        self.assertEqual(actual_output, expected_output)

    def test_exp_state_pairs_are_produced_for_all_interactions_in_multiple_exps(
            self):
        """Checks (exp, state) pairs are produced for all interactions
        when there are multiple explorations.
        """
        exploration1 = exp_domain.Exploration.create_default_exploration(
            self.VALID_EXP_ID, title='title', category='category')

        exploration1.add_states(['End'])
        intro_state = exploration1.states['Introduction']
        end_state = exploration1.states['End']

        intro_state.update_interaction_id('TextInput')
        end_state.update_interaction_id('EndExploration')
        end_state.update_interaction_default_outcome(None)

        exp_services.save_new_exploration(self.albert_id, exploration1)

        exploration2 = exp_domain.Exploration.create_default_exploration(
            self.NEW_EXP_ID, title='title', category='category')

        exploration2.add_states(['End'])
        intro_state = exploration2.states['Introduction']
        end_state = exploration2.states['End']

        intro_state.update_interaction_id('ItemSelectionInput')
        end_state.update_interaction_id('EndExploration')
        end_state.update_interaction_default_outcome(None)

        exp_services.save_new_exploration(self.albert_id, exploration2)

        # Start InteractionAuditOneOff job on sample explorations.
        job_id = exp_jobs_one_off.InteractionAuditOneOffJob.create_new()
        exp_jobs_one_off.InteractionAuditOneOffJob.enqueue(job_id)
        self.process_and_flush_pending_tasks()

        actual_output = (
            exp_jobs_one_off.InteractionAuditOneOffJob.get_output(
                job_id))

        actual_output_dict = {}

        for item in [ast.literal_eval(value) for value in actual_output]:
            actual_output_dict[item[0]] = set(item[1])

        expected_output_dict = {
            'EndExploration': set(['exp_id0 End', 'exp_id1 End']),
            'ItemSelectionInput': set(['exp_id1 Introduction']),
            'TextInput': set(['exp_id0 Introduction'])
        }

        self.assertEqual(actual_output_dict, expected_output_dict)

    def test_no_action_is_performed_for_deleted_exploration(self):
        """Test that no action is performed on deleted explorations."""

        exploration = exp_domain.Exploration.create_default_exploration(
            self.VALID_EXP_ID, title='title', category='category')

        exp_services.save_new_exploration(self.albert_id, exploration)

        exp_services.delete_exploration(self.albert_id, self.VALID_EXP_ID)

        run_job_for_deleted_exp(
            self, exp_jobs_one_off.InteractionAuditOneOffJob)


class ItemSelectionInteractionOneOffJobTests(test_utils.GenericTestBase):

    ALBERT_EMAIL = 'albert@example.com'
    ALBERT_NAME = 'albert'

    VALID_EXP_ID = 'exp_id0'
    NEW_EXP_ID = 'exp_id1'
    EXP_TITLE = 'title'

    def setUp(self):
        super(ItemSelectionInteractionOneOffJobTests, self).setUp()

        # Setup user who will own the test explorations.
        self.albert_id = self.get_user_id_from_email(self.ALBERT_EMAIL)
        self.signup(self.ALBERT_EMAIL, self.ALBERT_NAME)
        self.process_and_flush_pending_tasks()

    def test_exp_state_pairs_are_produced_only_for_desired_interactions(self):
        """Checks (exp, state) pairs are produced only for
        desired interactions.
        """
        exploration = exp_domain.Exploration.create_default_exploration(
            self.VALID_EXP_ID, title='title', category='category')

        exploration.add_states(['State1', 'State2'])

        state1 = exploration.states['State1']
        state2 = exploration.states['State2']

        state1.update_interaction_id('ItemSelectionInput')
        state2.update_interaction_id('ItemSelectionInput')

        customization_args_dict1 = {
            'choices': {'value': [
                '<p>This is value1 for ItemSelection</p>',
                '<p>This is value2 for ItemSelection</p>',
            ]}
        }

        answer_group_list1 = [{
            'rule_specs': [{
                'rule_type': 'Equals',
                'inputs': {'x': [
                    '<p>This is value1 for ItemSelection</p>'
                ]}
            }, {
                'rule_type': 'Equals',
                'inputs': {'x': [
                    '<p>This is value2 for ItemSelection</p>'
                ]}
            }],
            'outcome': {
                'dest': 'Introduction',
                'feedback': {
                    'content_id': 'feedback',
                    'html': '<p>Outcome for state1</p>'
                },
                'param_changes': [],
                'labelled_as_correct': False,
                'refresher_exploration_id': None,
                'missing_prerequisite_skill_id': None
            },
            'training_data': [],
            'tagged_misconception_id': None
        }]

        content_ids_to_audio_translations_dict = {
            'content': {},
            'default_outcome': {},
            'feedback': {}
        }

        state1.update_interaction_customization_args(customization_args_dict1)
        state1.update_interaction_answer_groups(answer_group_list1)
        state1.update_content_ids_to_audio_translations(
            content_ids_to_audio_translations_dict)

        exp_services.save_new_exploration(self.albert_id, exploration)

        # Start ItemSelectionInteractionOneOff job on sample exploration.
        job_id = exp_jobs_one_off.ItemSelectionInteractionOneOffJob.create_new()
        exp_jobs_one_off.ItemSelectionInteractionOneOffJob.enqueue(job_id)
        self.process_and_flush_pending_tasks()

        actual_output = (
            exp_jobs_one_off.ItemSelectionInteractionOneOffJob.get_output(
                job_id))
        self.assertEqual(actual_output, [])

        customization_args_dict2 = {
            'choices': {'value': [
                '<p>This is value1 for ItemSelection</p>',
                '<p>This is value2 for ItemSelection</p>',
            ]}
        }

        answer_group_list2 = [{
            'rule_specs': [{
                'rule_type': 'Equals',
                'inputs': {'x': [
                    '<p>This is value1 for ItemSelection</p>'
                ]}
            }, {
                'rule_type': 'Equals',
                'inputs': {'x': [
                    '<p>This is value3 for ItemSelection</p>'
                ]}
            }],
            'outcome': {
                'dest': 'State1',
                'feedback': {
                    'content_id': 'feedback',
                    'html': '<p>Outcome for state2</p>'
                },
                'param_changes': [],
                'labelled_as_correct': False,
                'refresher_exploration_id': None,
                'missing_prerequisite_skill_id': None
            },
            'training_data': [],
            'tagged_misconception_id': None
        }]

        state2.update_interaction_customization_args(customization_args_dict2)
        state2.update_interaction_answer_groups(answer_group_list2)
        state2.update_content_ids_to_audio_translations(
            content_ids_to_audio_translations_dict)

        exp_services.save_new_exploration(self.albert_id, exploration)

        # Start ItemSelectionInteractionOneOff job on sample exploration.
        job_id = exp_jobs_one_off.ItemSelectionInteractionOneOffJob.create_new()
        exp_jobs_one_off.ItemSelectionInteractionOneOffJob.enqueue(job_id)
        self.process_and_flush_pending_tasks()

        actual_output = (
            exp_jobs_one_off.ItemSelectionInteractionOneOffJob.get_output(
                job_id))
        expected_output = [(
            u'[u\'exp_id0\', '
            u'[u\'State2: <p>This is value3 for ItemSelection</p>\']]'
        )]
        self.assertEqual(actual_output, expected_output)

    def test_no_action_is_performed_for_deleted_exploration(self):
        """Test that no action is performed on deleted explorations."""

        exploration = exp_domain.Exploration.create_default_exploration(
            self.VALID_EXP_ID, title='title', category='category')

        exploration.add_states(['State1'])

        state1 = exploration.states['State1']

        state1.update_interaction_id('ItemSelectionInput')

        content_ids_to_audio_translations_dict = {
            'content': {},
            'default_outcome': {},
            'feedback': {}
        }

        customization_args_dict = {
            'choices': {'value': [
                '<p>This is value1 for ItemSelection</p>',
                '<p>This is value2 for ItemSelection</p>',
            ]}
        }

        answer_group_list = [{
            'rule_specs': [{
                'rule_type': 'Equals',
                'inputs': {'x': [
                    '<p>This is value1 for ItemSelection</p>'
                ]}
            }, {
                'rule_type': 'Equals',
                'inputs': {'x': [
                    '<p>This is value3 for ItemSelection</p>'
                ]}
            }],
            'outcome': {
                'dest': 'State1',
                'feedback': {
                    'content_id': 'feedback',
                    'html': '<p>Outcome for state2</p>'
                },
                'param_changes': [],
                'labelled_as_correct': False,
                'refresher_exploration_id': None,
                'missing_prerequisite_skill_id': None
            },
            'training_data': [],
            'tagged_misconception_id': None
        }]

        state1.update_interaction_customization_args(customization_args_dict)
        state1.update_interaction_answer_groups(answer_group_list)
        state1.update_content_ids_to_audio_translations(
            content_ids_to_audio_translations_dict)

        exp_services.save_new_exploration(self.albert_id, exploration)

        exp_services.delete_exploration(self.albert_id, self.VALID_EXP_ID)

        run_job_for_deleted_exp(
            self, exp_jobs_one_off.ItemSelectionInteractionOneOffJob)


class ViewableExplorationsAuditJobTests(test_utils.GenericTestBase):

    ALBERT_EMAIL = 'albert@example.com'
    ALBERT_NAME = 'albert'

    VALID_EXP_ID = 'exp_id0'
    NEW_EXP_ID = 'exp_id1'
    EXP_TITLE = 'title'

    def setUp(self):
        super(ViewableExplorationsAuditJobTests, self).setUp()

        # Setup user who will own the test explorations.
        self.albert_id = self.get_user_id_from_email(self.ALBERT_EMAIL)
        self.signup(self.ALBERT_EMAIL, self.ALBERT_NAME)
        self.process_and_flush_pending_tasks()

    def test_output_contains_only_viewable_private_explorations(self):
        """Checks that only viewable private explorations are present
        in output.
        """
        exploration = exp_domain.Exploration.create_default_exploration(
            self.VALID_EXP_ID, title='title', category='category')

        exp_services.save_new_exploration(self.albert_id, exploration)

        # Start ViewableExplorationsAudit job on sample exploration.
        job_id = exp_jobs_one_off.ViewableExplorationsAuditJob.create_new()
        exp_jobs_one_off.ViewableExplorationsAuditJob.enqueue(job_id)
        self.process_and_flush_pending_tasks()

        actual_output = (
            exp_jobs_one_off.ViewableExplorationsAuditJob.get_output(
                job_id))
        self.assertEqual(actual_output, [])

        self.set_admins([self.ALBERT_NAME])
        owner = user_services.UserActionsInfo(self.albert_id)

        rights_manager.set_private_viewability_of_exploration(
            owner, self.VALID_EXP_ID, True)

        # Start ViewableExplorationsAudit job on sample exploration.
        job_id = exp_jobs_one_off.ViewableExplorationsAuditJob.create_new()
        exp_jobs_one_off.ViewableExplorationsAuditJob.enqueue(job_id)
        self.process_and_flush_pending_tasks()

        actual_output = (
            exp_jobs_one_off.ViewableExplorationsAuditJob.get_output(
                job_id))
        expected_output = ['[u\'exp_id0\', [u\'title\']]']
        self.assertEqual(actual_output, expected_output)

        rights_manager.publish_exploration(owner, self.VALID_EXP_ID)

        # Start ViewableExplorationsAudit job on sample exploration.
        job_id = exp_jobs_one_off.ViewableExplorationsAuditJob.create_new()
        exp_jobs_one_off.ViewableExplorationsAuditJob.enqueue(job_id)
        self.process_and_flush_pending_tasks()

        actual_output = (
            exp_jobs_one_off.ViewableExplorationsAuditJob.get_output(
                job_id))
        self.assertEqual(actual_output, [])

    def test_no_action_is_performed_when_exploration_rights_is_none(self):
        """Test that no action is performed when exploration rights is none."""

        exploration = exp_domain.Exploration.create_default_exploration(
            self.VALID_EXP_ID, title='title', category='category')

        exp_services.save_new_exploration(self.albert_id, exploration)

        self.set_admins([self.ALBERT_NAME])
        owner = user_services.UserActionsInfo(self.albert_id)

        rights_manager.set_private_viewability_of_exploration(
            owner, self.VALID_EXP_ID, True)

        exp_rights_model = exp_models.ExplorationRightsModel.get(
            self.VALID_EXP_ID)
        exp_rights_model.delete(feconf.SYSTEM_COMMITTER_ID, 'Delete model')

        # Start ViewableExplorationsAudit job on sample exploration.
        job_id = exp_jobs_one_off.ViewableExplorationsAuditJob.create_new()
        exp_jobs_one_off.ViewableExplorationsAuditJob.enqueue(job_id)
        self.process_and_flush_pending_tasks()

        actual_output = (
            exp_jobs_one_off.ViewableExplorationsAuditJob.get_output(
                job_id))
        self.assertEqual(actual_output, [])

    def test_no_action_is_performed_for_deleted_exploration(self):
        """Test that no action is performed on deleted explorations."""

        exploration = exp_domain.Exploration.create_default_exploration(
            self.VALID_EXP_ID, title='title', category='category')

        exp_services.save_new_exploration(self.albert_id, exploration)

        self.set_admins([self.ALBERT_NAME])
        owner = user_services.UserActionsInfo(self.albert_id)

        rights_manager.set_private_viewability_of_exploration(
            owner, self.VALID_EXP_ID, True)

        exp_services.delete_exploration(self.albert_id, self.VALID_EXP_ID)

        run_job_for_deleted_exp(
            self, exp_jobs_one_off.ViewableExplorationsAuditJob)


class ExplorationStateIdMappingJobTest(test_utils.GenericTestBase):
    """Tests for the ExplorationStateIdMapping one off job."""

    EXP_ID = 'eid'

    def setUp(self):
        """Initialize owner before each test case."""
        super(ExplorationStateIdMappingJobTest, self).setUp()
        self.signup(self.OWNER_EMAIL, self.OWNER_USERNAME)
        self.owner_id = self.get_user_id_from_email(self.OWNER_EMAIL)

    def test_that_mapreduce_job_works_for_first_version_of_exploration(self):
        """Tests that mapreduce job works correctly when the only first
        exploration version exists.
        """
        exploration = self.save_new_valid_exploration(
            self.EXP_ID, self.owner_id)

        job_id = exp_jobs_one_off.ExplorationStateIdMappingJob.create_new()
        exp_jobs_one_off.ExplorationStateIdMappingJob.enqueue(job_id)

        self.process_and_flush_pending_tasks()

        expected_mapping = {
            exploration.init_state_name: 0
        }
        mapping = exp_services.get_state_id_mapping(self.EXP_ID, 1)
        self.assertEqual(mapping.exploration_id, self.EXP_ID)
        self.assertEqual(mapping.exploration_version, 1)
        self.assertEqual(mapping.largest_state_id_used, 0)
        self.assertDictEqual(mapping.state_names_to_ids, expected_mapping)

    def test_that_mapreduce_job_works(self):
        """Test that mapreduce job is working as expected."""
        exploration = self.save_new_valid_exploration(
            self.EXP_ID, self.owner_id)

        exp_services.update_exploration(
            self.owner_id, self.EXP_ID, [exp_domain.ExplorationChange({
                'cmd': exp_domain.CMD_ADD_STATE,
                'state_name': 'new state',
            })], 'Add state name')

        exp_services.update_exploration(
            self.owner_id, self.EXP_ID, [exp_domain.ExplorationChange({
                'cmd': exp_domain.CMD_ADD_STATE,
                'state_name': 'new state 2',
            }), exp_domain.ExplorationChange({
                'cmd': exp_domain.CMD_DELETE_STATE,
                'state_name': 'new state'
            })], 'Modify states')

        exp_services.revert_exploration(self.owner_id, self.EXP_ID, 3, 1)

        job_id = exp_jobs_one_off.ExplorationStateIdMappingJob.create_new()
        exp_jobs_one_off.ExplorationStateIdMappingJob.enqueue(job_id)

        self.process_and_flush_pending_tasks()

        expected_mapping = {
            exploration.init_state_name: 0
        }
        mapping = exp_services.get_state_id_mapping(self.EXP_ID, 1)
        self.assertEqual(mapping.exploration_id, self.EXP_ID)
        self.assertEqual(mapping.exploration_version, 1)
        self.assertEqual(mapping.largest_state_id_used, 0)
        self.assertDictEqual(mapping.state_names_to_ids, expected_mapping)

        expected_mapping = {
            exploration.init_state_name: 0,
            'new state': 1
        }
        mapping = exp_services.get_state_id_mapping(self.EXP_ID, 2)
        self.assertEqual(mapping.exploration_id, self.EXP_ID)
        self.assertEqual(mapping.exploration_version, 2)
        self.assertEqual(mapping.largest_state_id_used, 1)
        self.assertDictEqual(mapping.state_names_to_ids, expected_mapping)

        expected_mapping = {
            exploration.init_state_name: 0,
            'new state 2': 2
        }
        mapping = exp_services.get_state_id_mapping(self.EXP_ID, 3)
        self.assertEqual(mapping.exploration_id, self.EXP_ID)
        self.assertEqual(mapping.exploration_version, 3)
        self.assertEqual(mapping.largest_state_id_used, 2)
        self.assertDictEqual(mapping.state_names_to_ids, expected_mapping)

        expected_mapping = {
            exploration.init_state_name: 0
        }
        mapping = exp_services.get_state_id_mapping(self.EXP_ID, 4)
        self.assertEqual(mapping.exploration_id, self.EXP_ID)
        self.assertEqual(mapping.exploration_version, 4)
        self.assertEqual(mapping.largest_state_id_used, 2)
        self.assertDictEqual(mapping.state_names_to_ids, expected_mapping)

    def test_no_action_is_performed_for_deleted_exploration(self):
        """Test that no action is performed on deleted explorations."""

        self.save_new_valid_exploration(self.EXP_ID, self.owner_id)

        exp_services.delete_exploration(self.owner_id, self.EXP_ID)

        run_job_for_deleted_exp(
            self, exp_jobs_one_off.ExplorationStateIdMappingJob)


class HintsAuditOneOffJobTests(test_utils.GenericTestBase):

    ALBERT_EMAIL = 'albert@example.com'
    ALBERT_NAME = 'albert'

    VALID_EXP_ID = 'exp_id0'
    NEW_EXP_ID = 'exp_id1'
    EXP_TITLE = 'title'

    def setUp(self):
        super(HintsAuditOneOffJobTests, self).setUp()

        # Setup user who will own the test explorations.
        self.albert_id = self.get_user_id_from_email(self.ALBERT_EMAIL)
        self.signup(self.ALBERT_EMAIL, self.ALBERT_NAME)
        self.process_and_flush_pending_tasks()

    def test_number_of_hints_tabulated_are_correct_in_single_exp(self):
        """Checks that correct number of hints are tabulated when
        there is single exploration.
        """

        exploration = exp_domain.Exploration.create_default_exploration(
            self.VALID_EXP_ID, title='title', category='category')

        exploration.add_states(['State1', 'State2', 'State3'])

        state1 = exploration.states['State1']
        state2 = exploration.states['State2']

        hint_list1 = [{
            'hint_content': {
                'content_id': 'hint1',
                'html': '<p>Hello, this is html1 for state1</p>'
            }
        }, {
            'hint_content': {
                'content_id': 'hint2',
                'html': '<p>Hello, this is html2 for state1</p>'
            }
        }]

        hint_list2 = [{
            'hint_content': {
                'content_id': 'hint1',
                'html': '<p>Hello, this is html1 for state2</p>'
            }
        }]

        content_ids_to_audio_translations_dict1 = {
            'content': {},
            'default_outcome': {},
            'hint1': {},
            'hint2': {}
        }

        content_ids_to_audio_translations_dict2 = {
            'content': {},
            'default_outcome': {},
            'hint1': {},
        }

        state1.update_interaction_hints(hint_list1)
        state1.update_content_ids_to_audio_translations(
            content_ids_to_audio_translations_dict1)

        state2.update_interaction_hints(hint_list2)
        state2.update_content_ids_to_audio_translations(
            content_ids_to_audio_translations_dict2)

        exp_services.save_new_exploration(self.albert_id, exploration)

        # Start HintsAuditOneOff job on sample exploration.
        job_id = exp_jobs_one_off.HintsAuditOneOffJob.create_new()
        exp_jobs_one_off.HintsAuditOneOffJob.enqueue(job_id)
        self.process_and_flush_pending_tasks()

        actual_output = exp_jobs_one_off.HintsAuditOneOffJob.get_output(job_id)
        expected_output = [
            '[u\'1\', [u\'exp_id0 State2\']]',
            '[u\'2\', [u\'exp_id0 State1\']]'
        ]
        self.assertEqual(actual_output, expected_output)

    def test_number_of_hints_tabulated_are_correct_in_multiple_exps(self):
        """Checks that correct number of hints are tabulated when
        there are multiple explorations.
        """

        exploration1 = exp_domain.Exploration.create_default_exploration(
            self.VALID_EXP_ID, title='title', category='category')

        exploration1.add_states(['State1', 'State2', 'State3'])

        state1 = exploration1.states['State1']
        state2 = exploration1.states['State2']

        hint_list1 = [{
            'hint_content': {
                'content_id': 'hint1',
                'html': '<p>Hello, this is html1 for state1</p>'
            }
        }, {
            'hint_content': {
                'content_id': 'hint2',
                'html': '<p>Hello, this is html2 for state1</p>'
            }
        }]

        hint_list2 = [{
            'hint_content': {
                'content_id': 'hint1',
                'html': '<p>Hello, this is html1 for state2</p>'
            }
        }]

        content_ids_to_audio_translations_dict1 = {
            'content': {},
            'default_outcome': {},
            'hint1': {},
            'hint2': {}
        }

        content_ids_to_audio_translations_dict2 = {
            'content': {},
            'default_outcome': {},
            'hint1': {},
        }

        state1.update_interaction_hints(hint_list1)
        state1.update_content_ids_to_audio_translations(
            content_ids_to_audio_translations_dict1)

        state2.update_interaction_hints(hint_list2)
        state2.update_content_ids_to_audio_translations(
            content_ids_to_audio_translations_dict2)

        exp_services.save_new_exploration(self.albert_id, exploration1)

        exploration2 = exp_domain.Exploration.create_default_exploration(
            self.NEW_EXP_ID, title='title', category='category')

        exploration2.add_states(['State1', 'State2'])

        state1 = exploration2.states['State1']

        hint_list1 = [{
            'hint_content': {
                'content_id': 'hint1',
                'html': '<p>Hello, this is html1 for state1</p>'
            }
        }]

        content_ids_to_audio_translations_dict1 = {
            'content': {},
            'default_outcome': {},
            'hint1': {},
        }

        state1.update_interaction_hints(hint_list1)
        state1.update_content_ids_to_audio_translations(
            content_ids_to_audio_translations_dict1)

        exp_services.save_new_exploration(self.albert_id, exploration2)

        # Start HintsAuditOneOff job on sample exploration.
        job_id = exp_jobs_one_off.HintsAuditOneOffJob.create_new()
        exp_jobs_one_off.HintsAuditOneOffJob.enqueue(job_id)
        self.process_and_flush_pending_tasks()

        actual_output = exp_jobs_one_off.HintsAuditOneOffJob.get_output(job_id)

        actual_output_dict = {}

        for item in [ast.literal_eval(value) for value in actual_output]:
            actual_output_dict[item[0]] = set(item[1])

        expected_output_dict = {
            '1': set(['exp_id0 State2', 'exp_id1 State1']),
            '2': set(['exp_id0 State1'])
        }

        self.assertEqual(actual_output_dict, expected_output_dict)

    def test_no_action_is_performed_for_deleted_exploration(self):
        """Test that no action is performed on deleted explorations."""

        exploration = exp_domain.Exploration.create_default_exploration(
            self.VALID_EXP_ID, title='title', category='category')

        exploration.add_states(['State1'])

        state1 = exploration.states['State1']

        hint_list = [{
            'hint_content': {
                'content_id': 'hint1',
                'html': '<p>Hello, this is html1 for state1</p>'
            }
        }, {
            'hint_content': {
                'content_id': 'hint2',
                'html': '<p>Hello, this is html2 for state1</p>'
            }
        }]

        content_ids_to_audio_translations_dict = {
            'content': {},
            'default_outcome': {},
            'hint1': {},
            'hint2': {}
        }

        state1.update_interaction_hints(hint_list)
        state1.update_content_ids_to_audio_translations(
            content_ids_to_audio_translations_dict)

        exp_services.save_new_exploration(self.albert_id, exploration)

        exp_services.delete_exploration(self.albert_id, self.VALID_EXP_ID)

        run_job_for_deleted_exp(self, exp_jobs_one_off.HintsAuditOneOffJob)


class TextAngularValidationAndMigrationTests(test_utils.GenericTestBase):

    ALBERT_EMAIL = 'albert@example.com'
    ALBERT_NAME = 'albert'

    VALID_EXP_ID = 'exp_id0'
    NEW_EXP_ID = 'exp_id1'
    EXP_TITLE = 'title'

    def setUp(self):
        super(TextAngularValidationAndMigrationTests, self).setUp()

        # Setup user who will own the test explorations.
        self.albert_id = self.get_user_id_from_email(self.ALBERT_EMAIL)
        self.signup(self.ALBERT_EMAIL, self.ALBERT_NAME)
        self.process_and_flush_pending_tasks()

    def test_for_textangular_validation_and_migration(self):
        """Tests that the exploration validation and migration job for
        TextAngular RTE.
        """
        test_file_path = os.path.join(
            feconf.TESTS_DATA_DIR, 'test_cases_for_rte.json')
        with open(test_file_path, 'r') as f:
            json_data = json.load(f)
        test_cases = json_data['RTE_TYPE_TEXTANGULAR']['TEST_CASES']

        exploration = exp_domain.Exploration.create_default_exploration(
            self.VALID_EXP_ID, title='title', category='category')

        state_list = []
        for index in range(len(test_cases)):
            state_list.append('State%d' % index)

        exploration.add_states(state_list)

        for index, state_name in enumerate(state_list):
            state = exploration.states[state_name]
            content_dict = {
                'html': test_cases[index]['html_content'],
                'content_id': 'content'
            }
            state.update_content(content_dict)

        exp_services.save_new_exploration(self.albert_id, exploration)

        # Start validation job on exploration.
        job_id = (
            exp_jobs_one_off
            .ExplorationContentValidationJobForTextAngular.create_new())
        exp_jobs_one_off.ExplorationContentValidationJobForTextAngular.enqueue(
            job_id)
        self.process_and_flush_pending_tasks()

        actual_output = (
            exp_jobs_one_off
            .ExplorationContentValidationJobForTextAngular.get_output(job_id))

        # Test that validation fails before migration.
        self.assertEqual(len(actual_output), 16)

        exploration_dict = exploration.to_dict()
        # We need to create a brand-new exploration here in addition to the old
        # one (rather than just overwriting the old one), because state id
        # mapping model is generated when each (exp, version) is saved for
        # first time. Hence when an exisiting exploration is overwritten
        # state id mapping model throws an error that mapping already exists.
        new_exp_dict = exp_domain.Exploration._convert_v26_dict_to_v27_dict( # pylint: disable=protected-access
            exploration_dict)
        # This is done to ensure that exploration is not passed through CKEditor
        # Migration pipeline.
        new_exp_dict['id'] = self.NEW_EXP_ID
        new_exp_dict['schema_version'] = 29
        new_exp_dict['states_schema_version'] = 24
        new_exploration = exp_domain.Exploration.from_dict(new_exp_dict)
        new_states = new_exp_dict['states']

        for index, state_name in enumerate(state_list):
            new_html = new_states[state_name]['content']['html']

            # Test that html matches the expected format after migration.
            self.assertEqual(
                new_html, unicode(test_cases[index]['expected_output']))

        exp_services.save_new_exploration(self.albert_id, new_exploration)

        # Start validation job on updated exploration.
        job_id = (
            exp_jobs_one_off
            .ExplorationContentValidationJobForTextAngular.create_new())
        exp_jobs_one_off.ExplorationContentValidationJobForTextAngular.enqueue(
            job_id)

        with self.swap(
            html_validation_service, 'get_filename_with_dimensions',
            mock_get_filename_with_dimensions):
            self.process_and_flush_pending_tasks()

        actual_output = (
            exp_jobs_one_off
            .ExplorationContentValidationJobForTextAngular.get_output(job_id))

        # Test that validation passes after migration.
        # There should be no validation errors in the new (updated)
        # exploration, but there are 16 validation errors in the old
        # exploration.
        self.assertEqual(len(actual_output), 16)

    def test_no_action_is_performed_for_deleted_exploration(self):
        """Test that no action is performed on deleted explorations."""

        exploration = exp_domain.Exploration.create_default_exploration(
            self.VALID_EXP_ID, title='title', category='category')

        exploration.add_states(['State1'])

        content_dict = {
            'html': '<code>Hello</code>',
            'content_id': 'content'
        }

        state1 = exploration.states['State1']
        state1.update_content(content_dict)

        exp_services.save_new_exploration(self.albert_id, exploration)

        exp_services.delete_exploration(self.albert_id, self.VALID_EXP_ID)

        run_job_for_deleted_exp(
            self,
            exp_jobs_one_off.ExplorationContentValidationJobForTextAngular)


class ExplorationMigrationValidationJobForTextAngularTests(
        test_utils.GenericTestBase):

    ALBERT_EMAIL = 'albert@example.com'
    ALBERT_NAME = 'albert'

    VALID_EXP_ID = 'exp_id0'
    NEW_EXP_ID = 'exp_id1'
    EXP_TITLE = 'title'

    def setUp(self):
        super(
            ExplorationMigrationValidationJobForTextAngularTests, self).setUp()

        # Setup user who will own the test explorations.
        self.albert_id = self.get_user_id_from_email(self.ALBERT_EMAIL)
        self.signup(self.ALBERT_EMAIL, self.ALBERT_NAME)
        self.process_and_flush_pending_tasks()

    def test_for_migration_job(self):
        """Validates migration process for TextAngular."""
        exploration = exp_domain.Exploration.create_default_exploration(
            self.VALID_EXP_ID, title='title', category='category')
        exploration.add_states(['State1', 'State2'])
        state1 = exploration.states['State1']
        state2 = exploration.states['State2']
        content1_dict = {
            'content_id': 'content',
            'html': (
                'Here is test case <a href="https://github.com">hello<b><i>'
                'testing</i></b>in <b>progress</b><p>for migration</p>'
            )
        }
        content2_dict = {
            'content_id': 'content',
            'html': (
                'Here is test case <a href="https://github.com">'
                '<oppia-noninteractive-link url-with-value="&amp;quot;'
                'https://github.com&amp;quot;" text-with-value="abc">'
                '</oppia-noninteractive-link><p> testing in progress</p>'
            )
        }
        state1.update_content(content1_dict)
        state2.update_content(content2_dict)

        default_outcome_dict1 = {
            'dest': 'State2',
            'feedback': {
                'content_id': 'default_outcome',
                'html': (
                    '<p>Sorry, it doesn\'t look like your <span>program '
                    '</span>prints output</p>.<blockquote><p> Could you get '
                    'it to do something?</p></blockquote> Can do this by '
                    'using statement like prints. <br> You can ask any if you '
                    'have<oppia-noninteractive-link url-with-value="&amp;quot;'
                    'https://www.example.com&amp;quot;" text-with-value="'
                    '&amp;quot;Here&amp;quot;"></oppia-noninteractive-link>.'
                )
            },
            'labelled_as_correct': False,
            'param_changes': [],
            'refresher_exploration_id': None,
            'missing_prerequisite_skill_id': None
        }
        default_outcome_dict2 = {
            'dest': 'State1',
            'feedback': {
                'content_id': 'default_outcome',
                'html': (
                    '<ol><li>This is last case</li><oppia-noninteractive-image '
                    'filepath-with-value="&amp;quot;2tree.png&amp;quot;">'
                    '</oppia-noninteractive-image></ol>'
                )
            },
            'labelled_as_correct': False,
            'param_changes': [],
            'refresher_exploration_id': None,
            'missing_prerequisite_skill_id': None
        }

        state1.update_interaction_default_outcome(default_outcome_dict1)
        state2.update_interaction_default_outcome(default_outcome_dict2)
        exp_services.save_new_exploration(self.albert_id, exploration)

        # Start MigrationValidation job on sample exploration.
        job_class = (
            exp_jobs_one_off.ExplorationMigrationValidationJobForTextAngular)
        job_id = job_class.create_new()
        job_class.enqueue(job_id)
        self.process_and_flush_pending_tasks()

        actual_output = (
            exp_jobs_one_off
            .ExplorationMigrationValidationJobForTextAngular.get_output(job_id))
        expected_output = [
            '[u\'oppia-noninteractive-image\', [u\'ol\']]',
            (
                '[u\'strings\', '
                '[u\'<ol><li>This is last case</li><oppia-noninteractive-image '
                'filepath-with-value="&amp;quot;2tree.png&amp;quot;">'
                '</oppia-noninteractive-image></ol>\']]'
            )
        ]
        self.assertEqual(actual_output, expected_output)

    def test_no_action_is_performed_for_deleted_exploration(self):
        """Test that no action is performed on deleted explorations."""

        exploration = exp_domain.Exploration.create_default_exploration(
            self.VALID_EXP_ID, title='title', category='category')

        exploration.add_states(['State1'])

        content_dict = {
            'html': '<code>Hello</code>',
            'content_id': 'content'
        }

        state1 = exploration.states['State1']
        state1.update_content(content_dict)

        exp_services.save_new_exploration(self.albert_id, exploration)

        exp_services.delete_exploration(self.albert_id, self.VALID_EXP_ID)

        run_job_for_deleted_exp(
            self,
            exp_jobs_one_off.ExplorationMigrationValidationJobForTextAngular)


class ExplorationContentValidationJobForCKEditorTests(
        test_utils.GenericTestBase):

    ALBERT_EMAIL = 'albert@example.com'
    ALBERT_NAME = 'albert'

    VALID_EXP_ID = 'exp_id0'
    NEW_EXP_ID = 'exp_id1'
    EXP_TITLE = 'title'

    def setUp(self):
        super(ExplorationContentValidationJobForCKEditorTests, self).setUp()

        # Setup user who will own the test explorations.
        self.albert_id = self.get_user_id_from_email(self.ALBERT_EMAIL)
        self.signup(self.ALBERT_EMAIL, self.ALBERT_NAME)
        self.process_and_flush_pending_tasks()

    def test_for_validation_job(self):
        """Tests that the exploration validation job validates the content
        without skipping any tags.
        """
        exploration = exp_domain.Exploration.create_default_exploration(
            self.VALID_EXP_ID, title='title', category='category')
        exploration.add_states(['State1', 'State2', 'State3'])
        state1 = exploration.states['State1']
        state2 = exploration.states['State2']
        state3 = exploration.states['State3']
        content1_dict = {
            'content_id': 'content',
            'html': (
                '<p>Lorem ipsum </p><p> Hello this is oppia </p>'
            )
        }

        state1.update_content(content1_dict)

        exp_services.save_new_exploration(self.albert_id, exploration)

        # Start validation job on sample exploration.
        job_id = (
            exp_jobs_one_off
            .ExplorationContentValidationJobForCKEditor.create_new())
        exp_jobs_one_off.ExplorationContentValidationJobForCKEditor.enqueue(
            job_id)
        self.process_and_flush_pending_tasks()

        actual_output = (
            exp_jobs_one_off
            .ExplorationContentValidationJobForCKEditor.get_output(job_id))
        expected_output = []

        self.assertEqual(actual_output, expected_output)

        content1_dict = {
            'content_id': 'content',
            'html': (
                '<p>Lorem <span>ipsum </span></p> Hello this is '
                '<code>oppia </code>'
            )
        }
        content2_dict = {
            'content_id': 'content',
            'html': (
                '<p><oppia-noninteractive-image filepath-with-value="amp;quot;'
                'random.png&amp;quot;"></oppia-noninteractive-image>Hello this '
                'is test case to check image tag inside p tag</p>'
            )
        }
        content3_dict = {
            'content_id': 'content',
            'html': (
                '<oppia-noninteractive-collapsible content-with-value="&amp;'
                'quot;&amp;lt;pre&amp;gt;&amp;lt;p&amp;gt;lorem ipsum&'
                'amp;lt;/p&amp;gt;&amp;lt;/pre&amp;gt;'
                '&amp;quot;" heading-with-value="&amp;quot;'
                'lorem ipsum&amp;quot;lorem ipsum&amp;quot;?&amp;quot;">'
                '</oppia-noninteractive-collapsible>'
            )
        }
        state1.update_content(content1_dict)
        state2.update_content(content2_dict)
        state3.update_content(content3_dict)

        default_outcome_dict1 = {
            'dest': 'State2',
            'feedback': {
                'content_id': 'default_outcome',
                'html': (
                    '<ol><ol><li>Item1</li></ol><li>Item2</li></ol>'
                )
            },
            'labelled_as_correct': False,
            'param_changes': [],
            'refresher_exploration_id': None,
            'missing_prerequisite_skill_id': None
        }
        default_outcome_dict2 = {
            'dest': 'State1',
            'feedback': {
                'content_id': 'default_outcome',
                'html': (
                    '<pre>Hello this is <b> testing '
                    '<oppia-noninteractive-image filepath-with-value="amp;quot;'
                    'random.png&amp;quot;"></oppia-noninteractive-image> in '
                    '</b>progress</pre>'

                )
            },
            'labelled_as_correct': False,
            'param_changes': [],
            'refresher_exploration_id': None,
            'missing_prerequisite_skill_id': None
        }

        state1.update_interaction_default_outcome(default_outcome_dict1)
        state2.update_interaction_default_outcome(default_outcome_dict2)
        exp_services.save_new_exploration(self.albert_id, exploration)

        job_id = (
            exp_jobs_one_off
            .ExplorationContentValidationJobForCKEditor.create_new())
        exp_jobs_one_off.ExplorationContentValidationJobForCKEditor.enqueue(
            job_id)
        self.process_and_flush_pending_tasks()

        actual_output = (
            exp_jobs_one_off
            .ExplorationContentValidationJobForCKEditor.get_output(job_id))

        expected_output = [
            '[u\'invalidTags\', [u\'span\', u\'code\', u\'b\']]',
            '[u\'ol\', [u\'ol\']]',
            '[u\'oppia-noninteractive-image\', [u\'p\', u\'b\']]',
            '[u\'p\', [u\'pre\']]',
            (
                '[u\'strings\', '
                '[u\'<p>Lorem <span>ipsum </span></p> Hello this is <code>'
                'oppia </code>\', u\'<pre>Hello this is <b> testing <oppia-'
                'noninteractive-image filepath-with-value="amp;quot;random.'
                'png&amp;quot;"></oppia-noninteractive-image>'
                ' in </b>progress</pre>\', '
                'u\'<ol><ol><li>Item1</li></ol><li>Item2</li></ol>\', '
                'u\'<p><oppia-noninteractive-image filepath-with-value="'
                'amp;quot;random.png&amp;quot;"></oppia-noninteractive-image>'
                'Hello this is test case to check '
                'image tag inside p tag</p>\', '
                'u\'<oppia-noninteractive-collapsible content-'
                'with-value="&amp;quot;&amp;lt;pre&amp;gt;&amp;lt;'
                'p&amp;gt;lorem ipsum&amp;lt;/p&amp;gt;&amp;lt;/pre&amp;'
                'gt;&amp;quot;" heading-with-value="&amp;quot;lorem '
                'ipsum&amp;quot;lorem ipsum&amp;quot;?&amp;quot;">'
                '</oppia-noninteractive-collapsible>\']]'
            )
        ]

        self.assertEqual(actual_output, expected_output)

    def test_no_action_is_performed_for_deleted_exploration(self):
        """Test that no action is performed on deleted explorations."""

        exploration = exp_domain.Exploration.create_default_exploration(
            self.VALID_EXP_ID, title='title', category='category')

        exploration.add_states(['State1'])

        content_dict = {
            'html': '<code>Hello</code>',
            'content_id': 'content'
        }

        state1 = exploration.states['State1']

        state1.update_content(content_dict)

        exp_services.save_new_exploration(self.albert_id, exploration)

        exp_services.delete_exploration(self.albert_id, self.VALID_EXP_ID)

        run_job_for_deleted_exp(
            self,
            exp_jobs_one_off.ExplorationContentValidationJobForCKEditor)


class ExplorationMigrationValidationJobForCKEditorTests(
        test_utils.GenericTestBase):

    ALBERT_EMAIL = 'albert@example.com'
    ALBERT_NAME = 'albert'

    VALID_EXP_ID = 'exp_id0'
    NEW_EXP_ID = 'exp_id1'
    EXP_TITLE = 'title'

    def setUp(self):
        super(
            ExplorationMigrationValidationJobForCKEditorTests, self).setUp()

        # Setup user who will own the test explorations.
        self.albert_id = self.get_user_id_from_email(self.ALBERT_EMAIL)
        self.signup(self.ALBERT_EMAIL, self.ALBERT_NAME)
        self.process_and_flush_pending_tasks()

    def test_for_migration_job(self):
        """Validates migration process for CKEditor."""
        exploration = exp_domain.Exploration.create_default_exploration(
            self.VALID_EXP_ID, title='title', category='category')
        exploration.add_states(['State1', 'State2', 'State3'])
        state1 = exploration.states['State1']
        state2 = exploration.states['State2']
        state3 = exploration.states['State3']
        content1_dict = {
            'content_id': 'content',
            'html': (
                '<p>Lorem <span>ipsum </span></p> Hello this is '
                '<code>oppia </code>'
            )
        }
        content2_dict = {
            'content_id': 'content',
            'html': (
                '<p><oppia-noninteractive-image filepath-with-value="amp;quot;'
                'random.png&amp;quot;"></oppia-noninteractive-image>Hello this '
                'is test case to check image tag inside p tag</p>'
            )
        }
        content3_dict = {
            'content_id': 'content',
            'html': (
                '<oppia-noninteractive-collapsible content-with-value="&amp;'
                'quot;&amp;lt;pre&amp;gt;&amp;lt;p&amp;gt;lorem ipsum&amp;'
                'lt;/p&amp;gt;&amp;lt;/pre&amp;gt;'
                '&amp;quot;" heading-with-value="&amp;quot;'
                'lorem ipsum&amp;quot;lorem ipsum&amp;quot;?&amp;quot;">'
                '</oppia-noninteractive-collapsible>'
            )
        }
        state1.update_content(content1_dict)
        state2.update_content(content2_dict)
        state3.update_content(content3_dict)

        default_outcome_dict1 = {
            'dest': 'State2',
            'feedback': {
                'content_id': 'default_outcome',
                'html': (
                    '<ol><ol><li>Item1</li></ol><li>Item2</li></ol>'
                )
            },
            'labelled_as_correct': False,
            'param_changes': [],
            'refresher_exploration_id': None,
            'missing_prerequisite_skill_id': None
        }
        default_outcome_dict2 = {
            'dest': 'State1',
            'feedback': {
                'content_id': 'default_outcome',
                'html': (
                    '<pre>Hello this is <b> testing '
                    '<oppia-noninteractive-image filepath-with-value='
                    '"&amp;quot;random.png&amp;quot;">'
                    '</oppia-noninteractive-image> in </b>progress</pre>'
                )
            },
            'labelled_as_correct': False,
            'param_changes': [],
            'refresher_exploration_id': None,
            'missing_prerequisite_skill_id': None
        }

        state1.update_interaction_default_outcome(default_outcome_dict1)
        state2.update_interaction_default_outcome(default_outcome_dict2)
        exp_services.save_new_exploration(self.albert_id, exploration)

        # Start migrationvalidation job on sample exploration.
        job_id = (
            exp_jobs_one_off
            .ExplorationMigrationValidationJobForCKEditor.create_new())
        exp_jobs_one_off.ExplorationMigrationValidationJobForCKEditor.enqueue(
            job_id)
        self.process_and_flush_pending_tasks()

        actual_output = (
            exp_jobs_one_off
            .ExplorationMigrationValidationJobForCKEditor.get_output(job_id))
        expected_output = [
            '[u\'invalidTags\', [u\'code\', u\'span\']]',
            '[u\'strings\', [u\'<p>Lorem <span>ipsum </span>'
            '</p> Hello this is <code>oppia </code>\']]'
        ]

        self.assertEqual(actual_output, expected_output)

    def test_no_action_is_performed_for_deleted_exploration(self):
        """Test that no action is performed on deleted explorations."""

        exploration = exp_domain.Exploration.create_default_exploration(
            self.VALID_EXP_ID, title='title', category='category')

        exploration.add_states(['State1'])

        content_dict = {
            'html': '<code>Hello</code>',
            'content_id': 'content'
        }

        state1 = exploration.states['State1']

        state1.update_content(content_dict)

        exp_services.save_new_exploration(self.albert_id, exploration)

        exp_services.delete_exploration(self.albert_id, self.VALID_EXP_ID)

        run_job_for_deleted_exp(
            self,
            exp_jobs_one_off.ExplorationMigrationValidationJobForCKEditor)


class VerifyAllUrlsMatchGcsIdRegexJobTests(test_utils.GenericTestBase):

    ALBERT_EMAIL = 'albert@example.com'
    ALBERT_NAME = 'albert'

    VALID_EXP_ID = 'exp_id0'
    NEW_EXP_ID = 'exp_id1'
    EXP_TITLE = 'title'

    def setUp(self):
        super(VerifyAllUrlsMatchGcsIdRegexJobTests, self).setUp()

        # Setup user who will own the test explorations.
        self.albert_id = self.get_user_id_from_email(self.ALBERT_EMAIL)
        self.signup(self.ALBERT_EMAIL, self.ALBERT_NAME)
        self.process_and_flush_pending_tasks()

    def test_verification_of_image_and_audio_urls(self):
        """Checks that image and auido urls are verified correctly."""

        with self.swap(constants, 'DEV_MODE', False):

            exploration = exp_domain.Exploration.create_default_exploration(
                self.VALID_EXP_ID, title='title', category='category')

            fs = fs_domain.AbstractFileSystem(
                fs_domain.GcsFileSystem(self.VALID_EXP_ID))

            with open(os.path.join(feconf.TESTS_DATA_DIR, 'img.png')) as f:
                raw_image = f.read()

            with open(os.path.join(feconf.TESTS_DATA_DIR, 'cafe.mp3')) as f:
                raw_audio = f.read()

            fs.commit(
                self.albert_id, 'image/abc.png', raw_image,
                mimetype='image/png'
            )
            fs.commit(
                self.albert_id, 'image/abc.xyz', raw_image,
                mimetype='image/png'
            )
            fs.commit(
                self.albert_id, 'image/xyz/abc.png', raw_image,
                mimetype='image/png'
            )
            fs.commit(
                self.albert_id, 'audio/abc.mp3', raw_audio,
                mimetype='audio/mp3'
            )
            fs.commit(
                self.albert_id, 'audio/abc.png', raw_audio,
                mimetype='audio/mp3'
            )
            fs.commit(
                self.albert_id, 'audio/image/abc.mp3', raw_audio,
                mimetype='audio/mp3'
            )

            exp_services.save_new_exploration(self.albert_id, exploration)

            # Start VerifyAllUrlsMatchGcsIdRegex job on sample exploration.
            job_id = (
                exp_jobs_one_off
                .VerifyAllUrlsMatchGcsIdRegexJob.create_new())
            exp_jobs_one_off.VerifyAllUrlsMatchGcsIdRegexJob.enqueue(job_id)
            self.process_and_flush_pending_tasks()

            actual_output = (
                exp_jobs_one_off
                .VerifyAllUrlsMatchGcsIdRegexJob.get_output(job_id))
            expected_output = [
                '[u\'File is there in GCS\', 1]',
                (
                    '[u\'The url for the entity on GCS is invalid\', '
                    '[u\'/testbed-test-resources/exp_id0/assets/image/abc.xyz\''
                    ', u\'/testbed-test-resources/exp_id0/assets/image/xyz/'
                    'abc.png\', u\'/testbed-test-resources/exp_id0/assets/audio'
                    '/abc.png\', u\'/testbed-test-resources/exp_id0/assets/'
                    'audio/image/abc.mp3\']]'
                )
            ]
            self.assertEqual(actual_output, expected_output)


class CopyToNewDirectoryJobTests(test_utils.GenericTestBase):

    ALBERT_EMAIL = 'albert@example.com'
    ALBERT_NAME = 'albert'

    VALID_EXP_ID = 'exp_id0'
    NEW_EXP_ID = 'exp_id1'
    EXP_TITLE = 'title'

    def setUp(self):
        super(CopyToNewDirectoryJobTests, self).setUp()

        # Setup user who will own the test explorations.
        self.albert_id = self.get_user_id_from_email(self.ALBERT_EMAIL)
        self.signup(self.ALBERT_EMAIL, self.ALBERT_NAME)
        self.process_and_flush_pending_tasks()

    def test_copying_of_image_and_audio_files(self):
        """Checks that image and auido files are copied correctly."""

        with self.swap(constants, 'DEV_MODE', False), self.swap(
            exp_services, 'save_original_and_compressed_versions_of_image',
            mock_save_original_and_compressed_versions_of_image):

            exploration = exp_domain.Exploration.create_default_exploration(
                self.VALID_EXP_ID, title='title', category='category')

            fs = fs_domain.AbstractFileSystem(
                fs_domain.GcsFileSystem(self.VALID_EXP_ID))

            with open(os.path.join(feconf.TESTS_DATA_DIR, 'img.png')) as f:
                raw_image = f.read()

            with open(os.path.join(feconf.TESTS_DATA_DIR, 'cafe.mp3')) as f:
                raw_audio = f.read()

            fs.commit(
                self.albert_id, 'image/abc.png', raw_image,
                mimetype='image/png'
            )
            fs.commit(
                self.albert_id, 'image/xyz.png', 'file_content',
                mimetype='image/png'
            )
            fs.commit(
                self.albert_id, 'audio/abc.mp3', raw_audio,
                mimetype='audio/mp3'
            )

            exp_services.save_new_exploration(self.albert_id, exploration)

            # Start CopyToNewDirectory job on sample exploration.
            job_id = exp_jobs_one_off.CopyToNewDirectoryJob.create_new()
            exp_jobs_one_off.CopyToNewDirectoryJob.enqueue(job_id)
            self.process_and_flush_pending_tasks()

            actual_output = exp_jobs_one_off.CopyToNewDirectoryJob.get_output(
                job_id)
            expected_output = [
                '[u\'Added compressed versions of images in exploration\', '
                '[u\'exp_id0\']]',
                '[u\'Copied file\', 1]'
            ]
            self.assertEqual(len(actual_output), 3)
            self.assertEqual(actual_output[0], expected_output[0])


class InteractionCustomizationArgsValidationJobTests(
        test_utils.GenericTestBase):

    ALBERT_EMAIL = 'albert@example.com'
    ALBERT_NAME = 'albert'

    VALID_EXP_ID = 'exp_id0'
    NEW_EXP_ID = 'exp_id1'
    EXP_TITLE = 'title'

    def setUp(self):
        super(
            InteractionCustomizationArgsValidationJobTests, self).setUp()

        # Setup user who will own the test explorations.
        self.albert_id = self.get_user_id_from_email(self.ALBERT_EMAIL)
        self.signup(self.ALBERT_EMAIL, self.ALBERT_NAME)
        self.process_and_flush_pending_tasks()

    def test_for_customization_arg_validation_job(self):
        """Validates customization args for rich text components."""
        exploration = exp_domain.Exploration.create_default_exploration(
            self.VALID_EXP_ID, title='title', category='category')
        exploration.add_states(['State1', 'State2', 'State3'])
        state1 = exploration.states['State1']
        state2 = exploration.states['State2']
        state3 = exploration.states['State3']
        content1_dict = {
            'content_id': 'content',
            'html': (
                '<oppia-noninteractive-tabs tab_contents-with-value="'
                '[{&amp;quot;content&amp;quot;: &amp;quot;&amp;lt;p&amp;'
                'gt;lorem ipsum&amp;lt;/p&amp;gt;&amp;quot;, &amp;quot;'
                'title&amp;quot;: &amp;quot;hello&amp;quot;}, {&amp;'
                'quot;content&amp;quot;: &amp;quot;&amp;lt;p&amp;gt;'
                'oppia&amp;lt;/p&amp;gt;&amp;quot;, &amp;'
                'quot;title&amp;quot;: &amp;quot;Savjet 1&amp;quot;}]">'
                '</oppia-noninteractive-tabs>'
            )
        }
        default_outcome_dict2 = {
            'dest': 'State1',
            'feedback': {
                'content_id': 'default_outcome',
                'html': (
                    '<p><oppia-noninteractive-link text-with-value="'
                    '&amp;quot;What is a link?&amp;quot;" url-with-'
                    'value="&amp;quot;htt://link.com&amp'
                    ';quot;"></oppia-noninteractive-link></p>'
                )
            },
            'labelled_as_correct': False,
            'param_changes': [],
            'refresher_exploration_id': None,
            'missing_prerequisite_skill_id': None
        }
        content3_dict = {
            'content_id': 'content',
            'html': (
                '<oppia-noninteractive-image alt-with-value="&amp;quot;A '
                'circle divided into equal fifths.&amp;quot;" '
                'caption-with-value="&amp;quot;Hello&amp;quot;" '
                'filepath-with-value="&amp;quot;xy.z.png&amp;quot;">'
                '</oppia-noninteractive-image>'
            )
        }
        state1.update_content(content1_dict)
        state2.update_interaction_default_outcome(default_outcome_dict2)
        state3.update_content(content3_dict)

        exp_services.save_new_exploration(self.albert_id, exploration)

        # Start CustomizationArgsValidation job on sample exploration.
        job_id = (
            exp_jobs_one_off
            .InteractionCustomizationArgsValidationJob.create_new())
        exp_jobs_one_off.InteractionCustomizationArgsValidationJob.enqueue(
            job_id)
        self.process_and_flush_pending_tasks()

        actual_output = (
            exp_jobs_one_off
            .InteractionCustomizationArgsValidationJob.get_output(job_id))

        expected_output = [(
            '[u\'Invalid filepath\', '
            '[u\'<oppia-noninteractive-image alt-with-value="&amp;quot;A '
            'circle divided into equal fifths.&amp;quot;" caption-with-value'
            '="&amp;quot;Hello&amp;quot;" filepath-with-value="&amp;quot;xy.z.'
            'png&amp;quot;"></oppia-noninteractive-image>\']]'
        ), (
            '[u"Invalid URL: Sanitized URL should start with \'http://\' or \''
            'https://\'; received htt://link.com", '
            '[u\'<p><oppia-noninteractive-link text-with-value="&amp;quot;What '
            'is a link?&amp;quot;" url-with-value="&amp;quot;htt://link.com'
            '&amp;quot;"></oppia-noninteractive-link></p>\']]'
        )]

        self.assertEqual(actual_output, expected_output)

<<<<<<< HEAD

class EmptySubtitledHtmlAuditJobTest(test_utils.GenericTestBase):
    """Tests for the EmptySubtitledHtmlAuditJob one off job."""
    def setUp(self):
        super(EmptySubtitledHtmlAuditJobTest, self).setUp()
        self.EXP_ID_1 = 'exp1'
        self.signup(self.OWNER_EMAIL, self.OWNER_USERNAME)
        self.owner_id = self.get_user_id_from_email(self.OWNER_EMAIL)
        self.process_and_flush_pending_tasks()

    def test_audit_job_with_empty_html_exploration_returns_content_id(self):

        exploration = self.save_new_valid_exploration(
            self.EXP_ID_1, self.owner_id, end_state_name='End card')

        content = {
            'content_id': 'content',
            'html': ''
        }
        default_outcome = {
            'dest': 'End card',
            'feedback': {
                'content_id': 'default_outcome',
                'html': (
                    '<ol><ol><li>Item1</li></ol><li>Item2</li></ol>'
                )
            },
            'labelled_as_correct': False,
            'param_changes': [],
            'refresher_exploration_id': None,
            'missing_prerequisite_skill_id': None
        }

        answer_groups = [{
            'outcome': {
                'dest': exploration.init_state_name,
                'feedback': {
                    'content_id': 'feedback_1',
                    'html': ''
                },
                'labelled_as_correct': False,
                'param_changes': [],
                'refresher_exploration_id': None,
                'missing_prerequisite_skill_id': None
            },
            'rule_specs': [{
                'inputs': {
                    'x': 'Test'
                },
                'rule_type': 'Contains'
            }],
            'training_data': [],
            'tagged_misconception_id': None
        }]

        hints = [{
            'hint_content': {
                'content_id': 'hint_1',
                'html': ''
            }
        }, {
            'hint_content': {
                'content_id': 'hint_2',
                'html': 'Non empty hint.'
            }
        }]

        solution = {
            'interaction_id': '',
            'answer_is_exclusive': True,
            'correct_answer': 'Answer1',
            'explanation': {
                'content_id': 'solution',
                'html': ''
            }
        }

        exp_services.update_exploration(
            self.owner_id, self.EXP_ID_1, [exp_domain.ExplorationChange({
                'cmd': exp_domain.CMD_EDIT_STATE_PROPERTY,
                'state_name': exploration.init_state_name,
                'property_name': exp_domain.STATE_PROPERTY_CONTENT,
                'new_value': content
            }), exp_domain.ExplorationChange({
                'cmd': exp_domain.CMD_EDIT_STATE_PROPERTY,
                'state_name': exploration.init_state_name,
                'property_name': (
                    exp_domain.STATE_PROPERTY_INTERACTION_ANSWER_GROUPS),
                'new_value': answer_groups
            }), exp_domain.ExplorationChange({
                'cmd': exp_domain.CMD_EDIT_STATE_PROPERTY,
                'state_name': exploration.init_state_name,
                'property_name': (
                    exp_domain.STATE_PROPERTY_INTERACTION_DEFAULT_OUTCOME),
                'new_value': default_outcome
            }), exp_domain.ExplorationChange({
                'cmd': exp_domain.CMD_EDIT_STATE_PROPERTY,
                'state_name': exploration.init_state_name,
                'property_name': exp_domain.STATE_PROPERTY_INTERACTION_HINTS,
                'new_value': hints
            }), exp_domain.ExplorationChange({
                'cmd': exp_domain.CMD_EDIT_STATE_PROPERTY,
                'state_name': exploration.init_state_name,
                'property_name': exp_domain.STATE_PROPERTY_INTERACTION_SOLUTION,
                'new_value': solution
            })], 'Changed state.')

        job_id = exp_jobs_one_off.EmptySubtitledHtmlAuditJob.create_new()
        exp_jobs_one_off.EmptySubtitledHtmlAuditJob.enqueue(job_id)
        self.process_and_flush_pending_tasks()

        expected_output = [
            '[u\'exp1:private\', [{'
            'u\'End card:EndExploration\': [u\'content\'], '
            'u\'Introduction:TextInput\': ['
            'u\'content\', u\'feedback_1\', u\'hint_1\', u\'solution\']'
            '}]'
            ']'
        ]
        actual_output = exp_jobs_one_off.EmptySubtitledHtmlAuditJob.get_output(
            job_id)
        self.assertEqual(actual_output, expected_output)
=======
    def test_no_action_is_performed_for_deleted_exploration(self):
        """Test that no action is performed on deleted explorations."""

        exploration = exp_domain.Exploration.create_default_exploration(
            self.VALID_EXP_ID, title='title', category='category')

        exploration.add_states(['State1'])

        content_dict = {
            'html': (
                '<p><oppia-noninteractive-link text-with-value="'
                '&amp;quot;What is a link?&amp;quot;" url-with-'
                'value="&amp;quot;htt://link.com&amp'
                ';quot;"></oppia-noninteractive-link></p>'
            ),
            'content_id': 'content'
        }

        state1 = exploration.states['State1']

        state1.update_content(content_dict)

        exp_services.save_new_exploration(self.albert_id, exploration)

        exp_services.delete_exploration(self.albert_id, self.VALID_EXP_ID)

        run_job_for_deleted_exp(
            self,
            exp_jobs_one_off.InteractionCustomizationArgsValidationJob)
>>>>>>> a927eea2
<|MERGE_RESOLUTION|>--- conflicted
+++ resolved
@@ -2666,7 +2666,36 @@
 
         self.assertEqual(actual_output, expected_output)
 
-<<<<<<< HEAD
+    def test_no_action_is_performed_for_deleted_exploration(self):
+        """Test that no action is performed on deleted explorations."""
+
+        exploration = exp_domain.Exploration.create_default_exploration(
+            self.VALID_EXP_ID, title='title', category='category')
+
+        exploration.add_states(['State1'])
+
+        content_dict = {
+            'html': (
+                '<p><oppia-noninteractive-link text-with-value="'
+                '&amp;quot;What is a link?&amp;quot;" url-with-'
+                'value="&amp;quot;htt://link.com&amp'
+                ';quot;"></oppia-noninteractive-link></p>'
+            ),
+            'content_id': 'content'
+        }
+
+        state1 = exploration.states['State1']
+
+        state1.update_content(content_dict)
+
+        exp_services.save_new_exploration(self.albert_id, exploration)
+
+        exp_services.delete_exploration(self.albert_id, self.VALID_EXP_ID)
+
+        run_job_for_deleted_exp(
+            self,
+            exp_jobs_one_off.InteractionCustomizationArgsValidationJob)
+
 
 class EmptySubtitledHtmlAuditJobTest(test_utils.GenericTestBase):
     """Tests for the EmptySubtitledHtmlAuditJob one off job."""
@@ -2788,35 +2817,4 @@
         ]
         actual_output = exp_jobs_one_off.EmptySubtitledHtmlAuditJob.get_output(
             job_id)
-        self.assertEqual(actual_output, expected_output)
-=======
-    def test_no_action_is_performed_for_deleted_exploration(self):
-        """Test that no action is performed on deleted explorations."""
-
-        exploration = exp_domain.Exploration.create_default_exploration(
-            self.VALID_EXP_ID, title='title', category='category')
-
-        exploration.add_states(['State1'])
-
-        content_dict = {
-            'html': (
-                '<p><oppia-noninteractive-link text-with-value="'
-                '&amp;quot;What is a link?&amp;quot;" url-with-'
-                'value="&amp;quot;htt://link.com&amp'
-                ';quot;"></oppia-noninteractive-link></p>'
-            ),
-            'content_id': 'content'
-        }
-
-        state1 = exploration.states['State1']
-
-        state1.update_content(content_dict)
-
-        exp_services.save_new_exploration(self.albert_id, exploration)
-
-        exp_services.delete_exploration(self.albert_id, self.VALID_EXP_ID)
-
-        run_job_for_deleted_exp(
-            self,
-            exp_jobs_one_off.InteractionCustomizationArgsValidationJob)
->>>>>>> a927eea2
+        self.assertEqual(actual_output, expected_output)