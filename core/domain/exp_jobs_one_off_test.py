# coding: utf-8
#
# Copyright 2014 The Oppia Authors. All Rights Reserved.
#
# Licensed under the Apache License, Version 2.0 (the "License");
# you may not use this file except in compliance with the License.
# You may obtain a copy of the License at
#
#      http://www.apache.org/licenses/LICENSE-2.0
#
# Unless required by applicable law or agreed to in writing, software
# distributed under the License is distributed on an "AS-IS" BASIS,
# WITHOUT WARRANTIES OR CONDITIONS OF ANY KIND, either express or implied.
# See the License for the specific language governing permissions and
# limitations under the License.

"""Tests for Exploration-related jobs."""

from __future__ import absolute_import  # pylint: disable=import-only-modules
from __future__ import unicode_literals  # pylint: disable=import-only-modules

import ast
import datetime
import logging

from core.domain import exp_domain
from core.domain import exp_fetchers
from core.domain import exp_jobs_one_off
from core.domain import exp_services
from core.domain import html_cleaner
from core.domain import html_validation_service
from core.domain import rights_manager
from core.domain import state_domain
from core.domain import user_services
from core.platform import models
from core.tests import test_utils
import feconf
import utils

(job_models, exp_models, base_models, classifier_models) = (
    models.Registry.import_models([
        models.NAMES.job, models.NAMES.exploration, models.NAMES.base_model,
        models.NAMES.classifier]))
memcache_services = models.Registry.import_memcache_services()
search_services = models.Registry.import_search_services()
taskqueue_services = models.Registry.import_taskqueue_services()


# This mock should be used only in ExplorationContentValidationJobForCKEditor
# and InteractionCustomizationArgsValidationJob.
# The first job validates the html strings and produces as output the invalid
# strings. If we do not use mock validation for rte while updating
# states and saving exploration, the validation for subtitled html
# in state will fail, thereby resulting in failure of job.
# The second job validates the customization args in html and if the
# mock is not used while updating states and saving explorations,
# the validation for subtitled html in state will fail, thereby
# resulting in failure of job.
def mock_validate(unused_self):
    pass


def run_job_for_deleted_exp(
        self, job_class, check_error=False,
        error_type=None, error_msg=None, function_to_be_called=None,
        exp_id=None):
    """Helper function to run job for a deleted exploration and check the
    output or error condition.
    """
    job_id = job_class.create_new()
    # Check there is one job in the taskqueue corresponding to
    # delete_exploration_from_subscribed_users.
    self.assertEqual(
        self.count_jobs_in_taskqueue(
            taskqueue_services.QUEUE_NAME_ONE_OFF_JOBS), 1)
    job_class.enqueue(job_id)
    self.assertEqual(
        self.count_jobs_in_taskqueue(
            taskqueue_services.QUEUE_NAME_ONE_OFF_JOBS), 2)
    self.process_and_flush_pending_tasks()

    if check_error:
        with self.assertRaisesRegexp(error_type, error_msg):
            function_to_be_called(exp_id)

    else:
        self.assertEqual(job_class.get_output(job_id), [])


class DragAndDropSortInputInteractionOneOffJobTests(test_utils.GenericTestBase):

    ALBERT_EMAIL = 'albert@example.com'
    ALBERT_NAME = 'albert'

    VALID_EXP_ID = 'exp_id0'
    NEW_EXP_ID = 'exp_id1'
    EXP_TITLE = 'title'

    def setUp(self):
        super(DragAndDropSortInputInteractionOneOffJobTests, self).setUp()

        self.signup(self.ADMIN_EMAIL, self.ADMIN_USERNAME)
        self.admin_id = self.get_user_id_from_email(self.ADMIN_EMAIL)
        self.set_admins([self.ADMIN_USERNAME])
        self.admin = user_services.UserActionsInfo(self.admin_id)
        # Setup user who will own the test explorations.
        self.signup(self.ALBERT_EMAIL, self.ALBERT_NAME)
        self.albert_id = self.get_user_id_from_email(self.ALBERT_EMAIL)
        self.process_and_flush_pending_tasks()

    def test_exp_state_pairs_are_produced_only_for_desired_interactions(self):
        """Checks output pairs are produced only for
        desired interactions.
        """
        owner = user_services.UserActionsInfo(self.albert_id)
        exploration = exp_domain.Exploration.create_default_exploration(
            self.VALID_EXP_ID, title='title', category='category')

        exploration.add_states(['State1', 'State2'])

        state1 = exploration.states['State1']
        state2 = exploration.states['State2']

        state1.update_interaction_id('DragAndDropSortInput')
        state2.update_interaction_id('DragAndDropSortInput')

        customization_args_dict1 = {
            'choices': {'value': [
                '<p>This is value1 for DragAndDropSortInput</p>',
                '<p>This is value2 for DragAndDropSortInput</p>',
            ]}
        }

        answer_group_list1 = [{
            'rule_specs': [{
                'rule_type': 'IsEqualToOrdering',
                'inputs': {'x': [['a'], ['b']]}
            }],
            'outcome': {
                'dest': 'Introduction',
                'feedback': {
                    'content_id': 'feedback1',
                    'html': '<p>Outcome for state1</p>'
                },
                'param_changes': [],
                'labelled_as_correct': False,
                'refresher_exploration_id': None,
                'missing_prerequisite_skill_id': None
            },
            'training_data': [],
            'tagged_skill_misconception_id': None
        }]

        customization_args_dict2 = {
            'choices': {'value': [
                '<p>This is value1 for DragAndDropSortInput</p>',
                '<p>This is value2 for DragAndDropSortInput</p>',
            ]}
        }

        answer_group_list2 = [{
            'rule_specs': [{
                'rule_type': 'IsEqualToOrderingWithOneItemAtIncorrectPosition',
                'inputs': {
                    'x': []
                }
            }, {
                'rule_type': 'IsEqualToOrdering',
                'inputs': {'x': [['a']]}
            }, {
                'rule_type': 'HasElementXBeforeElementY',
                'inputs': {
                    'x': '',
                    'y': ''
                }
            }, {
                'rule_type': 'IsEqualToOrdering',
                'inputs': {'x': []}
            }],
            'outcome': {
                'dest': 'State1',
                'feedback': {
                    'content_id': 'feedback',
                    'html': '<p>Outcome for state2</p>'
                },
                'param_changes': [],
                'labelled_as_correct': False,
                'refresher_exploration_id': None,
                'missing_prerequisite_skill_id': None
            },
            'training_data': [],
            'tagged_skill_misconception_id': None
        }, {
            'rule_specs': [{
                'rule_type': 'HasElementXAtPositionY',
                'inputs': {
                    'x': '',
                    'y': 1
                }
            }, {
                'rule_type': 'HasElementXAtPositionY',
                'inputs': {
                    'x': 'a',
                    'y': 2
                }
            }],
            'outcome': {
                'dest': 'Introduction',
                'feedback': {
                    'content_id': 'feedback2',
                    'html': '<p>Outcome for state1</p>'
                },
                'param_changes': [],
                'labelled_as_correct': False,
                'refresher_exploration_id': None,
                'missing_prerequisite_skill_id': None
            },
            'training_data': [],
            'tagged_skill_misconception_id': None
        }]

        state1.update_interaction_customization_args(customization_args_dict1)
        state1.update_interaction_answer_groups(answer_group_list1)
        exp_services.save_new_exploration(self.albert_id, exploration)
        rights_manager.publish_exploration(owner, self.VALID_EXP_ID)

        # Start DragAndDropSortInputInteractionOneOffJob on sample exploration.
        job_id = (
            exp_jobs_one_off.DragAndDropSortInputInteractionOneOffJob
            .create_new())
        exp_jobs_one_off.DragAndDropSortInputInteractionOneOffJob.enqueue(
            job_id)
        self.process_and_flush_pending_tasks()

        actual_output = (
            exp_jobs_one_off.DragAndDropSortInputInteractionOneOffJob
            .get_output(job_id))
        self.assertEqual(actual_output, [])

        state2.update_interaction_customization_args(customization_args_dict2)
        state2.update_interaction_answer_groups(answer_group_list2)

        exp_services.save_new_exploration(self.albert_id, exploration)
        rights_manager.publish_exploration(owner, self.VALID_EXP_ID)

        # Start DragAndDropSortInputInteractionOneOffJob on sample exploration.
        job_id = (
            exp_jobs_one_off.DragAndDropSortInputInteractionOneOffJob
            .create_new())
        exp_jobs_one_off.DragAndDropSortInputInteractionOneOffJob.enqueue(
            job_id)
        self.process_and_flush_pending_tasks()

        actual_output = (
            exp_jobs_one_off.DragAndDropSortInputInteractionOneOffJob
            .get_output(job_id))
        expected_output = [(
            u'[u\'exp_id0\', [u"[u\'State name: State2, AnswerGroup: 0, Rule '
            'input x in rule with index 0 is empty. \', u\'State name: State2,'
            ' AnswerGroup: 0, Rule input y in rule with index 2 is empty. \', '
            'u\'State name: State2, AnswerGroup: 0, Rule input x in rule with '
            'index 2 is empty. \', u\'State name: State2, AnswerGroup: 0, Rule'
            ' input x in rule with index 3 is empty. \', u\'State name: State2'
            ', AnswerGroup: 1, Rule input x in rule with index 0 is empty. \']'
            '"]]'
        )]
        self.assertEqual(actual_output, expected_output)

        rights_manager.unpublish_exploration(self.admin, self.VALID_EXP_ID)
        # Start DragAndDropSortInputInteractionOneOffJob on private
        # exploration.
        job_id = (
            exp_jobs_one_off.DragAndDropSortInputInteractionOneOffJob
            .create_new())
        exp_jobs_one_off.DragAndDropSortInputInteractionOneOffJob.enqueue(
            job_id)
        self.process_and_flush_pending_tasks()
        actual_output = (
            exp_jobs_one_off.DragAndDropSortInputInteractionOneOffJob
            .get_output(job_id))
        self.assertEqual(actual_output, [])

    def test_no_action_is_performed_for_deleted_exploration(self):
        """Test that no action is performed on deleted explorations."""

        exploration = exp_domain.Exploration.create_default_exploration(
            self.VALID_EXP_ID, title='title', category='category')

        exploration.add_states(['State1'])

        state1 = exploration.states['State1']

        state1.update_interaction_id('DragAndDropSortInput')

        customization_args_dict = {
            'choices': {'value': [
                '<p>This is value1 for DragAndDropSortInput</p>',
                '<p>This is value2 for DragAndDropSortInput</p>',
            ]}
        }

        answer_group_list = [{
            'rule_specs': [{
                'rule_type': 'IsEqualToOrdering',
                'inputs': {'x': []}
            }, {
                'rule_type': 'IsEqualToOrdering',
                'inputs': {'x': []}
            }],
            'outcome': {
                'dest': 'State1',
                'feedback': {
                    'content_id': 'feedback',
                    'html': '<p>Outcome for state2</p>'
                },
                'param_changes': [],
                'labelled_as_correct': False,
                'refresher_exploration_id': None,
                'missing_prerequisite_skill_id': None
            },
            'training_data': [],
            'tagged_skill_misconception_id': None
        }]

        state1.update_interaction_customization_args(customization_args_dict)
        state1.update_interaction_answer_groups(answer_group_list)

        exp_services.save_new_exploration(self.albert_id, exploration)

        exp_services.delete_exploration(self.albert_id, self.VALID_EXP_ID)

        run_job_for_deleted_exp(
            self, exp_jobs_one_off.DragAndDropSortInputInteractionOneOffJob)


class MultipleChoiceInteractionOneOffJobTests(test_utils.GenericTestBase):

    ALBERT_EMAIL = 'albert@example.com'
    ALBERT_NAME = 'albert'

    VALID_EXP_ID = 'exp_id0'
    NEW_EXP_ID = 'exp_id1'
    EXP_TITLE = 'title'

    def setUp(self):
        super(MultipleChoiceInteractionOneOffJobTests, self).setUp()

        # Setup user who will own the test explorations.
        self.signup(self.ALBERT_EMAIL, self.ALBERT_NAME)
        self.albert_id = self.get_user_id_from_email(self.ALBERT_EMAIL)
        self.process_and_flush_pending_tasks()

    def test_exp_state_pairs_are_produced_only_for_desired_interactions(self):
        """Checks output pairs are produced only for
        desired interactions.
        """
        exploration = exp_domain.Exploration.create_default_exploration(
            self.VALID_EXP_ID, title='title', category='category')

        exploration.add_states(['State1', 'State2'])

        state1 = exploration.states['State1']
        state2 = exploration.states['State2']

        state1.update_interaction_id('MultipleChoiceInput')
        state2.update_interaction_id('MultipleChoiceInput')

        customization_args_dict1 = {
            'choices': {'value': [
                '<p>This is value1 for MultipleChoiceInput</p>',
                '<p>This is value2 for MultipleChoiceInput</p>',
            ]}
        }

        answer_group_list1 = [{
            'rule_specs': [{
                'rule_type': 'Equals',
                'inputs': {'x': '1'}
            }],
            'outcome': {
                'dest': 'Introduction',
                'feedback': {
                    'content_id': 'feedback',
                    'html': '<p>Outcome for state1</p>'
                },
                'param_changes': [],
                'labelled_as_correct': False,
                'refresher_exploration_id': None,
                'missing_prerequisite_skill_id': None
            },
            'training_data': [],
            'tagged_skill_misconception_id': None
        }]

        state1.update_interaction_customization_args(customization_args_dict1)
        state1.update_interaction_answer_groups(answer_group_list1)
        exp_services.save_new_exploration(self.albert_id, exploration)

        # Start MultipleChoiceInteractionOneOffJob job on sample exploration.
        job_id = exp_jobs_one_off.MultipleChoiceInteractionOneOffJob.create_new(
        )
        exp_jobs_one_off.MultipleChoiceInteractionOneOffJob.enqueue(job_id)
        self.process_and_flush_pending_tasks()

        actual_output = (
            exp_jobs_one_off.MultipleChoiceInteractionOneOffJob.get_output(
                job_id))
        self.assertEqual(actual_output, [])

        customization_args_dict2 = {
            'choices': {'value': [
                '<p>This is value1 for MultipleChoiceInput</p>',
                '<p>This is value2 for MultipleChoiceInput</p>',
                '<p>This is value3 for MultipleChoiceInput</p>',
                '<p>This is value4 for MultipleChoiceInput</p>',
            ]}
        }

        answer_group_list2 = [{
            'rule_specs': [{
                'rule_type': 'Equals',
                'inputs': {'x': '0'}
            }, {
                'rule_type': 'Equals',
                'inputs': {'x': '9007199254740991'}
            }],
            'outcome': {
                'dest': 'State1',
                'feedback': {
                    'content_id': 'feedback',
                    'html': '<p>Outcome for state2</p>'
                },
                'param_changes': [],
                'labelled_as_correct': False,
                'refresher_exploration_id': None,
                'missing_prerequisite_skill_id': None
            },
            'training_data': [],
            'tagged_skill_misconception_id': None
        }]

        state2.update_interaction_customization_args(customization_args_dict2)
        state2.update_interaction_answer_groups(answer_group_list2)

        exp_services.save_new_exploration(self.albert_id, exploration)

        # Start MultipleChoiceInteractionOneOffJob job on sample exploration.
        job_id = exp_jobs_one_off.MultipleChoiceInteractionOneOffJob.create_new(
        )
        exp_jobs_one_off.MultipleChoiceInteractionOneOffJob.enqueue(job_id)
        self.process_and_flush_pending_tasks()

        actual_output = (
            exp_jobs_one_off.MultipleChoiceInteractionOneOffJob.get_output(
                job_id))
        expected_output = [(
            u'[u\'exp_id0\', '
            u'[u\'State name: State2, AnswerGroup: 0, Rule: 1 is invalid.' +
            '(Indices here are 0-indexed.)\']]'
        )]
        self.assertEqual(actual_output, expected_output)

    def test_no_action_is_performed_for_deleted_exploration(self):
        """Test that no action is performed on deleted explorations."""

        exploration = exp_domain.Exploration.create_default_exploration(
            self.VALID_EXP_ID, title='title', category='category')

        exploration.add_states(['State1'])

        state1 = exploration.states['State1']

        state1.update_interaction_id('MultipleChoiceInput')

        customization_args_dict = {
            'choices': {'value': [
                '<p>This is value1 for MultipleChoiceInput</p>',
                '<p>This is value2 for MultipleChoiceInput</p>',
            ]}
        }

        answer_group_list = [{
            'rule_specs': [{
                'rule_type': 'Equals',
                'inputs': {'x': '0'}
            }, {
                'rule_type': 'Equals',
                'inputs': {'x': '9007199254740991'}
            }],
            'outcome': {
                'dest': 'State1',
                'feedback': {
                    'content_id': 'feedback',
                    'html': '<p>Outcome for state2</p>'
                },
                'param_changes': [],
                'labelled_as_correct': False,
                'refresher_exploration_id': None,
                'missing_prerequisite_skill_id': None
            },
            'training_data': [],
            'tagged_skill_misconception_id': None
        }]

        state1.update_interaction_customization_args(customization_args_dict)
        state1.update_interaction_answer_groups(answer_group_list)

        exp_services.save_new_exploration(self.albert_id, exploration)

        exp_services.delete_exploration(self.albert_id, self.VALID_EXP_ID)

        run_job_for_deleted_exp(
            self, exp_jobs_one_off.MultipleChoiceInteractionOneOffJob)


class MathExpressionValidationOneOffJobTests(test_utils.GenericTestBase):

    ALBERT_EMAIL = 'albert@example.com'
    ALBERT_NAME = 'albert'

    VALID_EXP_ID = 'exp_id0'
    NEW_EXP_ID = 'exp_id1'
    EXP_TITLE = 'title'

    def setUp(self):
        super(MathExpressionValidationOneOffJobTests, self).setUp()

        # Setup user who will own the test explorations.
        self.signup(self.ALBERT_EMAIL, self.ALBERT_NAME)
        self.albert_id = self.get_user_id_from_email(self.ALBERT_EMAIL)
        self.process_and_flush_pending_tasks()

    def test_exp_state_pairs_are_produced_only_for_desired_interactions(self):
        """Checks output is produced only for desired interactions."""
        exploration = exp_domain.Exploration.create_default_exploration(
            self.VALID_EXP_ID, title='title', category='category')

        exploration.add_states([
            'State1', 'State2', 'State3', 'State4', 'State5', 'State6',
            'State7'])

        state1 = exploration.states['State1']
        state2 = exploration.states['State2']
        state3 = exploration.states['State3']
        state4 = exploration.states['State4']
        state5 = exploration.states['State5']
        state6 = exploration.states['State6']
        state7 = exploration.states['State7']

        state1.update_interaction_id('MathExpressionInput')
        state2.update_interaction_id('MathExpressionInput')
        state3.update_interaction_id('MathExpressionInput')
        state4.update_interaction_id('MathExpressionInput')
        state5.update_interaction_id('MathExpressionInput')
        state6.update_interaction_id('MathExpressionInput')
        state7.update_interaction_id('MathExpressionInput')

        answer_group_list1 = [{
            'rule_specs': [{
                'rule_type': 'IsMathematicallyEquivalentTo',
                'inputs': {'x': 'x+y-z'}
            }],
            'outcome': {
                'dest': 'Introduction',
                'feedback': {
                    'content_id': 'feedback',
                    'html': '<p>Outcome for state1</p>'
                },
                'param_changes': [],
                'labelled_as_correct': False,
                'refresher_exploration_id': None,
                'missing_prerequisite_skill_id': None
            },
            'training_data': [],
            'tagged_skill_misconception_id': None
        }]

        state1.update_interaction_answer_groups(answer_group_list1)
        exp_services.save_new_exploration(self.albert_id, exploration)

        answer_group_list2 = [{
            'rule_specs': [{
                'rule_type': 'IsMathematicallyEquivalentTo',
                'inputs': {'x': 'y=m*x+c'}
            }],
            'outcome': {
                'dest': 'State1',
                'feedback': {
                    'content_id': 'feedback',
                    'html': '<p>Outcome for state2</p>'
                },
                'param_changes': [],
                'labelled_as_correct': False,
                'refresher_exploration_id': None,
                'missing_prerequisite_skill_id': None
            },
            'training_data': [],
            'tagged_skill_misconception_id': None
        }]

        state2.update_interaction_answer_groups(answer_group_list2)
        exp_services.save_new_exploration(self.albert_id, exploration)

        answer_group_list3 = [{
            'rule_specs': [{
                'rule_type': 'IsMathematicallyEquivalentTo',
                'inputs': {'x': 'x<y>z'}
            }],
            'outcome': {
                'dest': 'State2',
                'feedback': {
                    'content_id': 'feedback',
                    'html': '<p>Outcome for state3</p>'
                },
                'param_changes': [],
                'labelled_as_correct': False,
                'refresher_exploration_id': None,
                'missing_prerequisite_skill_id': None
            },
            'training_data': [],
            'tagged_skill_misconception_id': None
        }]

        state3.update_interaction_answer_groups(answer_group_list3)
        exp_services.save_new_exploration(self.albert_id, exploration)

        answer_group_list4 = [{
            'rule_specs': [{
                'rule_type': 'IsMathematicallyEquivalentTo',
                'inputs': {'x': r'\sqrt{\frac{x}{y}}'}
            }],
            'outcome': {
                'dest': 'State1',
                'feedback': {
                    'content_id': 'feedback',
                    'html': '<p>Outcome for state4</p>'
                },
                'param_changes': [],
                'labelled_as_correct': False,
                'refresher_exploration_id': None,
                'missing_prerequisite_skill_id': None
            },
            'training_data': [],
            'tagged_skill_misconception_id': None
        }]

        state4.update_interaction_answer_groups(answer_group_list4)
        exp_services.save_new_exploration(self.albert_id, exploration)

        answer_group_list5 = [{
            'rule_specs': [{
                'rule_type': 'IsMathematicallyEquivalentTo',
                'inputs': {'x': u'âéîôü'}
            }],
            'outcome': {
                'dest': 'State1',
                'feedback': {
                    'content_id': 'feedback',
                    'html': '<p>Outcome for state5</p>'
                },
                'param_changes': [],
                'labelled_as_correct': False,
                'refresher_exploration_id': None,
                'missing_prerequisite_skill_id': None
            },
            'training_data': [],
            'tagged_skill_misconception_id': None
        }]

        state5.update_interaction_answer_groups(answer_group_list5)
        exp_services.save_new_exploration(self.albert_id, exploration)

        answer_group_list6 = [{
            'rule_specs': [{
                'rule_type': 'IsMathematicallyEquivalentTo',
                'inputs': {'x': u'sin^2(\u03b8) + cos^2(\u03b8) = 1'}
            }],
            'outcome': {
                'dest': 'State1',
                'feedback': {
                    'content_id': 'feedback',
                    'html': '<p>Outcome for state6</p>'
                },
                'param_changes': [],
                'labelled_as_correct': False,
                'refresher_exploration_id': None,
                'missing_prerequisite_skill_id': None
            },
            'training_data': [],
            'tagged_skill_misconception_id': None
        }]

        state6.update_interaction_answer_groups(answer_group_list6)
        exp_services.save_new_exploration(self.albert_id, exploration)

        answer_group_list7 = [{
            'rule_specs': [{
                'rule_type': 'IsMathematicallyEquivalentTo',
                'inputs': {
                    'x': u'(asinA*cosB + cosA*asinB)/(cosA*acosB - asinA*sinB)'}
            }],
            'outcome': {
                'dest': 'State1',
                'feedback': {
                    'content_id': 'feedback',
                    'html': '<p>Outcome for state7</p>'
                },
                'param_changes': [],
                'labelled_as_correct': False,
                'refresher_exploration_id': None,
                'missing_prerequisite_skill_id': None
            },
            'training_data': [],
            'tagged_skill_misconception_id': None
        }]

        state7.update_interaction_answer_groups(answer_group_list7)
        exp_services.save_new_exploration(self.albert_id, exploration)

        job_id = (
            exp_jobs_one_off.MathExpressionValidationOneOffJob.create_new(
            ))
        exp_jobs_one_off.MathExpressionValidationOneOffJob.enqueue(job_id)
        self.process_and_flush_pending_tasks()

        actual_output = (
            exp_jobs_one_off.MathExpressionValidationOneOffJob.get_output(
                job_id))
        expected_output = [
            u'[u\'Invalid\', [u\'exp_id0 State3: x<y>z\', '
            u'u\'exp_id0 State5: \\xe2\\xe9\\xee\\xf4\\xfc\']]',
            u'[u\'Valid Equation\', [u\'exp_id0 State2: y=m*x+c\', '
            u'u\'exp_id0 State6: sin(theta)^2 + cos(theta)^2 = 1\']]',
            u'[u\'Valid Expression\', [u\'exp_id0 State1: x+y-z\', '
            u'u\'exp_id0 State7: (arcsin(A)*cos(B) + cos(A)*arcsin(B))/'
            u'(cos(A)*arccos(B) - arcsin(A)*sin(B))\', '
            u'u\'exp_id0 State4: sqrt(x/y)\']]']

        self.assertEqual(actual_output, expected_output)

    def test_no_of_valid_exps_yielded_is_under_limit(self):
        """Checks that the number of valid explorations yielded is less than
        the limit mentioned by the VALID_MATH_EXP_YIELD_LIMIT constant.
        """
        one_off_job_cls = exp_jobs_one_off.MathExpressionValidationOneOffJob
        # Resetting the threshold only for testing purposes.
        one_off_job_cls.VALID_MATH_INPUTS_YIELD_LIMIT = 3

        exploration = exp_domain.Exploration.create_default_exploration(
            self.VALID_EXP_ID, title='title', category='category')

        exploration.add_states([
            'State1', 'State2', 'State3', 'State4', 'State5'])

        state1 = exploration.states['State1']
        state2 = exploration.states['State2']
        state3 = exploration.states['State3']
        state4 = exploration.states['State4']
        state5 = exploration.states['State5']

        state1.update_interaction_id('MathExpressionInput')
        state2.update_interaction_id('MathExpressionInput')
        state3.update_interaction_id('MathExpressionInput')
        state4.update_interaction_id('MathExpressionInput')
        state5.update_interaction_id('MathExpressionInput')

        answer_group_list1 = [{
            'rule_specs': [{
                'rule_type': 'IsMathematicallyEquivalentTo',
                'inputs': {'x': 'x+y-z'}
            }],
            'outcome': {
                'dest': 'Introduction',
                'feedback': {
                    'content_id': 'feedback',
                    'html': '<p>Outcome for state1</p>'
                },
                'param_changes': [],
                'labelled_as_correct': False,
                'refresher_exploration_id': None,
                'missing_prerequisite_skill_id': None
            },
            'training_data': [],
            'tagged_skill_misconception_id': None
        }]

        state1.update_interaction_answer_groups(answer_group_list1)
        exp_services.save_new_exploration(self.albert_id, exploration)

        answer_group_list2 = [{
            'rule_specs': [{
                'rule_type': 'IsMathematicallyEquivalentTo',
                'inputs': {'x': 'y=m*x+c'}
            }],
            'outcome': {
                'dest': 'State1',
                'feedback': {
                    'content_id': 'feedback',
                    'html': '<p>Outcome for state2</p>'
                },
                'param_changes': [],
                'labelled_as_correct': False,
                'refresher_exploration_id': None,
                'missing_prerequisite_skill_id': None
            },
            'training_data': [],
            'tagged_skill_misconception_id': None
        }]

        state2.update_interaction_answer_groups(answer_group_list2)
        exp_services.save_new_exploration(self.albert_id, exploration)

        answer_group_list3 = [{
            'rule_specs': [{
                'rule_type': 'IsMathematicallyEquivalentTo',
                'inputs': {'x': r'\sqrt{\frac{x}{y}}'}
            }],
            'outcome': {
                'dest': 'State2',
                'feedback': {
                    'content_id': 'feedback',
                    'html': '<p>Outcome for state3</p>'
                },
                'param_changes': [],
                'labelled_as_correct': False,
                'refresher_exploration_id': None,
                'missing_prerequisite_skill_id': None
            },
            'training_data': [],
            'tagged_skill_misconception_id': None
        }]

        state3.update_interaction_answer_groups(answer_group_list3)
        exp_services.save_new_exploration(self.albert_id, exploration)

        answer_group_list4 = [{
            'rule_specs': [{
                'rule_type': 'IsMathematicallyEquivalentTo',
                'inputs': {'x': '(a+b+c)^3'}
            }],
            'outcome': {
                'dest': 'State1',
                'feedback': {
                    'content_id': 'feedback',
                    'html': '<p>Outcome for state4</p>'
                },
                'param_changes': [],
                'labelled_as_correct': False,
                'refresher_exploration_id': None,
                'missing_prerequisite_skill_id': None
            },
            'training_data': [],
            'tagged_skill_misconception_id': None
        }]

        state4.update_interaction_answer_groups(answer_group_list4)
        exp_services.save_new_exploration(self.albert_id, exploration)

        answer_group_list5 = [{
            'rule_specs': [{
                'rule_type': 'IsMathematicallyEquivalentTo',
                'inputs': {'x': r'\pi \cdot r^2'}
            }],
            'outcome': {
                'dest': 'State1',
                'feedback': {
                    'content_id': 'feedback',
                    'html': '<p>Outcome for state5</p>'
                },
                'param_changes': [],
                'labelled_as_correct': False,
                'refresher_exploration_id': None,
                'missing_prerequisite_skill_id': None
            },
            'training_data': [],
            'tagged_skill_misconception_id': None
        }]

        state5.update_interaction_answer_groups(answer_group_list5)
        exp_services.save_new_exploration(self.albert_id, exploration)

        # Start MathExpressionInteractionOneOff job on sample exploration.
        job_id = (
            exp_jobs_one_off.MathExpressionValidationOneOffJob.create_new(
            ))
        exp_jobs_one_off.MathExpressionValidationOneOffJob.enqueue(job_id)
        self.process_and_flush_pending_tasks()

        actual_output = (
            exp_jobs_one_off.MathExpressionValidationOneOffJob.get_output(
                job_id))
        # Only 3 exploration details should be yielded since the threshold is 3.
        expected_output = [
            u'[u\'Valid Equation\', [u\'exp_id0 State2: y=m*x+c\']]',
            u'[u\'Valid Expression\', [u\'exp_id0 State3: sqrt(x/y)\', '
            u'u\'exp_id0 State1: x+y-z\', u\'exp_id0 State5: pi*r^2\']]']

        self.assertEqual(actual_output, expected_output)

    def test_no_action_is_performed_for_deleted_exploration(self):
        """Test that no action is performed on deleted explorations."""

        exploration = exp_domain.Exploration.create_default_exploration(
            self.VALID_EXP_ID, title='title', category='category')

        exploration.add_states(['State1'])

        state1 = exploration.states['State1']

        state1.update_interaction_id('MathExpressionInput')

        answer_group_list = [{
            'rule_specs': [{
                'rule_type': 'IsMathematicallyEquivalentTo',
                'inputs': {'x': u'[\'y=mx+c\']'}
            }],
            'outcome': {
                'dest': 'Introduction',
                'feedback': {
                    'content_id': 'feedback',
                    'html': '<p>Outcome for state1</p>'
                },
                'param_changes': [],
                'labelled_as_correct': False,
                'refresher_exploration_id': None,
                'missing_prerequisite_skill_id': None
            },
            'training_data': [],
            'tagged_skill_misconception_id': None
        }]

        state1.update_interaction_answer_groups(answer_group_list)

        exp_services.save_new_exploration(self.albert_id, exploration)

        exp_services.delete_exploration(self.albert_id, self.VALID_EXP_ID)

        run_job_for_deleted_exp(
            self, exp_jobs_one_off.MathExpressionValidationOneOffJob)


class OneOffExplorationFirstPublishedJobTests(test_utils.GenericTestBase):

    EXP_ID = 'exp_id'

    def setUp(self):
        super(OneOffExplorationFirstPublishedJobTests, self).setUp()

        self.signup(self.ADMIN_EMAIL, self.ADMIN_USERNAME)
        self.admin_id = self.get_user_id_from_email(self.ADMIN_EMAIL)
        self.set_admins([self.ADMIN_USERNAME])
        self.admin = user_services.UserActionsInfo(self.admin_id)

        self.signup(self.OWNER_EMAIL, self.OWNER_USERNAME)
        self.owner_id = self.get_user_id_from_email(self.OWNER_EMAIL)
        self.owner = user_services.UserActionsInfo(self.owner_id)

    def test_first_published_time_of_exploration_that_is_unpublished(self):
        """This tests that, if an exploration is published, unpublished, and
        then published again, the job uses the first publication time as the
        value for first_published_msec.
        """

        self.save_new_valid_exploration(
            self.EXP_ID, self.owner_id, end_state_name='End')
        rights_manager.publish_exploration(self.owner, self.EXP_ID)
        job_class = exp_jobs_one_off.ExplorationFirstPublishedOneOffJob
        job_id = job_class.create_new()
        exp_jobs_one_off.ExplorationFirstPublishedOneOffJob.enqueue(job_id)
        self.process_and_flush_pending_tasks()
        exploration_rights = rights_manager.get_exploration_rights(self.EXP_ID)

        # Test to see whether first_published_msec was correctly updated.
        exp_first_published = exploration_rights.first_published_msec
        exp_rights_model = exp_models.ExplorationRightsModel.get(self.EXP_ID)
        last_updated_time_msec = utils.get_time_in_millisecs(
            exp_rights_model.last_updated)
        self.assertLess(
            exp_first_published, last_updated_time_msec)

        rights_manager.unpublish_exploration(self.admin, self.EXP_ID)
        rights_manager.publish_exploration(self.owner, self.EXP_ID)
        job_id = job_class.create_new()
        exp_jobs_one_off.ExplorationFirstPublishedOneOffJob.enqueue(job_id)
        self.process_and_flush_pending_tasks()

        # Test to see whether first_published_msec remains the same despite the
        # republication.
        exploration_rights = rights_manager.get_exploration_rights(self.EXP_ID)
        self.assertEqual(
            exp_first_published, exploration_rights.first_published_msec)

    def test_no_action_is_performed_for_deleted_exploration(self):
        """Test that no action is performed on deleted explorations."""

        self.save_new_valid_exploration(
            self.EXP_ID, self.owner_id, end_state_name='End')
        rights_manager.publish_exploration(self.owner, self.EXP_ID)

        exp_services.delete_exploration(self.owner_id, self.EXP_ID)

        run_job_for_deleted_exp(
            self, exp_jobs_one_off.ExplorationFirstPublishedOneOffJob,
            check_error=True,
            error_type=base_models.BaseModel.EntityNotFoundError,
            error_msg=(
                'Entity for class ExplorationRightsModel with id '
                'exp_id not found'),
            function_to_be_called=rights_manager.get_exploration_rights,
            exp_id=self.EXP_ID)


class ExplorationValidityJobManagerTests(test_utils.GenericTestBase):

    ALBERT_EMAIL = 'albert@example.com'
    ALBERT_NAME = 'albert'

    VALID_EXP_ID = 'exp_id0'
    NEW_EXP_ID = 'exp_id1'
    EXP_TITLE = 'title'

    def setUp(self):
        super(ExplorationValidityJobManagerTests, self).setUp()

        # Setup user who will own the test explorations.
        self.signup(self.ALBERT_EMAIL, self.ALBERT_NAME)
        self.albert_id = self.get_user_id_from_email(self.ALBERT_EMAIL)
        self.process_and_flush_pending_tasks()

    def test_validation_errors_are_not_raised_for_valid_exploration(self):
        """Checks validation errors are not raised for a valid exploration."""
        exploration = exp_domain.Exploration.create_default_exploration(
            self.VALID_EXP_ID, title='title', category='category',
            objective='Test Exploration')

        exploration.add_states(['End'])
        intro_state = exploration.states['Introduction']
        end_state = exploration.states['End']

        intro_state.update_interaction_id('TextInput')
        end_state.update_interaction_id('EndExploration')

        default_outcome = state_domain.Outcome(
            'End', state_domain.SubtitledHtml(
                'default_outcome', '<p>Introduction</p>'
            ), False, [], None, None
        )
        intro_state.update_interaction_default_outcome(default_outcome)
        end_state.update_interaction_default_outcome(None)

        exp_services.save_new_exploration(self.albert_id, exploration)

        # Start ExplorationValidityJobManager job on unpublished exploration.
        job_id = exp_jobs_one_off.ExplorationValidityJobManager.create_new()
        exp_jobs_one_off.ExplorationValidityJobManager.enqueue(job_id)
        self.process_and_flush_pending_tasks()

        actual_output = (
            exp_jobs_one_off.ExplorationValidityJobManager.get_output(
                job_id))
        self.assertEqual(actual_output, [])

        self.set_admins([self.ALBERT_NAME])
        owner = user_services.UserActionsInfo(self.albert_id)

        rights_manager.publish_exploration(owner, self.VALID_EXP_ID)

        # Start ExplorationValidityJobManager job on published exploration.
        job_id = exp_jobs_one_off.ExplorationValidityJobManager.create_new()
        exp_jobs_one_off.ExplorationValidityJobManager.enqueue(job_id)
        self.process_and_flush_pending_tasks()

        actual_output = (
            exp_jobs_one_off.ExplorationValidityJobManager.get_output(
                job_id))

        self.assertEqual(actual_output, [])

    def test_strict_validation_errors_are_raised_for_published_exploration(
            self):
        """Checks validation errors are not present for valid exploration."""
        exploration = exp_domain.Exploration.create_default_exploration(
            self.VALID_EXP_ID, title='title', category='category')

        exp_services.save_new_exploration(self.albert_id, exploration)

        # Start ExplorationValidityJobManager job on unpublished exploration.
        job_id = exp_jobs_one_off.ExplorationValidityJobManager.create_new()
        exp_jobs_one_off.ExplorationValidityJobManager.enqueue(job_id)
        self.process_and_flush_pending_tasks()

        actual_output = (
            exp_jobs_one_off.ExplorationValidityJobManager.get_output(
                job_id))
        self.assertEqual(actual_output, [])

        self.set_admins([self.ALBERT_NAME])
        owner = user_services.UserActionsInfo(self.albert_id)

        rights_manager.publish_exploration(owner, self.VALID_EXP_ID)

        # Start ExplorationValidityJobManager job on published exploration.
        job_id = exp_jobs_one_off.ExplorationValidityJobManager.create_new()
        exp_jobs_one_off.ExplorationValidityJobManager.enqueue(job_id)
        self.process_and_flush_pending_tasks()

        actual_output = (
            exp_jobs_one_off.ExplorationValidityJobManager.get_output(
                job_id))
        expected_output = [(
            '[u\'exp_id0\', '
            '[u\'This state does not have any interaction specified.\']]'
        )]
        self.assertEqual(actual_output, expected_output)

        exploration.states['Introduction'].update_interaction_id(
            'TextInput')

        exp_services.save_new_exploration(self.albert_id, exploration)

        rights_manager.publish_exploration(owner, self.VALID_EXP_ID)

        # Start ExplorationValidityJobManager job on published exploration.
        job_id = exp_jobs_one_off.ExplorationValidityJobManager.create_new()
        exp_jobs_one_off.ExplorationValidityJobManager.enqueue(job_id)
        self.process_and_flush_pending_tasks()

        actual_output = (
            exp_jobs_one_off
            .ExplorationValidityJobManager.get_output(job_id))
        expected_output = [(
            '[u\'exp_id0\', '
            '[u"Please fix the following issues before saving this '
            'exploration: 1. It is impossible to complete the exploration '
            'from the following states: Introduction '
            '2. An objective must be specified (in the \'Settings\' tab). "]]')]
        self.assertEqual(actual_output, expected_output)

    def test_no_action_is_performed_for_deleted_exploration(self):
        """Test that no action is performed on deleted explorations."""

        exploration = exp_domain.Exploration.create_default_exploration(
            self.VALID_EXP_ID, title='title', category='category')

        exp_services.save_new_exploration(self.albert_id, exploration)

        self.set_admins([self.ALBERT_NAME])
        owner = user_services.UserActionsInfo(self.albert_id)

        rights_manager.publish_exploration(owner, self.VALID_EXP_ID)

        exp_services.delete_exploration(self.albert_id, self.VALID_EXP_ID)

        run_job_for_deleted_exp(
            self, exp_jobs_one_off.ExplorationValidityJobManager)


class ExplorationMigrationJobTests(test_utils.GenericTestBase):

    ALBERT_EMAIL = 'albert@example.com'
    ALBERT_NAME = 'albert'

    VALID_EXP_ID = 'exp_id0'
    NEW_EXP_ID = 'exp_id1'
    EXP_TITLE = 'title'

    def setUp(self):
        super(ExplorationMigrationJobTests, self).setUp()

        # Setup user who will own the test explorations.
        self.signup(self.ALBERT_EMAIL, self.ALBERT_NAME)
        self.albert_id = self.get_user_id_from_email(self.ALBERT_EMAIL)
        self.process_and_flush_pending_tasks()

    def test_migration_job_does_not_convert_up_to_date_exp(self):
        """Tests that the exploration migration job does not convert an
        exploration that is already the latest states schema version.
        """
        # Create a new, default exploration that should not be affected by the
        # job.
        exploration = exp_domain.Exploration.create_default_exploration(
            self.VALID_EXP_ID, title='title', category='category')
        init_state = exploration.states[exploration.init_state_name]
        init_state.update_interaction_id('EndExploration')
        init_state.update_interaction_default_outcome(None)
        exp_services.save_new_exploration(self.albert_id, exploration)
        self.assertEqual(
            exploration.states_schema_version,
            feconf.CURRENT_STATE_SCHEMA_VERSION)
        yaml_before_migration = exploration.to_yaml()

        # Start migration job on sample exploration.
        job_id = exp_jobs_one_off.ExplorationMigrationJobManager.create_new()
        exp_jobs_one_off.ExplorationMigrationJobManager.enqueue(job_id)
        self.process_and_flush_pending_tasks()

        # Verify the exploration is exactly the same after migration.
        updated_exp = exp_fetchers.get_exploration_by_id(self.VALID_EXP_ID)
        self.assertEqual(
            updated_exp.states_schema_version,
            feconf.CURRENT_STATE_SCHEMA_VERSION)
        after_converted_yaml = updated_exp.to_yaml()
        self.assertEqual(after_converted_yaml, yaml_before_migration)

    def test_migration_job_does_not_have_validation_fail_on_default_exp(self):
        """Tests that the exploration migration job does not have a validation
        failure for a default exploration (of states schema version 0), due to
        the exploration having a null interaction ID in its initial state.
        """
        self.save_new_exp_with_states_schema_v0(
            self.NEW_EXP_ID, self.albert_id, self.EXP_TITLE)

        # Start migration job on sample exploration.
        job_id = exp_jobs_one_off.ExplorationMigrationJobManager.create_new()
        exp_jobs_one_off.ExplorationMigrationJobManager.enqueue(job_id)
        self.process_and_flush_pending_tasks()

        # Verify the new exploration has been migrated by the job.
        updated_exp = exp_fetchers.get_exploration_by_id(self.NEW_EXP_ID)
        self.assertEqual(
            updated_exp.states_schema_version,
            feconf.CURRENT_STATE_SCHEMA_VERSION)

        # Ensure the states structure within the exploration was changed.
        self.assertNotEqual(
            updated_exp.to_dict()['states'], self.VERSION_0_STATES_DICT)

    def test_migration_job_skips_deleted_explorations(self):
        """Tests that the exploration migration job skips deleted explorations
        and does not attempt to migrate.
        """
        self.save_new_exp_with_states_schema_v0(
            self.NEW_EXP_ID, self.albert_id, self.EXP_TITLE)

        # Note: This creates a summary based on the upgraded model (which is
        # fine). A summary is needed to delete the exploration.
        exp_services.create_exploration_summary(
            self.NEW_EXP_ID, None)

        # Delete the exploration before migration occurs.
        exp_services.delete_exploration(self.albert_id, self.NEW_EXP_ID)

        # Ensure the exploration is deleted.
        with self.assertRaisesRegexp(Exception, 'Entity .* not found'):
            exp_fetchers.get_exploration_by_id(self.NEW_EXP_ID)

        # Start migration job on sample exploration.
        job_id = exp_jobs_one_off.ExplorationMigrationJobManager.create_new()
        exp_jobs_one_off.ExplorationMigrationJobManager.enqueue(job_id)

        # This running without errors indicates the deleted exploration is
        # being ignored, since otherwise exp_fetchers.get_exploration_by_id
        # (used within the job) will raise an error.
        self.process_and_flush_pending_tasks()

        # Ensure the exploration is still deleted.
        with self.assertRaisesRegexp(Exception, 'Entity .* not found'):
            exp_fetchers.get_exploration_by_id(self.NEW_EXP_ID)

    def test_exploration_migration_job_output(self):
        """Test that Exploration Migration job output is correct."""
        exploration = exp_domain.Exploration.create_default_exploration(
            self.VALID_EXP_ID, title='title', category='category')
        exp_services.save_new_exploration(self.albert_id, exploration)

        self.save_new_exp_with_states_schema_v0(
            self.NEW_EXP_ID, self.albert_id, self.EXP_TITLE)

        # Start migration job on sample exploration.
        job_id = exp_jobs_one_off.ExplorationMigrationJobManager.create_new()
        exp_jobs_one_off.ExplorationMigrationJobManager.enqueue(job_id)
        self.process_and_flush_pending_tasks()

        actual_output = (
            exp_jobs_one_off.ExplorationMigrationJobManager.get_output(job_id))
        expected_output = ['[u\'SUCCESS\', 1]']
        self.assertEqual(actual_output, expected_output)

    def test_migration_job_creates_appropriate_classifier_models(self):
        """Tests that the exploration migration job creates appropriate
        classifier data models for explorations.
        """
        self.save_new_exp_with_states_schema_v21(
            self.NEW_EXP_ID, self.albert_id, self.EXP_TITLE)
        exploration = exp_fetchers.get_exploration_by_id(self.NEW_EXP_ID)

        initial_state_name = list(exploration.states.keys())[0]
        # Store classifier model for the new exploration.
        classifier_model_id = classifier_models.ClassifierTrainingJobModel.create( # pylint: disable=line-too-long
            'TextClassifier', 'TextInput', self.NEW_EXP_ID, exploration.version,
            datetime.datetime.utcnow(), {}, initial_state_name,
            feconf.TRAINING_JOB_STATUS_COMPLETE, 1)
        # Store training job model for the classifier model.
        classifier_models.TrainingJobExplorationMappingModel.create(
            self.NEW_EXP_ID, exploration.version, initial_state_name,
            classifier_model_id)

        # Start migration job on sample exploration.
        job_id = exp_jobs_one_off.ExplorationMigrationJobManager.create_new()
        exp_jobs_one_off.ExplorationMigrationJobManager.enqueue(job_id)
        with self.swap(feconf, 'ENABLE_ML_CLASSIFIERS', True):
            with self.swap(feconf, 'MIN_TOTAL_TRAINING_EXAMPLES', 2):
                with self.swap(feconf, 'MIN_ASSIGNED_LABELS', 1):
                    self.process_and_flush_pending_tasks()

        new_exploration = exp_fetchers.get_exploration_by_id(self.NEW_EXP_ID)
        initial_state_name = list(new_exploration.states.keys())[0]
        self.assertLess(exploration.version, new_exploration.version)
        classifier_exp_mapping_model = classifier_models.TrainingJobExplorationMappingModel.get_models( # pylint: disable=line-too-long
            self.NEW_EXP_ID, new_exploration.version,
            [initial_state_name])[0]
        self.assertEqual(
            classifier_exp_mapping_model.job_id, classifier_model_id)

    def test_migration_job_fails_with_invalid_exploration(self):
        observed_log_messages = []

        def _mock_logging_function(msg, *args):
            """Mocks logging.error()."""
            observed_log_messages.append(msg % args)


        exploration = exp_domain.Exploration.create_default_exploration(
            self.VALID_EXP_ID, title='title', category='category')
        exp_services.save_new_exploration(self.albert_id, exploration)

        exploration_model = exp_models.ExplorationModel.get(self.VALID_EXP_ID)
        exploration_model.language_code = 'invalid_language_code'
        exploration_model.commit(
            self.albert_id, 'Changed language_code.', [])
        memcache_services.delete('exploration:%s' % self.VALID_EXP_ID)

        job_id = exp_jobs_one_off.ExplorationMigrationJobManager.create_new()
        exp_jobs_one_off.ExplorationMigrationJobManager.enqueue(job_id)
        with self.swap(logging, 'error', _mock_logging_function):
            self.process_and_flush_pending_tasks()

        self.assertEqual(
            observed_log_messages,
            ['Exploration %s failed non-strict validation: '
             'Invalid language_code: invalid_language_code'
             % (self.VALID_EXP_ID)])


class ItemSelectionInteractionOneOffJobTests(test_utils.GenericTestBase):

    ALBERT_EMAIL = 'albert@example.com'
    ALBERT_NAME = 'albert'

    VALID_EXP_ID = 'exp_id0'
    NEW_EXP_ID = 'exp_id1'
    EXP_TITLE = 'title'

    def setUp(self):
        super(ItemSelectionInteractionOneOffJobTests, self).setUp()

        # Setup user who will own the test explorations.
        self.signup(self.ALBERT_EMAIL, self.ALBERT_NAME)
        self.albert_id = self.get_user_id_from_email(self.ALBERT_EMAIL)
        self.process_and_flush_pending_tasks()

    def test_exp_state_pairs_are_produced_only_for_desired_interactions(self):
        """Checks (exp, state) pairs are produced only for
        desired interactions.
        """
        exploration = exp_domain.Exploration.create_default_exploration(
            self.VALID_EXP_ID, title='title', category='category')

        exploration.add_states(['State1', 'State2'])

        state1 = exploration.states['State1']
        state2 = exploration.states['State2']

        state1.update_interaction_id('ItemSelectionInput')
        state2.update_interaction_id('ItemSelectionInput')

        customization_args_dict1 = {
            'choices': {'value': [
                '<p>This is value1 for ItemSelection</p>',
                '<p>This is value2 for ItemSelection</p>',
            ]}
        }

        answer_group_list1 = [{
            'rule_specs': [{
                'rule_type': 'Equals',
                'inputs': {'x': [
                    '<p>This is value1 for ItemSelection</p>'
                ]}
            }, {
                'rule_type': 'Equals',
                'inputs': {'x': [
                    '<p>This is value2 for ItemSelection</p>'
                ]}
            }],
            'outcome': {
                'dest': 'Introduction',
                'feedback': {
                    'content_id': 'feedback',
                    'html': '<p>Outcome for state1</p>'
                },
                'param_changes': [],
                'labelled_as_correct': False,
                'refresher_exploration_id': None,
                'missing_prerequisite_skill_id': None
            },
            'training_data': [],
            'tagged_skill_misconception_id': None
        }]

        state1.update_interaction_customization_args(customization_args_dict1)
        state1.update_interaction_answer_groups(answer_group_list1)
        exp_services.save_new_exploration(self.albert_id, exploration)

        # Start ItemSelectionInteractionOneOff job on sample exploration.
        job_id = exp_jobs_one_off.ItemSelectionInteractionOneOffJob.create_new()
        exp_jobs_one_off.ItemSelectionInteractionOneOffJob.enqueue(job_id)
        self.process_and_flush_pending_tasks()

        actual_output = (
            exp_jobs_one_off.ItemSelectionInteractionOneOffJob.get_output(
                job_id))
        self.assertEqual(actual_output, [])

        customization_args_dict2 = {
            'choices': {'value': [
                '<p>This is value1 for ItemSelection</p>',
                '<p>This is value2 for ItemSelection</p>',
            ]}
        }

        answer_group_list2 = [{
            'rule_specs': [{
                'rule_type': 'Equals',
                'inputs': {'x': [
                    '<p>This is value1 for ItemSelection</p>'
                ]}
            }, {
                'rule_type': 'Equals',
                'inputs': {'x': [
                    '<p>This is value3 for ItemSelection</p>'
                ]}
            }],
            'outcome': {
                'dest': 'State1',
                'feedback': {
                    'content_id': 'feedback',
                    'html': '<p>Outcome for state2</p>'
                },
                'param_changes': [],
                'labelled_as_correct': False,
                'refresher_exploration_id': None,
                'missing_prerequisite_skill_id': None
            },
            'training_data': [],
            'tagged_skill_misconception_id': None
        }]

        state2.update_interaction_customization_args(customization_args_dict2)
        state2.update_interaction_answer_groups(answer_group_list2)

        exp_services.save_new_exploration(self.albert_id, exploration)

        # Start ItemSelectionInteractionOneOff job on sample exploration.
        job_id = exp_jobs_one_off.ItemSelectionInteractionOneOffJob.create_new()
        exp_jobs_one_off.ItemSelectionInteractionOneOffJob.enqueue(job_id)
        self.process_and_flush_pending_tasks()

        actual_output = (
            exp_jobs_one_off.ItemSelectionInteractionOneOffJob.get_output(
                job_id))
        expected_output = [(
            u'[u\'exp_id0\', '
            u'[u\'State2: <p>This is value3 for ItemSelection</p>\']]'
        )]
        self.assertEqual(actual_output, expected_output)

    def test_no_action_is_performed_for_deleted_exploration(self):
        """Test that no action is performed on deleted explorations."""

        exploration = exp_domain.Exploration.create_default_exploration(
            self.VALID_EXP_ID, title='title', category='category')

        exploration.add_states(['State1'])

        state1 = exploration.states['State1']

        state1.update_interaction_id('ItemSelectionInput')

        customization_args_dict = {
            'choices': {'value': [
                '<p>This is value1 for ItemSelection</p>',
                '<p>This is value2 for ItemSelection</p>',
            ]}
        }

        answer_group_list = [{
            'rule_specs': [{
                'rule_type': 'Equals',
                'inputs': {'x': [
                    '<p>This is value1 for ItemSelection</p>'
                ]}
            }, {
                'rule_type': 'Equals',
                'inputs': {'x': [
                    '<p>This is value3 for ItemSelection</p>'
                ]}
            }],
            'outcome': {
                'dest': 'State1',
                'feedback': {
                    'content_id': 'feedback',
                    'html': '<p>Outcome for state2</p>'
                },
                'param_changes': [],
                'labelled_as_correct': False,
                'refresher_exploration_id': None,
                'missing_prerequisite_skill_id': None
            },
            'training_data': [],
            'tagged_skill_misconception_id': None
        }]

        state1.update_interaction_customization_args(customization_args_dict)
        state1.update_interaction_answer_groups(answer_group_list)

        exp_services.save_new_exploration(self.albert_id, exploration)

        exp_services.delete_exploration(self.albert_id, self.VALID_EXP_ID)

        run_job_for_deleted_exp(
            self, exp_jobs_one_off.ItemSelectionInteractionOneOffJob)


class ViewableExplorationsAuditJobTests(test_utils.GenericTestBase):

    ALBERT_EMAIL = 'albert@example.com'
    ALBERT_NAME = 'albert'

    VALID_EXP_ID = 'exp_id0'
    NEW_EXP_ID = 'exp_id1'
    EXP_TITLE = 'title'

    def setUp(self):
        super(ViewableExplorationsAuditJobTests, self).setUp()

        # Setup user who will own the test explorations.
        self.signup(self.ALBERT_EMAIL, self.ALBERT_NAME)
        self.albert_id = self.get_user_id_from_email(self.ALBERT_EMAIL)
        self.process_and_flush_pending_tasks()

    def test_output_contains_only_viewable_private_explorations(self):
        """Checks that only viewable private explorations are present
        in output.
        """
        exploration = exp_domain.Exploration.create_default_exploration(
            self.VALID_EXP_ID, title='title', category='category')

        exp_services.save_new_exploration(self.albert_id, exploration)

        # Start ViewableExplorationsAudit job on sample exploration.
        job_id = exp_jobs_one_off.ViewableExplorationsAuditJob.create_new()
        exp_jobs_one_off.ViewableExplorationsAuditJob.enqueue(job_id)
        self.process_and_flush_pending_tasks()

        actual_output = (
            exp_jobs_one_off.ViewableExplorationsAuditJob.get_output(
                job_id))
        self.assertEqual(actual_output, [])

        self.set_admins([self.ALBERT_NAME])
        owner = user_services.UserActionsInfo(self.albert_id)

        rights_manager.set_private_viewability_of_exploration(
            owner, self.VALID_EXP_ID, True)

        # Start ViewableExplorationsAudit job on sample exploration.
        job_id = exp_jobs_one_off.ViewableExplorationsAuditJob.create_new()
        exp_jobs_one_off.ViewableExplorationsAuditJob.enqueue(job_id)
        self.process_and_flush_pending_tasks()

        actual_output = (
            exp_jobs_one_off.ViewableExplorationsAuditJob.get_output(
                job_id))
        expected_output = ['[u\'exp_id0\', [u\'title\']]']
        self.assertEqual(actual_output, expected_output)

        rights_manager.publish_exploration(owner, self.VALID_EXP_ID)

        # Start ViewableExplorationsAudit job on sample exploration.
        job_id = exp_jobs_one_off.ViewableExplorationsAuditJob.create_new()
        exp_jobs_one_off.ViewableExplorationsAuditJob.enqueue(job_id)
        self.process_and_flush_pending_tasks()

        actual_output = (
            exp_jobs_one_off.ViewableExplorationsAuditJob.get_output(
                job_id))
        self.assertEqual(actual_output, [])

    def test_no_action_is_performed_when_exploration_rights_is_none(self):
        """Test that no action is performed when exploration rights is none."""

        exploration = exp_domain.Exploration.create_default_exploration(
            self.VALID_EXP_ID, title='title', category='category')

        exp_services.save_new_exploration(self.albert_id, exploration)

        self.set_admins([self.ALBERT_NAME])
        owner = user_services.UserActionsInfo(self.albert_id)

        rights_manager.set_private_viewability_of_exploration(
            owner, self.VALID_EXP_ID, True)

        exp_rights_model = exp_models.ExplorationRightsModel.get(
            self.VALID_EXP_ID)
        exp_rights_model.delete(feconf.SYSTEM_COMMITTER_ID, 'Delete model')

        # Start ViewableExplorationsAudit job on sample exploration.
        job_id = exp_jobs_one_off.ViewableExplorationsAuditJob.create_new()
        exp_jobs_one_off.ViewableExplorationsAuditJob.enqueue(job_id)
        self.process_and_flush_pending_tasks()

        actual_output = (
            exp_jobs_one_off.ViewableExplorationsAuditJob.get_output(
                job_id))
        self.assertEqual(actual_output, [])

    def test_no_action_is_performed_for_deleted_exploration(self):
        """Test that no action is performed on deleted explorations."""

        exploration = exp_domain.Exploration.create_default_exploration(
            self.VALID_EXP_ID, title='title', category='category')

        exp_services.save_new_exploration(self.albert_id, exploration)

        self.set_admins([self.ALBERT_NAME])
        owner = user_services.UserActionsInfo(self.albert_id)

        rights_manager.set_private_viewability_of_exploration(
            owner, self.VALID_EXP_ID, True)

        exp_services.delete_exploration(self.albert_id, self.VALID_EXP_ID)

        run_job_for_deleted_exp(
            self, exp_jobs_one_off.ViewableExplorationsAuditJob)


class HintsAuditOneOffJobTests(test_utils.GenericTestBase):

    ALBERT_EMAIL = 'albert@example.com'
    ALBERT_NAME = 'albert'

    VALID_EXP_ID = 'exp_id0'
    NEW_EXP_ID = 'exp_id1'
    EXP_TITLE = 'title'

    def setUp(self):
        super(HintsAuditOneOffJobTests, self).setUp()

        # Setup user who will own the test explorations.
        self.signup(self.ALBERT_EMAIL, self.ALBERT_NAME)
        self.albert_id = self.get_user_id_from_email(self.ALBERT_EMAIL)
        self.process_and_flush_pending_tasks()

    def test_number_of_hints_tabulated_are_correct_in_single_exp(self):
        """Checks that correct number of hints are tabulated when
        there is single exploration.
        """

        exploration = exp_domain.Exploration.create_default_exploration(
            self.VALID_EXP_ID, title='title', category='category')

        exploration.add_states(['State1', 'State2', 'State3'])

        state1 = exploration.states['State1']
        state2 = exploration.states['State2']

        hint_list1 = [
            state_domain.Hint(
                state_domain.SubtitledHtml(
                    'hint1', '<p>Hello, this is html1 for state1</p>'
                )
            ),
            state_domain.Hint(
                state_domain.SubtitledHtml(
                    'hint2', '<p>Hello, this is html2 for state1</p>'
                )
            ),
        ]

        hint_list2 = [
            state_domain.Hint(
                state_domain.SubtitledHtml(
                    'hint1', '<p>Hello, this is html1 for state2</p>'
                )
            )
        ]

        state1.update_interaction_hints(hint_list1)
        state2.update_interaction_hints(hint_list2)
        exp_services.save_new_exploration(self.albert_id, exploration)

        # Start HintsAuditOneOff job on sample exploration.
        job_id = exp_jobs_one_off.HintsAuditOneOffJob.create_new()
        exp_jobs_one_off.HintsAuditOneOffJob.enqueue(job_id)
        self.process_and_flush_pending_tasks()

        actual_output = exp_jobs_one_off.HintsAuditOneOffJob.get_output(job_id)
        expected_output = [
            '[u\'1\', [u\'exp_id0 State2\']]',
            '[u\'2\', [u\'exp_id0 State1\']]'
        ]
        self.assertEqual(actual_output, expected_output)

    def test_number_of_hints_tabulated_are_correct_in_multiple_exps(self):
        """Checks that correct number of hints are tabulated when
        there are multiple explorations.
        """

        exploration1 = exp_domain.Exploration.create_default_exploration(
            self.VALID_EXP_ID, title='title', category='category')

        exploration1.add_states(['State1', 'State2', 'State3'])

        state1 = exploration1.states['State1']
        state2 = exploration1.states['State2']

        hint_list1 = [
            state_domain.Hint(
                state_domain.SubtitledHtml(
                    'hint1', '<p>Hello, this is html1 for state1</p>')
            ),
            state_domain.Hint(
                state_domain.SubtitledHtml(
                    'hint2', '<p>Hello, this is html2 for state1</p>')
            ),
        ]
        hint_list2 = [
            state_domain.Hint(
                state_domain.SubtitledHtml(
                    'hint1', '<p>Hello, this is html1 for state2</p>'
                )
            )
        ]

        state1.update_interaction_hints(hint_list1)

        state2.update_interaction_hints(hint_list2)

        exp_services.save_new_exploration(self.albert_id, exploration1)

        exploration2 = exp_domain.Exploration.create_default_exploration(
            self.NEW_EXP_ID, title='title', category='category')

        exploration2.add_states(['State1', 'State2'])

        state1 = exploration2.states['State1']

        hint_list1 = [
            state_domain.Hint(
                state_domain.SubtitledHtml(
                    'hint1', '<p>Hello, this is html1 for state1</p>'
                )
            ),
        ]

        state1.update_interaction_hints(hint_list1)

        exp_services.save_new_exploration(self.albert_id, exploration2)

        # Start HintsAuditOneOff job on sample exploration.
        job_id = exp_jobs_one_off.HintsAuditOneOffJob.create_new()
        exp_jobs_one_off.HintsAuditOneOffJob.enqueue(job_id)
        self.process_and_flush_pending_tasks()

        actual_output = exp_jobs_one_off.HintsAuditOneOffJob.get_output(job_id)

        actual_output_dict = {}

        for item in [ast.literal_eval(value) for value in actual_output]:
            actual_output_dict[item[0]] = set(item[1])

        expected_output_dict = {
            '1': set(['exp_id0 State2', 'exp_id1 State1']),
            '2': set(['exp_id0 State1'])
        }

        self.assertEqual(actual_output_dict, expected_output_dict)

    def test_no_action_is_performed_for_deleted_exploration(self):
        """Test that no action is performed on deleted explorations."""

        exploration = exp_domain.Exploration.create_default_exploration(
            self.VALID_EXP_ID, title='title', category='category')

        exploration.add_states(['State1'])

        state1 = exploration.states['State1']

        hint_list = [
            state_domain.Hint(
                state_domain.SubtitledHtml(
                    'hint1', '<p>Hello, this is html1 for state1</p>'
                )
            ),
            state_domain.Hint(
                state_domain.SubtitledHtml(
                    'hint2', '<p>Hello, this is html2 for state1</p>'
                )
            )
        ]

        state1.update_interaction_hints(hint_list)
        exp_services.save_new_exploration(self.albert_id, exploration)
        exp_services.delete_exploration(self.albert_id, self.VALID_EXP_ID)

        run_job_for_deleted_exp(self, exp_jobs_one_off.HintsAuditOneOffJob)


class ExplorationContentValidationJobForCKEditorTests(
        test_utils.GenericTestBase):

    ALBERT_EMAIL = 'albert@example.com'
    ALBERT_NAME = 'albert'

    VALID_EXP_ID = 'exp_id0'
    NEW_EXP_ID = 'exp_id1'
    EXP_TITLE = 'title'

    def setUp(self):
        super(ExplorationContentValidationJobForCKEditorTests, self).setUp()

        # Setup user who will own the test explorations.
        self.signup(self.ALBERT_EMAIL, self.ALBERT_NAME)
        self.albert_id = self.get_user_id_from_email(self.ALBERT_EMAIL)
        self.process_and_flush_pending_tasks()

    def test_for_validation_job(self):
        """Tests that the exploration validation job validates the content
        without skipping any tags.
        """
        exploration = exp_domain.Exploration.create_default_exploration(
            self.VALID_EXP_ID, title='title', category='category')
        exploration.add_states(['State1', 'State2', 'State3'])
        state1 = exploration.states['State1']
        state2 = exploration.states['State2']
        state3 = exploration.states['State3']
        content1_dict = {
            'content_id': 'content',
            'html': (
                '<p>Lorem ipsum </p><p> Hello this is oppia </p>'
            )
        }

        state1.update_content(
            state_domain.SubtitledHtml.from_dict(content1_dict))

        exp_services.save_new_exploration(self.albert_id, exploration)

        # Start validation job on sample exploration.
        job_id = (
            exp_jobs_one_off
            .ExplorationContentValidationJobForCKEditor.create_new())
        exp_jobs_one_off.ExplorationContentValidationJobForCKEditor.enqueue(
            job_id)
        self.process_and_flush_pending_tasks()

        actual_output = (
            exp_jobs_one_off
            .ExplorationContentValidationJobForCKEditor.get_output(job_id))
        expected_output = []

        self.assertEqual(actual_output, expected_output)

        content1_dict = {
            'content_id': 'content',
            'html': (
                '<p>Lorem <span>ipsum </span></p> Hello this is '
                '<code>oppia </code>'
            )
        }
        content2_dict = {
            'content_id': 'content',
            'html': (
                '<p><oppia-noninteractive-image filepath-with-value="amp;quot;'
                'random.png&amp;quot;"></oppia-noninteractive-image>Hello this '
                'is test case to check image tag inside p tag</p>'
            )
        }
        content3_dict = {
            'content_id': 'content',
            'html': (
                '<oppia-noninteractive-collapsible content-with-value="&amp;'
                'quot;&amp;lt;pre&amp;gt;&amp;lt;p&amp;gt;lorem ipsum&'
                'amp;lt;/p&amp;gt;&amp;lt;/pre&amp;gt;'
                '&amp;quot;" heading-with-value="&amp;quot;'
                'lorem ipsum&amp;quot;lorem ipsum&amp;quot;?&amp;quot;">'
                '</oppia-noninteractive-collapsible>'
            )
        }

        default_outcome1 = state_domain.Outcome(
            'State2', state_domain.SubtitledHtml(
                'default_outcome',
                '<ol><ol><li>Item1</li></ol><li>Item2</li></ol>'
            ), False, [], None, None
        )
        default_outcome2 = state_domain.Outcome(
            'State1',
            state_domain.SubtitledHtml(
                'default_outcome',
                (
                    '<pre>Hello this is <b> testing '
                    '<oppia-noninteractive-image filepath-with-value="amp;quot;'
                    'random.png&amp;quot;"></oppia-noninteractive-image> in '
                    '</b>progress</pre>'
                )
            ), False, [], None, None,
        )

        mock_validate_context = self.swap(
            state_domain.SubtitledHtml, 'validate', mock_validate)

        with mock_validate_context:
            state1.update_content(
                state_domain.SubtitledHtml.from_dict(content1_dict))
            state2.update_content(
                state_domain.SubtitledHtml.from_dict(content2_dict))
            state3.update_content(
                state_domain.SubtitledHtml.from_dict(content3_dict))

            state1.update_interaction_default_outcome(default_outcome1)
            state2.update_interaction_default_outcome(default_outcome2)
            exp_services.save_new_exploration(self.albert_id, exploration)
            job_id = (
                exp_jobs_one_off
                .ExplorationContentValidationJobForCKEditor.create_new())
            exp_jobs_one_off.ExplorationContentValidationJobForCKEditor.enqueue(
                job_id)
            self.process_and_flush_pending_tasks()

        actual_output = (
            exp_jobs_one_off
            .ExplorationContentValidationJobForCKEditor.get_output(job_id))

        expected_output = [
            '[u\'invalidTags\', [u\'span\', u\'code\', u\'b\', '
            'u\'Exp Id: exp_id0\']]',
            '[u\'ol\', [u\'ol\', u\'Exp Id: exp_id0\']]',
            '[u\'oppia-noninteractive-image\', [u\'p\', u\'b\', '
            'u\'Exp Id: exp_id0\']]',
            '[u\'p\', [u\'pre\', u\'Exp Id: exp_id0\']]',
            (
                '[u\'strings\', '
                '[u\'<p>Lorem <span>ipsum </span></p> Hello this is <code>'
                'oppia </code>\', u\'<pre>Hello this is <b> testing <oppia-'
                'noninteractive-image filepath-with-value="amp;quot;random.'
                'png&amp;quot;"></oppia-noninteractive-image>'
                ' in </b>progress</pre>\', '
                'u\'<ol><ol><li>Item1</li></ol><li>Item2</li></ol>\', '
                'u\'<p><oppia-noninteractive-image filepath-with-value="'
                'amp;quot;random.png&amp;quot;"></oppia-noninteractive-image>'
                'Hello this is test case to check '
                'image tag inside p tag</p>\', '
                'u\'<oppia-noninteractive-collapsible content-'
                'with-value="&amp;quot;&amp;lt;pre&amp;gt;&amp;lt;'
                'p&amp;gt;lorem ipsum&amp;lt;/p&amp;gt;&amp;lt;/pre&amp;'
                'gt;&amp;quot;" heading-with-value="&amp;quot;lorem '
                'ipsum&amp;quot;lorem ipsum&amp;quot;?&amp;quot;">'
                '</oppia-noninteractive-collapsible>\', u\'Exp Id: exp_id0\']]'
            )
        ]
        self.assertEqual(actual_output, expected_output)

    def test_no_action_is_performed_for_deleted_exploration(self):
        """Test that no action is performed on deleted explorations."""

        exploration = exp_domain.Exploration.create_default_exploration(
            self.VALID_EXP_ID, title='title', category='category')

        exploration.add_states(['State1'])

        content_dict = {
            'html': '<code>Hello</code>',
            'content_id': 'content'
        }

        state1 = exploration.states['State1']

        with self.swap(
            state_domain.SubtitledHtml, 'validate', mock_validate):
            state1.update_content(
                state_domain.SubtitledHtml.from_dict(content_dict))
            exp_services.save_new_exploration(self.albert_id, exploration)

        exp_services.delete_exploration(self.albert_id, self.VALID_EXP_ID)

        run_job_for_deleted_exp(
            self,
            exp_jobs_one_off.ExplorationContentValidationJobForCKEditor)

    def test_validation_job_fails_for_invalid_schema_version(self):
        exploration = exp_domain.Exploration.create_default_exploration(
            self.VALID_EXP_ID, title='title', category='category')
        exp_services.save_new_exploration(self.albert_id, exploration)

        exploration_model = exp_models.ExplorationModel.get(self.VALID_EXP_ID)
        exploration_model.states_schema_version = 100
        exploration_model.commit(
            self.albert_id, 'Changed states_schema_version.', [])
        memcache_services.delete('exploration:%s' % self.VALID_EXP_ID)

        job_id = (
            exp_jobs_one_off
            .ExplorationContentValidationJobForCKEditor.create_new())
        exp_jobs_one_off.ExplorationContentValidationJobForCKEditor.enqueue(
            job_id)
        self.process_and_flush_pending_tasks()

        actual_output = (
            exp_jobs_one_off
            .ExplorationContentValidationJobForCKEditor.get_output(job_id))
        expected_output = [
            u'[u\'Error Sorry, we can only process v1-v%s and unversioned '
            'exploration state schemas at present. when loading exploration\', '
            '[u\'exp_id0\']]' % feconf.CURRENT_STATE_SCHEMA_VERSION]

        self.assertEqual(actual_output, expected_output)


class InteractionCustomizationArgsValidationJobTests(
        test_utils.GenericTestBase):

    ALBERT_EMAIL = 'albert@example.com'
    ALBERT_NAME = 'albert'

    VALID_EXP_ID = 'exp_id0'
    NEW_EXP_ID = 'exp_id1'
    EXP_TITLE = 'title'

    def setUp(self):
        super(
            InteractionCustomizationArgsValidationJobTests, self).setUp()

        # Setup user who will own the test explorations.
        self.signup(self.ALBERT_EMAIL, self.ALBERT_NAME)
        self.albert_id = self.get_user_id_from_email(self.ALBERT_EMAIL)
        self.process_and_flush_pending_tasks()

    def test_for_customization_arg_validation_job(self):
        """Validates customization args for rich text components."""

        exploration = exp_domain.Exploration.create_default_exploration(
            self.VALID_EXP_ID, title='title', category='category')
        exploration.add_states(['State1', 'State2', 'State3'])
        state1 = exploration.states['State1']
        state2 = exploration.states['State2']
        state3 = exploration.states['State3']
        content1_dict = {
            'content_id': 'content',
            'html': (
                '<oppia-noninteractive-tabs tab_contents-with-value="'
                '[{&amp;quot;content&amp;quot;: &amp;quot;&amp;lt;p&amp;'
                'gt;lorem ipsum&amp;lt;/p&amp;gt;&amp;quot;, &amp;quot;'
                'title&amp;quot;: &amp;quot;hello&amp;quot;}, {&amp;'
                'quot;content&amp;quot;: &amp;quot;&amp;lt;p&amp;gt;'
                'oppia&amp;lt;/p&amp;gt;&amp;quot;, &amp;'
                'quot;title&amp;quot;: &amp;quot;Savjet 1&amp;quot;}]">'
                '</oppia-noninteractive-tabs>'
            )
        }
        default_outcome2 = state_domain.Outcome(
            'State1',
            state_domain.SubtitledHtml(
                'default_outcome',
                (
                    '<p><oppia-noninteractive-link text-with-value="'
                    '&amp;quot;What is a link?&amp;quot;" url-with-'
                    'value="&amp;quot;htt://link.com&amp'
                    ';quot;"></oppia-noninteractive-link></p>'
                )
            ), False, [], None, None
        )
        content3_dict = {
            'content_id': 'content',
            'html': (
                '<oppia-noninteractive-image alt-with-value="&amp;quot;A '
                'circle divided into equal fifths.&amp;quot;" '
                'caption-with-value="&amp;quot;Hello&amp;quot;" '
                'filepath-with-value="&amp;quot;xy.z.png&amp;quot;">'
                '</oppia-noninteractive-image>'
            )
        }

        with self.swap(state_domain.SubtitledHtml, 'validate', mock_validate):
            state1.update_content(
                state_domain.SubtitledHtml.from_dict(content1_dict))
            state2.update_interaction_default_outcome(default_outcome2)
            state3.update_content(
                state_domain.SubtitledHtml.from_dict(content3_dict))
            exp_services.save_new_exploration(self.albert_id, exploration)

            # Start CustomizationArgsValidation job on sample exploration.
            job_id = (
                exp_jobs_one_off
                .InteractionCustomizationArgsValidationJob.create_new())
            exp_jobs_one_off.InteractionCustomizationArgsValidationJob.enqueue(
                job_id)
            self.process_and_flush_pending_tasks()

        actual_output = (
            exp_jobs_one_off
            .InteractionCustomizationArgsValidationJob.get_output(job_id))

        expected_output = [(
            '[u"Invalid URL: Sanitized URL should start with \'http://\' or \''
            'https://\'; received htt://link.com", '
            '[u\'<p><oppia-noninteractive-link text-with-value="&amp;quot;What '
            'is a link?&amp;quot;" url-with-value="&amp;quot;htt://link.com'
            '&amp;quot;"></oppia-noninteractive-link></p>\', '
            'u\'Exp Id: exp_id0\']]'
        ), (
            '[u\'Invalid filepath\', '
            '[u\'<oppia-noninteractive-image alt-with-value="&amp;quot;A '
            'circle divided into equal fifths.&amp;quot;" caption-with-value'
            '="&amp;quot;Hello&amp;quot;" filepath-with-value="&amp;quot;xy.z.'
            'png&amp;quot;"></oppia-noninteractive-image>\', '
            'u\'Exp Id: exp_id0\']]'
        )]

        self.assertEqual(actual_output, expected_output)

    def test_no_action_is_performed_for_deleted_exploration(self):
        """Test that no action is performed on deleted explorations."""

        exploration = exp_domain.Exploration.create_default_exploration(
            self.VALID_EXP_ID, title='title', category='category')

        exploration.add_states(['State1'])

        content_dict = {
            'html': (
                '<p><oppia-noninteractive-link text-with-value="'
                '&amp;quot;What is a link?&amp;quot;" url-with-'
                'value="&amp;quot;htt://link.com&amp'
                ';quot;"></oppia-noninteractive-link></p>'
            ),
            'content_id': 'content'
        }

        state1 = exploration.states['State1']

        with self.swap(state_domain.SubtitledHtml, 'validate', mock_validate):
            state1.update_content(
                state_domain.SubtitledHtml.from_dict(content_dict))
            exp_services.save_new_exploration(self.albert_id, exploration)

        exp_services.delete_exploration(self.albert_id, self.VALID_EXP_ID)

        run_job_for_deleted_exp(
            self,
            exp_jobs_one_off.InteractionCustomizationArgsValidationJob)

    def test_validation_job_fails_for_invalid_schema_version(self):
        exploration = exp_domain.Exploration.create_default_exploration(
            self.VALID_EXP_ID, title='title', category='category')
        exp_services.save_new_exploration(self.albert_id, exploration)

        exploration_model = exp_models.ExplorationModel.get(self.VALID_EXP_ID)
        exploration_model.states_schema_version = 100
        exploration_model.commit(
            self.albert_id, 'Changed states_schema_version.', [])
        memcache_services.delete('exploration:%s' % self.VALID_EXP_ID)

        job_id = (
            exp_jobs_one_off
            .InteractionCustomizationArgsValidationJob.create_new())
        exp_jobs_one_off.InteractionCustomizationArgsValidationJob.enqueue(
            job_id)
        self.process_and_flush_pending_tasks()

        actual_output = (
            exp_jobs_one_off
            .InteractionCustomizationArgsValidationJob.get_output(job_id))
        expected_output = [
            u'[u\'Error Sorry, we can only process v1-v%s and unversioned '
            'exploration state schemas at present. when loading exploration\', '
            '[u\'exp_id0\']]' % feconf.CURRENT_STATE_SCHEMA_VERSION]

        self.assertEqual(actual_output, expected_output)


class ExplorationMathTagValidationOneOffJobTests(test_utils.GenericTestBase):

    ALBERT_EMAIL = 'albert@example.com'
    ALBERT_NAME = 'albert'

    VALID_EXP_ID = 'exp_id0'
    EXP_TITLE = 'title'

    def setUp(self):
        super(
            ExplorationMathTagValidationOneOffJobTests, self).setUp()

        # Setup user who will own the test explorations.
        self.signup(self.ALBERT_EMAIL, self.ALBERT_NAME)
        self.albert_id = self.get_user_id_from_email(self.ALBERT_EMAIL)
        self.process_and_flush_pending_tasks()

    def test_explorations_with_invalid_math_tags_fails_validation(self):
        """Tests for the case when there are invalid math tags in the
        explorations.
        """
        exploration = exp_domain.Exploration.create_default_exploration(
            self.VALID_EXP_ID, title=self.EXP_TITLE, category='category')
        exploration.add_states(['State1', 'State2'])
        state1 = exploration.states['State1']
        state2 = exploration.states['State2']
        invalid_html_content1 = (
            '<p>Value</p><oppia-noninteractive-math></oppia-noninteractive-m'
            'ath>')

        invalid_html_content2 = (
            '<p>Value</p><oppia-noninteractive-math raw_latex-with-value="'
            '+,-,-,+"></oppia-noninteractive-math>')

        content1_dict = {
            'content_id': 'content',
            'html': invalid_html_content1
        }
        content2_dict = {
            'content_id': 'content',
            'html': invalid_html_content2
        }
        customization_args_dict = {
            'choices': {
                'value': [
                    invalid_html_content1,
                    '<p>2</p>',
                    '<p>3</p>',
                    '<p>4</p>'
                ]
            }
        }

        answer_group_dict = {
            'outcome': {
                'dest': 'Introduction',
                'feedback': {
                    'content_id': 'feedback_1',
                    'html': '<p>Feedback</p>'
                },
                'labelled_as_correct': False,
                'param_changes': [],
                'refresher_exploration_id': None,
                'missing_prerequisite_skill_id': None
            },
            'rule_specs': [{
                'inputs': {
                    'x': [[invalid_html_content1]]
                },
                'rule_type': 'IsEqualToOrdering'
            }, {
                'rule_type': 'HasElementXAtPositionY',
                'inputs': {
                    'x': invalid_html_content2,
                    'y': 2
                }
            }, {
                'rule_type': 'IsEqualToOrdering',
                'inputs': {
                    'x': [[invalid_html_content2]]
                }
            }, {
                'rule_type': 'HasElementXBeforeElementY',
                'inputs': {
                    'x': invalid_html_content1,
                    'y': invalid_html_content1
                }
            }, {
                'rule_type': 'IsEqualToOrderingWithOneItemAtIncorrectPosition',
                'inputs': {
                    'x': [[invalid_html_content1]]
                }
            }],
            'training_data': [],
            'tagged_skill_misconception_id': None
        }
        written_translations_dict = {
            'translations_mapping': {
                'content': {
                    'en': {
                        'html': invalid_html_content1,
                        'needs_update': True
                    },
                    'hi': {
                        'html': 'Hey!',
                        'needs_update': False
                    }
                },
                'default_outcome': {
                    'hi': {
                        'html': invalid_html_content2,
                        'needs_update': False
                    },
                    'en': {
                        'html': 'hello!',
                        'needs_update': False
                    }
                },
                'feedback_1': {
                    'hi': {
                        'html': invalid_html_content2,
                        'needs_update': False
                    },
                    'en': {
                        'html': 'hello!',
                        'needs_update': False
                    }
                }
            }
        }

        with self.swap(state_domain.SubtitledHtml, 'validate', mock_validate):
            state1.update_content(
                state_domain.SubtitledHtml.from_dict(content1_dict))
            state2.update_content(
                state_domain.SubtitledHtml.from_dict(content2_dict))
            state2.update_interaction_id('DragAndDropSortInput')
            state2.update_interaction_customization_args(
                customization_args_dict)
            state2.update_interaction_answer_groups([answer_group_dict])
            state2.update_written_translations(
                state_domain.WrittenTranslations.from_dict(
                    written_translations_dict))

            exp_services.save_new_exploration(self.albert_id, exploration)

            job_id = (
                exp_jobs_one_off
                .ExplorationMathTagValidationOneOffJob.create_new())
            exp_jobs_one_off.ExplorationMathTagValidationOneOffJob.enqueue(
                job_id)
            self.process_and_flush_pending_tasks()

        actual_output = (
            exp_jobs_one_off
            .ExplorationMathTagValidationOneOffJob.get_output(job_id))

        actual_output_list = ast.literal_eval(actual_output[0])
        invalid_tag1 = (
            '<oppia-noninteractive-math></oppia-noninteractive-math>')
        invalid_tag2 = (
            '<oppia-noninteractive-math raw_latex-with-value="+,-,-,+"></oppi'
            'a-noninteractive-math>')
        expected_invalid_tags = [invalid_tag1, invalid_tag2]

        no_of_invalid_tags_in_output = 0
        for output in actual_output_list[1]:
            list_starting_index = output.find('[')
            list_finishing_index = output.find(']')
            stringified_error_list = (
                output[list_starting_index + 1:list_finishing_index].split(
                    ', '))
            no_of_invalid_tags_in_output = (
                no_of_invalid_tags_in_output + len(stringified_error_list))
            for invalid_tag in stringified_error_list:
                self.assertTrue(invalid_tag in expected_invalid_tags)

        self.assertEqual(no_of_invalid_tags_in_output, 12)

    def test_no_action_is_performed_for_deleted_exploration(self):
        """Test that no action is performed on deleted explorations."""

        exploration = exp_domain.Exploration.create_default_exploration(
            self.VALID_EXP_ID, title=self.EXP_TITLE, category='category')

        exploration.add_states(['State1'])
        invalid_html_content = (
            '<p>Value</p><oppia-noninteractive-math></oppia-noninteractive-m'
            'ath>')
        content_dict = {
            'html': invalid_html_content,
            'content_id': 'content'
        }
        state1 = exploration.states['State1']

        with self.swap(state_domain.SubtitledHtml, 'validate', mock_validate):
            state1.update_content(
                state_domain.SubtitledHtml.from_dict(content_dict))
            exp_services.save_new_exploration(self.albert_id, exploration)

        exp_services.delete_exploration(self.albert_id, self.VALID_EXP_ID)

        run_job_for_deleted_exp(
            self,
            exp_jobs_one_off.ExplorationMathTagValidationOneOffJob)

    def test_explorations_with_valid_math_tags(self):
        """Tests for the case when there are no invalid math tags in the
        explorations.
        """

        exploration = exp_domain.Exploration.create_default_exploration(
            self.VALID_EXP_ID, title=self.EXP_TITLE, category='category')
        exploration.add_states(['State1', 'State2'])
        state1 = exploration.states['State1']
        state2 = exploration.states['State2']
        valid_html_content = (
            '<p>Value</p><oppia-noninteractive-math raw_latex-with-value="&a'
            'mp;quot;+,-,-,+&amp;quot;"></oppia-noninteractive-math>')

        content1_dict = {
            'content_id': 'content',
            'html': valid_html_content
        }
        content2_dict = {
            'content_id': 'content',
            'html': valid_html_content
        }
        customization_args_dict = {
            'choices': {
                'value': [
                    valid_html_content,
                    '<p>2</p>',
                    '<p>3</p>',
                    '<p>4</p>'
                ]
            }
        }
        # Since the Old math-schema with raw_latex attribute is no longer valid,
        # it gets cleaned by html_cleaner. We need to prevent this for testing
        # by swapping it.
        with self.swap(html_cleaner, 'clean', lambda html: html):
            state1.update_content(
                state_domain.SubtitledHtml.from_dict(content1_dict))
            state2.update_content(
                state_domain.SubtitledHtml.from_dict(content2_dict))
            state2.update_interaction_id('DragAndDropSortInput')
            state2.update_interaction_customization_args(
                customization_args_dict)
            exp_services.save_new_exploration(self.albert_id, exploration)

            job_id = (
                exp_jobs_one_off
                .ExplorationMathTagValidationOneOffJob.create_new())
            exp_jobs_one_off.ExplorationMathTagValidationOneOffJob.enqueue(
                job_id)
            self.process_and_flush_pending_tasks()

        actual_output = (
            exp_jobs_one_off
            .ExplorationMathTagValidationOneOffJob.get_output(job_id))
        self.assertEqual(len(actual_output), 0)


class ExplorationMockMathMigrationOneOffJobOneOffJobTests(
        test_utils.GenericTestBase):

    ALBERT_EMAIL = 'albert@example.com'
    ALBERT_NAME = 'albert'

    VALID_EXP_ID = 'exp_id0'
    EXP_TITLE = 'title'

    def setUp(self):
        super(
            ExplorationMockMathMigrationOneOffJobOneOffJobTests, self).setUp()

        # Setup user who will own the test explorations.
        self.signup(self.ALBERT_EMAIL, self.ALBERT_NAME)
        self.albert_id = self.get_user_id_from_email(self.ALBERT_EMAIL)
        self.process_and_flush_pending_tasks()

    def test_explorations_with_unconverted_math_tags_after_migration(self):
        """Tests for the case when the conversion function doesn not convert
        the math-tags to the new schema. The old schema has the attribute
        raw_latex-with-value while the new schema has the attribute
        math-content-with-value which includes a field for storing reference to
        SVGs.
        """
        exploration = exp_domain.Exploration.create_default_exploration(
            self.VALID_EXP_ID, title=self.EXP_TITLE, category='category')
        exploration.add_states(['State1'])
        state1 = exploration.states['State1']
        valid_html_content = (
            '<p>Value</p><oppia-noninteractive-math raw_latex-with-value="&a'
            'mp;quot;+,-,-,+&amp;quot;"></oppia-noninteractive-math>')

        content1_dict = {
            'content_id': 'content',
            'html': valid_html_content
        }
        customization_args_dict = {
            'choices': {
                'value': [
                    '<p>1</p>',
                    '<p>2</p>',
                    '<p>3</p>',
                    '<p>4</p>'
                ]
            }
        }

        answer_group_dict = {
            'outcome': {
                'dest': 'Introduction',
                'feedback': {
                    'content_id': 'feedback_1',
                    'html': '<p>Feedback</p>'
                },
                'labelled_as_correct': False,
                'param_changes': [],
                'refresher_exploration_id': None,
                'missing_prerequisite_skill_id': None
            },
            'rule_specs': [{
                'inputs': {
                    'x': [[valid_html_content]]
                },
                'rule_type': 'IsEqualToOrdering'
            }, {
                'rule_type': 'HasElementXAtPositionY',
                'inputs': {
                    'x': valid_html_content,
                    'y': 2
                }
            }, {
                'rule_type': 'IsEqualToOrdering',
                'inputs': {
                    'x': [[valid_html_content]]
                }
            }, {
                'rule_type': 'HasElementXBeforeElementY',
                'inputs': {
                    'x': valid_html_content,
                    'y': valid_html_content
                }
            }, {
                'rule_type': 'IsEqualToOrderingWithOneItemAtIncorrectPosition',
                'inputs': {
                    'x': [[valid_html_content]]
                }
            }],
            'training_data': [],
            'tagged_skill_misconception_id': None
        }
        written_translations_dict = {
            'translations_mapping': {
                'content': {
                    'en': {
                        'html': valid_html_content,
                        'needs_update': True
                    },
                    'hi': {
                        'html': 'Hey!',
                        'needs_update': False
                    }
                },
                'default_outcome': {
                    'hi': {
                        'html': valid_html_content,
                        'needs_update': False
                    },
                    'en': {
                        'html': 'hello!',
                        'needs_update': False
                    }
                },
                'feedback_1': {
                    'hi': {
                        'html': valid_html_content,
                        'needs_update': False
                    },
                    'en': {
                        'html': 'hello!',
                        'needs_update': False
                    }
                }
            }
        }
        # Since the Old math-schema with raw_latex attribute is no longer valid,
        # it gets cleaned by html_cleaner. We need to prevent this for testing
        # by swapping it.
        with self.swap(html_cleaner, 'clean', lambda html: html):
            state1.update_content(
                state_domain.SubtitledHtml.from_dict(content1_dict))
            state1.update_interaction_id('DragAndDropSortInput')
            state1.update_interaction_customization_args(
                customization_args_dict)
            state1.update_interaction_answer_groups([answer_group_dict])
            state1.update_written_translations(
                state_domain.WrittenTranslations.from_dict(
                    written_translations_dict))

        exp_services.save_new_exploration(self.albert_id, exploration)
        with self.swap(
            html_validation_service,
            'add_math_content_to_math_rte_components', lambda html: html):
            with self.swap(html_cleaner, 'clean', lambda html: html):
                job_id = (
                    exp_jobs_one_off
                    .ExplorationMockMathMigrationOneOffJob.create_new())
                exp_jobs_one_off.ExplorationMockMathMigrationOneOffJob.enqueue(
                    job_id)
                self.process_and_flush_pending_tasks()

        actual_output = (
            exp_jobs_one_off
            .ExplorationMockMathMigrationOneOffJob.get_output(job_id))
        actual_output_list = ast.literal_eval(actual_output[0])
        self.assertEqual(
            actual_output_list[0],
            'exp_id: exp_id0, exp_status: private failed validation after mi'
            'gration')
        expected_invalid_tag = (
            '<oppia-noninteractive-math raw_latex-with-value="&amp;quot;+,-,-,'
            '+&amp;quot;"></oppia-noninteractive-math>')

        expected_invalid_tags = [expected_invalid_tag]

        no_of_invalid_tags_in_output = 0
        for output in actual_output_list[1]:
            list_starting_index = output.find('[')
            list_finishing_index = output.find(']')
            stringified_error_list = (
                output[list_starting_index + 1:list_finishing_index].split(
                    ', '))
            no_of_invalid_tags_in_output = (
                no_of_invalid_tags_in_output + len(stringified_error_list))
            for invalid_tag in stringified_error_list:
                self.assertTrue(invalid_tag in expected_invalid_tags)
        self.assertEqual(no_of_invalid_tags_in_output, 10)

    def test_no_action_is_performed_for_deleted_exploration(self):
        """Test that no action is performed on deleted explorations."""

        exploration = exp_domain.Exploration.create_default_exploration(
            self.VALID_EXP_ID, title=self.EXP_TITLE, category='category')

        exploration.add_states(['State1'])
        invalid_html_content = (
            '<p>Value</p><oppia-noninteractive-math></oppia-noninteractive-m'
            'ath>')
        content_dict = {
            'html': invalid_html_content,
            'content_id': 'content'
        }
        state1 = exploration.states['State1']

        with self.swap(state_domain.SubtitledHtml, 'validate', mock_validate):
            state1.update_content(
                state_domain.SubtitledHtml.from_dict(content_dict))
            exp_services.save_new_exploration(self.albert_id, exploration)

        exp_services.delete_exploration(self.albert_id, self.VALID_EXP_ID)

        run_job_for_deleted_exp(
            self,
            exp_jobs_one_off.ExplorationMockMathMigrationOneOffJob)

    def test_explorations_with_valid_math_tags_passes_migration(self):
        """Tests for the case when there are no invalid math tags in the
        explorations and the migration converts all the math tags to the new
        schema. The old schema has the attribute raw_latex-with-value while
        the new schema has the attribute math-content-with-value which includes
        a field for storing reference to SVGs.
        """

        exploration = exp_domain.Exploration.create_default_exploration(
            self.VALID_EXP_ID, title=self.EXP_TITLE, category='category')
        exploration.add_states(['State1', 'State2'])
        state1 = exploration.states['State1']
        state2 = exploration.states['State2']
        valid_html_content = (
            '<p>Value</p><oppia-noninteractive-math raw_latex-with-value="&a'
            'mp;quot;+,-,-,+&amp;quot;"></oppia-noninteractive-math>')

        content1_dict = {
            'content_id': 'content',
            'html': valid_html_content
        }
        content2_dict = {
            'content_id': 'content',
            'html': valid_html_content
        }
        answer_group_dict = {
            'outcome': {
                'dest': 'Introduction',
                'feedback': {
                    'content_id': 'feedback_1',
                    'html': '<p>Feedback</p>'
                },
                'labelled_as_correct': False,
                'param_changes': [],
                'refresher_exploration_id': None,
                'missing_prerequisite_skill_id': None
            },
            'rule_specs': [{
                'inputs': {
                    'x': [[valid_html_content]]
                },
                'rule_type': 'IsEqualToOrdering'
            }, {
                'rule_type': 'HasElementXAtPositionY',
                'inputs': {
                    'x': valid_html_content,
                    'y': 2
                }
            }, {
                'rule_type': 'IsEqualToOrdering',
                'inputs': {
                    'x': [[valid_html_content]]
                }
            }, {
                'rule_type': 'HasElementXBeforeElementY',
                'inputs': {
                    'x': valid_html_content,
                    'y': valid_html_content
                }
            }, {
                'rule_type': 'IsEqualToOrderingWithOneItemAtIncorrectPosition',
                'inputs': {
                    'x': [[valid_html_content]]
                }
            }],
            'training_data': [],
            'tagged_skill_misconception_id': None
        }

        with self.swap(html_cleaner, 'clean', lambda html: html):
            state1.update_content(
                state_domain.SubtitledHtml.from_dict(content1_dict))
            state2.update_content(
                state_domain.SubtitledHtml.from_dict(content2_dict))
            state2.update_interaction_id('DragAndDropSortInput')
            state2.update_interaction_answer_groups(
                [answer_group_dict])
            exp_services.save_new_exploration(self.albert_id, exploration)

            job_id = (
                exp_jobs_one_off
                .ExplorationMockMathMigrationOneOffJob.create_new())
            exp_jobs_one_off.ExplorationMockMathMigrationOneOffJob.enqueue(
                job_id)
            self.process_and_flush_pending_tasks()
        actual_output = (
            exp_jobs_one_off
            .ExplorationMockMathMigrationOneOffJob.get_output(job_id))
        self.assertEqual(len(actual_output), 0)


class ExplorationMathRichTextInfoModelGenerationOneOffJobTests(
        test_utils.GenericTestBase):

    ALBERT_EMAIL = 'albert@example.com'
    ALBERT_NAME = 'albert'

    VALID_EXP_ID = 'exp_id0'
    EXP_TITLE = 'title'

    def setUp(self):
        super(
            ExplorationMathRichTextInfoModelGenerationOneOffJobTests,
            self).setUp()

        # Setup user who will own the test explorations.
        self.signup(self.ALBERT_EMAIL, self.ALBERT_NAME)
        self.albert_id = self.get_user_id_from_email(self.ALBERT_EMAIL)
        self.process_and_flush_pending_tasks()

    def test_explorations_with_math_images(self):
        """Test the audit job output when there are several explorations with
        math rich text components.
        """
        exploration_with_no_math = (
            exp_domain.Exploration.create_default_exploration(
                self.VALID_EXP_ID, title=self.EXP_TITLE, category='category'))
        exp_services.save_new_exploration(
            self.albert_id, exploration_with_no_math)
        exploration1 = exp_domain.Exploration.create_default_exploration(
            'exp_id1', title='title1', category='category')
        exploration2 = exp_domain.Exploration.create_default_exploration(
            'exp_id2', title='title2', category='category2')
        exploration3 = exp_domain.Exploration.create_default_exploration(
            'exp_id3', title='title3', category='category3')

        exploration1.add_states(['FirstState'])
        exploration2.add_states(['FirstState'])
        exploration3.add_states(['FirstState'])

        exploration1_state = exploration1.states['FirstState']
        exploration2_state = exploration2.states['FirstState']
        exploration3_state = exploration3.states['FirstState']

        valid_html_content1 = (
            '<oppia-noninteractive-math math_content-with-value="{&amp;q'
            'uot;raw_latex&amp;quot;: &amp;quot;(x - a_1)(x - a_2)(x - a'
            '_3)...(x - a_n-1)(x - a_n)&amp;quot;, &amp;quot;svg_filenam'
            'e&amp;quot;: &amp;quot;&amp;quot;}"></oppia-noninteractive-math>'
        )
        valid_html_content2 = (
            '<oppia-noninteractive-math math_content-with-value="{&amp;'
            'quot;raw_latex&amp;quot;: &amp;quot;+,+,+,+&amp;quot;, &amp;'
            'quot;svg_filename&amp;quot;: &amp;quot;&amp;quot;}"></oppia'
            '-noninteractive-math>'
        )
        valid_html_content3 = (
            '<oppia-noninteractive-math math_content-with-value="{&amp;'
            'quot;raw_latex&amp;quot;: &amp;quot;\\\\frac{x}{y}&amp;quot'
            ';, &amp;quot;svg_filename&amp;quot;: &amp;quot;&amp;quot;}"'
            '></oppia-noninteractive-math>'
        )

        content_dict = {
            'content_id': 'content',
            'html': valid_html_content1
        }
        customization_args_dict = {
            'choices': {
                'value': [
                    valid_html_content1,
                    '<p>2</p>',
                    '<p>3</p>',
                    valid_html_content2
                ]
            }
        }

        drag_and_drop_answer_group_dict = {
            'outcome': {
                'dest': 'Introduction',
                'feedback': {
                    'content_id': 'feedback_1',
                    'html': '<p>Feedback</p>'
                },
                'labelled_as_correct': False,
                'param_changes': [],
                'refresher_exploration_id': None,
                'missing_prerequisite_skill_id': None
            },
            'rule_specs': [{
                'inputs': {
                    'x': [[valid_html_content1]]
                },
                'rule_type': 'IsEqualToOrdering'
            }, {
                'rule_type': 'HasElementXAtPositionY',
                'inputs': {
                    'x': valid_html_content1,
                    'y': 2
                }
            }, {
                'rule_type': 'IsEqualToOrdering',
                'inputs': {
                    'x': [[valid_html_content1]]
                }
            }, {
                'rule_type': 'HasElementXBeforeElementY',
                'inputs': {
                    'x': valid_html_content2,
                    'y': valid_html_content1
                }
            }, {
                'rule_type': 'IsEqualToOrderingWithOneItemAtIncorrectPosition',
                'inputs': {
                    'x': [[valid_html_content2]]
                }
            }],
            'training_data': [],
            'tagged_skill_misconception_id': None
        }
        item_selection_answer_group = {
            'rule_specs': [{
                'rule_type': 'Equals',
                'inputs': {
                    'x': [valid_html_content3]
                }
            }, {
                'rule_type': 'ContainsAtLeastOneOf',
                'inputs': {
                    'x': [valid_html_content1]
                }
            }, {
                'rule_type': 'IsProperSubsetOf',
                'inputs': {
                    'x': [valid_html_content3]
                }
            }, {
                'rule_type': 'DoesNotContainAtLeastOneOf',
                'inputs': {
                    'x': [valid_html_content1]
                }
            }],
            'outcome': {
                'dest': 'Introduction',
                'feedback': {
                    'content_id': 'feedback',
                    'html': valid_html_content1
                },
                'param_changes': [],
                'labelled_as_correct': False,
                'refresher_exploration_id': None,
                'missing_prerequisite_skill_id': None
            },
            'training_data': [],
            'tagged_skill_misconception_id': None
        }
        exploration1_state.update_content(
            state_domain.SubtitledHtml.from_dict(content_dict))
        exploration1_state.update_interaction_id('DragAndDropSortInput')
        exploration1_state.update_interaction_customization_args(
            customization_args_dict)
        exploration1_state.update_interaction_answer_groups(
            [drag_and_drop_answer_group_dict])
        exploration2_state.update_content(
            state_domain.SubtitledHtml.from_dict(content_dict))
        exploration2_state.update_interaction_id('ItemSelectionInput')
        exploration2_state.update_interaction_customization_args(
            customization_args_dict)
        exploration2_state.update_interaction_answer_groups(
            [item_selection_answer_group])
        exploration3_state.update_content(
            state_domain.SubtitledHtml.from_dict(content_dict))
        exploration3_state.update_interaction_id('DragAndDropSortInput')
        exploration3_state.update_interaction_customization_args(
            customization_args_dict)
        exploration3_state.update_interaction_answer_groups(
            [drag_and_drop_answer_group_dict])

        exp_services.save_new_exploration(self.albert_id, exploration1)
        exp_services.save_new_exploration(self.albert_id, exploration2)
        exp_services.save_new_exploration(self.albert_id, exploration3)

<<<<<<< HEAD
        mock_max_size_of_math_svgs_batch = 0.06 * 1024 * 1024
=======
        mock_max_size_of_math_svgs_batch = 0.1 * 1024 * 1024
>>>>>>> 1d5f4637
        self.assertEqual(
            exp_models.ExplorationMathRichTextInfoModel.
            get_all().count(), 0)
        with self.swap(
            feconf, 'MAX_SIZE_OF_MATH_SVGS_BATCH_BYTES',
            mock_max_size_of_math_svgs_batch):
            job_id = (
                exp_jobs_one_off
                .ExplorationMathRichTextInfoModelGenerationOneOffJob.
                create_new())
            (
                exp_jobs_one_off.
                ExplorationMathRichTextInfoModelGenerationOneOffJob.enqueue(
                    job_id))
            self.process_and_flush_pending_tasks()
            actual_output = (
                exp_jobs_one_off
                .ExplorationMathRichTextInfoModelGenerationOneOffJob.
                get_output(job_id))

        actual_output_list = ast.literal_eval(actual_output[0])
        self.assertEqual(
            actual_output_list[1]['longest_raw_latex_string'],
            '(x - a_1)(x - a_2)(x - a_3)...(x - a_n-1)(x - a_n)')
        self.assertEqual(
            actual_output_list[1]['number_of_explorations_having_math'], 3)
        self.assertEqual(
            actual_output_list[1]['estimated_no_of_batches'], 2)
        # Checks below assert that the temporary models are created with
        # values.
        exp1_math_image_model = (
            exp_models.ExplorationMathRichTextInfoModel.get_by_id('exp_id1'))
        exp2_math_image_model = (
            exp_models.ExplorationMathRichTextInfoModel.get_by_id('exp_id2'))
        exp3_math_image_model = (
            exp_models.ExplorationMathRichTextInfoModel.get_by_id('exp_id3'))
        self.assertEqual(
            exp1_math_image_model.estimated_max_size_of_images_in_bytes,
<<<<<<< HEAD
            47000)
        expected_latex_values_1 = [
            '+,+,+,+', '(x - a_1)(x - a_2)(x - a_3)...(x - a_n-1)(x - a_n)']
        expected_latex_values_2 = [
            '+,+,+,+', '(x - a_1)(x - a_2)(x - a_3)...(x - a_n-1)(x - a_n)',
            '\\frac{x}{y}']
        self.assertEqual(
            sorted(exp1_math_image_model.latex_values_without_svg),
            sorted(expected_latex_values_1))
        self.assertEqual(
            exp2_math_image_model.estimated_max_size_of_images_in_bytes,
            54000)
        self.assertEqual(
            sorted(exp2_math_image_model.latex_values_without_svg),
            sorted(expected_latex_values_2))
        self.assertEqual(
            exp3_math_image_model.estimated_max_size_of_images_in_bytes,
            47000)
        self.assertEqual(
            sorted(exp3_math_image_model.latex_values_without_svg),
            sorted(expected_latex_values_1))
        self.assertEqual(
            exp_models.ExplorationMathRichTextInfoModel.get_all().count(), 3)

    def test_one_off_job_fails_with_invalid_exploration(self):
        """Test the audit job fails when there is an invalid exploration."""
        observed_log_messages = []

        def _mock_logging_function(msg, *args):
            """Mocks logging.error()."""
            observed_log_messages.append(msg % args)


=======
            57000)
        expected_latex_strings_1 = [
            '+,+,+,+', '(x - a_1)(x - a_2)(x - a_3)...(x - a_n-1)(x - a_n)']
        expected_latex_strings_2 = [
            '+,+,+,+', '(x - a_1)(x - a_2)(x - a_3)...(x - a_n-1)(x - a_n)',
            '\\frac{x}{y}']
        self.assertEqual(
            sorted(exp1_math_image_model.latex_strings_without_svg),
            sorted(expected_latex_strings_1))
        self.assertEqual(
            exp2_math_image_model.estimated_max_size_of_images_in_bytes,
            68000)
        self.assertEqual(
            sorted(exp2_math_image_model.latex_strings_without_svg),
            sorted(expected_latex_strings_2))
        self.assertEqual(
            exp3_math_image_model.estimated_max_size_of_images_in_bytes,
            57000)
        self.assertEqual(
            sorted(exp3_math_image_model.latex_strings_without_svg),
            sorted(expected_latex_strings_1))
        self.assertEqual(
            exp_models.ExplorationMathRichTextInfoModel.get_all().count(), 3)

    def test_one_off_job_handles_unicode_in_latex_strings_correctly(self):
        """Test that the one-off job handles LaTeX strings with unicode
        characters correctly.
        """
        exploration1 = exp_domain.Exploration.create_default_exploration(
            'exp_id1', title='title1', category='category')

        exploration1.add_states(['FirstState'])

        exploration1_state = exploration1.states['FirstState']

        valid_html_content_with_unicode = (
            '<oppia-noninteractive-math math_content-with-value="{&amp;q'
            'uot;raw_latex&amp;quot;: &amp;quot;ÀÁÂÃÄÅÆÇÈÉÊËÌÍÎÏÐÑÒÓÔÕÖ&'
            'amp;quot;, &amp;quot;svg_filename&amp;quot;: &amp;quot;&am'
            'p;quot;}"></oppia-noninteractive-math>'
        )
        content_dict = {
            'content_id': 'content',
            'html': valid_html_content_with_unicode
        }
        exploration1_state.update_content(
            state_domain.SubtitledHtml.from_dict(content_dict))
        exp_services.save_new_exploration(self.albert_id, exploration1)

        mock_max_size_of_math_svgs_batch = 0.1 * 1024 * 1024
        self.assertEqual(
            exp_models.ExplorationMathRichTextInfoModel.
            get_all().count(), 0)
        with self.swap(
            feconf, 'MAX_SIZE_OF_MATH_SVGS_BATCH_BYTES',
            mock_max_size_of_math_svgs_batch):
            job_id = (
                exp_jobs_one_off
                .ExplorationMathRichTextInfoModelGenerationOneOffJob.
                create_new())
            (
                exp_jobs_one_off.
                ExplorationMathRichTextInfoModelGenerationOneOffJob.enqueue(
                    job_id))
            self.process_and_flush_pending_tasks()
            actual_output = (
                exp_jobs_one_off
                .ExplorationMathRichTextInfoModelGenerationOneOffJob.
                get_output(job_id))

        actual_output_list = ast.literal_eval(actual_output[0])
        self.assertEqual(
            actual_output_list[1]['longest_raw_latex_string'],
            'ÀÁÂÃÄÅÆÇÈÉÊËÌÍÎÏÐÑÒÓÔÕÖ')
        self.assertEqual(
            actual_output_list[1]['number_of_explorations_having_math'], 1)
        self.assertEqual(
            actual_output_list[1]['estimated_no_of_batches'], 1)
        # Checks below assert that the temporary models are created with
        # values.
        exp1_math_image_model = (
            exp_models.ExplorationMathRichTextInfoModel.get_by_id('exp_id1'))
        self.assertEqual(
            exp1_math_image_model.estimated_max_size_of_images_in_bytes,
            46000)
        expected_latex_strings = ['ÀÁÂÃÄÅÆÇÈÉÊËÌÍÎÏÐÑÒÓÔÕÖ']
        self.assertEqual(
            sorted(exp1_math_image_model.latex_strings_without_svg),
            sorted(expected_latex_strings))
        self.assertEqual(
            exp_models.ExplorationMathRichTextInfoModel.get_all().count(), 1)


    def test_one_off_job_fails_with_invalid_exploration(self):
        """Test the audit job fails when there is an invalid exploration."""
>>>>>>> 1d5f4637
        exploration = exp_domain.Exploration.create_default_exploration(
            self.VALID_EXP_ID, title='title', category='category')
        exp_services.save_new_exploration(self.albert_id, exploration)

        exploration_model = exp_models.ExplorationModel.get(self.VALID_EXP_ID)
        exploration_model.language_code = 'invalid_language_code'
        exploration_model.commit(
            self.albert_id, 'Changed language_code.', [])
<<<<<<< HEAD
        memcache_services.delete('exploration:%s' % self.VALID_EXP_ID)
=======
>>>>>>> 1d5f4637

        job_id = (
            exp_jobs_one_off
            .ExplorationMathRichTextInfoModelGenerationOneOffJob.create_new())
        (
            exp_jobs_one_off.
            ExplorationMathRichTextInfoModelGenerationOneOffJob.enqueue(
                job_id))
        self.process_and_flush_pending_tasks()
        actual_output = (
            exp_jobs_one_off
            .ExplorationMathRichTextInfoModelGenerationOneOffJob.
            get_output(job_id))
        expected_output = (
            [u'[u\'validation_error\', [u\'Exploration exp_id0 failed non-' +
             'strict validation: Invalid language_code: invalid_language_' +
             'code\']]'])
        self.assertEqual(actual_output, expected_output)

    def test_no_action_is_performed_for_deleted_exploration(self):
        """Test that no action is performed on deleted explorations."""

        exploration1 = exp_domain.Exploration.create_default_exploration(
            'exp_id1', title='title1', category='category')
        exploration1.add_states(['FirstState'])
        exploration1_state = exploration1.states['FirstState']
        valid_html_content1 = (
            '<oppia-noninteractive-math math_content-with-value="{&amp;q'
            'uot;raw_latex&amp;quot;: &amp;quot;(x - a_1)(x - a_2)(x - a'
            '_3)...(x - a_n)&amp;quot;, &amp;quot;svg_filename&amp;quot;'
            ': &amp;quot;&amp;quot;}"></oppia-noninteractive-math>'
        )
        content_dict = {
            'content_id': 'content',
            'html': valid_html_content1
        }

        exploration1_state.update_content(
            state_domain.SubtitledHtml.from_dict(content_dict))
        exp_services.save_new_exploration(self.albert_id, exploration1)
        exp_services.delete_exploration(self.albert_id, 'exp_id1')
        run_job_for_deleted_exp(
            self,
            exp_jobs_one_off.
            ExplorationMathRichTextInfoModelGenerationOneOffJob)


class ExplorationMathRichTextInfoModelDeletionOneOffJobTests(
        test_utils.GenericTestBase):

    def setUp(self):
        super(
            ExplorationMathRichTextInfoModelDeletionOneOffJobTests,
            self).setUp()
        exp_models.ExplorationMathRichTextInfoModel(
            id='user_id.exp_id',
            math_images_generation_required=True,
            estimated_max_size_of_images_in_bytes=1000).put()
        exp_models.ExplorationMathRichTextInfoModel(
            id='user_id1.exp_id1',
            math_images_generation_required=True,
            estimated_max_size_of_images_in_bytes=2000).put()
        exp_models.ExplorationMathRichTextInfoModel(
            id='user_id2.exp_id2',
            math_images_generation_required=True,
            estimated_max_size_of_images_in_bytes=3000).put()

    def test_that_all_the_models_are_deleted(self):
        no_of_models_before_job_is_run = (
            exp_models.ExplorationMathRichTextInfoModel.
            get_all().count())
        self.assertEqual(no_of_models_before_job_is_run, 3)

        job = (
            exp_jobs_one_off.
            ExplorationMathRichTextInfoModelDeletionOneOffJob)
        job_id = job.create_new()
        job.enqueue(job_id)
        self.assertEqual(
            self.count_jobs_in_taskqueue(
                taskqueue_services.QUEUE_NAME_ONE_OFF_JOBS), 1)
        self.process_and_flush_pending_tasks()
        actual_output = job.get_output(job_id)
        no_of_models_after_job_is_run = (
            exp_models.ExplorationMathRichTextInfoModel.
            get_all().count())
        self.assertEqual(no_of_models_after_job_is_run, 0)

        expected_output = (
            [u'[u\'model_deleted\', [u\'3 models successfully delelted.\']]'])
        self.assertEqual(actual_output, expected_output)<|MERGE_RESOLUTION|>--- conflicted
+++ resolved
@@ -2932,11 +2932,7 @@
         exp_services.save_new_exploration(self.albert_id, exploration2)
         exp_services.save_new_exploration(self.albert_id, exploration3)
 
-<<<<<<< HEAD
-        mock_max_size_of_math_svgs_batch = 0.06 * 1024 * 1024
-=======
         mock_max_size_of_math_svgs_batch = 0.1 * 1024 * 1024
->>>>>>> 1d5f4637
         self.assertEqual(
             exp_models.ExplorationMathRichTextInfoModel.
             get_all().count(), 0)
@@ -2975,41 +2971,6 @@
             exp_models.ExplorationMathRichTextInfoModel.get_by_id('exp_id3'))
         self.assertEqual(
             exp1_math_image_model.estimated_max_size_of_images_in_bytes,
-<<<<<<< HEAD
-            47000)
-        expected_latex_values_1 = [
-            '+,+,+,+', '(x - a_1)(x - a_2)(x - a_3)...(x - a_n-1)(x - a_n)']
-        expected_latex_values_2 = [
-            '+,+,+,+', '(x - a_1)(x - a_2)(x - a_3)...(x - a_n-1)(x - a_n)',
-            '\\frac{x}{y}']
-        self.assertEqual(
-            sorted(exp1_math_image_model.latex_values_without_svg),
-            sorted(expected_latex_values_1))
-        self.assertEqual(
-            exp2_math_image_model.estimated_max_size_of_images_in_bytes,
-            54000)
-        self.assertEqual(
-            sorted(exp2_math_image_model.latex_values_without_svg),
-            sorted(expected_latex_values_2))
-        self.assertEqual(
-            exp3_math_image_model.estimated_max_size_of_images_in_bytes,
-            47000)
-        self.assertEqual(
-            sorted(exp3_math_image_model.latex_values_without_svg),
-            sorted(expected_latex_values_1))
-        self.assertEqual(
-            exp_models.ExplorationMathRichTextInfoModel.get_all().count(), 3)
-
-    def test_one_off_job_fails_with_invalid_exploration(self):
-        """Test the audit job fails when there is an invalid exploration."""
-        observed_log_messages = []
-
-        def _mock_logging_function(msg, *args):
-            """Mocks logging.error()."""
-            observed_log_messages.append(msg % args)
-
-
-=======
             57000)
         expected_latex_strings_1 = [
             '+,+,+,+', '(x - a_1)(x - a_2)(x - a_3)...(x - a_n-1)(x - a_n)']
@@ -3105,7 +3066,6 @@
 
     def test_one_off_job_fails_with_invalid_exploration(self):
         """Test the audit job fails when there is an invalid exploration."""
->>>>>>> 1d5f4637
         exploration = exp_domain.Exploration.create_default_exploration(
             self.VALID_EXP_ID, title='title', category='category')
         exp_services.save_new_exploration(self.albert_id, exploration)
@@ -3114,10 +3074,6 @@
         exploration_model.language_code = 'invalid_language_code'
         exploration_model.commit(
             self.albert_id, 'Changed language_code.', [])
-<<<<<<< HEAD
-        memcache_services.delete('exploration:%s' % self.VALID_EXP_ID)
-=======
->>>>>>> 1d5f4637
 
         job_id = (
             exp_jobs_one_off
