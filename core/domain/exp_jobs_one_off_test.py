# coding: utf-8
#
# Copyright 2014 The Oppia Authors. All Rights Reserved.
#
# Licensed under the Apache License, Version 2.0 (the "License");
# you may not use this file except in compliance with the License.
# You may obtain a copy of the License at
#
#      http://www.apache.org/licenses/LICENSE-2.0
#
# Unless required by applicable law or agreed to in writing, software
# distributed under the License is distributed on an "AS-IS" BASIS,
# WITHOUT WARRANTIES OR CONDITIONS OF ANY KIND, either express or implied.
# See the License for the specific language governing permissions and
# limitations under the License.

"""Tests for Exploration-related jobs."""

from __future__ import absolute_import  # pylint: disable=import-only-modules
from __future__ import unicode_literals  # pylint: disable=import-only-modules

import ast
import datetime
import logging

from core.domain import exp_domain
from core.domain import exp_fetchers
from core.domain import exp_jobs_one_off
from core.domain import exp_services
from core.domain import html_cleaner
from core.domain import html_validation_service
from core.domain import rights_manager
from core.domain import state_domain
from core.domain import user_services
from core.platform import models
from core.tests import test_utils
import feconf
import utils

(job_models, exp_models, base_models, classifier_models) = (
    models.Registry.import_models([
        models.NAMES.job, models.NAMES.exploration, models.NAMES.base_model,
        models.NAMES.classifier]))
memcache_services = models.Registry.import_memcache_services()
search_services = models.Registry.import_search_services()
taskqueue_services = models.Registry.import_taskqueue_services()


# This mock should be used only in ExplorationContentValidationJobForCKEditor.
# The first job validates the html strings and produces as output the invalid
# strings. If we do not use mock validation for rte while updating
# states and saving exploration, the validation for subtitled html
# in state will fail, thereby resulting in failure of job.
# The second job validates the customization args in html and if the
# mock is not used while updating states and saving explorations,
# the validation for subtitled html in state will fail, thereby
# resulting in failure of job.
def mock_validate(unused_self):
    pass


def run_job_for_deleted_exp(
        self, job_class, check_error=False,
        error_type=None, error_msg=None, function_to_be_called=None,
        exp_id=None):
    """Helper function to run job for a deleted exploration and check the
    output or error condition.
    """
    job_id = job_class.create_new()
    # Check there is one job in the taskqueue corresponding to
    # delete_exploration_from_subscribed_users.
    self.assertEqual(
        self.count_jobs_in_taskqueue(
            taskqueue_services.QUEUE_NAME_ONE_OFF_JOBS), 1)
    job_class.enqueue(job_id)
    self.assertEqual(
        self.count_jobs_in_taskqueue(
            taskqueue_services.QUEUE_NAME_ONE_OFF_JOBS), 2)
    self.process_and_flush_pending_tasks()

    if check_error:
        with self.assertRaisesRegexp(error_type, error_msg):
            function_to_be_called(exp_id)

    else:
        self.assertEqual(job_class.get_output(job_id), [])


<<<<<<< HEAD
=======
class DragAndDropSortInputInteractionOneOffJobTests(test_utils.GenericTestBase):

    ALBERT_EMAIL = 'albert@example.com'
    ALBERT_NAME = 'albert'

    VALID_EXP_ID = 'exp_id0'
    NEW_EXP_ID = 'exp_id1'
    EXP_TITLE = 'title'

    def setUp(self):
        super(DragAndDropSortInputInteractionOneOffJobTests, self).setUp()

        self.signup(self.ADMIN_EMAIL, self.ADMIN_USERNAME)
        self.admin_id = self.get_user_id_from_email(self.ADMIN_EMAIL)
        self.set_admins([self.ADMIN_USERNAME])
        self.admin = user_services.UserActionsInfo(self.admin_id)
        # Setup user who will own the test explorations.
        self.signup(self.ALBERT_EMAIL, self.ALBERT_NAME)
        self.albert_id = self.get_user_id_from_email(self.ALBERT_EMAIL)
        self.process_and_flush_pending_tasks()

    def test_exp_state_pairs_are_produced_only_for_desired_interactions(self):
        """Checks output pairs are produced only for
        desired interactions.
        """
        owner = user_services.UserActionsInfo(self.albert_id)
        exploration = exp_domain.Exploration.create_default_exploration(
            self.VALID_EXP_ID, title='title', category='category')

        exploration.add_states(['State1', 'State2'])

        state1 = exploration.states['State1']
        state2 = exploration.states['State2']

        state1.update_interaction_id('DragAndDropSortInput')
        state2.update_interaction_id('DragAndDropSortInput')

        customization_args_dict1 = {
            'choices': {'value': [
                '<p>This is value1 for DragAndDropSortInput</p>',
                '<p>This is value2 for DragAndDropSortInput</p>',
            ]}
        }

        answer_group_list1 = [{
            'rule_specs': [{
                'rule_type': 'IsEqualToOrdering',
                'inputs': {'x': [['a'], ['b']]}
            }],
            'outcome': {
                'dest': 'Introduction',
                'feedback': {
                    'content_id': 'feedback1',
                    'html': '<p>Outcome for state1</p>'
                },
                'param_changes': [],
                'labelled_as_correct': False,
                'refresher_exploration_id': None,
                'missing_prerequisite_skill_id': None
            },
            'training_data': [],
            'tagged_skill_misconception_id': None
        }]

        customization_args_dict2 = {
            'choices': {'value': [
                '<p>This is value1 for DragAndDropSortInput</p>',
                '<p>This is value2 for DragAndDropSortInput</p>',
            ]}
        }

        answer_group_list2 = [{
            'rule_specs': [{
                'rule_type': 'IsEqualToOrderingWithOneItemAtIncorrectPosition',
                'inputs': {
                    'x': []
                }
            }, {
                'rule_type': 'IsEqualToOrdering',
                'inputs': {'x': [['a']]}
            }, {
                'rule_type': 'HasElementXBeforeElementY',
                'inputs': {
                    'x': '',
                    'y': ''
                }
            }, {
                'rule_type': 'IsEqualToOrdering',
                'inputs': {'x': []}
            }],
            'outcome': {
                'dest': 'State1',
                'feedback': {
                    'content_id': 'feedback',
                    'html': '<p>Outcome for state2</p>'
                },
                'param_changes': [],
                'labelled_as_correct': False,
                'refresher_exploration_id': None,
                'missing_prerequisite_skill_id': None
            },
            'training_data': [],
            'tagged_skill_misconception_id': None
        }, {
            'rule_specs': [{
                'rule_type': 'HasElementXAtPositionY',
                'inputs': {
                    'x': '',
                    'y': 1
                }
            }, {
                'rule_type': 'HasElementXAtPositionY',
                'inputs': {
                    'x': 'a',
                    'y': 2
                }
            }],
            'outcome': {
                'dest': 'Introduction',
                'feedback': {
                    'content_id': 'feedback2',
                    'html': '<p>Outcome for state1</p>'
                },
                'param_changes': [],
                'labelled_as_correct': False,
                'refresher_exploration_id': None,
                'missing_prerequisite_skill_id': None
            },
            'training_data': [],
            'tagged_skill_misconception_id': None
        }]

        state1.update_interaction_customization_args(customization_args_dict1)
        state1.update_interaction_answer_groups(answer_group_list1)
        exp_services.save_new_exploration(self.albert_id, exploration)
        rights_manager.publish_exploration(owner, self.VALID_EXP_ID)

        # Start DragAndDropSortInputInteractionOneOffJob on sample exploration.
        job_id = (
            exp_jobs_one_off.DragAndDropSortInputInteractionOneOffJob
            .create_new())
        exp_jobs_one_off.DragAndDropSortInputInteractionOneOffJob.enqueue(
            job_id)
        self.process_and_flush_pending_tasks()

        actual_output = (
            exp_jobs_one_off.DragAndDropSortInputInteractionOneOffJob
            .get_output(job_id))
        self.assertEqual(actual_output, [])

        state2.update_interaction_customization_args(customization_args_dict2)
        state2.update_interaction_answer_groups(answer_group_list2)

        exp_services.save_new_exploration(self.albert_id, exploration)
        rights_manager.publish_exploration(owner, self.VALID_EXP_ID)

        # Start DragAndDropSortInputInteractionOneOffJob on sample exploration.
        job_id = (
            exp_jobs_one_off.DragAndDropSortInputInteractionOneOffJob
            .create_new())
        exp_jobs_one_off.DragAndDropSortInputInteractionOneOffJob.enqueue(
            job_id)
        self.process_and_flush_pending_tasks()

        actual_output = (
            exp_jobs_one_off.DragAndDropSortInputInteractionOneOffJob
            .get_output(job_id))
        expected_output = [(
            u'[u\'exp_id0\', [u"[u\'State name: State2, AnswerGroup: 0, Rule '
            'input x in rule with index 0 is empty. \', u\'State name: State2,'
            ' AnswerGroup: 0, Rule input y in rule with index 2 is empty. \', '
            'u\'State name: State2, AnswerGroup: 0, Rule input x in rule with '
            'index 2 is empty. \', u\'State name: State2, AnswerGroup: 0, Rule'
            ' input x in rule with index 3 is empty. \', u\'State name: State2'
            ', AnswerGroup: 1, Rule input x in rule with index 0 is empty. \']'
            '"]]'
        )]
        self.assertEqual(actual_output, expected_output)

        rights_manager.unpublish_exploration(self.admin, self.VALID_EXP_ID)
        # Start DragAndDropSortInputInteractionOneOffJob on private
        # exploration.
        job_id = (
            exp_jobs_one_off.DragAndDropSortInputInteractionOneOffJob
            .create_new())
        exp_jobs_one_off.DragAndDropSortInputInteractionOneOffJob.enqueue(
            job_id)
        self.process_and_flush_pending_tasks()
        actual_output = (
            exp_jobs_one_off.DragAndDropSortInputInteractionOneOffJob
            .get_output(job_id))
        self.assertEqual(actual_output, [])

    def test_no_action_is_performed_for_deleted_exploration(self):
        """Test that no action is performed on deleted explorations."""

        exploration = exp_domain.Exploration.create_default_exploration(
            self.VALID_EXP_ID, title='title', category='category')

        exploration.add_states(['State1'])

        state1 = exploration.states['State1']

        state1.update_interaction_id('DragAndDropSortInput')

        customization_args_dict = {
            'choices': {'value': [
                '<p>This is value1 for DragAndDropSortInput</p>',
                '<p>This is value2 for DragAndDropSortInput</p>',
            ]}
        }

        answer_group_list = [{
            'rule_specs': [{
                'rule_type': 'IsEqualToOrdering',
                'inputs': {'x': []}
            }, {
                'rule_type': 'IsEqualToOrdering',
                'inputs': {'x': []}
            }],
            'outcome': {
                'dest': 'State1',
                'feedback': {
                    'content_id': 'feedback',
                    'html': '<p>Outcome for state2</p>'
                },
                'param_changes': [],
                'labelled_as_correct': False,
                'refresher_exploration_id': None,
                'missing_prerequisite_skill_id': None
            },
            'training_data': [],
            'tagged_skill_misconception_id': None
        }]

        state1.update_interaction_customization_args(customization_args_dict)
        state1.update_interaction_answer_groups(answer_group_list)

        exp_services.save_new_exploration(self.albert_id, exploration)

        exp_services.delete_exploration(self.albert_id, self.VALID_EXP_ID)

        run_job_for_deleted_exp(
            self, exp_jobs_one_off.DragAndDropSortInputInteractionOneOffJob)


class MultipleChoiceInteractionOneOffJobTests(test_utils.GenericTestBase):

    ALBERT_EMAIL = 'albert@example.com'
    ALBERT_NAME = 'albert'

    VALID_EXP_ID = 'exp_id0'
    NEW_EXP_ID = 'exp_id1'
    EXP_TITLE = 'title'

    def setUp(self):
        super(MultipleChoiceInteractionOneOffJobTests, self).setUp()

        # Setup user who will own the test explorations.
        self.signup(self.ALBERT_EMAIL, self.ALBERT_NAME)
        self.albert_id = self.get_user_id_from_email(self.ALBERT_EMAIL)
        self.process_and_flush_pending_tasks()

    def test_exp_state_pairs_are_produced_only_for_desired_interactions(self):
        """Checks output pairs are produced only for
        desired interactions.
        """
        exploration = exp_domain.Exploration.create_default_exploration(
            self.VALID_EXP_ID, title='title', category='category')

        exploration.add_states(['State1', 'State2'])

        state1 = exploration.states['State1']
        state2 = exploration.states['State2']

        state1.update_interaction_id('MultipleChoiceInput')
        state2.update_interaction_id('MultipleChoiceInput')

        customization_args_dict1 = {
            'choices': {'value': [
                '<p>This is value1 for MultipleChoiceInput</p>',
                '<p>This is value2 for MultipleChoiceInput</p>',
            ]}
        }

        answer_group_list1 = [{
            'rule_specs': [{
                'rule_type': 'Equals',
                'inputs': {'x': '1'}
            }],
            'outcome': {
                'dest': 'Introduction',
                'feedback': {
                    'content_id': 'feedback',
                    'html': '<p>Outcome for state1</p>'
                },
                'param_changes': [],
                'labelled_as_correct': False,
                'refresher_exploration_id': None,
                'missing_prerequisite_skill_id': None
            },
            'training_data': [],
            'tagged_skill_misconception_id': None
        }]

        state1.update_interaction_customization_args(customization_args_dict1)
        state1.update_interaction_answer_groups(answer_group_list1)
        exp_services.save_new_exploration(self.albert_id, exploration)

        # Start MultipleChoiceInteractionOneOffJob job on sample exploration.
        job_id = exp_jobs_one_off.MultipleChoiceInteractionOneOffJob.create_new(
        )
        exp_jobs_one_off.MultipleChoiceInteractionOneOffJob.enqueue(job_id)
        self.process_and_flush_pending_tasks()

        actual_output = (
            exp_jobs_one_off.MultipleChoiceInteractionOneOffJob.get_output(
                job_id))
        self.assertEqual(actual_output, [])

        customization_args_dict2 = {
            'choices': {'value': [
                '<p>This is value1 for MultipleChoiceInput</p>',
                '<p>This is value2 for MultipleChoiceInput</p>',
                '<p>This is value3 for MultipleChoiceInput</p>',
                '<p>This is value4 for MultipleChoiceInput</p>',
            ]}
        }

        answer_group_list2 = [{
            'rule_specs': [{
                'rule_type': 'Equals',
                'inputs': {'x': '0'}
            }, {
                'rule_type': 'Equals',
                'inputs': {'x': '9007199254740991'}
            }],
            'outcome': {
                'dest': 'State1',
                'feedback': {
                    'content_id': 'feedback',
                    'html': '<p>Outcome for state2</p>'
                },
                'param_changes': [],
                'labelled_as_correct': False,
                'refresher_exploration_id': None,
                'missing_prerequisite_skill_id': None
            },
            'training_data': [],
            'tagged_skill_misconception_id': None
        }]

        state2.update_interaction_customization_args(customization_args_dict2)
        state2.update_interaction_answer_groups(answer_group_list2)

        exp_services.save_new_exploration(self.albert_id, exploration)

        # Start MultipleChoiceInteractionOneOffJob job on sample exploration.
        job_id = exp_jobs_one_off.MultipleChoiceInteractionOneOffJob.create_new(
        )
        exp_jobs_one_off.MultipleChoiceInteractionOneOffJob.enqueue(job_id)
        self.process_and_flush_pending_tasks()

        actual_output = (
            exp_jobs_one_off.MultipleChoiceInteractionOneOffJob.get_output(
                job_id))
        expected_output = [(
            u'[u\'exp_id0\', '
            u'[u\'State name: State2, AnswerGroup: 0, Rule: 1 is invalid.' +
            '(Indices here are 0-indexed.)\']]'
        )]
        self.assertEqual(actual_output, expected_output)

    def test_no_action_is_performed_for_deleted_exploration(self):
        """Test that no action is performed on deleted explorations."""

        exploration = exp_domain.Exploration.create_default_exploration(
            self.VALID_EXP_ID, title='title', category='category')

        exploration.add_states(['State1'])

        state1 = exploration.states['State1']

        state1.update_interaction_id('MultipleChoiceInput')

        customization_args_dict = {
            'choices': {'value': [
                '<p>This is value1 for MultipleChoiceInput</p>',
                '<p>This is value2 for MultipleChoiceInput</p>',
            ]}
        }

        answer_group_list = [{
            'rule_specs': [{
                'rule_type': 'Equals',
                'inputs': {'x': '0'}
            }, {
                'rule_type': 'Equals',
                'inputs': {'x': '9007199254740991'}
            }],
            'outcome': {
                'dest': 'State1',
                'feedback': {
                    'content_id': 'feedback',
                    'html': '<p>Outcome for state2</p>'
                },
                'param_changes': [],
                'labelled_as_correct': False,
                'refresher_exploration_id': None,
                'missing_prerequisite_skill_id': None
            },
            'training_data': [],
            'tagged_skill_misconception_id': None
        }]

        state1.update_interaction_customization_args(customization_args_dict)
        state1.update_interaction_answer_groups(answer_group_list)

        exp_services.save_new_exploration(self.albert_id, exploration)

        exp_services.delete_exploration(self.albert_id, self.VALID_EXP_ID)

        run_job_for_deleted_exp(
            self, exp_jobs_one_off.MultipleChoiceInteractionOneOffJob)


class MathExpressionValidationOneOffJobTests(test_utils.GenericTestBase):

    ALBERT_EMAIL = 'albert@example.com'
    ALBERT_NAME = 'albert'

    VALID_EXP_ID = 'exp_id0'
    NEW_EXP_ID = 'exp_id1'
    EXP_TITLE = 'title'

    def setUp(self):
        super(MathExpressionValidationOneOffJobTests, self).setUp()

        # Setup user who will own the test explorations.
        self.signup(self.ALBERT_EMAIL, self.ALBERT_NAME)
        self.albert_id = self.get_user_id_from_email(self.ALBERT_EMAIL)
        self.process_and_flush_pending_tasks()

    def test_exp_state_pairs_are_produced_only_for_desired_interactions(self):
        """Checks output is produced only for desired interactions."""

        answer_groups_1 = [{
            'outcome': {
                'dest': 'Introduction',
                'feedback': {
                    'content_id': 'feedback_1',
                    'html': '<p>Feedback</p>'
                },
                'labelled_as_correct': True,
                'param_changes': [],
                'refresher_exploration_id': None,
                'missing_prerequisite_skill_id': None
            },
            'rule_specs': [{
                'inputs': {
                    'x': 'x+y'
                },
                'rule_type': 'IsMathematicallyEquivalentTo'
            }, {
                'inputs': {
                    'x': 'x=y'
                },
                'rule_type': 'IsMathematicallyEquivalentTo'
            }],
            'training_data': [],
            'tagged_skill_misconception_id': None
        }]

        states_dict = state_domain.State.from_dict({
            'content': {
                'content_id': 'content_1',
                'html': 'Question 1'
            },
            'recorded_voiceovers': {
                'voiceovers_mapping': {
                    'content_1': {},
                    'feedback_1': {},
                    'feedback_2': {},
                    'hint_1': {},
                    'content_2': {}
                }
            },
            'written_translations': {
                'translations_mapping': {
                    'content_1': {},
                    'feedback_1': {},
                    'feedback_2': {},
                    'hint_1': {},
                    'content_2': {}
                }
            },
            'interaction': {
                'answer_groups': answer_groups_1,
                'confirmed_unclassified_answers': [],
                'customization_args': {},
                'default_outcome': {
                    'dest': 'Introduction',
                    'feedback': {
                        'content_id': 'feedback_2',
                        'html': 'Correct Answer'
                    },
                    'param_changes': [],
                    'refresher_exploration_id': None,
                    'labelled_as_correct': True,
                    'missing_prerequisite_skill_id': None
                },
                'hints': [{
                    'hint_content': {
                        'content_id': 'hint_1',
                        'html': 'Hint 1'
                    }
                }],
                'solution': {
                    'correct_answer': {
                        'ascii': 'x+y',
                        'latex': 'x+y'
                    },
                    'answer_is_exclusive': False,
                    'explanation': {
                        'html': 'Solution explanation',
                        'content_id': 'content_2'
                    }
                },
                'id': 'MathExpressionInput'
            },
            'param_changes': [],
            'solicit_answer_details': False,
            'classifier_model_id': None
        }).to_dict()

        self.save_new_exp_with_states_schema_v34(
            self.VALID_EXP_ID, 'user_id', states_dict)

        job_id = (
            exp_jobs_one_off.MathExpressionValidationOneOffJob.create_new())
        exp_jobs_one_off.MathExpressionValidationOneOffJob.enqueue(job_id)
        self.process_and_flush_pending_tasks()

        actual_output = (
            exp_jobs_one_off.MathExpressionValidationOneOffJob.get_output(
                job_id))
        expected_output = [
            u'[u\'Invalid\', [u\'The exploration with ID: exp_id0 had some '
            u'issues during migration. This is most likely due to the '
            u'exploration having invalid solution(s).\']]']

        self.assertEqual(actual_output, expected_output)

    def test_no_action_is_performed_for_deleted_exploration(self):
        """Test that no action is performed on deleted explorations."""

        exploration = exp_domain.Exploration.create_default_exploration(
            self.VALID_EXP_ID, title='title', category='category')

        exploration.add_states(['State1'])

        state1 = exploration.states['State1']

        state1.update_interaction_id('MathExpressionInput')

        answer_group_list = [{
            'rule_specs': [{
                'rule_type': 'IsMathematicallyEquivalentTo',
                'inputs': {'x': u'[\'y=mx+c\']'}
            }],
            'outcome': {
                'dest': 'Introduction',
                'feedback': {
                    'content_id': 'feedback',
                    'html': '<p>Outcome for state1</p>'
                },
                'param_changes': [],
                'labelled_as_correct': False,
                'refresher_exploration_id': None,
                'missing_prerequisite_skill_id': None
            },
            'training_data': [],
            'tagged_skill_misconception_id': None
        }]

        state1.update_interaction_answer_groups(answer_group_list)

        exp_services.save_new_exploration(self.albert_id, exploration)

        exp_services.delete_exploration(self.albert_id, self.VALID_EXP_ID)

        run_job_for_deleted_exp(
            self, exp_jobs_one_off.MathExpressionValidationOneOffJob)


>>>>>>> fe2006a6
class OneOffExplorationFirstPublishedJobTests(test_utils.GenericTestBase):

    EXP_ID = 'exp_id'

    def setUp(self):
        super(OneOffExplorationFirstPublishedJobTests, self).setUp()

        self.signup(self.ADMIN_EMAIL, self.ADMIN_USERNAME)
        self.admin_id = self.get_user_id_from_email(self.ADMIN_EMAIL)
        self.set_admins([self.ADMIN_USERNAME])
        self.admin = user_services.UserActionsInfo(self.admin_id)

        self.signup(self.OWNER_EMAIL, self.OWNER_USERNAME)
        self.owner_id = self.get_user_id_from_email(self.OWNER_EMAIL)
        self.owner = user_services.UserActionsInfo(self.owner_id)

    def test_first_published_time_of_exploration_that_is_unpublished(self):
        """This tests that, if an exploration is published, unpublished, and
        then published again, the job uses the first publication time as the
        value for first_published_msec.
        """

        self.save_new_valid_exploration(
            self.EXP_ID, self.owner_id, end_state_name='End')
        rights_manager.publish_exploration(self.owner, self.EXP_ID)
        job_class = exp_jobs_one_off.ExplorationFirstPublishedOneOffJob
        job_id = job_class.create_new()
        exp_jobs_one_off.ExplorationFirstPublishedOneOffJob.enqueue(job_id)
        self.process_and_flush_pending_tasks()
        exploration_rights = rights_manager.get_exploration_rights(self.EXP_ID)

        # Test to see whether first_published_msec was correctly updated.
        exp_first_published = exploration_rights.first_published_msec
        exp_rights_model = exp_models.ExplorationRightsModel.get(self.EXP_ID)
        last_updated_time_msec = utils.get_time_in_millisecs(
            exp_rights_model.last_updated)
        self.assertLess(
            exp_first_published, last_updated_time_msec)

        rights_manager.unpublish_exploration(self.admin, self.EXP_ID)
        rights_manager.publish_exploration(self.owner, self.EXP_ID)
        job_id = job_class.create_new()
        exp_jobs_one_off.ExplorationFirstPublishedOneOffJob.enqueue(job_id)
        self.process_and_flush_pending_tasks()

        # Test to see whether first_published_msec remains the same despite the
        # republication.
        exploration_rights = rights_manager.get_exploration_rights(self.EXP_ID)
        self.assertEqual(
            exp_first_published, exploration_rights.first_published_msec)

    def test_no_action_is_performed_for_deleted_exploration(self):
        """Test that no action is performed on deleted explorations."""

        self.save_new_valid_exploration(
            self.EXP_ID, self.owner_id, end_state_name='End')
        rights_manager.publish_exploration(self.owner, self.EXP_ID)

        exp_services.delete_exploration(self.owner_id, self.EXP_ID)

        run_job_for_deleted_exp(
            self, exp_jobs_one_off.ExplorationFirstPublishedOneOffJob,
            check_error=True,
            error_type=base_models.BaseModel.EntityNotFoundError,
            error_msg=(
                'Entity for class ExplorationRightsModel with id '
                'exp_id not found'),
            function_to_be_called=rights_manager.get_exploration_rights,
            exp_id=self.EXP_ID)


class ExplorationValidityJobManagerTests(test_utils.GenericTestBase):

    ALBERT_EMAIL = 'albert@example.com'
    ALBERT_NAME = 'albert'

    VALID_EXP_ID = 'exp_id0'
    NEW_EXP_ID = 'exp_id1'
    EXP_TITLE = 'title'

    def setUp(self):
        super(ExplorationValidityJobManagerTests, self).setUp()

        # Setup user who will own the test explorations.
        self.signup(self.ALBERT_EMAIL, self.ALBERT_NAME)
        self.albert_id = self.get_user_id_from_email(self.ALBERT_EMAIL)
        self.process_and_flush_pending_tasks()

    def test_validation_errors_are_not_raised_for_valid_exploration(self):
        """Checks validation errors are not raised for a valid exploration."""
        exploration = exp_domain.Exploration.create_default_exploration(
            self.VALID_EXP_ID, title='title', category='category',
            objective='Test Exploration')

        exploration.add_states(['End'])
        intro_state = exploration.states['Introduction']
        end_state = exploration.states['End']

        intro_state.update_interaction_id('TextInput')
        end_state.update_interaction_id('EndExploration')

        default_outcome = state_domain.Outcome(
            'End', state_domain.SubtitledHtml(
                'default_outcome', '<p>Introduction</p>'
            ), False, [], None, None
        )
        intro_state.update_interaction_default_outcome(default_outcome)
        end_state.update_interaction_default_outcome(None)

        exp_services.save_new_exploration(self.albert_id, exploration)

        # Start ExplorationValidityJobManager job on unpublished exploration.
        job_id = exp_jobs_one_off.ExplorationValidityJobManager.create_new()
        exp_jobs_one_off.ExplorationValidityJobManager.enqueue(job_id)
        self.process_and_flush_pending_tasks()

        actual_output = (
            exp_jobs_one_off.ExplorationValidityJobManager.get_output(
                job_id))
        self.assertEqual(actual_output, [])

        self.set_admins([self.ALBERT_NAME])
        owner = user_services.UserActionsInfo(self.albert_id)

        rights_manager.publish_exploration(owner, self.VALID_EXP_ID)

        # Start ExplorationValidityJobManager job on published exploration.
        job_id = exp_jobs_one_off.ExplorationValidityJobManager.create_new()
        exp_jobs_one_off.ExplorationValidityJobManager.enqueue(job_id)
        self.process_and_flush_pending_tasks()

        actual_output = (
            exp_jobs_one_off.ExplorationValidityJobManager.get_output(
                job_id))

        self.assertEqual(actual_output, [])

    def test_strict_validation_errors_are_raised_for_published_exploration(
            self):
        """Checks validation errors are not present for valid exploration."""
        exploration = exp_domain.Exploration.create_default_exploration(
            self.VALID_EXP_ID, title='title', category='category')

        exp_services.save_new_exploration(self.albert_id, exploration)

        # Start ExplorationValidityJobManager job on unpublished exploration.
        job_id = exp_jobs_one_off.ExplorationValidityJobManager.create_new()
        exp_jobs_one_off.ExplorationValidityJobManager.enqueue(job_id)
        self.process_and_flush_pending_tasks()

        actual_output = (
            exp_jobs_one_off.ExplorationValidityJobManager.get_output(
                job_id))
        self.assertEqual(actual_output, [])

        self.set_admins([self.ALBERT_NAME])
        owner = user_services.UserActionsInfo(self.albert_id)

        rights_manager.publish_exploration(owner, self.VALID_EXP_ID)

        # Start ExplorationValidityJobManager job on published exploration.
        job_id = exp_jobs_one_off.ExplorationValidityJobManager.create_new()
        exp_jobs_one_off.ExplorationValidityJobManager.enqueue(job_id)
        self.process_and_flush_pending_tasks()

        actual_output = (
            exp_jobs_one_off.ExplorationValidityJobManager.get_output(
                job_id))
        expected_output = [(
            '[u\'exp_id0\', '
            '[u\'This state does not have any interaction specified.\']]'
        )]
        self.assertEqual(actual_output, expected_output)

        exploration.states['Introduction'].update_interaction_id(
            'TextInput')

        exp_services.save_new_exploration(self.albert_id, exploration)

        rights_manager.publish_exploration(owner, self.VALID_EXP_ID)

        # Start ExplorationValidityJobManager job on published exploration.
        job_id = exp_jobs_one_off.ExplorationValidityJobManager.create_new()
        exp_jobs_one_off.ExplorationValidityJobManager.enqueue(job_id)
        self.process_and_flush_pending_tasks()

        actual_output = (
            exp_jobs_one_off
            .ExplorationValidityJobManager.get_output(job_id))
        expected_output = [(
            '[u\'exp_id0\', '
            '[u"Please fix the following issues before saving this '
            'exploration: 1. It is impossible to complete the exploration '
            'from the following states: Introduction '
            '2. An objective must be specified (in the \'Settings\' tab). "]]')]
        self.assertEqual(actual_output, expected_output)

    def test_no_action_is_performed_for_deleted_exploration(self):
        """Test that no action is performed on deleted explorations."""

        exploration = exp_domain.Exploration.create_default_exploration(
            self.VALID_EXP_ID, title='title', category='category')

        exp_services.save_new_exploration(self.albert_id, exploration)

        self.set_admins([self.ALBERT_NAME])
        owner = user_services.UserActionsInfo(self.albert_id)

        rights_manager.publish_exploration(owner, self.VALID_EXP_ID)

        exp_services.delete_exploration(self.albert_id, self.VALID_EXP_ID)

        run_job_for_deleted_exp(
            self, exp_jobs_one_off.ExplorationValidityJobManager)


class ExplorationMigrationJobTests(test_utils.GenericTestBase):

    ALBERT_EMAIL = 'albert@example.com'
    ALBERT_NAME = 'albert'

    VALID_EXP_ID = 'exp_id0'
    NEW_EXP_ID = 'exp_id1'
    EXP_TITLE = 'title'

    def setUp(self):
        super(ExplorationMigrationJobTests, self).setUp()

        # Setup user who will own the test explorations.
        self.signup(self.ALBERT_EMAIL, self.ALBERT_NAME)
        self.albert_id = self.get_user_id_from_email(self.ALBERT_EMAIL)
        self.process_and_flush_pending_tasks()

    def test_migration_job_does_not_convert_up_to_date_exp(self):
        """Tests that the exploration migration job does not convert an
        exploration that is already the latest states schema version.
        """
        # Create a new, default exploration that should not be affected by the
        # job.
        exploration = exp_domain.Exploration.create_default_exploration(
            self.VALID_EXP_ID, title='title', category='category')
        init_state = exploration.states[exploration.init_state_name]
        init_state.update_interaction_id('EndExploration')
        init_state.update_interaction_default_outcome(None)
        exp_services.save_new_exploration(self.albert_id, exploration)
        self.assertEqual(
            exploration.states_schema_version,
            feconf.CURRENT_STATE_SCHEMA_VERSION)
        yaml_before_migration = exploration.to_yaml()

        # Start migration job on sample exploration.
        job_id = exp_jobs_one_off.ExplorationMigrationJobManager.create_new()
        exp_jobs_one_off.ExplorationMigrationJobManager.enqueue(job_id)
        self.process_and_flush_pending_tasks()

        # Verify the exploration is exactly the same after migration.
        updated_exp = exp_fetchers.get_exploration_by_id(self.VALID_EXP_ID)
        self.assertEqual(
            updated_exp.states_schema_version,
            feconf.CURRENT_STATE_SCHEMA_VERSION)
        after_converted_yaml = updated_exp.to_yaml()
        self.assertEqual(after_converted_yaml, yaml_before_migration)

    def test_migration_job_does_not_have_validation_fail_on_default_exp(self):
        """Tests that the exploration migration job does not have a validation
        failure for a default exploration (of states schema version 0), due to
        the exploration having a null interaction ID in its initial state.
        """
        self.save_new_exp_with_states_schema_v0(
            self.NEW_EXP_ID, self.albert_id, self.EXP_TITLE)

        # Start migration job on sample exploration.
        job_id = exp_jobs_one_off.ExplorationMigrationJobManager.create_new()
        exp_jobs_one_off.ExplorationMigrationJobManager.enqueue(job_id)
        self.process_and_flush_pending_tasks()

        # Verify the new exploration has been migrated by the job.
        updated_exp = exp_fetchers.get_exploration_by_id(self.NEW_EXP_ID)
        self.assertEqual(
            updated_exp.states_schema_version,
            feconf.CURRENT_STATE_SCHEMA_VERSION)

        # Ensure the states structure within the exploration was changed.
        self.assertNotEqual(
            updated_exp.to_dict()['states'], self.VERSION_0_STATES_DICT)

    def test_migration_job_skips_deleted_explorations(self):
        """Tests that the exploration migration job skips deleted explorations
        and does not attempt to migrate.
        """
        self.save_new_exp_with_states_schema_v0(
            self.NEW_EXP_ID, self.albert_id, self.EXP_TITLE)

        # Note: This creates a summary based on the upgraded model (which is
        # fine). A summary is needed to delete the exploration.
        exp_services.create_exploration_summary(
            self.NEW_EXP_ID, None)

        # Delete the exploration before migration occurs.
        exp_services.delete_exploration(self.albert_id, self.NEW_EXP_ID)

        # Ensure the exploration is deleted.
        with self.assertRaisesRegexp(Exception, 'Entity .* not found'):
            exp_fetchers.get_exploration_by_id(self.NEW_EXP_ID)

        # Start migration job on sample exploration.
        job_id = exp_jobs_one_off.ExplorationMigrationJobManager.create_new()
        exp_jobs_one_off.ExplorationMigrationJobManager.enqueue(job_id)

        # This running without errors indicates the deleted exploration is
        # being ignored, since otherwise exp_fetchers.get_exploration_by_id
        # (used within the job) will raise an error.
        self.process_and_flush_pending_tasks()

        # Ensure the exploration is still deleted.
        with self.assertRaisesRegexp(Exception, 'Entity .* not found'):
            exp_fetchers.get_exploration_by_id(self.NEW_EXP_ID)

    def test_exploration_migration_job_output(self):
        """Test that Exploration Migration job output is correct."""
        exploration = exp_domain.Exploration.create_default_exploration(
            self.VALID_EXP_ID, title='title', category='category')
        exp_services.save_new_exploration(self.albert_id, exploration)

        self.save_new_exp_with_states_schema_v0(
            self.NEW_EXP_ID, self.albert_id, self.EXP_TITLE)

        # Start migration job on sample exploration.
        job_id = exp_jobs_one_off.ExplorationMigrationJobManager.create_new()
        exp_jobs_one_off.ExplorationMigrationJobManager.enqueue(job_id)
        self.process_and_flush_pending_tasks()

        actual_output = (
            exp_jobs_one_off.ExplorationMigrationJobManager.get_output(job_id))
        expected_output = ['[u\'SUCCESS\', 1]']
        self.assertEqual(actual_output, expected_output)

    def test_migration_job_creates_appropriate_classifier_models(self):
        """Tests that the exploration migration job creates appropriate
        classifier data models for explorations.
        """
        self.save_new_exp_with_states_schema_v21(
            self.NEW_EXP_ID, self.albert_id, self.EXP_TITLE)
        exploration = exp_fetchers.get_exploration_by_id(self.NEW_EXP_ID)

        initial_state_name = list(exploration.states.keys())[0]
        # Store classifier model for the new exploration.
        classifier_model_id = classifier_models.ClassifierTrainingJobModel.create( # pylint: disable=line-too-long
            'TextClassifier', 'TextInput', self.NEW_EXP_ID, exploration.version,
            datetime.datetime.utcnow(), {}, initial_state_name,
            feconf.TRAINING_JOB_STATUS_COMPLETE, 1)
        # Store training job model for the classifier model.
        classifier_models.TrainingJobExplorationMappingModel.create(
            self.NEW_EXP_ID, exploration.version, initial_state_name,
            classifier_model_id)

        # Start migration job on sample exploration.
        job_id = exp_jobs_one_off.ExplorationMigrationJobManager.create_new()
        exp_jobs_one_off.ExplorationMigrationJobManager.enqueue(job_id)
        with self.swap(feconf, 'ENABLE_ML_CLASSIFIERS', True):
            with self.swap(feconf, 'MIN_TOTAL_TRAINING_EXAMPLES', 2):
                with self.swap(feconf, 'MIN_ASSIGNED_LABELS', 1):
                    self.process_and_flush_pending_tasks()

        new_exploration = exp_fetchers.get_exploration_by_id(self.NEW_EXP_ID)
        initial_state_name = list(new_exploration.states.keys())[0]
        self.assertLess(exploration.version, new_exploration.version)
        classifier_exp_mapping_model = classifier_models.TrainingJobExplorationMappingModel.get_models( # pylint: disable=line-too-long
            self.NEW_EXP_ID, new_exploration.version,
            [initial_state_name])[0]
        self.assertEqual(
            classifier_exp_mapping_model.job_id, classifier_model_id)

    def test_migration_job_fails_with_invalid_exploration(self):
        observed_log_messages = []

        def _mock_logging_function(msg, *args):
            """Mocks logging.error()."""
            observed_log_messages.append(msg % args)


        exploration = exp_domain.Exploration.create_default_exploration(
            self.VALID_EXP_ID, title='title', category='category')
        exp_services.save_new_exploration(self.albert_id, exploration)

        exploration_model = exp_models.ExplorationModel.get(self.VALID_EXP_ID)
        exploration_model.language_code = 'invalid_language_code'
        exploration_model.commit(
            self.albert_id, 'Changed language_code.', [])
        memcache_services.delete('exploration:%s' % self.VALID_EXP_ID)

        job_id = exp_jobs_one_off.ExplorationMigrationJobManager.create_new()
        exp_jobs_one_off.ExplorationMigrationJobManager.enqueue(job_id)
        with self.swap(logging, 'error', _mock_logging_function):
            self.process_and_flush_pending_tasks()

        self.assertEqual(
            observed_log_messages,
            ['Exploration %s failed non-strict validation: '
             'Invalid language_code: invalid_language_code'
             % (self.VALID_EXP_ID)])


class ViewableExplorationsAuditJobTests(test_utils.GenericTestBase):

    ALBERT_EMAIL = 'albert@example.com'
    ALBERT_NAME = 'albert'

    VALID_EXP_ID = 'exp_id0'
    NEW_EXP_ID = 'exp_id1'
    EXP_TITLE = 'title'

    def setUp(self):
        super(ViewableExplorationsAuditJobTests, self).setUp()

        # Setup user who will own the test explorations.
        self.signup(self.ALBERT_EMAIL, self.ALBERT_NAME)
        self.albert_id = self.get_user_id_from_email(self.ALBERT_EMAIL)
        self.process_and_flush_pending_tasks()

    def test_output_contains_only_viewable_private_explorations(self):
        """Checks that only viewable private explorations are present
        in output.
        """
        exploration = exp_domain.Exploration.create_default_exploration(
            self.VALID_EXP_ID, title='title', category='category')

        exp_services.save_new_exploration(self.albert_id, exploration)

        # Start ViewableExplorationsAudit job on sample exploration.
        job_id = exp_jobs_one_off.ViewableExplorationsAuditJob.create_new()
        exp_jobs_one_off.ViewableExplorationsAuditJob.enqueue(job_id)
        self.process_and_flush_pending_tasks()

        actual_output = (
            exp_jobs_one_off.ViewableExplorationsAuditJob.get_output(
                job_id))
        self.assertEqual(actual_output, [])

        self.set_admins([self.ALBERT_NAME])
        owner = user_services.UserActionsInfo(self.albert_id)

        rights_manager.set_private_viewability_of_exploration(
            owner, self.VALID_EXP_ID, True)

        # Start ViewableExplorationsAudit job on sample exploration.
        job_id = exp_jobs_one_off.ViewableExplorationsAuditJob.create_new()
        exp_jobs_one_off.ViewableExplorationsAuditJob.enqueue(job_id)
        self.process_and_flush_pending_tasks()

        actual_output = (
            exp_jobs_one_off.ViewableExplorationsAuditJob.get_output(
                job_id))
        expected_output = ['[u\'exp_id0\', [u\'title\']]']
        self.assertEqual(actual_output, expected_output)

        rights_manager.publish_exploration(owner, self.VALID_EXP_ID)

        # Start ViewableExplorationsAudit job on sample exploration.
        job_id = exp_jobs_one_off.ViewableExplorationsAuditJob.create_new()
        exp_jobs_one_off.ViewableExplorationsAuditJob.enqueue(job_id)
        self.process_and_flush_pending_tasks()

        actual_output = (
            exp_jobs_one_off.ViewableExplorationsAuditJob.get_output(
                job_id))
        self.assertEqual(actual_output, [])

    def test_no_action_is_performed_when_exploration_rights_is_none(self):
        """Test that no action is performed when exploration rights is none."""

        exploration = exp_domain.Exploration.create_default_exploration(
            self.VALID_EXP_ID, title='title', category='category')

        exp_services.save_new_exploration(self.albert_id, exploration)

        self.set_admins([self.ALBERT_NAME])
        owner = user_services.UserActionsInfo(self.albert_id)

        rights_manager.set_private_viewability_of_exploration(
            owner, self.VALID_EXP_ID, True)

        exp_rights_model = exp_models.ExplorationRightsModel.get(
            self.VALID_EXP_ID)
        exp_rights_model.delete(feconf.SYSTEM_COMMITTER_ID, 'Delete model')

        # Start ViewableExplorationsAudit job on sample exploration.
        job_id = exp_jobs_one_off.ViewableExplorationsAuditJob.create_new()
        exp_jobs_one_off.ViewableExplorationsAuditJob.enqueue(job_id)
        self.process_and_flush_pending_tasks()

        actual_output = (
            exp_jobs_one_off.ViewableExplorationsAuditJob.get_output(
                job_id))
        self.assertEqual(actual_output, [])

    def test_no_action_is_performed_for_deleted_exploration(self):
        """Test that no action is performed on deleted explorations."""

        exploration = exp_domain.Exploration.create_default_exploration(
            self.VALID_EXP_ID, title='title', category='category')

        exp_services.save_new_exploration(self.albert_id, exploration)

        self.set_admins([self.ALBERT_NAME])
        owner = user_services.UserActionsInfo(self.albert_id)

        rights_manager.set_private_viewability_of_exploration(
            owner, self.VALID_EXP_ID, True)

        exp_services.delete_exploration(self.albert_id, self.VALID_EXP_ID)

        run_job_for_deleted_exp(
            self, exp_jobs_one_off.ViewableExplorationsAuditJob)


class HintsAuditOneOffJobTests(test_utils.GenericTestBase):

    ALBERT_EMAIL = 'albert@example.com'
    ALBERT_NAME = 'albert'

    VALID_EXP_ID = 'exp_id0'
    NEW_EXP_ID = 'exp_id1'
    EXP_TITLE = 'title'

    def setUp(self):
        super(HintsAuditOneOffJobTests, self).setUp()

        # Setup user who will own the test explorations.
        self.signup(self.ALBERT_EMAIL, self.ALBERT_NAME)
        self.albert_id = self.get_user_id_from_email(self.ALBERT_EMAIL)
        self.process_and_flush_pending_tasks()

    def test_number_of_hints_tabulated_are_correct_in_single_exp(self):
        """Checks that correct number of hints are tabulated when
        there is single exploration.
        """

        exploration = exp_domain.Exploration.create_default_exploration(
            self.VALID_EXP_ID, title='title', category='category')

        exploration.add_states(['State1', 'State2', 'State3'])

        state1 = exploration.states['State1']
        state2 = exploration.states['State2']

        hint_list1 = [
            state_domain.Hint(
                state_domain.SubtitledHtml(
                    'hint1', '<p>Hello, this is html1 for state1</p>'
                )
            ),
            state_domain.Hint(
                state_domain.SubtitledHtml(
                    'hint2', '<p>Hello, this is html2 for state1</p>'
                )
            ),
        ]

        hint_list2 = [
            state_domain.Hint(
                state_domain.SubtitledHtml(
                    'hint1', '<p>Hello, this is html1 for state2</p>'
                )
            )
        ]

        state1.update_interaction_hints(hint_list1)
        state2.update_interaction_hints(hint_list2)
        exp_services.save_new_exploration(self.albert_id, exploration)

        # Start HintsAuditOneOff job on sample exploration.
        job_id = exp_jobs_one_off.HintsAuditOneOffJob.create_new()
        exp_jobs_one_off.HintsAuditOneOffJob.enqueue(job_id)
        self.process_and_flush_pending_tasks()

        actual_output = exp_jobs_one_off.HintsAuditOneOffJob.get_output(job_id)
        expected_output = [
            '[u\'1\', [u\'exp_id0 State2\']]',
            '[u\'2\', [u\'exp_id0 State1\']]'
        ]
        self.assertEqual(actual_output, expected_output)

    def test_number_of_hints_tabulated_are_correct_in_multiple_exps(self):
        """Checks that correct number of hints are tabulated when
        there are multiple explorations.
        """

        exploration1 = exp_domain.Exploration.create_default_exploration(
            self.VALID_EXP_ID, title='title', category='category')

        exploration1.add_states(['State1', 'State2', 'State3'])

        state1 = exploration1.states['State1']
        state2 = exploration1.states['State2']

        hint_list1 = [
            state_domain.Hint(
                state_domain.SubtitledHtml(
                    'hint1', '<p>Hello, this is html1 for state1</p>')
            ),
            state_domain.Hint(
                state_domain.SubtitledHtml(
                    'hint2', '<p>Hello, this is html2 for state1</p>')
            ),
        ]
        hint_list2 = [
            state_domain.Hint(
                state_domain.SubtitledHtml(
                    'hint1', '<p>Hello, this is html1 for state2</p>'
                )
            )
        ]

        state1.update_interaction_hints(hint_list1)

        state2.update_interaction_hints(hint_list2)

        exp_services.save_new_exploration(self.albert_id, exploration1)

        exploration2 = exp_domain.Exploration.create_default_exploration(
            self.NEW_EXP_ID, title='title', category='category')

        exploration2.add_states(['State1', 'State2'])

        state1 = exploration2.states['State1']

        hint_list1 = [
            state_domain.Hint(
                state_domain.SubtitledHtml(
                    'hint1', '<p>Hello, this is html1 for state1</p>'
                )
            ),
        ]

        state1.update_interaction_hints(hint_list1)

        exp_services.save_new_exploration(self.albert_id, exploration2)

        # Start HintsAuditOneOff job on sample exploration.
        job_id = exp_jobs_one_off.HintsAuditOneOffJob.create_new()
        exp_jobs_one_off.HintsAuditOneOffJob.enqueue(job_id)
        self.process_and_flush_pending_tasks()

        actual_output = exp_jobs_one_off.HintsAuditOneOffJob.get_output(job_id)

        actual_output_dict = {}

        for item in [ast.literal_eval(value) for value in actual_output]:
            actual_output_dict[item[0]] = set(item[1])

        expected_output_dict = {
            '1': set(['exp_id0 State2', 'exp_id1 State1']),
            '2': set(['exp_id0 State1'])
        }

        self.assertEqual(actual_output_dict, expected_output_dict)

    def test_no_action_is_performed_for_deleted_exploration(self):
        """Test that no action is performed on deleted explorations."""

        exploration = exp_domain.Exploration.create_default_exploration(
            self.VALID_EXP_ID, title='title', category='category')

        exploration.add_states(['State1'])

        state1 = exploration.states['State1']

        hint_list = [
            state_domain.Hint(
                state_domain.SubtitledHtml(
                    'hint1', '<p>Hello, this is html1 for state1</p>'
                )
            ),
            state_domain.Hint(
                state_domain.SubtitledHtml(
                    'hint2', '<p>Hello, this is html2 for state1</p>'
                )
            )
        ]

        state1.update_interaction_hints(hint_list)
        exp_services.save_new_exploration(self.albert_id, exploration)
        exp_services.delete_exploration(self.albert_id, self.VALID_EXP_ID)

        run_job_for_deleted_exp(self, exp_jobs_one_off.HintsAuditOneOffJob)


class ExplorationContentValidationJobForCKEditorTests(
        test_utils.GenericTestBase):

    ALBERT_EMAIL = 'albert@example.com'
    ALBERT_NAME = 'albert'

    VALID_EXP_ID = 'exp_id0'
    NEW_EXP_ID = 'exp_id1'
    EXP_TITLE = 'title'

    def setUp(self):
        super(ExplorationContentValidationJobForCKEditorTests, self).setUp()

        # Setup user who will own the test explorations.
        self.signup(self.ALBERT_EMAIL, self.ALBERT_NAME)
        self.albert_id = self.get_user_id_from_email(self.ALBERT_EMAIL)
        self.process_and_flush_pending_tasks()

    def test_for_validation_job(self):
        """Tests that the exploration validation job validates the content
        without skipping any tags.
        """
        exploration = exp_domain.Exploration.create_default_exploration(
            self.VALID_EXP_ID, title='title', category='category')
        exploration.add_states(['State1', 'State2', 'State3'])
        state1 = exploration.states['State1']
        state2 = exploration.states['State2']
        state3 = exploration.states['State3']
        content1_dict = {
            'content_id': 'content',
            'html': (
                '<p>Lorem ipsum </p><p> Hello this is oppia </p>'
            )
        }

        state1.update_content(
            state_domain.SubtitledHtml.from_dict(content1_dict))

        exp_services.save_new_exploration(self.albert_id, exploration)

        # Start validation job on sample exploration.
        job_id = (
            exp_jobs_one_off
            .ExplorationContentValidationJobForCKEditor.create_new())
        exp_jobs_one_off.ExplorationContentValidationJobForCKEditor.enqueue(
            job_id)
        self.process_and_flush_pending_tasks()

        actual_output = (
            exp_jobs_one_off
            .ExplorationContentValidationJobForCKEditor.get_output(job_id))
        expected_output = []

        self.assertEqual(actual_output, expected_output)

        content1_dict = {
            'content_id': 'content',
            'html': (
                '<p>Lorem <span>ipsum </span></p> Hello this is '
                '<code>oppia </code>'
            )
        }
        content2_dict = {
            'content_id': 'content',
            'html': (
                '<p><oppia-noninteractive-image filepath-with-value="amp;quot;'
                'random.png&amp;quot;"></oppia-noninteractive-image>Hello this '
                'is test case to check image tag inside p tag</p>'
            )
        }
        content3_dict = {
            'content_id': 'content',
            'html': (
                '<oppia-noninteractive-collapsible content-with-value="&amp;'
                'quot;&amp;lt;pre&amp;gt;&amp;lt;p&amp;gt;lorem ipsum&'
                'amp;lt;/p&amp;gt;&amp;lt;/pre&amp;gt;'
                '&amp;quot;" heading-with-value="&amp;quot;'
                'lorem ipsum&amp;quot;lorem ipsum&amp;quot;?&amp;quot;">'
                '</oppia-noninteractive-collapsible>'
            )
        }

        default_outcome1 = state_domain.Outcome(
            'State2', state_domain.SubtitledHtml(
                'default_outcome',
                '<ol><ol><li>Item1</li></ol><li>Item2</li></ol>'
            ), False, [], None, None
        )
        default_outcome2 = state_domain.Outcome(
            'State1',
            state_domain.SubtitledHtml(
                'default_outcome',
                (
                    '<pre>Hello this is <b> testing '
                    '<oppia-noninteractive-image filepath-with-value="amp;quot;'
                    'random.png&amp;quot;"></oppia-noninteractive-image> in '
                    '</b>progress</pre>'
                )
            ), False, [], None, None,
        )

        mock_validate_context = self.swap(
            state_domain.SubtitledHtml, 'validate', mock_validate)

        with mock_validate_context:
            state1.update_content(
                state_domain.SubtitledHtml.from_dict(content1_dict))
            state2.update_content(
                state_domain.SubtitledHtml.from_dict(content2_dict))
            state3.update_content(
                state_domain.SubtitledHtml.from_dict(content3_dict))

            state1.update_interaction_default_outcome(default_outcome1)
            state2.update_interaction_default_outcome(default_outcome2)
            exp_services.save_new_exploration(self.albert_id, exploration)
            job_id = (
                exp_jobs_one_off
                .ExplorationContentValidationJobForCKEditor.create_new())
            exp_jobs_one_off.ExplorationContentValidationJobForCKEditor.enqueue(
                job_id)
            self.process_and_flush_pending_tasks()

        actual_output = (
            exp_jobs_one_off
            .ExplorationContentValidationJobForCKEditor.get_output(job_id))

        expected_output = [
            '[u\'invalidTags\', [u\'span\', u\'code\', u\'b\', '
            'u\'Exp Id: exp_id0\']]',
            '[u\'ol\', [u\'ol\', u\'Exp Id: exp_id0\']]',
            '[u\'oppia-noninteractive-image\', [u\'p\', u\'b\', '
            'u\'Exp Id: exp_id0\']]',
            '[u\'p\', [u\'pre\', u\'Exp Id: exp_id0\']]',
            (
                '[u\'strings\', '
                '[u\'<p>Lorem <span>ipsum </span></p> Hello this is <code>'
                'oppia </code>\', u\'<pre>Hello this is <b> testing <oppia-'
                'noninteractive-image filepath-with-value="amp;quot;random.'
                'png&amp;quot;"></oppia-noninteractive-image>'
                ' in </b>progress</pre>\', '
                'u\'<ol><ol><li>Item1</li></ol><li>Item2</li></ol>\', '
                'u\'<p><oppia-noninteractive-image filepath-with-value="'
                'amp;quot;random.png&amp;quot;"></oppia-noninteractive-image>'
                'Hello this is test case to check '
                'image tag inside p tag</p>\', '
                'u\'<oppia-noninteractive-collapsible content-'
                'with-value="&amp;quot;&amp;lt;pre&amp;gt;&amp;lt;'
                'p&amp;gt;lorem ipsum&amp;lt;/p&amp;gt;&amp;lt;/pre&amp;'
                'gt;&amp;quot;" heading-with-value="&amp;quot;lorem '
                'ipsum&amp;quot;lorem ipsum&amp;quot;?&amp;quot;">'
                '</oppia-noninteractive-collapsible>\', u\'Exp Id: exp_id0\']]'
            )
        ]
        self.assertEqual(actual_output, expected_output)

    def test_no_action_is_performed_for_deleted_exploration(self):
        """Test that no action is performed on deleted explorations."""

        exploration = exp_domain.Exploration.create_default_exploration(
            self.VALID_EXP_ID, title='title', category='category')

        exploration.add_states(['State1'])

        content_dict = {
            'html': '<code>Hello</code>',
            'content_id': 'content'
        }

        state1 = exploration.states['State1']

        with self.swap(
            state_domain.SubtitledHtml, 'validate', mock_validate):
            state1.update_content(
                state_domain.SubtitledHtml.from_dict(content_dict))
            exp_services.save_new_exploration(self.albert_id, exploration)

        exp_services.delete_exploration(self.albert_id, self.VALID_EXP_ID)

        run_job_for_deleted_exp(
            self,
            exp_jobs_one_off.ExplorationContentValidationJobForCKEditor)

    def test_validation_job_fails_for_invalid_schema_version(self):
        exploration = exp_domain.Exploration.create_default_exploration(
            self.VALID_EXP_ID, title='title', category='category')
        exp_services.save_new_exploration(self.albert_id, exploration)

        exploration_model = exp_models.ExplorationModel.get(self.VALID_EXP_ID)
        exploration_model.states_schema_version = 100
        exploration_model.commit(
            self.albert_id, 'Changed states_schema_version.', [])
        memcache_services.delete('exploration:%s' % self.VALID_EXP_ID)

        job_id = (
            exp_jobs_one_off
            .ExplorationContentValidationJobForCKEditor.create_new())
        exp_jobs_one_off.ExplorationContentValidationJobForCKEditor.enqueue(
            job_id)
        self.process_and_flush_pending_tasks()

        actual_output = (
            exp_jobs_one_off
            .ExplorationContentValidationJobForCKEditor.get_output(job_id))
        expected_output = [
            u'[u\'Error Sorry, we can only process v1-v%s and unversioned '
            'exploration state schemas at present. when loading exploration\', '
            '[u\'exp_id0\']]' % feconf.CURRENT_STATE_SCHEMA_VERSION]

        self.assertEqual(actual_output, expected_output)


class ExplorationMathTagValidationOneOffJobTests(test_utils.GenericTestBase):

    ALBERT_EMAIL = 'albert@example.com'
    ALBERT_NAME = 'albert'

    VALID_EXP_ID = 'exp_id0'
    EXP_TITLE = 'title'

    def setUp(self):
        super(
            ExplorationMathTagValidationOneOffJobTests, self).setUp()

        # Setup user who will own the test explorations.
        self.signup(self.ALBERT_EMAIL, self.ALBERT_NAME)
        self.albert_id = self.get_user_id_from_email(self.ALBERT_EMAIL)
        self.process_and_flush_pending_tasks()

    def test_explorations_with_invalid_math_tags_fails_validation(self):
        """Tests for the case when there are invalid math tags in the
        explorations.
        """
        exploration = exp_domain.Exploration.create_default_exploration(
            self.VALID_EXP_ID, title=self.EXP_TITLE, category='category')
        exploration.add_states(['State1', 'State2'])
        state1 = exploration.states['State1']
        state2 = exploration.states['State2']
        invalid_html_content1 = (
            '<p>Value</p><oppia-noninteractive-math></oppia-noninteractive-m'
            'ath>')

        invalid_html_content2 = (
            '<p>Value</p><oppia-noninteractive-math raw_latex-with-value="'
            '+,-,-,+"></oppia-noninteractive-math>')

        content1_dict = {
            'content_id': 'content',
            'html': invalid_html_content1
        }
        content2_dict = {
            'content_id': 'content',
            'html': invalid_html_content2
        }
        customization_args_dict = {
            'choices': {
                'value': [
                    invalid_html_content1,
                    '<p>2</p>',
                    '<p>3</p>',
                    '<p>4</p>'
                ]
            }
        }

        answer_group_dict = {
            'outcome': {
                'dest': 'Introduction',
                'feedback': {
                    'content_id': 'feedback_1',
                    'html': '<p>Feedback</p>'
                },
                'labelled_as_correct': False,
                'param_changes': [],
                'refresher_exploration_id': None,
                'missing_prerequisite_skill_id': None
            },
            'rule_specs': [{
                'inputs': {
                    'x': [[invalid_html_content1]]
                },
                'rule_type': 'IsEqualToOrdering'
            }, {
                'rule_type': 'HasElementXAtPositionY',
                'inputs': {
                    'x': invalid_html_content2,
                    'y': 2
                }
            }, {
                'rule_type': 'IsEqualToOrdering',
                'inputs': {
                    'x': [[invalid_html_content2]]
                }
            }, {
                'rule_type': 'HasElementXBeforeElementY',
                'inputs': {
                    'x': invalid_html_content1,
                    'y': invalid_html_content1
                }
            }, {
                'rule_type': 'IsEqualToOrderingWithOneItemAtIncorrectPosition',
                'inputs': {
                    'x': [[invalid_html_content1]]
                }
            }],
            'training_data': [],
            'tagged_skill_misconception_id': None
        }
        written_translations_dict = {
            'translations_mapping': {
                'content': {
                    'en': {
                        'html': invalid_html_content1,
                        'needs_update': True
                    },
                    'hi': {
                        'html': 'Hey!',
                        'needs_update': False
                    }
                },
                'default_outcome': {
                    'hi': {
                        'html': invalid_html_content2,
                        'needs_update': False
                    },
                    'en': {
                        'html': 'hello!',
                        'needs_update': False
                    }
                },
                'feedback_1': {
                    'hi': {
                        'html': invalid_html_content2,
                        'needs_update': False
                    },
                    'en': {
                        'html': 'hello!',
                        'needs_update': False
                    }
                }
            }
        }

        with self.swap(state_domain.SubtitledHtml, 'validate', mock_validate):
            state1.update_content(
                state_domain.SubtitledHtml.from_dict(content1_dict))
            state2.update_content(
                state_domain.SubtitledHtml.from_dict(content2_dict))
            state2.update_interaction_id('DragAndDropSortInput')
            state2.update_interaction_customization_args(
                customization_args_dict)
            state2.update_interaction_answer_groups([answer_group_dict])
            state2.update_written_translations(
                state_domain.WrittenTranslations.from_dict(
                    written_translations_dict))

            exp_services.save_new_exploration(self.albert_id, exploration)

            job_id = (
                exp_jobs_one_off
                .ExplorationMathTagValidationOneOffJob.create_new())
            exp_jobs_one_off.ExplorationMathTagValidationOneOffJob.enqueue(
                job_id)
            self.process_and_flush_pending_tasks()

        actual_output = (
            exp_jobs_one_off
            .ExplorationMathTagValidationOneOffJob.get_output(job_id))

        actual_output_list = ast.literal_eval(actual_output[0])
        invalid_tag1 = (
            '<oppia-noninteractive-math></oppia-noninteractive-math>')
        invalid_tag2 = (
            '<oppia-noninteractive-math raw_latex-with-value="+,-,-,+"></oppi'
            'a-noninteractive-math>')
        expected_invalid_tags = [invalid_tag1, invalid_tag2]

        no_of_invalid_tags_in_output = 0
        for output in actual_output_list[1]:
            list_starting_index = output.find('[')
            list_finishing_index = output.find(']')
            stringified_error_list = (
                output[list_starting_index + 1:list_finishing_index].split(
                    ', '))
            no_of_invalid_tags_in_output = (
                no_of_invalid_tags_in_output + len(stringified_error_list))
            for invalid_tag in stringified_error_list:
                self.assertTrue(invalid_tag in expected_invalid_tags)

        self.assertEqual(no_of_invalid_tags_in_output, 12)

    def test_no_action_is_performed_for_deleted_exploration(self):
        """Test that no action is performed on deleted explorations."""

        exploration = exp_domain.Exploration.create_default_exploration(
            self.VALID_EXP_ID, title=self.EXP_TITLE, category='category')

        exploration.add_states(['State1'])
        invalid_html_content = (
            '<p>Value</p><oppia-noninteractive-math></oppia-noninteractive-m'
            'ath>')
        content_dict = {
            'html': invalid_html_content,
            'content_id': 'content'
        }
        state1 = exploration.states['State1']

        with self.swap(state_domain.SubtitledHtml, 'validate', mock_validate):
            state1.update_content(
                state_domain.SubtitledHtml.from_dict(content_dict))
            exp_services.save_new_exploration(self.albert_id, exploration)

        exp_services.delete_exploration(self.albert_id, self.VALID_EXP_ID)

        run_job_for_deleted_exp(
            self,
            exp_jobs_one_off.ExplorationMathTagValidationOneOffJob)

    def test_explorations_with_valid_math_tags(self):
        """Tests for the case when there are no invalid math tags in the
        explorations.
        """

        exploration = exp_domain.Exploration.create_default_exploration(
            self.VALID_EXP_ID, title=self.EXP_TITLE, category='category')
        exploration.add_states(['State1', 'State2'])
        state1 = exploration.states['State1']
        state2 = exploration.states['State2']
        valid_html_content = (
            '<p>Value</p><oppia-noninteractive-math raw_latex-with-value="&a'
            'mp;quot;+,-,-,+&amp;quot;"></oppia-noninteractive-math>')

        content1_dict = {
            'content_id': 'content',
            'html': valid_html_content
        }
        content2_dict = {
            'content_id': 'content',
            'html': valid_html_content
        }
        customization_args_dict = {
            'choices': {
                'value': [
                    valid_html_content,
                    '<p>2</p>',
                    '<p>3</p>',
                    '<p>4</p>'
                ]
            }
        }
        # Since the Old math-schema with raw_latex attribute is no longer valid,
        # it gets cleaned by html_cleaner. We need to prevent this for testing
        # by swapping it.
        with self.swap(html_cleaner, 'clean', lambda html: html):
            state1.update_content(
                state_domain.SubtitledHtml.from_dict(content1_dict))
            state2.update_content(
                state_domain.SubtitledHtml.from_dict(content2_dict))
            state2.update_interaction_id('DragAndDropSortInput')
            state2.update_interaction_customization_args(
                customization_args_dict)
            exp_services.save_new_exploration(self.albert_id, exploration)

            job_id = (
                exp_jobs_one_off
                .ExplorationMathTagValidationOneOffJob.create_new())
            exp_jobs_one_off.ExplorationMathTagValidationOneOffJob.enqueue(
                job_id)
            self.process_and_flush_pending_tasks()

        actual_output = (
            exp_jobs_one_off
            .ExplorationMathTagValidationOneOffJob.get_output(job_id))
        self.assertEqual(len(actual_output), 0)


class ExplorationMockMathMigrationOneOffJobOneOffJobTests(
        test_utils.GenericTestBase):

    ALBERT_EMAIL = 'albert@example.com'
    ALBERT_NAME = 'albert'

    VALID_EXP_ID = 'exp_id0'
    EXP_TITLE = 'title'

    def setUp(self):
        super(
            ExplorationMockMathMigrationOneOffJobOneOffJobTests, self).setUp()

        # Setup user who will own the test explorations.
        self.signup(self.ALBERT_EMAIL, self.ALBERT_NAME)
        self.albert_id = self.get_user_id_from_email(self.ALBERT_EMAIL)
        self.process_and_flush_pending_tasks()

    def test_explorations_with_unconverted_math_tags_after_migration(self):
        """Tests for the case when the conversion function doesn not convert
        the math-tags to the new schema. The old schema has the attribute
        raw_latex-with-value while the new schema has the attribute
        math-content-with-value which includes a field for storing reference to
        SVGs.
        """
        exploration = exp_domain.Exploration.create_default_exploration(
            self.VALID_EXP_ID, title=self.EXP_TITLE, category='category')
        exploration.add_states(['State1'])
        state1 = exploration.states['State1']
        valid_html_content = (
            '<p>Value</p><oppia-noninteractive-math raw_latex-with-value="&a'
            'mp;quot;+,-,-,+&amp;quot;"></oppia-noninteractive-math>')

        content1_dict = {
            'content_id': 'content',
            'html': valid_html_content
        }
        customization_args_dict = {
            'choices': {
                'value': [
                    '<p>1</p>',
                    '<p>2</p>',
                    '<p>3</p>',
                    '<p>4</p>'
                ]
            }
        }

        answer_group_dict = {
            'outcome': {
                'dest': 'Introduction',
                'feedback': {
                    'content_id': 'feedback_1',
                    'html': '<p>Feedback</p>'
                },
                'labelled_as_correct': False,
                'param_changes': [],
                'refresher_exploration_id': None,
                'missing_prerequisite_skill_id': None
            },
            'rule_specs': [{
                'inputs': {
                    'x': [[valid_html_content]]
                },
                'rule_type': 'IsEqualToOrdering'
            }, {
                'rule_type': 'HasElementXAtPositionY',
                'inputs': {
                    'x': valid_html_content,
                    'y': 2
                }
            }, {
                'rule_type': 'IsEqualToOrdering',
                'inputs': {
                    'x': [[valid_html_content]]
                }
            }, {
                'rule_type': 'HasElementXBeforeElementY',
                'inputs': {
                    'x': valid_html_content,
                    'y': valid_html_content
                }
            }, {
                'rule_type': 'IsEqualToOrderingWithOneItemAtIncorrectPosition',
                'inputs': {
                    'x': [[valid_html_content]]
                }
            }],
            'training_data': [],
            'tagged_skill_misconception_id': None
        }
        written_translations_dict = {
            'translations_mapping': {
                'content': {
                    'en': {
                        'html': valid_html_content,
                        'needs_update': True
                    },
                    'hi': {
                        'html': 'Hey!',
                        'needs_update': False
                    }
                },
                'default_outcome': {
                    'hi': {
                        'html': valid_html_content,
                        'needs_update': False
                    },
                    'en': {
                        'html': 'hello!',
                        'needs_update': False
                    }
                },
                'feedback_1': {
                    'hi': {
                        'html': valid_html_content,
                        'needs_update': False
                    },
                    'en': {
                        'html': 'hello!',
                        'needs_update': False
                    }
                }
            }
        }
        # Since the Old math-schema with raw_latex attribute is no longer valid,
        # it gets cleaned by html_cleaner. We need to prevent this for testing
        # by swapping it.
        with self.swap(html_cleaner, 'clean', lambda html: html):
            state1.update_content(
                state_domain.SubtitledHtml.from_dict(content1_dict))
            state1.update_interaction_id('DragAndDropSortInput')
            state1.update_interaction_customization_args(
                customization_args_dict)
            state1.update_interaction_answer_groups([answer_group_dict])
            state1.update_written_translations(
                state_domain.WrittenTranslations.from_dict(
                    written_translations_dict))

        exp_services.save_new_exploration(self.albert_id, exploration)
        with self.swap(
            html_validation_service,
            'add_math_content_to_math_rte_components', lambda html: html):
            with self.swap(html_cleaner, 'clean', lambda html: html):
                job_id = (
                    exp_jobs_one_off
                    .ExplorationMockMathMigrationOneOffJob.create_new())
                exp_jobs_one_off.ExplorationMockMathMigrationOneOffJob.enqueue(
                    job_id)
                self.process_and_flush_pending_tasks()

        actual_output = (
            exp_jobs_one_off
            .ExplorationMockMathMigrationOneOffJob.get_output(job_id))
        actual_output_list = ast.literal_eval(actual_output[0])
        self.assertEqual(
            actual_output_list[0],
            'exp_id: exp_id0, exp_status: private failed validation after mi'
            'gration')
        expected_invalid_tag = (
            '<oppia-noninteractive-math raw_latex-with-value="&amp;quot;+,-,-,'
            '+&amp;quot;"></oppia-noninteractive-math>')

        expected_invalid_tags = [expected_invalid_tag]

        no_of_invalid_tags_in_output = 0
        for output in actual_output_list[1]:
            list_starting_index = output.find('[')
            list_finishing_index = output.find(']')
            stringified_error_list = (
                output[list_starting_index + 1:list_finishing_index].split(
                    ', '))
            no_of_invalid_tags_in_output = (
                no_of_invalid_tags_in_output + len(stringified_error_list))
            for invalid_tag in stringified_error_list:
                self.assertTrue(invalid_tag in expected_invalid_tags)
        self.assertEqual(no_of_invalid_tags_in_output, 10)

    def test_no_action_is_performed_for_deleted_exploration(self):
        """Test that no action is performed on deleted explorations."""

        exploration = exp_domain.Exploration.create_default_exploration(
            self.VALID_EXP_ID, title=self.EXP_TITLE, category='category')

        exploration.add_states(['State1'])
        invalid_html_content = (
            '<p>Value</p><oppia-noninteractive-math></oppia-noninteractive-m'
            'ath>')
        content_dict = {
            'html': invalid_html_content,
            'content_id': 'content'
        }
        state1 = exploration.states['State1']

        with self.swap(state_domain.SubtitledHtml, 'validate', mock_validate):
            state1.update_content(
                state_domain.SubtitledHtml.from_dict(content_dict))
            exp_services.save_new_exploration(self.albert_id, exploration)

        exp_services.delete_exploration(self.albert_id, self.VALID_EXP_ID)

        run_job_for_deleted_exp(
            self,
            exp_jobs_one_off.ExplorationMockMathMigrationOneOffJob)

    def test_explorations_with_valid_math_tags_passes_migration(self):
        """Tests for the case when there are no invalid math tags in the
        explorations and the migration converts all the math tags to the new
        schema. The old schema has the attribute raw_latex-with-value while
        the new schema has the attribute math-content-with-value which includes
        a field for storing reference to SVGs.
        """

        exploration = exp_domain.Exploration.create_default_exploration(
            self.VALID_EXP_ID, title=self.EXP_TITLE, category='category')
        exploration.add_states(['State1', 'State2'])
        state1 = exploration.states['State1']
        state2 = exploration.states['State2']
        valid_html_content = (
            '<p>Value</p><oppia-noninteractive-math raw_latex-with-value="&a'
            'mp;quot;+,-,-,+&amp;quot;"></oppia-noninteractive-math>')

        content1_dict = {
            'content_id': 'content',
            'html': valid_html_content
        }
        content2_dict = {
            'content_id': 'content',
            'html': valid_html_content
        }
        answer_group_dict = {
            'outcome': {
                'dest': 'Introduction',
                'feedback': {
                    'content_id': 'feedback_1',
                    'html': '<p>Feedback</p>'
                },
                'labelled_as_correct': False,
                'param_changes': [],
                'refresher_exploration_id': None,
                'missing_prerequisite_skill_id': None
            },
            'rule_specs': [{
                'inputs': {
                    'x': [[valid_html_content]]
                },
                'rule_type': 'IsEqualToOrdering'
            }, {
                'rule_type': 'HasElementXAtPositionY',
                'inputs': {
                    'x': valid_html_content,
                    'y': 2
                }
            }, {
                'rule_type': 'IsEqualToOrdering',
                'inputs': {
                    'x': [[valid_html_content]]
                }
            }, {
                'rule_type': 'HasElementXBeforeElementY',
                'inputs': {
                    'x': valid_html_content,
                    'y': valid_html_content
                }
            }, {
                'rule_type': 'IsEqualToOrderingWithOneItemAtIncorrectPosition',
                'inputs': {
                    'x': [[valid_html_content]]
                }
            }],
            'training_data': [],
            'tagged_skill_misconception_id': None
        }

        with self.swap(html_cleaner, 'clean', lambda html: html):
            state1.update_content(
                state_domain.SubtitledHtml.from_dict(content1_dict))
            state2.update_content(
                state_domain.SubtitledHtml.from_dict(content2_dict))
            state2.update_interaction_id('DragAndDropSortInput')
            state2.update_interaction_answer_groups(
                [answer_group_dict])
            exp_services.save_new_exploration(self.albert_id, exploration)

            job_id = (
                exp_jobs_one_off
                .ExplorationMockMathMigrationOneOffJob.create_new())
            exp_jobs_one_off.ExplorationMockMathMigrationOneOffJob.enqueue(
                job_id)
            self.process_and_flush_pending_tasks()
        actual_output = (
            exp_jobs_one_off
            .ExplorationMockMathMigrationOneOffJob.get_output(job_id))
        self.assertEqual(len(actual_output), 0)


class ExplorationMathRichTextInfoModelGenerationOneOffJobTests(
        test_utils.GenericTestBase):

    ALBERT_EMAIL = 'albert@example.com'
    ALBERT_NAME = 'albert'

    VALID_EXP_ID = 'exp_id0'
    EXP_TITLE = 'title'

    def setUp(self):
        super(
            ExplorationMathRichTextInfoModelGenerationOneOffJobTests,
            self).setUp()

        # Setup user who will own the test explorations.
        self.signup(self.ALBERT_EMAIL, self.ALBERT_NAME)
        self.albert_id = self.get_user_id_from_email(self.ALBERT_EMAIL)
        self.process_and_flush_pending_tasks()

    def test_explorations_with_math_images(self):
        """Test the audit job output when there are several explorations with
        math rich text components.
        """
        exploration_with_no_math = (
            exp_domain.Exploration.create_default_exploration(
                self.VALID_EXP_ID, title=self.EXP_TITLE, category='category'))
        exp_services.save_new_exploration(
            self.albert_id, exploration_with_no_math)
        exploration1 = exp_domain.Exploration.create_default_exploration(
            'exp_id1', title='title1', category='category')
        exploration2 = exp_domain.Exploration.create_default_exploration(
            'exp_id2', title='title2', category='category2')
        exploration3 = exp_domain.Exploration.create_default_exploration(
            'exp_id3', title='title3', category='category3')

        exploration1.add_states(['FirstState'])
        exploration2.add_states(['FirstState'])
        exploration3.add_states(['FirstState'])

        exploration1_state = exploration1.states['FirstState']
        exploration2_state = exploration2.states['FirstState']
        exploration3_state = exploration3.states['FirstState']

        valid_html_content1 = (
            '<oppia-noninteractive-math math_content-with-value="{&amp;q'
            'uot;raw_latex&amp;quot;: &amp;quot;(x - a_1)(x - a_2)(x - a'
            '_3)...(x - a_n-1)(x - a_n)&amp;quot;, &amp;quot;svg_filenam'
            'e&amp;quot;: &amp;quot;&amp;quot;}"></oppia-noninteractive-math>'
        )
        valid_html_content2 = (
            '<oppia-noninteractive-math math_content-with-value="{&amp;'
            'quot;raw_latex&amp;quot;: &amp;quot;+,+,+,+&amp;quot;, &amp;'
            'quot;svg_filename&amp;quot;: &amp;quot;&amp;quot;}"></oppia'
            '-noninteractive-math>'
        )
        valid_html_content3 = (
            '<oppia-noninteractive-math math_content-with-value="{&amp;'
            'quot;raw_latex&amp;quot;: &amp;quot;\\\\frac{x}{y}&amp;quot'
            ';, &amp;quot;svg_filename&amp;quot;: &amp;quot;&amp;quot;}"'
            '></oppia-noninteractive-math>'
        )

        content_dict = {
            'content_id': 'content',
            'html': valid_html_content1
        }
        customization_args_dict = {
            'choices': {
                'value': [
                    valid_html_content1,
                    '<p>2</p>',
                    '<p>3</p>',
                    valid_html_content2
                ]
            }
        }

        drag_and_drop_answer_group_dict = {
            'outcome': {
                'dest': 'Introduction',
                'feedback': {
                    'content_id': 'feedback_1',
                    'html': '<p>Feedback</p>'
                },
                'labelled_as_correct': False,
                'param_changes': [],
                'refresher_exploration_id': None,
                'missing_prerequisite_skill_id': None
            },
            'rule_specs': [{
                'inputs': {
                    'x': [[valid_html_content1]]
                },
                'rule_type': 'IsEqualToOrdering'
            }, {
                'rule_type': 'HasElementXAtPositionY',
                'inputs': {
                    'x': valid_html_content1,
                    'y': 2
                }
            }, {
                'rule_type': 'IsEqualToOrdering',
                'inputs': {
                    'x': [[valid_html_content1]]
                }
            }, {
                'rule_type': 'HasElementXBeforeElementY',
                'inputs': {
                    'x': valid_html_content2,
                    'y': valid_html_content1
                }
            }, {
                'rule_type': 'IsEqualToOrderingWithOneItemAtIncorrectPosition',
                'inputs': {
                    'x': [[valid_html_content2]]
                }
            }],
            'training_data': [],
            'tagged_skill_misconception_id': None
        }
        item_selection_answer_group = {
            'rule_specs': [{
                'rule_type': 'Equals',
                'inputs': {
                    'x': [valid_html_content3]
                }
            }, {
                'rule_type': 'ContainsAtLeastOneOf',
                'inputs': {
                    'x': [valid_html_content1]
                }
            }, {
                'rule_type': 'IsProperSubsetOf',
                'inputs': {
                    'x': [valid_html_content3]
                }
            }, {
                'rule_type': 'DoesNotContainAtLeastOneOf',
                'inputs': {
                    'x': [valid_html_content1]
                }
            }],
            'outcome': {
                'dest': 'Introduction',
                'feedback': {
                    'content_id': 'feedback',
                    'html': valid_html_content1
                },
                'param_changes': [],
                'labelled_as_correct': False,
                'refresher_exploration_id': None,
                'missing_prerequisite_skill_id': None
            },
            'training_data': [],
            'tagged_skill_misconception_id': None
        }
        exploration1_state.update_content(
            state_domain.SubtitledHtml.from_dict(content_dict))
        exploration1_state.update_interaction_id('DragAndDropSortInput')
        exploration1_state.update_interaction_customization_args(
            customization_args_dict)
        exploration1_state.update_interaction_answer_groups(
            [drag_and_drop_answer_group_dict])
        exploration2_state.update_content(
            state_domain.SubtitledHtml.from_dict(content_dict))
        exploration2_state.update_interaction_id('ItemSelectionInput')
        exploration2_state.update_interaction_customization_args(
            customization_args_dict)
        exploration2_state.update_interaction_answer_groups(
            [item_selection_answer_group])
        exploration3_state.update_content(
            state_domain.SubtitledHtml.from_dict(content_dict))
        exploration3_state.update_interaction_id('DragAndDropSortInput')
        exploration3_state.update_interaction_customization_args(
            customization_args_dict)
        exploration3_state.update_interaction_answer_groups(
            [drag_and_drop_answer_group_dict])

        exp_services.save_new_exploration(self.albert_id, exploration1)
        exp_services.save_new_exploration(self.albert_id, exploration2)
        exp_services.save_new_exploration(self.albert_id, exploration3)

        mock_max_size_of_math_svgs_batch = 0.1 * 1024 * 1024
        self.assertEqual(
            exp_models.ExplorationMathRichTextInfoModel.
            get_all().count(), 0)
        with self.swap(
            feconf, 'MAX_SIZE_OF_MATH_SVGS_BATCH_BYTES',
            mock_max_size_of_math_svgs_batch):
            job_id = (
                exp_jobs_one_off
                .ExplorationMathRichTextInfoModelGenerationOneOffJob.
                create_new())
            (
                exp_jobs_one_off.
                ExplorationMathRichTextInfoModelGenerationOneOffJob.enqueue(
                    job_id))
            self.process_and_flush_pending_tasks()
            actual_output = (
                exp_jobs_one_off
                .ExplorationMathRichTextInfoModelGenerationOneOffJob.
                get_output(job_id))

        actual_output_list = ast.literal_eval(actual_output[0])
        self.assertEqual(
            actual_output_list[1]['longest_raw_latex_string'],
            '(x - a_1)(x - a_2)(x - a_3)...(x - a_n-1)(x - a_n)')
        self.assertEqual(
            actual_output_list[1]['number_of_explorations_having_math'], 3)
        self.assertEqual(
            actual_output_list[1]['estimated_no_of_batches'], 2)
        # Checks below assert that the temporary models are created with
        # values.
        exp1_math_image_model = (
            exp_models.ExplorationMathRichTextInfoModel.get_by_id('exp_id1'))
        exp2_math_image_model = (
            exp_models.ExplorationMathRichTextInfoModel.get_by_id('exp_id2'))
        exp3_math_image_model = (
            exp_models.ExplorationMathRichTextInfoModel.get_by_id('exp_id3'))
        self.assertEqual(
            exp1_math_image_model.estimated_max_size_of_images_in_bytes,
            57000)
        expected_latex_strings_1 = [
            '+,+,+,+', '(x - a_1)(x - a_2)(x - a_3)...(x - a_n-1)(x - a_n)']
        expected_latex_strings_2 = [
            '+,+,+,+', '(x - a_1)(x - a_2)(x - a_3)...(x - a_n-1)(x - a_n)',
            '\\frac{x}{y}']
        self.assertEqual(
            sorted(exp1_math_image_model.latex_strings_without_svg),
            sorted(expected_latex_strings_1))
        self.assertEqual(
            exp2_math_image_model.estimated_max_size_of_images_in_bytes,
            68000)
        self.assertEqual(
            sorted(exp2_math_image_model.latex_strings_without_svg),
            sorted(expected_latex_strings_2))
        self.assertEqual(
            exp3_math_image_model.estimated_max_size_of_images_in_bytes,
            57000)
        self.assertEqual(
            sorted(exp3_math_image_model.latex_strings_without_svg),
            sorted(expected_latex_strings_1))
        self.assertEqual(
            exp_models.ExplorationMathRichTextInfoModel.get_all().count(), 3)

    def test_one_off_job_handles_unicode_in_latex_strings_correctly(self):
        """Test that the one-off job handles LaTeX strings with unicode
        characters correctly.
        """
        exploration1 = exp_domain.Exploration.create_default_exploration(
            'exp_id1', title='title1', category='category')

        exploration1.add_states(['FirstState'])

        exploration1_state = exploration1.states['FirstState']

        valid_html_content_with_unicode = (
            '<oppia-noninteractive-math math_content-with-value="{&amp;q'
            'uot;raw_latex&amp;quot;: &amp;quot;ÀÁÂÃÄÅÆÇÈÉÊËÌÍÎÏÐÑÒÓÔÕÖ&'
            'amp;quot;, &amp;quot;svg_filename&amp;quot;: &amp;quot;&am'
            'p;quot;}"></oppia-noninteractive-math>'
        )
        content_dict = {
            'content_id': 'content',
            'html': valid_html_content_with_unicode
        }
        exploration1_state.update_content(
            state_domain.SubtitledHtml.from_dict(content_dict))
        exp_services.save_new_exploration(self.albert_id, exploration1)

        mock_max_size_of_math_svgs_batch = 0.1 * 1024 * 1024
        self.assertEqual(
            exp_models.ExplorationMathRichTextInfoModel.
            get_all().count(), 0)
        with self.swap(
            feconf, 'MAX_SIZE_OF_MATH_SVGS_BATCH_BYTES',
            mock_max_size_of_math_svgs_batch):
            job_id = (
                exp_jobs_one_off
                .ExplorationMathRichTextInfoModelGenerationOneOffJob.
                create_new())
            (
                exp_jobs_one_off.
                ExplorationMathRichTextInfoModelGenerationOneOffJob.enqueue(
                    job_id))
            self.process_and_flush_pending_tasks()
            actual_output = (
                exp_jobs_one_off
                .ExplorationMathRichTextInfoModelGenerationOneOffJob.
                get_output(job_id))

        actual_output_list = ast.literal_eval(actual_output[0])
        self.assertEqual(
            actual_output_list[1]['longest_raw_latex_string'],
            'ÀÁÂÃÄÅÆÇÈÉÊËÌÍÎÏÐÑÒÓÔÕÖ')
        self.assertEqual(
            actual_output_list[1]['number_of_explorations_having_math'], 1)
        self.assertEqual(
            actual_output_list[1]['estimated_no_of_batches'], 1)
        # Checks below assert that the temporary models are created with
        # values.
        exp1_math_image_model = (
            exp_models.ExplorationMathRichTextInfoModel.get_by_id('exp_id1'))
        self.assertEqual(
            exp1_math_image_model.estimated_max_size_of_images_in_bytes,
            46000)
        expected_latex_strings = ['ÀÁÂÃÄÅÆÇÈÉÊËÌÍÎÏÐÑÒÓÔÕÖ']
        self.assertEqual(
            sorted(exp1_math_image_model.latex_strings_without_svg),
            sorted(expected_latex_strings))
        self.assertEqual(
            exp_models.ExplorationMathRichTextInfoModel.get_all().count(), 1)


    def test_one_off_job_fails_with_invalid_exploration(self):
        """Test the audit job fails when there is an invalid exploration."""
        exploration = exp_domain.Exploration.create_default_exploration(
            self.VALID_EXP_ID, title='title', category='category')
        exp_services.save_new_exploration(self.albert_id, exploration)

        exploration_model = exp_models.ExplorationModel.get(self.VALID_EXP_ID)
        exploration_model.language_code = 'invalid_language_code'
        exploration_model.commit(
            self.albert_id, 'Changed language_code.', [])

        job_id = (
            exp_jobs_one_off
            .ExplorationMathRichTextInfoModelGenerationOneOffJob.create_new())
        (
            exp_jobs_one_off.
            ExplorationMathRichTextInfoModelGenerationOneOffJob.enqueue(
                job_id))
        self.process_and_flush_pending_tasks()
        actual_output = (
            exp_jobs_one_off
            .ExplorationMathRichTextInfoModelGenerationOneOffJob.
            get_output(job_id))
        expected_output = (
            [u'[u\'validation_error\', [u\'Exploration exp_id0 failed non-' +
             'strict validation: Invalid language_code: invalid_language_' +
             'code\']]'])
        self.assertEqual(actual_output, expected_output)

    def test_no_action_is_performed_for_deleted_exploration(self):
        """Test that no action is performed on deleted explorations."""

        exploration1 = exp_domain.Exploration.create_default_exploration(
            'exp_id1', title='title1', category='category')
        exploration1.add_states(['FirstState'])
        exploration1_state = exploration1.states['FirstState']
        valid_html_content1 = (
            '<oppia-noninteractive-math math_content-with-value="{&amp;q'
            'uot;raw_latex&amp;quot;: &amp;quot;(x - a_1)(x - a_2)(x - a'
            '_3)...(x - a_n)&amp;quot;, &amp;quot;svg_filename&amp;quot;'
            ': &amp;quot;&amp;quot;}"></oppia-noninteractive-math>'
        )
        content_dict = {
            'content_id': 'content',
            'html': valid_html_content1
        }

        exploration1_state.update_content(
            state_domain.SubtitledHtml.from_dict(content_dict))
        exp_services.save_new_exploration(self.albert_id, exploration1)
        exp_services.delete_exploration(self.albert_id, 'exp_id1')
        run_job_for_deleted_exp(
            self,
            exp_jobs_one_off.
            ExplorationMathRichTextInfoModelGenerationOneOffJob)


class ExplorationMathRichTextInfoModelDeletionOneOffJobTests(
        test_utils.GenericTestBase):

    def setUp(self):
        super(
            ExplorationMathRichTextInfoModelDeletionOneOffJobTests,
            self).setUp()
        exp_models.ExplorationMathRichTextInfoModel(
            id='user_id.exp_id',
            math_images_generation_required=True,
            estimated_max_size_of_images_in_bytes=1000).put()
        exp_models.ExplorationMathRichTextInfoModel(
            id='user_id1.exp_id1',
            math_images_generation_required=True,
            estimated_max_size_of_images_in_bytes=2000).put()
        exp_models.ExplorationMathRichTextInfoModel(
            id='user_id2.exp_id2',
            math_images_generation_required=True,
            estimated_max_size_of_images_in_bytes=3000).put()

    def test_that_all_the_models_are_deleted(self):
        no_of_models_before_job_is_run = (
            exp_models.ExplorationMathRichTextInfoModel.
            get_all().count())
        self.assertEqual(no_of_models_before_job_is_run, 3)

        job = (
            exp_jobs_one_off.
            ExplorationMathRichTextInfoModelDeletionOneOffJob)
        job_id = job.create_new()
        job.enqueue(job_id)
        self.assertEqual(
            self.count_jobs_in_taskqueue(
                taskqueue_services.QUEUE_NAME_ONE_OFF_JOBS), 1)
        self.process_and_flush_pending_tasks()
        actual_output = job.get_output(job_id)
        no_of_models_after_job_is_run = (
            exp_models.ExplorationMathRichTextInfoModel.
            get_all().count())
        self.assertEqual(no_of_models_after_job_is_run, 0)

        expected_output = (
            [u'[u\'model_deleted\', [u\'3 models successfully delelted.\']]'])
        self.assertEqual(actual_output, expected_output)<|MERGE_RESOLUTION|>--- conflicted
+++ resolved
@@ -84,434 +84,6 @@
 
     else:
         self.assertEqual(job_class.get_output(job_id), [])
-
-
-<<<<<<< HEAD
-=======
-class DragAndDropSortInputInteractionOneOffJobTests(test_utils.GenericTestBase):
-
-    ALBERT_EMAIL = 'albert@example.com'
-    ALBERT_NAME = 'albert'
-
-    VALID_EXP_ID = 'exp_id0'
-    NEW_EXP_ID = 'exp_id1'
-    EXP_TITLE = 'title'
-
-    def setUp(self):
-        super(DragAndDropSortInputInteractionOneOffJobTests, self).setUp()
-
-        self.signup(self.ADMIN_EMAIL, self.ADMIN_USERNAME)
-        self.admin_id = self.get_user_id_from_email(self.ADMIN_EMAIL)
-        self.set_admins([self.ADMIN_USERNAME])
-        self.admin = user_services.UserActionsInfo(self.admin_id)
-        # Setup user who will own the test explorations.
-        self.signup(self.ALBERT_EMAIL, self.ALBERT_NAME)
-        self.albert_id = self.get_user_id_from_email(self.ALBERT_EMAIL)
-        self.process_and_flush_pending_tasks()
-
-    def test_exp_state_pairs_are_produced_only_for_desired_interactions(self):
-        """Checks output pairs are produced only for
-        desired interactions.
-        """
-        owner = user_services.UserActionsInfo(self.albert_id)
-        exploration = exp_domain.Exploration.create_default_exploration(
-            self.VALID_EXP_ID, title='title', category='category')
-
-        exploration.add_states(['State1', 'State2'])
-
-        state1 = exploration.states['State1']
-        state2 = exploration.states['State2']
-
-        state1.update_interaction_id('DragAndDropSortInput')
-        state2.update_interaction_id('DragAndDropSortInput')
-
-        customization_args_dict1 = {
-            'choices': {'value': [
-                '<p>This is value1 for DragAndDropSortInput</p>',
-                '<p>This is value2 for DragAndDropSortInput</p>',
-            ]}
-        }
-
-        answer_group_list1 = [{
-            'rule_specs': [{
-                'rule_type': 'IsEqualToOrdering',
-                'inputs': {'x': [['a'], ['b']]}
-            }],
-            'outcome': {
-                'dest': 'Introduction',
-                'feedback': {
-                    'content_id': 'feedback1',
-                    'html': '<p>Outcome for state1</p>'
-                },
-                'param_changes': [],
-                'labelled_as_correct': False,
-                'refresher_exploration_id': None,
-                'missing_prerequisite_skill_id': None
-            },
-            'training_data': [],
-            'tagged_skill_misconception_id': None
-        }]
-
-        customization_args_dict2 = {
-            'choices': {'value': [
-                '<p>This is value1 for DragAndDropSortInput</p>',
-                '<p>This is value2 for DragAndDropSortInput</p>',
-            ]}
-        }
-
-        answer_group_list2 = [{
-            'rule_specs': [{
-                'rule_type': 'IsEqualToOrderingWithOneItemAtIncorrectPosition',
-                'inputs': {
-                    'x': []
-                }
-            }, {
-                'rule_type': 'IsEqualToOrdering',
-                'inputs': {'x': [['a']]}
-            }, {
-                'rule_type': 'HasElementXBeforeElementY',
-                'inputs': {
-                    'x': '',
-                    'y': ''
-                }
-            }, {
-                'rule_type': 'IsEqualToOrdering',
-                'inputs': {'x': []}
-            }],
-            'outcome': {
-                'dest': 'State1',
-                'feedback': {
-                    'content_id': 'feedback',
-                    'html': '<p>Outcome for state2</p>'
-                },
-                'param_changes': [],
-                'labelled_as_correct': False,
-                'refresher_exploration_id': None,
-                'missing_prerequisite_skill_id': None
-            },
-            'training_data': [],
-            'tagged_skill_misconception_id': None
-        }, {
-            'rule_specs': [{
-                'rule_type': 'HasElementXAtPositionY',
-                'inputs': {
-                    'x': '',
-                    'y': 1
-                }
-            }, {
-                'rule_type': 'HasElementXAtPositionY',
-                'inputs': {
-                    'x': 'a',
-                    'y': 2
-                }
-            }],
-            'outcome': {
-                'dest': 'Introduction',
-                'feedback': {
-                    'content_id': 'feedback2',
-                    'html': '<p>Outcome for state1</p>'
-                },
-                'param_changes': [],
-                'labelled_as_correct': False,
-                'refresher_exploration_id': None,
-                'missing_prerequisite_skill_id': None
-            },
-            'training_data': [],
-            'tagged_skill_misconception_id': None
-        }]
-
-        state1.update_interaction_customization_args(customization_args_dict1)
-        state1.update_interaction_answer_groups(answer_group_list1)
-        exp_services.save_new_exploration(self.albert_id, exploration)
-        rights_manager.publish_exploration(owner, self.VALID_EXP_ID)
-
-        # Start DragAndDropSortInputInteractionOneOffJob on sample exploration.
-        job_id = (
-            exp_jobs_one_off.DragAndDropSortInputInteractionOneOffJob
-            .create_new())
-        exp_jobs_one_off.DragAndDropSortInputInteractionOneOffJob.enqueue(
-            job_id)
-        self.process_and_flush_pending_tasks()
-
-        actual_output = (
-            exp_jobs_one_off.DragAndDropSortInputInteractionOneOffJob
-            .get_output(job_id))
-        self.assertEqual(actual_output, [])
-
-        state2.update_interaction_customization_args(customization_args_dict2)
-        state2.update_interaction_answer_groups(answer_group_list2)
-
-        exp_services.save_new_exploration(self.albert_id, exploration)
-        rights_manager.publish_exploration(owner, self.VALID_EXP_ID)
-
-        # Start DragAndDropSortInputInteractionOneOffJob on sample exploration.
-        job_id = (
-            exp_jobs_one_off.DragAndDropSortInputInteractionOneOffJob
-            .create_new())
-        exp_jobs_one_off.DragAndDropSortInputInteractionOneOffJob.enqueue(
-            job_id)
-        self.process_and_flush_pending_tasks()
-
-        actual_output = (
-            exp_jobs_one_off.DragAndDropSortInputInteractionOneOffJob
-            .get_output(job_id))
-        expected_output = [(
-            u'[u\'exp_id0\', [u"[u\'State name: State2, AnswerGroup: 0, Rule '
-            'input x in rule with index 0 is empty. \', u\'State name: State2,'
-            ' AnswerGroup: 0, Rule input y in rule with index 2 is empty. \', '
-            'u\'State name: State2, AnswerGroup: 0, Rule input x in rule with '
-            'index 2 is empty. \', u\'State name: State2, AnswerGroup: 0, Rule'
-            ' input x in rule with index 3 is empty. \', u\'State name: State2'
-            ', AnswerGroup: 1, Rule input x in rule with index 0 is empty. \']'
-            '"]]'
-        )]
-        self.assertEqual(actual_output, expected_output)
-
-        rights_manager.unpublish_exploration(self.admin, self.VALID_EXP_ID)
-        # Start DragAndDropSortInputInteractionOneOffJob on private
-        # exploration.
-        job_id = (
-            exp_jobs_one_off.DragAndDropSortInputInteractionOneOffJob
-            .create_new())
-        exp_jobs_one_off.DragAndDropSortInputInteractionOneOffJob.enqueue(
-            job_id)
-        self.process_and_flush_pending_tasks()
-        actual_output = (
-            exp_jobs_one_off.DragAndDropSortInputInteractionOneOffJob
-            .get_output(job_id))
-        self.assertEqual(actual_output, [])
-
-    def test_no_action_is_performed_for_deleted_exploration(self):
-        """Test that no action is performed on deleted explorations."""
-
-        exploration = exp_domain.Exploration.create_default_exploration(
-            self.VALID_EXP_ID, title='title', category='category')
-
-        exploration.add_states(['State1'])
-
-        state1 = exploration.states['State1']
-
-        state1.update_interaction_id('DragAndDropSortInput')
-
-        customization_args_dict = {
-            'choices': {'value': [
-                '<p>This is value1 for DragAndDropSortInput</p>',
-                '<p>This is value2 for DragAndDropSortInput</p>',
-            ]}
-        }
-
-        answer_group_list = [{
-            'rule_specs': [{
-                'rule_type': 'IsEqualToOrdering',
-                'inputs': {'x': []}
-            }, {
-                'rule_type': 'IsEqualToOrdering',
-                'inputs': {'x': []}
-            }],
-            'outcome': {
-                'dest': 'State1',
-                'feedback': {
-                    'content_id': 'feedback',
-                    'html': '<p>Outcome for state2</p>'
-                },
-                'param_changes': [],
-                'labelled_as_correct': False,
-                'refresher_exploration_id': None,
-                'missing_prerequisite_skill_id': None
-            },
-            'training_data': [],
-            'tagged_skill_misconception_id': None
-        }]
-
-        state1.update_interaction_customization_args(customization_args_dict)
-        state1.update_interaction_answer_groups(answer_group_list)
-
-        exp_services.save_new_exploration(self.albert_id, exploration)
-
-        exp_services.delete_exploration(self.albert_id, self.VALID_EXP_ID)
-
-        run_job_for_deleted_exp(
-            self, exp_jobs_one_off.DragAndDropSortInputInteractionOneOffJob)
-
-
-class MultipleChoiceInteractionOneOffJobTests(test_utils.GenericTestBase):
-
-    ALBERT_EMAIL = 'albert@example.com'
-    ALBERT_NAME = 'albert'
-
-    VALID_EXP_ID = 'exp_id0'
-    NEW_EXP_ID = 'exp_id1'
-    EXP_TITLE = 'title'
-
-    def setUp(self):
-        super(MultipleChoiceInteractionOneOffJobTests, self).setUp()
-
-        # Setup user who will own the test explorations.
-        self.signup(self.ALBERT_EMAIL, self.ALBERT_NAME)
-        self.albert_id = self.get_user_id_from_email(self.ALBERT_EMAIL)
-        self.process_and_flush_pending_tasks()
-
-    def test_exp_state_pairs_are_produced_only_for_desired_interactions(self):
-        """Checks output pairs are produced only for
-        desired interactions.
-        """
-        exploration = exp_domain.Exploration.create_default_exploration(
-            self.VALID_EXP_ID, title='title', category='category')
-
-        exploration.add_states(['State1', 'State2'])
-
-        state1 = exploration.states['State1']
-        state2 = exploration.states['State2']
-
-        state1.update_interaction_id('MultipleChoiceInput')
-        state2.update_interaction_id('MultipleChoiceInput')
-
-        customization_args_dict1 = {
-            'choices': {'value': [
-                '<p>This is value1 for MultipleChoiceInput</p>',
-                '<p>This is value2 for MultipleChoiceInput</p>',
-            ]}
-        }
-
-        answer_group_list1 = [{
-            'rule_specs': [{
-                'rule_type': 'Equals',
-                'inputs': {'x': '1'}
-            }],
-            'outcome': {
-                'dest': 'Introduction',
-                'feedback': {
-                    'content_id': 'feedback',
-                    'html': '<p>Outcome for state1</p>'
-                },
-                'param_changes': [],
-                'labelled_as_correct': False,
-                'refresher_exploration_id': None,
-                'missing_prerequisite_skill_id': None
-            },
-            'training_data': [],
-            'tagged_skill_misconception_id': None
-        }]
-
-        state1.update_interaction_customization_args(customization_args_dict1)
-        state1.update_interaction_answer_groups(answer_group_list1)
-        exp_services.save_new_exploration(self.albert_id, exploration)
-
-        # Start MultipleChoiceInteractionOneOffJob job on sample exploration.
-        job_id = exp_jobs_one_off.MultipleChoiceInteractionOneOffJob.create_new(
-        )
-        exp_jobs_one_off.MultipleChoiceInteractionOneOffJob.enqueue(job_id)
-        self.process_and_flush_pending_tasks()
-
-        actual_output = (
-            exp_jobs_one_off.MultipleChoiceInteractionOneOffJob.get_output(
-                job_id))
-        self.assertEqual(actual_output, [])
-
-        customization_args_dict2 = {
-            'choices': {'value': [
-                '<p>This is value1 for MultipleChoiceInput</p>',
-                '<p>This is value2 for MultipleChoiceInput</p>',
-                '<p>This is value3 for MultipleChoiceInput</p>',
-                '<p>This is value4 for MultipleChoiceInput</p>',
-            ]}
-        }
-
-        answer_group_list2 = [{
-            'rule_specs': [{
-                'rule_type': 'Equals',
-                'inputs': {'x': '0'}
-            }, {
-                'rule_type': 'Equals',
-                'inputs': {'x': '9007199254740991'}
-            }],
-            'outcome': {
-                'dest': 'State1',
-                'feedback': {
-                    'content_id': 'feedback',
-                    'html': '<p>Outcome for state2</p>'
-                },
-                'param_changes': [],
-                'labelled_as_correct': False,
-                'refresher_exploration_id': None,
-                'missing_prerequisite_skill_id': None
-            },
-            'training_data': [],
-            'tagged_skill_misconception_id': None
-        }]
-
-        state2.update_interaction_customization_args(customization_args_dict2)
-        state2.update_interaction_answer_groups(answer_group_list2)
-
-        exp_services.save_new_exploration(self.albert_id, exploration)
-
-        # Start MultipleChoiceInteractionOneOffJob job on sample exploration.
-        job_id = exp_jobs_one_off.MultipleChoiceInteractionOneOffJob.create_new(
-        )
-        exp_jobs_one_off.MultipleChoiceInteractionOneOffJob.enqueue(job_id)
-        self.process_and_flush_pending_tasks()
-
-        actual_output = (
-            exp_jobs_one_off.MultipleChoiceInteractionOneOffJob.get_output(
-                job_id))
-        expected_output = [(
-            u'[u\'exp_id0\', '
-            u'[u\'State name: State2, AnswerGroup: 0, Rule: 1 is invalid.' +
-            '(Indices here are 0-indexed.)\']]'
-        )]
-        self.assertEqual(actual_output, expected_output)
-
-    def test_no_action_is_performed_for_deleted_exploration(self):
-        """Test that no action is performed on deleted explorations."""
-
-        exploration = exp_domain.Exploration.create_default_exploration(
-            self.VALID_EXP_ID, title='title', category='category')
-
-        exploration.add_states(['State1'])
-
-        state1 = exploration.states['State1']
-
-        state1.update_interaction_id('MultipleChoiceInput')
-
-        customization_args_dict = {
-            'choices': {'value': [
-                '<p>This is value1 for MultipleChoiceInput</p>',
-                '<p>This is value2 for MultipleChoiceInput</p>',
-            ]}
-        }
-
-        answer_group_list = [{
-            'rule_specs': [{
-                'rule_type': 'Equals',
-                'inputs': {'x': '0'}
-            }, {
-                'rule_type': 'Equals',
-                'inputs': {'x': '9007199254740991'}
-            }],
-            'outcome': {
-                'dest': 'State1',
-                'feedback': {
-                    'content_id': 'feedback',
-                    'html': '<p>Outcome for state2</p>'
-                },
-                'param_changes': [],
-                'labelled_as_correct': False,
-                'refresher_exploration_id': None,
-                'missing_prerequisite_skill_id': None
-            },
-            'training_data': [],
-            'tagged_skill_misconception_id': None
-        }]
-
-        state1.update_interaction_customization_args(customization_args_dict)
-        state1.update_interaction_answer_groups(answer_group_list)
-
-        exp_services.save_new_exploration(self.albert_id, exploration)
-
-        exp_services.delete_exploration(self.albert_id, self.VALID_EXP_ID)
-
-        run_job_for_deleted_exp(
-            self, exp_jobs_one_off.MultipleChoiceInteractionOneOffJob)
 
 
 class MathExpressionValidationOneOffJobTests(test_utils.GenericTestBase):
@@ -683,7 +255,6 @@
             self, exp_jobs_one_off.MathExpressionValidationOneOffJob)
 
 
->>>>>>> fe2006a6
 class OneOffExplorationFirstPublishedJobTests(test_utils.GenericTestBase):
 
     EXP_ID = 'exp_id'
