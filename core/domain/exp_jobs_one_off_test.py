# coding: utf-8
#
# Copyright 2014 The Oppia Authors. All Rights Reserved.
#
# Licensed under the Apache License, Version 2.0 (the "License");
# you may not use this file except in compliance with the License.
# You may obtain a copy of the License at
#
#      http://www.apache.org/licenses/LICENSE-2.0
#
# Unless required by applicable law or agreed to in writing, software
# distributed under the License is distributed on an "AS-IS" BASIS,
# WITHOUT WARRANTIES OR CONDITIONS OF ANY KIND, either express or implied.
# See the License for the specific language governing permissions and
# limitations under the License.

"""Tests for Exploration-related jobs."""

from __future__ import absolute_import  # pylint: disable=import-only-modules
from __future__ import unicode_literals  # pylint: disable=import-only-modules

import ast
import datetime
import logging
import os

from core.domain import caching_services
from core.domain import exp_domain
from core.domain import exp_fetchers
from core.domain import exp_jobs_one_off
from core.domain import exp_services
from core.domain import fs_domain
from core.domain import rights_domain
from core.domain import rights_manager
from core.domain import state_domain
from core.domain import taskqueue_services
from core.domain import user_services
from core.platform import models
from core.tests import test_utils
import feconf
import python_utils
import utils

(
    job_models, exp_models, base_models, classifier_models, improvements_models,
) = models.Registry.import_models([
    models.NAMES.job, models.NAMES.exploration, models.NAMES.base_model,
    models.NAMES.classifier, models.NAMES.improvements
])

datastore_services = models.Registry.import_datastore_services()
search_services = models.Registry.import_search_services()


# This mock should be used only in ExplorationContentValidationJobForCKEditor
# and InteractionCustomizationArgsValidationJob.
# The first job validates the html strings and produces as output the invalid
# strings. If we do not use mock validation for rte while updating
# states and saving exploration, the validation for subtitled html
# in state will fail, thereby resulting in failure of job.
# The second job validates the customization args in html and if the
# mock is not used while updating states and saving explorations,
# the validation for subtitled html in state will fail, thereby
# resulting in failure of job.
def mock_validate(unused_self):
    pass


def run_job_for_deleted_exp(
        self, job_class, check_error=False,
        error_type=None, error_msg=None, function_to_be_called=None,
        exp_id=None):
    """Helper function to run job for a deleted exploration and check the
    output or error condition.
    """
    job_id = job_class.create_new()
    # Check there is one job in the taskqueue corresponding to
    # delete_exploration_from_subscribed_users.
    self.assertEqual(
        self.count_jobs_in_taskqueue(
            taskqueue_services.QUEUE_NAME_ONE_OFF_JOBS), 1)
    job_class.enqueue(job_id)
    self.assertEqual(
        self.count_jobs_in_mapreduce_taskqueue(
            taskqueue_services.QUEUE_NAME_ONE_OFF_JOBS), 1)
    self.process_and_flush_pending_mapreduce_tasks()
    self.process_and_flush_pending_tasks()
    if check_error:
        with self.assertRaisesRegexp(error_type, error_msg):
            function_to_be_called(exp_id)

    else:
        self.assertEqual(job_class.get_output(job_id), [])


<<<<<<< HEAD
class MockExplorationRightsModelWithDeprecatedFields(
        exp_models.ExplorationRightsModel):
    """Mock ExplorationRightsModel to be able to set translator_ids,
    all_viewer_ids
    """

    translator_ids = (
        datastore_services.StringProperty(indexed=True, repeated=True))

    all_viewer_ids = datastore_services.StringProperty(
        indexed=True, repeated=True)
=======
class MockExplorationModelWithDeprecatedFields(exp_models.ExplorationModel):
    """Mock ExplorationModel to be able to set skill_tags, default_skin,
    and skin_customizations.
    """

    skill_tags = (
        datastore_services.StringProperty(indexed=True, repeated=True))
    default_skin = (
        datastore_services.StringProperty(default='conversation_v1'))
    skin_customizations = datastore_services.JsonProperty(indexed=False)
>>>>>>> 8643e329

    def _trusted_commit(
            self, committer_id, commit_type, commit_message, commit_cmds):
        """Override this to escape recursion, which will otherwise occur
        when super() is used in a mocked class.
        """

        base_models.VersionedModel._trusted_commit( # pylint: disable=protected-access
            self, committer_id, commit_type, commit_message, commit_cmds)


<<<<<<< HEAD
class RemoveDeprecatedExplorationRightsModelFieldsOneOffJobTests(
        test_utils.GenericTestBase):

    EXP_ID_1 = '1'
    USER_ID_1 = 'id_1'
    USER_ID_2 = 'id_2'
    USER_ID_COMMITTER = 'id_committer'

    def _run_one_off_job(self):
        """Runs the one-off MapReduce job."""
        job_id = (
            exp_jobs_one_off.
            RemoveDeprecatedExplorationRightsModelFieldsOneOffJob
            .create_new()
        )
        (
            exp_jobs_one_off.
            RemoveDeprecatedExplorationRightsModelFieldsOneOffJob
=======
class RemoveDeprecatedExplorationModelFieldsOneOffJobTests(
        test_utils.GenericTestBase):

    def _run_one_off_job(self):
        """Runs the one-off MapReduce job."""
        job_id = (
            exp_jobs_one_off.RemoveDeprecatedExplorationModelFieldsOneOffJob
            .create_new()
        )
        (
            exp_jobs_one_off.RemoveDeprecatedExplorationModelFieldsOneOffJob
>>>>>>> 8643e329
            .enqueue(job_id))
        self.assertEqual(
            self.count_jobs_in_mapreduce_taskqueue(
                taskqueue_services.QUEUE_NAME_ONE_OFF_JOBS), 1)
        self.process_and_flush_pending_mapreduce_tasks()
        stringified_output = (
<<<<<<< HEAD
            exp_jobs_one_off.
            RemoveDeprecatedExplorationRightsModelFieldsOneOffJob
=======
            exp_jobs_one_off.RemoveDeprecatedExplorationModelFieldsOneOffJob
>>>>>>> 8643e329
            .get_output(job_id))
        eval_output = [ast.literal_eval(stringified_item) for
                       stringified_item in stringified_output]
        return eval_output

<<<<<<< HEAD
    # This test for two deprecated fields is merged into one test because
    # running two different tests resulted in failures. The failures were
    # caused because the map() function of
    # RemoveDeprecatedExplorationRightsModelFieldsOneOffJob was called one time
    # each by the test but the field was removed in only one test and rest
    # one test was failing.
    def test_one_exp_rights_models_with_deprecated_field(self):
        with self.swap(
            exp_models,
            'ExplorationRightsModel',
            MockExplorationRightsModelWithDeprecatedFields
        ):
            exp_models.ExplorationRightsModel(
                id=self.EXP_ID_1,
                owner_ids=[self.USER_ID_1],
                editor_ids=[self.USER_ID_1],
                voice_artist_ids=[self.USER_ID_1],
                viewer_ids=[self.USER_ID_2],
                community_owned=False,
                status='public',
                viewable_if_private=False,
                first_published_msec=0.1,
                translator_ids=[self.USER_ID_1],
                all_viewer_ids=[],
            ).save(
                self.USER_ID_COMMITTER, 'Created new exploration right',
                [{'cmd': rights_domain.CMD_CREATE_NEW}])

            exp_rights_model = exp_models.ExplorationRightsModel.get_by_id(
                self.EXP_ID_1)

            self.assertIsNotNone(exp_rights_model.translator_ids)
            self.assertIsNotNone(exp_rights_model.all_viewer_ids)

            self.assertIn('translator_ids', exp_rights_model._values) # pylint: disable=protected-access
            self.assertIn('translator_ids', exp_rights_model._properties) # pylint: disable=protected-access

            self.assertIn('all_viewer_ids', exp_rights_model._values) # pylint: disable=protected-access
            self.assertIn('all_viewer_ids', exp_rights_model._properties) # pylint: disable=protected-access

            output = self._run_one_off_job()
            self.assertItemsEqual(
                [['SUCCESS_REMOVED - ExplorationRightsModel', 1]], output)

            migrated_exp_rights_model = (
                exp_models.ExplorationRightsModel.get_by_id(self.EXP_ID_1))

            self.assertNotIn(
                'translator_ids', migrated_exp_rights_model._values)  # pylint: disable=protected-access
            self.assertNotIn(
                'translator_ids', migrated_exp_rights_model._properties)  # pylint: disable=protected-access

            self.assertNotIn(
                'all_viewer_ids', migrated_exp_rights_model._values)  # pylint: disable=protected-access
            self.assertNotIn(
                'all_viewer_ids', migrated_exp_rights_model._properties)  # pylint: disable=protected-access
=======
    # This test for three deprecated fields is merged into one test because
    # running three different tests resulted in failures. The failures were
    # caused because the map() function of
    # RemoveDeprecatedExplorationModelFieldsOneOffJob was called one time
    # each by the test but the field was removed in only one test and rest
    # two tests were failing.
    def test_one_exp_models_with_deprecated_field(self):
        with self.swap(
            exp_models,
            'ExplorationModel',
            MockExplorationModelWithDeprecatedFields
        ):
            exp_model1 = exp_models.ExplorationModel(
                id='exp_id1',
                category='category',
                title='title',
                objective='objective',
                language_code='en',
                tags=[],
                blurb='',
                author_notes='',
                init_state_name=feconf.DEFAULT_INIT_STATE_NAME,
                param_specs={},
                param_changes=[],
                skill_tags=['tag1', 'tag2'],
                default_skin='conversation_v1',
                skin_customizations={},
            )
            rights_manager.create_new_exploration_rights('exp_id1', 'uid_1')
            commit_message = 'New exploration created with title \'title\'.'
            exp_model1.commit('uid_1', commit_message, [{
                'cmd': 'create_new',
                'title': 'title',
                'category': 'category',
            }])

            self.assertIsNotNone(exp_model1.skill_tags)
            self.assertIsNotNone(exp_model1.default_skin)
            self.assertIsNotNone(exp_model1.skin_customizations)

            self.assertIn('skill_tags', exp_model1._values) # pylint: disable=protected-access
            self.assertIn('skill_tags', exp_model1._properties) # pylint: disable=protected-access

            self.assertIn('default_skin', exp_model1._values) # pylint: disable=protected-access
            self.assertIn('default_skin', exp_model1._properties) # pylint: disable=protected-access

            self.assertIn('skin_customizations', exp_model1._values) # pylint: disable=protected-access
            self.assertIn('skin_customizations', exp_model1._properties) # pylint: disable=protected-access

            output = self._run_one_off_job()
            self.assertItemsEqual(
                [['SUCCESS_REMOVED - ExplorationModel', 1]], output)

            migrated_exp_model1 = (
                exp_models.ExplorationModel.get_by_id('exp_id1'))

            self.assertNotIn(
                'skill_tags', migrated_exp_model1._values)  # pylint: disable=protected-access
            self.assertNotIn(
                'skill_tags', migrated_exp_model1._properties)  # pylint: disable=protected-access

            self.assertNotIn(
                'default_skin', migrated_exp_model1._values)  # pylint: disable=protected-access
            self.assertNotIn(
                'default_skin', migrated_exp_model1._properties)  # pylint: disable=protected-access

            self.assertNotIn(
                'skin_customizations', migrated_exp_model1._values)  # pylint: disable=protected-access
            self.assertNotIn(
                'skin_customizations', migrated_exp_model1._properties)  # pylint: disable=protected-access
>>>>>>> 8643e329

            # Run job twice.
            output = self._run_one_off_job()
            self.assertItemsEqual(
<<<<<<< HEAD
                [['SUCCESS_ALREADY_REMOVED - ExplorationRightsModel', 1]],
                output)

    def test_one_exp_rights_model_without_deprecated_fields(self):
        exp_models.ExplorationRightsModel(
            id=self.EXP_ID_1,
            owner_ids=[self.USER_ID_1],
            editor_ids=[self.USER_ID_1],
            voice_artist_ids=[self.USER_ID_1],
            viewer_ids=[self.USER_ID_2],
            community_owned=False,
            status='public',
            viewable_if_private=False,
            first_published_msec=0.1,
        ).save(
            self.USER_ID_COMMITTER, 'Created new exploration right',
            [{'cmd': rights_domain.CMD_CREATE_NEW}])

        exp_rights_model = exp_models.ExplorationRightsModel.get_by_id(
            self.EXP_ID_1)

        self.assertNotIn(
            'translator_ids', exp_rights_model._values)  # pylint: disable=protected-access
        self.assertNotIn(
            'translator_ids', exp_rights_model._properties)  # pylint: disable=protected-access

        self.assertNotIn(
            'all_viewer_ids', exp_rights_model._values)  # pylint: disable=protected-access
        self.assertNotIn(
            'all_viewer_ids', exp_rights_model._properties)  # pylint: disable=protected-access
=======
                [['SUCCESS_ALREADY_REMOVED - ExplorationModel', 1]], output)

    def test_one_exploration_model_without_deprecated_fields(self):
        original_exploration_model = exp_models.ExplorationModel(
            id='exp_id4',
            category='category',
            title='title',
            objective='Old objective',
            language_code='en',
            tags=[],
            blurb='',
            author_notes='',
            init_state_name=feconf.DEFAULT_INIT_STATE_NAME,
            param_specs={},
            param_changes=[]
        )
        rights_manager.create_new_exploration_rights('exp_id4', 'uid_4')
        commit_message = 'New exploration created with title \'title\'.'
        original_exploration_model.commit('uid_4', commit_message, [{
            'cmd': 'create_new',
            'title': 'title',
            'category': 'category',
        }])
        original_exploration_model = (
            exp_models.ExplorationModel.get_by_id('exp_id4'))
        self.assertNotIn(
            'skill_tags', original_exploration_model._values)  # pylint: disable=protected-access
        self.assertNotIn(
            'skill_tags', original_exploration_model._properties)  # pylint: disable=protected-access
>>>>>>> 8643e329

        # Fields were never there to begin with, so already removed.
        output = self._run_one_off_job()
        self.assertItemsEqual(
<<<<<<< HEAD
            [['SUCCESS_ALREADY_REMOVED - ExplorationRightsModel', 1]], output)

        migrated_exploration_model = (
            exp_models.ExplorationRightsModel.get_by_id(self.EXP_ID_1))

        self.assertNotIn(
            'translator_ids', migrated_exploration_model._values)  # pylint: disable=protected-access
        self.assertNotIn(
            'translator_ids', migrated_exploration_model._properties)  # pylint: disable=protected-access

        self.assertNotIn(
            'all_viewer_ids', migrated_exploration_model._values)  # pylint: disable=protected-access
        self.assertNotIn(
            'all_viewer_ids', migrated_exploration_model._properties)  # pylint: disable=protected-access
=======
            [['SUCCESS_ALREADY_REMOVED - ExplorationModel', 1]], output)

        migrated_exploration_model = (
            exp_models.ExplorationModel.get_by_id('exp_id4'))
        self.assertNotIn(
            'skill_tags', migrated_exploration_model._values)  # pylint: disable=protected-access
        self.assertNotIn(
            'skill_tags', migrated_exploration_model._properties)  # pylint: disable=protected-access
>>>>>>> 8643e329


class OneOffExplorationFirstPublishedJobTests(test_utils.GenericTestBase):

    EXP_ID = 'exp_id'

    def setUp(self):
        super(OneOffExplorationFirstPublishedJobTests, self).setUp()

        self.signup(self.ADMIN_EMAIL, self.ADMIN_USERNAME)
        self.admin_id = self.get_user_id_from_email(self.ADMIN_EMAIL)
        self.set_admins([self.ADMIN_USERNAME])
        self.admin = user_services.UserActionsInfo(self.admin_id)

        self.signup(self.OWNER_EMAIL, self.OWNER_USERNAME)
        self.owner_id = self.get_user_id_from_email(self.OWNER_EMAIL)
        self.owner = user_services.UserActionsInfo(self.owner_id)

    def test_first_published_time_of_exploration_that_is_unpublished(self):
        """This tests that, if an exploration is published, unpublished, and
        then published again, the job uses the first publication time as the
        value for first_published_msec.
        """

        self.save_new_valid_exploration(
            self.EXP_ID, self.owner_id, end_state_name='End')
        rights_manager.publish_exploration(self.owner, self.EXP_ID)
        job_class = exp_jobs_one_off.ExplorationFirstPublishedOneOffJob
        job_id = job_class.create_new()
        exp_jobs_one_off.ExplorationFirstPublishedOneOffJob.enqueue(job_id)
        self.process_and_flush_pending_mapreduce_tasks()
        exploration_rights = rights_manager.get_exploration_rights(self.EXP_ID)

        # Test to see whether first_published_msec was correctly updated.
        exp_first_published = exploration_rights.first_published_msec
        exp_rights_model = exp_models.ExplorationRightsModel.get(self.EXP_ID)
        last_updated_time_msec = utils.get_time_in_millisecs(
            exp_rights_model.last_updated)
        self.assertLess(
            exp_first_published, last_updated_time_msec)

        rights_manager.unpublish_exploration(self.admin, self.EXP_ID)
        rights_manager.publish_exploration(self.owner, self.EXP_ID)
        job_id = job_class.create_new()
        exp_jobs_one_off.ExplorationFirstPublishedOneOffJob.enqueue(job_id)
        self.process_and_flush_pending_mapreduce_tasks()

        # Test to see whether first_published_msec remains the same despite the
        # republication.
        exploration_rights = rights_manager.get_exploration_rights(self.EXP_ID)
        self.assertEqual(
            exp_first_published, exploration_rights.first_published_msec)

    def test_no_action_is_performed_for_deleted_exploration(self):
        """Test that no action is performed on deleted explorations."""

        self.save_new_valid_exploration(
            self.EXP_ID, self.owner_id, end_state_name='End')
        rights_manager.publish_exploration(self.owner, self.EXP_ID)

        exp_services.delete_exploration(self.owner_id, self.EXP_ID)

        run_job_for_deleted_exp(
            self, exp_jobs_one_off.ExplorationFirstPublishedOneOffJob,
            check_error=True,
            error_type=base_models.BaseModel.EntityNotFoundError,
            error_msg=(
                'Entity for class ExplorationRightsModel with id '
                'exp_id not found'),
            function_to_be_called=rights_manager.get_exploration_rights,
            exp_id=self.EXP_ID)


class ExplorationValidityJobManagerTests(test_utils.GenericTestBase):

    ALBERT_EMAIL = 'albert@example.com'
    ALBERT_NAME = 'albert'

    VALID_EXP_ID = 'exp_id0'
    NEW_EXP_ID = 'exp_id1'
    EXP_TITLE = 'title'

    def setUp(self):
        super(ExplorationValidityJobManagerTests, self).setUp()

        # Setup user who will own the test explorations.
        self.signup(self.ALBERT_EMAIL, self.ALBERT_NAME)
        self.albert_id = self.get_user_id_from_email(self.ALBERT_EMAIL)
        self.process_and_flush_pending_mapreduce_tasks()

    def test_validation_errors_are_not_raised_for_valid_exploration(self):
        """Checks validation errors are not raised for a valid exploration."""
        exploration = exp_domain.Exploration.create_default_exploration(
            self.VALID_EXP_ID, title='title', category='category',
            objective='Test Exploration')

        exploration.add_states(['End'])
        intro_state = exploration.states['Introduction']
        end_state = exploration.states['End']

        self.set_interaction_for_state(intro_state, 'TextInput')
        self.set_interaction_for_state(end_state, 'EndExploration')

        default_outcome = state_domain.Outcome(
            'End', state_domain.SubtitledHtml(
                'default_outcome', '<p>Introduction</p>'
            ), False, [], None, None
        )
        intro_state.update_interaction_default_outcome(default_outcome)
        end_state.update_interaction_default_outcome(None)

        exp_services.save_new_exploration(self.albert_id, exploration)

        # Start ExplorationValidityJobManager job on unpublished exploration.
        job_id = exp_jobs_one_off.ExplorationValidityJobManager.create_new()
        exp_jobs_one_off.ExplorationValidityJobManager.enqueue(job_id)
        self.process_and_flush_pending_mapreduce_tasks()

        actual_output = (
            exp_jobs_one_off.ExplorationValidityJobManager.get_output(
                job_id))
        self.assertEqual(actual_output, [])

        self.set_admins([self.ALBERT_NAME])
        owner = user_services.UserActionsInfo(self.albert_id)

        rights_manager.publish_exploration(owner, self.VALID_EXP_ID)

        # Start ExplorationValidityJobManager job on published exploration.
        job_id = exp_jobs_one_off.ExplorationValidityJobManager.create_new()
        exp_jobs_one_off.ExplorationValidityJobManager.enqueue(job_id)
        self.process_and_flush_pending_mapreduce_tasks()

        actual_output = (
            exp_jobs_one_off.ExplorationValidityJobManager.get_output(
                job_id))

        self.assertEqual(actual_output, [])

    def test_strict_validation_errors_are_raised_for_published_exploration(
            self):
        """Checks validation errors are not present for valid exploration."""
        exploration = exp_domain.Exploration.create_default_exploration(
            self.VALID_EXP_ID, title='title', category='category')

        exp_services.save_new_exploration(self.albert_id, exploration)

        # Start ExplorationValidityJobManager job on unpublished exploration.
        job_id = exp_jobs_one_off.ExplorationValidityJobManager.create_new()
        exp_jobs_one_off.ExplorationValidityJobManager.enqueue(job_id)
        self.process_and_flush_pending_mapreduce_tasks()

        actual_output = (
            exp_jobs_one_off.ExplorationValidityJobManager.get_output(
                job_id))
        self.assertEqual(actual_output, [])

        self.set_admins([self.ALBERT_NAME])
        owner = user_services.UserActionsInfo(self.albert_id)

        rights_manager.publish_exploration(owner, self.VALID_EXP_ID)

        # Start ExplorationValidityJobManager job on published exploration.
        job_id = exp_jobs_one_off.ExplorationValidityJobManager.create_new()
        exp_jobs_one_off.ExplorationValidityJobManager.enqueue(job_id)
        self.process_and_flush_pending_mapreduce_tasks()

        actual_output = (
            exp_jobs_one_off.ExplorationValidityJobManager.get_output(
                job_id))
        expected_output = [(
            '[u\'exp_id0\', '
            '[u\'This state does not have any interaction specified.\']]'
        )]
        self.assertEqual(actual_output, expected_output)

        self.set_interaction_for_state(
            exploration.states['Introduction'], 'TextInput')

        exp_services.save_new_exploration(self.albert_id, exploration)

        rights_manager.publish_exploration(owner, self.VALID_EXP_ID)

        # Start ExplorationValidityJobManager job on published exploration.
        job_id = exp_jobs_one_off.ExplorationValidityJobManager.create_new()
        exp_jobs_one_off.ExplorationValidityJobManager.enqueue(job_id)
        self.process_and_flush_pending_mapreduce_tasks()

        actual_output = (
            exp_jobs_one_off
            .ExplorationValidityJobManager.get_output(job_id))
        expected_output = [(
            '[u\'exp_id0\', '
            '[u"Please fix the following issues before saving this '
            'exploration: 1. It is impossible to complete the exploration '
            'from the following states: Introduction '
            '2. An objective must be specified (in the \'Settings\' tab). "]]')]
        self.assertEqual(actual_output, expected_output)

    def test_no_action_is_performed_for_deleted_exploration(self):
        """Test that no action is performed on deleted explorations."""

        exploration = exp_domain.Exploration.create_default_exploration(
            self.VALID_EXP_ID, title='title', category='category')

        exp_services.save_new_exploration(self.albert_id, exploration)

        self.set_admins([self.ALBERT_NAME])
        owner = user_services.UserActionsInfo(self.albert_id)

        rights_manager.publish_exploration(owner, self.VALID_EXP_ID)

        exp_services.delete_exploration(self.albert_id, self.VALID_EXP_ID)

        run_job_for_deleted_exp(
            self, exp_jobs_one_off.ExplorationValidityJobManager)


class ExplorationMigrationAuditJobTests(test_utils.GenericTestBase):
    """Tests for ExplorationMigrationAuditJob."""

    ALBERT_EMAIL = 'albert@example.com'
    ALBERT_NAME = 'albert'

    VALID_EXP_ID = 'exp_id0'
    NEW_EXP_ID = 'exp_id1'
    EXP_TITLE = 'title'

    def setUp(self):
        super(ExplorationMigrationAuditJobTests, self).setUp()

        # Setup user who will own the test explorations.
        self.signup(self.ALBERT_EMAIL, self.ALBERT_NAME)
        self.albert_id = self.get_user_id_from_email(self.ALBERT_EMAIL)
        self.process_and_flush_pending_mapreduce_tasks()

    def create_exploration_with_states_schema_version(
            self, states_schema_version, exp_id, user_id, states_dict):
        """Saves a new default exploration with the given states dictionary in
        the given state schema version. All passed state dictionaries in
        'states_dict' must have the states schema version indicated by
        'states_schema_version'.

        Note that it makes an explicit commit to the datastore instead of using
        the usual functions for updating and creating explorations. This is
        because the latter approach would result in an exploration with the
        *current* states schema version.

        Args:
            states_schema_version: int. The state schema version.
            exp_id: str. The exploration ID.
            user_id: str. The user_id of the creator.
            states_dict: dict. The dict representation of all the states, in the
                given states schema version.
        """
        exp_model = exp_models.ExplorationModel(
            id=exp_id,
            category='category',
            title='title',
            objective='Old objective',
            language_code='en',
            tags=[],
            blurb='',
            author_notes='',
            states_schema_version=states_schema_version,
            init_state_name=feconf.DEFAULT_INIT_STATE_NAME,
            states=states_dict,
            param_specs={},
            param_changes=[]
        )
        rights_manager.create_new_exploration_rights(exp_id, user_id)

        commit_message = 'New exploration created with title \'title\'.'
        exp_model.commit(
            user_id, commit_message, [{
                'cmd': 'create_new',
                'title': 'title',
                'category': 'category',
            }])
        exp_rights = exp_models.ExplorationRightsModel.get_by_id(exp_id)
        exp_summary_model = exp_models.ExpSummaryModel(
            id=exp_id,
            title='title',
            category='category',
            objective='Old objective',
            language_code='en',
            tags=[],
            ratings=feconf.get_empty_ratings(),
            scaled_average_rating=feconf.EMPTY_SCALED_AVERAGE_RATING,
            status=exp_rights.status,
            community_owned=exp_rights.community_owned,
            owner_ids=exp_rights.owner_ids,
            contributor_ids=[],
            contributors_summary={},
        )
        exp_summary_model.put()

    def test_migration_audit_job_skips_deleted_explorations(self):
        """Tests that the exploration migration job skips deleted explorations
        and does not attempt to migrate.
        """
        self.save_new_exp_with_states_schema_v0(
            self.NEW_EXP_ID, self.albert_id, self.EXP_TITLE)

        # Note: This creates a summary based on the upgraded model (which is
        # fine). A summary is needed to delete the exploration.
        exp_services.regenerate_exploration_and_contributors_summaries(
            self.NEW_EXP_ID)

        # Delete the exploration before migration occurs.
        exp_services.delete_exploration(self.albert_id, self.NEW_EXP_ID)

        # Ensure the exploration is deleted.
        with self.assertRaisesRegexp(Exception, 'Entity .* not found'):
            exp_fetchers.get_exploration_by_id(self.NEW_EXP_ID)

        # Start migration job on sample exploration.
        job_id = exp_jobs_one_off.ExplorationMigrationAuditJob.create_new()
        exp_jobs_one_off.ExplorationMigrationAuditJob.enqueue(job_id)

        # This running without errors indicates the deleted exploration is
        # being ignored, since otherwise exp_fetchers.get_exploration_by_id
        # (used within the job) will raise an error.
        self.process_and_flush_pending_mapreduce_tasks()

        # Ensure the exploration is still deleted.
        with self.assertRaisesRegexp(Exception, 'Entity .* not found'):
            exp_fetchers.get_exploration_by_id(self.NEW_EXP_ID)

    def test_audit_job_runs_for_any_state_schema_version(self):
        """Tests that the exploration migration converts older explorations to a
        previous state schema version before running the audit job.
        """
        self.save_new_exp_with_states_schema_v0(
            self.NEW_EXP_ID, self.albert_id, self.EXP_TITLE)

        job_id = exp_jobs_one_off.ExplorationMigrationAuditJob.create_new()
        exp_jobs_one_off.ExplorationMigrationAuditJob.enqueue(job_id)
        self.process_and_flush_pending_mapreduce_tasks()
        actual_output = (
            exp_jobs_one_off.ExplorationMigrationAuditJob.get_output(job_id))

        self.assertEqual(actual_output, [u'[u\'SUCCESS\', 1]'])

    def test_migration_job_audit_success(self):
        """Test that the audit job runs correctly on explorations of the
        previous state schema.
        """
        states_dict = {
            'content': {
                'content_id': 'content_1',
                'html': 'Question 1'
            },
            'recorded_voiceovers': {
                'voiceovers_mapping': {
                    'content_1': {},
                    'feedback_2': {},
                    'hint_1': {},
                    'content_2': {}
                }
            },
            'written_translations': {
                'translations_mapping': {
                    'content_1': {},
                    'feedback_2': {},
                    'hint_1': {},
                    'content_2': {}
                }
            },
            'interaction': {
                'answer_groups': [],
                'confirmed_unclassified_answers': [],
                'customization_args': {},
                'default_outcome': {
                    'dest': 'Introduction',
                    'feedback': {
                        'content_id': 'feedback_2',
                        'html': 'Correct Answer'
                    },
                    'param_changes': [],
                    'refresher_exploration_id': None,
                    'labelled_as_correct': True,
                    'missing_prerequisite_skill_id': None
                },
                'hints': [{
                    'hint_content': {
                        'content_id': 'hint_1',
                        'html': 'Hint 1'
                    }
                }],
                'solution': {
                    'correct_answer': {
                        'ascii': 'x+y',
                        'latex': 'x+y'
                    },
                    'answer_is_exclusive': False,
                    'explanation': {
                        'html': 'Solution explanation',
                        'content_id': 'content_2'
                    }
                },
                'id': 'MathExpressionInput'
            },
            'next_content_id_index': 0,
            'param_changes': [],
            'solicit_answer_details': False,
            'classifier_model_id': None
        }

        self.create_exploration_with_states_schema_version(
            36,
            self.NEW_EXP_ID,
            self.albert_id,
            {'Introduction': states_dict}
        )

        swap_states_schema_version = self.swap(
            feconf, 'CURRENT_STATE_SCHEMA_VERSION', 37)
        swap_exp_schema_version = self.swap(
            exp_domain.Exploration, 'CURRENT_EXP_SCHEMA_VERSION', 42)
        with swap_states_schema_version, swap_exp_schema_version:
            job_id = exp_jobs_one_off.ExplorationMigrationAuditJob.create_new()
            exp_jobs_one_off.ExplorationMigrationAuditJob.enqueue(job_id)
            self.process_and_flush_pending_mapreduce_tasks()

            actual_output = (
                exp_jobs_one_off.ExplorationMigrationAuditJob.get_output(
                    job_id)
            )

        expected_output = ['[u\'SUCCESS\', 1]']
        self.assertEqual(actual_output, expected_output)

    def test_migration_job_audit_failure(self):
        """Test that the audit job runs correctly on explorations of the
        previous state schema and catches any errors that occur during the
        migration.
        """
        states_dict = {
            'content': {
                'content_id': 'content_1',
                'html': 'Question 1'
            },
            'recorded_voiceovers': {
                'voiceovers_mapping': {
                    'content_1': {},
                    'feedback_2': {},
                    'hint_1': {},
                    'content_2': {}
                }
            },
            'written_translations': {
                'translations_mapping': {
                    'content_1': {},
                    'feedback_2': {},
                    'hint_1': {},
                    'content_2': {}
                }
            },
            'interaction': {
                'answer_groups': [],
                'confirmed_unclassified_answers': [],
                'customization_args': {},
                'default_outcome': {
                    'dest': 'Introduction',
                    'feedback': {
                        'content_id': 'feedback_2',
                        'html': 'Correct Answer'
                    },
                    'param_changes': [],
                    'refresher_exploration_id': None,
                    'labelled_as_correct': True,
                    'missing_prerequisite_skill_id': None
                },
                'hints': [{
                    'hint_content': {
                        'content_id': 'hint_1',
                        'html': 'Hint 1'
                    }
                }],
                'solution': {
                    'correct_answer': {
                        'ascii': 'x+y',
                        'latex': 'x+y'
                    },
                    'answer_is_exclusive': False,
                    'explanation': {
                        'html': 'Solution explanation',
                        'content_id': 'content_2'
                    }
                },
                'id': 'MathExpressionInput'
            },
            'next_content_id_index': 0,
            'param_changes': [],
            'solicit_answer_details': False,
            'classifier_model_id': None
        }

        self.create_exploration_with_states_schema_version(
            36,
            self.NEW_EXP_ID,
            self.albert_id,
            {'Introduction': states_dict}
        )

        # Make a mock conversion function that raises an error.
        mock_conversion = classmethod(
            lambda cls, exploration_dict: exploration_dict['property_that_dne'])

        swap_states_schema_version = self.swap(
            feconf, 'CURRENT_STATE_SCHEMA_VERSION', 37)
        swap_exp_schema_version = self.swap(
            exp_domain.Exploration, 'CURRENT_EXP_SCHEMA_VERSION', 42)

        with swap_states_schema_version, swap_exp_schema_version, self.swap(
            exp_domain.Exploration,
            '_convert_states_v36_dict_to_v37_dict',
            mock_conversion
        ):
            job_id = exp_jobs_one_off.ExplorationMigrationAuditJob.create_new()
            exp_jobs_one_off.ExplorationMigrationAuditJob.enqueue(job_id)
            self.process_and_flush_pending_mapreduce_tasks()

            actual_output = (
                exp_jobs_one_off.ExplorationMigrationAuditJob.get_output(
                    job_id)
            )

        expected_output = [
            u'[u\'MIGRATION_ERROR\', [u"Exploration exp_id1 failed '
            'migration to states v37: u\'property_that_dne\'"]]'
        ]
        self.assertEqual(actual_output, expected_output)


class ExplorationMigrationJobTests(test_utils.GenericTestBase):

    ALBERT_EMAIL = 'albert@example.com'
    ALBERT_NAME = 'albert'

    VALID_EXP_ID = 'exp_id0'
    NEW_EXP_ID = 'exp_id1'
    EXP_TITLE = 'title'

    def setUp(self):
        super(ExplorationMigrationJobTests, self).setUp()

        # Setup user who will own the test explorations.
        self.signup(self.ALBERT_EMAIL, self.ALBERT_NAME)
        self.albert_id = self.get_user_id_from_email(self.ALBERT_EMAIL)
        self.process_and_flush_pending_mapreduce_tasks()

    def test_migration_job_does_not_convert_up_to_date_exp(self):
        """Tests that the exploration migration job does not convert an
        exploration that is already the latest states schema version.
        """
        # Create a new, default exploration that should not be affected by the
        # job.
        exploration = exp_domain.Exploration.create_default_exploration(
            self.VALID_EXP_ID, title='title', category='category')
        init_state = exploration.states[exploration.init_state_name]
        self.set_interaction_for_state(init_state, 'EndExploration')
        init_state.update_interaction_default_outcome(None)
        exp_services.save_new_exploration(self.albert_id, exploration)
        self.assertEqual(
            exploration.states_schema_version,
            feconf.CURRENT_STATE_SCHEMA_VERSION)
        yaml_before_migration = exploration.to_yaml()

        # Start migration job on sample exploration.
        job_id = exp_jobs_one_off.ExplorationMigrationJobManager.create_new()
        exp_jobs_one_off.ExplorationMigrationJobManager.enqueue(job_id)
        self.process_and_flush_pending_mapreduce_tasks()

        # Verify the exploration is exactly the same after migration.
        updated_exp = exp_fetchers.get_exploration_by_id(self.VALID_EXP_ID)
        self.assertEqual(
            updated_exp.states_schema_version,
            feconf.CURRENT_STATE_SCHEMA_VERSION)
        after_converted_yaml = updated_exp.to_yaml()
        self.assertEqual(after_converted_yaml, yaml_before_migration)

    def test_migration_job_does_not_have_validation_fail_on_default_exp(self):
        """Tests that the exploration migration job does not have a validation
        failure for a default exploration (of states schema version 0), due to
        the exploration having a null interaction ID in its initial state.
        """
        self.save_new_exp_with_states_schema_v0(
            self.NEW_EXP_ID, self.albert_id, self.EXP_TITLE)

        # Start migration job on sample exploration.
        job_id = exp_jobs_one_off.ExplorationMigrationJobManager.create_new()
        exp_jobs_one_off.ExplorationMigrationJobManager.enqueue(job_id)
        self.process_and_flush_pending_mapreduce_tasks()

        # Verify the new exploration has been migrated by the job.
        updated_exp = exp_fetchers.get_exploration_by_id(self.NEW_EXP_ID)
        self.assertEqual(
            updated_exp.states_schema_version,
            feconf.CURRENT_STATE_SCHEMA_VERSION)

        # Ensure the states structure within the exploration was changed.
        self.assertNotEqual(
            updated_exp.to_dict()['states'], self.VERSION_0_STATES_DICT)

    def test_migration_job_skips_deleted_explorations(self):
        """Tests that the exploration migration job skips deleted explorations
        and does not attempt to migrate.
        """
        self.save_new_exp_with_states_schema_v0(
            self.NEW_EXP_ID, self.albert_id, self.EXP_TITLE)

        # Note: This creates a summary based on the upgraded model (which is
        # fine). A summary is needed to delete the exploration.
        exp_services.regenerate_exploration_and_contributors_summaries(
            self.NEW_EXP_ID)

        # Delete the exploration before migration occurs.
        exp_services.delete_exploration(self.albert_id, self.NEW_EXP_ID)

        # Ensure the exploration is deleted.
        with self.assertRaisesRegexp(Exception, 'Entity .* not found'):
            exp_fetchers.get_exploration_by_id(self.NEW_EXP_ID)

        # Start migration job on sample exploration.
        job_id = exp_jobs_one_off.ExplorationMigrationJobManager.create_new()
        exp_jobs_one_off.ExplorationMigrationJobManager.enqueue(job_id)

        # This running without errors indicates the deleted exploration is
        # being ignored, since otherwise exp_fetchers.get_exploration_by_id
        # (used within the job) will raise an error.
        self.process_and_flush_pending_mapreduce_tasks()

        # Ensure the exploration is still deleted.
        with self.assertRaisesRegexp(Exception, 'Entity .* not found'):
            exp_fetchers.get_exploration_by_id(self.NEW_EXP_ID)

    def test_exploration_migration_job_output(self):
        """Test that Exploration Migration job output is correct."""
        exploration = exp_domain.Exploration.create_default_exploration(
            self.VALID_EXP_ID, title='title', category='category')
        exp_services.save_new_exploration(self.albert_id, exploration)

        self.save_new_exp_with_states_schema_v0(
            self.NEW_EXP_ID, self.albert_id, self.EXP_TITLE)

        # Start migration job on sample exploration.
        job_id = exp_jobs_one_off.ExplorationMigrationJobManager.create_new()
        exp_jobs_one_off.ExplorationMigrationJobManager.enqueue(job_id)
        self.process_and_flush_pending_mapreduce_tasks()

        actual_output = (
            exp_jobs_one_off.ExplorationMigrationJobManager.get_output(job_id))
        expected_output = ['[u\'SUCCESS\', 1]']
        self.assertEqual(actual_output, expected_output)

    def test_migration_job_creates_appropriate_classifier_models(self):
        """Tests that the exploration migration job creates appropriate
        classifier data models for explorations.
        """
        self.save_new_exp_with_states_schema_v21(
            self.NEW_EXP_ID, self.albert_id, self.EXP_TITLE)
        exploration = exp_fetchers.get_exploration_by_id(self.NEW_EXP_ID)

        initial_state_name = list(exploration.states.keys())[0]
        # Store classifier model for the new exploration.
        classifier_model_id = classifier_models.ClassifierTrainingJobModel.create( # pylint: disable=line-too-long
            'TextClassifier', 'TextInput', self.NEW_EXP_ID, exploration.version,
            datetime.datetime.utcnow(), {}, initial_state_name,
            feconf.TRAINING_JOB_STATUS_COMPLETE, 1)
        # Store training job model for the classifier model.
        classifier_models.StateTrainingJobsMappingModel.create(
            self.NEW_EXP_ID, exploration.version, initial_state_name,
            {'TextClassifier': classifier_model_id})

        # Start migration job on sample exploration.
        job_id = exp_jobs_one_off.ExplorationMigrationJobManager.create_new()
        exp_jobs_one_off.ExplorationMigrationJobManager.enqueue(job_id)
        with self.swap(feconf, 'ENABLE_ML_CLASSIFIERS', True):
            with self.swap(feconf, 'MIN_TOTAL_TRAINING_EXAMPLES', 2):
                with self.swap(feconf, 'MIN_ASSIGNED_LABELS', 1):
                    self.process_and_flush_pending_mapreduce_tasks()

        new_exploration = exp_fetchers.get_exploration_by_id(self.NEW_EXP_ID)
        initial_state_name = list(new_exploration.states.keys())[0]
        self.assertLess(exploration.version, new_exploration.version)
        classifier_exp_mapping_model = classifier_models.StateTrainingJobsMappingModel.get_models( # pylint: disable=line-too-long
            self.NEW_EXP_ID, new_exploration.version,
            [initial_state_name])[0]
        self.assertEqual(
            classifier_exp_mapping_model.algorithm_ids_to_job_ids[
                'TextClassifier'], classifier_model_id)

    def test_migration_job_fails_with_invalid_exploration(self):
        observed_log_messages = []

        def _mock_logging_function(msg, *args):
            """Mocks logging.error()."""
            observed_log_messages.append(msg % args)

        exploration = exp_domain.Exploration.create_default_exploration(
            self.VALID_EXP_ID, title='title', category='category')
        exp_services.save_new_exploration(self.albert_id, exploration)

        exploration_model = exp_models.ExplorationModel.get(self.VALID_EXP_ID)
        exploration_model.language_code = 'invalid_language_code'
        exploration_model.commit(
            self.albert_id, 'Changed language_code.', [])
        caching_services.delete_multi(
            caching_services.CACHE_NAMESPACE_EXPLORATION, None,
            [self.VALID_EXP_ID])

        job_id = exp_jobs_one_off.ExplorationMigrationJobManager.create_new()
        exp_jobs_one_off.ExplorationMigrationJobManager.enqueue(job_id)
        with self.swap(logging, 'error', _mock_logging_function):
            self.process_and_flush_pending_mapreduce_tasks()

        self.assertEqual(
            observed_log_messages,
            ['Exploration %s failed non-strict validation: '
             'Invalid language_code: invalid_language_code'
             % (self.VALID_EXP_ID)])


class ViewableExplorationsAuditJobTests(test_utils.GenericTestBase):

    ALBERT_EMAIL = 'albert@example.com'
    ALBERT_NAME = 'albert'

    VALID_EXP_ID = 'exp_id0'
    NEW_EXP_ID = 'exp_id1'
    EXP_TITLE = 'title'

    def setUp(self):
        super(ViewableExplorationsAuditJobTests, self).setUp()

        # Setup user who will own the test explorations.
        self.signup(self.ALBERT_EMAIL, self.ALBERT_NAME)
        self.albert_id = self.get_user_id_from_email(self.ALBERT_EMAIL)
        self.process_and_flush_pending_mapreduce_tasks()

    def test_output_contains_only_viewable_private_explorations(self):
        """Checks that only viewable private explorations are present
        in output.
        """
        exploration = exp_domain.Exploration.create_default_exploration(
            self.VALID_EXP_ID, title='title', category='category')

        exp_services.save_new_exploration(self.albert_id, exploration)

        # Start ViewableExplorationsAudit job on sample exploration.
        job_id = exp_jobs_one_off.ViewableExplorationsAuditJob.create_new()
        exp_jobs_one_off.ViewableExplorationsAuditJob.enqueue(job_id)
        self.process_and_flush_pending_mapreduce_tasks()

        actual_output = (
            exp_jobs_one_off.ViewableExplorationsAuditJob.get_output(
                job_id))
        self.assertEqual(actual_output, [])

        self.set_admins([self.ALBERT_NAME])
        owner = user_services.UserActionsInfo(self.albert_id)

        rights_manager.set_private_viewability_of_exploration(
            owner, self.VALID_EXP_ID, True)

        # Start ViewableExplorationsAudit job on sample exploration.
        job_id = exp_jobs_one_off.ViewableExplorationsAuditJob.create_new()
        exp_jobs_one_off.ViewableExplorationsAuditJob.enqueue(job_id)
        self.process_and_flush_pending_mapreduce_tasks()

        actual_output = (
            exp_jobs_one_off.ViewableExplorationsAuditJob.get_output(
                job_id))
        expected_output = ['[u\'exp_id0\', [u\'title\']]']
        self.assertEqual(actual_output, expected_output)

        rights_manager.publish_exploration(owner, self.VALID_EXP_ID)

        # Start ViewableExplorationsAudit job on sample exploration.
        job_id = exp_jobs_one_off.ViewableExplorationsAuditJob.create_new()
        exp_jobs_one_off.ViewableExplorationsAuditJob.enqueue(job_id)
        self.process_and_flush_pending_mapreduce_tasks()

        actual_output = (
            exp_jobs_one_off.ViewableExplorationsAuditJob.get_output(
                job_id))
        self.assertEqual(actual_output, [])

    def test_no_action_is_performed_when_exploration_rights_is_none(self):
        """Test that no action is performed when exploration rights is none."""

        exploration = exp_domain.Exploration.create_default_exploration(
            self.VALID_EXP_ID, title='title', category='category')

        exp_services.save_new_exploration(self.albert_id, exploration)

        self.set_admins([self.ALBERT_NAME])
        owner = user_services.UserActionsInfo(self.albert_id)

        rights_manager.set_private_viewability_of_exploration(
            owner, self.VALID_EXP_ID, True)

        exp_rights_model = exp_models.ExplorationRightsModel.get(
            self.VALID_EXP_ID)
        exp_rights_model.delete(feconf.SYSTEM_COMMITTER_ID, 'Delete model')

        # Start ViewableExplorationsAudit job on sample exploration.
        job_id = exp_jobs_one_off.ViewableExplorationsAuditJob.create_new()
        exp_jobs_one_off.ViewableExplorationsAuditJob.enqueue(job_id)
        self.process_and_flush_pending_mapreduce_tasks()

        actual_output = (
            exp_jobs_one_off.ViewableExplorationsAuditJob.get_output(
                job_id))
        self.assertEqual(actual_output, [])

    def test_no_action_is_performed_for_deleted_exploration(self):
        """Test that no action is performed on deleted explorations."""

        exploration = exp_domain.Exploration.create_default_exploration(
            self.VALID_EXP_ID, title='title', category='category')

        exp_services.save_new_exploration(self.albert_id, exploration)

        self.set_admins([self.ALBERT_NAME])
        owner = user_services.UserActionsInfo(self.albert_id)

        rights_manager.set_private_viewability_of_exploration(
            owner, self.VALID_EXP_ID, True)

        exp_services.delete_exploration(self.albert_id, self.VALID_EXP_ID)

        run_job_for_deleted_exp(
            self, exp_jobs_one_off.ViewableExplorationsAuditJob)


class HintsAuditOneOffJobTests(test_utils.GenericTestBase):

    ALBERT_EMAIL = 'albert@example.com'
    ALBERT_NAME = 'albert'

    VALID_EXP_ID = 'exp_id0'
    NEW_EXP_ID = 'exp_id1'
    EXP_TITLE = 'title'

    def setUp(self):
        super(HintsAuditOneOffJobTests, self).setUp()

        # Setup user who will own the test explorations.
        self.signup(self.ALBERT_EMAIL, self.ALBERT_NAME)
        self.albert_id = self.get_user_id_from_email(self.ALBERT_EMAIL)
        self.process_and_flush_pending_mapreduce_tasks()

    def test_number_of_hints_tabulated_are_correct_in_single_exp(self):
        """Checks that correct number of hints are tabulated when
        there is single exploration.
        """

        exploration = exp_domain.Exploration.create_default_exploration(
            self.VALID_EXP_ID, title='title', category='category')

        exploration.add_states(['State1', 'State2', 'State3'])

        state1 = exploration.states['State1']
        state2 = exploration.states['State2']

        hint_list1 = [
            state_domain.Hint(
                state_domain.SubtitledHtml(
                    'hint1', '<p>Hello, this is html1 for state1</p>'
                )
            ),
            state_domain.Hint(
                state_domain.SubtitledHtml(
                    'hint2', '<p>Hello, this is html2 for state1</p>'
                )
            ),
        ]

        hint_list2 = [
            state_domain.Hint(
                state_domain.SubtitledHtml(
                    'hint1', '<p>Hello, this is html1 for state2</p>'
                )
            )
        ]

        state1.update_interaction_hints(hint_list1)
        state2.update_interaction_hints(hint_list2)
        exp_services.save_new_exploration(self.albert_id, exploration)

        # Start HintsAuditOneOff job on sample exploration.
        job_id = exp_jobs_one_off.HintsAuditOneOffJob.create_new()
        exp_jobs_one_off.HintsAuditOneOffJob.enqueue(job_id)
        self.process_and_flush_pending_mapreduce_tasks()

        actual_output = exp_jobs_one_off.HintsAuditOneOffJob.get_output(job_id)
        expected_output = [
            '[u\'1\', [u\'exp_id0 State2\']]',
            '[u\'2\', [u\'exp_id0 State1\']]'
        ]
        self.assertEqual(actual_output, expected_output)

    def test_number_of_hints_tabulated_are_correct_in_multiple_exps(self):
        """Checks that correct number of hints are tabulated when
        there are multiple explorations.
        """

        exploration1 = exp_domain.Exploration.create_default_exploration(
            self.VALID_EXP_ID, title='title', category='category')

        exploration1.add_states(['State1', 'State2', 'State3'])

        state1 = exploration1.states['State1']
        state2 = exploration1.states['State2']

        hint_list1 = [
            state_domain.Hint(
                state_domain.SubtitledHtml(
                    'hint1', '<p>Hello, this is html1 for state1</p>')
            ),
            state_domain.Hint(
                state_domain.SubtitledHtml(
                    'hint2', '<p>Hello, this is html2 for state1</p>')
            ),
        ]
        hint_list2 = [
            state_domain.Hint(
                state_domain.SubtitledHtml(
                    'hint1', '<p>Hello, this is html1 for state2</p>'
                )
            )
        ]

        state1.update_interaction_hints(hint_list1)

        state2.update_interaction_hints(hint_list2)

        exp_services.save_new_exploration(self.albert_id, exploration1)

        exploration2 = exp_domain.Exploration.create_default_exploration(
            self.NEW_EXP_ID, title='title', category='category')

        exploration2.add_states(['State1', 'State2'])

        state1 = exploration2.states['State1']

        hint_list1 = [
            state_domain.Hint(
                state_domain.SubtitledHtml(
                    'hint1', '<p>Hello, this is html1 for state1</p>'
                )
            ),
        ]

        state1.update_interaction_hints(hint_list1)

        exp_services.save_new_exploration(self.albert_id, exploration2)

        # Start HintsAuditOneOff job on sample exploration.
        job_id = exp_jobs_one_off.HintsAuditOneOffJob.create_new()
        exp_jobs_one_off.HintsAuditOneOffJob.enqueue(job_id)
        self.process_and_flush_pending_mapreduce_tasks()

        actual_output = exp_jobs_one_off.HintsAuditOneOffJob.get_output(job_id)

        actual_output_dict = {}

        for item in [ast.literal_eval(value) for value in actual_output]:
            actual_output_dict[item[0]] = set(item[1])

        expected_output_dict = {
            '1': set(['exp_id0 State2', 'exp_id1 State1']),
            '2': set(['exp_id0 State1'])
        }

        self.assertEqual(actual_output_dict, expected_output_dict)

    def test_no_action_is_performed_for_deleted_exploration(self):
        """Test that no action is performed on deleted explorations."""

        exploration = exp_domain.Exploration.create_default_exploration(
            self.VALID_EXP_ID, title='title', category='category')

        exploration.add_states(['State1'])

        state1 = exploration.states['State1']

        hint_list = [
            state_domain.Hint(
                state_domain.SubtitledHtml(
                    'hint1', '<p>Hello, this is html1 for state1</p>'
                )
            ),
            state_domain.Hint(
                state_domain.SubtitledHtml(
                    'hint2', '<p>Hello, this is html2 for state1</p>'
                )
            )
        ]

        state1.update_interaction_hints(hint_list)
        exp_services.save_new_exploration(self.albert_id, exploration)
        exp_services.delete_exploration(self.albert_id, self.VALID_EXP_ID)

        run_job_for_deleted_exp(self, exp_jobs_one_off.HintsAuditOneOffJob)


class ExplorationContentValidationJobForCKEditorTests(
        test_utils.GenericTestBase):

    ALBERT_EMAIL = 'albert@example.com'
    ALBERT_NAME = 'albert'

    VALID_EXP_ID = 'exp_id0'
    NEW_EXP_ID = 'exp_id1'
    EXP_TITLE = 'title'

    def setUp(self):
        super(ExplorationContentValidationJobForCKEditorTests, self).setUp()

        # Setup user who will own the test explorations.
        self.signup(self.ALBERT_EMAIL, self.ALBERT_NAME)
        self.albert_id = self.get_user_id_from_email(self.ALBERT_EMAIL)
        self.process_and_flush_pending_mapreduce_tasks()

    def test_for_validation_job(self):
        """Tests that the exploration validation job validates the content
        without skipping any tags.
        """
        exploration = exp_domain.Exploration.create_default_exploration(
            self.VALID_EXP_ID, title='title', category='category')
        exploration.add_states(['State1', 'State2', 'State3'])
        state1 = exploration.states['State1']
        state2 = exploration.states['State2']
        state3 = exploration.states['State3']
        content1_dict = {
            'content_id': 'content',
            'html': (
                '<p>Lorem ipsum </p><p> Hello this is oppia </p>'
            )
        }

        state1.update_content(
            state_domain.SubtitledHtml.from_dict(content1_dict))

        exp_services.save_new_exploration(self.albert_id, exploration)

        # Start validation job on sample exploration.
        job_id = (
            exp_jobs_one_off
            .ExplorationContentValidationJobForCKEditor.create_new())
        exp_jobs_one_off.ExplorationContentValidationJobForCKEditor.enqueue(
            job_id)
        self.process_and_flush_pending_mapreduce_tasks()

        actual_output = (
            exp_jobs_one_off
            .ExplorationContentValidationJobForCKEditor.get_output(job_id))
        expected_output = []

        self.assertEqual(actual_output, expected_output)

        content1_dict = {
            'content_id': 'content',
            'html': (
                '<p>Lorem <span>ipsum </span></p> Hello this is '
                '<code>oppia </code>'
            )
        }
        content2_dict = {
            'content_id': 'content',
            'html': (
                '<p><oppia-noninteractive-image filepath-with-value="amp;quot;'
                'random.png&amp;quot;"></oppia-noninteractive-image>Hello this '
                'is test case to check image tag inside p tag</p>'
            )
        }
        content3_dict = {
            'content_id': 'content',
            'html': (
                '<oppia-noninteractive-collapsible content-with-value="&amp;'
                'quot;&amp;lt;pre&amp;gt;&amp;lt;p&amp;gt;lorem ipsum&'
                'amp;lt;/p&amp;gt;&amp;lt;/pre&amp;gt;'
                '&amp;quot;" heading-with-value="&amp;quot;'
                'lorem ipsum&amp;quot;lorem ipsum&amp;quot;?&amp;quot;">'
                '</oppia-noninteractive-collapsible>'
            )
        }

        default_outcome1 = state_domain.Outcome(
            'State2', state_domain.SubtitledHtml(
                'default_outcome',
                '<ol><ol><li>Item1</li></ol><li>Item2</li></ol>'
            ), False, [], None, None
        )
        default_outcome2 = state_domain.Outcome(
            'State1',
            state_domain.SubtitledHtml(
                'default_outcome',
                (
                    '<pre>Hello this is <b> testing '
                    '<oppia-noninteractive-image filepath-with-value="amp;quot;'
                    'random.png&amp;quot;"></oppia-noninteractive-image> in '
                    '</b>progress</pre>'
                )
            ), False, [], None, None,
        )

        mock_validate_context = self.swap(
            state_domain.SubtitledHtml, 'validate', mock_validate)

        with mock_validate_context:
            state1.update_content(
                state_domain.SubtitledHtml.from_dict(content1_dict))
            state2.update_content(
                state_domain.SubtitledHtml.from_dict(content2_dict))
            state3.update_content(
                state_domain.SubtitledHtml.from_dict(content3_dict))

            state1.update_interaction_default_outcome(default_outcome1)
            state2.update_interaction_default_outcome(default_outcome2)
            exp_services.save_new_exploration(self.albert_id, exploration)
            job_id = (
                exp_jobs_one_off
                .ExplorationContentValidationJobForCKEditor.create_new())
            exp_jobs_one_off.ExplorationContentValidationJobForCKEditor.enqueue(
                job_id)
            self.process_and_flush_pending_mapreduce_tasks()

        actual_output = (
            exp_jobs_one_off
            .ExplorationContentValidationJobForCKEditor.get_output(job_id))

        expected_output = [
            '[u\'invalidTags\', [u\'span\', u\'code\', u\'b\', '
            'u\'Exp Id: exp_id0\']]',
            '[u\'ol\', [u\'ol\', u\'Exp Id: exp_id0\']]',
            '[u\'oppia-noninteractive-image\', [u\'p\', u\'b\', '
            'u\'Exp Id: exp_id0\']]',
            '[u\'p\', [u\'pre\', u\'Exp Id: exp_id0\']]',
            (
                '[u\'strings\', '
                '[u\'<p>Lorem <span>ipsum </span></p> Hello this is <code>'
                'oppia </code>\', u\'<pre>Hello this is <b> testing <oppia-'
                'noninteractive-image filepath-with-value="amp;quot;random.'
                'png&amp;quot;"></oppia-noninteractive-image>'
                ' in </b>progress</pre>\', '
                'u\'<ol><ol><li>Item1</li></ol><li>Item2</li></ol>\', '
                'u\'<p><oppia-noninteractive-image filepath-with-value="'
                'amp;quot;random.png&amp;quot;"></oppia-noninteractive-image>'
                'Hello this is test case to check '
                'image tag inside p tag</p>\', '
                'u\'<oppia-noninteractive-collapsible content-'
                'with-value="&amp;quot;&amp;lt;pre&amp;gt;&amp;lt;'
                'p&amp;gt;lorem ipsum&amp;lt;/p&amp;gt;&amp;lt;/pre&amp;'
                'gt;&amp;quot;" heading-with-value="&amp;quot;lorem '
                'ipsum&amp;quot;lorem ipsum&amp;quot;?&amp;quot;">'
                '</oppia-noninteractive-collapsible>\', u\'Exp Id: exp_id0\']]'
            )
        ]
        self.assertEqual(actual_output, expected_output)

    def test_no_action_is_performed_for_deleted_exploration(self):
        """Test that no action is performed on deleted explorations."""

        exploration = exp_domain.Exploration.create_default_exploration(
            self.VALID_EXP_ID, title='title', category='category')

        exploration.add_states(['State1'])

        content_dict = {
            'html': '<code>Hello</code>',
            'content_id': 'content'
        }

        state1 = exploration.states['State1']

        with self.swap(
            state_domain.SubtitledHtml, 'validate', mock_validate):
            state1.update_content(
                state_domain.SubtitledHtml.from_dict(content_dict))
            exp_services.save_new_exploration(self.albert_id, exploration)

        exp_services.delete_exploration(self.albert_id, self.VALID_EXP_ID)

        run_job_for_deleted_exp(
            self,
            exp_jobs_one_off.ExplorationContentValidationJobForCKEditor)

    def test_validation_job_fails_for_invalid_schema_version(self):
        exploration = exp_domain.Exploration.create_default_exploration(
            self.VALID_EXP_ID, title='title', category='category')
        exp_services.save_new_exploration(self.albert_id, exploration)

        exploration_model = exp_models.ExplorationModel.get(self.VALID_EXP_ID)
        exploration_model.states_schema_version = 100
        exploration_model.commit(
            self.albert_id, 'Changed states_schema_version.', [])
        caching_services.delete_multi(
            caching_services.CACHE_NAMESPACE_EXPLORATION, None,
            [self.VALID_EXP_ID])

        job_id = (
            exp_jobs_one_off
            .ExplorationContentValidationJobForCKEditor.create_new())
        exp_jobs_one_off.ExplorationContentValidationJobForCKEditor.enqueue(
            job_id)
        self.process_and_flush_pending_mapreduce_tasks()

        actual_output = (
            exp_jobs_one_off
            .ExplorationContentValidationJobForCKEditor.get_output(job_id))
        expected_output = [
            u'[u\'Error Sorry, we can only process v1-v%s and unversioned '
            'exploration state schemas at present. when loading exploration\', '
            '[u\'exp_id0\']]' % feconf.CURRENT_STATE_SCHEMA_VERSION]

        self.assertEqual(actual_output, expected_output)


class ExplorationMathSvgFilenameValidationOneOffJobTests(
        test_utils.GenericTestBase):

    ALBERT_EMAIL = 'albert@example.com'
    ALBERT_NAME = 'albert'

    VALID_EXP_ID = 'exp_id0'
    EXP_TITLE = 'title'

    def setUp(self):
        super(
            ExplorationMathSvgFilenameValidationOneOffJobTests, self).setUp()

        # Setup user who will own the test explorations.
        self.signup(self.ALBERT_EMAIL, self.ALBERT_NAME)
        self.albert_id = self.get_user_id_from_email(self.ALBERT_EMAIL)
        self.process_and_flush_pending_mapreduce_tasks()

    def test_explorations_with_invalid_math_tags_fails_validation(self):
        """Tests for the case when there are invalid svg_filenames in the
        explorations.
        """
        exploration = exp_domain.Exploration.create_default_exploration(
            self.VALID_EXP_ID, title=self.EXP_TITLE, category='category')
        exploration.add_states(['State1', 'State2'])
        state1 = exploration.states['State1']
        state2 = exploration.states['State2']
        invalid_html_content1 = (
            '<p>Feedback1</p><oppia-noninteractive-math math_content-with-v'
            'alue="{&amp;quot;raw_latex&amp;quot;: &amp;quot;+,-,-,+'
            '&amp;quot;, &amp;quot;svg_filename&amp;quot;: &amp;quot'
            ';img1.svg&amp;quot;}"></oppia-noninteractive-math>')

        invalid_html_content2 = (
            '<p>Feedback2</p><oppia-noninteractive-math math_content-with-v'
            'alue="{&amp;quot;raw_latex&amp;quot;: &amp;quot;-,-,-,-'
            '&amp;quot;, &amp;quot;svg_filename&amp;quot;: &amp;quot'
            ';img2.svg&amp;quot;}"></oppia-noninteractive-math>')

        content1_dict = {
            'content_id': 'content',
            'html': invalid_html_content1
        }
        content2_dict = {
            'content_id': 'content',
            'html': invalid_html_content2
        }
        customization_args_dict = {
            'choices': {
                'value': [{
                    'html': invalid_html_content1,
                    'content_id': 'ca_choices_0'
                }, {
                    'html': '<p>2</p>',
                    'content_id': 'ca_choices_1'
                }, {
                    'html': '<p>3</p>',
                    'content_id': 'ca_choices_2'
                }, {
                    'html': '<p>4</p>',
                    'content_id': 'ca_choices_3'
                }]
            },
            'allowMultipleItemsInSamePosition': {'value': True}
        }

        answer_group_dict = {
            'outcome': {
                'dest': 'Introduction',
                'feedback': {
                    'content_id': 'feedback_1',
                    'html': '<p>Feedback</p>'
                },
                'labelled_as_correct': False,
                'param_changes': [],
                'refresher_exploration_id': None,
                'missing_prerequisite_skill_id': None
            },
            'rule_specs': [{
                'inputs': {
                    'x': [['ca_choices_0']]
                },
                'rule_type': 'IsEqualToOrdering'
            }],
            'training_data': [],
            'tagged_skill_misconception_id': None
        }
        written_translations_dict = {
            'translations_mapping': {
                'ca_choices_0': {},
                'ca_choices_1': {},
                'ca_choices_2': {},
                'ca_choices_3': {},
                'content': {
                    'en': {
                        'data_format': 'html',
                        'translation': invalid_html_content1,
                        'needs_update': True
                    },
                    'hi': {
                        'data_format': 'html',
                        'translation': 'Hey!',
                        'needs_update': False
                    }
                },
                'default_outcome': {
                    'hi': {
                        'data_format': 'html',
                        'translation': invalid_html_content2,
                        'needs_update': False
                    },
                    'en': {
                        'data_format': 'html',
                        'translation': 'hello!',
                        'needs_update': False
                    }
                },
                'feedback_1': {
                    'hi': {
                        'data_format': 'html',
                        'translation': invalid_html_content2,
                        'needs_update': False
                    },
                    'en': {
                        'data_format': 'html',
                        'translation': 'hello!',
                        'needs_update': False
                    }
                }
            }
        }

        state1.update_content(
            state_domain.SubtitledHtml.from_dict(content1_dict))
        state2.update_content(
            state_domain.SubtitledHtml.from_dict(content2_dict))
        state2.update_interaction_id('DragAndDropSortInput')
        state2.update_interaction_customization_args(
            customization_args_dict)
        state2.update_next_content_id_index(4)
        state2.update_interaction_answer_groups([answer_group_dict])
        state2.update_written_translations(
            state_domain.WrittenTranslations.from_dict(
                written_translations_dict))

        exp_services.save_new_exploration(self.albert_id, exploration)

        job_id = (
            exp_jobs_one_off
            .ExplorationMathSvgFilenameValidationOneOffJob.create_new())
        exp_jobs_one_off.ExplorationMathSvgFilenameValidationOneOffJob.enqueue(
            job_id)
        self.process_and_flush_pending_mapreduce_tasks()

        actual_output = (
            exp_jobs_one_off
            .ExplorationMathSvgFilenameValidationOneOffJob.get_output(job_id))

        detailed_info_output = ast.literal_eval(actual_output[1])

        invalid_tag1 = (
            '<oppia-noninteractive-math math_content-with-v'
            'alue="{&amp;quot;raw_latex&amp;quot;: &amp;quot;+,-,-,+'
            '&amp;quot;, &amp;quot;svg_filename&amp;quot;: &amp;quot'
            ';img1.svg&amp;quot;}"></oppia-noninteractive-math>')
        invalid_tag2 = (
            '<oppia-noninteractive-math math_content-with-v'
            'alue="{&amp;quot;raw_latex&amp;quot;: &amp;quot;-,-,-,-'
            '&amp;quot;, &amp;quot;svg_filename&amp;quot;: &amp;quot'
            ';img2.svg&amp;quot;}"></oppia-noninteractive-math>')
        expected_invalid_tags = [invalid_tag1, invalid_tag2]
        exp_error_info = detailed_info_output[1][self.VALID_EXP_ID]
        for state_error_info in exp_error_info:
            for invalid_tag in state_error_info['error_list']:
                self.assertTrue(invalid_tag in expected_invalid_tags)

        overall_result = ast.literal_eval(actual_output[0])
        self.assertEqual(overall_result[1]['no_of_invalid_tags'], 6)
        self.assertEqual(
            overall_result[1]['no_of_explorations_with_no_svgs'], 1)

    def test_no_action_is_performed_for_deleted_exploration(self):
        """Test that no action is performed on deleted explorations."""

        exploration = exp_domain.Exploration.create_default_exploration(
            self.VALID_EXP_ID, title=self.EXP_TITLE, category='category')

        exploration.add_states(['State1'])
        invalid_html_content1 = (
            '<p>Feedback1</p><oppia-noninteractive-math math_content-with-v'
            'alue="{&amp;quot;raw_latex&amp;quot;: &amp;quot;+,-,-,+'
            '&amp;quot;, &amp;quot;svg_filename&amp;quot;: &amp;quot'
            ';img1.svg&amp;quot;}"></oppia-noninteractive-math>')
        content_dict = {
            'html': invalid_html_content1,
            'content_id': 'content'
        }
        state1 = exploration.states['State1']
        state1.update_content(
            state_domain.SubtitledHtml.from_dict(content_dict))
        exp_services.save_new_exploration(self.albert_id, exploration)
        exp_services.delete_exploration(self.albert_id, self.VALID_EXP_ID)
        run_job_for_deleted_exp(
            self,
            exp_jobs_one_off.ExplorationMathSvgFilenameValidationOneOffJob)

    def test_explorations_with_valid_math_tags(self):
        """Tests for the case when there are no invalid svg_filenames in the
        explorations.
        """

        exploration = exp_domain.Exploration.create_default_exploration(
            self.VALID_EXP_ID, title=self.EXP_TITLE, category='category')
        exploration.add_states(['State1', 'State2'])
        state1 = exploration.states['State1']
        state2 = exploration.states['State2']
        valid_html_content = (
            '<p>Feedback1</p><oppia-noninteractive-math math_content-with-v'
            'alue="{&amp;quot;raw_latex&amp;quot;: &amp;quot;+,-,-,+'
            '&amp;quot;, &amp;quot;svg_filename&amp;quot;: &amp;quot'
            ';img1.svg&amp;quot;}"></oppia-noninteractive-math>')

        with python_utils.open_file(
            os.path.join(feconf.TESTS_DATA_DIR, 'test_svg.svg'), 'rb',
            encoding=None) as f:
            raw_image = f.read()
        fs = fs_domain.AbstractFileSystem(
            fs_domain.GcsFileSystem(
                feconf.ENTITY_TYPE_EXPLORATION, self.VALID_EXP_ID))
        fs.commit('image/img1.svg', raw_image, mimetype='image/svg+xml')
        content1_dict = {
            'content_id': 'content',
            'html': valid_html_content
        }
        content2_dict = {
            'content_id': 'content',
            'html': valid_html_content
        }
        customization_args_dict = {
            'choices': {
                'value': [{
                    'html': valid_html_content,
                    'content_id': 'ca_choices_0'
                }, {
                    'html': '<p>2</p>',
                    'content_id': 'ca_choices_1'
                }, {
                    'html': '<p>3</p>',
                    'content_id': 'ca_choices_2'
                }, {
                    'html': '<p>4</p>',
                    'content_id': 'ca_choices_3'
                }]
            },
            'allowMultipleItemsInSamePosition': {'value': True}
        }

        state1.update_content(
            state_domain.SubtitledHtml.from_dict(content1_dict))
        state2.update_content(
            state_domain.SubtitledHtml.from_dict(content2_dict))
        state2.update_interaction_id('DragAndDropSortInput')
        state2.update_interaction_customization_args(
            customization_args_dict)
        state2.update_next_content_id_index(4)
        exp_services.save_new_exploration(self.albert_id, exploration)

        job_id = (
            exp_jobs_one_off
            .ExplorationMathSvgFilenameValidationOneOffJob.create_new())
        exp_jobs_one_off.ExplorationMathSvgFilenameValidationOneOffJob.enqueue(
            job_id)
        self.process_and_flush_pending_mapreduce_tasks()

        actual_output = (
            exp_jobs_one_off
            .ExplorationMathSvgFilenameValidationOneOffJob.get_output(job_id))
        self.assertEqual(len(actual_output), 0)


class ExplorationRteMathContentValidationOneOffJobTests(
        test_utils.GenericTestBase):

    ALBERT_EMAIL = 'albert@example.com'
    ALBERT_NAME = 'albert'

    VALID_EXP_ID = 'exp_id0'
    EXP_TITLE = 'title'

    def setUp(self):
        super(
            ExplorationRteMathContentValidationOneOffJobTests,
            self).setUp()

        # Setup user who will own the test explorations.
        self.signup(self.ALBERT_EMAIL, self.ALBERT_NAME)
        self.albert_id = self.get_user_id_from_email(self.ALBERT_EMAIL)
        self.process_and_flush_pending_mapreduce_tasks()

    def test_explorations_with_invalid_math_tags_fails_validation(self):
        """Tests for the case when there are invalid svg_filenames in the
        explorations.
        """
        exploration = exp_domain.Exploration.create_default_exploration(
            self.VALID_EXP_ID, title=self.EXP_TITLE, category='category')
        exploration.add_states(['State1', 'State2'])
        state1 = exploration.states['State1']
        state2 = exploration.states['State2']
        invalid_html_content1 = (
            '<p>Feedback1</p><oppia-noninteractive-math math_content-with-v'
            'alue="{&amp;quot;raw_latex&amp;quot;: &amp;quot;+,-,-,+'
            '&amp;quot;, &amp;quot;svg_filename&amp;quot;: &amp;quot'
            ';mathImg_20201216*331234_r3ir43lmfd_height_2d456_width_6d1'
            '24_vertical_0d231.svg&amp;quot;}"></oppia-noninteractive-math>')

        invalid_html_content2 = (
            '<p>Feedback2</p><oppia-noninteractive-math math_content-with-v'
            'alue="{&amp;quot;raw_latex&amp;quot;: &amp;quot;-,-,-,-'
            '&amp;quot;, &amp;quot;svg_filename&amp;quot;: &amp;quot'
            ';mathImg_20200216_133832_imzlvnf23a_invalid_4d123_width_23d'
            '122_vertical_2d123.svg&amp;quot;}"></oppia-noninteractive-math>')

        content1_dict = {
            'content_id': 'content',
            'html': invalid_html_content1
        }
        content2_dict = {
            'content_id': 'content',
            'html': invalid_html_content2
        }
        customization_args_dict = {
            'choices': {
                'value': [{
                    'html': invalid_html_content1,
                    'content_id': 'ca_choices_0'
                }, {
                    'html': '<p>2</p>',
                    'content_id': 'ca_choices_1'
                }, {
                    'html': '<p>3</p>',
                    'content_id': 'ca_choices_2'
                }, {
                    'html': '<p>4</p>',
                    'content_id': 'ca_choices_3'
                }]
            },
            'allowMultipleItemsInSamePosition': {'value': True}
        }

        answer_group_dict = {
            'outcome': {
                'dest': 'Introduction',
                'feedback': {
                    'content_id': 'feedback_1',
                    'html': '<p>Feedback</p>'
                },
                'labelled_as_correct': False,
                'param_changes': [],
                'refresher_exploration_id': None,
                'missing_prerequisite_skill_id': None
            },
            'rule_specs': [{
                'inputs': {
                    'x': [['ca_choices_0']]
                },
                'rule_type': 'IsEqualToOrdering'
            }],
            'training_data': [],
            'tagged_skill_misconception_id': None
        }
        written_translations_dict = {
            'translations_mapping': {
                'ca_choices_0': {},
                'ca_choices_1': {},
                'ca_choices_2': {},
                'ca_choices_3': {},
                'content': {
                    'en': {
                        'data_format': 'html',
                        'translation': invalid_html_content1,
                        'needs_update': True
                    },
                    'hi': {
                        'data_format': 'html',
                        'translation': 'Hey!',
                        'needs_update': False
                    }
                },
                'default_outcome': {
                    'hi': {
                        'data_format': 'html',
                        'translation': invalid_html_content2,
                        'needs_update': False
                    },
                    'en': {
                        'data_format': 'html',
                        'translation': 'hello!',
                        'needs_update': False
                    }
                },
                'feedback_1': {
                    'hi': {
                        'data_format': 'html',
                        'translation': invalid_html_content2,
                        'needs_update': False
                    },
                    'en': {
                        'data_format': 'html',
                        'translation': 'hello!',
                        'needs_update': False
                    }
                }
            }
        }

        state1.update_content(
            state_domain.SubtitledHtml.from_dict(content1_dict))
        state2.update_content(
            state_domain.SubtitledHtml.from_dict(content2_dict))
        state2.update_interaction_id('DragAndDropSortInput')
        state2.update_interaction_customization_args(
            customization_args_dict)
        state2.update_next_content_id_index(4)
        state2.update_interaction_answer_groups([answer_group_dict])
        state2.update_written_translations(
            state_domain.WrittenTranslations.from_dict(
                written_translations_dict))

        exp_services.save_new_exploration(self.albert_id, exploration)

        job_id = (
            exp_jobs_one_off
            .ExplorationRteMathContentValidationOneOffJob.create_new())
        (
            exp_jobs_one_off.
            ExplorationRteMathContentValidationOneOffJob.enqueue(
                job_id))
        self.process_and_flush_pending_mapreduce_tasks()
        actual_output = (
            exp_jobs_one_off
            .ExplorationRteMathContentValidationOneOffJob.get_output(
                job_id))
        detailed_info_output = ast.literal_eval(actual_output[1])

        invalid_tag1 = (
            '<oppia-noninteractive-math math_content-with-v'
            'alue="{&amp;quot;raw_latex&amp;quot;: &amp;quot;+,-,-,+'
            '&amp;quot;, &amp;quot;svg_filename&amp;quot;: &amp;quot'
            ';mathImg_20201216*331234_r3ir43lmfd_height_2d456_width_6d1'
            '24_vertical_0d231.svg&amp;quot;}"></oppia-noninteractive-math>')
        invalid_tag2 = (
            '<oppia-noninteractive-math math_content-with-v'
            'alue="{&amp;quot;raw_latex&amp;quot;: &amp;quot;-,-,-,-'
            '&amp;quot;, &amp;quot;svg_filename&amp;quot;: &amp;quot'
            ';mathImg_20200216_133832_imzlvnf23a_invalid_4d123_width_23d'
            '122_vertical_2d123.svg&amp;quot;}"></oppia-noninteractive-math>')
        expected_invalid_tags = [invalid_tag1, invalid_tag2]
        exp_error_info = detailed_info_output[1][self.VALID_EXP_ID]
        for state_error_info in exp_error_info:
            for invalid_tag_info in state_error_info['error_list']:
                self.assertTrue(
                    invalid_tag_info['invalid_tag'] in expected_invalid_tags)

        overall_result = ast.literal_eval(actual_output[0])
        self.assertEqual(overall_result[1]['no_of_invalid_tags'], 6)
        self.assertEqual(
            overall_result[1]['no_of_explorations_with_no_svgs'], 1)

    def test_no_action_is_performed_for_deleted_exploration(self):
        """Test that no action is performed on deleted explorations."""

        exploration = exp_domain.Exploration.create_default_exploration(
            self.VALID_EXP_ID, title=self.EXP_TITLE, category='category')

        exploration.add_states(['State1'])
        invalid_html_content1 = (
            '<p>Feedback1</p><oppia-noninteractive-math math_content-with-v'
            'alue="{&amp;quot;raw_latex&amp;quot;: &amp;quot;+,-,-,+'
            '&amp;quot;, &amp;quot;svg_filename&amp;quot;: &amp;quot'
            ';img1.svg&amp;quot;}"></oppia-noninteractive-math>')
        content_dict = {
            'html': invalid_html_content1,
            'content_id': 'content'
        }
        state1 = exploration.states['State1']
        state1.update_content(
            state_domain.SubtitledHtml.from_dict(content_dict))
        exp_services.save_new_exploration(self.albert_id, exploration)
        exp_services.delete_exploration(self.albert_id, self.VALID_EXP_ID)
        run_job_for_deleted_exp(
            self,
            exp_jobs_one_off.
            ExplorationRteMathContentValidationOneOffJob)

    def test_explorations_with_valid_math_tags(self):
        """Tests for the case when there are no invalid svg_filenames in the
        explorations.
        """

        exploration = exp_domain.Exploration.create_default_exploration(
            self.VALID_EXP_ID, title=self.EXP_TITLE, category='category')
        exploration.add_states(['State1', 'State2'])
        state1 = exploration.states['State1']
        state2 = exploration.states['State2']
        valid_html_content = (
            '<p>Feedback1</p><oppia-noninteractive-math math_content-with-v'
            'alue="{&amp;quot;raw_latex&amp;quot;: &amp;quot;+,-,-,+'
            '&amp;quot;, &amp;quot;svg_filename&amp;quot;: &amp;quot'
            ';mathImg_20201216_331234_r3ir43lmfd_height_2d456_width_6d1'
            '24_vertical_0d231.svg&amp;quot;}"></oppia-noninteractive-math>')

        content1_dict = {
            'content_id': 'content',
            'html': valid_html_content
        }
        content2_dict = {
            'content_id': 'content',
            'html': valid_html_content
        }
        customization_args_dict = {
            'choices': {
                'value': [{
                    'html': valid_html_content,
                    'content_id': 'ca_choices_0'
                }, {
                    'html': '<p>2</p>',
                    'content_id': 'ca_choices_1'
                }, {
                    'html': '<p>3</p>',
                    'content_id': 'ca_choices_2'
                }, {
                    'html': '<p>4</p>',
                    'content_id': 'ca_choices_3'
                }]
            },
            'allowMultipleItemsInSamePosition': {'value': True}
        }

        state1.update_content(
            state_domain.SubtitledHtml.from_dict(content1_dict))
        state2.update_content(
            state_domain.SubtitledHtml.from_dict(content2_dict))
        state2.update_interaction_id('DragAndDropSortInput')
        state2.update_interaction_customization_args(
            customization_args_dict)
        state2.update_next_content_id_index(4)
        exp_services.save_new_exploration(self.albert_id, exploration)

        job_id = (
            exp_jobs_one_off
            .ExplorationRteMathContentValidationOneOffJob.create_new())
        (
            exp_jobs_one_off.
            ExplorationRteMathContentValidationOneOffJob.enqueue(
                job_id))
        self.process_and_flush_pending_mapreduce_tasks()

        actual_output = (
            exp_jobs_one_off
            .ExplorationRteMathContentValidationOneOffJob.get_output(
                job_id))
        self.assertEqual(len(actual_output), 0)


class RTECustomizationArgsValidationOneOffJobTests(test_utils.GenericTestBase):

    ALBERT_EMAIL = 'albert@example.com'
    ALBERT_NAME = 'albert'

    VALID_EXP_ID = 'exp_id0'
    NEW_EXP_ID = 'exp_id1'
    EXP_TITLE = 'title'

    def setUp(self):
        super(
            RTECustomizationArgsValidationOneOffJobTests, self).setUp()

        # Setup user who will own the test explorations.
        self.signup(self.ALBERT_EMAIL, self.ALBERT_NAME)
        self.albert_id = self.get_user_id_from_email(self.ALBERT_EMAIL)
        self.process_and_flush_pending_mapreduce_tasks()

    def test_for_customization_arg_validation_job_with_single_exp(self):
        """Check expected errors are produced for invalid html strings in RTE
        components for a single exploration.
        """

        exploration = exp_domain.Exploration.create_default_exploration(
            self.VALID_EXP_ID, title='title', category='category')
        exploration.add_states(['State1', 'State2', 'State3'])
        state1 = exploration.states['State1']
        state2 = exploration.states['State2']
        state3 = exploration.states['State3']
        content1_dict = {
            'content_id': 'content',
            'html': (
                '<oppia-noninteractive-tabs tab_contents-with-value="'
                '[{&amp;quot;content&amp;quot;: &amp;quot;&amp;lt;p&amp;'
                'gt;lorem ipsum&amp;lt;/p&amp;gt;&amp;quot;, &amp;quot;'
                'title&amp;quot;: &amp;quot;hello&amp;quot;}, {&amp;'
                'quot;content&amp;quot;: &amp;quot;&amp;lt;p&amp;gt;'
                'oppia&amp;lt;/p&amp;gt;&amp;quot;, &amp;'
                'quot;title&amp;quot;: &amp;quot;Savjet 1&amp;quot;}]">'
                '</oppia-noninteractive-tabs>'
            )
        }
        default_outcome2 = state_domain.Outcome(
            'State1',
            state_domain.SubtitledHtml(
                'default_outcome',
                (
                    '<p><oppia-noninteractive-link text-with-value="'
                    '&amp;quot;What is a link?&amp;quot;" url-with-'
                    'value="&amp;quot;htt://link.com&amp'
                    ';quot;"></oppia-noninteractive-link></p>'
                )
            ), False, [], None, None
        )
        content3_dict = {
            'content_id': 'content',
            'html': (
                '<oppia-noninteractive-image alt-with-value="&amp;quot;A '
                'circle divided into equal fifths.&amp;quot;" '
                'caption-with-value="&amp;quot;Hello&amp;quot;" '
                'filepath-with-value="&amp;quot;xy.z.png&amp;quot;">'
                '</oppia-noninteractive-image>'
            )
        }

        with self.swap(state_domain.SubtitledHtml, 'validate', mock_validate):
            state1.update_content(
                state_domain.SubtitledHtml.from_dict(content1_dict))
            state2.update_interaction_default_outcome(default_outcome2)
            state3.update_content(
                state_domain.SubtitledHtml.from_dict(content3_dict))
            exp_services.save_new_exploration(self.albert_id, exploration)

            # Start CustomizationArgsValidation job on sample exploration.
            job_id = (
                exp_jobs_one_off
                .RTECustomizationArgsValidationOneOffJob.create_new(
                    ))
            (
                exp_jobs_one_off
                .RTECustomizationArgsValidationOneOffJob.enqueue(
                    job_id))
            self.process_and_flush_pending_mapreduce_tasks()

        actual_output = (
            exp_jobs_one_off
            .RTECustomizationArgsValidationOneOffJob.get_output(
                job_id))
        expected_output = [(
            '[u\'Invalid filepath\', '
            '[[u\'Exp ID: exp_id0\', u\'<oppia-noninteractive-image '
            'alt-with-value="&amp;quot;A circle divided into equal fifths.'
            '&amp;quot;" caption-with-value="&amp;quot;Hello&amp;quot;" '
            'filepath-with-value="&amp;quot;xy.z.png&amp;quot;">'
            '</oppia-noninteractive-image>\']]]'
        ), (
            '[u"Invalid URL: Sanitized URL should start with \'http://\' '
            'or \'https://\'; received htt://link.com", '
            '[[u\'Exp ID: exp_id0\', u\'<p><oppia-noninteractive-link '
            'text-with-value="&amp;quot;What is a link?&amp;quot;" '
            'url-with-value="&amp;quot;htt://link.com&amp;quot;">'
            '</oppia-noninteractive-link></p>\']]]')]

        self.assertEqual(actual_output, expected_output)

    def test_for_customization_arg_validation_job_with_multiple_exp(self):
        """Check expected errors are produced for invalid html strings in RTE
        components for multiple explorations.
        """

        exploration1 = exp_domain.Exploration.create_default_exploration(
            self.VALID_EXP_ID, title='title', category='category')
        exploration1.add_states(['State1', 'State2', 'State3'])
        exp1_state1 = exploration1.states['State1']
        exp1_state2 = exploration1.states['State2']
        exp1_state3 = exploration1.states['State3']
        exp1_content1_dict = {
            'content_id': 'content',
            'html': (
                '<oppia-noninteractive-tabs tab_contents-with-value="'
                '[{&amp;quot;content&amp;quot;: &amp;quot;&amp;lt;p&amp;'
                'gt;lorem ipsum&amp;lt;/p&amp;gt;&amp;quot;, &amp;quot;'
                'title&amp;quot;: &amp;quot;hello&amp;quot;}, {&amp;'
                'quot;content&amp;quot;: &amp;quot;&amp;lt;p&amp;gt;'
                'oppia&amp;lt;/p&amp;gt;&amp;quot;, &amp;'
                'quot;title&amp;quot;: &amp;quot;Savjet 1&amp;quot;}]">'
                '</oppia-noninteractive-tabs>'
            )
        }
        exp1_default_outcome2 = state_domain.Outcome(
            'State1',
            state_domain.SubtitledHtml(
                'default_outcome',
                (
                    '<p><oppia-noninteractive-link text-with-value="'
                    '&amp;quot;What is a link?&amp;quot;" url-with-'
                    'value="&amp;quot;htt://link.com&amp'
                    ';quot;"></oppia-noninteractive-link></p>'
                )
            ), False, [], None, None
        )
        exp1_content3_dict = {
            'content_id': 'content',
            'html': (
                '<oppia-noninteractive-image alt-with-value="&amp;quot;A '
                'circle divided into equal fifths.&amp;quot;" '
                'caption-with-value="&amp;quot;Hello&amp;quot;" '
                'filepath-with-value="&amp;quot;xy.z.png&amp;quot;">'
                '</oppia-noninteractive-image>'
            )
        }

        exploration2 = exp_domain.Exploration.create_default_exploration(
            self.NEW_EXP_ID, title='title', category='category')
        exploration2.add_states(['State1', 'State2'])
        exp2_state1 = exploration2.states['State1']
        exp2_content1_dict = {
            'content_id': 'content',
            'html': (
                '<oppia-noninteractive-image alt-with-value="&amp;quot;A '
                'circle divided into equal fifths.&amp;quot;" '
                'caption-with-value="&amp;quot;Hello&amp;quot;" '
                'filepath-with-value="&amp;quot;123png&amp;quot;">'
                '</oppia-noninteractive-image>'
            )
        }
        exp2_default_outcome1 = state_domain.Outcome(
            'State2',
            state_domain.SubtitledHtml(
                'default_outcome',
                (
                    '<p><oppia-noninteractive-link text-with-value="'
                    '&amp;quot;Test link?&amp;quot;" url-with-'
                    'value="&amp;quot;test.com&amp'
                    ';quot;"></oppia-noninteractive-link></p>'
                )
            ), False, [], None, None
        )

        with self.swap(state_domain.SubtitledHtml, 'validate', mock_validate):
            exp1_state1.update_content(
                state_domain.SubtitledHtml.from_dict(exp1_content1_dict))
            exp1_state2.update_interaction_default_outcome(
                exp1_default_outcome2)
            exp1_state3.update_content(
                state_domain.SubtitledHtml.from_dict(exp1_content3_dict))
            exp_services.save_new_exploration(self.albert_id, exploration1)

            exp2_state1.update_content(
                state_domain.SubtitledHtml.from_dict(exp2_content1_dict))
            exp2_state1.update_interaction_default_outcome(
                exp2_default_outcome1)
            exp_services.save_new_exploration(self.albert_id, exploration2)

            # Start CustomizationArgsValidation job on sample exploration.
            job_id = (
                exp_jobs_one_off
                .RTECustomizationArgsValidationOneOffJob.create_new(
                    ))
            (
                exp_jobs_one_off
                .RTECustomizationArgsValidationOneOffJob.enqueue(
                    job_id))
            self.process_and_flush_pending_mapreduce_tasks()

        actual_output = (
            exp_jobs_one_off
            .RTECustomizationArgsValidationOneOffJob.get_output(
                job_id))
        expected_output = [(
            '[u"Invalid URL: Sanitized URL should start with \'http://\' '
            'or \'https://\'; received htt://link.com", '
            '[[u\'Exp ID: exp_id0\', '
            'u\'<p><oppia-noninteractive-link text-with-value="&amp;quot;'
            'What is a link?&amp;quot;" url-with-value="&amp;quot;htt://'
            'link.com&amp;quot;"></oppia-noninteractive-link></p>\']]]'
        ), (
            '[u"Invalid URL: Sanitized URL should start with \'http://\' '
            'or \'https://\'; received test.com", [[u\'Exp ID: exp_id1\', '
            'u\'<p><oppia-noninteractive-link text-with-value="&amp;quot;Test '
            'link?&amp;quot;" url-with-value="&amp;quot;test.com&amp;quot;">'
            '</oppia-noninteractive-link></p>\']]]'
        ), (
            '[u\'Invalid filepath\', [[u\'Exp ID: exp_id0\', '
            'u\'<oppia-noninteractive-image alt-with-value="&amp;quot;'
            'A circle divided into equal fifths.&amp;quot;" '
            'caption-with-value="&amp;quot;Hello&amp;quot;" '
            'filepath-with-value="&amp;quot;xy.z.png&amp;quot;">'
            '</oppia-noninteractive-image>\'], '
            '[u\'Exp ID: exp_id1\', '
            'u\'<oppia-noninteractive-image alt-with-value="&amp;quot;A circle '
            'divided into equal fifths.&amp;quot;" caption-with-value='
            '"&amp;quot;Hello&amp;quot;" filepath-with-value="&amp;quot;'
            '123png&amp;quot;"></oppia-noninteractive-image>\']]]')]

        self.assertEqual(actual_output, expected_output)

    def test_no_action_is_performed_for_deleted_exploration(self):
        """Test that no action is performed on deleted explorations."""

        exploration = exp_domain.Exploration.create_default_exploration(
            self.VALID_EXP_ID, title='title', category='category')

        exploration.add_states(['State1'])

        content_dict = {
            'html': (
                '<p><oppia-noninteractive-link text-with-value="'
                '&amp;quot;What is a link?&amp;quot;" url-with-'
                'value="&amp;quot;htt://link.com&amp'
                ';quot;"></oppia-noninteractive-link></p>'
            ),
            'content_id': 'content'
        }

        state1 = exploration.states['State1']

        with self.swap(state_domain.SubtitledHtml, 'validate', mock_validate):
            state1.update_content(
                state_domain.SubtitledHtml.from_dict(content_dict))
            exp_services.save_new_exploration(self.albert_id, exploration)

        exp_services.delete_exploration(self.albert_id, self.VALID_EXP_ID)

        run_job_for_deleted_exp(
            self,
            exp_jobs_one_off
            .RTECustomizationArgsValidationOneOffJob)

    def test_validation_job_fails_for_invalid_schema_version(self):
        """Test that invalid schema version results in job failure."""
        exploration = exp_domain.Exploration.create_default_exploration(
            self.VALID_EXP_ID, title='title', category='category')
        exp_services.save_new_exploration(self.albert_id, exploration)

        exploration_model = exp_models.ExplorationModel.get(self.VALID_EXP_ID)
        exploration_model.states_schema_version = 100
        exploration_model.commit(
            self.albert_id, 'Changed states_schema_version.', [])
        caching_services.delete_multi(
            caching_services.CACHE_NAMESPACE_EXPLORATION, None,
            self.VALID_EXP_ID)

        job_id = (
            exp_jobs_one_off
            .RTECustomizationArgsValidationOneOffJob.create_new())
        (
            exp_jobs_one_off
            .RTECustomizationArgsValidationOneOffJob.enqueue(job_id))
        self.process_and_flush_pending_mapreduce_tasks()

        actual_output = (
            exp_jobs_one_off
            .RTECustomizationArgsValidationOneOffJob.get_output(
                job_id))
        expected_output = [
            u'[u\'Error Sorry, we can only process v1-v%s and unversioned '
            'exploration state schemas at present. when loading exploration\', '
            '[u\'exp_id0\']]' % feconf.CURRENT_STATE_SCHEMA_VERSION]

        self.assertEqual(actual_output, expected_output)


class XmlnsAttributeInExplorationMathSvgImagesAuditJobTests(
        test_utils.GenericTestBase):
    ALBERT_EMAIL = 'albert@example.com'
    ALBERT_NAME = 'albert'

    VALID_EXP_ID = 'exp_id0'
    NEW_EXP_ID = 'exp_id1'
    EXP_TITLE = 'title'

    def setUp(self):
        super(
            XmlnsAttributeInExplorationMathSvgImagesAuditJobTests,
            self).setUp()

        # Setup user who will own the test explorations.
        self.signup(self.ALBERT_EMAIL, self.ALBERT_NAME)
        self.albert_id = self.get_user_id_from_email(self.ALBERT_EMAIL)

        exploration = exp_domain.Exploration.create_default_exploration(
            self.VALID_EXP_ID, title='title', category='category')
        exp_services.save_new_exploration(self.albert_id, exploration)

        self.process_and_flush_pending_tasks()

    def test_reports_math_svgs_without_xmlns_attributes(self):
        fs = fs_domain.AbstractFileSystem(
            fs_domain.GcsFileSystem(
                feconf.ENTITY_TYPE_EXPLORATION, self.VALID_EXP_ID))

        invalid_svg_string = (
            '<svg version="1.0" width="100pt" height="100pt" '
            'viewBox="0 0 100 100"><g><path d="M5455 '
            '2632 9z"/></g><text transform="matrix(1 0 0 -1 0 0)" font-size'
            '="884px" font-family="serif">Ì</text></svg>')

        svg_filename = 'mathImg_12ab_height_1d2_width_2d3_vertical_3d2.svg'

        fs.commit(
            'image/%s' % svg_filename, invalid_svg_string,
            mimetype='image/svg+xml')

        job_id = (
            exp_jobs_one_off
            .XmlnsAttributeInExplorationMathSvgImagesAuditJob.create_new())
        (
            exp_jobs_one_off
            .XmlnsAttributeInExplorationMathSvgImagesAuditJob
            .enqueue(job_id))
        self.process_and_flush_pending_mapreduce_tasks()

        actual_output = (
            exp_jobs_one_off
            .XmlnsAttributeInExplorationMathSvgImagesAuditJob
            .get_output(job_id))

        self.assertEqual(actual_output, [
            u'[u\'exp_id0\', '
            u'[u\'mathImg_12ab_height_1d2_width_2d3_vertical_3d2.svg\']]'
        ])

    def test_no_action_is_performed_on_non_math_svgs(self):
        """Test that no action is performed on non-math SVGs."""

        fs = fs_domain.AbstractFileSystem(
            fs_domain.GcsFileSystem(
                feconf.ENTITY_TYPE_EXPLORATION, self.VALID_EXP_ID))

        old_svg_string = (
            '<svg xmlns="http://www.w3.org/2000/svg" version="1.0" '
            'width="100pt" height="100pt" '
            'viewBox="0 0 100 100"><g><path d="M5455 '
            '2632 9z"/></g><text transform="matrix(1 0 0 -1 0 0)" font-size'
            '="884px" font-family="serif">Ì</text></svg>')

        svg_filename = 'random_12ab_height_1d2_width_2d3_vertical_3d2.svg'

        filepath = 'image/%s' % svg_filename
        fs.commit(filepath, old_svg_string, mimetype='image/svg+xml')

        job_id = (
            exp_jobs_one_off
            .XmlnsAttributeInExplorationMathSvgImagesAuditJob.create_new())
        (
            exp_jobs_one_off
            .XmlnsAttributeInExplorationMathSvgImagesAuditJob
            .enqueue(job_id))
        self.process_and_flush_pending_mapreduce_tasks()

        actual_output = (
            exp_jobs_one_off
            .XmlnsAttributeInExplorationMathSvgImagesAuditJob
            .get_output(job_id))

        self.assertEqual(actual_output, [])

    def test_no_action_is_performed_for_deleted_exploration(self):
        """Test that no action is performed on deleted explorations."""

        fs = fs_domain.AbstractFileSystem(
            fs_domain.GcsFileSystem(
                feconf.ENTITY_TYPE_EXPLORATION, self.VALID_EXP_ID))

        invalid_svg_string = (
            '<svg version="1.0" role="" width="100pt" height="100pt" '
            'viewBox="0 0 100 100"><g><path d="M5455 '
            '2632 9z"/></g><text transform="matrix(1 0 0 -1 0 0)" font-size'
            '="884px" font-family="serif">Ì</text></svg>')

        svg_filename = 'mathImg_12ab_height_1d2_width_2d3_vertical_3d2.svg'

        fs.commit(
            'image/%s' % svg_filename, invalid_svg_string,
            mimetype='image/svg+xml')

        exp_services.delete_exploration(self.albert_id, self.VALID_EXP_ID)

        run_job_for_deleted_exp(
            self,
            exp_jobs_one_off
            .XmlnsAttributeInExplorationMathSvgImagesAuditJob)


class MockExpSummaryModel(exp_models.ExpSummaryModel):
    """Mock ExpSummaryModel so that it allows to set `translator_ids`."""

    translator_ids = datastore_services.StringProperty(
        indexed=True, repeated=True, required=False)


class RegenerateStringPropertyIndexOneOffJobTests(test_utils.GenericTestBase):

    JOB = exp_jobs_one_off.RegenerateStringPropertyIndexOneOffJob

    def run_job(self):
        """Runs the job and returns its output."""
        job_id = self.JOB.create_new()
        self.JOB.enqueue(job_id)
        self.assertEqual(
            self.count_jobs_in_mapreduce_taskqueue(
                taskqueue_services.QUEUE_NAME_ONE_OFF_JOBS), 1)
        self.process_and_flush_pending_mapreduce_tasks()
        self.assertEqual(
            self.count_jobs_in_mapreduce_taskqueue(
                taskqueue_services.QUEUE_NAME_ONE_OFF_JOBS), 0)
        return [ast.literal_eval(s) for s in self.JOB.get_output(job_id)]

    def test_outputs_successful_writes(self):
        self.save_new_valid_exploration('exp1', 'owner1')
        self.save_new_valid_exploration('exp2', 'owner2')
        improvements_models.TaskEntryModel.create(
            'exploration', 'eid', 1, 'high_bounce_rate', 'state',
            'Introduction')

        self.assertItemsEqual(
            self.run_job(), [['ExplorationModel', 2], ['TaskEntryModel', 1]])

    def test_versioned_models_are_not_changed_to_a_newer_version(self):
        self.save_new_valid_exploration('exp1', 'owner1')

        self.assertItemsEqual(self.run_job(), [['ExplorationModel', 1]])

        exp_model = exp_models.ExplorationModel.get_by_id('exp1')
        self.assertEqual(exp_model.version, 1)


class RegenerateMissingExpCommitLogModelsTests(test_utils.GenericTestBase):

    def setUp(self):
        super(RegenerateMissingExpCommitLogModelsTests, self).setUp()

        self.signup('user@email', 'user')
        self.user_id = self.get_user_id_from_email('user@email')
        self.user = user_services.UserActionsInfo(self.user_id)
        self.set_admins(['user'])

        self.save_new_valid_exploration(
            '0', self.user_id, end_state_name='End')

    def test_standard_operation(self):
        job_id = (
            exp_jobs_one_off
            .RegenerateMissingExpCommitLogModels.create_new())
        (
            exp_jobs_one_off
            .RegenerateMissingExpCommitLogModels.enqueue(job_id))
        self.process_and_flush_pending_mapreduce_tasks()

        output = (
            exp_jobs_one_off
            .RegenerateMissingExpCommitLogModels.get_output(job_id))
        self.assertEqual(output, [])

    def test_no_action_is_performed_for_deleted_exploration(self):
        commit_log_model = (
            exp_models.ExplorationCommitLogEntryModel.get_by_id(
                'exploration-0-1'))
        commit_log_model.delete()
        exp_services.delete_exploration(self.user_id, '0')

        run_job_for_deleted_exp(
            self, exp_jobs_one_off.RegenerateMissingExpCommitLogModels,
            exp_id='0')

    def test_migration_job_regenerates_missing_model_with_only_one_rights_model(
            self):
        # Commit log v2 will be created.
        exp_services.update_exploration(
            self.user_id, '0', [exp_domain.ExplorationChange({
                'cmd': exp_domain.CMD_EDIT_EXPLORATION_PROPERTY,
                'property_name': 'title',
                'new_value': 'New title'
            })], 'Updated title.')
        commit_log_model = (
            exp_models.ExplorationCommitLogEntryModel.get_by_id(
                'exploration-0-2'))
        actual_commit_log_details = [
            commit_log_model.user_id, commit_log_model.commit_type,
            commit_log_model.commit_message, commit_log_model.commit_cmds,
            commit_log_model.version, commit_log_model.post_commit_status,
            commit_log_model.post_commit_community_owned,
            commit_log_model.post_commit_is_private,
            commit_log_model.exploration_id
        ]

        commit_log_model.delete()

        job_id = (
            exp_jobs_one_off
            .RegenerateMissingExpCommitLogModels.create_new())
        (
            exp_jobs_one_off
            .RegenerateMissingExpCommitLogModels.enqueue(job_id))
        self.process_and_flush_pending_mapreduce_tasks()

        output = (
            exp_jobs_one_off
            .RegenerateMissingExpCommitLogModels.get_output(job_id))
        regenerated_commit_log_model = (
            exp_models.ExplorationCommitLogEntryModel.get_by_id(
                'exploration-0-2'))
        regenerated_commit_log_details = [
            regenerated_commit_log_model.user_id,
            regenerated_commit_log_model.commit_type,
            regenerated_commit_log_model.commit_message,
            regenerated_commit_log_model.commit_cmds,
            regenerated_commit_log_model.version,
            regenerated_commit_log_model.post_commit_status,
            regenerated_commit_log_model.post_commit_community_owned,
            regenerated_commit_log_model.post_commit_is_private,
            regenerated_commit_log_model.exploration_id
        ]
        self.assertFalse(regenerated_commit_log_model.deleted)
        self.assertEqual(
            actual_commit_log_details, regenerated_commit_log_details)
        self.assertEqual(
            output, [
                '[u\'Regenerated Exploration Commit Log Model: version 2\', '
                '[u\'0\']]'])

    def test_migration_job_regenerates_missing_model_when_rights_not_updated(
            self):
        # Commit log v2 will be created.
        exp_services.update_exploration(
            self.user_id, '0', [exp_domain.ExplorationChange({
                'cmd': exp_domain.CMD_EDIT_EXPLORATION_PROPERTY,
                'property_name': 'title',
                'new_value': 'New title'
            })], 'Updated title.')
        # Rights updated.
        rights_manager.publish_exploration(self.user, '0')
        # Commit log v3 will be created.
        exp_services.update_exploration(
            self.user_id, '0', [exp_domain.ExplorationChange({
                'cmd': exp_domain.CMD_EDIT_EXPLORATION_PROPERTY,
                'property_name': 'title',
                'new_value': 'New title 2'
            })], 'Updated title.')
        commit_log_model = (
            exp_models.ExplorationCommitLogEntryModel.get_by_id(
                'exploration-0-2'))
        actual_commit_log_details = [
            commit_log_model.user_id, commit_log_model.commit_type,
            commit_log_model.commit_message, commit_log_model.commit_cmds,
            commit_log_model.version, commit_log_model.post_commit_status,
            commit_log_model.post_commit_community_owned,
            commit_log_model.post_commit_is_private,
            commit_log_model.exploration_id
        ]

        commit_log_model.delete()

        job_id = (
            exp_jobs_one_off
            .RegenerateMissingExpCommitLogModels.create_new())
        (
            exp_jobs_one_off
            .RegenerateMissingExpCommitLogModels.enqueue(job_id))
        self.process_and_flush_pending_mapreduce_tasks()

        output = (
            exp_jobs_one_off
            .RegenerateMissingExpCommitLogModels.get_output(job_id))
        regenerated_commit_log_model = (
            exp_models.ExplorationCommitLogEntryModel.get_by_id(
                'exploration-0-2'))
        regenerated_commit_log_details = [
            regenerated_commit_log_model.user_id,
            regenerated_commit_log_model.commit_type,
            regenerated_commit_log_model.commit_message,
            regenerated_commit_log_model.commit_cmds,
            regenerated_commit_log_model.version,
            regenerated_commit_log_model.post_commit_status,
            regenerated_commit_log_model.post_commit_community_owned,
            regenerated_commit_log_model.post_commit_is_private,
            regenerated_commit_log_model.exploration_id
        ]
        self.assertFalse(regenerated_commit_log_model.deleted)
        self.assertEqual(
            actual_commit_log_details, regenerated_commit_log_details)
        self.assertEqual(
            output, [
                '[u\'Regenerated Exploration Commit Log Model: version 2\', '
                '[u\'0\']]'])

    def test_migration_job_regenerates_missing_model_when_rights_are_updated(
            self):
        # Commit log v2 will be created.
        exp_services.update_exploration(
            self.user_id, '0', [exp_domain.ExplorationChange({
                'cmd': exp_domain.CMD_EDIT_EXPLORATION_PROPERTY,
                'property_name': 'title',
                'new_value': 'New title'
            })], 'Updated title.')
        # Rights updated.
        rights_manager.publish_exploration(self.user, '0')
        # Commit log v3 will be created.
        exp_services.update_exploration(
            self.user_id, '0', [exp_domain.ExplorationChange({
                'cmd': exp_domain.CMD_EDIT_EXPLORATION_PROPERTY,
                'property_name': 'title',
                'new_value': 'New title 2'
            })], 'Updated title.')
        commit_log_model = (
            exp_models.ExplorationCommitLogEntryModel.get_by_id(
                'exploration-0-3'))
        actual_commit_log_details = [
            commit_log_model.user_id, commit_log_model.commit_type,
            commit_log_model.commit_message, commit_log_model.commit_cmds,
            commit_log_model.version, commit_log_model.post_commit_status,
            commit_log_model.post_commit_community_owned,
            commit_log_model.post_commit_is_private,
            commit_log_model.exploration_id
        ]

        commit_log_model.delete()

        job_id = (
            exp_jobs_one_off
            .RegenerateMissingExpCommitLogModels.create_new())
        (
            exp_jobs_one_off
            .RegenerateMissingExpCommitLogModels.enqueue(job_id))
        self.process_and_flush_pending_mapreduce_tasks()

        output = (
            exp_jobs_one_off
            .RegenerateMissingExpCommitLogModels.get_output(job_id))
        regenerated_commit_log_model = (
            exp_models.ExplorationCommitLogEntryModel.get_by_id(
                'exploration-0-3'))
        regenerated_commit_log_details = [
            regenerated_commit_log_model.user_id,
            regenerated_commit_log_model.commit_type,
            regenerated_commit_log_model.commit_message,
            regenerated_commit_log_model.commit_cmds,
            regenerated_commit_log_model.version,
            regenerated_commit_log_model.post_commit_status,
            regenerated_commit_log_model.post_commit_community_owned,
            regenerated_commit_log_model.post_commit_is_private,
            regenerated_commit_log_model.exploration_id
        ]
        self.assertFalse(regenerated_commit_log_model.deleted)
        self.assertEqual(
            actual_commit_log_details, regenerated_commit_log_details)
        self.assertEqual(
            output, [
                '[u\'Regenerated Exploration Commit Log Model: version 3\', '
                '[u\'0\']]'])


class ExpCommitLogModelRegenerationValidatorTests(test_utils.GenericTestBase):

    def setUp(self):
        super(ExpCommitLogModelRegenerationValidatorTests, self).setUp()

        self.signup('user@email', 'user')
        self.user_id = self.get_user_id_from_email('user@email')
        self.set_admins(['user'])
        self.exp_id = '0b'

        exp = exp_domain.Exploration.create_default_exploration(
            self.exp_id,
            title='title 0',
            category='Art',
        )
        exp_services.save_new_exploration(self.user_id, exp)

    def test_standard_operation(self):
        job_id = (
            exp_jobs_one_off
            .ExpCommitLogModelRegenerationValidator.create_new())
        (
            exp_jobs_one_off
            .ExpCommitLogModelRegenerationValidator.enqueue(job_id))
        self.process_and_flush_pending_mapreduce_tasks()

        output = (
            exp_jobs_one_off
            .ExpCommitLogModelRegenerationValidator.get_output(job_id))
        self.assertEqual(output, [])

    def test_no_action_is_performed_for_deleted_exploration(self):
        commit_log_model = (
            exp_models.ExplorationCommitLogEntryModel.get_by_id(
                'exploration-%s-1' % self.exp_id))
        commit_log_model.delete()
        exp_services.delete_exploration(self.user_id, self.exp_id)

        run_job_for_deleted_exp(
            self, exp_jobs_one_off.ExpCommitLogModelRegenerationValidator,
            exp_id=self.exp_id)

    def test_no_action_is_performed_for_exp_not_satisfying_id_constraint(self):
        exp = exp_domain.Exploration.create_default_exploration(
            '0z',
            title='title 0',
            category='Art',
        )
        exp_services.save_new_exploration(self.user_id, exp)
        commit_log_model = (
            exp_models.ExplorationCommitLogEntryModel.get_by_id(
                'exploration-0z-1'))
        commit_log_model.delete()

        job_id = (
            exp_jobs_one_off
            .ExpCommitLogModelRegenerationValidator.create_new())
        (
            exp_jobs_one_off
            .ExpCommitLogModelRegenerationValidator.enqueue(job_id))
        self.process_and_flush_pending_mapreduce_tasks()

        output = (
            exp_jobs_one_off
            .ExpCommitLogModelRegenerationValidator.get_output(job_id))
        self.assertEqual(output, [])

    def test_validation_job_skips_check_for_deleted_commit_log_model(self):
        commit_log_model = (
            exp_models.ExplorationCommitLogEntryModel.get_by_id(
                'exploration-%s-1' % self.exp_id))
        commit_log_model.delete()

        job_id = (
            exp_jobs_one_off
            .ExpCommitLogModelRegenerationValidator.create_new())
        (
            exp_jobs_one_off
            .ExpCommitLogModelRegenerationValidator.enqueue(job_id))
        self.process_and_flush_pending_mapreduce_tasks()

        output = (
            exp_jobs_one_off
            .ExpCommitLogModelRegenerationValidator.get_output(job_id))
        self.assertEqual(output, [])

    def test_validation_job_catches_mismatch_in_non_datetime_fields(self):
        commit_log_model = (
            exp_models.ExplorationCommitLogEntryModel.get_by_id(
                'exploration-%s-1' % self.exp_id))
        commit_log_model.commit_message = 'Test change'
        commit_log_model.update_timestamps()
        commit_log_model.put()

        job_id = (
            exp_jobs_one_off
            .ExpCommitLogModelRegenerationValidator.create_new())
        (
            exp_jobs_one_off
            .ExpCommitLogModelRegenerationValidator.enqueue(job_id))
        self.process_and_flush_pending_mapreduce_tasks()

        output = (
            exp_jobs_one_off
            .ExpCommitLogModelRegenerationValidator.get_output(job_id))
        expected_output = [(
            '[u\'Mismatch between original model and regenerated model\', '
            '[u"commit_message in original model: Test change, '
            'in regenerated model: New exploration created with title '
            '\'title 0\'."]]')]
        self.assertEqual(output, expected_output)

    def test_validation_job_catches_mismatch_in_datetime_fields(self):
        commit_log_model = (
            exp_models.ExplorationCommitLogEntryModel.get_by_id(
                'exploration-%s-1' % self.exp_id))
        commit_log_model.created_on = commit_log_model.created_on + (
            datetime.timedelta(days=1))
        commit_log_model.update_timestamps()
        commit_log_model.put()

        job_id = (
            exp_jobs_one_off
            .ExpCommitLogModelRegenerationValidator.create_new())
        (
            exp_jobs_one_off
            .ExpCommitLogModelRegenerationValidator.enqueue(job_id))
        self.process_and_flush_pending_mapreduce_tasks()

        output = (
            exp_jobs_one_off
            .ExpCommitLogModelRegenerationValidator.get_output(job_id))

        metadata_model = exp_models.ExplorationSnapshotMetadataModel.get_by_id(
            '%s-1' % self.exp_id)
        expected_output = [(
            '[u\'Mismatch between original model and regenerated model\', '
            '[u\'created_on in original model: %s, '
            'in regenerated model: %s\']]' % (
                commit_log_model.created_on, metadata_model.created_on))]
        self.assertEqual(output, expected_output)


class ExpSnapshotsMigrationAuditJobTests(test_utils.GenericTestBase):
    """Tests for ExplorationMigrationAuditJob."""

    ALBERT_EMAIL = 'albert@example.com'
    ALBERT_NAME = 'albert'

    VALID_EXP_ID = 'exp_id0'
    NEW_EXP_ID = 'exp_id1'
    EXP_TITLE = 'title'

    def setUp(self):
        super(ExpSnapshotsMigrationAuditJobTests, self).setUp()

        # Setup user who will own the test explorations.
        self.signup(self.ALBERT_EMAIL, self.ALBERT_NAME)
        self.albert_id = self.get_user_id_from_email(self.ALBERT_EMAIL)
        self.process_and_flush_pending_mapreduce_tasks()

    def create_exploration_with_states_schema_version(
            self, states_schema_version, exp_id, user_id, states_dict):
        """Saves a new default exploration with the given states dictionary in
        the given state schema version. All passed state dictionaries in
        'states_dict' must have the states schema version indicated by
        'states_schema_version'.

        Note that it makes an explicit commit to the datastore instead of using
        the usual functions for updating and creating explorations. This is
        because the latter approach would result in an exploration with the
        *current* states schema version.

        Args:
            states_schema_version: int. The state schema version.
            exp_id: str. The exploration ID.
            user_id: str. The user_id of the creator.
            states_dict: dict. The dict representation of all the states, in the
                given states schema version.
        """
        exp_model = exp_models.ExplorationModel(
            id=exp_id,
            category='category',
            title='title',
            objective='Old objective',
            language_code='en',
            tags=[],
            blurb='',
            author_notes='',
            states_schema_version=states_schema_version,
            init_state_name=feconf.DEFAULT_INIT_STATE_NAME,
            states=states_dict,
            param_specs={},
            param_changes=[]
        )
        rights_manager.create_new_exploration_rights(exp_id, user_id)

        commit_message = 'New exploration created with title \'title\'.'
        exp_model.commit(
            user_id, commit_message, [{
                'cmd': 'create_new',
                'title': 'title',
                'category': 'category',
            }])
        exp_rights = exp_models.ExplorationRightsModel.get_by_id(exp_id)
        exp_summary_model = exp_models.ExpSummaryModel(
            id=exp_id,
            title='title',
            category='category',
            objective='Old objective',
            language_code='en',
            tags=[],
            ratings=feconf.get_empty_ratings(),
            scaled_average_rating=feconf.EMPTY_SCALED_AVERAGE_RATING,
            status=exp_rights.status,
            community_owned=exp_rights.community_owned,
            owner_ids=exp_rights.owner_ids,
            contributor_ids=[],
            contributors_summary={},
        )
        exp_summary_model.put()

    def test_migration_audit_job_does_not_convert_up_to_date_exp(self):
        """Tests that the snapshot migration audit job does not convert a
        snapshot that is already the latest states schema version.
        """
        # Create a new, default exploration whose snapshots should not be
        # affected by the job.
        exploration = exp_domain.Exploration.create_default_exploration(
            self.VALID_EXP_ID, title='title', category='category')
        init_state = exploration.states[exploration.init_state_name]
        self.set_interaction_for_state(init_state, 'EndExploration')
        init_state.update_interaction_default_outcome(None)
        exp_services.save_new_exploration(self.albert_id, exploration)
        self.assertEqual(
            exploration.states_schema_version,
            feconf.CURRENT_STATE_SCHEMA_VERSION)

        # Start migration job on sample exploration.
        job_id = exp_jobs_one_off.ExpSnapshotsMigrationAuditJob.create_new()
        exp_jobs_one_off.ExpSnapshotsMigrationAuditJob.enqueue(job_id)
        self.process_and_flush_pending_mapreduce_tasks()

        actual_output = (
            exp_jobs_one_off.ExpSnapshotsMigrationAuditJob.get_output(job_id))
        expected_output = [
            '[u\'SUCCESS - Snapshot is already at latest schema version\', 1]']
        self.assertEqual(actual_output, expected_output)

    def test_migration_audit_job_skips_deleted_explorations(self):
        """Tests that the snapshot migration job skips deleted explorations
        and does not attempt to migrate any of the snapshots.
        """
        self.save_new_exp_with_states_schema_v0(
            self.NEW_EXP_ID, self.albert_id, self.EXP_TITLE)

        # Note: This creates a summary based on the upgraded model (which is
        # fine). A summary is needed to delete the exploration.
        exp_services.regenerate_exploration_and_contributors_summaries(
            self.NEW_EXP_ID)

        # Delete the exploration before migration occurs.
        exp_services.delete_exploration(self.albert_id, self.NEW_EXP_ID)

        # Ensure the exploration is deleted.
        with self.assertRaisesRegexp(Exception, 'Entity .* not found'):
            exp_fetchers.get_exploration_by_id(self.NEW_EXP_ID)

        # Start migration job on sample exploration.
        job_id = exp_jobs_one_off.ExpSnapshotsMigrationAuditJob.create_new()
        exp_jobs_one_off.ExpSnapshotsMigrationAuditJob.enqueue(job_id)

        # This running without errors indicates the deleted exploration is
        # being ignored, since otherwise exp_fetchers.get_exploration_by_id
        # (used within the job) will raise an error.
        self.process_and_flush_pending_mapreduce_tasks()

        actual_output = (
            exp_jobs_one_off.ExpSnapshotsMigrationAuditJob.get_output(
                job_id))
        expected_output_choices = [
            '[u\'INFO - Exploration does not exist\', [u\'%s-1\', u\'%s-2\']]' %
            (self.NEW_EXP_ID, self.NEW_EXP_ID),
            '[u\'INFO - Exploration does not exist\', [u\'%s-2\', u\'%s-1\']]' %
            (self.NEW_EXP_ID, self.NEW_EXP_ID)
        ]
        self.assertEqual(len(actual_output), 1)
        self.assertIn(actual_output[0], expected_output_choices)

        # Ensure the exploration is still deleted.
        with self.assertRaisesRegexp(Exception, 'Entity .* not found'):
            exp_fetchers.get_exploration_by_id(self.NEW_EXP_ID)

    def test_migration_job_audit_success(self):
        """Test that the audit job runs correctly on snapshots that use a
        previous state schema.
        """
        swap_states_schema_version = self.swap(
            feconf, 'CURRENT_STATE_SCHEMA_VERSION', 37)
        swap_exp_schema_version = self.swap(
            exp_domain.Exploration, 'CURRENT_EXP_SCHEMA_VERSION', 42)
        with swap_states_schema_version, swap_exp_schema_version:
            exploration = exp_domain.Exploration.create_default_exploration(
                self.VALID_EXP_ID, title='title', category='category')
            exp_services.save_new_exploration(self.albert_id, exploration)
        self.assertLess(
            exploration.states_schema_version,
            feconf.CURRENT_STATE_SCHEMA_VERSION)

        # Bring the main exploration to the latest schema.
        caching_services.delete_multi(
            caching_services.CACHE_NAMESPACE_EXPLORATION, None,
            [self.VALID_EXP_ID])
        latest_schema_version = python_utils.UNICODE(
            feconf.CURRENT_STATE_SCHEMA_VERSION)
        migration_change_list = [
            exp_domain.ExplorationChange({
                'cmd': exp_domain.CMD_MIGRATE_STATES_SCHEMA_TO_LATEST_VERSION,
                'from_version': '37',
                'to_version': latest_schema_version
            })
        ]
        exp_services.update_exploration(
            self.albert_id, self.VALID_EXP_ID, migration_change_list,
            'Ran Exploration Migration job.')
        exploration_model = exp_models.ExplorationModel.get(self.VALID_EXP_ID)
        self.assertEqual(
            exploration_model.states_schema_version,
            feconf.CURRENT_STATE_SCHEMA_VERSION)

        job_id = exp_jobs_one_off.ExpSnapshotsMigrationAuditJob.create_new()
        exp_jobs_one_off.ExpSnapshotsMigrationAuditJob.enqueue(job_id)
        self.process_and_flush_pending_mapreduce_tasks()

        actual_output = (
            exp_jobs_one_off.ExpSnapshotsMigrationAuditJob.get_output(
                job_id))
        expected_output = [
            '[u\'SUCCESS\', 1]',
            '[u\'SUCCESS - Snapshot is already at latest schema version\', 1]'
        ]
        self.assertEqual(sorted(actual_output), sorted(expected_output))

    def test_migration_job_audit_failure(self):
        """Test that the audit job catches any errors that would otherwise
        occur during the migration.
        """
        swap_states_schema_36 = self.swap(
            feconf, 'CURRENT_STATE_SCHEMA_VERSION', 36)
        swap_exp_schema_41 = self.swap(
            exp_domain.Exploration, 'CURRENT_EXP_SCHEMA_VERSION', 41)
        with swap_states_schema_36, swap_exp_schema_41:
            exploration = exp_domain.Exploration.create_default_exploration(
                self.VALID_EXP_ID, title='title', category='category')
            exp_services.save_new_exploration(self.albert_id, exploration)

        # Bring the main exploration to the latest schema.
        caching_services.delete_multi(
            caching_services.CACHE_NAMESPACE_EXPLORATION, None,
            [self.VALID_EXP_ID])
        latest_schema_version = python_utils.UNICODE(
            feconf.CURRENT_STATE_SCHEMA_VERSION)
        migration_change_list = [
            exp_domain.ExplorationChange({
                'cmd': exp_domain.CMD_MIGRATE_STATES_SCHEMA_TO_LATEST_VERSION,
                'from_version': '37',
                'to_version': latest_schema_version
            })
        ]
        exp_services.update_exploration(
            self.albert_id, self.VALID_EXP_ID, migration_change_list,
            'Ran Exploration Migration job.')
        exploration_model = exp_models.ExplorationModel.get(self.VALID_EXP_ID)
        self.assertEqual(
            exploration_model.states_schema_version,
            feconf.CURRENT_STATE_SCHEMA_VERSION)

        # Make a mock conversion function that raises an error when trying to
        # convert the old snapshot.
        mock_conversion = classmethod(
            lambda cls, exploration_dict: exploration_dict['property_that_dne'])

        with self.swap(
            exp_domain.Exploration, '_convert_states_v36_dict_to_v37_dict',
            mock_conversion
        ):
            job_id = exp_jobs_one_off.ExpSnapshotsMigrationAuditJob.create_new()
            exp_jobs_one_off.ExpSnapshotsMigrationAuditJob.enqueue(job_id)
            self.process_and_flush_pending_mapreduce_tasks()

            actual_output = (
                exp_jobs_one_off.ExpSnapshotsMigrationAuditJob.get_output(
                    job_id)
            )

        expected_output_message = (
            u'[u\'MIGRATION_ERROR\', [u"Exploration snapshot %s-1 failed '
            'migration to states v37: u\'property_that_dne\'"]]'
            % self.VALID_EXP_ID
        )
        self.assertIn(expected_output_message, actual_output)

    def test_audit_job_detects_invalid_exploration(self):
        exploration = exp_domain.Exploration.create_default_exploration(
            self.VALID_EXP_ID, title='title', category='category')
        exp_services.save_new_exploration(self.albert_id, exploration)

        exploration_model = exp_models.ExplorationModel.get(self.VALID_EXP_ID)
        exploration_model.language_code = 'invalid_language_code'
        exploration_model.commit(
            self.albert_id, 'Changed language_code.', [])
        caching_services.delete_multi(
            caching_services.CACHE_NAMESPACE_EXPLORATION, None,
            [self.VALID_EXP_ID])

        job_id = exp_jobs_one_off.ExpSnapshotsMigrationAuditJob.create_new()
        exp_jobs_one_off.ExpSnapshotsMigrationAuditJob.enqueue(job_id)
        self.process_and_flush_pending_mapreduce_tasks()

        actual_output = (
            exp_jobs_one_off.ExpSnapshotsMigrationAuditJob.get_output(job_id))
        expected_output_message = (
            '[u\'INFO - Exploration %s-1 failed non-strict validation\', '
            '[u\'Invalid language_code: invalid_language_code\']]'
            % self.VALID_EXP_ID)
        self.assertIn(expected_output_message, actual_output)

    def test_audit_job_detects_exploration_that_is_not_up_to_date(self):
        swap_states_schema_37 = self.swap(
            feconf, 'CURRENT_STATE_SCHEMA_VERSION', 37)
        swap_exp_schema_42 = self.swap(
            exp_domain.Exploration, 'CURRENT_EXP_SCHEMA_VERSION', 42)
        with swap_states_schema_37, swap_exp_schema_42:
            exploration = exp_domain.Exploration.create_default_exploration(
                self.VALID_EXP_ID, title='title', category='category')
            exp_services.save_new_exploration(self.albert_id, exploration)
        self.assertLess(
            exploration.states_schema_version,
            feconf.CURRENT_STATE_SCHEMA_VERSION)

        swap_states_schema_38 = self.swap(
            feconf, 'CURRENT_STATE_SCHEMA_VERSION', 38)
        swap_exp_schema_43 = self.swap(
            exp_domain.Exploration, 'CURRENT_EXP_SCHEMA_VERSION', 43)
        with swap_states_schema_38, swap_exp_schema_43:
            job_id = exp_jobs_one_off.ExpSnapshotsMigrationAuditJob.create_new()
            exp_jobs_one_off.ExpSnapshotsMigrationAuditJob.enqueue(job_id)
            self.process_and_flush_pending_mapreduce_tasks()

        actual_output = (
            exp_jobs_one_off.ExpSnapshotsMigrationAuditJob.get_output(
                job_id))
        expected_output = [
            '[u\'FAILURE - Exploration is not at latest schema version\', '
            '[u\'%s\']]' % self.VALID_EXP_ID,
        ]
        self.assertEqual(sorted(actual_output), sorted(expected_output))

    def test_audit_job_handles_missing_states_schema_version(self):
        swap_exp_schema_5 = self.swap(
            exp_domain.Exploration, 'CURRENT_EXP_SCHEMA_VERSION', 5)
        with swap_exp_schema_5:
            with self.swap(feconf, 'CURRENT_STATE_SCHEMA_VERSION', 0):
                exploration = exp_domain.Exploration.create_default_exploration(
                    self.VALID_EXP_ID, title='title', category='category')
                exp_services.save_new_exploration(self.albert_id, exploration)

            # Bring the main exploration to the latest schema.
            caching_services.delete_multi(
                caching_services.CACHE_NAMESPACE_EXPLORATION, None,
                [self.VALID_EXP_ID])
            migration_change_list = [
                exp_domain.ExplorationChange({
                    'cmd': (
                        exp_domain.CMD_MIGRATE_STATES_SCHEMA_TO_LATEST_VERSION),
                    'from_version': '0',
                    'to_version': '1'
                })
            ]
            with self.swap(feconf, 'CURRENT_STATE_SCHEMA_VERSION', 1):
                exp_services.update_exploration(
                    self.albert_id, self.VALID_EXP_ID, migration_change_list,
                    'Ran Exploration Migration job.')
            exploration_model = exp_models.ExplorationModel.get(
                self.VALID_EXP_ID)
            self.assertEqual(exploration_model.states_schema_version, 1)

            # Modify the snapshot to have no states schema version. (This
            # implies a schema version of 0.)
            snapshot_content_model = (
                exp_models.ExplorationSnapshotContentModel.get(
                    '%s-1' % self.VALID_EXP_ID))
            del snapshot_content_model.content['states_schema_version']
            snapshot_content_model.update_timestamps(
                update_last_updated_time=False)
            snapshot_content_model.put()

            # There is no failure due to a missing states schema version.
            with self.swap(feconf, 'CURRENT_STATE_SCHEMA_VERSION', 1):
                job_id = (
                    exp_jobs_one_off.ExpSnapshotsMigrationAuditJob.create_new())
                exp_jobs_one_off.ExpSnapshotsMigrationAuditJob.enqueue(job_id)
                self.process_and_flush_pending_mapreduce_tasks()


class ExpSnapshotsMigrationJobTests(test_utils.GenericTestBase):

    ALBERT_EMAIL = 'albert@example.com'
    ALBERT_NAME = 'albert'

    VALID_EXP_ID = 'exp_id0'
    NEW_EXP_ID = 'exp_id1'
    EXP_TITLE = 'title'

    def setUp(self):
        super(ExpSnapshotsMigrationJobTests, self).setUp()

        # Setup user who will own the test explorations.
        self.signup(self.ALBERT_EMAIL, self.ALBERT_NAME)
        self.albert_id = self.get_user_id_from_email(self.ALBERT_EMAIL)
        self.process_and_flush_pending_mapreduce_tasks()

    def test_migration_job_does_not_convert_up_to_date_exp(self):
        """Tests that the exploration migration job does not convert a
        snapshot that is already the latest states schema version.
        """
        # Create a new, default exploration that should not be affected by the
        # job.
        exploration = exp_domain.Exploration.create_default_exploration(
            self.VALID_EXP_ID, title='title', category='category')
        init_state = exploration.states[exploration.init_state_name]
        self.set_interaction_for_state(init_state, 'EndExploration')
        init_state.update_interaction_default_outcome(None)
        exp_services.save_new_exploration(self.albert_id, exploration)
        self.assertEqual(
            exploration.states_schema_version,
            feconf.CURRENT_STATE_SCHEMA_VERSION)

        # Start migration job on sample exploration.
        job_id = exp_jobs_one_off.ExpSnapshotsMigrationJob.create_new()
        exp_jobs_one_off.ExpSnapshotsMigrationJob.enqueue(job_id)
        self.process_and_flush_pending_mapreduce_tasks()

        actual_output = (
            exp_jobs_one_off.ExpSnapshotsMigrationJob.get_output(job_id))
        expected_output = [
            '[u\'SUCCESS - Snapshot is already at latest schema version\', 1]']
        self.assertEqual(actual_output, expected_output)

    def test_migration_job_succeeds_on_default_exploration(self):
        swap_states_schema_37 = self.swap(
            feconf, 'CURRENT_STATE_SCHEMA_VERSION', 37)
        swap_exp_schema_42 = self.swap(
            exp_domain.Exploration, 'CURRENT_EXP_SCHEMA_VERSION', 42)
        with swap_states_schema_37, swap_exp_schema_42:
            exploration = exp_domain.Exploration.create_default_exploration(
                self.VALID_EXP_ID, title='title', category='category')
            exp_services.save_new_exploration(self.albert_id, exploration)

        # Bring the main exploration to schema version 38.
        caching_services.delete_multi(
            caching_services.CACHE_NAMESPACE_EXPLORATION, None,
            [self.VALID_EXP_ID])
        migration_change_list = [
            exp_domain.ExplorationChange({
                'cmd': (
                    exp_domain.CMD_MIGRATE_STATES_SCHEMA_TO_LATEST_VERSION),
                'from_version': '37',
                'to_version': '38'
            })
        ]
        swap_states_schema_38 = self.swap(
            feconf, 'CURRENT_STATE_SCHEMA_VERSION', 38)
        swap_exp_schema_43 = self.swap(
            exp_domain.Exploration, 'CURRENT_EXP_SCHEMA_VERSION', 43)
        with swap_states_schema_38, swap_exp_schema_43:
            exp_services.update_exploration(
                self.albert_id, self.VALID_EXP_ID, migration_change_list,
                'Ran Exploration Migration job.')

            job_id = exp_jobs_one_off.ExpSnapshotsMigrationJob.create_new()
            exp_jobs_one_off.ExpSnapshotsMigrationJob.enqueue(job_id)
            self.process_and_flush_pending_mapreduce_tasks()

        actual_output = (
            exp_jobs_one_off.ExpSnapshotsMigrationJob.get_output(job_id))
        expected_output = [
            '[u\'SUCCESS - Model saved\', 1]',
            '[u\'SUCCESS - Model upgraded\', 1]',
            '[u\'SUCCESS - Snapshot is already at latest schema version\', 1]']
        self.assertEqual(sorted(actual_output), sorted(expected_output))

    def test_migration_job_skips_deleted_explorations(self):
        """Tests that the exploration migration job skips deleted explorations
        and does not attempt to migrate.
        """
        self.save_new_exp_with_states_schema_v0(
            self.NEW_EXP_ID, self.albert_id, self.EXP_TITLE)

        # Note: This creates a summary based on the upgraded model (which is
        # fine). A summary is needed to delete the exploration.
        exp_services.regenerate_exploration_and_contributors_summaries(
            self.NEW_EXP_ID)

        # Delete the exploration before migration occurs.
        exp_services.delete_exploration(self.albert_id, self.NEW_EXP_ID)

        # Ensure the exploration is deleted.
        with self.assertRaisesRegexp(Exception, 'Entity .* not found'):
            exp_fetchers.get_exploration_by_id(self.NEW_EXP_ID)

        # Start migration job on sample exploration.
        job_id = exp_jobs_one_off.ExpSnapshotsMigrationJob.create_new()
        exp_jobs_one_off.ExpSnapshotsMigrationJob.enqueue(job_id)

        # This running without errors indicates the deleted exploration is
        # being ignored, since otherwise exp_fetchers.get_exploration_by_id
        # (used within the job) will raise an error.
        self.process_and_flush_pending_mapreduce_tasks()

        actual_output = (
            exp_jobs_one_off.ExpSnapshotsMigrationJob.get_output(job_id))
        expected_output_choices = [
            '[u\'INFO - Exploration does not exist\', [u\'%s-1\', u\'%s-2\']]' %
            (self.NEW_EXP_ID, self.NEW_EXP_ID),
            '[u\'INFO - Exploration does not exist\', [u\'%s-2\', u\'%s-1\']]' %
            (self.NEW_EXP_ID, self.NEW_EXP_ID)
        ]
        self.assertEqual(len(actual_output), 1)
        self.assertIn(actual_output[0], expected_output_choices)

        # Ensure the exploration is still deleted.
        with self.assertRaisesRegexp(Exception, 'Entity .* not found'):
            exp_fetchers.get_exploration_by_id(self.NEW_EXP_ID)

    def test_migration_job_detects_invalid_exploration(self):
        exploration = exp_domain.Exploration.create_default_exploration(
            self.VALID_EXP_ID, title='title', category='category')
        exp_services.save_new_exploration(self.albert_id, exploration)

        exploration_model = exp_models.ExplorationModel.get(self.VALID_EXP_ID)
        exploration_model.language_code = 'invalid_language_code'
        exploration_model.commit(
            self.albert_id, 'Changed language_code.', [])
        caching_services.delete_multi(
            caching_services.CACHE_NAMESPACE_EXPLORATION, None,
            [self.VALID_EXP_ID])

        job_id = exp_jobs_one_off.ExpSnapshotsMigrationJob.create_new()
        exp_jobs_one_off.ExpSnapshotsMigrationJob.enqueue(job_id)
        self.process_and_flush_pending_mapreduce_tasks()

        actual_output = (
            exp_jobs_one_off.ExpSnapshotsMigrationJob.get_output(job_id))
        expected_output_message = (
            '[u\'INFO - Exploration %s-1 failed non-strict validation\', '
            '[u\'Invalid language_code: invalid_language_code\']]'
            % self.VALID_EXP_ID)
        self.assertIn(expected_output_message, actual_output)

    def test_migration_job_detects_exploration_that_is_not_up_to_date(self):
        swap_states_schema_37 = self.swap(
            feconf, 'CURRENT_STATE_SCHEMA_VERSION', 37)
        swap_exp_schema_42 = self.swap(
            exp_domain.Exploration, 'CURRENT_EXP_SCHEMA_VERSION', 42)
        with swap_states_schema_37, swap_exp_schema_42:
            exploration = exp_domain.Exploration.create_default_exploration(
                self.VALID_EXP_ID, title='title', category='category')
            exp_services.save_new_exploration(self.albert_id, exploration)
        self.assertLess(
            exploration.states_schema_version,
            feconf.CURRENT_STATE_SCHEMA_VERSION)

        swap_states_schema_38 = self.swap(
            feconf, 'CURRENT_STATE_SCHEMA_VERSION', 38)
        swap_exp_schema_43 = self.swap(
            exp_domain.Exploration, 'CURRENT_EXP_SCHEMA_VERSION', 43)
        with swap_states_schema_38, swap_exp_schema_43:
            job_id = exp_jobs_one_off.ExpSnapshotsMigrationJob.create_new()
            exp_jobs_one_off.ExpSnapshotsMigrationJob.enqueue(job_id)
            self.process_and_flush_pending_mapreduce_tasks()

        actual_output = (
            exp_jobs_one_off.ExpSnapshotsMigrationJob.get_output(
                job_id))
        expected_output = [
            '[u\'FAILURE - Exploration is not at latest schema version\', '
            '[u\'%s\']]' % self.VALID_EXP_ID,
        ]
        self.assertEqual(sorted(actual_output), sorted(expected_output))

    def test_migration_job_handles_missing_states_schema_version(self):
        swap_exp_schema_5 = self.swap(
            exp_domain.Exploration, 'CURRENT_EXP_SCHEMA_VERSION', 5)
        with swap_exp_schema_5:
            with self.swap(feconf, 'CURRENT_STATE_SCHEMA_VERSION', 0):
                exploration = exp_domain.Exploration.create_default_exploration(
                    self.VALID_EXP_ID, title='title', category='category')
                exp_services.save_new_exploration(self.albert_id, exploration)

            # Bring the main exploration to the latest schema.
            caching_services.delete_multi(
                caching_services.CACHE_NAMESPACE_EXPLORATION, None,
                [self.VALID_EXP_ID])
            migration_change_list = [
                exp_domain.ExplorationChange({
                    'cmd': (
                        exp_domain.CMD_MIGRATE_STATES_SCHEMA_TO_LATEST_VERSION),
                    'from_version': '0',
                    'to_version': '1'
                })
            ]
            with self.swap(feconf, 'CURRENT_STATE_SCHEMA_VERSION', 1):
                exp_services.update_exploration(
                    self.albert_id, self.VALID_EXP_ID, migration_change_list,
                    'Ran Exploration Migration job.')
            exploration_model = exp_models.ExplorationModel.get(
                self.VALID_EXP_ID)
            self.assertEqual(exploration_model.states_schema_version, 1)

            # Modify the snapshot to have no states schema version. (This
            # implies a schema version of 0.)
            snapshot_content_model = (
                exp_models.ExplorationSnapshotContentModel.get(
                    '%s-1' % self.VALID_EXP_ID))
            del snapshot_content_model.content['states_schema_version']
            snapshot_content_model.update_timestamps(
                update_last_updated_time=False)
            snapshot_content_model.put()

            # There is no failure due to a missing states schema version.
            with self.swap(feconf, 'CURRENT_STATE_SCHEMA_VERSION', 1):
                job_id = exp_jobs_one_off.ExpSnapshotsMigrationJob.create_new()
                exp_jobs_one_off.ExpSnapshotsMigrationJob.enqueue(job_id)
                self.process_and_flush_pending_mapreduce_tasks()

        # The updated snapshot content model should have a populated states
        # schema version.
        snapshot_content_model = exp_models.ExplorationSnapshotContentModel.get(
            '%s-1' % self.VALID_EXP_ID)
        self.assertEqual(
            snapshot_content_model.content['states_schema_version'], 1)<|MERGE_RESOLUTION|>--- conflicted
+++ resolved
@@ -93,19 +93,6 @@
         self.assertEqual(job_class.get_output(job_id), [])
 
 
-<<<<<<< HEAD
-class MockExplorationRightsModelWithDeprecatedFields(
-        exp_models.ExplorationRightsModel):
-    """Mock ExplorationRightsModel to be able to set translator_ids,
-    all_viewer_ids
-    """
-
-    translator_ids = (
-        datastore_services.StringProperty(indexed=True, repeated=True))
-
-    all_viewer_ids = datastore_services.StringProperty(
-        indexed=True, repeated=True)
-=======
 class MockExplorationModelWithDeprecatedFields(exp_models.ExplorationModel):
     """Mock ExplorationModel to be able to set skill_tags, default_skin,
     and skin_customizations.
@@ -116,7 +103,6 @@
     default_skin = (
         datastore_services.StringProperty(default='conversation_v1'))
     skin_customizations = datastore_services.JsonProperty(indexed=False)
->>>>>>> 8643e329
 
     def _trusted_commit(
             self, committer_id, commit_type, commit_message, commit_cmds):
@@ -128,26 +114,6 @@
             self, committer_id, commit_type, commit_message, commit_cmds)
 
 
-<<<<<<< HEAD
-class RemoveDeprecatedExplorationRightsModelFieldsOneOffJobTests(
-        test_utils.GenericTestBase):
-
-    EXP_ID_1 = '1'
-    USER_ID_1 = 'id_1'
-    USER_ID_2 = 'id_2'
-    USER_ID_COMMITTER = 'id_committer'
-
-    def _run_one_off_job(self):
-        """Runs the one-off MapReduce job."""
-        job_id = (
-            exp_jobs_one_off.
-            RemoveDeprecatedExplorationRightsModelFieldsOneOffJob
-            .create_new()
-        )
-        (
-            exp_jobs_one_off.
-            RemoveDeprecatedExplorationRightsModelFieldsOneOffJob
-=======
 class RemoveDeprecatedExplorationModelFieldsOneOffJobTests(
         test_utils.GenericTestBase):
 
@@ -159,82 +125,18 @@
         )
         (
             exp_jobs_one_off.RemoveDeprecatedExplorationModelFieldsOneOffJob
->>>>>>> 8643e329
             .enqueue(job_id))
         self.assertEqual(
             self.count_jobs_in_mapreduce_taskqueue(
                 taskqueue_services.QUEUE_NAME_ONE_OFF_JOBS), 1)
         self.process_and_flush_pending_mapreduce_tasks()
         stringified_output = (
-<<<<<<< HEAD
-            exp_jobs_one_off.
-            RemoveDeprecatedExplorationRightsModelFieldsOneOffJob
-=======
             exp_jobs_one_off.RemoveDeprecatedExplorationModelFieldsOneOffJob
->>>>>>> 8643e329
             .get_output(job_id))
         eval_output = [ast.literal_eval(stringified_item) for
                        stringified_item in stringified_output]
         return eval_output
 
-<<<<<<< HEAD
-    # This test for two deprecated fields is merged into one test because
-    # running two different tests resulted in failures. The failures were
-    # caused because the map() function of
-    # RemoveDeprecatedExplorationRightsModelFieldsOneOffJob was called one time
-    # each by the test but the field was removed in only one test and rest
-    # one test was failing.
-    def test_one_exp_rights_models_with_deprecated_field(self):
-        with self.swap(
-            exp_models,
-            'ExplorationRightsModel',
-            MockExplorationRightsModelWithDeprecatedFields
-        ):
-            exp_models.ExplorationRightsModel(
-                id=self.EXP_ID_1,
-                owner_ids=[self.USER_ID_1],
-                editor_ids=[self.USER_ID_1],
-                voice_artist_ids=[self.USER_ID_1],
-                viewer_ids=[self.USER_ID_2],
-                community_owned=False,
-                status='public',
-                viewable_if_private=False,
-                first_published_msec=0.1,
-                translator_ids=[self.USER_ID_1],
-                all_viewer_ids=[],
-            ).save(
-                self.USER_ID_COMMITTER, 'Created new exploration right',
-                [{'cmd': rights_domain.CMD_CREATE_NEW}])
-
-            exp_rights_model = exp_models.ExplorationRightsModel.get_by_id(
-                self.EXP_ID_1)
-
-            self.assertIsNotNone(exp_rights_model.translator_ids)
-            self.assertIsNotNone(exp_rights_model.all_viewer_ids)
-
-            self.assertIn('translator_ids', exp_rights_model._values) # pylint: disable=protected-access
-            self.assertIn('translator_ids', exp_rights_model._properties) # pylint: disable=protected-access
-
-            self.assertIn('all_viewer_ids', exp_rights_model._values) # pylint: disable=protected-access
-            self.assertIn('all_viewer_ids', exp_rights_model._properties) # pylint: disable=protected-access
-
-            output = self._run_one_off_job()
-            self.assertItemsEqual(
-                [['SUCCESS_REMOVED - ExplorationRightsModel', 1]], output)
-
-            migrated_exp_rights_model = (
-                exp_models.ExplorationRightsModel.get_by_id(self.EXP_ID_1))
-
-            self.assertNotIn(
-                'translator_ids', migrated_exp_rights_model._values)  # pylint: disable=protected-access
-            self.assertNotIn(
-                'translator_ids', migrated_exp_rights_model._properties)  # pylint: disable=protected-access
-
-            self.assertNotIn(
-                'all_viewer_ids', migrated_exp_rights_model._values)  # pylint: disable=protected-access
-            self.assertNotIn(
-                'all_viewer_ids', migrated_exp_rights_model._properties)  # pylint: disable=protected-access
-=======
     # This test for three deprecated fields is merged into one test because
     # running three different tests resulted in failures. The failures were
     # caused because the map() function of
@@ -305,43 +207,10 @@
                 'skin_customizations', migrated_exp_model1._values)  # pylint: disable=protected-access
             self.assertNotIn(
                 'skin_customizations', migrated_exp_model1._properties)  # pylint: disable=protected-access
->>>>>>> 8643e329
 
             # Run job twice.
             output = self._run_one_off_job()
             self.assertItemsEqual(
-<<<<<<< HEAD
-                [['SUCCESS_ALREADY_REMOVED - ExplorationRightsModel', 1]],
-                output)
-
-    def test_one_exp_rights_model_without_deprecated_fields(self):
-        exp_models.ExplorationRightsModel(
-            id=self.EXP_ID_1,
-            owner_ids=[self.USER_ID_1],
-            editor_ids=[self.USER_ID_1],
-            voice_artist_ids=[self.USER_ID_1],
-            viewer_ids=[self.USER_ID_2],
-            community_owned=False,
-            status='public',
-            viewable_if_private=False,
-            first_published_msec=0.1,
-        ).save(
-            self.USER_ID_COMMITTER, 'Created new exploration right',
-            [{'cmd': rights_domain.CMD_CREATE_NEW}])
-
-        exp_rights_model = exp_models.ExplorationRightsModel.get_by_id(
-            self.EXP_ID_1)
-
-        self.assertNotIn(
-            'translator_ids', exp_rights_model._values)  # pylint: disable=protected-access
-        self.assertNotIn(
-            'translator_ids', exp_rights_model._properties)  # pylint: disable=protected-access
-
-        self.assertNotIn(
-            'all_viewer_ids', exp_rights_model._values)  # pylint: disable=protected-access
-        self.assertNotIn(
-            'all_viewer_ids', exp_rights_model._properties)  # pylint: disable=protected-access
-=======
                 [['SUCCESS_ALREADY_REMOVED - ExplorationModel', 1]], output)
 
     def test_one_exploration_model_without_deprecated_fields(self):
@@ -371,27 +240,10 @@
             'skill_tags', original_exploration_model._values)  # pylint: disable=protected-access
         self.assertNotIn(
             'skill_tags', original_exploration_model._properties)  # pylint: disable=protected-access
->>>>>>> 8643e329
 
         # Fields were never there to begin with, so already removed.
         output = self._run_one_off_job()
         self.assertItemsEqual(
-<<<<<<< HEAD
-            [['SUCCESS_ALREADY_REMOVED - ExplorationRightsModel', 1]], output)
-
-        migrated_exploration_model = (
-            exp_models.ExplorationRightsModel.get_by_id(self.EXP_ID_1))
-
-        self.assertNotIn(
-            'translator_ids', migrated_exploration_model._values)  # pylint: disable=protected-access
-        self.assertNotIn(
-            'translator_ids', migrated_exploration_model._properties)  # pylint: disable=protected-access
-
-        self.assertNotIn(
-            'all_viewer_ids', migrated_exploration_model._values)  # pylint: disable=protected-access
-        self.assertNotIn(
-            'all_viewer_ids', migrated_exploration_model._properties)  # pylint: disable=protected-access
-=======
             [['SUCCESS_ALREADY_REMOVED - ExplorationModel', 1]], output)
 
         migrated_exploration_model = (
@@ -400,7 +252,169 @@
             'skill_tags', migrated_exploration_model._values)  # pylint: disable=protected-access
         self.assertNotIn(
             'skill_tags', migrated_exploration_model._properties)  # pylint: disable=protected-access
->>>>>>> 8643e329
+
+
+class MockExplorationRightsModelWithDeprecatedFields(
+        exp_models.ExplorationRightsModel):
+    """Mock ExplorationRightsModel to be able to set translator_ids,
+    all_viewer_ids
+    """
+
+    translator_ids = (
+        datastore_services.StringProperty(indexed=True, repeated=True))
+
+    all_viewer_ids = datastore_services.StringProperty(
+        indexed=True, repeated=True)
+
+    def _trusted_commit(
+            self, committer_id, commit_type, commit_message, commit_cmds):
+        """Override this to escape recursion, which will otherwise occur
+        when super() is used in a mocked class.
+        """
+
+        base_models.VersionedModel._trusted_commit( # pylint: disable=protected-access
+            self, committer_id, commit_type, commit_message, commit_cmds)
+
+
+class RemoveDeprecatedExplorationRightsModelFieldsOneOffJobTests(
+        test_utils.GenericTestBase):
+
+    EXP_ID_1 = '1'
+    USER_ID_1 = 'id_1'
+    USER_ID_2 = 'id_2'
+    USER_ID_COMMITTER = 'id_committer'
+
+    def _run_one_off_job(self):
+        """Runs the one-off MapReduce job."""
+        job_id = (
+            exp_jobs_one_off.
+            RemoveDeprecatedExplorationRightsModelFieldsOneOffJob
+            .create_new()
+        )
+        (
+            exp_jobs_one_off.
+            RemoveDeprecatedExplorationRightsModelFieldsOneOffJob
+            .enqueue(job_id))
+        self.assertEqual(
+            self.count_jobs_in_mapreduce_taskqueue(
+                taskqueue_services.QUEUE_NAME_ONE_OFF_JOBS), 1)
+        self.process_and_flush_pending_mapreduce_tasks()
+        stringified_output = (
+            exp_jobs_one_off.
+            RemoveDeprecatedExplorationRightsModelFieldsOneOffJob
+            .get_output(job_id))
+        eval_output = [ast.literal_eval(stringified_item) for
+                       stringified_item in stringified_output]
+        return eval_output
+
+    # This test for two deprecated fields is merged into one test because
+    # running two different tests resulted in failures. The failures were
+    # caused because the map() function of
+    # RemoveDeprecatedExplorationRightsModelFieldsOneOffJob was called one time
+    # each by the test but the field was removed in only one test and rest
+    # one test was failing.
+    def test_one_exp_rights_models_with_deprecated_field(self):
+        with self.swap(
+            exp_models,
+            'ExplorationRightsModel',
+            MockExplorationRightsModelWithDeprecatedFields
+        ):
+            exp_models.ExplorationRightsModel(
+                id=self.EXP_ID_1,
+                owner_ids=[self.USER_ID_1],
+                editor_ids=[self.USER_ID_1],
+                voice_artist_ids=[self.USER_ID_1],
+                viewer_ids=[self.USER_ID_2],
+                community_owned=False,
+                status='public',
+                viewable_if_private=False,
+                first_published_msec=0.1,
+                translator_ids=[self.USER_ID_1],
+                all_viewer_ids=[],
+            ).save(
+                self.USER_ID_COMMITTER, 'Created new exploration right',
+                [{'cmd': rights_domain.CMD_CREATE_NEW}])
+
+            exp_rights_model = exp_models.ExplorationRightsModel.get_by_id(
+                self.EXP_ID_1)
+
+            self.assertIsNotNone(exp_rights_model.translator_ids)
+            self.assertIsNotNone(exp_rights_model.all_viewer_ids)
+
+            self.assertIn('translator_ids', exp_rights_model._values) # pylint: disable=protected-access
+            self.assertIn('translator_ids', exp_rights_model._properties) # pylint: disable=protected-access
+
+            self.assertIn('all_viewer_ids', exp_rights_model._values) # pylint: disable=protected-access
+            self.assertIn('all_viewer_ids', exp_rights_model._properties) # pylint: disable=protected-access
+
+            output = self._run_one_off_job()
+            self.assertItemsEqual(
+                [['SUCCESS_REMOVED - ExplorationRightsModel', 1]], output)
+
+            migrated_exp_rights_model = (
+                exp_models.ExplorationRightsModel.get_by_id(self.EXP_ID_1))
+
+            self.assertNotIn(
+                'translator_ids', migrated_exp_rights_model._values)  # pylint: disable=protected-access
+            self.assertNotIn(
+                'translator_ids', migrated_exp_rights_model._properties)  # pylint: disable=protected-access
+
+            self.assertNotIn(
+                'all_viewer_ids', migrated_exp_rights_model._values)  # pylint: disable=protected-access
+            self.assertNotIn(
+                'all_viewer_ids', migrated_exp_rights_model._properties)  # pylint: disable=protected-access
+
+            # Run job twice.
+            output = self._run_one_off_job()
+            self.assertItemsEqual(
+                [['SUCCESS_ALREADY_REMOVED - ExplorationRightsModel', 1]],
+                output)
+
+    def test_one_exp_rights_model_without_deprecated_fields(self):
+        exp_models.ExplorationRightsModel(
+            id=self.EXP_ID_1,
+            owner_ids=[self.USER_ID_1],
+            editor_ids=[self.USER_ID_1],
+            voice_artist_ids=[self.USER_ID_1],
+            viewer_ids=[self.USER_ID_2],
+            community_owned=False,
+            status='public',
+            viewable_if_private=False,
+            first_published_msec=0.1,
+        ).save(
+            self.USER_ID_COMMITTER, 'Created new exploration right',
+            [{'cmd': rights_domain.CMD_CREATE_NEW}])
+
+        exp_rights_model = exp_models.ExplorationRightsModel.get_by_id(
+            self.EXP_ID_1)
+
+        self.assertNotIn(
+            'translator_ids', exp_rights_model._values)  # pylint: disable=protected-access
+        self.assertNotIn(
+            'translator_ids', exp_rights_model._properties)  # pylint: disable=protected-access
+
+        self.assertNotIn(
+            'all_viewer_ids', exp_rights_model._values)  # pylint: disable=protected-access
+        self.assertNotIn(
+            'all_viewer_ids', exp_rights_model._properties)  # pylint: disable=protected-access
+
+        # Fields were never there to begin with, so already removed.
+        output = self._run_one_off_job()
+        self.assertItemsEqual(
+            [['SUCCESS_ALREADY_REMOVED - ExplorationRightsModel', 1]], output)
+
+        migrated_exploration_model = (
+            exp_models.ExplorationRightsModel.get_by_id(self.EXP_ID_1))
+
+        self.assertNotIn(
+            'translator_ids', migrated_exploration_model._values)  # pylint: disable=protected-access
+        self.assertNotIn(
+            'translator_ids', migrated_exploration_model._properties)  # pylint: disable=protected-access
+
+        self.assertNotIn(
+            'all_viewer_ids', migrated_exploration_model._values)  # pylint: disable=protected-access
+        self.assertNotIn(
+            'all_viewer_ids', migrated_exploration_model._properties)  # pylint: disable=protected-access
 
 
 class OneOffExplorationFirstPublishedJobTests(test_utils.GenericTestBase):
