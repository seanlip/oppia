--- conflicted
+++ resolved
@@ -904,7 +904,6 @@
 
         self.save_new_exp_with_states_schema_v0(
             self.NEW_EXP_ID, self.albert_id, self.EXP_TITLE)
-<<<<<<< HEAD
 
         # Start migration job on sample exploration.
         job_id = exp_jobs_one_off.ExplorationMigrationJobManager.create_new()
@@ -970,215 +969,7 @@
             self.albert_id, 'Changed language_code.', [])
         caching_services.delete_multi(
             caching_services.CACHE_NAMESPACE_EXPLORATION, None,
-            [self.VALID_EXP_ID])
-
-        job_id = exp_jobs_one_off.ExplorationMigrationJobManager.create_new()
-        exp_jobs_one_off.ExplorationMigrationJobManager.enqueue(job_id)
-        with self.swap(logging, 'error', _mock_logging_function):
-            self.process_and_flush_pending_tasks()
-
-        self.assertEqual(
-            observed_log_messages,
-            ['Exploration %s failed non-strict validation: '
-             'Invalid language_code: invalid_language_code'
-             % (self.VALID_EXP_ID)])
-
-
-class ItemSelectionInteractionOneOffJobTests(test_utils.GenericTestBase):
-
-    ALBERT_EMAIL = 'albert@example.com'
-    ALBERT_NAME = 'albert'
-
-    VALID_EXP_ID = 'exp_id0'
-    NEW_EXP_ID = 'exp_id1'
-    EXP_TITLE = 'title'
-
-    def setUp(self):
-        super(ItemSelectionInteractionOneOffJobTests, self).setUp()
-
-        # Setup user who will own the test explorations.
-        self.signup(self.ALBERT_EMAIL, self.ALBERT_NAME)
-        self.albert_id = self.get_user_id_from_email(self.ALBERT_EMAIL)
-        self.process_and_flush_pending_tasks()
-
-    def test_exp_state_pairs_are_produced_only_for_desired_interactions(self):
-        """Checks (exp, state) pairs are produced only for
-        desired interactions.
-        """
-        exploration = exp_domain.Exploration.create_default_exploration(
-            self.VALID_EXP_ID, title='title', category='category')
-
-        exploration.add_states(['State1', 'State2'])
-
-        state1 = exploration.states['State1']
-        state2 = exploration.states['State2']
-
-        customization_args_dict1 = {
-            'choices': {'value': [{
-                'html': '<p>This is value1 for ItemSelection</p>',
-                'content_id': 'ca_choices_0'
-            }, {
-                'html': '<p>This is value2 for ItemSelection</p>',
-                'content_id': 'ca_choices_1'
-            }]},
-            'minAllowableSelectionCount': {'value': 0},
-            'maxAllowableSelectionCount': {'value': 1}
-        }
-
-        answer_group_list1 = [{
-            'rule_specs': [{
-                'rule_type': 'Equals',
-                'inputs': {'x': [
-                    '<p>This is value1 for ItemSelection</p>'
-                ]}
-            }, {
-                'rule_type': 'Equals',
-                'inputs': {'x': [
-                    '<p>This is value2 for ItemSelection</p>'
-                ]}
-            }],
-            'outcome': {
-                'dest': 'Introduction',
-                'feedback': {
-                    'content_id': 'feedback',
-                    'html': '<p>Outcome for state1</p>'
-                },
-                'param_changes': [],
-                'labelled_as_correct': False,
-                'refresher_exploration_id': None,
-                'missing_prerequisite_skill_id': None
-            },
-            'training_data': [],
-            'tagged_skill_misconception_id': None
-        }]
-
-        state1.update_interaction_id('ItemSelectionInput')
-        state1.update_interaction_customization_args(customization_args_dict1)
-        state1.update_next_content_id_index(2)
-        state1.update_interaction_answer_groups(answer_group_list1)
-        exp_services.save_new_exploration(self.albert_id, exploration)
-
-        # Start ItemSelectionInteractionOneOff job on sample exploration.
-        job_id = exp_jobs_one_off.ItemSelectionInteractionOneOffJob.create_new()
-        exp_jobs_one_off.ItemSelectionInteractionOneOffJob.enqueue(job_id)
-        self.process_and_flush_pending_tasks()
-
-        actual_output = (
-            exp_jobs_one_off.ItemSelectionInteractionOneOffJob.get_output(
-                job_id))
-        self.assertEqual(actual_output, [])
-
-        customization_args_dict2 = {
-            'choices': {'value': [{
-                'html': '<p>This is value1 for ItemSelection</p>',
-                'content_id': 'ca_choices_0'
-            }, {
-                'html': '<p>This is value2 for ItemSelection</p>',
-                'content_id': 'ca_choices_1'
-            }]},
-            'minAllowableSelectionCount': {'value': 0},
-            'maxAllowableSelectionCount': {'value': 1}
-        }
-
-        answer_group_list2 = [{
-            'rule_specs': [{
-                'rule_type': 'Equals',
-                'inputs': {'x': [
-                    '<p>This is value1 for ItemSelection</p>'
-                ]}
-            }, {
-                'rule_type': 'Equals',
-                'inputs': {'x': [
-                    '<p>This is value3 for ItemSelection</p>'
-                ]}
-            }],
-            'outcome': {
-                'dest': 'State1',
-                'feedback': {
-                    'content_id': 'feedback',
-                    'html': '<p>Outcome for state2</p>'
-                },
-                'param_changes': [],
-                'labelled_as_correct': False,
-                'refresher_exploration_id': None,
-                'missing_prerequisite_skill_id': None
-            },
-            'training_data': [],
-            'tagged_skill_misconception_id': None
-        }]
-
-        state2.update_interaction_id('ItemSelectionInput')
-        state2.update_interaction_customization_args(customization_args_dict2)
-        state2.update_next_content_id_index(2)
-        state2.update_interaction_answer_groups(answer_group_list2)
-
-        exp_services.save_new_exploration(self.albert_id, exploration)
-=======
->>>>>>> 1103181a
-
-        # Start migration job on sample exploration.
-        job_id = exp_jobs_one_off.ExplorationMigrationJobManager.create_new()
-        exp_jobs_one_off.ExplorationMigrationJobManager.enqueue(job_id)
-        self.process_and_flush_pending_tasks()
-
-        actual_output = (
-            exp_jobs_one_off.ExplorationMigrationJobManager.get_output(job_id))
-        expected_output = ['[u\'SUCCESS\', 1]']
-        self.assertEqual(actual_output, expected_output)
-
-    def test_migration_job_creates_appropriate_classifier_models(self):
-        """Tests that the exploration migration job creates appropriate
-        classifier data models for explorations.
-        """
-        self.save_new_exp_with_states_schema_v21(
-            self.NEW_EXP_ID, self.albert_id, self.EXP_TITLE)
-        exploration = exp_fetchers.get_exploration_by_id(self.NEW_EXP_ID)
-
-        initial_state_name = list(exploration.states.keys())[0]
-        # Store classifier model for the new exploration.
-        classifier_model_id = classifier_models.ClassifierTrainingJobModel.create( # pylint: disable=line-too-long
-            'TextClassifier', 'TextInput', self.NEW_EXP_ID, exploration.version,
-            datetime.datetime.utcnow(), {}, initial_state_name,
-            feconf.TRAINING_JOB_STATUS_COMPLETE, 1)
-        # Store training job model for the classifier model.
-        classifier_models.TrainingJobExplorationMappingModel.create(
-            self.NEW_EXP_ID, exploration.version, initial_state_name,
-            classifier_model_id)
-
-        # Start migration job on sample exploration.
-        job_id = exp_jobs_one_off.ExplorationMigrationJobManager.create_new()
-        exp_jobs_one_off.ExplorationMigrationJobManager.enqueue(job_id)
-        with self.swap(feconf, 'ENABLE_ML_CLASSIFIERS', True):
-            with self.swap(feconf, 'MIN_TOTAL_TRAINING_EXAMPLES', 2):
-                with self.swap(feconf, 'MIN_ASSIGNED_LABELS', 1):
-                    self.process_and_flush_pending_tasks()
-
-        new_exploration = exp_fetchers.get_exploration_by_id(self.NEW_EXP_ID)
-        initial_state_name = list(new_exploration.states.keys())[0]
-        self.assertLess(exploration.version, new_exploration.version)
-        classifier_exp_mapping_model = classifier_models.TrainingJobExplorationMappingModel.get_models( # pylint: disable=line-too-long
-            self.NEW_EXP_ID, new_exploration.version,
-            [initial_state_name])[0]
-        self.assertEqual(
-            classifier_exp_mapping_model.job_id, classifier_model_id)
-
-    def test_migration_job_fails_with_invalid_exploration(self):
-        observed_log_messages = []
-
-        def _mock_logging_function(msg, *args):
-            """Mocks logging.error()."""
-            observed_log_messages.append(msg % args)
-
-
-        exploration = exp_domain.Exploration.create_default_exploration(
-            self.VALID_EXP_ID, title='title', category='category')
-        exp_services.save_new_exploration(self.albert_id, exploration)
-
-        exploration_model = exp_models.ExplorationModel.get(self.VALID_EXP_ID)
-        exploration_model.language_code = 'invalid_language_code'
-        exploration_model.commit(
-            self.albert_id, 'Changed language_code.', [])
-        memcache_services.delete('exploration:%s' % self.VALID_EXP_ID)
+            self.VALID_EXP_ID)
 
         job_id = exp_jobs_one_off.ExplorationMigrationJobManager.create_new()
         exp_jobs_one_off.ExplorationMigrationJobManager.enqueue(job_id)
@@ -1630,169 +1421,6 @@
                 '</oppia-noninteractive-collapsible>\', u\'Exp Id: exp_id0\']]'
             )
         ]
-<<<<<<< HEAD
-        self.assertEqual(actual_output, expected_output)
-
-    def test_no_action_is_performed_for_deleted_exploration(self):
-        """Test that no action is performed on deleted explorations."""
-
-        exploration = exp_domain.Exploration.create_default_exploration(
-            self.VALID_EXP_ID, title='title', category='category')
-
-        exploration.add_states(['State1'])
-
-        content_dict = {
-            'html': '<code>Hello</code>',
-            'content_id': 'content'
-        }
-
-        state1 = exploration.states['State1']
-
-        with self.swap(
-            state_domain.SubtitledHtml, 'validate', mock_validate):
-            state1.update_content(
-                state_domain.SubtitledHtml.from_dict(content_dict))
-            exp_services.save_new_exploration(self.albert_id, exploration)
-
-        exp_services.delete_exploration(self.albert_id, self.VALID_EXP_ID)
-
-        run_job_for_deleted_exp(
-            self,
-            exp_jobs_one_off.ExplorationContentValidationJobForCKEditor)
-
-    def test_validation_job_fails_for_invalid_schema_version(self):
-        exploration = exp_domain.Exploration.create_default_exploration(
-            self.VALID_EXP_ID, title='title', category='category')
-        exp_services.save_new_exploration(self.albert_id, exploration)
-
-        exploration_model = exp_models.ExplorationModel.get(self.VALID_EXP_ID)
-        exploration_model.states_schema_version = 100
-        exploration_model.commit(
-            self.albert_id, 'Changed states_schema_version.', [])
-        caching_services.delete_multi(
-            caching_services.CACHE_NAMESPACE_EXPLORATION, None,
-            [self.VALID_EXP_ID])
-
-        job_id = (
-            exp_jobs_one_off
-            .ExplorationContentValidationJobForCKEditor.create_new())
-        exp_jobs_one_off.ExplorationContentValidationJobForCKEditor.enqueue(
-            job_id)
-        self.process_and_flush_pending_tasks()
-
-        actual_output = (
-            exp_jobs_one_off
-            .ExplorationContentValidationJobForCKEditor.get_output(job_id))
-        expected_output = [
-            u'[u\'Error Sorry, we can only process v1-v%s and unversioned '
-            'exploration state schemas at present. when loading exploration\', '
-            '[u\'exp_id0\']]' % feconf.CURRENT_STATE_SCHEMA_VERSION]
-
-        self.assertEqual(actual_output, expected_output)
-
-
-class InteractionCustomizationArgsValidationJobTests(
-        test_utils.GenericTestBase):
-
-    ALBERT_EMAIL = 'albert@example.com'
-    ALBERT_NAME = 'albert'
-
-    VALID_EXP_ID = 'exp_id0'
-    NEW_EXP_ID = 'exp_id1'
-    EXP_TITLE = 'title'
-
-    def setUp(self):
-        super(
-            InteractionCustomizationArgsValidationJobTests, self).setUp()
-
-        # Setup user who will own the test explorations.
-        self.signup(self.ALBERT_EMAIL, self.ALBERT_NAME)
-        self.albert_id = self.get_user_id_from_email(self.ALBERT_EMAIL)
-        self.process_and_flush_pending_tasks()
-
-    def test_for_customization_arg_validation_job(self):
-        """Validates customization args for rich text components."""
-
-        exploration = exp_domain.Exploration.create_default_exploration(
-            self.VALID_EXP_ID, title='title', category='category')
-        exploration.add_states(['State1', 'State2', 'State3'])
-        state1 = exploration.states['State1']
-        state2 = exploration.states['State2']
-        state3 = exploration.states['State3']
-        content1_dict = {
-            'content_id': 'content',
-            'html': (
-                '<oppia-noninteractive-tabs tab_contents-with-value="'
-                '[{&amp;quot;content&amp;quot;: &amp;quot;&amp;lt;p&amp;'
-                'gt;lorem ipsum&amp;lt;/p&amp;gt;&amp;quot;, &amp;quot;'
-                'title&amp;quot;: &amp;quot;hello&amp;quot;}, {&amp;'
-                'quot;content&amp;quot;: &amp;quot;&amp;lt;p&amp;gt;'
-                'oppia&amp;lt;/p&amp;gt;&amp;quot;, &amp;'
-                'quot;title&amp;quot;: &amp;quot;Savjet 1&amp;quot;}]">'
-                '</oppia-noninteractive-tabs>'
-            )
-        }
-        default_outcome2 = state_domain.Outcome(
-            'State1',
-            state_domain.SubtitledHtml(
-                'default_outcome',
-                (
-                    '<p><oppia-noninteractive-link text-with-value="'
-                    '&amp;quot;What is a link?&amp;quot;" url-with-'
-                    'value="&amp;quot;htt://link.com&amp'
-                    ';quot;"></oppia-noninteractive-link></p>'
-                )
-            ), False, [], None, None
-        )
-        content3_dict = {
-            'content_id': 'content',
-            'html': (
-                '<oppia-noninteractive-image alt-with-value="&amp;quot;A '
-                'circle divided into equal fifths.&amp;quot;" '
-                'caption-with-value="&amp;quot;Hello&amp;quot;" '
-                'filepath-with-value="&amp;quot;xy.z.png&amp;quot;">'
-                '</oppia-noninteractive-image>'
-            )
-        }
-
-        with self.swap(state_domain.SubtitledHtml, 'validate', mock_validate):
-            state1.update_content(
-                state_domain.SubtitledHtml.from_dict(content1_dict))
-            state2.update_interaction_default_outcome(default_outcome2)
-            state3.update_content(
-                state_domain.SubtitledHtml.from_dict(content3_dict))
-            exp_services.save_new_exploration(self.albert_id, exploration)
-
-            # Start CustomizationArgsValidation job on sample exploration.
-            job_id = (
-                exp_jobs_one_off
-                .InteractionCustomizationArgsValidationJob.create_new())
-            exp_jobs_one_off.InteractionCustomizationArgsValidationJob.enqueue(
-                job_id)
-            self.process_and_flush_pending_tasks()
-
-        actual_output = (
-            exp_jobs_one_off
-            .InteractionCustomizationArgsValidationJob.get_output(job_id))
-
-        expected_output = [(
-            '[u"Invalid URL: Sanitized URL should start with \'http://\' or \''
-            'https://\'; received htt://link.com", '
-            '[u\'<p><oppia-noninteractive-link text-with-value="&amp;quot;What '
-            'is a link?&amp;quot;" url-with-value="&amp;quot;htt://link.com'
-            '&amp;quot;"></oppia-noninteractive-link></p>\', '
-            'u\'Exp Id: exp_id0\']]'
-        ), (
-            '[u\'Invalid filepath\', '
-            '[u\'<oppia-noninteractive-image alt-with-value="&amp;quot;A '
-            'circle divided into equal fifths.&amp;quot;" caption-with-value'
-            '="&amp;quot;Hello&amp;quot;" filepath-with-value="&amp;quot;xy.z.'
-            'png&amp;quot;"></oppia-noninteractive-image>\', '
-            'u\'Exp Id: exp_id0\']]'
-        )]
-
-=======
->>>>>>> 1103181a
         self.assertEqual(actual_output, expected_output)
 
     def test_no_action_is_performed_for_deleted_exploration(self):
@@ -3181,7 +2809,9 @@
         exploration_model.states_schema_version = 100
         exploration_model.commit(
             self.albert_id, 'Changed states_schema_version.', [])
-        memcache_services.delete('exploration:%s' % self.VALID_EXP_ID)
+        caching_services.delete_multi(
+            caching_services.CACHE_NAMESPACE_EXPLORATION, None,
+            self.VALID_EXP_ID)
 
         job_id = (
             exp_jobs_one_off
