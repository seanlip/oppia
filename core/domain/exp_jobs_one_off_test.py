--- conflicted
+++ resolved
@@ -1046,16 +1046,9 @@
         with self.assertRaisesRegexp(Exception, 'Entity .* not found'):
             exp_fetchers.get_exploration_by_id(self.NEW_EXP_ID)
 
-<<<<<<< HEAD
     def test_audit_job_runs_for_any_state_schema_version(self):
         """Tests that the exploration migration converts older explorations to a
         previous state schema version before running the audit job.
-=======
-    def test_audit_job_only_runs_for_previous_states_schema_version(self):
-        """Tests that the exploration migration job does not convert
-        explorations with a state schema that is not the previous state schema
-        version.
->>>>>>> 45d0cedf
         """
         self.save_new_exp_with_states_schema_v0(
             self.NEW_EXP_ID, self.albert_id, self.EXP_TITLE)
@@ -1133,24 +1126,17 @@
             'classifier_model_id': None
         }
 
-<<<<<<< HEAD
-        self.save_new_exp_with_custom_states_schema_version(
-            self.NEW_EXP_ID, self.albert_id, {
-                'Introduction': states_dict
-            }, feconf.CURRENT_STATE_SCHEMA_VERSION - 1)
-=======
         self.create_exploration_with_states_schema_version(
-            36,
+            37,
             self.NEW_EXP_ID,
             self.albert_id,
             {'Introduction': states_dict}
         )
->>>>>>> 45d0cedf
 
         swap_states_schema_version = self.swap(
-            feconf, 'CURRENT_STATE_SCHEMA_VERSION', 37)
+            feconf, 'CURRENT_STATE_SCHEMA_VERSION', 38)
         swap_exp_schema_version = self.swap(
-            exp_domain.Exploration, 'CURRENT_EXP_SCHEMA_VERSION', 42)
+            exp_domain.Exploration, 'CURRENT_EXP_SCHEMA_VERSION', 43)
         with swap_states_schema_version, swap_exp_schema_version:
             job_id = exp_jobs_one_off.ExplorationMigrationAuditJob.create_new()
             exp_jobs_one_off.ExplorationMigrationAuditJob.enqueue(job_id)
@@ -1166,7 +1152,7 @@
 
     def test_migration_job_audit_success_with_math_output(self):
         """Test that the audit job runs correctly on explorations of the
-        state schema version 36 that use math interactions.
+        state schema version 37 that use math interactions.
         """
         states_dict = {
             'content': {
@@ -1247,7 +1233,7 @@
         self.save_new_exp_with_custom_states_schema_version(
             self.NEW_EXP_ID, self.albert_id, {
                 'Introduction': states_dict
-            }, 36)
+            }, 37)
 
         job_id = exp_jobs_one_off.ExplorationMigrationAuditJob.create_new()
         exp_jobs_one_off.ExplorationMigrationAuditJob.enqueue(job_id)
@@ -1330,25 +1316,11 @@
             'classifier_model_id': None
         }
 
-<<<<<<< HEAD
-        self.save_new_exp_with_custom_states_schema_version(
-            self.NEW_EXP_ID, self.albert_id, {
-                'Introduction': states_dict
-            }, feconf.CURRENT_STATE_SCHEMA_VERSION - 1)
-
-        current_exp_schema_version = (
-            exp_domain.Exploration.CURRENT_EXP_SCHEMA_VERSION)
-        conversion_fn_name = (
-            '_convert_v%i_dict_to_v%i_dict' % (
-                current_exp_schema_version - 1,
-                current_exp_schema_version)
-=======
         self.create_exploration_with_states_schema_version(
-            36,
+            37,
             self.NEW_EXP_ID,
             self.albert_id,
             {'Introduction': states_dict}
->>>>>>> 45d0cedf
         )
 
         # Make a mock conversion function that raises an error.
@@ -1356,13 +1328,13 @@
             lambda cls, exploration_dict: exploration_dict['property_that_dne'])
 
         swap_states_schema_version = self.swap(
-            feconf, 'CURRENT_STATE_SCHEMA_VERSION', 37)
+            feconf, 'CURRENT_STATE_SCHEMA_VERSION', 38)
         swap_exp_schema_version = self.swap(
-            exp_domain.Exploration, 'CURRENT_EXP_SCHEMA_VERSION', 42)
+            exp_domain.Exploration, 'CURRENT_EXP_SCHEMA_VERSION', 43)
 
         with swap_states_schema_version, swap_exp_schema_version, self.swap(
             exp_domain.Exploration,
-            '_convert_v41_dict_to_v42_dict',
+            '_convert_v42_dict_to_v43_dict',
             mock_conversion
         ):
             job_id = exp_jobs_one_off.ExplorationMigrationAuditJob.create_new()
@@ -1374,20 +1346,11 @@
                     job_id)
             )
 
-<<<<<<< HEAD
-            expected_output = [
-                u'[u\'MIGRATION_ERROR\', [u"Exploration exp_id1 failed migratio'
-                'n to v%s: u\'property_that_dne\'"]]' %
-                current_exp_schema_version
-            ]
-            self.assertEqual(actual_output, expected_output)
-=======
         expected_output = [
             u'[u\'MIGRATION_ERROR\', [u"Exploration exp_id1 failed migratio'
-            'n to v42: u\'property_that_dne\'"]]'
+            'n to v43: u\'property_that_dne\'"]]'
         ]
         self.assertEqual(actual_output, expected_output)
->>>>>>> 45d0cedf
 
 
 class ExplorationMigrationJobTests(test_utils.GenericTestBase):
