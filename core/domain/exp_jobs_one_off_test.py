# coding: utf-8
#
# Copyright 2014 The Oppia Authors. All Rights Reserved.
#
# Licensed under the Apache License, Version 2.0 (the "License");
# you may not use this file except in compliance with the License.
# You may obtain a copy of the License at
#
#      http://www.apache.org/licenses/LICENSE-2.0
#
# Unless required by applicable law or agreed to in writing, software
# distributed under the License is distributed on an "AS-IS" BASIS,
# WITHOUT WARRANTIES OR CONDITIONS OF ANY KIND, either express or implied.
# See the License for the specific language governing permissions and
# limitations under the License.

"""Tests for Exploration-related jobs."""

import ast
import datetime
import logging

from constants import constants
from core import jobs_registry
from core.domain import exp_domain
from core.domain import exp_fetchers
from core.domain import exp_jobs_one_off
from core.domain import exp_services
from core.domain import rights_manager
from core.domain import state_domain
from core.domain import user_services
from core.platform import models
from core.tests import test_utils
import feconf
import utils

(job_models, exp_models, base_models, classifier_models) = (
    models.Registry.import_models([
        models.NAMES.job, models.NAMES.exploration, models.NAMES.base_model,
        models.NAMES.classifier]))
memcache_services = models.Registry.import_memcache_services()
search_services = models.Registry.import_search_services()
taskqueue_services = models.Registry.import_taskqueue_services()


# This mock should be used only in ExplorationContentValidationJobForCKEditor
# and InteractionCustomizationArgsValidationJob.
# The first job validates the html strings and produces as output the invalid
# strings. If we do not use mock validation for rte while updating
# states and saving exploration, the validation for subtitled html
# in state will fail, thereby resulting in failure of job.
# The second job validates the customization args in html and if the
# mock is not used while updating states and saving explorations,
# the validation for subtitled html in state will fail, thereby
# resulting in failure of job.
def mock_validate(unused_self):
    pass


def run_job_for_deleted_exp(
        self, job_class, check_error=False,
        error_type=None, error_msg=None, function_to_be_called=None,
        exp_id=None):
    """Helper function to run job for a deleted exploration and check the
    output or error condition.
    """
    job_id = job_class.create_new()
    # Check there is one job in the taskqueue corresponding to
    # delete_exploration_from_subscribed_users.
    self.assertEqual(
        self.count_jobs_in_taskqueue(
            taskqueue_services.QUEUE_NAME_ONE_OFF_JOBS), 1)
    job_class.enqueue(job_id)
    self.assertEqual(
        self.count_jobs_in_taskqueue(
            taskqueue_services.QUEUE_NAME_ONE_OFF_JOBS), 2)
    self.process_and_flush_pending_tasks()

    if check_error:
        with self.assertRaisesRegexp(error_type, error_msg):
            function_to_be_called(exp_id)

    else:
        self.assertEqual(job_class.get_output(job_id), [])


class ExpSummariesCreationOneOffJobTest(test_utils.GenericTestBase):
    """Tests for ExpSummary aggregations."""

    ONE_OFF_JOB_MANAGERS_FOR_TESTS = [
        exp_jobs_one_off.ExpSummariesCreationOneOffJob]

    # Specify explorations that will be used in the test.
    EXP_SPECS = [{
        'category': 'Category A',
        'title': 'Title 1'
    }, {
        'category': 'Category B',
        'title': 'Title 2'
    }, {
        'category': 'Category C',
        'title': 'Title 3'
    }, {
        'category': 'Category A',
        'title': 'Title 4'
    }, {
        'category': 'Category C',
        'title': 'Title 5'
    }]

    def setUp(self):
        super(ExpSummariesCreationOneOffJobTest, self).setUp()

        self.signup(self.ADMIN_EMAIL, self.ADMIN_USERNAME)
        self.signup(self.EDITOR_EMAIL, self.EDITOR_USERNAME)
        self.signup(self.VOICE_ARTIST_EMAIL, self.VOICE_ARTIST_USERNAME)
        self.signup(self.VIEWER_EMAIL, self.VIEWER_USERNAME)
        self.editor_id = self.get_user_id_from_email(self.EDITOR_EMAIL)
        self.voice_artist_id = self.get_user_id_from_email(
            self.VOICE_ARTIST_EMAIL)
        self.viewer_id = self.get_user_id_from_email(self.VIEWER_EMAIL)
        self.login(self.ADMIN_EMAIL)
        self.set_admins([self.ADMIN_USERNAME])
        self.admin_id = self.get_user_id_from_email(self.ADMIN_EMAIL)
        self.admin = user_services.UserActionsInfo(self.admin_id)

    def test_all_exps_public(self):
        """Test summary batch job if all explorations are public."""
        self._run_batch_job_once_and_verify_output(
            self.EXP_SPECS,
            default_status=rights_manager.ACTIVITY_STATUS_PUBLIC)

    def test_all_exps_private(self):
        """Test summary batch job if all explorations are private."""
        self._run_batch_job_once_and_verify_output(
            self.EXP_SPECS,
            default_status=rights_manager.ACTIVITY_STATUS_PRIVATE)

    def _run_batch_job_once_and_verify_output(
            self, exp_specs,
            default_title='A title',
            default_category='A category',
            default_status=rights_manager.ACTIVITY_STATUS_PUBLIC):
        """Run batch job for creating exploration summaries once and verify its
        output. exp_specs is a list of dicts with exploration specifications.
        Allowed keys are category, status, title. If a key is not specified,
        the default value is used.
        """
        with self.swap(
            jobs_registry, 'ONE_OFF_JOB_MANAGERS',
            self.ONE_OFF_JOB_MANAGERS_FOR_TESTS
            ):

            default_spec = {
                'title': default_title,
                'category': default_category,
                'status': default_status
            }

            # Create and delete an exploration (to make sure job handles
            # deleted explorations correctly).
            exp_id = '100'
            self.save_new_valid_exploration(
                exp_id,
                self.admin_id,
                title=default_spec['title'],
                category=default_spec['category'])
            exploration = exp_fetchers.get_exploration_by_id(exp_id)
            exp_services.delete_exploration(self.admin_id, exp_id)

            # Get dummy explorations.
            num_exps = len(exp_specs)
            expected_job_output = {}

            for ind in range(num_exps):
                exp_id = str(ind)
                spec = default_spec
                spec.update(exp_specs[ind])

                exploration = exp_domain.Exploration.create_default_exploration(
                    exp_id, title=spec['title'], category=spec['category'])
                exploration.tags = ['computer science', 'analysis', 'a b c']
                exp_services.save_new_exploration(self.admin_id, exploration)

                exploration = exp_fetchers.get_exploration_by_id(exp_id)

                rights_manager.assign_role_for_exploration(
                    self.admin, exp_id, self.voice_artist_id, 'voice artist')
                rights_manager.assign_role_for_exploration(
                    self.admin, exp_id, self.viewer_id, 'viewer')
                rights_manager.assign_role_for_exploration(
                    self.admin, exp_id, self.editor_id, 'editor')

                # Publish exploration.
                if spec['status'] == rights_manager.ACTIVITY_STATUS_PUBLIC:
                    rights_manager.publish_exploration(self.admin, exp_id)

                # Do not include user_id here, so all explorations are not
                # editable for now (will be updated depending on user_id
                # in galleries).
                exp_rights_model = exp_models.ExplorationRightsModel.get(
                    exp_id)

                exploration = exp_fetchers.get_exploration_by_id(exp_id)
                exploration_model_last_updated = exploration.last_updated
                exploration_model_created_on = exploration.created_on
                first_published_msec = (
                    exp_rights_model.first_published_msec)

                # Manually create the expected summary specifying title,
                # category, etc.
                expected_job_output[exp_id] = exp_domain.ExplorationSummary(
                    exp_id,
                    spec['title'],
                    spec['category'],
                    exploration.objective,
                    exploration.language_code,
                    exploration.tags,
                    feconf.get_empty_ratings(),
                    feconf.EMPTY_SCALED_AVERAGE_RATING,
                    spec['status'],
                    exp_rights_model.community_owned,
                    exp_rights_model.owner_ids,
                    exp_rights_model.editor_ids,
                    exp_rights_model.voice_artist_ids,
                    exp_rights_model.viewer_ids,
                    [self.admin_id],
                    {self.admin_id: 1},
                    exploration.version,
                    exploration_model_created_on,
                    exploration_model_last_updated,
                    first_published_msec)

                # Note: Calling constructor for fields that are not required
                # and have no default value does not work, because
                # unspecified fields will be empty list in
                # expected_job_output but will be unspecified in
                # actual_job_output.
                if exploration.tags:
                    expected_job_output[exp_id].tags = exploration.tags
                if exp_rights_model.owner_ids:
                    expected_job_output[exp_id].owner_ids = (
                        exp_rights_model.owner_ids)
                if exp_rights_model.editor_ids:
                    expected_job_output[exp_id].editor_ids = (
                        exp_rights_model.editor_ids)
                if exp_rights_model.voice_artist_ids:
                    expected_job_output[exp_id].voice_artist_ids = (
                        exp_rights_model.voice_artist_ids)
                if exp_rights_model.viewer_ids:
                    expected_job_output[exp_id].viewer_ids = (
                        exp_rights_model.viewer_ids)
                if exploration.version:
                    expected_job_output[exp_id].version = (
                        exploration.version)

            # Run batch job.
            job_id = (
                exp_jobs_one_off.ExpSummariesCreationOneOffJob.create_new())
            exp_jobs_one_off.ExpSummariesCreationOneOffJob.enqueue(job_id)
            self.process_and_flush_pending_tasks()

            # Get and check job output.
            actual_job_output = exp_services.get_all_exploration_summaries()
            self.assertEqual(
                actual_job_output.keys(), expected_job_output.keys())

            # Note: 'exploration_model_last_updated' is not expected to be the
            # same, because it is now read from the version model representing
            # the exploration's history snapshot, and not the ExplorationModel.
            simple_props = ['id', 'title', 'category', 'objective',
                            'language_code', 'tags', 'ratings', 'status',
                            'community_owned', 'owner_ids',
                            'editor_ids', 'voice_artist_ids', 'viewer_ids',
                            'contributor_ids', 'contributors_summary',
                            'version', 'exploration_model_created_on']
            for exp_id in actual_job_output:
                for prop in simple_props:
                    self.assertEqual(
                        getattr(actual_job_output[exp_id], prop),
                        getattr(expected_job_output[exp_id], prop))

    def test_exp_summaries_creation_job_output(self):
        """Test that ExpSummariesCreationOneOff job output is correct."""

        with self.swap(
            jobs_registry, 'ONE_OFF_JOB_MANAGERS',
            self.ONE_OFF_JOB_MANAGERS_FOR_TESTS
            ):

            exp_id1 = '1'
            self.save_new_valid_exploration(
                exp_id1,
                self.admin_id,
                title='title',
                category='category')
            rights_manager.publish_exploration(self.admin, exp_id1)

            exp_id2 = '2'
            self.save_new_valid_exploration(
                exp_id2,
                self.admin_id,
                title='title',
                category='category')
            rights_manager.publish_exploration(self.admin, exp_id2)
            exp_services.delete_exploration(self.admin_id, exp_id2)

            # Run ExpSummariesCreationOneOff job on sample exploration.
            job_id = (
                exp_jobs_one_off.ExpSummariesCreationOneOffJob.create_new())
            exp_jobs_one_off.ExpSummariesCreationOneOffJob.enqueue(job_id)
            self.process_and_flush_pending_tasks()

            actual_output = (
                exp_jobs_one_off.ExpSummariesCreationOneOffJob.get_output(
                    job_id))
            expected_output = ['[u\'SUCCESS\', 1]']
            self.assertEqual(actual_output, expected_output)


class ExpSummariesContributorsOneOffJobTests(test_utils.GenericTestBase):

    ONE_OFF_JOB_MANAGERS_FOR_TESTS = [
        exp_jobs_one_off.ExpSummariesContributorsOneOffJob]

    EXP_ID = 'exp_id'

    USERNAME_A = 'usernamea'
    USERNAME_B = 'usernameb'
    EMAIL_A = 'emaila@example.com'
    EMAIL_B = 'emailb@example.com'

    def setUp(self):
        super(ExpSummariesContributorsOneOffJobTests, self).setUp()

        self.signup(self.EMAIL_A, self.USERNAME_A)
        self.user_a_id = self.get_user_id_from_email(self.EMAIL_A)
        self.signup(self.EMAIL_B, self.USERNAME_B)
        self.user_b_id = self.get_user_id_from_email(self.EMAIL_B)

    def test_contributors_for_valid_contribution(self):
        """Test that if only one commit is made, that the contributor
        list consists of that contributor's user id.
        """
        exploration = self.save_new_valid_exploration(
            self.EXP_ID, self.user_a_id)
        job_id = (
            exp_jobs_one_off.ExpSummariesContributorsOneOffJob.create_new())
        exp_jobs_one_off.ExpSummariesContributorsOneOffJob.enqueue(job_id)
        self.process_and_flush_pending_tasks()

        exploration_summary = exp_fetchers.get_exploration_summary_by_id(
            exploration.id)
        self.assertEqual(
            [self.user_a_id], exploration_summary.contributor_ids)

    def test_repeat_contributors(self):
        """Test that if the same user makes more than one commit that changes
        the content of an exploration, the user is only represented once in the
        list of contributors for that exploration.
        """

        # Have one user make two commits.
        exploration = self.save_new_valid_exploration(
            self.EXP_ID, self.user_a_id, title='Original Title')
        exploration_model = exp_models.ExplorationModel.get(
            self.EXP_ID, strict=True, version=None)
        exploration_model.title = 'New title'
        exploration_model.commit(
            self.user_a_id, 'Changed title.', [])

        # Run the job to compute the contributor ids.
        job_id = (
            exp_jobs_one_off.ExpSummariesContributorsOneOffJob.create_new())
        exp_jobs_one_off.ExpSummariesContributorsOneOffJob.enqueue(job_id)
        self.process_and_flush_pending_tasks()

        # Verify that the length of the contributor list is one, and that
        # the list contains the user who made these commits.
        exploration_summary = exp_fetchers.get_exploration_summary_by_id(
            exploration.id)
        self.assertEqual(
            [self.user_a_id], exploration_summary.contributor_ids)

    def test_contributors_with_only_reverts_not_counted(self):
        """Test that contributors who have only done reverts do not
        have their user id appear in the contributor list.
        """
        # Have one user make two commits.
        exploration = self.save_new_valid_exploration(
            self.EXP_ID, self.user_a_id, title='Original Title')
        change_list = [exp_domain.ExplorationChange({
            'cmd': exp_domain.CMD_EDIT_EXPLORATION_PROPERTY,
            'property_name': 'title',
            'new_value': 'New title'
        })]
        exp_services.update_exploration(
            self.user_a_id, self.EXP_ID, change_list, 'Changed title.')

        # Have the second user revert version 2 to version 1.
        exp_services.revert_exploration(self.user_b_id, self.EXP_ID, 2, 1)

        # Run the job to compute the contributor ids.
        job_id = (
            exp_jobs_one_off.ExpSummariesContributorsOneOffJob.create_new())
        exp_jobs_one_off.ExpSummariesContributorsOneOffJob.enqueue(job_id)
        self.process_and_flush_pending_tasks()

        # Verify that the committer list does not contain the user
        # who only reverted.
        exploration_summary = exp_fetchers.get_exploration_summary_by_id(
            exploration.id)
        self.assertEqual([self.user_a_id], exploration_summary.contributor_ids)

    def test_nonhuman_committers_not_counted(self):
        """Test that only human committers are counted as contributors."""

        # Create a commit with the system user id.
        exploration = self.save_new_valid_exploration(
            self.EXP_ID, feconf.SYSTEM_COMMITTER_ID, title='Original Title')
        # Run the job to compute the contributor ids.
        job_id = (
            exp_jobs_one_off.ExpSummariesContributorsOneOffJob.create_new())
        exp_jobs_one_off.ExpSummariesContributorsOneOffJob.enqueue(job_id)
        self.process_and_flush_pending_tasks()
        # Check that the system id was not added to the exploration's
        # contributor ids.
        exploration_summary = exp_fetchers.get_exploration_summary_by_id(
            exploration.id)
        self.assertNotIn(
            feconf.SYSTEM_COMMITTER_ID,
            exploration_summary.contributor_ids)

        # Create a commit with the migration bot user id.
        exploration_model = exp_models.ExplorationModel.get(
            self.EXP_ID, strict=True, version=None)
        exploration_model.title = 'New title'
        exploration_model.commit(
            feconf.MIGRATION_BOT_USERNAME, 'Changed title.', [])
        # Run the job to compute the contributor ids.
        job_id = (
            exp_jobs_one_off.ExpSummariesContributorsOneOffJob.create_new())
        exp_jobs_one_off.ExpSummariesContributorsOneOffJob.enqueue(job_id)
        self.process_and_flush_pending_tasks()
        # Check that the migration bot id was not added to the exploration's
        # contributor ids.
        exploration_summary = exp_fetchers.get_exploration_summary_by_id(
            exploration.id)
        self.assertNotIn(
            feconf.MIGRATION_BOT_USERNAME,
            exploration_summary.contributor_ids)

    def test_no_action_is_performed_for_deleted_exploration(self):
        """Test that no action is performed on deleted explorations."""

        exp_id = '100'
        self.save_new_valid_exploration(exp_id, self.user_a_id)
        exp_services.delete_exploration(self.user_a_id, exp_id)

        run_job_for_deleted_exp(
            self, exp_jobs_one_off.ExpSummariesContributorsOneOffJob,
            function_to_be_called=exp_fetchers.get_exploration_summary_by_id,
            exp_id=exp_id)


class ExplorationContributorsSummaryOneOffJobTests(test_utils.GenericTestBase):
    ONE_OFF_JOB_MANAGERS_FOR_TESTS = [
        exp_jobs_one_off.ExplorationContributorsSummaryOneOffJob]

    EXP_ID = 'exp_id'

    USERNAME_A = 'usernamea'
    USERNAME_B = 'usernameb'
    EMAIL_A = 'emaila@example.com'
    EMAIL_B = 'emailb@example.com'

    def setUp(self):
        super(ExplorationContributorsSummaryOneOffJobTests, self).setUp()
        self.signup(self.EMAIL_A, self.USERNAME_A)
        self.signup(self.EMAIL_B, self.USERNAME_B)

        self.user_a_id = self.get_user_id_from_email(self.EMAIL_A)
        self.user_b_id = self.get_user_id_from_email(self.EMAIL_B)

    def test_contributors_for_valid_nonrevert_contribution(self):
        """Test that if only non-revert commits are made by
        contributor then the contributions summary shows same
        exact number of commits for that contributor's ID.
        """

        # Let USER A make three commits.
        exploration = self.save_new_valid_exploration(
            self.EXP_ID, self.user_a_id, title='Exploration Title')

        exp_services.update_exploration(
            self.user_a_id, self.EXP_ID, [exp_domain.ExplorationChange({
                'cmd': 'edit_exploration_property',
                'property_name': 'title',
                'new_value': 'New Exploration Title'
            })], 'Changed title.')

        exp_services.update_exploration(
            self.user_a_id, self.EXP_ID, [exp_domain.ExplorationChange({
                'cmd': 'edit_exploration_property',
                'property_name': 'objective',
                'new_value': 'New Objective'
            })], 'Changed Objective.')

        # Run the job to compute contributors summary.
        job_id = (
            exp_jobs_one_off
            .ExplorationContributorsSummaryOneOffJob.create_new()
        )
        exp_jobs_one_off.ExplorationContributorsSummaryOneOffJob.enqueue(job_id)
        self.process_and_flush_pending_tasks()

        exploration_summary = exp_fetchers.get_exploration_summary_by_id(
            exploration.id)

        self.assertEqual(
            3, exploration_summary.contributors_summary[self.user_a_id])

    def test_contributors_with_only_reverts_not_included(self):
        """Test that if only reverts are made by contributor then the
        contributions summary shouldn’t contain that contributor’s ID.
        """

        # Let USER A make three commits.
        exploration = self.save_new_valid_exploration(
            self.EXP_ID, self.user_a_id, title='Exploration Title 1')

        exp_services.update_exploration(
            self.user_a_id, self.EXP_ID, [exp_domain.ExplorationChange({
                'cmd': 'edit_exploration_property',
                'property_name': 'title',
                'new_value': 'New Exploration Title'
            })], 'Changed title.')
        exp_services.update_exploration(
            self.user_a_id, self.EXP_ID, [exp_domain.ExplorationChange({
                'cmd': 'edit_exploration_property',
                'property_name': 'objective',
                'new_value': 'New Objective'
            })], 'Changed Objective.')

        # Let the second user revert version 3 to version 2.
        exp_services.revert_exploration(self.user_b_id, self.EXP_ID, 3, 2)

        # Run the job to compute the contributors summary.
        job_id = (
            exp_jobs_one_off
            .ExplorationContributorsSummaryOneOffJob.create_new()
        )
        exp_jobs_one_off.ExplorationContributorsSummaryOneOffJob.enqueue(job_id)
        self.process_and_flush_pending_tasks()

        exploration_summary = exp_fetchers.get_exploration_summary_by_id(
            exploration.id)

        # Check that the contributors_summary does not contains user_b_id.
        self.assertNotIn(
            self.user_b_id, exploration_summary.contributors_summary)

        # Check that the User A has only 2 commits after user b has reverted
        # to version 2.
        self.assertEqual(
            2, exploration_summary.contributors_summary[self.user_a_id])

    def test_reverts_not_counted(self):
        """Test that if both non-revert commits and revert are
        made by contributor then the contributions summary shows
        only non-revert commits for that contributor. However,
        the commits made after the version to which we have reverted
        shouldn't be counted either.
        """

        # Let USER A make 3 non-revert commits.
        exploration = self.save_new_valid_exploration(
            self.EXP_ID, self.user_a_id, title='Exploration Title')
        exp_services.update_exploration(
            self.user_a_id, self.EXP_ID, [exp_domain.ExplorationChange({
                'cmd': 'edit_exploration_property',
                'property_name': 'title',
                'new_value': 'New Exploration Title'
            })], 'Changed title.')
        exp_services.update_exploration(
            self.user_a_id, self.EXP_ID, [exp_domain.ExplorationChange({
                'cmd': 'edit_exploration_property',
                'property_name': 'objective',
                'new_value': 'New Objective'
            })], 'Changed Objective.')

        # Let USER A revert version 3 to version 2.
        exp_services.revert_exploration(self.user_a_id, self.EXP_ID, 3, 2)

        # Run the job to compute the contributor summary.
        job_id = (
            exp_jobs_one_off
            .ExplorationContributorsSummaryOneOffJob.create_new()
        )
        exp_jobs_one_off.ExplorationContributorsSummaryOneOffJob.enqueue(job_id)
        self.process_and_flush_pending_tasks()

        # Check that USER A's number of contributions is equal to 2.
        exploration_summary = exp_fetchers.get_exploration_summary_by_id(
            exploration.id)
        self.assertEqual(
            2, exploration_summary.contributors_summary[self.user_a_id])

    def test_nonhuman_committers_not_counted(self):
        """Test that only human committers are counted as contributors."""

        # Create a commit with the system user id.
        exploration = self.save_new_valid_exploration(
            self.EXP_ID, feconf.SYSTEM_COMMITTER_ID, title='Original Title')

        # Create commits with all the system user ids.
        for system_id in constants.SYSTEM_USER_IDS:
            exp_services.update_exploration(
                system_id, self.EXP_ID, [exp_domain.ExplorationChange({
                    'cmd': 'edit_exploration_property',
                    'property_name': 'title',
                    'new_value': 'Title changed by %s' % system_id
                })], 'Changed title.')

        # Run the job to compute the contributor summary.
        job_id = (
            exp_jobs_one_off
            .ExplorationContributorsSummaryOneOffJob.create_new())
        exp_jobs_one_off.ExplorationContributorsSummaryOneOffJob.enqueue(job_id)
        self.process_and_flush_pending_tasks()

        # Check that no system id was added to the exploration's
        # contributor's summary.

        exploration_summary = exp_fetchers.get_exploration_summary_by_id(
            exploration.id)

        for system_id in constants.SYSTEM_USER_IDS:
            self.assertNotIn(
                system_id,
                exploration_summary.contributors_summary)

    def test_no_action_is_performed_for_deleted_exploration(self):
        """Test that no action is performed on deleted explorations."""

        exp_id = '100'
        self.save_new_valid_exploration(exp_id, self.user_a_id)
        exp_services.delete_exploration(self.user_a_id, exp_id)

        run_job_for_deleted_exp(
            self, exp_jobs_one_off.ExplorationContributorsSummaryOneOffJob,
            function_to_be_called=exp_fetchers.get_exploration_summary_by_id,
            exp_id=exp_id)

    def test_exploration_contributors_summary_job_output(self):
        """Test that ExplorationContributorsSummaryOneOff job output is
        correct.
        """
        self.save_new_valid_exploration(
            self.EXP_ID, self.user_a_id, title='Exploration Title')

        # Run the ExplorationContributorsSummaryOneOff job.
        job_id = (
            exp_jobs_one_off
            .ExplorationContributorsSummaryOneOffJob.create_new())
        exp_jobs_one_off.ExplorationContributorsSummaryOneOffJob.enqueue(job_id)
        self.process_and_flush_pending_tasks()

        actual_output = (
            exp_jobs_one_off.ExplorationContributorsSummaryOneOffJob.get_output(
                job_id))
        expected_output = ['[u\'SUCCESS\', 1]']
        self.assertEqual(actual_output, expected_output)


class OneOffExplorationFirstPublishedJobTests(test_utils.GenericTestBase):

    EXP_ID = 'exp_id'

    def setUp(self):
        super(OneOffExplorationFirstPublishedJobTests, self).setUp()

        self.signup(self.ADMIN_EMAIL, self.ADMIN_USERNAME)
        self.admin_id = self.get_user_id_from_email(self.ADMIN_EMAIL)
        self.set_admins([self.ADMIN_USERNAME])
        self.admin = user_services.UserActionsInfo(self.admin_id)

        self.signup(self.OWNER_EMAIL, self.OWNER_USERNAME)
        self.owner_id = self.get_user_id_from_email(self.OWNER_EMAIL)
        self.owner = user_services.UserActionsInfo(self.owner_id)

    def test_first_published_time_of_exploration_that_is_unpublished(self):
        """This tests that, if an exploration is published, unpublished, and
        then published again, the job uses the first publication time as the
        value for first_published_msec.
        """

        self.save_new_valid_exploration(
            self.EXP_ID, self.owner_id, end_state_name='End')
        rights_manager.publish_exploration(self.owner, self.EXP_ID)
        job_class = exp_jobs_one_off.ExplorationFirstPublishedOneOffJob
        job_id = job_class.create_new()
        exp_jobs_one_off.ExplorationFirstPublishedOneOffJob.enqueue(job_id)
        self.process_and_flush_pending_tasks()
        exploration_rights = rights_manager.get_exploration_rights(self.EXP_ID)

        # Test to see whether first_published_msec was correctly updated.
        exp_first_published = exploration_rights.first_published_msec
        exp_rights_model = exp_models.ExplorationRightsModel.get(self.EXP_ID)
        last_updated_time_msec = utils.get_time_in_millisecs(
            exp_rights_model.last_updated)
        self.assertLess(
            exp_first_published, last_updated_time_msec)

        rights_manager.unpublish_exploration(self.admin, self.EXP_ID)
        rights_manager.publish_exploration(self.owner, self.EXP_ID)
        job_id = job_class.create_new()
        exp_jobs_one_off.ExplorationFirstPublishedOneOffJob.enqueue(job_id)
        self.process_and_flush_pending_tasks()

        # Test to see whether first_published_msec remains the same despite the
        # republication.
        exploration_rights = rights_manager.get_exploration_rights(self.EXP_ID)
        self.assertEqual(
            exp_first_published, exploration_rights.first_published_msec)

    def test_no_action_is_performed_for_deleted_exploration(self):
        """Test that no action is performed on deleted explorations."""

        self.save_new_valid_exploration(
            self.EXP_ID, self.owner_id, end_state_name='End')
        rights_manager.publish_exploration(self.owner, self.EXP_ID)

        exp_services.delete_exploration(self.owner_id, self.EXP_ID)

        run_job_for_deleted_exp(
            self, exp_jobs_one_off.ExplorationFirstPublishedOneOffJob,
            check_error=True,
            error_type=base_models.BaseModel.EntityNotFoundError,
            error_msg=(
                'Entity for class ExplorationRightsModel with id '
                'exp_id not found'),
            function_to_be_called=rights_manager.get_exploration_rights,
            exp_id=self.EXP_ID)


class ExplorationValidityJobManagerTests(test_utils.GenericTestBase):

    ALBERT_EMAIL = 'albert@example.com'
    ALBERT_NAME = 'albert'

    VALID_EXP_ID = 'exp_id0'
    NEW_EXP_ID = 'exp_id1'
    EXP_TITLE = 'title'

    def setUp(self):
        super(ExplorationValidityJobManagerTests, self).setUp()

        # Setup user who will own the test explorations.
        self.albert_id = self.get_user_id_from_email(self.ALBERT_EMAIL)
        self.signup(self.ALBERT_EMAIL, self.ALBERT_NAME)
        self.process_and_flush_pending_tasks()

    def test_validation_errors_are_not_raised_for_valid_exploration(self):
        """Checks validation errors are not raised for a valid exploration."""
        exploration = exp_domain.Exploration.create_default_exploration(
            self.VALID_EXP_ID, title='title', category='category',
            objective='Test Exploration')

        exploration.add_states(['End'])
        intro_state = exploration.states['Introduction']
        end_state = exploration.states['End']

        intro_state.update_interaction_id('TextInput')
        end_state.update_interaction_id('EndExploration')

        default_outcome_dict = {
            'dest': 'End',
            'feedback': {
                'content_id': 'default_outcome',
                'html': '<p>Introduction</p>'
            },
            'labelled_as_correct': False,
            'param_changes': [],
            'refresher_exploration_id': None,
            'missing_prerequisite_skill_id': None
        }

        intro_state.update_interaction_default_outcome(default_outcome_dict)
        end_state.update_interaction_default_outcome(None)

        exp_services.save_new_exploration(self.albert_id, exploration)

        # Start ExplorationValidityJobManager job on unpublished exploration.
        job_id = exp_jobs_one_off.ExplorationValidityJobManager.create_new()
        exp_jobs_one_off.ExplorationValidityJobManager.enqueue(job_id)
        self.process_and_flush_pending_tasks()

        actual_output = (
            exp_jobs_one_off.ExplorationValidityJobManager.get_output(
                job_id))
        self.assertEqual(actual_output, [])

        self.set_admins([self.ALBERT_NAME])
        owner = user_services.UserActionsInfo(self.albert_id)

        rights_manager.publish_exploration(owner, self.VALID_EXP_ID)

        # Start ExplorationValidityJobManager job on published exploration.
        job_id = exp_jobs_one_off.ExplorationValidityJobManager.create_new()
        exp_jobs_one_off.ExplorationValidityJobManager.enqueue(job_id)
        self.process_and_flush_pending_tasks()

        actual_output = (
            exp_jobs_one_off.ExplorationValidityJobManager.get_output(
                job_id))

        self.assertEqual(actual_output, [])

    def test_strict_validation_errors_are_raised_for_published_exploration(
            self):
        """Checks validation errors are not present for valid exploration."""
        exploration = exp_domain.Exploration.create_default_exploration(
            self.VALID_EXP_ID, title='title', category='category')

        exp_services.save_new_exploration(self.albert_id, exploration)

        # Start ExplorationValidityJobManager job on unpublished exploration.
        job_id = exp_jobs_one_off.ExplorationValidityJobManager.create_new()
        exp_jobs_one_off.ExplorationValidityJobManager.enqueue(job_id)
        self.process_and_flush_pending_tasks()

        actual_output = (
            exp_jobs_one_off.ExplorationValidityJobManager.get_output(
                job_id))
        self.assertEqual(actual_output, [])

        self.set_admins([self.ALBERT_NAME])
        owner = user_services.UserActionsInfo(self.albert_id)

        rights_manager.publish_exploration(owner, self.VALID_EXP_ID)

        # Start ExplorationValidityJobManager job on published exploration.
        job_id = exp_jobs_one_off.ExplorationValidityJobManager.create_new()
        exp_jobs_one_off.ExplorationValidityJobManager.enqueue(job_id)
        self.process_and_flush_pending_tasks()

        actual_output = (
            exp_jobs_one_off.ExplorationValidityJobManager.get_output(
                job_id))
        expected_output = [(
            '[u\'exp_id0\', '
            '[u\'This state does not have any interaction specified.\']]'
        )]
        self.assertEqual(actual_output, expected_output)

        exploration.states['Introduction'].update_interaction_id(
            'TextInput')

        exp_services.save_new_exploration(self.albert_id, exploration)

        rights_manager.publish_exploration(owner, self.VALID_EXP_ID)

        # Start ExplorationValidityJobManager job on published exploration.
        job_id = exp_jobs_one_off.ExplorationValidityJobManager.create_new()
        exp_jobs_one_off.ExplorationValidityJobManager.enqueue(job_id)
        self.process_and_flush_pending_tasks()

        actual_output = (
            exp_jobs_one_off
            .ExplorationValidityJobManager.get_output(job_id))
        expected_output = [(
            '[u\'exp_id0\', '
            '[u"Please fix the following issues before saving this '
            'exploration: 1. It is impossible to complete the exploration '
            'from the following states: Introduction '
            '2. An objective must be specified (in the \'Settings\' tab). "]]')]
        self.assertEqual(actual_output, expected_output)

    def test_no_action_is_performed_for_deleted_exploration(self):
        """Test that no action is performed on deleted explorations."""

        exploration = exp_domain.Exploration.create_default_exploration(
            self.VALID_EXP_ID, title='title', category='category')

        exp_services.save_new_exploration(self.albert_id, exploration)

        self.set_admins([self.ALBERT_NAME])
        owner = user_services.UserActionsInfo(self.albert_id)

        rights_manager.publish_exploration(owner, self.VALID_EXP_ID)

        exp_services.delete_exploration(self.albert_id, self.VALID_EXP_ID)

        run_job_for_deleted_exp(
            self, exp_jobs_one_off.ExplorationValidityJobManager)


class ExplorationMigrationJobTests(test_utils.GenericTestBase):

    ALBERT_EMAIL = 'albert@example.com'
    ALBERT_NAME = 'albert'

    VALID_EXP_ID = 'exp_id0'
    NEW_EXP_ID = 'exp_id1'
    EXP_TITLE = 'title'

    def setUp(self):
        super(ExplorationMigrationJobTests, self).setUp()

        # Setup user who will own the test explorations.
        self.albert_id = self.get_user_id_from_email(self.ALBERT_EMAIL)
        self.signup(self.ALBERT_EMAIL, self.ALBERT_NAME)
        self.process_and_flush_pending_tasks()

    def test_migration_job_does_not_convert_up_to_date_exp(self):
        """Tests that the exploration migration job does not convert an
        exploration that is already the latest states schema version.
        """
        # Create a new, default exploration that should not be affected by the
        # job.
        exploration = exp_domain.Exploration.create_default_exploration(
            self.VALID_EXP_ID, title='title', category='category')
        init_state = exploration.states[exploration.init_state_name]
        init_state.update_interaction_id('EndExploration')
        init_state.update_interaction_default_outcome(None)
        exp_services.save_new_exploration(self.albert_id, exploration)
        self.assertEqual(
            exploration.states_schema_version,
            feconf.CURRENT_STATE_SCHEMA_VERSION)
        yaml_before_migration = exploration.to_yaml()

        # Start migration job on sample exploration.
        job_id = exp_jobs_one_off.ExplorationMigrationJobManager.create_new()
        exp_jobs_one_off.ExplorationMigrationJobManager.enqueue(job_id)
        self.process_and_flush_pending_tasks()

        # Verify the exploration is exactly the same after migration.
        updated_exp = exp_fetchers.get_exploration_by_id(self.VALID_EXP_ID)
        self.assertEqual(
            updated_exp.states_schema_version,
            feconf.CURRENT_STATE_SCHEMA_VERSION)
        after_converted_yaml = updated_exp.to_yaml()
        self.assertEqual(after_converted_yaml, yaml_before_migration)

    def test_migration_job_does_not_have_validation_fail_on_default_exp(self):
        """Tests that the exploration migration job does not have a validation
        failure for a default exploration (of states schema version 0), due to
        the exploration having a null interaction ID in its initial state.
        """
        self.save_new_exp_with_states_schema_v0(
            self.NEW_EXP_ID, self.albert_id, self.EXP_TITLE)

        # Start migration job on sample exploration.
        job_id = exp_jobs_one_off.ExplorationMigrationJobManager.create_new()
        exp_jobs_one_off.ExplorationMigrationJobManager.enqueue(job_id)
        self.process_and_flush_pending_tasks()

        # Verify the new exploration has been migrated by the job.
        updated_exp = exp_fetchers.get_exploration_by_id(self.NEW_EXP_ID)
        self.assertEqual(
            updated_exp.states_schema_version,
            feconf.CURRENT_STATE_SCHEMA_VERSION)

        # Ensure the states structure within the exploration was changed.
        self.assertNotEqual(
            updated_exp.to_dict()['states'], self.VERSION_0_STATES_DICT)

    def test_migration_job_skips_deleted_explorations(self):
        """Tests that the exploration migration job skips deleted explorations
        and does not attempt to migrate.
        """
        self.save_new_exp_with_states_schema_v0(
            self.NEW_EXP_ID, self.albert_id, self.EXP_TITLE)

        # Note: This creates a summary based on the upgraded model (which is
        # fine). A summary is needed to delete the exploration.
        exp_services.create_exploration_summary(
            self.NEW_EXP_ID, None)

        # Delete the exploration before migration occurs.
        exp_services.delete_exploration(self.albert_id, self.NEW_EXP_ID)

        # Ensure the exploration is deleted.
        with self.assertRaisesRegexp(Exception, 'Entity .* not found'):
            exp_fetchers.get_exploration_by_id(self.NEW_EXP_ID)

        # Start migration job on sample exploration.
        job_id = exp_jobs_one_off.ExplorationMigrationJobManager.create_new()
        exp_jobs_one_off.ExplorationMigrationJobManager.enqueue(job_id)

        # This running without errors indicates the deleted exploration is
        # being ignored, since otherwise exp_fetchers.get_exploration_by_id
        # (used within the job) will raise an error.
        self.process_and_flush_pending_tasks()

        # Ensure the exploration is still deleted.
        with self.assertRaisesRegexp(Exception, 'Entity .* not found'):
            exp_fetchers.get_exploration_by_id(self.NEW_EXP_ID)

    def test_exploration_migration_job_output(self):
        """Test that Exploration Migration job output is correct."""
        exploration = exp_domain.Exploration.create_default_exploration(
            self.VALID_EXP_ID, title='title', category='category')
        exp_services.save_new_exploration(self.albert_id, exploration)

        self.save_new_exp_with_states_schema_v0(
            self.NEW_EXP_ID, self.albert_id, self.EXP_TITLE)

        # Start migration job on sample exploration.
        job_id = exp_jobs_one_off.ExplorationMigrationJobManager.create_new()
        exp_jobs_one_off.ExplorationMigrationJobManager.enqueue(job_id)
        self.process_and_flush_pending_tasks()

        actual_output = (
            exp_jobs_one_off.ExplorationMigrationJobManager.get_output(job_id))
        expected_output = ['[u\'SUCCESS\', 1]']
        self.assertEqual(actual_output, expected_output)

    def test_migration_job_creates_appropriate_classifier_models(self):
        """Tests that the exploration migration job creates appropriate
        classifier data models for explorations.
        """
        self.save_new_exp_with_states_schema_v21(
            self.NEW_EXP_ID, self.albert_id, self.EXP_TITLE)
        exploration = exp_fetchers.get_exploration_by_id(self.NEW_EXP_ID)

        initial_state_name = exploration.states.keys()[0]
        # Store classifier model for the new exploration.
        classifier_model_id = classifier_models.ClassifierTrainingJobModel.create( # pylint: disable=line-too-long
            'TextClassifier', 'TextInput', self.NEW_EXP_ID, exploration.version,
            datetime.datetime.utcnow(), {}, initial_state_name,
            feconf.TRAINING_JOB_STATUS_COMPLETE, None, 1)
        # Store training job model for the classifier model.
        classifier_models.TrainingJobExplorationMappingModel.create(
            self.NEW_EXP_ID, exploration.version, initial_state_name,
            classifier_model_id)

        # Start migration job on sample exploration.
        job_id = exp_jobs_one_off.ExplorationMigrationJobManager.create_new()
        exp_jobs_one_off.ExplorationMigrationJobManager.enqueue(job_id)
        with self.swap(feconf, 'ENABLE_ML_CLASSIFIERS', True):
            with self.swap(feconf, 'MIN_TOTAL_TRAINING_EXAMPLES', 2):
                with self.swap(feconf, 'MIN_ASSIGNED_LABELS', 1):
                    self.process_and_flush_pending_tasks()

        new_exploration = exp_fetchers.get_exploration_by_id(self.NEW_EXP_ID)
        initial_state_name = new_exploration.states.keys()[0]
        self.assertLess(exploration.version, new_exploration.version)
        classifier_exp_mapping_model = classifier_models.TrainingJobExplorationMappingModel.get_models( # pylint: disable=line-too-long
            self.NEW_EXP_ID, new_exploration.version,
            [initial_state_name])[0]
        self.assertEqual(
            classifier_exp_mapping_model.job_id, classifier_model_id)

    def test_migration_job_fails_with_invalid_exploration(self):
        observed_log_messages = []

        def _mock_logging_function(msg, *args):
            """Mocks logging.error()."""
            observed_log_messages.append(msg % args)


        exploration = exp_domain.Exploration.create_default_exploration(
            self.VALID_EXP_ID, title='title', category='category')
        exp_services.save_new_exploration(self.albert_id, exploration)

        exploration_model = exp_models.ExplorationModel.get(self.VALID_EXP_ID)
        exploration_model.language_code = 'invalid_language_code'
        exploration_model.commit(
            self.albert_id, 'Changed language_code.', [])
        memcache_services.delete('exploration:%s' % self.VALID_EXP_ID)

        job_id = exp_jobs_one_off.ExplorationMigrationJobManager.create_new()
        exp_jobs_one_off.ExplorationMigrationJobManager.enqueue(job_id)
        with self.swap(logging, 'error', _mock_logging_function):
            self.process_and_flush_pending_tasks()

        self.assertEqual(
            observed_log_messages,
            ['Exploration %s failed non-strict validation: '
             'Invalid language_code: invalid_language_code'
             % (self.VALID_EXP_ID)])


class InteractionAuditOneOffJobTests(test_utils.GenericTestBase):

    ALBERT_EMAIL = 'albert@example.com'
    ALBERT_NAME = 'albert'

    VALID_EXP_ID = 'exp_id0'
    NEW_EXP_ID = 'exp_id1'
    EXP_TITLE = 'title'

    def setUp(self):
        super(InteractionAuditOneOffJobTests, self).setUp()

        # Setup user who will own the test explorations.
        self.albert_id = self.get_user_id_from_email(self.ALBERT_EMAIL)
        self.signup(self.ALBERT_EMAIL, self.ALBERT_NAME)
        self.process_and_flush_pending_tasks()

    def test_exp_state_pairs_are_produced_for_all_interactions_in_single_exp(
            self):
        """Checks (exp, state) pairs are produced for all interactions
        when there is single exploration.
        """
        exploration = exp_domain.Exploration.create_default_exploration(
            self.VALID_EXP_ID, title='title', category='category')

        exploration.add_states(['End'])
        intro_state = exploration.states['Introduction']
        end_state = exploration.states['End']

        intro_state.update_interaction_id('TextInput')
        end_state.update_interaction_id('EndExploration')
        end_state.update_interaction_default_outcome(None)

        exp_services.save_new_exploration(self.albert_id, exploration)

        # Start InteractionAuditOneOff job on sample exploration.
        job_id = exp_jobs_one_off.InteractionAuditOneOffJob.create_new()
        exp_jobs_one_off.InteractionAuditOneOffJob.enqueue(job_id)
        self.process_and_flush_pending_tasks()

        actual_output = (
            exp_jobs_one_off.InteractionAuditOneOffJob.get_output(
                job_id))
        expected_output = [
            '[u\'EndExploration\', [u\'exp_id0 End\']]',
            '[u\'TextInput\', [u\'exp_id0 Introduction\']]']
        self.assertEqual(actual_output, expected_output)

    def test_exp_state_pairs_are_produced_for_all_interactions_in_multiple_exps(
            self):
        """Checks (exp, state) pairs are produced for all interactions
        when there are multiple explorations.
        """
        exploration1 = exp_domain.Exploration.create_default_exploration(
            self.VALID_EXP_ID, title='title', category='category')

        exploration1.add_states(['End'])
        intro_state = exploration1.states['Introduction']
        end_state = exploration1.states['End']

        intro_state.update_interaction_id('TextInput')
        end_state.update_interaction_id('EndExploration')
        end_state.update_interaction_default_outcome(None)

        exp_services.save_new_exploration(self.albert_id, exploration1)

        exploration2 = exp_domain.Exploration.create_default_exploration(
            self.NEW_EXP_ID, title='title', category='category')

        exploration2.add_states(['End'])
        intro_state = exploration2.states['Introduction']
        end_state = exploration2.states['End']

        intro_state.update_interaction_id('ItemSelectionInput')
        end_state.update_interaction_id('EndExploration')
        end_state.update_interaction_default_outcome(None)

        exp_services.save_new_exploration(self.albert_id, exploration2)

        # Start InteractionAuditOneOff job on sample explorations.
        job_id = exp_jobs_one_off.InteractionAuditOneOffJob.create_new()
        exp_jobs_one_off.InteractionAuditOneOffJob.enqueue(job_id)
        self.process_and_flush_pending_tasks()

        actual_output = (
            exp_jobs_one_off.InteractionAuditOneOffJob.get_output(
                job_id))

        actual_output_dict = {}

        for item in [ast.literal_eval(value) for value in actual_output]:
            actual_output_dict[item[0]] = set(item[1])

        expected_output_dict = {
            'EndExploration': set(['exp_id0 End', 'exp_id1 End']),
            'ItemSelectionInput': set(['exp_id1 Introduction']),
            'TextInput': set(['exp_id0 Introduction'])
        }

        self.assertEqual(actual_output_dict, expected_output_dict)

    def test_no_action_is_performed_for_deleted_exploration(self):
        """Test that no action is performed on deleted explorations."""

        exploration = exp_domain.Exploration.create_default_exploration(
            self.VALID_EXP_ID, title='title', category='category')

        exp_services.save_new_exploration(self.albert_id, exploration)

        exp_services.delete_exploration(self.albert_id, self.VALID_EXP_ID)

        run_job_for_deleted_exp(
            self, exp_jobs_one_off.InteractionAuditOneOffJob)


class ItemSelectionInteractionOneOffJobTests(test_utils.GenericTestBase):

    ALBERT_EMAIL = 'albert@example.com'
    ALBERT_NAME = 'albert'

    VALID_EXP_ID = 'exp_id0'
    NEW_EXP_ID = 'exp_id1'
    EXP_TITLE = 'title'

    def setUp(self):
        super(ItemSelectionInteractionOneOffJobTests, self).setUp()

        # Setup user who will own the test explorations.
        self.albert_id = self.get_user_id_from_email(self.ALBERT_EMAIL)
        self.signup(self.ALBERT_EMAIL, self.ALBERT_NAME)
        self.process_and_flush_pending_tasks()

    def test_exp_state_pairs_are_produced_only_for_desired_interactions(self):
        """Checks (exp, state) pairs are produced only for
        desired interactions.
        """
        exploration = exp_domain.Exploration.create_default_exploration(
            self.VALID_EXP_ID, title='title', category='category')

        exploration.add_states(['State1', 'State2'])

        state1 = exploration.states['State1']
        state2 = exploration.states['State2']

        state1.update_interaction_id('ItemSelectionInput')
        state2.update_interaction_id('ItemSelectionInput')

        customization_args_dict1 = {
            'choices': {'value': [
                '<p>This is value1 for ItemSelection</p>',
                '<p>This is value2 for ItemSelection</p>',
            ]}
        }

        answer_group_list1 = [{
            'rule_specs': [{
                'rule_type': 'Equals',
                'inputs': {'x': [
                    '<p>This is value1 for ItemSelection</p>'
                ]}
            }, {
                'rule_type': 'Equals',
                'inputs': {'x': [
                    '<p>This is value2 for ItemSelection</p>'
                ]}
            }],
            'outcome': {
                'dest': 'Introduction',
                'feedback': {
                    'content_id': 'feedback',
                    'html': '<p>Outcome for state1</p>'
                },
                'param_changes': [],
                'labelled_as_correct': False,
                'refresher_exploration_id': None,
                'missing_prerequisite_skill_id': None
            },
            'training_data': [],
            'tagged_skill_misconception_id': None
        }]

        state1.update_interaction_customization_args(customization_args_dict1)
        state1.update_interaction_answer_groups(answer_group_list1)
        exp_services.save_new_exploration(self.albert_id, exploration)

        # Start ItemSelectionInteractionOneOff job on sample exploration.
        job_id = exp_jobs_one_off.ItemSelectionInteractionOneOffJob.create_new()
        exp_jobs_one_off.ItemSelectionInteractionOneOffJob.enqueue(job_id)
        self.process_and_flush_pending_tasks()

        actual_output = (
            exp_jobs_one_off.ItemSelectionInteractionOneOffJob.get_output(
                job_id))
        self.assertEqual(actual_output, [])

        customization_args_dict2 = {
            'choices': {'value': [
                '<p>This is value1 for ItemSelection</p>',
                '<p>This is value2 for ItemSelection</p>',
            ]}
        }

        answer_group_list2 = [{
            'rule_specs': [{
                'rule_type': 'Equals',
                'inputs': {'x': [
                    '<p>This is value1 for ItemSelection</p>'
                ]}
            }, {
                'rule_type': 'Equals',
                'inputs': {'x': [
                    '<p>This is value3 for ItemSelection</p>'
                ]}
            }],
            'outcome': {
                'dest': 'State1',
                'feedback': {
                    'content_id': 'feedback',
                    'html': '<p>Outcome for state2</p>'
                },
                'param_changes': [],
                'labelled_as_correct': False,
                'refresher_exploration_id': None,
                'missing_prerequisite_skill_id': None
            },
            'training_data': [],
            'tagged_skill_misconception_id': None
        }]

        state2.update_interaction_customization_args(customization_args_dict2)
        state2.update_interaction_answer_groups(answer_group_list2)

        exp_services.save_new_exploration(self.albert_id, exploration)

        # Start ItemSelectionInteractionOneOff job on sample exploration.
        job_id = exp_jobs_one_off.ItemSelectionInteractionOneOffJob.create_new()
        exp_jobs_one_off.ItemSelectionInteractionOneOffJob.enqueue(job_id)
        self.process_and_flush_pending_tasks()

        actual_output = (
            exp_jobs_one_off.ItemSelectionInteractionOneOffJob.get_output(
                job_id))
        expected_output = [(
            u'[u\'exp_id0\', '
            u'[u\'State2: <p>This is value3 for ItemSelection</p>\']]'
        )]
        self.assertEqual(actual_output, expected_output)

    def test_no_action_is_performed_for_deleted_exploration(self):
        """Test that no action is performed on deleted explorations."""

        exploration = exp_domain.Exploration.create_default_exploration(
            self.VALID_EXP_ID, title='title', category='category')

        exploration.add_states(['State1'])

        state1 = exploration.states['State1']

        state1.update_interaction_id('ItemSelectionInput')

        customization_args_dict = {
            'choices': {'value': [
                '<p>This is value1 for ItemSelection</p>',
                '<p>This is value2 for ItemSelection</p>',
            ]}
        }

        answer_group_list = [{
            'rule_specs': [{
                'rule_type': 'Equals',
                'inputs': {'x': [
                    '<p>This is value1 for ItemSelection</p>'
                ]}
            }, {
                'rule_type': 'Equals',
                'inputs': {'x': [
                    '<p>This is value3 for ItemSelection</p>'
                ]}
            }],
            'outcome': {
                'dest': 'State1',
                'feedback': {
                    'content_id': 'feedback',
                    'html': '<p>Outcome for state2</p>'
                },
                'param_changes': [],
                'labelled_as_correct': False,
                'refresher_exploration_id': None,
                'missing_prerequisite_skill_id': None
            },
            'training_data': [],
            'tagged_skill_misconception_id': None
        }]

        state1.update_interaction_customization_args(customization_args_dict)
        state1.update_interaction_answer_groups(answer_group_list)

        exp_services.save_new_exploration(self.albert_id, exploration)

        exp_services.delete_exploration(self.albert_id, self.VALID_EXP_ID)

        run_job_for_deleted_exp(
            self, exp_jobs_one_off.ItemSelectionInteractionOneOffJob)


class ViewableExplorationsAuditJobTests(test_utils.GenericTestBase):

    ALBERT_EMAIL = 'albert@example.com'
    ALBERT_NAME = 'albert'

    VALID_EXP_ID = 'exp_id0'
    NEW_EXP_ID = 'exp_id1'
    EXP_TITLE = 'title'

    def setUp(self):
        super(ViewableExplorationsAuditJobTests, self).setUp()

        # Setup user who will own the test explorations.
        self.albert_id = self.get_user_id_from_email(self.ALBERT_EMAIL)
        self.signup(self.ALBERT_EMAIL, self.ALBERT_NAME)
        self.process_and_flush_pending_tasks()

    def test_output_contains_only_viewable_private_explorations(self):
        """Checks that only viewable private explorations are present
        in output.
        """
        exploration = exp_domain.Exploration.create_default_exploration(
            self.VALID_EXP_ID, title='title', category='category')

        exp_services.save_new_exploration(self.albert_id, exploration)

        # Start ViewableExplorationsAudit job on sample exploration.
        job_id = exp_jobs_one_off.ViewableExplorationsAuditJob.create_new()
        exp_jobs_one_off.ViewableExplorationsAuditJob.enqueue(job_id)
        self.process_and_flush_pending_tasks()

        actual_output = (
            exp_jobs_one_off.ViewableExplorationsAuditJob.get_output(
                job_id))
        self.assertEqual(actual_output, [])

        self.set_admins([self.ALBERT_NAME])
        owner = user_services.UserActionsInfo(self.albert_id)

        rights_manager.set_private_viewability_of_exploration(
            owner, self.VALID_EXP_ID, True)

        # Start ViewableExplorationsAudit job on sample exploration.
        job_id = exp_jobs_one_off.ViewableExplorationsAuditJob.create_new()
        exp_jobs_one_off.ViewableExplorationsAuditJob.enqueue(job_id)
        self.process_and_flush_pending_tasks()

        actual_output = (
            exp_jobs_one_off.ViewableExplorationsAuditJob.get_output(
                job_id))
        expected_output = ['[u\'exp_id0\', [u\'title\']]']
        self.assertEqual(actual_output, expected_output)

        rights_manager.publish_exploration(owner, self.VALID_EXP_ID)

        # Start ViewableExplorationsAudit job on sample exploration.
        job_id = exp_jobs_one_off.ViewableExplorationsAuditJob.create_new()
        exp_jobs_one_off.ViewableExplorationsAuditJob.enqueue(job_id)
        self.process_and_flush_pending_tasks()

        actual_output = (
            exp_jobs_one_off.ViewableExplorationsAuditJob.get_output(
                job_id))
        self.assertEqual(actual_output, [])

    def test_no_action_is_performed_when_exploration_rights_is_none(self):
        """Test that no action is performed when exploration rights is none."""

        exploration = exp_domain.Exploration.create_default_exploration(
            self.VALID_EXP_ID, title='title', category='category')

        exp_services.save_new_exploration(self.albert_id, exploration)

        self.set_admins([self.ALBERT_NAME])
        owner = user_services.UserActionsInfo(self.albert_id)

        rights_manager.set_private_viewability_of_exploration(
            owner, self.VALID_EXP_ID, True)

        exp_rights_model = exp_models.ExplorationRightsModel.get(
            self.VALID_EXP_ID)
        exp_rights_model.delete(feconf.SYSTEM_COMMITTER_ID, 'Delete model')

        # Start ViewableExplorationsAudit job on sample exploration.
        job_id = exp_jobs_one_off.ViewableExplorationsAuditJob.create_new()
        exp_jobs_one_off.ViewableExplorationsAuditJob.enqueue(job_id)
        self.process_and_flush_pending_tasks()

        actual_output = (
            exp_jobs_one_off.ViewableExplorationsAuditJob.get_output(
                job_id))
        self.assertEqual(actual_output, [])

    def test_no_action_is_performed_for_deleted_exploration(self):
        """Test that no action is performed on deleted explorations."""

        exploration = exp_domain.Exploration.create_default_exploration(
            self.VALID_EXP_ID, title='title', category='category')

        exp_services.save_new_exploration(self.albert_id, exploration)

        self.set_admins([self.ALBERT_NAME])
        owner = user_services.UserActionsInfo(self.albert_id)

        rights_manager.set_private_viewability_of_exploration(
            owner, self.VALID_EXP_ID, True)

        exp_services.delete_exploration(self.albert_id, self.VALID_EXP_ID)

        run_job_for_deleted_exp(
            self, exp_jobs_one_off.ViewableExplorationsAuditJob)


class HintsAuditOneOffJobTests(test_utils.GenericTestBase):

    ALBERT_EMAIL = 'albert@example.com'
    ALBERT_NAME = 'albert'

    VALID_EXP_ID = 'exp_id0'
    NEW_EXP_ID = 'exp_id1'
    EXP_TITLE = 'title'

    def setUp(self):
        super(HintsAuditOneOffJobTests, self).setUp()

        # Setup user who will own the test explorations.
        self.albert_id = self.get_user_id_from_email(self.ALBERT_EMAIL)
        self.signup(self.ALBERT_EMAIL, self.ALBERT_NAME)
        self.process_and_flush_pending_tasks()

    def test_number_of_hints_tabulated_are_correct_in_single_exp(self):
        """Checks that correct number of hints are tabulated when
        there is single exploration.
        """

        exploration = exp_domain.Exploration.create_default_exploration(
            self.VALID_EXP_ID, title='title', category='category')

        exploration.add_states(['State1', 'State2', 'State3'])

        state1 = exploration.states['State1']
        state2 = exploration.states['State2']

        hint_list1 = [{
            'hint_content': {
                'content_id': 'hint1',
                'html': '<p>Hello, this is html1 for state1</p>'
            }
        }, {
            'hint_content': {
                'content_id': 'hint2',
                'html': '<p>Hello, this is html2 for state1</p>'
            }
        }]

        hint_list2 = [{
            'hint_content': {
                'content_id': 'hint1',
                'html': '<p>Hello, this is html1 for state2</p>'
            }
        }]

        state1.update_interaction_hints(hint_list1)
        state2.update_interaction_hints(hint_list2)
        exp_services.save_new_exploration(self.albert_id, exploration)

        # Start HintsAuditOneOff job on sample exploration.
        job_id = exp_jobs_one_off.HintsAuditOneOffJob.create_new()
        exp_jobs_one_off.HintsAuditOneOffJob.enqueue(job_id)
        self.process_and_flush_pending_tasks()

        actual_output = exp_jobs_one_off.HintsAuditOneOffJob.get_output(job_id)
        expected_output = [
            '[u\'1\', [u\'exp_id0 State2\']]',
            '[u\'2\', [u\'exp_id0 State1\']]'
        ]
        self.assertEqual(actual_output, expected_output)

    def test_number_of_hints_tabulated_are_correct_in_multiple_exps(self):
        """Checks that correct number of hints are tabulated when
        there are multiple explorations.
        """

        exploration1 = exp_domain.Exploration.create_default_exploration(
            self.VALID_EXP_ID, title='title', category='category')

        exploration1.add_states(['State1', 'State2', 'State3'])

        state1 = exploration1.states['State1']
        state2 = exploration1.states['State2']

        hint_list1 = [{
            'hint_content': {
                'content_id': 'hint1',
                'html': '<p>Hello, this is html1 for state1</p>'
            }
        }, {
            'hint_content': {
                'content_id': 'hint2',
                'html': '<p>Hello, this is html2 for state1</p>'
            }
        }]

        hint_list2 = [{
            'hint_content': {
                'content_id': 'hint1',
                'html': '<p>Hello, this is html1 for state2</p>'
            }
        }]

        state1.update_interaction_hints(hint_list1)

        state2.update_interaction_hints(hint_list2)

        exp_services.save_new_exploration(self.albert_id, exploration1)

        exploration2 = exp_domain.Exploration.create_default_exploration(
            self.NEW_EXP_ID, title='title', category='category')

        exploration2.add_states(['State1', 'State2'])

        state1 = exploration2.states['State1']

        hint_list1 = [{
            'hint_content': {
                'content_id': 'hint1',
                'html': '<p>Hello, this is html1 for state1</p>'
            }
        }]

        state1.update_interaction_hints(hint_list1)

        exp_services.save_new_exploration(self.albert_id, exploration2)

        # Start HintsAuditOneOff job on sample exploration.
        job_id = exp_jobs_one_off.HintsAuditOneOffJob.create_new()
        exp_jobs_one_off.HintsAuditOneOffJob.enqueue(job_id)
        self.process_and_flush_pending_tasks()

        actual_output = exp_jobs_one_off.HintsAuditOneOffJob.get_output(job_id)

        actual_output_dict = {}

        for item in [ast.literal_eval(value) for value in actual_output]:
            actual_output_dict[item[0]] = set(item[1])

        expected_output_dict = {
            '1': set(['exp_id0 State2', 'exp_id1 State1']),
            '2': set(['exp_id0 State1'])
        }

        self.assertEqual(actual_output_dict, expected_output_dict)

    def test_no_action_is_performed_for_deleted_exploration(self):
        """Test that no action is performed on deleted explorations."""

        exploration = exp_domain.Exploration.create_default_exploration(
            self.VALID_EXP_ID, title='title', category='category')

        exploration.add_states(['State1'])

        state1 = exploration.states['State1']

        hint_list = [{
            'hint_content': {
                'content_id': 'hint1',
                'html': '<p>Hello, this is html1 for state1</p>'
            }
        }, {
            'hint_content': {
                'content_id': 'hint2',
                'html': '<p>Hello, this is html2 for state1</p>'
            }
        }]

        state1.update_interaction_hints(hint_list)
        exp_services.save_new_exploration(self.albert_id, exploration)
        exp_services.delete_exploration(self.albert_id, self.VALID_EXP_ID)

        run_job_for_deleted_exp(self, exp_jobs_one_off.HintsAuditOneOffJob)


class ExplorationContentValidationJobForCKEditorTests(
        test_utils.GenericTestBase):

    ALBERT_EMAIL = 'albert@example.com'
    ALBERT_NAME = 'albert'

    VALID_EXP_ID = 'exp_id0'
    NEW_EXP_ID = 'exp_id1'
    EXP_TITLE = 'title'

    def setUp(self):
        super(ExplorationContentValidationJobForCKEditorTests, self).setUp()

        # Setup user who will own the test explorations.
        self.albert_id = self.get_user_id_from_email(self.ALBERT_EMAIL)
        self.signup(self.ALBERT_EMAIL, self.ALBERT_NAME)
        self.process_and_flush_pending_tasks()

    def test_for_validation_job(self):
        """Tests that the exploration validation job validates the content
        without skipping any tags.
        """
        exploration = exp_domain.Exploration.create_default_exploration(
            self.VALID_EXP_ID, title='title', category='category')
        exploration.add_states(['State1', 'State2', 'State3'])
        state1 = exploration.states['State1']
        state2 = exploration.states['State2']
        state3 = exploration.states['State3']
        content1_dict = {
            'content_id': 'content',
            'html': (
                '<p>Lorem ipsum </p><p> Hello this is oppia </p>'
            )
        }

        state1.update_content(
            state_domain.SubtitledHtml.from_dict(content1_dict))

        exp_services.save_new_exploration(self.albert_id, exploration)

        # Start validation job on sample exploration.
        job_id = (
            exp_jobs_one_off
            .ExplorationContentValidationJobForCKEditor.create_new())
        exp_jobs_one_off.ExplorationContentValidationJobForCKEditor.enqueue(
            job_id)
        self.process_and_flush_pending_tasks()

        actual_output = (
            exp_jobs_one_off
            .ExplorationContentValidationJobForCKEditor.get_output(job_id))
        expected_output = []

        self.assertEqual(actual_output, expected_output)

        content1_dict = {
            'content_id': 'content',
            'html': (
                '<p>Lorem <span>ipsum </span></p> Hello this is '
                '<code>oppia </code>'
            )
        }
        content2_dict = {
            'content_id': 'content',
            'html': (
                '<p><oppia-noninteractive-image filepath-with-value="amp;quot;'
                'random.png&amp;quot;"></oppia-noninteractive-image>Hello this '
                'is test case to check image tag inside p tag</p>'
            )
        }
        content3_dict = {
            'content_id': 'content',
            'html': (
                '<oppia-noninteractive-collapsible content-with-value="&amp;'
                'quot;&amp;lt;pre&amp;gt;&amp;lt;p&amp;gt;lorem ipsum&'
                'amp;lt;/p&amp;gt;&amp;lt;/pre&amp;gt;'
                '&amp;quot;" heading-with-value="&amp;quot;'
                'lorem ipsum&amp;quot;lorem ipsum&amp;quot;?&amp;quot;">'
                '</oppia-noninteractive-collapsible>'
            )
        }

        default_outcome_dict1 = {
            'dest': 'State2',
            'feedback': {
                'content_id': 'default_outcome',
                'html': (
                    '<ol><ol><li>Item1</li></ol><li>Item2</li></ol>'
                )
            },
            'labelled_as_correct': False,
            'param_changes': [],
            'refresher_exploration_id': None,
            'missing_prerequisite_skill_id': None
        }
        default_outcome_dict2 = {
            'dest': 'State1',
            'feedback': {
                'content_id': 'default_outcome',
                'html': (
                    '<pre>Hello this is <b> testing '
                    '<oppia-noninteractive-image filepath-with-value="amp;quot;'
                    'random.png&amp;quot;"></oppia-noninteractive-image> in '
                    '</b>progress</pre>'

                )
            },
            'labelled_as_correct': False,
            'param_changes': [],
            'refresher_exploration_id': None,
            'missing_prerequisite_skill_id': None
        }

        mock_validate_context = self.swap(
            state_domain.SubtitledHtml, 'validate', mock_validate)

<<<<<<< HEAD
        with mock_validate_context:
            state1.update_content(content1_dict)
            state2.update_content(content2_dict)
            state3.update_content(content3_dict)
=======
        with mock_validate_context, mock_convert_to_ckeditor_context:
            state1.update_content(
                state_domain.SubtitledHtml.from_dict(content1_dict))
            state2.update_content(
                state_domain.SubtitledHtml.from_dict(content2_dict))
            state3.update_content(
                state_domain.SubtitledHtml.from_dict(content3_dict))

>>>>>>> fb601c53
            state1.update_interaction_default_outcome(default_outcome_dict1)
            state2.update_interaction_default_outcome(default_outcome_dict2)
            exp_services.save_new_exploration(self.albert_id, exploration)
            job_id = (
                exp_jobs_one_off
                .ExplorationContentValidationJobForCKEditor.create_new())
            exp_jobs_one_off.ExplorationContentValidationJobForCKEditor.enqueue(
                job_id)
            self.process_and_flush_pending_tasks()

        actual_output = (
            exp_jobs_one_off
            .ExplorationContentValidationJobForCKEditor.get_output(job_id))

        expected_output = [
            '[u\'invalidTags\', [u\'span\', u\'code\', u\'b\', '
            'u\'Exp Id: exp_id0\']]',
            '[u\'ol\', [u\'ol\', u\'Exp Id: exp_id0\']]',
            '[u\'oppia-noninteractive-image\', [u\'p\', u\'b\', '
            'u\'Exp Id: exp_id0\']]',
            '[u\'p\', [u\'pre\', u\'Exp Id: exp_id0\']]',
            (
                '[u\'strings\', '
                '[u\'<p>Lorem <span>ipsum </span></p> Hello this is <code>'
                'oppia </code>\', u\'<pre>Hello this is <b> testing <oppia-'
                'noninteractive-image filepath-with-value="amp;quot;random.'
                'png&amp;quot;"></oppia-noninteractive-image>'
                ' in </b>progress</pre>\', '
                'u\'<ol><ol><li>Item1</li></ol><li>Item2</li></ol>\', '
                'u\'<p><oppia-noninteractive-image filepath-with-value="'
                'amp;quot;random.png&amp;quot;"></oppia-noninteractive-image>'
                'Hello this is test case to check '
                'image tag inside p tag</p>\', '
                'u\'<oppia-noninteractive-collapsible content-'
                'with-value="&amp;quot;&amp;lt;pre&amp;gt;&amp;lt;'
                'p&amp;gt;lorem ipsum&amp;lt;/p&amp;gt;&amp;lt;/pre&amp;'
                'gt;&amp;quot;" heading-with-value="&amp;quot;lorem '
                'ipsum&amp;quot;lorem ipsum&amp;quot;?&amp;quot;">'
                '</oppia-noninteractive-collapsible>\', u\'Exp Id: exp_id0\']]'
            )
        ]
        self.assertEqual(actual_output, expected_output)

    def test_no_action_is_performed_for_deleted_exploration(self):
        """Test that no action is performed on deleted explorations."""

        exploration = exp_domain.Exploration.create_default_exploration(
            self.VALID_EXP_ID, title='title', category='category')

        exploration.add_states(['State1'])

        content_dict = {
            'html': '<code>Hello</code>',
            'content_id': 'content'
        }

        state1 = exploration.states['State1']

        with self.swap(
            state_domain.SubtitledHtml, 'validate', mock_validate):
            state1.update_content(
                state_domain.SubtitledHtml.from_dict(content_dict))
            exp_services.save_new_exploration(self.albert_id, exploration)

        exp_services.delete_exploration(self.albert_id, self.VALID_EXP_ID)

        run_job_for_deleted_exp(
            self,
            exp_jobs_one_off.ExplorationContentValidationJobForCKEditor)

    def test_validation_job_fails_for_invalid_schema_version(self):
        exploration = exp_domain.Exploration.create_default_exploration(
            self.VALID_EXP_ID, title='title', category='category')
        exp_services.save_new_exploration(self.albert_id, exploration)

        exploration_model = exp_models.ExplorationModel.get(self.VALID_EXP_ID)
        exploration_model.states_schema_version = 100
        exploration_model.commit(
            self.albert_id, 'Changed states_schema_version.', [])
        memcache_services.delete('exploration:%s' % self.VALID_EXP_ID)

        job_id = (
            exp_jobs_one_off
            .ExplorationContentValidationJobForCKEditor.create_new())
        exp_jobs_one_off.ExplorationContentValidationJobForCKEditor.enqueue(
            job_id)
        self.process_and_flush_pending_tasks()

        actual_output = (
            exp_jobs_one_off
            .ExplorationContentValidationJobForCKEditor.get_output(job_id))
        expected_output = [
            u'[u\'Error Sorry, we can only process v1-v%s and unversioned '
            'exploration state schemas at present. when loading exploration\', '
            '[u\'exp_id0\']]' % feconf.CURRENT_STATE_SCHEMA_VERSION]

        self.assertEqual(actual_output, expected_output)


class InteractionCustomizationArgsValidationJobTests(
        test_utils.GenericTestBase):

    ALBERT_EMAIL = 'albert@example.com'
    ALBERT_NAME = 'albert'

    VALID_EXP_ID = 'exp_id0'
    NEW_EXP_ID = 'exp_id1'
    EXP_TITLE = 'title'

    def setUp(self):
        super(
            InteractionCustomizationArgsValidationJobTests, self).setUp()

        # Setup user who will own the test explorations.
        self.albert_id = self.get_user_id_from_email(self.ALBERT_EMAIL)
        self.signup(self.ALBERT_EMAIL, self.ALBERT_NAME)
        self.process_and_flush_pending_tasks()

    def test_for_customization_arg_validation_job(self):
        """Validates customization args for rich text components."""

        exploration = exp_domain.Exploration.create_default_exploration(
            self.VALID_EXP_ID, title='title', category='category')
        exploration.add_states(['State1', 'State2', 'State3'])
        state1 = exploration.states['State1']
        state2 = exploration.states['State2']
        state3 = exploration.states['State3']
        content1_dict = {
            'content_id': 'content',
            'html': (
                '<oppia-noninteractive-tabs tab_contents-with-value="'
                '[{&amp;quot;content&amp;quot;: &amp;quot;&amp;lt;p&amp;'
                'gt;lorem ipsum&amp;lt;/p&amp;gt;&amp;quot;, &amp;quot;'
                'title&amp;quot;: &amp;quot;hello&amp;quot;}, {&amp;'
                'quot;content&amp;quot;: &amp;quot;&amp;lt;p&amp;gt;'
                'oppia&amp;lt;/p&amp;gt;&amp;quot;, &amp;'
                'quot;title&amp;quot;: &amp;quot;Savjet 1&amp;quot;}]">'
                '</oppia-noninteractive-tabs>'
            )
        }
        default_outcome_dict2 = {
            'dest': 'State1',
            'feedback': {
                'content_id': 'default_outcome',
                'html': (
                    '<p><oppia-noninteractive-link text-with-value="'
                    '&amp;quot;What is a link?&amp;quot;" url-with-'
                    'value="&amp;quot;htt://link.com&amp'
                    ';quot;"></oppia-noninteractive-link></p>'
                )
            },
            'labelled_as_correct': False,
            'param_changes': [],
            'refresher_exploration_id': None,
            'missing_prerequisite_skill_id': None
        }
        content3_dict = {
            'content_id': 'content',
            'html': (
                '<oppia-noninteractive-image alt-with-value="&amp;quot;A '
                'circle divided into equal fifths.&amp;quot;" '
                'caption-with-value="&amp;quot;Hello&amp;quot;" '
                'filepath-with-value="&amp;quot;xy.z.png&amp;quot;">'
                '</oppia-noninteractive-image>'
            )
        }

        with self.swap(state_domain.SubtitledHtml, 'validate', mock_validate):
            state1.update_content(
                state_domain.SubtitledHtml.from_dict(content1_dict))
            state2.update_interaction_default_outcome(default_outcome_dict2)
            state3.update_content(
                state_domain.SubtitledHtml.from_dict(content3_dict))
            exp_services.save_new_exploration(self.albert_id, exploration)

            # Start CustomizationArgsValidation job on sample exploration.
            job_id = (
                exp_jobs_one_off
                .InteractionCustomizationArgsValidationJob.create_new())
            exp_jobs_one_off.InteractionCustomizationArgsValidationJob.enqueue(
                job_id)
            self.process_and_flush_pending_tasks()

        actual_output = (
            exp_jobs_one_off
            .InteractionCustomizationArgsValidationJob.get_output(job_id))

        expected_output = [(
            '[u"Invalid URL: Sanitized URL should start with \'http://\' or \''
            'https://\'; received htt://link.com", '
            '[u\'<p><oppia-noninteractive-link text-with-value="&amp;quot;What '
            'is a link?&amp;quot;" url-with-value="&amp;quot;htt://link.com'
            '&amp;quot;"></oppia-noninteractive-link></p>\', '
            'u\'Exp Id: exp_id0\']]'
        ), (
            '[u\'Invalid filepath\', '
            '[u\'<oppia-noninteractive-image alt-with-value="&amp;quot;A '
            'circle divided into equal fifths.&amp;quot;" caption-with-value'
            '="&amp;quot;Hello&amp;quot;" filepath-with-value="&amp;quot;xy.z.'
            'png&amp;quot;"></oppia-noninteractive-image>\', '
            'u\'Exp Id: exp_id0\']]'
        )]

        self.assertEqual(actual_output, expected_output)

    def test_no_action_is_performed_for_deleted_exploration(self):
        """Test that no action is performed on deleted explorations."""

        exploration = exp_domain.Exploration.create_default_exploration(
            self.VALID_EXP_ID, title='title', category='category')

        exploration.add_states(['State1'])

        content_dict = {
            'html': (
                '<p><oppia-noninteractive-link text-with-value="'
                '&amp;quot;What is a link?&amp;quot;" url-with-'
                'value="&amp;quot;htt://link.com&amp'
                ';quot;"></oppia-noninteractive-link></p>'
            ),
            'content_id': 'content'
        }

        state1 = exploration.states['State1']

        with self.swap(state_domain.SubtitledHtml, 'validate', mock_validate):
            state1.update_content(
                state_domain.SubtitledHtml.from_dict(content_dict))
            exp_services.save_new_exploration(self.albert_id, exploration)

        exp_services.delete_exploration(self.albert_id, self.VALID_EXP_ID)

        run_job_for_deleted_exp(
            self,
            exp_jobs_one_off.InteractionCustomizationArgsValidationJob)

    def test_validation_job_fails_for_invalid_schema_version(self):
        exploration = exp_domain.Exploration.create_default_exploration(
            self.VALID_EXP_ID, title='title', category='category')
        exp_services.save_new_exploration(self.albert_id, exploration)

        exploration_model = exp_models.ExplorationModel.get(self.VALID_EXP_ID)
        exploration_model.states_schema_version = 100
        exploration_model.commit(
            self.albert_id, 'Changed states_schema_version.', [])
        memcache_services.delete('exploration:%s' % self.VALID_EXP_ID)

        job_id = (
            exp_jobs_one_off
            .InteractionCustomizationArgsValidationJob.create_new())
        exp_jobs_one_off.InteractionCustomizationArgsValidationJob.enqueue(
            job_id)
        self.process_and_flush_pending_tasks()

        actual_output = (
            exp_jobs_one_off
            .InteractionCustomizationArgsValidationJob.get_output(job_id))
        expected_output = [
            u'[u\'Error Sorry, we can only process v1-v%s and unversioned '
            'exploration state schemas at present. when loading exploration\', '
            '[u\'exp_id0\']]' % feconf.CURRENT_STATE_SCHEMA_VERSION]

        self.assertEqual(actual_output, expected_output)


class TranslatorToVoiceArtistOneOffJobTests(test_utils.GenericTestBase):
    ONE_OFF_JOB_MANAGERS_FOR_TESTS = [
        exp_jobs_one_off.TranslatorToVoiceArtistOneOffJob]

    EXP_ID = 'exp_id'

    USERNAME_A = 'usernamea'
    USERNAME_B = 'usernameb'
    EMAIL_A = 'emaila@example.com'
    EMAIL_B = 'emailb@example.com'

    def setUp(self):
        super(TranslatorToVoiceArtistOneOffJobTests, self).setUp()
        self.signup(self.EMAIL_A, self.USERNAME_A)
        self.signup(self.EMAIL_B, self.USERNAME_B)

        self.user_a_id = self.get_user_id_from_email(self.EMAIL_A)
        self.user_b_id = self.get_user_id_from_email(self.EMAIL_B)

    def test_action_is_performed_when_translator_ids_exists(self):
        """Test translator_ids are migrated to voice_artist_ids successfully."""
        exploration = self.save_new_valid_exploration(
            self.EXP_ID, self.user_a_id, title='Exploration Title 1')

        rights_manager.create_new_exploration_rights(
            exploration.id, self.user_a_id)
        exp_rights_model = exp_models.ExplorationRightsModel.get(
            exploration.id)
        exp_rights_model.translator_ids = [self.user_a_id, self.user_b_id]
        commit_message = 'Assign a translator for test'
        commit_cmds = [{
            'cmd': 'change_role',
            'assignee_id': self.user_a_id,
            'new_role': 'translator'
            }, {
                'cmd': 'change_role',
                'assignee_id': self.user_b_id,
                'new_role': 'translator'
            }]
        exp_rights_model.commit(self.user_a_id, commit_message, commit_cmds)

        exp_summary_model = exp_models.ExpSummaryModel(
            id=exploration.id,
            title='title',
            category='category',
            objective='Old objective',
            language_code='en',
            community_owned=exp_rights_model.community_owned,
            translator_ids=[self.user_a_id, self.user_b_id]
        )
        exp_summary_model.put()

        job_id = (
            exp_jobs_one_off.TranslatorToVoiceArtistOneOffJob.create_new())
        exp_jobs_one_off.TranslatorToVoiceArtistOneOffJob.enqueue(job_id)
        self.process_and_flush_pending_tasks()

        actual_output = (
            exp_jobs_one_off.TranslatorToVoiceArtistOneOffJob.get_output(
                job_id)
            )
        expected_output = ['[u\'SUCCESS\', 1]']
        self.assertEqual(actual_output, expected_output)

        exp_rights_model_2 = exp_models.ExplorationRightsModel.get(
            exploration.id)
        self.assertEqual([], exp_rights_model_2.translator_ids)
        self.assertEqual(
            [self.user_a_id, self.user_b_id],
            exp_rights_model_2.voice_artist_ids
        )

        exp_summary_model_2 = exp_models.ExpSummaryModel.get(exploration.id)
        self.assertEqual([], exp_summary_model_2.translator_ids)
        self.assertEqual(
            [self.user_a_id, self.user_b_id],
            exp_summary_model_2.voice_artist_ids
        )

    def test_partial_job_is_performed_for_deleted_exploration_summary(self):
        """Tests that when ExplorationRightsModel exists but ExpSummaryModel
        does not exist or is deleted, action is only performed for rights model,
        and returns the id of corresponding exploration.
        """
        exploration = self.save_new_valid_exploration(
            self.EXP_ID, self.user_a_id, title='Exploration Title 1')

        rights_manager.create_new_exploration_rights(
            exploration.id, self.user_a_id)
        exp_rights_model = exp_models.ExplorationRightsModel.get(
            exploration.id)
        exp_rights_model.translator_ids = [self.user_b_id]
        commit_message = 'Assign a translator for test'
        commit_cmds = [{
            'cmd': 'change_role',
            'assignee_ids': self.user_b_id,
            'new_role': 'translator'
        }]
        exp_rights_model.commit(self.user_a_id, commit_message, commit_cmds)

        exp_summary_model = exp_models.ExpSummaryModel(
            id=exploration.id,
            title='title',
            category='category',
            objective='Old objective',
            language_code='en',
            community_owned=exp_rights_model.community_owned,
            translator_ids=[self.user_b_id]
        )
        exp_summary_model.put()
        exp_services.delete_exploration_summary(exploration.id)

        job_id = (
            exp_jobs_one_off.TranslatorToVoiceArtistOneOffJob.create_new())
        exp_jobs_one_off.TranslatorToVoiceArtistOneOffJob.enqueue(job_id)
        self.process_and_flush_pending_tasks()

        actual_output = (
            exp_jobs_one_off.TranslatorToVoiceArtistOneOffJob.get_output(
                job_id)
            )
        expected_output = ['[u\'Summary model does not exist or is '
                           'deleted\', [u\'exp_id\']]']
        self.assertEqual(actual_output, expected_output)

        exp_rights_model_2 = exp_models.ExplorationRightsModel.get(
            exploration.id)
        self.assertEqual([], exp_rights_model_2.translator_ids)
        self.assertEqual([self.user_b_id], exp_rights_model_2.voice_artist_ids)

    def test_no_action_is_performed_for_deleted_exploration(self):
        """Tests that no action is performed when an exploration is deleted."""
        exp_id = '100'
        self.save_new_valid_exploration(exp_id, self.user_a_id)
        exp_services.delete_exploration(self.user_a_id, exp_id)

        run_job_for_deleted_exp(
            self, exp_jobs_one_off.TranslatorToVoiceArtistOneOffJob)


class DeleteStateIdMappingModelsOneOffJobTests(test_utils.GenericTestBase):
    """Tests the state ID mapping deletion job."""
    def test_job_deletes_all_instances_of_model(self):
        exp_models.StateIdMappingModel.create(
            'exp_id', 1, {'state_1': 1}, 1)
        exp_models.StateIdMappingModel.create(
            'exp_id', 2, {'state_1': 1}, 1)
        exp_models.StateIdMappingModel.create(
            'exp_id', 3, {'state_1': 1}, 1)

        self.assertIsNotNone(
            exp_models.StateIdMappingModel.get_state_id_mapping_model(
                'exp_id', 1))

        self.assertIsNotNone(
            exp_models.StateIdMappingModel.get_state_id_mapping_model(
                'exp_id', 2))

        self.assertIsNotNone(
            exp_models.StateIdMappingModel.get_state_id_mapping_model(
                'exp_id', 3))

        self.assertEqual(self.count_jobs_in_taskqueue(
            taskqueue_services.QUEUE_NAME_ONE_OFF_JOBS), 0)

        job_id = (
            exp_jobs_one_off.DeleteStateIdMappingModelsOneOffJob.create_new())
        exp_jobs_one_off.DeleteStateIdMappingModelsOneOffJob.enqueue(job_id)

        self.assertEqual(self.count_jobs_in_taskqueue(
            taskqueue_services.QUEUE_NAME_ONE_OFF_JOBS), 1)
        self.process_and_flush_pending_tasks()

        self.assertEqual(self.count_jobs_in_taskqueue(
            taskqueue_services.QUEUE_NAME_ONE_OFF_JOBS), 0)

        with self.assertRaisesRegexp(
            base_models.BaseModel.EntityNotFoundError,
            'Entity for class StateIdMappingModel with id exp_id.1 not found'):
            exp_models.StateIdMappingModel.get_state_id_mapping_model(
                'exp_id', 1)


        with self.assertRaisesRegexp(
            base_models.BaseModel.EntityNotFoundError,
            'Entity for class StateIdMappingModel with id exp_id.2 not found'):
            exp_models.StateIdMappingModel.get_state_id_mapping_model(
                'exp_id', 2)

        with self.assertRaisesRegexp(
            base_models.BaseModel.EntityNotFoundError,
            'Entity for class StateIdMappingModel with id exp_id.3 not found'):
            exp_models.StateIdMappingModel.get_state_id_mapping_model(
                'exp_id', 3)<|MERGE_RESOLUTION|>--- conflicted
+++ resolved
@@ -1786,13 +1786,7 @@
         mock_validate_context = self.swap(
             state_domain.SubtitledHtml, 'validate', mock_validate)
 
-<<<<<<< HEAD
         with mock_validate_context:
-            state1.update_content(content1_dict)
-            state2.update_content(content2_dict)
-            state3.update_content(content3_dict)
-=======
-        with mock_validate_context, mock_convert_to_ckeditor_context:
             state1.update_content(
                 state_domain.SubtitledHtml.from_dict(content1_dict))
             state2.update_content(
@@ -1800,7 +1794,6 @@
             state3.update_content(
                 state_domain.SubtitledHtml.from_dict(content3_dict))
 
->>>>>>> fb601c53
             state1.update_interaction_default_outcome(default_outcome_dict1)
             state2.update_interaction_default_outcome(default_outcome_dict2)
             exp_services.save_new_exploration(self.albert_id, exploration)
