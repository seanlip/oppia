--- conflicted
+++ resolved
@@ -2223,7 +2223,6 @@
         self.assertEqual(actual_output, expected_output)
 
 
-<<<<<<< HEAD
 class PopulateXmlnsAttributeInExplorationMathSvgImagesJobTests(
         test_utils.GenericTestBase):
     ALBERT_EMAIL = 'albert@example.com'
@@ -2372,7 +2371,8 @@
 
         self.assertEqual(
             old_svg_string.encode(encoding='utf-8'), new_svg_string)
-=======
+
+
 class MockExpSummaryModel(exp_models.ExpSummaryModel):
     """Mock ExpSummaryModel so that it allows to set `translator_ids`."""
 
@@ -2461,5 +2461,4 @@
         self.assertNotIn('translator_ids', migrated_summary_model._properties)  # pylint: disable=protected-access
         self.assertEqual(
             original_summary_model.last_updated,
-            migrated_summary_model.last_updated)
->>>>>>> 4da3d490
+            migrated_summary_model.last_updated)