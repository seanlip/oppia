--- conflicted
+++ resolved
@@ -169,7 +169,6 @@
             yield (key, values)
 
 
-<<<<<<< HEAD
 class RegenerateTopicSummaryOneOffJob(jobs.BaseMapReduceOneOffJobManager):
     """One-off job to regenerate topic summaries."""
 
@@ -180,22 +179,10 @@
     @classmethod
     def entity_classes_to_map_over(cls):
         return [topic_models.TopicModel]
-=======
-class SubTopicPageMathRteAuditOneOffJob(jobs.BaseMapReduceOneOffJobManager):
-    """Job that checks for existence of math components in the SubTopicPage."""
-
-    _LATEX_STRINGS_WITHOUT_SVG = 'latex-strings-without-svg'
-    _LATEX_STRINGS_HAVING_SVG = 'latex-strings-having-svg'
-
-    @classmethod
-    def entity_classes_to_map_over(cls):
-        return [topic_models.SubtopicPageModel]
->>>>>>> f7ac214b
-
-    @staticmethod
-    def map(item):
-        if item.deleted:
-<<<<<<< HEAD
+
+    @staticmethod
+    def map(item):
+        if item.deleted:
             yield (RegenerateTopicSummaryOneOffJob._DELETED_KEY, 1)
             return
 
@@ -222,7 +209,20 @@
                 sum(ast.literal_eval(v) for v in values))])
         else:
             yield (key, values)
-=======
+
+class SubTopicPageMathRteAuditOneOffJob(jobs.BaseMapReduceOneOffJobManager):
+    """Job that checks for existence of math components in the SubTopicPage."""
+
+    _LATEX_STRINGS_WITHOUT_SVG = 'latex-strings-without-svg'
+    _LATEX_STRINGS_HAVING_SVG = 'latex-strings-having-svg'
+
+    @classmethod
+    def entity_classes_to_map_over(cls):
+        return [topic_models.SubtopicPageModel]
+
+    @staticmethod
+    def map(item):
+        if item.deleted:
             return
         subtopic = subtopic_page_services.get_subtopic_page_from_model(item)
         html_string = ''
@@ -284,5 +284,4 @@
                 })
             yield (
                 'Latex strings with svgs in each subtopic',
-                subtopics_latex_strings)
->>>>>>> f7ac214b
+                subtopics_latex_strings)