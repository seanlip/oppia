--- conflicted
+++ resolved
@@ -97,10 +97,6 @@
             yield (key, values)
 
 
-<<<<<<< HEAD
-class SubtopicThumbnailSizeAuditOneOffJob(jobs.BaseMapReduceOneOffJobManager):
-    """Job that outputs the thumbnail sizes of all subtopics in a topic."""
-=======
 class PopulateTopicThumbnailSizeOneOffJob(jobs.BaseMapReduceOneOffJobManager):
     """One-off job to populate the thumbnail_size_in_bytes attribute in topic
      models.
@@ -110,7 +106,6 @@
     _ERROR_KEY = 'thumbnail_size_update_error'
     _EXISTING_SUCCESS_KEY = 'thumbnail_size_already_exists'
     _NEW_SUCCESS_KEY = 'thumbnail_size_newly_added'
->>>>>>> fc414e00
 
     @classmethod
     def entity_classes_to_map_over(cls):
@@ -119,19 +114,6 @@
     @staticmethod
     def map(item):
         if item.deleted:
-<<<<<<< HEAD
-            return
-
-        topic = topic_fetchers.get_topic_from_model(item)
-        for subtopic in topic.subtopics:
-            thumbnail_filename_and_size_value = '%s %s' % (
-                subtopic.thumbnail_filename, subtopic.thumbnail_size_in_bytes)
-            yield (item.id, thumbnail_filename_and_size_value)
-
-    @staticmethod
-    def reduce(key, values):
-        yield (key, values)
-=======
             yield (PopulateTopicThumbnailSizeOneOffJob._DELETED_KEY, 1)
             return
 
@@ -172,4 +154,26 @@
             yield (key, len(values))
         else:
             yield (key, values)
->>>>>>> fc414e00
+
+
+class SubtopicThumbnailSizeAuditOneOffJob(jobs.BaseMapReduceOneOffJobManager):
+    """Job that outputs the thumbnail sizes of all subtopics in a topic."""
+
+    @classmethod
+    def entity_classes_to_map_over(cls):
+        return [topic_models.TopicModel]
+
+    @staticmethod
+    def map(item):
+        if item.deleted:
+            return
+
+        topic = topic_fetchers.get_topic_from_model(item)
+        for subtopic in topic.subtopics:
+            thumbnail_filename_and_size_value = '%s %s' % (
+                subtopic.thumbnail_filename, subtopic.thumbnail_size_in_bytes)
+            yield (item.id, thumbnail_filename_and_size_value)
+
+    @staticmethod
+    def reduce(key, values):
+        yield (key, values)