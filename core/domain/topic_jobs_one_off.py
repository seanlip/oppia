# coding: utf-8
#
# Copyright 2018 The Oppia Authors. All Rights Reserved.
#
# Licensed under the Apache License, Version 2.0 (the "License");
# you may not use this file except in compliance with the License.
# You may obtain a copy of the License at
#
#      http://www.apache.org/licenses/LICENSE-2.0
#
# Unless required by applicable law or agreed to in writing, software
# distributed under the License is distributed on an "AS-IS" BASIS,
# WITHOUT WARRANTIES OR CONDITIONS OF ANY KIND, either express or implied.
# See the License for the specific language governing permissions and
# limitations under the License.

"""One-off jobs for topics."""

from __future__ import absolute_import  # pylint: disable=import-only-modules
from __future__ import unicode_literals  # pylint: disable=import-only-modules

import ast
import logging

from core import jobs
from core.domain import topic_domain
from core.domain import topic_fetchers
from core.domain import topic_services
from core.platform import models
import feconf
import python_utils

(skill_models, topic_models) = models.Registry.import_models(
    [models.NAMES.skill, models.NAMES.topic])


class TopicMigrationOneOffJob(jobs.BaseMapReduceOneOffJobManager):
    """A reusable one-time job that may be used to migrate subtopic schema
    versions in the topic schema. This job will load all existing topics
    from the data store and immediately store them back into the data store.
    The loading process of a topic in topic_services automatically performs
    schema updating. This job persists that conversion work, keeping topics
    up-to-date and improving the load time of new topics.
    """

    _DELETED_KEY = 'topic_deleted'
    _ERROR_KEY = 'validation_error'
    _MIGRATED_KEY = 'topic_migrated'

    @classmethod
    def entity_classes_to_map_over(cls):
        return [topic_models.TopicModel]

    @staticmethod
    def map(item):
        if item.deleted:
            yield (TopicMigrationOneOffJob._DELETED_KEY, 1)
            return

        # Note: the read will bring the topic up to the newest version.
        topic = topic_fetchers.get_topic_by_id(item.id)
        try:
            topic.validate()
        except Exception as e:
            logging.error(
                'Topic %s failed validation: %s' % (item.id, e))
            yield (
                TopicMigrationOneOffJob._ERROR_KEY,
                'Topic %s failed validation: %s' % (item.id, e))
            return

        # Write the new topic into the datastore if it's different from
        # the old version.
        #
        if (item.subtopic_schema_version <=
                feconf.CURRENT_SUBTOPIC_SCHEMA_VERSION):
            commit_cmds = [topic_domain.TopicChange({
                'cmd': topic_domain.CMD_MIGRATE_SUBTOPIC_SCHEMA_TO_LATEST_VERSION, # pylint: disable=line-too-long
                'from_version': item.subtopic_schema_version,
                'to_version': feconf.CURRENT_SUBTOPIC_SCHEMA_VERSION
            })]
            topic_services.update_topic_and_subtopic_pages(
                feconf.MIGRATION_BOT_USERNAME, item.id, commit_cmds,
                'Update topic\'s subtopic schema version to %d.' % (
                    feconf.CURRENT_SUBTOPIC_SCHEMA_VERSION))
            yield (TopicMigrationOneOffJob._MIGRATED_KEY, 1)

    @staticmethod
    def reduce(key, values):
        if key == TopicMigrationOneOffJob._DELETED_KEY:
            yield (key, ['Encountered %d deleted topics.' % (
                sum(ast.literal_eval(v) for v in values))])
        elif key == TopicMigrationOneOffJob._MIGRATED_KEY:
            yield (key, ['%d topics successfully migrated.' % (
                sum(ast.literal_eval(v) for v in values))])
        else:
            yield (key, values)


<<<<<<< HEAD
class TopicSummaryMigrationOneOffJob(jobs.BaseMapReduceOneOffJobManager):
    _DESCRIPTION_ADDED = 'description_added'
    _DESCRIPTION_PRESENT = 'description_present'

    @classmethod
    def entity_classes_to_map_over(cls):
        return [topic_models.TopicSummaryModel]

    @staticmethod
    def map(item):
        topic = topic_fetchers.get_topic_by_id(item.id)
        topic_summary_model = topic_models.TopicSummaryModel.get_by_id(item.id)
        topic_summary = topic_services.get_topic_summary_from_model(topic_summary_model).to_dict()

        if 'description' in topic_summary and topic_summary['description']:
            print 'present'
            yield (TopicSummaryMigrationOneOffJob._DESCRIPTION_PRESENT, 1)
        else:
            commit_cmds = [topic_domain.TopicChange({
                'cmd': topic_domain.CMD_UPDATE_TOPIC_PROPERTY,  # pylint: disable=line-too-long
                'property_name': 'description',
                'old_value': '',
                'new_value': topic.description
            })]
            commit_message = 'Adding description to topics'
            topic_services.update_topic_and_subtopic_pages(
                feconf.MIGRATION_BOT_USERNAME, item.id, commit_cmds,
                commit_message
            )
            print topic.description
            yield (TopicSummaryMigrationOneOffJob._DESCRIPTION_ADDED, 1)

    @staticmethod
    def reduce(key, values):
        yield (key, values)
=======
class RemoveDeletedSkillsFromTopicOneOffJob(
        jobs.BaseMapReduceOneOffJobManager):
    """One-off job to remove deleted uncategorized skills linked to a topic."""

    _DELETED_KEY = 'topic_deleted'
    _PROCESSED_KEY = 'topic_processed'

    @classmethod
    def entity_classes_to_map_over(cls):
        return [topic_models.TopicModel]

    @staticmethod
    def map(item):
        if item.deleted:
            yield (RemoveDeletedSkillsFromTopicOneOffJob._DELETED_KEY, 1)
            return

        # Note: the read will bring the topic up to the newest version.
        topic = topic_fetchers.get_topic_by_id(item.id)
        skill_ids_to_be_removed_from_subtopic = []
        all_skill_ids_to_be_removed = []
        commit_cmds = []

        # This block of code removes deleted skills from subtopics, but keeps
        # them in the topic.
        for subtopic in topic.get_all_subtopics():
            subtopic_skill_models = skill_models.SkillModel.get_multi(
                subtopic['skill_ids'])
            for skill_id, skill_model in python_utils.ZIP(
                    subtopic['skill_ids'], subtopic_skill_models):
                if skill_model is None:
                    commit_cmds.append(topic_domain.TopicChange({
                        'cmd': topic_domain.CMD_REMOVE_SKILL_ID_FROM_SUBTOPIC,
                        'skill_id': skill_id,
                        'subtopic_id': subtopic['id']
                    }))
                    skill_ids_to_be_removed_from_subtopic.append(skill_id)

        all_skill_models = skill_models.SkillModel.get_multi(
            topic.get_all_skill_ids())

        # This block of code removes all deleted skills from topics.
        for skill_id, skill_model in python_utils.ZIP(
                topic.get_all_skill_ids(), all_skill_models):
            if skill_model is None:
                commit_cmds.append(topic_domain.TopicChange({
                    'cmd': topic_domain.CMD_REMOVE_UNCATEGORIZED_SKILL_ID,
                    'uncategorized_skill_id': skill_id
                }))
                all_skill_ids_to_be_removed.append(skill_id)
        if commit_cmds:
            topic_services.update_topic_and_subtopic_pages(
                feconf.MIGRATION_BOT_USERNAME, item.id, commit_cmds,
                'Remove deleted skill id.')
            yield (
                'Skill IDs deleted for topic %s:' % item.id,
                all_skill_ids_to_be_removed)
        yield (RemoveDeletedSkillsFromTopicOneOffJob._PROCESSED_KEY, 1)

    @staticmethod
    def reduce(key, values):
        if key == RemoveDeletedSkillsFromTopicOneOffJob._DELETED_KEY:
            yield (key, ['Encountered %d deleted topics.' % (
                sum(ast.literal_eval(v) for v in values))])
        elif key == RemoveDeletedSkillsFromTopicOneOffJob._PROCESSED_KEY:
            yield (key, ['Processed %d topics.' % (
                sum(ast.literal_eval(v) for v in values))])
        else:
            yield (key, values)
>>>>>>> 8ccecf14
<|MERGE_RESOLUTION|>--- conflicted
+++ resolved
@@ -71,7 +71,6 @@
 
         # Write the new topic into the datastore if it's different from
         # the old version.
-        #
         if (item.subtopic_schema_version <=
                 feconf.CURRENT_SUBTOPIC_SCHEMA_VERSION):
             commit_cmds = [topic_domain.TopicChange({
@@ -97,43 +96,6 @@
             yield (key, values)
 
 
-<<<<<<< HEAD
-class TopicSummaryMigrationOneOffJob(jobs.BaseMapReduceOneOffJobManager):
-    _DESCRIPTION_ADDED = 'description_added'
-    _DESCRIPTION_PRESENT = 'description_present'
-
-    @classmethod
-    def entity_classes_to_map_over(cls):
-        return [topic_models.TopicSummaryModel]
-
-    @staticmethod
-    def map(item):
-        topic = topic_fetchers.get_topic_by_id(item.id)
-        topic_summary_model = topic_models.TopicSummaryModel.get_by_id(item.id)
-        topic_summary = topic_services.get_topic_summary_from_model(topic_summary_model).to_dict()
-
-        if 'description' in topic_summary and topic_summary['description']:
-            print 'present'
-            yield (TopicSummaryMigrationOneOffJob._DESCRIPTION_PRESENT, 1)
-        else:
-            commit_cmds = [topic_domain.TopicChange({
-                'cmd': topic_domain.CMD_UPDATE_TOPIC_PROPERTY,  # pylint: disable=line-too-long
-                'property_name': 'description',
-                'old_value': '',
-                'new_value': topic.description
-            })]
-            commit_message = 'Adding description to topics'
-            topic_services.update_topic_and_subtopic_pages(
-                feconf.MIGRATION_BOT_USERNAME, item.id, commit_cmds,
-                commit_message
-            )
-            print topic.description
-            yield (TopicSummaryMigrationOneOffJob._DESCRIPTION_ADDED, 1)
-
-    @staticmethod
-    def reduce(key, values):
-        yield (key, values)
-=======
 class RemoveDeletedSkillsFromTopicOneOffJob(
         jobs.BaseMapReduceOneOffJobManager):
     """One-off job to remove deleted uncategorized skills linked to a topic."""
@@ -202,5 +164,4 @@
             yield (key, ['Processed %d topics.' % (
                 sum(ast.literal_eval(v) for v in values))])
         else:
-            yield (key, values)
->>>>>>> 8ccecf14
+            yield (key, values)