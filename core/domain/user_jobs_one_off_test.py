--- conflicted
+++ resolved
@@ -1749,39 +1749,6 @@
             migrated_setting_model.last_updated)
 
 
-<<<<<<< HEAD
-class FixUserSettingsCreatedOnOneOffJobTests(test_utils.GenericTestBase):
-
-    USER_ID_1 = 'user_id'
-    USER_ID_2 = 'user_id_2'
-    EMAIL_1 = 'test@email.com'
-    EMAIL_2 = 'test2@email.com'
-    SKILL_ID_1 = 'skill_id_1'
-    SKILL_ID_2 = 'skill_id_2'
-    DEGREE_OF_MASTERY = 0.5
-    EXPLORATION_IDS = ['exp_1', 'exp_2', 'exp_3']
-    COLLECTION_IDS = ['col_1', 'col_2', 'col_3']
-    EXP_ID_ONE = 'exp_id_one'
-    EXP_ID_TWO = 'exp_id_two'
-    EXP_ID_THREE = 'exp_id_three'
-
-    def setUp(self):
-
-        def empty(*_):
-            """Function that takes any number of arguments and does nothing."""
-            pass
-
-        # We don't want to sign up the superadmin user.
-        with self.swap(
-            test_utils.AppEngineTestBase, 'signup_superadmin_user', empty):
-            super(FixUserSettingsCreatedOnOneOffJobTests, self).setUp()
-
-    def _run_one_off_job(self):
-        """Runs the one-off MapReduce job."""
-        job_id = (
-            user_jobs_one_off.FixUserSettingsCreatedOnOneOffJob.create_new())
-        user_jobs_one_off.FixUserSettingsCreatedOnOneOffJob.enqueue(job_id)
-=======
 class MockUserSubscriptionsModelWithFeedbackThreadIDs(
         user_models.UserSubscriptionsModel):
     """Mock UserSubscriptionsModel so that it allows to set
@@ -1798,320 +1765,11 @@
         job_id = (
             user_jobs_one_off.RemoveFeedbackThreadIDsOneOffJob.create_new())
         user_jobs_one_off.RemoveFeedbackThreadIDsOneOffJob.enqueue(job_id)
->>>>>>> 454284ec
         self.assertEqual(
             self.count_jobs_in_mapreduce_taskqueue(
                 taskqueue_services.QUEUE_NAME_ONE_OFF_JOBS), 1)
         self.process_and_flush_pending_mapreduce_tasks()
         stringified_output = (
-<<<<<<< HEAD
-            user_jobs_one_off.FixUserSettingsCreatedOnOneOffJob
-            .get_output(job_id))
-        eval_output = [ast.literal_eval(stringified_item) for
-                       stringified_item in stringified_output]
-        sorted_eval_output = []
-        for key, values in eval_output:
-            if key == 'ERROR_NOT_UP_TO_DATE_USER':
-                values.sort()
-            sorted_eval_output.append([key, values])
-        return sorted_eval_output
-
-    def test_update_for_user_model_created_before_cutoff_date(self):
-        user_settings_model = (
-            user_models.UserSettingsModel(
-                id=self.USER_ID_1,
-                email=self.EMAIL_1,
-            )
-        )
-        user_settings_model.update_timestamps()
-        original_created_on_timestamp = user_settings_model.created_on
-        correction_cutoff_timestamp = datetime.datetime.strptime(
-            'Jul 1 2020', '%b %d %Y')
-        final_created_on_timestamp = (
-            correction_cutoff_timestamp - datetime.timedelta(days=10))
-        user_settings_model.last_updated = final_created_on_timestamp
-        user_settings_model.created_on = (
-            final_created_on_timestamp + datetime.timedelta(hours=10))
-        user_settings_model.put()
-
-        self.assertNotEqual(
-            user_settings_model.created_on, original_created_on_timestamp)
-        self.assertNotEqual(
-            user_settings_model.created_on, final_created_on_timestamp)
-
-        output = self._run_one_off_job()
-        self.assertItemsEqual(
-            [['UPDATE_USING_UserSettingsModel_last_updated', 1]], output)
-
-    def test_update_for_user_model_created_after_cutoff_date(self):
-        user_settings_model = (
-            user_models.UserSettingsModel(
-                id=self.USER_ID_1,
-                email=self.EMAIL_1,
-            )
-        )
-        user_settings_model.update_timestamps()
-        original_created_on_timestamp = user_settings_model.created_on
-        user_settings_model.created_on += datetime.timedelta(hours=10)
-        user_settings_model.put()
-
-        # We did not modify last_updated earlier, and hence it becomes the
-        # minimal timestamp value now.
-        final_created_on_timestamp = user_settings_model.last_updated
-
-        self.assertNotEqual(
-            user_settings_model.created_on, original_created_on_timestamp)
-        self.assertNotEqual(
-            user_settings_model.created_on, final_created_on_timestamp)
-
-        output = self._run_one_off_job()
-        self.assertItemsEqual(
-            [
-                ['UPDATE_USING_UserSettingsModel_last_updated', 1],
-                ['ERROR_NOT_UP_TO_DATE_USER', [self.USER_ID_1]]
-            ],
-            output
-        )
-
-    def test_update_using_other_attributes_of_user_settings_model(self):
-        user_settings_model = (
-            user_models.UserSettingsModel(
-                id=self.USER_ID_1,
-                email=self.EMAIL_1,
-            )
-        )
-        user_settings_model.update_timestamps()
-        original_created_on_timestamp = user_settings_model.created_on
-        user_settings_model.created_on += datetime.timedelta(hours=10)
-        user_settings_model.last_updated += datetime.timedelta(hours=10)
-        user_settings_model.last_started_state_editor_tutorial = (
-            original_created_on_timestamp + datetime.timedelta(hours=11))
-        user_settings_model.last_started_state_translation_tutorial = (
-            original_created_on_timestamp + datetime.timedelta(hours=13))
-        user_settings_model.last_logged_in = (
-            original_created_on_timestamp + datetime.timedelta(hours=1))
-        user_settings_model.last_edited_an_exploration = (
-            original_created_on_timestamp + datetime.timedelta(hours=13))
-        user_settings_model.last_created_an_exploration = (
-            original_created_on_timestamp + datetime.timedelta(hours=12))
-        user_settings_model.first_contribution_msec = (
-            utils.get_time_in_millisecs(
-                original_created_on_timestamp + datetime.timedelta(hours=11))
-        )
-        user_settings_model.put()
-
-        # We had set the lowest timestamp for last_logged_in.
-        final_created_on_timestamp = user_settings_model.last_logged_in
-
-        self.assertNotEqual(
-            user_settings_model.created_on, original_created_on_timestamp)
-        self.assertNotEqual(
-            user_settings_model.created_on, final_created_on_timestamp)
-
-        output = self._run_one_off_job()
-        self.assertItemsEqual(
-            [
-                ['UPDATE_USING_UserSettingsModel_last_logged_in', 1],
-                ['ERROR_NOT_UP_TO_DATE_USER', [self.USER_ID_1]]
-            ],
-            output
-        )
-
-    def test_update_using_created_on_and_last_updated_of_other_models(self):
-        user_settings_model = (
-            user_models.UserSettingsModel(
-                id=self.USER_ID_1,
-                email=self.EMAIL_1,
-            )
-        )
-        user_settings_model.update_timestamps()
-        original_created_on_timestamp = user_settings_model.created_on
-        original_last_updated_timestamp = user_settings_model.last_updated
-        user_settings_model.created_on += datetime.timedelta(hours=10)
-        user_settings_model.last_updated += datetime.timedelta(hours=10)
-        user_settings_model.put()
-
-        user_auth_details_model = (
-            user_models.UserAuthDetailsModel(
-                id=self.USER_ID_1,
-                gae_id='gae_id'
-            )
-        )
-        user_auth_details_model.update_timestamps()
-        user_auth_details_model.put()
-
-        learner_playlist_model = user_models.LearnerPlaylistModel(
-            id=self.USER_ID_1,
-            exploration_ids=self.EXPLORATION_IDS,
-            collection_ids=self.COLLECTION_IDS,
-        )
-        learner_playlist_model.update_timestamps()
-        learner_playlist_model.put()
-
-        user_skill_mastery_model = user_models.UserSkillMasteryModel(
-            id=user_models.UserSkillMasteryModel.construct_model_id(
-                self.USER_ID_1, self.SKILL_ID_1),
-            user_id=self.USER_ID_1,
-            skill_id=self.SKILL_ID_1,
-            degree_of_mastery=self.DEGREE_OF_MASTERY
-        )
-        user_skill_mastery_model.update_timestamps()
-        user_skill_mastery_model.put()
-
-        # Since user_auth_details_model was created first, hence it will have
-        # the minimum timestamp value among all created models.
-        final_created_on_timestamp = user_auth_details_model.created_on
-
-        self.assertNotEqual(
-            user_settings_model.created_on, original_created_on_timestamp)
-        self.assertNotEqual(
-            user_settings_model.last_updated, original_last_updated_timestamp)
-        self.assertNotEqual(
-            user_settings_model.created_on, final_created_on_timestamp)
-
-        output = self._run_one_off_job()
-        self.assertItemsEqual(
-            [
-                ['UPDATE_USING_UserAuthDetailsModel_created_on', 1],
-                ['ERROR_NOT_UP_TO_DATE_USER', [self.USER_ID_1]]
-            ],
-            output
-        )
-
-    def test_update_using_other_datetime_attributes_of_other_models(self):
-        user_settings_model = (
-            user_models.UserSettingsModel(
-                id=self.USER_ID_1,
-                email=self.EMAIL_1,
-            )
-        )
-        user_settings_model.update_timestamps()
-        original_created_on_timestamp = user_settings_model.created_on
-        user_settings_model.created_on += datetime.timedelta(hours=10)
-        user_settings_model.last_updated += datetime.timedelta(hours=10)
-        user_settings_model.put()
-
-        user_subscriptions_model = user_models.UserSubscriptionsModel(
-            id=self.USER_ID_1,
-            last_checked=original_created_on_timestamp + datetime.timedelta(
-                hours=1)
-        )
-        final_created_on_timestamp = user_subscriptions_model.last_checked
-        user_subscriptions_model.update_timestamps()
-        user_subscriptions_model.created_on = (
-            final_created_on_timestamp + datetime.timedelta(hours=1))
-        user_subscriptions_model.last_updated = (
-            final_created_on_timestamp + datetime.timedelta(hours=1))
-        user_subscriptions_model.put()
-
-        exploration_user_data_model = user_models.ExplorationUserDataModel(
-            id='%s.%s' % (self.USER_ID_1, self.EXP_ID_ONE),
-            user_id=self.USER_ID_1,
-            exploration_id=self.EXP_ID_ONE,
-            rating=2,
-            rated_on=final_created_on_timestamp + datetime.timedelta(hours=2),
-            draft_change_list={'new_content': {}},
-            draft_change_list_last_updated=(
-                final_created_on_timestamp + datetime.timedelta(hours=2)),
-            draft_change_list_exp_version=3,
-            draft_change_list_id=1
-        )
-        exploration_user_data_model.update_timestamps()
-        exploration_user_data_model.created_on += datetime.timedelta(hours=5)
-        exploration_user_data_model.last_updated += datetime.timedelta(hours=5)
-        exploration_user_data_model.put()
-
-        self.assertNotEqual(
-            user_settings_model.created_on, original_created_on_timestamp)
-        self.assertNotEqual(
-            user_settings_model.created_on, final_created_on_timestamp)
-
-        output = self._run_one_off_job()
-        self.assertItemsEqual(
-            [
-                ['UPDATE_USING_UserSubscriptionsModel_last_checked', 1],
-                ['ERROR_NOT_UP_TO_DATE_USER', [self.USER_ID_1]]
-            ],
-            output
-        )
-
-    def test_time_difference_less_than_time_delta_does_not_update(self):
-        user_auth_details_model = (
-            user_models.UserAuthDetailsModel(
-                id=self.USER_ID_1,
-                gae_id='gae_id'
-            )
-        )
-        user_auth_details_model.update_timestamps()
-        user_auth_details_model.put()
-
-        user_settings_model = (
-            user_models.UserSettingsModel(
-                id=self.USER_ID_1,
-                email=self.EMAIL_1,
-            )
-        )
-        user_settings_model.update_timestamps()
-        user_settings_model.put()
-
-        # UserAuthDetails model was created before UserSettingsModel, but the
-        # time difference is less than the time_delta required, hence created_on
-        # will not be updated.
-        self.assertLess(
-            user_auth_details_model.created_on, user_settings_model.created_on)
-        actual_output = self._run_one_off_job()
-        expected_output = [['SUCCESS_ALREADY_UP_TO_DATE', 1]]
-        self.assertItemsEqual(expected_output, actual_output)
-
-    def test_update_for_multiple_users_works_correctly(self):
-        user_settings_model_1 = (
-            user_models.UserSettingsModel(
-                id=self.USER_ID_1,
-                email=self.EMAIL_1,
-            )
-        )
-        user_settings_model_1.update_timestamps()
-        original_created_on_timestamp_1 = user_settings_model_1.created_on
-        user_settings_model_1.created_on += datetime.timedelta(hours=10)
-        final_created_on_timestamp_1 = user_settings_model_1.last_updated
-        user_settings_model_1.put()
-
-        user_settings_model_2 = (
-            user_models.UserSettingsModel(
-                id=self.USER_ID_2,
-                email=self.EMAIL_2,
-            )
-        )
-        user_settings_model_2.update_timestamps()
-        original_created_on_timestamp_2 = user_settings_model_2.created_on
-        user_settings_model_2.created_on = (
-            original_created_on_timestamp_2 + datetime.timedelta(hours=5))
-        user_settings_model_2.last_updated = (
-            original_created_on_timestamp_2 + datetime.timedelta(hours=6))
-        user_settings_model_2.last_logged_in = (
-            original_created_on_timestamp_2 + datetime.timedelta(hours=1))
-        final_created_on_timestamp_2 = user_settings_model_2.last_logged_in
-        user_settings_model_2.put()
-
-        self.assertNotEqual(
-            user_settings_model_1.created_on, original_created_on_timestamp_1)
-        self.assertNotEqual(
-            user_settings_model_1.created_on, final_created_on_timestamp_1)
-        self.assertNotEqual(
-            user_settings_model_2.created_on, original_created_on_timestamp_2)
-        self.assertNotEqual(
-            user_settings_model_2.created_on, final_created_on_timestamp_2)
-
-        output = self._run_one_off_job()
-        self.assertItemsEqual(
-            [
-                ['UPDATE_USING_UserSettingsModel_last_updated', 1],
-                ['UPDATE_USING_UserSettingsModel_last_logged_in', 1],
-                ['ERROR_NOT_UP_TO_DATE_USER', [self.USER_ID_1, self.USER_ID_2]]
-            ],
-            output
-        )
-=======
             user_jobs_one_off.RemoveFeedbackThreadIDsOneOffJob
             .get_output(job_id))
         eval_output = [ast.literal_eval(stringified_item) for
@@ -2180,7 +1838,6 @@
         self.assertEqual(
             original_subscription_model.last_updated,
             migrated_subscription_model.last_updated)
->>>>>>> 454284ec
 
 
 class CleanUpUserSubscribersModelOneOffJobTests(test_utils.GenericTestBase):
