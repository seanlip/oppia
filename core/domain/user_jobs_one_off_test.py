--- conflicted
+++ resolved
@@ -21,24 +21,8 @@
 
 import datetime
 
-<<<<<<< HEAD
-=======
-from constants import constants
-from core.domain import collection_domain
-from core.domain import collection_services
->>>>>>> ba549848
 from core.domain import event_services
 from core.domain import rating_services
-<<<<<<< HEAD
-=======
-from core.domain import rights_domain
-from core.domain import rights_manager
-from core.domain import story_domain
-from core.domain import story_services
-from core.domain import subscription_services
-from core.domain import subtopic_page_domain
-from core.domain import subtopic_page_services
->>>>>>> ba549848
 from core.domain import taskqueue_services
 from core.domain import topic_domain
 from core.domain import topic_services
@@ -49,1108 +33,7 @@
 import feconf
 
 
-<<<<<<< HEAD
 class MockUserStatsAggregator(user_jobs_continuous.UserStatsAggregator):
-=======
-datastore_services = models.Registry.import_datastore_services()
-search_services = models.Registry.import_search_services()
-
-
-class UserContributionsOneOffJobTests(test_utils.GenericTestBase):
-    """Tests for the one-off dashboard subscriptions job."""
-
-    EXP_ID_1 = 'exp_id_1'
-    EXP_ID_2 = 'exp_id_2'
-    USER_A_EMAIL = 'a@example.com'
-    USER_A_USERNAME = 'a'
-    USER_B_EMAIL = 'b@example.com'
-    USER_B_USERNAME = 'b'
-    USER_C_EMAIL = 'c@example.com'
-    USER_C_USERNAME = 'c'
-    USER_D_EMAIL = 'd@example.com'
-    USER_D_USERNAME = 'd'
-
-    def _run_one_off_job(self):
-        """Runs the one-off MapReduce job."""
-        job_id = user_jobs_one_off.UserContributionsOneOffJob.create_new()
-        user_jobs_one_off.UserContributionsOneOffJob.enqueue(job_id)
-        self.assertEqual(
-            self.count_jobs_in_mapreduce_taskqueue(
-                taskqueue_services.QUEUE_NAME_ONE_OFF_JOBS), 1)
-        self.process_and_flush_pending_mapreduce_tasks()
-
-    def setUp(self):
-        super(UserContributionsOneOffJobTests, self).setUp()
-        # User A has no created or edited explorations.
-        # User B has one created exploration.
-        # User C has one edited exploration.
-        # User D has created an exploration and then edited it.
-        # (This is used to check that there are no duplicate
-        # entries in the contribution lists).
-        self.signup(self.USER_A_EMAIL, self.USER_A_USERNAME)
-        self.user_a_id = self.get_user_id_from_email(self.USER_A_EMAIL)
-        self.signup(self.USER_B_EMAIL, self.USER_B_USERNAME)
-        self.user_b_id = self.get_user_id_from_email(self.USER_B_EMAIL)
-        self.signup(self.USER_C_EMAIL, self.USER_C_USERNAME)
-        self.user_c_id = self.get_user_id_from_email(self.USER_C_EMAIL)
-        self.signup(self.USER_D_EMAIL, self.USER_D_USERNAME)
-        self.user_d_id = self.get_user_id_from_email(self.USER_D_EMAIL)
-
-        self.save_new_valid_exploration(
-            self.EXP_ID_1, self.user_b_id, end_state_name='End')
-
-        exp_services.update_exploration(
-            self.user_c_id, self.EXP_ID_1, [exp_domain.ExplorationChange({
-                'cmd': 'edit_exploration_property',
-                'property_name': 'objective',
-                'new_value': 'the objective'
-            })], 'Test edit')
-
-        self.save_new_valid_exploration(
-            self.EXP_ID_2, self.user_d_id, end_state_name='End')
-
-        exp_services.update_exploration(
-            self.user_d_id, self.EXP_ID_2, [exp_domain.ExplorationChange({
-                'cmd': 'edit_exploration_property',
-                'property_name': 'objective',
-                'new_value': 'the objective'
-            })], 'Test edit')
-
-    def test_null_case(self):
-        """Tests the case where user has no created or edited explorations."""
-
-        self._run_one_off_job()
-        user_a_contributions_model = user_models.UserContributionsModel.get(
-            self.user_a_id, strict=False)
-        self.assertEqual(user_a_contributions_model.created_exploration_ids, [])
-        self.assertEqual(user_a_contributions_model.edited_exploration_ids, [])
-
-    def test_created_exp(self):
-        """Tests the case where user has created (and therefore edited)
-        an exploration.
-        """
-
-        self._run_one_off_job()
-        user_b_contributions_model = user_models.UserContributionsModel.get(
-            self.user_b_id)
-        self.assertEqual(
-            user_b_contributions_model.created_exploration_ids, [self.EXP_ID_1])
-        self.assertEqual(
-            user_b_contributions_model.edited_exploration_ids, [self.EXP_ID_1])
-
-    def test_edited_exp(self):
-        """Tests the case where user has an edited exploration."""
-
-        self._run_one_off_job()
-        user_c_contributions_model = user_models.UserContributionsModel.get(
-            self.user_c_id)
-        self.assertEqual(
-            user_c_contributions_model.created_exploration_ids, [])
-        self.assertEqual(
-            user_c_contributions_model.edited_exploration_ids, [self.EXP_ID_1])
-
-    def test_for_duplicates(self):
-        """Tests the case where user has an edited exploration, and edits
-        it again making sure it is not duplicated.
-        """
-
-        self._run_one_off_job()
-        user_d_contributions_model = user_models.UserContributionsModel.get(
-            self.user_d_id)
-        self.assertEqual(
-            user_d_contributions_model.edited_exploration_ids,
-            [self.EXP_ID_2])
-        self.assertEqual(
-            user_d_contributions_model.created_exploration_ids,
-            [self.EXP_ID_2])
-
-    def test_no_new_user_contributions_model_get_created_with_existing_model(
-            self):
-        model1 = exp_models.ExplorationSnapshotMetadataModel(
-            id='exp_id-1', committer_id=self.user_a_id, commit_type='create')
-        model1.update_timestamps()
-        model1.put()
-        user_models.UserContributionsModel(
-            id=self.user_a_id,
-            created_exploration_ids=['exp_id']
-        ).put()
-
-        user_contributions_model = user_models.UserContributionsModel.get(
-            self.user_a_id)
-        self.assertEqual(
-            user_contributions_model.created_exploration_ids,
-            ['exp_id'])
-
-        self._run_one_off_job()
-
-        user_contributions_model = user_models.UserContributionsModel.get(
-            self.user_a_id)
-        self.assertEqual(
-            user_contributions_model.created_exploration_ids,
-            ['exp_id'])
-
-    def test_user_contributions_get_created_after_running_the_job(self):
-        model1 = exp_models.ExplorationSnapshotMetadataModel(
-            id='exp_id-1', committer_id='new_user', commit_type='create')
-        model1.update_timestamps()
-        model1.put()
-
-        user_contributions_model = user_models.UserContributionsModel.get(
-            'new_user', strict=False)
-        self.assertIsNone(user_contributions_model)
-
-        self._run_one_off_job()
-
-        user_contributions_model = user_models.UserContributionsModel.get(
-            'new_user', strict=False)
-        self.assertEqual(
-            user_contributions_model.created_exploration_ids,
-            ['exp_id'])
-
-
-class UsernameLengthDistributionOneOffJobTests(test_utils.GenericTestBase):
-    """Tests for the one-off username length distribution job."""
-
-    USER_A_EMAIL = 'a@example.com'
-    USER_A_USERNAME = 'a'
-    USER_B_EMAIL = 'ab@example.com'
-    USER_B_USERNAME = 'ab'
-    USER_C_EMAIL = 'bc@example.com'
-    USER_C_USERNAME = 'bc'
-    USER_D_EMAIL = 'bcd@example.com'
-    USER_D_USERNAME = 'bcd'
-
-    def _run_one_off_job(self):
-        """Runs the one-off MapReduce job."""
-        job_id = (
-            user_jobs_one_off.UsernameLengthDistributionOneOffJob.create_new())
-        user_jobs_one_off.UsernameLengthDistributionOneOffJob.enqueue(job_id)
-        self.assertEqual(
-            self.count_jobs_in_mapreduce_taskqueue(
-                taskqueue_services.QUEUE_NAME_ONE_OFF_JOBS), 1)
-        self.process_and_flush_pending_mapreduce_tasks()
-        stringified_output = (
-            user_jobs_one_off.UsernameLengthDistributionOneOffJob.get_output(
-                job_id))
-        output = {}
-        for stringified_distribution in stringified_output:
-            value = re.findall(r'\d+', stringified_distribution)
-            # The following is output['username length'] = number of users.
-            output[value[0]] = int(value[1])
-
-        return output
-
-    def test_null_case(self):
-        """Tests the case when there are no signed up users but there is one
-        default user having the username - 'tmpsuperadm1n'.
-        """
-        output = self._run_one_off_job()
-        # Number of users = 1.
-        # length of usernames = 13 (tmpsuperadm1n).
-        self.assertEqual(output['13'], 1)
-
-    def test_single_user_case(self):
-        """Tests the case when there is only one signed up user and a default
-        user - 'tmpsuperadm1n'.
-        """
-        self.signup(self.USER_A_EMAIL, self.USER_A_USERNAME)
-        output = self._run_one_off_job()
-        # Number of users = 2.
-        # length of usernames = 13 (tmpsuperadm1n), 1 (a).
-        self.assertEqual(output['13'], 1)
-        self.assertEqual(output['1'], 1)
-
-    def test_multiple_users_case(self):
-        """Tests the case when there are multiple signed up users and a
-        default user - 'tmpsuperadm1n'.
-        """
-        self.signup(self.USER_A_EMAIL, self.USER_A_USERNAME)
-        self.signup(self.USER_B_EMAIL, self.USER_B_USERNAME)
-        output = self._run_one_off_job()
-        # Number of users = 3
-        # length of usernames = 13 (tmpsuperadm1n), 2 (ab), 1 (a).
-        self.assertEqual(output['13'], 1)
-        self.assertEqual(output['2'], 1)
-        self.assertEqual(output['1'], 1)
-
-        self.signup(self.USER_C_EMAIL, self.USER_C_USERNAME)
-        self.signup(self.USER_D_EMAIL, self.USER_D_USERNAME)
-        output = self._run_one_off_job()
-        # Number of users = 5
-        # length of usernames = 13 (tmpsuperadm1n), 3 (bcd), 2 (ab, bc), 1 (a).
-        self.assertEqual(output['13'], 1)
-        self.assertEqual(output['3'], 1)
-        self.assertEqual(output['2'], 2)
-        self.assertEqual(output['1'], 1)
-
-
-class UsernameLengthAuditOneOffJobTests(test_utils.GenericTestBase):
-    """Tests for the one-off username length limit job."""
-
-    USER_1_EMAIL = '1@example.com'
-    USER_1_USERNAME = '123456789123456789123'
-    USER_2_EMAIL = '2@example.com'
-    USER_2_USERNAME = '123456789123456789124'
-    USER_3_EMAIL = '3@example.com'
-    USER_3_USERNAME = 'a' * 30
-    USER_4_EMAIL = '4@example.com'
-    # Username 4 length is 20, so it shouldn't be in the output.
-    USER_4_USERNAME = '12345678912345678912'
-
-    def _run_one_off_job(self):
-        """Runs the one-off MapReduce job."""
-        job_id = (
-            user_jobs_one_off.UsernameLengthAuditOneOffJob.create_new())
-        user_jobs_one_off.UsernameLengthAuditOneOffJob.enqueue(job_id)
-        self.assertEqual(
-            self.count_jobs_in_mapreduce_taskqueue(
-                taskqueue_services.QUEUE_NAME_ONE_OFF_JOBS), 1)
-        self.process_and_flush_pending_mapreduce_tasks()
-        return user_jobs_one_off.UsernameLengthAuditOneOffJob.get_output(job_id)
-
-    def test_username_length_limit(self):
-        self.signup(self.USER_1_EMAIL, self.USER_1_USERNAME)
-        self.signup(self.USER_2_EMAIL, self.USER_2_USERNAME)
-        self.signup(self.USER_3_EMAIL, self.USER_3_USERNAME)
-
-        expected_output = [u'[u\'Length: 21\', u"Usernames: [\'%s\', \'%s\']"]'
-                           % (self.USER_1_USERNAME, self.USER_2_USERNAME),
-                           u'[u\'Length: 30\', u"Usernames: [\'%s\']"]'
-                           % self.USER_3_USERNAME]
-
-        actual_output = self._run_one_off_job()
-
-        self.assertEqual(actual_output, expected_output)
-
-
-class LongUserBiosOneOffJobTests(test_utils.GenericTestBase):
-    """Tests for the one-off long userbio length job."""
-
-    USER_A_EMAIL = 'a@example.com'
-    USER_A_USERNAME = 'a'
-    USER_A_BIO = 'I am less than 500'
-    USER_B_EMAIL = 'b@example.com'
-    USER_B_USERNAME = 'b'
-    USER_B_BIO = 'Long Bio' * 100
-    USER_C_EMAIL = 'c@example.com'
-    USER_C_USERNAME = 'c'
-    USER_C_BIO = 'Same Bio' * 100
-    USER_D_EMAIL = 'd@example.com'
-    USER_D_USERNAME = 'd'
-    USER_D_BIO = 'Diff Bio' * 300
-
-    def _run_one_off_job(self):
-        """Runs the one-off MapReduce job."""
-        job_id = (
-            user_jobs_one_off.LongUserBiosOneOffJob.create_new())
-        user_jobs_one_off.LongUserBiosOneOffJob.enqueue(job_id)
-        self.assertEqual(
-            self.count_jobs_in_mapreduce_taskqueue(
-                taskqueue_services.QUEUE_NAME_ONE_OFF_JOBS), 1)
-        self.process_and_flush_pending_mapreduce_tasks()
-
-        stringified_output = (
-            user_jobs_one_off.LongUserBiosOneOffJob.get_output(
-                job_id))
-        eval_output = [ast.literal_eval(stringified_item)
-                       for stringified_item in stringified_output]
-        output = [[int(eval_item[0]), eval_item[1]]
-                  for eval_item in eval_output]
-        return output
-
-    def test_no_userbio_returns_empty_list(self):
-        """Tests the case when userbio is None."""
-        self.signup(self.USER_C_EMAIL, self.USER_C_USERNAME)
-        result = self._run_one_off_job()
-        self.assertEqual(result, [])
-
-    def test_short_userbio_returns_empty_list(self):
-        """Tests the case where the userbio is less than 500 characters."""
-        self.signup(self.USER_A_EMAIL, self.USER_A_USERNAME)
-        user_id_a = self.get_user_id_from_email(self.USER_A_EMAIL)
-        user_services.update_user_bio(user_id_a, self.USER_A_BIO)
-        result = self._run_one_off_job()
-        self.assertEqual(result, [])
-
-    def test_long_userbio_length(self):
-        """Tests the case where the userbio is more than 500 characters."""
-        self.signup(self.USER_B_EMAIL, self.USER_B_USERNAME)
-        user_id_b = self.get_user_id_from_email(self.USER_B_EMAIL)
-        user_services.update_user_bio(user_id_b, self.USER_B_BIO)
-        result = self._run_one_off_job()
-        expected_result = [[800, ['b']]]
-        self.assertEqual(result, expected_result)
-
-    def test_same_userbio_length(self):
-        """Tests the case where two users have same userbio length."""
-        self.signup(self.USER_B_EMAIL, self.USER_B_USERNAME)
-        user_id_b = self.get_user_id_from_email(self.USER_B_EMAIL)
-        user_services.update_user_bio(user_id_b, self.USER_B_BIO)
-        self.signup(self.USER_C_EMAIL, self.USER_C_USERNAME)
-        user_id_c = self.get_user_id_from_email(self.USER_C_EMAIL)
-        user_services.update_user_bio(user_id_c, self.USER_C_BIO)
-        result = self._run_one_off_job()
-        result[0][1].sort()
-        expected_result = [[800, ['b', 'c']]]
-        self.assertEqual(result, expected_result)
-
-    def test_diff_userbio_length(self):
-        """Tests the case where two users have different userbio lengths."""
-        self.signup(self.USER_C_EMAIL, self.USER_C_USERNAME)
-        user_id_c = self.get_user_id_from_email(self.USER_C_EMAIL)
-        user_services.update_user_bio(user_id_c, self.USER_C_BIO)
-        self.signup(self.USER_D_EMAIL, self.USER_D_USERNAME)
-        user_id_d = self.get_user_id_from_email(self.USER_D_EMAIL)
-        user_services.update_user_bio(user_id_d, self.USER_D_BIO)
-        result = sorted(self._run_one_off_job(), key=lambda x: x[0])
-        expected_result = [[800, ['c']], [2400, ['d']]]
-        self.assertEqual(result, expected_result)
-
-    def test_bio_length_for_users_with_no_bio(self):
-        self.signup(self.USER_A_EMAIL, self.USER_A_USERNAME)
-        user_id_a = self.get_user_id_from_email(self.USER_A_EMAIL)
-        model1 = user_models.UserSettingsModel(
-            id=user_id_a,
-            email=self.USER_A_EMAIL)
-        model1.update_timestamps()
-        model1.put()
-
-        result = self._run_one_off_job()
-
-        self.assertEqual(result, [])
-
-
-class PopulateStoriesAndTopicsOneOffJobTests(
-        test_utils.GenericTestBase):
-    """Tests for the one-off populate story_ids and partially_learnt_topics_ids
-    in IncompleteActivitiesModel job."""
-
-    EXP_ID_1 = 'exp_1'
-    EXP_ID_2 = 'exp_2'
-    EXP_ID_3 = 'exp_3'
-    EXP_ID_4 = 'exp_4'
-    STORY_ID_0 = 'story_0'
-    TOPIC_ID_0 = 'topic_0'
-    STORY_ID_1 = 'story_1'
-    TOPIC_ID_1 = 'topic_1'
-    STORY_ID_2 = 'story_2'
-    USER_EMAIL = 'user@example.com'
-    USER_USERNAME = 'user'
-
-    def _run_one_off_job(self):
-        """Runs the one-off MapReduce job."""
-        job_id = (
-            user_jobs_one_off.PopulateStoriesAndTopicsOneOffJob.create_new())
-        user_jobs_one_off.PopulateStoriesAndTopicsOneOffJob.enqueue(job_id)
-        self.assertEqual(
-            self.count_jobs_in_mapreduce_taskqueue(
-                taskqueue_services.QUEUE_NAME_ONE_OFF_JOBS), 1)
-        self.process_and_flush_pending_mapreduce_tasks()
-
-    def setUp(self):
-        super(
-            PopulateStoriesAndTopicsOneOffJobTests,
-            self).setUp()
-
-        self.signup(self.USER_EMAIL, self.USER_USERNAME)
-        self.signup(self.OWNER_EMAIL, self.OWNER_USERNAME)
-        self.signup(self.ADMIN_EMAIL, self.ADMIN_USERNAME)
-        self.set_admins([self.ADMIN_USERNAME])
-        self.owner_id = self.get_user_id_from_email(self.OWNER_EMAIL)
-        self.user_id = self.get_user_id_from_email(self.USER_EMAIL)
-        self.admin_id = self.get_user_id_from_email(self.ADMIN_EMAIL)
-
-        # Save a few explorations.
-        self.save_new_valid_exploration(
-            self.EXP_ID_1, self.owner_id, title='Title 1',
-            category='Art', language_code='en',
-            correctness_feedback_enabled=True)
-        self.publish_exploration(self.owner_id, self.EXP_ID_1)
-        self.save_new_valid_exploration(
-            self.EXP_ID_2, self.owner_id, title='Title 2',
-            category='Art', language_code='en',
-            correctness_feedback_enabled=True)
-        self.publish_exploration(self.owner_id, self.EXP_ID_2)
-        self.save_new_valid_exploration(
-            self.EXP_ID_3, self.owner_id, title='Title 3',
-            category='Art', language_code='en',
-            correctness_feedback_enabled=True)
-        self.publish_exploration(self.owner_id, self.EXP_ID_3)
-        self.save_new_valid_exploration(
-            self.EXP_ID_4, self.owner_id, title='Title 4',
-            category='Art', language_code='en',
-            correctness_feedback_enabled=True)
-        self.publish_exploration(self.owner_id, self.EXP_ID_4)
-
-        # Save new topics and stories.
-        topic = topic_domain.Topic.create_default_topic(
-            self.TOPIC_ID_0, 'topic', 'abbrev', 'description')
-        topic.thumbnail_filename = 'thumbnail.svg'
-        topic.thumbnail_bg_color = '#C6DCDA'
-        topic.subtopics = [
-            topic_domain.Subtopic(
-                1, 'Title', ['skill_id_1'], 'image.svg',
-                constants.ALLOWED_THUMBNAIL_BG_COLORS['subtopic'][0],
-                'dummy-subtopic-url')]
-        topic.next_subtopic_id = 2
-        subtopic_page = (
-            subtopic_page_domain.SubtopicPage.create_default_subtopic_page(
-                1, self.TOPIC_ID_0))
-        subtopic_page_services.save_subtopic_page(
-            self.owner_id, subtopic_page, 'Added subtopic',
-            [topic_domain.TopicChange({
-                'cmd': topic_domain.CMD_ADD_SUBTOPIC,
-                'subtopic_id': 1,
-                'title': 'Sample'
-            })]
-        )
-        topic_services.save_new_topic(self.owner_id, topic)
-        self.save_new_story(self.STORY_ID_0, self.owner_id, self.TOPIC_ID_0)
-        topic_services.add_canonical_story(
-            self.owner_id, self.TOPIC_ID_0, self.STORY_ID_0)
-
-        changelist = [
-            story_domain.StoryChange({
-                'cmd': story_domain.CMD_ADD_STORY_NODE,
-                'node_id': 'node_1',
-                'title': 'Title 1'
-            }), story_domain.StoryChange({
-                'cmd': story_domain.CMD_UPDATE_STORY_NODE_PROPERTY,
-                'property_name': (
-                    story_domain.STORY_NODE_PROPERTY_EXPLORATION_ID),
-                'old_value': None,
-                'new_value': self.EXP_ID_1,
-                'node_id': 'node_1'
-            }), story_domain.StoryChange({
-                'cmd': story_domain.CMD_ADD_STORY_NODE,
-                'node_id': 'node_2',
-                'title': 'Title 2'
-            }), story_domain.StoryChange({
-                'cmd': story_domain.CMD_UPDATE_STORY_NODE_PROPERTY,
-                'property_name': (
-                    story_domain.STORY_NODE_PROPERTY_EXPLORATION_ID),
-                'old_value': None,
-                'new_value': self.EXP_ID_2,
-                'node_id': 'node_2'
-            })
-        ]
-        story_services.update_story(
-            self.owner_id, self.STORY_ID_0, changelist, 'Added node.')
-
-        topic = topic_domain.Topic.create_default_topic(
-            self.TOPIC_ID_1, 'topic 1', 'abbrev-one', 'description 1')
-        topic.thumbnail_filename = 'thumbnail.svg'
-        topic.thumbnail_bg_color = '#C6DCDA'
-        topic.subtopics = [
-            topic_domain.Subtopic(
-                1, 'Title 1', ['skill_id_1'], 'image.svg',
-                constants.ALLOWED_THUMBNAIL_BG_COLORS['subtopic'][0],
-                'dummy-subtopic-url-one')]
-        topic.next_subtopic_id = 2
-        subtopic_page = (
-            subtopic_page_domain.SubtopicPage.create_default_subtopic_page(
-                1, self.TOPIC_ID_1))
-        subtopic_page_services.save_subtopic_page(
-            self.owner_id, subtopic_page, 'Added subtopic',
-            [topic_domain.TopicChange({
-                'cmd': topic_domain.CMD_ADD_SUBTOPIC,
-                'subtopic_id': 1,
-                'title': 'Sample'
-            })]
-        )
-        topic_services.save_new_topic(self.owner_id, topic)
-        self.save_new_story(self.STORY_ID_1, self.owner_id, self.TOPIC_ID_1)
-        topic_services.add_canonical_story(
-            self.owner_id, self.TOPIC_ID_1, self.STORY_ID_1)
-
-        changelist = [
-            story_domain.StoryChange({
-                'cmd': story_domain.CMD_ADD_STORY_NODE,
-                'node_id': 'node_1',
-                'title': 'Title 1'
-            }), story_domain.StoryChange({
-                'cmd': story_domain.CMD_UPDATE_STORY_NODE_PROPERTY,
-                'property_name': (
-                    story_domain.STORY_NODE_PROPERTY_EXPLORATION_ID),
-                'old_value': None,
-                'new_value': self.EXP_ID_3,
-                'node_id': 'node_1'
-            }), story_domain.StoryChange({
-                'cmd': story_domain.CMD_ADD_STORY_NODE,
-                'node_id': 'node_2',
-                'title': 'Title 2'
-            }), story_domain.StoryChange({
-                'cmd': story_domain.CMD_UPDATE_STORY_NODE_PROPERTY,
-                'property_name': (
-                    story_domain.STORY_NODE_PROPERTY_EXPLORATION_ID),
-                'old_value': None,
-                'new_value': self.EXP_ID_4,
-                'node_id': 'node_2'
-            })
-        ]
-
-        story_services.update_story(
-            self.owner_id, self.STORY_ID_1, changelist, 'Added nodes.')
-
-        # Publish topics and stories.
-        topic_services.publish_story(
-            self.TOPIC_ID_0, self.STORY_ID_0, self.admin_id)
-        topic_services.publish_topic(self.TOPIC_ID_0, self.admin_id)
-
-        topic_services.publish_story(
-            self.TOPIC_ID_1, self.STORY_ID_1, self.admin_id)
-        topic_services.publish_topic(self.TOPIC_ID_1, self.admin_id)
-
-    def test_adds_story_and_topic_for_one_incomplete_exp(self):
-        # Mark an exploration as incomplete.
-        state_name = 'state_name'
-        version = 1
-        learner_progress_services.mark_exploration_as_incomplete(
-            self.user_id, self.EXP_ID_1, state_name, version)
-        self.assertEqual(len(
-            learner_progress_services.get_all_incomplete_exp_ids(
-                self.user_id)), 1)
-
-        self._run_one_off_job()
-        self.assertEqual(len(
-            learner_progress_services.get_all_incomplete_story_ids(
-                self.user_id)), 1)
-        self.assertEqual(len(
-            learner_progress_services.get_all_partially_learnt_topic_ids(
-                self.user_id)), 1)
-
-    def test_adds_story_and_topic_for_multiple_incomplete_exp(self):
-        # Mark 2 exploration in different stories as incomplete.
-        state_name = 'state_name'
-        version = 1
-        learner_progress_services.mark_exploration_as_incomplete(
-            self.user_id, self.EXP_ID_1, state_name, version)
-        learner_progress_services.mark_exploration_as_incomplete(
-            self.user_id, self.EXP_ID_3, state_name, version)
-        self.assertEqual(len(
-            learner_progress_services.get_all_incomplete_exp_ids(
-                self.user_id)), 2)
-
-        self._run_one_off_job()
-        self.assertEqual(len(
-            learner_progress_services.get_all_incomplete_story_ids(
-                self.user_id)), 2)
-        self.assertEqual(len(
-            learner_progress_services.get_all_partially_learnt_topic_ids(
-                self.user_id)), 2)
-
-    def test_adds_story_and_topic_for_one_completed_exp(self):
-        # Mark an exploration as completed.
-        story_services.record_completed_node_in_story_context(
-            self.user_id, self.STORY_ID_0, 'node_1')
-        learner_progress_services.mark_exploration_as_completed(
-            self.user_id, self.EXP_ID_1)
-        self.assertEqual(len(
-            learner_progress_services.get_all_completed_exp_ids(
-                self.user_id)), 1)
-
-        self._run_one_off_job()
-        self.assertEqual(len(
-            learner_progress_services.get_all_incomplete_story_ids(
-                self.user_id)), 1)
-        self.assertEqual(len(
-            learner_progress_services.get_all_partially_learnt_topic_ids(
-                self.user_id)), 1)
-
-    def test_adds_story_and_topic_for_multiple_completed_exp(self):
-        # Mark 2 explorations in different stories as completed.
-        story_services.record_completed_node_in_story_context(
-            self.user_id, self.STORY_ID_0, 'node_1')
-        learner_progress_services.mark_exploration_as_completed(
-            self.user_id, self.EXP_ID_1)
-        story_services.record_completed_node_in_story_context(
-            self.user_id, self.STORY_ID_1, 'node_1')
-        learner_progress_services.mark_exploration_as_completed(
-            self.user_id, self.EXP_ID_3)
-        self.assertEqual(len(
-            learner_progress_services.get_all_completed_exp_ids(
-                self.user_id)), 2)
-
-        self._run_one_off_job()
-        self.assertEqual(len(
-            learner_progress_services.get_all_incomplete_story_ids(
-                self.user_id)), 2)
-        self.assertEqual(len(
-            learner_progress_services.get_all_partially_learnt_topic_ids(
-                self.user_id)), 2)
-
-    def test_adds_story_and_topic_for_one_completed_and_one_incomplete_exp(
-            self):
-        # Mark an exploration as completed and other as incomplete in same
-        # story.
-        state_name = 'state_name'
-        version = 1
-        story_services.record_completed_node_in_story_context(
-            self.user_id, self.STORY_ID_0, 'node_1')
-        learner_progress_services.mark_exploration_as_completed(
-            self.user_id, self.EXP_ID_1)
-        learner_progress_services.mark_exploration_as_incomplete(
-            self.user_id, self.EXP_ID_2, state_name, version)
-        self.assertEqual(len(
-            learner_progress_services.get_all_completed_exp_ids(
-                self.user_id)), 1)
-        self.assertEqual(len(
-            learner_progress_services.get_all_incomplete_exp_ids(
-                self.user_id)), 1)
-
-        self._run_one_off_job()
-        self.assertEqual(len(
-            learner_progress_services.get_all_incomplete_story_ids(
-                self.user_id)), 1)
-        self.assertEqual(len(
-            learner_progress_services.get_all_partially_learnt_topic_ids(
-                self.user_id)), 1)
-
-    def test_adds_story_and_topic_for_both_incomplete_exp(self):
-        # Mark two exploration as incomplete in same story.
-        state_name = 'state_name'
-        version = 1
-        learner_progress_services.mark_exploration_as_incomplete(
-            self.user_id, self.EXP_ID_1, state_name, version)
-        learner_progress_services.mark_exploration_as_incomplete(
-            self.user_id, self.EXP_ID_2, state_name, version)
-        self.assertEqual(len(
-            learner_progress_services.get_all_incomplete_exp_ids(
-                self.user_id)), 2)
-
-        self._run_one_off_job()
-        self.assertEqual(len(
-            learner_progress_services.get_all_incomplete_story_ids(
-                self.user_id)), 1)
-        self.assertEqual(len(
-            learner_progress_services.get_all_partially_learnt_topic_ids(
-                self.user_id)), 1)
-
-    def test_does_not_add_story_and_topic_for_completed_exp(self):
-        # Mark 2 exp from the same story as completed.
-        story_services.record_completed_node_in_story_context(
-            self.user_id, self.STORY_ID_0, 'node_1')
-        learner_progress_services.mark_exploration_as_completed(
-            self.user_id, self.EXP_ID_1)
-        story_services.record_completed_node_in_story_context(
-            self.user_id, self.STORY_ID_0, 'node_2')
-        learner_progress_services.mark_exploration_as_completed(
-            self.user_id, self.EXP_ID_2)
-        self.assertEqual(len(
-            learner_progress_services.get_all_completed_exp_ids(
-                self.user_id)), 2)
-
-        self._run_one_off_job()
-        self.assertEqual(len(
-            learner_progress_services.get_all_incomplete_story_ids(
-                self.user_id)), 0)
-        self.assertEqual(len(
-            learner_progress_services.get_all_partially_learnt_topic_ids(
-                self.user_id)), 0)
-        self.assertEqual(len(
-            learner_progress_services.get_all_completed_story_ids(
-                self.user_id)), 1)
-        self.assertEqual(len(
-            learner_progress_services.get_all_learnt_topic_ids(
-                self.user_id)), 1)
-
-
-class DashboardSubscriptionsOneOffJobTests(test_utils.GenericTestBase):
-    """Tests for the one-off dashboard subscriptions job."""
-
-    EXP_ID_1 = 'exp_id_1'
-    EXP_ID_2 = 'exp_id_2'
-    COLLECTION_ID_1 = 'col_id_1'
-    COLLECTION_ID_2 = 'col_id_2'
-    EXP_ID_FOR_COLLECTION_1 = 'id_of_exp_in_collection_1'
-    USER_A_EMAIL = 'a@example.com'
-    USER_A_USERNAME = 'a'
-    USER_B_EMAIL = 'b@example.com'
-    USER_B_USERNAME = 'b'
-    USER_C_EMAIL = 'c@example.com'
-    USER_C_USERNAME = 'c'
-
-    def _run_one_off_job(self):
-        """Runs the one-off MapReduce job."""
-        job_id = user_jobs_one_off.DashboardSubscriptionsOneOffJob.create_new()
-        user_jobs_one_off.DashboardSubscriptionsOneOffJob.enqueue(job_id)
-        self.assertEqual(
-            self.count_jobs_in_mapreduce_taskqueue(
-                taskqueue_services.QUEUE_NAME_ONE_OFF_JOBS), 1)
-        self.process_and_flush_pending_mapreduce_tasks()
-
-    def _null_fn(self, *args, **kwargs):
-        """A mock for functions of the form subscribe_to_*() to represent
-        behavior prior to the implementation of subscriptions.
-        """
-        pass
-
-    def setUp(self):
-        super(DashboardSubscriptionsOneOffJobTests, self).setUp()
-
-        self.signup(self.USER_A_EMAIL, self.USER_A_USERNAME)
-        self.user_a_id = self.get_user_id_from_email(self.USER_A_EMAIL)
-        self.signup(self.USER_B_EMAIL, self.USER_B_USERNAME)
-        self.user_b_id = self.get_user_id_from_email(self.USER_B_EMAIL)
-        self.signup(self.USER_C_EMAIL, self.USER_C_USERNAME)
-        self.user_c_id = self.get_user_id_from_email(self.USER_C_EMAIL)
-
-        self.user_a = user_services.get_user_actions_info(self.user_a_id)
-
-        with self.swap(
-            subscription_services, 'subscribe_to_thread', self._null_fn
-            ), self.swap(
-                subscription_services, 'subscribe_to_exploration', self._null_fn
-            ):
-            # User A creates and saves a new valid exploration.
-            self.save_new_valid_exploration(
-                self.EXP_ID_1, self.user_a_id, end_state_name='End')
-
-    def test_null_case(self):
-        user_b_subscriptions_model = user_models.UserSubscriptionsModel.get(
-            self.user_b_id, strict=False)
-        self.assertEqual(user_b_subscriptions_model, None)
-
-        self._run_one_off_job()
-
-        user_b_subscriptions_model = user_models.UserSubscriptionsModel.get(
-            self.user_b_id, strict=False)
-        self.assertEqual(user_b_subscriptions_model, None)
-
-    def test_feedback_thread_subscription(self):
-        user_b_subscriptions_model = user_models.UserSubscriptionsModel.get(
-            self.user_b_id, strict=False)
-        user_c_subscriptions_model = user_models.UserSubscriptionsModel.get(
-            self.user_c_id, strict=False)
-
-        self.assertEqual(user_b_subscriptions_model, None)
-        self.assertEqual(user_c_subscriptions_model, None)
-
-        with self.swap(
-            subscription_services, 'subscribe_to_thread', self._null_fn
-            ), self.swap(
-                subscription_services, 'subscribe_to_exploration', self._null_fn
-            ):
-            # User B starts a feedback thread.
-            feedback_services.create_thread(
-                'exploration', self.EXP_ID_1, self.user_b_id, 'subject', 'text')
-            # User C adds to that thread.
-            thread_id = feedback_services.get_all_threads(
-                'exploration', self.EXP_ID_1, False)[0].id
-            feedback_services.create_message(
-                thread_id, self.user_c_id, None, None, 'more text')
-
-        self._run_one_off_job()
-
-        # Both users are subscribed to the feedback thread.
-        user_b_subscriptions_model = user_models.UserSubscriptionsModel.get(
-            self.user_b_id)
-        user_c_subscriptions_model = user_models.UserSubscriptionsModel.get(
-            self.user_c_id)
-
-        self.assertEqual(user_b_subscriptions_model.exploration_ids, [])
-        self.assertEqual(user_c_subscriptions_model.exploration_ids, [])
-        self.assertEqual(
-            user_b_subscriptions_model.general_feedback_thread_ids, [thread_id])
-        self.assertEqual(
-            user_c_subscriptions_model.general_feedback_thread_ids, [thread_id])
-
-    def test_exploration_subscription(self):
-        with self.swap(
-            subscription_services, 'subscribe_to_thread', self._null_fn
-            ), self.swap(
-                subscription_services, 'subscribe_to_exploration', self._null_fn
-            ):
-            # User A adds user B as an editor to the exploration.
-            rights_manager.assign_role_for_exploration(
-                self.user_a, self.EXP_ID_1, self.user_b_id,
-                rights_domain.ROLE_EDITOR)
-            # User A adds user C as a viewer of the exploration.
-            rights_manager.assign_role_for_exploration(
-                self.user_a, self.EXP_ID_1, self.user_c_id,
-                rights_domain.ROLE_VIEWER)
-
-        self._run_one_off_job()
-
-        # Users A and B are subscribed to the exploration. User C is not.
-        user_a_subscriptions_model = user_models.UserSubscriptionsModel.get(
-            self.user_a_id)
-        user_b_subscriptions_model = user_models.UserSubscriptionsModel.get(
-            self.user_b_id)
-        user_c_subscriptions_model = user_models.UserSubscriptionsModel.get(
-            self.user_c_id, strict=False)
-
-        self.assertEqual(
-            user_a_subscriptions_model.exploration_ids, [self.EXP_ID_1])
-        self.assertEqual(
-            user_b_subscriptions_model.exploration_ids, [self.EXP_ID_1])
-        self.assertEqual(user_c_subscriptions_model, None)
-
-    def test_two_explorations(self):
-        with self.swap(
-            subscription_services, 'subscribe_to_thread', self._null_fn
-            ), self.swap(
-                subscription_services, 'subscribe_to_exploration', self._null_fn
-            ):
-            # User A creates and saves another valid exploration.
-            self.save_new_valid_exploration(self.EXP_ID_2, self.user_a_id)
-
-        self._run_one_off_job()
-
-        # User A is subscribed to two explorations.
-        user_a_subscriptions_model = user_models.UserSubscriptionsModel.get(
-            self.user_a_id)
-
-        self.assertEqual(
-            sorted(user_a_subscriptions_model.exploration_ids),
-            sorted([self.EXP_ID_1, self.EXP_ID_2]))
-
-    def test_community_owned_exploration(self):
-        with self.swap(
-            subscription_services, 'subscribe_to_thread', self._null_fn
-            ), self.swap(
-                subscription_services, 'subscribe_to_exploration', self._null_fn
-            ):
-            # User A adds user B as an editor to the exploration.
-            rights_manager.assign_role_for_exploration(
-                self.user_a, self.EXP_ID_1, self.user_b_id,
-                rights_domain.ROLE_EDITOR)
-            # The exploration becomes community-owned.
-            rights_manager.publish_exploration(self.user_a, self.EXP_ID_1)
-            rights_manager.release_ownership_of_exploration(
-                self.user_a, self.EXP_ID_1)
-            # User C edits the exploration.
-            exp_services.update_exploration(
-                self.user_c_id, self.EXP_ID_1, [], 'Update exploration')
-
-        self._run_one_off_job()
-
-        # User A and user B are subscribed to the exploration; user C is not.
-        user_a_subscriptions_model = user_models.UserSubscriptionsModel.get(
-            self.user_a_id)
-        user_b_subscriptions_model = user_models.UserSubscriptionsModel.get(
-            self.user_b_id)
-        user_c_subscriptions_model = user_models.UserSubscriptionsModel.get(
-            self.user_c_id, strict=False)
-
-        self.assertEqual(
-            user_a_subscriptions_model.exploration_ids, [self.EXP_ID_1])
-        self.assertEqual(
-            user_b_subscriptions_model.exploration_ids, [self.EXP_ID_1])
-        self.assertEqual(user_c_subscriptions_model, None)
-
-    def test_deleted_exploration(self):
-        with self.swap(
-            subscription_services, 'subscribe_to_thread', self._null_fn
-            ), self.swap(
-                subscription_services, 'subscribe_to_exploration', self._null_fn
-            ):
-
-            # User A deletes the exploration.
-            exp_services.delete_exploration(self.user_a_id, self.EXP_ID_1)
-            self.process_and_flush_pending_mapreduce_tasks()
-
-        self._run_one_off_job()
-
-        # User A is not subscribed to the exploration.
-        user_a_subscriptions_model = user_models.UserSubscriptionsModel.get(
-            self.user_a_id, strict=False)
-        self.assertEqual(user_a_subscriptions_model, None)
-
-    def test_collection_subscription(self):
-        with self.swap(
-            subscription_services, 'subscribe_to_thread', self._null_fn
-            ), self.swap(
-                subscription_services, 'subscribe_to_exploration', self._null_fn
-            ), self.swap(
-                subscription_services, 'subscribe_to_collection', self._null_fn
-            ):
-            # User A creates and saves a new valid collection.
-            self.save_new_valid_collection(
-                self.COLLECTION_ID_1, self.user_a_id,
-                exploration_id=self.EXP_ID_FOR_COLLECTION_1)
-
-            # User A adds user B as an editor to the collection.
-            rights_manager.assign_role_for_collection(
-                self.user_a, self.COLLECTION_ID_1, self.user_b_id,
-                rights_domain.ROLE_EDITOR)
-            # User A adds user C as a viewer of the collection.
-            rights_manager.assign_role_for_collection(
-                self.user_a, self.COLLECTION_ID_1, self.user_c_id,
-                rights_domain.ROLE_VIEWER)
-
-        self._run_one_off_job()
-
-        # Users A and B are subscribed to the collection. User C is not.
-        user_a_subscriptions_model = user_models.UserSubscriptionsModel.get(
-            self.user_a_id)
-        user_b_subscriptions_model = user_models.UserSubscriptionsModel.get(
-            self.user_b_id)
-        user_c_subscriptions_model = user_models.UserSubscriptionsModel.get(
-            self.user_c_id, strict=False)
-
-        self.assertEqual(
-            user_a_subscriptions_model.collection_ids, [self.COLLECTION_ID_1])
-        # User A is also subscribed to the exploration within the collection
-        # because they created both.
-        self.assertEqual(
-            sorted(user_a_subscriptions_model.exploration_ids), [
-                self.EXP_ID_1, self.EXP_ID_FOR_COLLECTION_1])
-        self.assertEqual(
-            user_b_subscriptions_model.collection_ids, [self.COLLECTION_ID_1])
-        self.assertEqual(user_c_subscriptions_model, None)
-
-    def test_two_collections(self):
-        with self.swap(
-            subscription_services, 'subscribe_to_thread', self._null_fn
-            ), self.swap(
-                subscription_services, 'subscribe_to_exploration', self._null_fn
-            ), self.swap(
-                subscription_services, 'subscribe_to_collection', self._null_fn
-            ):
-            # User A creates and saves a new valid collection.
-            self.save_new_valid_collection(
-                self.COLLECTION_ID_1, self.user_a_id,
-                exploration_id=self.EXP_ID_FOR_COLLECTION_1)
-
-            # User A creates and saves another valid collection.
-            self.save_new_valid_collection(
-                self.COLLECTION_ID_2, self.user_a_id,
-                exploration_id=self.EXP_ID_FOR_COLLECTION_1)
-
-        self._run_one_off_job()
-
-        # User A is subscribed to two collections.
-        user_a_subscriptions_model = user_models.UserSubscriptionsModel.get(
-            self.user_a_id)
-
-        self.assertEqual(
-            sorted(user_a_subscriptions_model.collection_ids),
-            sorted([self.COLLECTION_ID_1, self.COLLECTION_ID_2]))
-
-    def test_deleted_collection(self):
-        with self.swap(
-            subscription_services, 'subscribe_to_thread', self._null_fn
-            ), self.swap(
-                subscription_services, 'subscribe_to_exploration', self._null_fn
-            ), self.swap(
-                subscription_services, 'subscribe_to_collection', self._null_fn
-            ):
-            # User A creates and saves a new collection.
-            self.save_new_default_collection(
-                self.COLLECTION_ID_1, self.user_a_id)
-
-            # User A deletes the collection.
-            collection_services.delete_collection(
-                self.user_a_id, self.COLLECTION_ID_1)
-
-            # User A deletes the exploration from earlier.
-            exp_services.delete_exploration(self.user_a_id, self.EXP_ID_1)
-            self.process_and_flush_pending_mapreduce_tasks()
-
-        self._run_one_off_job()
-
-        # User A is not subscribed to the collection.
-        user_a_subscriptions_model = user_models.UserSubscriptionsModel.get(
-            self.user_a_id, strict=False)
-        self.assertEqual(user_a_subscriptions_model, None)
-
-    def test_adding_exploration_to_collection(self):
-        with self.swap(
-            subscription_services, 'subscribe_to_thread', self._null_fn
-            ), self.swap(
-                subscription_services, 'subscribe_to_collection', self._null_fn
-            ):
-            # User B creates and saves a new collection.
-            self.save_new_default_collection(
-                self.COLLECTION_ID_1, self.user_b_id)
-
-            # User B adds the exploration created by user A to the collection.
-            collection_services.update_collection(
-                self.user_b_id, self.COLLECTION_ID_1, [{
-                    'cmd': collection_domain.CMD_ADD_COLLECTION_NODE,
-                    'exploration_id': self.EXP_ID_1
-                }], 'Add new exploration to collection.')
-
-        # Users A and B have no subscriptions (to either explorations or
-        # collections).
-        user_a_subscriptions_model = user_models.UserSubscriptionsModel.get(
-            self.user_a_id, strict=False)
-        user_b_subscriptions_model = user_models.UserSubscriptionsModel.get(
-            self.user_b_id, strict=False)
-        self.assertEqual(user_a_subscriptions_model, None)
-        self.assertEqual(user_b_subscriptions_model, None)
-
-        self._run_one_off_job()
-
-        user_a_subscriptions_model = user_models.UserSubscriptionsModel.get(
-            self.user_a_id)
-        user_b_subscriptions_model = user_models.UserSubscriptionsModel.get(
-            self.user_b_id)
-
-        # User B should be subscribed to the collection and user A to the
-        # exploration.
-        self.assertEqual(
-            user_a_subscriptions_model.exploration_ids, [self.EXP_ID_1])
-        self.assertEqual(
-            user_a_subscriptions_model.collection_ids, [])
-        self.assertEqual(
-            user_b_subscriptions_model.exploration_ids, [])
-        self.assertEqual(
-            user_b_subscriptions_model.collection_ids, [self.COLLECTION_ID_1])
-
-    def test_community_owned_collection(self):
-        with self.swap(
-            subscription_services, 'subscribe_to_thread', self._null_fn
-            ), self.swap(
-                subscription_services, 'subscribe_to_collection', self._null_fn
-            ):
-            rights_manager.publish_exploration(self.user_a, self.EXP_ID_1)
-
-            # User A creates and saves a new valid collection.
-            self.save_new_valid_collection(
-                self.COLLECTION_ID_1, self.user_a_id,
-                exploration_id=self.EXP_ID_1)
-
-            # User A adds user B as an editor to the collection.
-            rights_manager.assign_role_for_collection(
-                self.user_a, self.COLLECTION_ID_1, self.user_b_id,
-                rights_domain.ROLE_EDITOR)
-
-            # The collection becomes community-owned.
-            rights_manager.publish_collection(self.user_a, self.COLLECTION_ID_1)
-            rights_manager.release_ownership_of_collection(
-                self.user_a, self.COLLECTION_ID_1)
-
-            # User C edits the collection.
-            collection_services.update_collection(
-                self.user_c_id, self.COLLECTION_ID_1, [{
-                    'cmd': collection_domain.CMD_EDIT_COLLECTION_PROPERTY,
-                    'property_name': (
-                        collection_domain.COLLECTION_PROPERTY_TITLE),
-                    'new_value': 'New title'
-                }], 'Changed title.')
-
-        self._run_one_off_job()
-
-        # User A and user B are subscribed to the collection; user C is not.
-        user_a_subscriptions_model = user_models.UserSubscriptionsModel.get(
-            self.user_a_id)
-        user_b_subscriptions_model = user_models.UserSubscriptionsModel.get(
-            self.user_b_id)
-        user_c_subscriptions_model = user_models.UserSubscriptionsModel.get(
-            self.user_c_id, strict=False)
-
-        self.assertEqual(
-            user_a_subscriptions_model.collection_ids, [self.COLLECTION_ID_1])
-        self.assertEqual(
-            user_b_subscriptions_model.collection_ids, [self.COLLECTION_ID_1])
-        self.assertEqual(user_c_subscriptions_model, None)
-
-
-class MockUserStatsAggregator(
-        user_jobs_continuous.UserStatsAggregator):
->>>>>>> ba549848
     """A modified UserStatsAggregator that does not start a new
      batch job when the previous one has finished.
     """
