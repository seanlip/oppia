# coding: utf-8
#
# Copyright 2014 The Oppia Authors. All Rights Reserved.
#
# Licensed under the Apache License, Version 2.0 (the "License");
# you may not use this file except in compliance with the License.
# You may obtain a copy of the License at
#
#      http://www.apache.org/licenses/LICENSE-2.0
#
# Unless required by applicable law or agreed to in writing, software
# distributed under the License is distributed on an "AS-IS" BASIS,
# WITHOUT WARRANTIES OR CONDITIONS OF ANY KIND, either express or implied.
# See the License for the specific language governing permissions and
# limitations under the License.

"""Tests for user-related one-off computations."""

from __future__ import absolute_import  # pylint: disable=import-only-modules
from __future__ import unicode_literals  # pylint: disable=import-only-modules

import ast
import datetime
import re

from core.domain import collection_domain
from core.domain import collection_services
from core.domain import event_services
from core.domain import exp_domain
from core.domain import exp_services
from core.domain import feedback_services
from core.domain import learner_progress_services
from core.domain import rating_services
from core.domain import rights_domain
from core.domain import rights_manager
from core.domain import subscription_services
from core.domain import taskqueue_services
from core.domain import user_jobs_continuous
from core.domain import user_jobs_one_off
from core.domain import user_services
from core.platform import models
from core.tests import test_utils
from core.tests.data import image_constants
import feconf
import python_utils
import utils

auth_models, user_models, feedback_models, exp_models = (
    models.Registry.import_models(
        [models.NAMES.auth, models.NAMES.user, models.NAMES.feedback,
         models.NAMES.exploration]))

datastore_services = models.Registry.import_datastore_services()
search_services = models.Registry.import_search_services()


class UserContributionsOneOffJobTests(test_utils.GenericTestBase):
    """Tests for the one-off dashboard subscriptions job."""

    EXP_ID_1 = 'exp_id_1'
    EXP_ID_2 = 'exp_id_2'
    USER_A_EMAIL = 'a@example.com'
    USER_A_USERNAME = 'a'
    USER_B_EMAIL = 'b@example.com'
    USER_B_USERNAME = 'b'
    USER_C_EMAIL = 'c@example.com'
    USER_C_USERNAME = 'c'
    USER_D_EMAIL = 'd@example.com'
    USER_D_USERNAME = 'd'

    def _run_one_off_job(self):
        """Runs the one-off MapReduce job."""
        job_id = user_jobs_one_off.UserContributionsOneOffJob.create_new()
        user_jobs_one_off.UserContributionsOneOffJob.enqueue(job_id)
        self.assertEqual(
            self.count_jobs_in_mapreduce_taskqueue(
                taskqueue_services.QUEUE_NAME_ONE_OFF_JOBS), 1)
        self.process_and_flush_pending_mapreduce_tasks()

    def setUp(self):
        super(UserContributionsOneOffJobTests, self).setUp()
        # User A has no created or edited explorations.
        # User B has one created exploration.
        # User C has one edited exploration.
        # User D has created an exploration and then edited it.
        # (This is used to check that there are no duplicate
        # entries in the contribution lists).
        self.signup(self.USER_A_EMAIL, self.USER_A_USERNAME)
        self.user_a_id = self.get_user_id_from_email(self.USER_A_EMAIL)
        self.signup(self.USER_B_EMAIL, self.USER_B_USERNAME)
        self.user_b_id = self.get_user_id_from_email(self.USER_B_EMAIL)
        self.signup(self.USER_C_EMAIL, self.USER_C_USERNAME)
        self.user_c_id = self.get_user_id_from_email(self.USER_C_EMAIL)
        self.signup(self.USER_D_EMAIL, self.USER_D_USERNAME)
        self.user_d_id = self.get_user_id_from_email(self.USER_D_EMAIL)

        self.save_new_valid_exploration(
            self.EXP_ID_1, self.user_b_id, end_state_name='End')

        exp_services.update_exploration(
            self.user_c_id, self.EXP_ID_1, [exp_domain.ExplorationChange({
                'cmd': 'edit_exploration_property',
                'property_name': 'objective',
                'new_value': 'the objective'
            })], 'Test edit')

        self.save_new_valid_exploration(
            self.EXP_ID_2, self.user_d_id, end_state_name='End')

        exp_services.update_exploration(
            self.user_d_id, self.EXP_ID_2, [exp_domain.ExplorationChange({
                'cmd': 'edit_exploration_property',
                'property_name': 'objective',
                'new_value': 'the objective'
            })], 'Test edit')

    def test_null_case(self):
        """Tests the case where user has no created or edited explorations."""

        self._run_one_off_job()
        user_a_contributions_model = user_models.UserContributionsModel.get(
            self.user_a_id, strict=False)
        self.assertEqual(user_a_contributions_model.created_exploration_ids, [])
        self.assertEqual(user_a_contributions_model.edited_exploration_ids, [])

    def test_created_exp(self):
        """Tests the case where user has created (and therefore edited)
        an exploration.
        """

        self._run_one_off_job()
        user_b_contributions_model = user_models.UserContributionsModel.get(
            self.user_b_id)
        self.assertEqual(
            user_b_contributions_model.created_exploration_ids, [self.EXP_ID_1])
        self.assertEqual(
            user_b_contributions_model.edited_exploration_ids, [self.EXP_ID_1])

    def test_edited_exp(self):
        """Tests the case where user has an edited exploration."""

        self._run_one_off_job()
        user_c_contributions_model = user_models.UserContributionsModel.get(
            self.user_c_id)
        self.assertEqual(
            user_c_contributions_model.created_exploration_ids, [])
        self.assertEqual(
            user_c_contributions_model.edited_exploration_ids, [self.EXP_ID_1])

    def test_for_duplicates(self):
        """Tests the case where user has an edited exploration, and edits
        it again making sure it is not duplicated.
        """

        self._run_one_off_job()
        user_d_contributions_model = user_models.UserContributionsModel.get(
            self.user_d_id)
        self.assertEqual(
            user_d_contributions_model.edited_exploration_ids,
            [self.EXP_ID_2])
        self.assertEqual(
            user_d_contributions_model.created_exploration_ids,
            [self.EXP_ID_2])

    def test_no_new_user_contributions_model_get_created_with_existing_model(
            self):
        model1 = exp_models.ExplorationSnapshotMetadataModel(
            id='exp_id-1', committer_id=self.user_a_id, commit_type='create')
        model1.put_for_human()
        user_models.UserContributionsModel(
            id=self.user_a_id,
            created_exploration_ids=['exp_id']
        ).put()

        user_contributions_model = user_models.UserContributionsModel.get(
            self.user_a_id)
        self.assertEqual(
            user_contributions_model.created_exploration_ids,
            ['exp_id'])

        self._run_one_off_job()

        user_contributions_model = user_models.UserContributionsModel.get(
            self.user_a_id)
        self.assertEqual(
            user_contributions_model.created_exploration_ids,
            ['exp_id'])

    def test_user_contributions_get_created_after_running_the_job(self):
        model1 = exp_models.ExplorationSnapshotMetadataModel(
            id='exp_id-1', committer_id='new_user', commit_type='create')
        model1.put_for_human()

        user_contributions_model = user_models.UserContributionsModel.get(
            'new_user', strict=False)
        self.assertIsNone(user_contributions_model)

        self._run_one_off_job()

        user_contributions_model = user_models.UserContributionsModel.get(
            'new_user', strict=False)
        self.assertEqual(
            user_contributions_model.created_exploration_ids,
            ['exp_id'])


class UsernameLengthDistributionOneOffJobTests(test_utils.GenericTestBase):
    """Tests for the one-off username length distribution job."""

    USER_A_EMAIL = 'a@example.com'
    USER_A_USERNAME = 'a'
    USER_B_EMAIL = 'ab@example.com'
    USER_B_USERNAME = 'ab'
    USER_C_EMAIL = 'bc@example.com'
    USER_C_USERNAME = 'bc'
    USER_D_EMAIL = 'bcd@example.com'
    USER_D_USERNAME = 'bcd'

    def _run_one_off_job(self):
        """Runs the one-off MapReduce job."""
        job_id = (
            user_jobs_one_off.UsernameLengthDistributionOneOffJob.create_new())
        user_jobs_one_off.UsernameLengthDistributionOneOffJob.enqueue(job_id)
        self.assertEqual(
            self.count_jobs_in_mapreduce_taskqueue(
                taskqueue_services.QUEUE_NAME_ONE_OFF_JOBS), 1)
        self.process_and_flush_pending_mapreduce_tasks()
        stringified_output = (
            user_jobs_one_off.UsernameLengthDistributionOneOffJob.get_output(
                job_id))
        output = {}
        for stringified_distribution in stringified_output:
            value = re.findall(r'\d+', stringified_distribution)
            # The following is output['username length'] = number of users.
            output[value[0]] = int(value[1])

        return output

    def test_null_case(self):
        """Tests the case when there are no signed up users but there is one
        default user having the username - 'tmpsuperadm1n'.
        """
        output = self._run_one_off_job()
        # Number of users = 1.
        # length of usernames = 13 (tmpsuperadm1n).
        self.assertEqual(output['13'], 1)

    def test_single_user_case(self):
        """Tests the case when there is only one signed up user and a default
        user - 'tmpsuperadm1n'.
        """
        self.signup(self.USER_A_EMAIL, self.USER_A_USERNAME)
        output = self._run_one_off_job()
        # Number of users = 2.
        # length of usernames = 13 (tmpsuperadm1n), 1 (a).
        self.assertEqual(output['13'], 1)
        self.assertEqual(output['1'], 1)

    def test_multiple_users_case(self):
        """Tests the case when there are multiple signed up users and a
        default user - 'tmpsuperadm1n'.
        """
        self.signup(self.USER_A_EMAIL, self.USER_A_USERNAME)
        self.signup(self.USER_B_EMAIL, self.USER_B_USERNAME)
        output = self._run_one_off_job()
        # Number of users = 3
        # length of usernames = 13 (tmpsuperadm1n), 2 (ab), 1 (a).
        self.assertEqual(output['13'], 1)
        self.assertEqual(output['2'], 1)
        self.assertEqual(output['1'], 1)

        self.signup(self.USER_C_EMAIL, self.USER_C_USERNAME)
        self.signup(self.USER_D_EMAIL, self.USER_D_USERNAME)
        output = self._run_one_off_job()
        # Number of users = 5
        # length of usernames = 13 (tmpsuperadm1n), 3 (bcd), 2 (ab, bc), 1 (a).
        self.assertEqual(output['13'], 1)
        self.assertEqual(output['3'], 1)
        self.assertEqual(output['2'], 2)
        self.assertEqual(output['1'], 1)


class UsernameLengthAuditOneOffJobTests(test_utils.GenericTestBase):
    """Tests for the one-off username length limit job."""

    USER_1_EMAIL = '1@example.com'
    USER_1_USERNAME = '123456789123456789123'
    USER_2_EMAIL = '2@example.com'
    USER_2_USERNAME = '123456789123456789124'
    USER_3_EMAIL = '3@example.com'
    USER_3_USERNAME = 'a' * 30
    USER_4_EMAIL = '4@example.com'
    # Username 4 length is 20, so it shouldn't be in the output.
    USER_4_USERNAME = '12345678912345678912'

    def _run_one_off_job(self):
        """Runs the one-off MapReduce job."""
        job_id = (
            user_jobs_one_off.UsernameLengthAuditOneOffJob.create_new())
        user_jobs_one_off.UsernameLengthAuditOneOffJob.enqueue(job_id)
        self.assertEqual(
            self.count_jobs_in_mapreduce_taskqueue(
                taskqueue_services.QUEUE_NAME_ONE_OFF_JOBS), 1)
        self.process_and_flush_pending_mapreduce_tasks()
        return user_jobs_one_off.UsernameLengthAuditOneOffJob.get_output(job_id)

    def test_username_length_limit(self):
        self.signup(self.USER_1_EMAIL, self.USER_1_USERNAME)
        self.signup(self.USER_2_EMAIL, self.USER_2_USERNAME)
        self.signup(self.USER_3_EMAIL, self.USER_3_USERNAME)

        expected_output = [u'[u\'Length: 21\', u"Usernames: [\'%s\', \'%s\']"]'
                           % (self.USER_1_USERNAME, self.USER_2_USERNAME),
                           u'[u\'Length: 30\', u"Usernames: [\'%s\']"]'
                           % self.USER_3_USERNAME]

        actual_output = self._run_one_off_job()

        self.assertEqual(actual_output, expected_output)


class LongUserBiosOneOffJobTests(test_utils.GenericTestBase):
    """Tests for the one-off long userbio length job."""

    USER_A_EMAIL = 'a@example.com'
    USER_A_USERNAME = 'a'
    USER_A_BIO = 'I am less than 500'
    USER_B_EMAIL = 'b@example.com'
    USER_B_USERNAME = 'b'
    USER_B_BIO = 'Long Bio' * 100
    USER_C_EMAIL = 'c@example.com'
    USER_C_USERNAME = 'c'
    USER_C_BIO = 'Same Bio' * 100
    USER_D_EMAIL = 'd@example.com'
    USER_D_USERNAME = 'd'
    USER_D_BIO = 'Diff Bio' * 300

    def _run_one_off_job(self):
        """Runs the one-off MapReduce job."""
        job_id = (
            user_jobs_one_off.LongUserBiosOneOffJob.create_new())
        user_jobs_one_off.LongUserBiosOneOffJob.enqueue(job_id)
        self.assertEqual(
            self.count_jobs_in_mapreduce_taskqueue(
                taskqueue_services.QUEUE_NAME_ONE_OFF_JOBS), 1)
        self.process_and_flush_pending_mapreduce_tasks()

        stringified_output = (
            user_jobs_one_off.LongUserBiosOneOffJob.get_output(
                job_id))
        eval_output = [ast.literal_eval(stringified_item)
                       for stringified_item in stringified_output]
        output = [[int(eval_item[0]), eval_item[1]]
                  for eval_item in eval_output]
        return output

    def test_no_userbio_returns_empty_list(self):
        """Tests the case when userbio is None."""
        self.signup(self.USER_C_EMAIL, self.USER_C_USERNAME)
        result = self._run_one_off_job()
        self.assertEqual(result, [])

    def test_short_userbio_returns_empty_list(self):
        """Tests the case where the userbio is less than 500 characters."""
        self.signup(self.USER_A_EMAIL, self.USER_A_USERNAME)
        user_id_a = self.get_user_id_from_email(self.USER_A_EMAIL)
        user_services.update_user_bio(user_id_a, self.USER_A_BIO)
        result = self._run_one_off_job()
        self.assertEqual(result, [])

    def test_long_userbio_length(self):
        """Tests the case where the userbio is more than 500 characters."""
        self.signup(self.USER_B_EMAIL, self.USER_B_USERNAME)
        user_id_b = self.get_user_id_from_email(self.USER_B_EMAIL)
        user_services.update_user_bio(user_id_b, self.USER_B_BIO)
        result = self._run_one_off_job()
        expected_result = [[800, ['b']]]
        self.assertEqual(result, expected_result)

    def test_same_userbio_length(self):
        """Tests the case where two users have same userbio length."""
        self.signup(self.USER_B_EMAIL, self.USER_B_USERNAME)
        user_id_b = self.get_user_id_from_email(self.USER_B_EMAIL)
        user_services.update_user_bio(user_id_b, self.USER_B_BIO)
        self.signup(self.USER_C_EMAIL, self.USER_C_USERNAME)
        user_id_c = self.get_user_id_from_email(self.USER_C_EMAIL)
        user_services.update_user_bio(user_id_c, self.USER_C_BIO)
        result = self._run_one_off_job()
        result[0][1].sort()
        expected_result = [[800, ['b', 'c']]]
        self.assertEqual(result, expected_result)

    def test_diff_userbio_length(self):
        """Tests the case where two users have different userbio lengths."""
        self.signup(self.USER_C_EMAIL, self.USER_C_USERNAME)
        user_id_c = self.get_user_id_from_email(self.USER_C_EMAIL)
        user_services.update_user_bio(user_id_c, self.USER_C_BIO)
        self.signup(self.USER_D_EMAIL, self.USER_D_USERNAME)
        user_id_d = self.get_user_id_from_email(self.USER_D_EMAIL)
        user_services.update_user_bio(user_id_d, self.USER_D_BIO)
        result = sorted(self._run_one_off_job(), key=lambda x: x[0])
        expected_result = [[800, ['c']], [2400, ['d']]]
        self.assertEqual(result, expected_result)

    def test_bio_length_for_users_with_no_bio(self):
        self.signup(self.USER_A_EMAIL, self.USER_A_USERNAME)
        user_id_a = self.get_user_id_from_email(self.USER_A_EMAIL)
        model1 = user_models.UserSettingsModel(
            id=user_id_a,
            email=self.USER_A_EMAIL)
        model1.put()

        result = self._run_one_off_job()

        self.assertEqual(result, [])


class DashboardSubscriptionsOneOffJobTests(test_utils.GenericTestBase):
    """Tests for the one-off dashboard subscriptions job."""

    EXP_ID_1 = 'exp_id_1'
    EXP_ID_2 = 'exp_id_2'
    COLLECTION_ID_1 = 'col_id_1'
    COLLECTION_ID_2 = 'col_id_2'
    EXP_ID_FOR_COLLECTION_1 = 'id_of_exp_in_collection_1'
    USER_A_EMAIL = 'a@example.com'
    USER_A_USERNAME = 'a'
    USER_B_EMAIL = 'b@example.com'
    USER_B_USERNAME = 'b'
    USER_C_EMAIL = 'c@example.com'
    USER_C_USERNAME = 'c'

    def _run_one_off_job(self):
        """Runs the one-off MapReduce job."""
        job_id = user_jobs_one_off.DashboardSubscriptionsOneOffJob.create_new()
        user_jobs_one_off.DashboardSubscriptionsOneOffJob.enqueue(job_id)
        self.assertEqual(
            self.count_jobs_in_mapreduce_taskqueue(
                taskqueue_services.QUEUE_NAME_ONE_OFF_JOBS), 1)
        self.process_and_flush_pending_mapreduce_tasks()

    def _null_fn(self, *args, **kwargs):
        """A mock for functions of the form subscribe_to_*() to represent
        behavior prior to the implementation of subscriptions.
        """
        pass

    def setUp(self):
        super(DashboardSubscriptionsOneOffJobTests, self).setUp()

        self.signup(self.USER_A_EMAIL, self.USER_A_USERNAME)
        self.user_a_id = self.get_user_id_from_email(self.USER_A_EMAIL)
        self.signup(self.USER_B_EMAIL, self.USER_B_USERNAME)
        self.user_b_id = self.get_user_id_from_email(self.USER_B_EMAIL)
        self.signup(self.USER_C_EMAIL, self.USER_C_USERNAME)
        self.user_c_id = self.get_user_id_from_email(self.USER_C_EMAIL)

        self.user_a = user_services.UserActionsInfo(self.user_a_id)

        with self.swap(
            subscription_services, 'subscribe_to_thread', self._null_fn
            ), self.swap(
                subscription_services, 'subscribe_to_exploration', self._null_fn
            ):
            # User A creates and saves a new valid exploration.
            self.save_new_valid_exploration(
                self.EXP_ID_1, self.user_a_id, end_state_name='End')

    def test_null_case(self):
        user_b_subscriptions_model = user_models.UserSubscriptionsModel.get(
            self.user_b_id, strict=False)
        self.assertEqual(user_b_subscriptions_model, None)

        self._run_one_off_job()

        user_b_subscriptions_model = user_models.UserSubscriptionsModel.get(
            self.user_b_id, strict=False)
        self.assertEqual(user_b_subscriptions_model, None)

    def test_feedback_thread_subscription(self):
        user_b_subscriptions_model = user_models.UserSubscriptionsModel.get(
            self.user_b_id, strict=False)
        user_c_subscriptions_model = user_models.UserSubscriptionsModel.get(
            self.user_c_id, strict=False)

        self.assertEqual(user_b_subscriptions_model, None)
        self.assertEqual(user_c_subscriptions_model, None)

        with self.swap(
            subscription_services, 'subscribe_to_thread', self._null_fn
            ), self.swap(
                subscription_services, 'subscribe_to_exploration', self._null_fn
            ):
            # User B starts a feedback thread.
            feedback_services.create_thread(
                'exploration', self.EXP_ID_1, self.user_b_id, 'subject', 'text')
            # User C adds to that thread.
            thread_id = feedback_services.get_all_threads(
                'exploration', self.EXP_ID_1, False)[0].id
            feedback_services.create_message(
                thread_id, self.user_c_id, None, None, 'more text')

        self._run_one_off_job()

        # Both users are subscribed to the feedback thread.
        user_b_subscriptions_model = user_models.UserSubscriptionsModel.get(
            self.user_b_id)
        user_c_subscriptions_model = user_models.UserSubscriptionsModel.get(
            self.user_c_id)

        self.assertEqual(user_b_subscriptions_model.exploration_ids, [])
        self.assertEqual(user_c_subscriptions_model.exploration_ids, [])
        self.assertEqual(
            user_b_subscriptions_model.general_feedback_thread_ids, [thread_id])
        self.assertEqual(
            user_c_subscriptions_model.general_feedback_thread_ids, [thread_id])

    def test_exploration_subscription(self):
        with self.swap(
            subscription_services, 'subscribe_to_thread', self._null_fn
            ), self.swap(
                subscription_services, 'subscribe_to_exploration', self._null_fn
            ):
            # User A adds user B as an editor to the exploration.
            rights_manager.assign_role_for_exploration(
                self.user_a, self.EXP_ID_1, self.user_b_id,
                rights_domain.ROLE_EDITOR)
            # User A adds user C as a viewer of the exploration.
            rights_manager.assign_role_for_exploration(
                self.user_a, self.EXP_ID_1, self.user_c_id,
                rights_domain.ROLE_VIEWER)

        self._run_one_off_job()

        # Users A and B are subscribed to the exploration. User C is not.
        user_a_subscriptions_model = user_models.UserSubscriptionsModel.get(
            self.user_a_id)
        user_b_subscriptions_model = user_models.UserSubscriptionsModel.get(
            self.user_b_id)
        user_c_subscriptions_model = user_models.UserSubscriptionsModel.get(
            self.user_c_id, strict=False)

        self.assertEqual(
            user_a_subscriptions_model.exploration_ids, [self.EXP_ID_1])
        self.assertEqual(
            user_b_subscriptions_model.exploration_ids, [self.EXP_ID_1])
        self.assertEqual(user_c_subscriptions_model, None)

    def test_two_explorations(self):
        with self.swap(
            subscription_services, 'subscribe_to_thread', self._null_fn
            ), self.swap(
                subscription_services, 'subscribe_to_exploration', self._null_fn
            ):
            # User A creates and saves another valid exploration.
            self.save_new_valid_exploration(self.EXP_ID_2, self.user_a_id)

        self._run_one_off_job()

        # User A is subscribed to two explorations.
        user_a_subscriptions_model = user_models.UserSubscriptionsModel.get(
            self.user_a_id)

        self.assertEqual(
            sorted(user_a_subscriptions_model.exploration_ids),
            sorted([self.EXP_ID_1, self.EXP_ID_2]))

    def test_community_owned_exploration(self):
        with self.swap(
            subscription_services, 'subscribe_to_thread', self._null_fn
            ), self.swap(
                subscription_services, 'subscribe_to_exploration', self._null_fn
            ):
            # User A adds user B as an editor to the exploration.
            rights_manager.assign_role_for_exploration(
                self.user_a, self.EXP_ID_1, self.user_b_id,
                rights_domain.ROLE_EDITOR)
            # The exploration becomes community-owned.
            rights_manager.publish_exploration(self.user_a, self.EXP_ID_1)
            rights_manager.release_ownership_of_exploration(
                self.user_a, self.EXP_ID_1)
            # User C edits the exploration.
            exp_services.update_exploration(
                self.user_c_id, self.EXP_ID_1, [], 'Update exploration')

        self._run_one_off_job()

        # User A and user B are subscribed to the exploration; user C is not.
        user_a_subscriptions_model = user_models.UserSubscriptionsModel.get(
            self.user_a_id)
        user_b_subscriptions_model = user_models.UserSubscriptionsModel.get(
            self.user_b_id)
        user_c_subscriptions_model = user_models.UserSubscriptionsModel.get(
            self.user_c_id, strict=False)

        self.assertEqual(
            user_a_subscriptions_model.exploration_ids, [self.EXP_ID_1])
        self.assertEqual(
            user_b_subscriptions_model.exploration_ids, [self.EXP_ID_1])
        self.assertEqual(user_c_subscriptions_model, None)

    def test_deleted_exploration(self):
        with self.swap(
            subscription_services, 'subscribe_to_thread', self._null_fn
            ), self.swap(
                subscription_services, 'subscribe_to_exploration', self._null_fn
            ):

            # User A deletes the exploration.
            exp_services.delete_exploration(self.user_a_id, self.EXP_ID_1)
            self.process_and_flush_pending_mapreduce_tasks()

        self._run_one_off_job()

        # User A is not subscribed to the exploration.
        user_a_subscriptions_model = user_models.UserSubscriptionsModel.get(
            self.user_a_id, strict=False)
        self.assertEqual(user_a_subscriptions_model, None)

    def test_collection_subscription(self):
        with self.swap(
            subscription_services, 'subscribe_to_thread', self._null_fn
            ), self.swap(
                subscription_services, 'subscribe_to_exploration', self._null_fn
            ), self.swap(
                subscription_services, 'subscribe_to_collection', self._null_fn
            ):
            # User A creates and saves a new valid collection.
            self.save_new_valid_collection(
                self.COLLECTION_ID_1, self.user_a_id,
                exploration_id=self.EXP_ID_FOR_COLLECTION_1)

            # User A adds user B as an editor to the collection.
            rights_manager.assign_role_for_collection(
                self.user_a, self.COLLECTION_ID_1, self.user_b_id,
                rights_domain.ROLE_EDITOR)
            # User A adds user C as a viewer of the collection.
            rights_manager.assign_role_for_collection(
                self.user_a, self.COLLECTION_ID_1, self.user_c_id,
                rights_domain.ROLE_VIEWER)

        self._run_one_off_job()

        # Users A and B are subscribed to the collection. User C is not.
        user_a_subscriptions_model = user_models.UserSubscriptionsModel.get(
            self.user_a_id)
        user_b_subscriptions_model = user_models.UserSubscriptionsModel.get(
            self.user_b_id)
        user_c_subscriptions_model = user_models.UserSubscriptionsModel.get(
            self.user_c_id, strict=False)

        self.assertEqual(
            user_a_subscriptions_model.collection_ids, [self.COLLECTION_ID_1])
        # User A is also subscribed to the exploration within the collection
        # because they created both.
        self.assertEqual(
            sorted(user_a_subscriptions_model.exploration_ids), [
                self.EXP_ID_1, self.EXP_ID_FOR_COLLECTION_1])
        self.assertEqual(
            user_b_subscriptions_model.collection_ids, [self.COLLECTION_ID_1])
        self.assertEqual(user_c_subscriptions_model, None)

    def test_two_collections(self):
        with self.swap(
            subscription_services, 'subscribe_to_thread', self._null_fn
            ), self.swap(
                subscription_services, 'subscribe_to_exploration', self._null_fn
            ), self.swap(
                subscription_services, 'subscribe_to_collection', self._null_fn
            ):
            # User A creates and saves a new valid collection.
            self.save_new_valid_collection(
                self.COLLECTION_ID_1, self.user_a_id,
                exploration_id=self.EXP_ID_FOR_COLLECTION_1)

            # User A creates and saves another valid collection.
            self.save_new_valid_collection(
                self.COLLECTION_ID_2, self.user_a_id,
                exploration_id=self.EXP_ID_FOR_COLLECTION_1)

        self._run_one_off_job()

        # User A is subscribed to two collections.
        user_a_subscriptions_model = user_models.UserSubscriptionsModel.get(
            self.user_a_id)

        self.assertEqual(
            sorted(user_a_subscriptions_model.collection_ids),
            sorted([self.COLLECTION_ID_1, self.COLLECTION_ID_2]))

    def test_deleted_collection(self):
        with self.swap(
            subscription_services, 'subscribe_to_thread', self._null_fn
            ), self.swap(
                subscription_services, 'subscribe_to_exploration', self._null_fn
            ), self.swap(
                subscription_services, 'subscribe_to_collection', self._null_fn
            ):
            # User A creates and saves a new collection.
            self.save_new_default_collection(
                self.COLLECTION_ID_1, self.user_a_id)

            # User A deletes the collection.
            collection_services.delete_collection(
                self.user_a_id, self.COLLECTION_ID_1)

            # User A deletes the exploration from earlier.
            exp_services.delete_exploration(self.user_a_id, self.EXP_ID_1)
            self.process_and_flush_pending_mapreduce_tasks()

        self._run_one_off_job()

        # User A is not subscribed to the collection.
        user_a_subscriptions_model = user_models.UserSubscriptionsModel.get(
            self.user_a_id, strict=False)
        self.assertEqual(user_a_subscriptions_model, None)

    def test_adding_exploration_to_collection(self):
        with self.swap(
            subscription_services, 'subscribe_to_thread', self._null_fn
            ), self.swap(
                subscription_services, 'subscribe_to_collection', self._null_fn
            ):
            # User B creates and saves a new collection.
            self.save_new_default_collection(
                self.COLLECTION_ID_1, self.user_b_id)

            # User B adds the exploration created by user A to the collection.
            collection_services.update_collection(
                self.user_b_id, self.COLLECTION_ID_1, [{
                    'cmd': collection_domain.CMD_ADD_COLLECTION_NODE,
                    'exploration_id': self.EXP_ID_1
                }], 'Add new exploration to collection.')

        # Users A and B have no subscriptions (to either explorations or
        # collections).
        user_a_subscriptions_model = user_models.UserSubscriptionsModel.get(
            self.user_a_id, strict=False)
        user_b_subscriptions_model = user_models.UserSubscriptionsModel.get(
            self.user_b_id, strict=False)
        self.assertEqual(user_a_subscriptions_model, None)
        self.assertEqual(user_b_subscriptions_model, None)

        self._run_one_off_job()

        user_a_subscriptions_model = user_models.UserSubscriptionsModel.get(
            self.user_a_id)
        user_b_subscriptions_model = user_models.UserSubscriptionsModel.get(
            self.user_b_id)

        # User B should be subscribed to the collection and user A to the
        # exploration.
        self.assertEqual(
            user_a_subscriptions_model.exploration_ids, [self.EXP_ID_1])
        self.assertEqual(
            user_a_subscriptions_model.collection_ids, [])
        self.assertEqual(
            user_b_subscriptions_model.exploration_ids, [])
        self.assertEqual(
            user_b_subscriptions_model.collection_ids, [self.COLLECTION_ID_1])

    def test_community_owned_collection(self):
        with self.swap(
            subscription_services, 'subscribe_to_thread', self._null_fn
            ), self.swap(
                subscription_services, 'subscribe_to_collection', self._null_fn
            ):
            rights_manager.publish_exploration(self.user_a, self.EXP_ID_1)

            # User A creates and saves a new valid collection.
            self.save_new_valid_collection(
                self.COLLECTION_ID_1, self.user_a_id,
                exploration_id=self.EXP_ID_1)

            # User A adds user B as an editor to the collection.
            rights_manager.assign_role_for_collection(
                self.user_a, self.COLLECTION_ID_1, self.user_b_id,
                rights_domain.ROLE_EDITOR)

            # The collection becomes community-owned.
            rights_manager.publish_collection(self.user_a, self.COLLECTION_ID_1)
            rights_manager.release_ownership_of_collection(
                self.user_a, self.COLLECTION_ID_1)

            # User C edits the collection.
            collection_services.update_collection(
                self.user_c_id, self.COLLECTION_ID_1, [{
                    'cmd': collection_domain.CMD_EDIT_COLLECTION_PROPERTY,
                    'property_name': (
                        collection_domain.COLLECTION_PROPERTY_TITLE),
                    'new_value': 'New title'
                }], 'Changed title.')

        self._run_one_off_job()

        # User A and user B are subscribed to the collection; user C is not.
        user_a_subscriptions_model = user_models.UserSubscriptionsModel.get(
            self.user_a_id)
        user_b_subscriptions_model = user_models.UserSubscriptionsModel.get(
            self.user_b_id)
        user_c_subscriptions_model = user_models.UserSubscriptionsModel.get(
            self.user_c_id, strict=False)

        self.assertEqual(
            user_a_subscriptions_model.collection_ids, [self.COLLECTION_ID_1])
        self.assertEqual(
            user_b_subscriptions_model.collection_ids, [self.COLLECTION_ID_1])
        self.assertEqual(user_c_subscriptions_model, None)


class MockUserStatsAggregator(
        user_jobs_continuous.UserStatsAggregator):
    """A modified UserStatsAggregator that does not start a new
     batch job when the previous one has finished.
    """

    @classmethod
    def _get_batch_job_manager_class(cls):
        return MockUserStatsMRJobManager

    @classmethod
    def _kickoff_batch_job_after_previous_one_ends(cls):
        pass


class MockUserStatsMRJobManager(
        user_jobs_continuous.UserStatsMRJobManager):

    @classmethod
    def _get_continuous_computation_class(cls):
        return MockUserStatsAggregator


class DashboardStatsOneOffJobTests(test_utils.GenericTestBase):
    """Tests for the one-off dashboard stats job."""

    CURRENT_DATE_AS_STRING = user_services.get_current_date_as_string()
    DATE_AFTER_ONE_WEEK = (
        (datetime.datetime.utcnow() + datetime.timedelta(7)).strftime(
            feconf.DASHBOARD_STATS_DATETIME_STRING_FORMAT))

    USER_SESSION_ID = 'session1'

    EXP_ID_1 = 'exp_id_1'
    EXP_ID_2 = 'exp_id_2'
    EXP_VERSION = 1

    def _run_one_off_job(self):
        """Runs the one-off MapReduce job."""
        job_id = user_jobs_one_off.DashboardStatsOneOffJob.create_new()
        user_jobs_one_off.DashboardStatsOneOffJob.enqueue(job_id)
        self.assertEqual(
            self.count_jobs_in_mapreduce_taskqueue(
                taskqueue_services.QUEUE_NAME_ONE_OFF_JOBS), 1)
        self.process_and_flush_pending_mapreduce_tasks()

    def setUp(self):
        super(DashboardStatsOneOffJobTests, self).setUp()

        self.signup(self.OWNER_EMAIL, self.OWNER_USERNAME)
        self.owner_id = self.get_user_id_from_email(self.OWNER_EMAIL)

    def mock_get_current_date_as_string(self):
        return self.CURRENT_DATE_AS_STRING

    def _rate_exploration(self, user_id, exp_id, rating):
        """Assigns rating to the exploration corresponding to the given
        exploration id.

        Args:
            user_id: str. The user id.
            exp_id: str. The exploration id.
            rating: int. The rating to be assigned to the given exploration.
        """
        rating_services.assign_rating_to_exploration(user_id, exp_id, rating)

    def _record_play(self, exp_id, state):
        """Calls StartExplorationEventHandler and records the 'play' event
        corresponding to the given exploration id.

        Args:
            exp_id: str. The exploration id.
            state: dict(str, *). The state of the exploration corresponding to
                the given id.
        """
        event_services.StartExplorationEventHandler.record(
            exp_id, self.EXP_VERSION, state, self.USER_SESSION_ID, {},
            feconf.PLAY_TYPE_NORMAL)

    def test_weekly_stats_if_continuous_stats_job_has_not_been_run(self):
        exploration = self.save_new_valid_exploration(
            self.EXP_ID_1, self.owner_id)
        exp_id = exploration.id
        init_state_name = exploration.init_state_name
        self._record_play(exp_id, init_state_name)
        self._rate_exploration('user1', exp_id, 5)

        weekly_stats = user_services.get_weekly_dashboard_stats(self.owner_id)
        self.assertEqual(weekly_stats, None)
        self.assertEqual(
            user_services.get_last_week_dashboard_stats(self.owner_id), None)

        with self.swap(
            user_services,
            'get_current_date_as_string',
            self.mock_get_current_date_as_string):
            self._run_one_off_job()

        weekly_stats = user_services.get_weekly_dashboard_stats(self.owner_id)
        expected_results_list = [{
            self.mock_get_current_date_as_string(): {
                'num_ratings': 0,
                'average_ratings': None,
                'total_plays': 0
            }
        }]
        self.assertEqual(weekly_stats, expected_results_list)
        self.assertEqual(
            user_services.get_last_week_dashboard_stats(self.owner_id),
            expected_results_list[0])

    def test_weekly_stats_if_no_explorations(self):
        MockUserStatsAggregator.start_computation()
        self.process_and_flush_pending_mapreduce_tasks()

        with self.swap(
            user_services,
            'get_current_date_as_string',
            self.mock_get_current_date_as_string):
            self._run_one_off_job()

        weekly_stats = user_services.get_weekly_dashboard_stats(self.owner_id)
        self.assertEqual(
            weekly_stats, [{
                self.mock_get_current_date_as_string(): {
                    'num_ratings': 0,
                    'average_ratings': None,
                    'total_plays': 0
                }
            }])

    def test_weekly_stats_for_single_exploration(self):
        exploration = self.save_new_valid_exploration(
            self.EXP_ID_1, self.owner_id)
        exp_id = exploration.id
        init_state_name = exploration.init_state_name
        self._record_play(exp_id, init_state_name)
        self._rate_exploration('user1', exp_id, 5)
        event_services.StatsEventsHandler.record(
            self.EXP_ID_1, 1, {
                'num_starts': 1,
                'num_actual_starts': 0,
                'num_completions': 0,
                'state_stats_mapping': {}
            })

        self.process_and_flush_pending_tasks()

        MockUserStatsAggregator.start_computation()
        self.process_and_flush_pending_mapreduce_tasks()

        with self.swap(
            user_services,
            'get_current_date_as_string',
            self.mock_get_current_date_as_string):
            self._run_one_off_job()

        weekly_stats = user_services.get_weekly_dashboard_stats(self.owner_id)
        self.assertEqual(
            weekly_stats, [{
                self.mock_get_current_date_as_string(): {
                    'num_ratings': 1,
                    'average_ratings': 5.0,
                    'total_plays': 1
                }
            }])

    def test_weekly_stats_for_multiple_explorations(self):
        exploration_1 = self.save_new_valid_exploration(
            self.EXP_ID_1, self.owner_id)
        exp_id_1 = exploration_1.id
        exploration_2 = self.save_new_valid_exploration(
            self.EXP_ID_2, self.owner_id)
        exp_id_2 = exploration_2.id
        init_state_name_1 = exploration_1.init_state_name
        self._record_play(exp_id_1, init_state_name_1)
        self._rate_exploration('user1', exp_id_1, 5)
        self._rate_exploration('user2', exp_id_2, 4)
        event_services.StatsEventsHandler.record(
            self.EXP_ID_1, 1, {
                'num_starts': 1,
                'num_actual_starts': 0,
                'num_completions': 0,
                'state_stats_mapping': {}
            })

        self.process_and_flush_pending_tasks()
        MockUserStatsAggregator.start_computation()
        self.process_and_flush_pending_mapreduce_tasks()

        with self.swap(
            user_services,
            'get_current_date_as_string',
            self.mock_get_current_date_as_string):
            self._run_one_off_job()

        weekly_stats = user_services.get_weekly_dashboard_stats(self.owner_id)
        self.assertEqual(
            weekly_stats, [{
                self.mock_get_current_date_as_string(): {
                    'num_ratings': 2,
                    'average_ratings': 4.5,
                    'total_plays': 1
                }
            }])

    def test_stats_for_multiple_weeks(self):
        exploration = self.save_new_valid_exploration(
            self.EXP_ID_1, self.owner_id)
        exp_id = exploration.id
        init_state_name = exploration.init_state_name
        self._rate_exploration('user1', exp_id, 4)
        self._record_play(exp_id, init_state_name)
        self._record_play(exp_id, init_state_name)
        event_services.StatsEventsHandler.record(
            self.EXP_ID_1, 1, {
                'num_starts': 2,
                'num_actual_starts': 0,
                'num_completions': 0,
                'state_stats_mapping': {}
            })

        self.process_and_flush_pending_tasks()
        MockUserStatsAggregator.start_computation()
        self.process_and_flush_pending_mapreduce_tasks()

        with self.swap(
            user_services,
            'get_current_date_as_string',
            self.mock_get_current_date_as_string):
            self._run_one_off_job()

        weekly_stats = user_services.get_weekly_dashboard_stats(self.owner_id)
        self.assertEqual(
            weekly_stats, [{
                self.mock_get_current_date_as_string(): {
                    'num_ratings': 1,
                    'average_ratings': 4.0,
                    'total_plays': 2
                }
            }])

        MockUserStatsAggregator.stop_computation(self.owner_id)
        self.process_and_flush_pending_mapreduce_tasks()

        self._rate_exploration('user2', exp_id, 2)

        MockUserStatsAggregator.start_computation()
        self.process_and_flush_pending_mapreduce_tasks()

        def _mock_get_date_after_one_week():
            """Returns the date of the next week."""
            return self.DATE_AFTER_ONE_WEEK

        with self.swap(
            user_services,
            'get_current_date_as_string',
            _mock_get_date_after_one_week):
            self._run_one_off_job()

        expected_results_list = [
            {
                self.mock_get_current_date_as_string(): {
                    'num_ratings': 1,
                    'average_ratings': 4.0,
                    'total_plays': 2
                }
            },
            {
                _mock_get_date_after_one_week(): {
                    'num_ratings': 2,
                    'average_ratings': 3.0,
                    'total_plays': 2
                }
            }
        ]
        weekly_stats = user_services.get_weekly_dashboard_stats(self.owner_id)
        self.assertEqual(weekly_stats, expected_results_list)
        self.assertEqual(
            user_services.get_last_week_dashboard_stats(self.owner_id),
            expected_results_list[1])


class UserFirstContributionMsecOneOffJobTests(test_utils.GenericTestBase):

    EXP_ID = 'test_exp'

    def setUp(self):
        super(UserFirstContributionMsecOneOffJobTests, self).setUp()

        self.signup(self.ADMIN_EMAIL, self.ADMIN_USERNAME)
        self.admin_id = self.get_user_id_from_email(self.ADMIN_EMAIL)
        self.set_admins([self.ADMIN_USERNAME])
        self.admin = user_services.UserActionsInfo(self.admin_id)

        self.signup(self.OWNER_EMAIL, self.OWNER_USERNAME)
        self.owner_id = self.get_user_id_from_email(self.OWNER_EMAIL)
        self.owner = user_services.UserActionsInfo(self.owner_id)

        self.signup(self.EDITOR_EMAIL, self.EDITOR_USERNAME)
        self.editor_id = self.get_user_id_from_email(self.EDITOR_EMAIL)

    def test_contribution_msec_updates_on_published_explorations(self):
        exploration = self.save_new_valid_exploration(
            self.EXP_ID, self.admin_id, end_state_name='End')
        init_state_name = exploration.init_state_name

        # Test that no contribution time is set.
        job_id = (
            user_jobs_one_off.UserFirstContributionMsecOneOffJob.create_new())
        user_jobs_one_off.UserFirstContributionMsecOneOffJob.enqueue(job_id)
        self.process_and_flush_pending_mapreduce_tasks()
        self.assertIsNone(
            user_services.get_user_settings(
                self.admin_id).first_contribution_msec)

        # Test all owners and editors of exploration after publication have
        # updated times.
        exp_services.publish_exploration_and_update_user_profiles(
            self.admin, self.EXP_ID)
        rights_manager.release_ownership_of_exploration(
            self.admin, self.EXP_ID)
        exp_services.update_exploration(
            self.editor_id, self.EXP_ID, [exp_domain.ExplorationChange({
                'cmd': 'edit_state_property',
                'state_name': init_state_name,
                'property_name': 'widget_id',
                'new_value': 'MultipleChoiceInput'
            }), exp_domain.ExplorationChange({
                'cmd': 'edit_state_property',
                'state_name': init_state_name,
                'property_name': 'widget_customization_args',
                'new_value': {
                    'choices': {
                        'value': [{
                            'content_id': 'ca_choices_0',
                            'html': '<p>Choice 1</p>'
                        }]
                    },
                    'showChoicesInShuffledOrder': {'value': True}
                }
            })], 'commit')
        job_id = (
            user_jobs_one_off.UserFirstContributionMsecOneOffJob.create_new())
        user_jobs_one_off.UserFirstContributionMsecOneOffJob.enqueue(job_id)
        self.process_and_flush_pending_mapreduce_tasks()
        self.assertIsNotNone(user_services.get_user_settings(
            self.admin_id).first_contribution_msec)
        self.assertIsNotNone(user_services.get_user_settings(
            self.editor_id).first_contribution_msec)

    def test_contribution_msec_does_not_update_on_unpublished_explorations(
            self):
        self.save_new_valid_exploration(
            self.EXP_ID, self.owner_id, end_state_name='End')
        exp_services.publish_exploration_and_update_user_profiles(
            self.owner, self.EXP_ID)
        # We now manually reset the user's first_contribution_msec to None.
        # This is to test that the one off job skips over the unpublished
        # exploration and does not reset the user's first_contribution_msec.
        user_models.UserSettingsModel(
            id=self.owner_id,
            email='email@email.com',
            username='username',
            first_contribution_msec=None
        ).put()
        rights_manager.unpublish_exploration(self.admin, self.EXP_ID)

        # Test that first contribution time is not set for unpublished
        # explorations.
        job_id = (
            user_jobs_one_off.UserFirstContributionMsecOneOffJob.create_new())
        user_jobs_one_off.UserFirstContributionMsecOneOffJob.enqueue(job_id)
        self.process_and_flush_pending_mapreduce_tasks()
        self.assertIsNone(user_services.get_user_settings(
            self.owner_id).first_contribution_msec)

    def test_contribution_msec_is_not_generated_if_exploration_not_created(
            self):
        model1 = exp_models.ExplorationRightsSnapshotMetadataModel(
            id='exp_id-1', committer_id=self.owner_id, commit_type='create')
        model1.put_for_human()

        self.assertIsNone(user_services.get_user_settings(
            self.owner_id).first_contribution_msec)

        job_id = (
            user_jobs_one_off.UserFirstContributionMsecOneOffJob.create_new())
        user_jobs_one_off.UserFirstContributionMsecOneOffJob.enqueue(job_id)
        self.process_and_flush_pending_mapreduce_tasks()

        self.assertIsNone(user_services.get_user_settings(
            self.owner_id).first_contribution_msec)


class UserLastExplorationActivityOneOffJobTests(test_utils.GenericTestBase):

    def setUp(self):
        super(UserLastExplorationActivityOneOffJobTests, self).setUp()
        self.signup(self.OWNER_EMAIL, self.OWNER_USERNAME)
        self.owner_id = self.get_user_id_from_email(self.OWNER_EMAIL)
        self.signup(self.EDITOR_EMAIL, self.EDITOR_USERNAME)
        self.editor_id = self.get_user_id_from_email(self.EDITOR_EMAIL)
        self.exp_id = 'exp'

    def _run_one_off_job(self):
        """Runs the one-off MapReduce job."""
        job_id = (
            user_jobs_one_off.UserLastExplorationActivityOneOffJob.create_new())
        user_jobs_one_off.UserLastExplorationActivityOneOffJob.enqueue(job_id)
        self.assertEqual(
            self.count_jobs_in_mapreduce_taskqueue(
                taskqueue_services.QUEUE_NAME_ONE_OFF_JOBS), 1)
        self.process_and_flush_pending_mapreduce_tasks()

    def test_that_last_created_time_is_updated(self):
        self.login(self.OWNER_EMAIL)
        self.save_new_valid_exploration(
            self.exp_id, self.owner_id, end_state_name='End')
        self.logout()

        user_models.UserSettingsModel(
            id=self.owner_id,
            email=self.OWNER_EMAIL,
            last_created_an_exploration=None
        ).put()

        owner_settings = user_services.get_user_settings(self.owner_id)
        self.assertIsNone(owner_settings.last_created_an_exploration)
        self.assertIsNone(owner_settings.last_edited_an_exploration)

        self._run_one_off_job()

        owner_settings = user_services.get_user_settings(self.owner_id)
        self.assertIsNotNone(owner_settings.last_created_an_exploration)
        self.assertIsNotNone(owner_settings.last_edited_an_exploration)

    def test_that_last_edited_time_is_updated(self):
        self.login(self.OWNER_EMAIL)
        self.save_new_valid_exploration(
            self.exp_id, self.owner_id, end_state_name='End')
        self.logout()
        self.login(self.EDITOR_EMAIL)
        exp_services.update_exploration(
            self.editor_id, self.exp_id, [exp_domain.ExplorationChange({
                'cmd': 'edit_exploration_property',
                'property_name': 'objective',
                'new_value': 'the objective'
            })], 'Test edit')
        self.logout()

        user_models.UserSettingsModel(
            id=self.editor_id,
            email=self.EDITOR_EMAIL,
            last_edited_an_exploration=None
        ).put()

        editor_settings = user_services.get_user_settings(self.editor_id)

        self.assertIsNone(editor_settings.last_created_an_exploration)
        self.assertIsNone(editor_settings.last_edited_an_exploration)

        self._run_one_off_job()

        editor_settings = user_services.get_user_settings(self.editor_id)

        self.assertIsNotNone(editor_settings.last_edited_an_exploration)
        self.assertIsNone(editor_settings.last_created_an_exploration)

    def test_that_last_edited_and_created_time_both_updated(self):
        self.login(self.OWNER_EMAIL)
        self.save_new_valid_exploration(
            self.exp_id, self.owner_id, end_state_name='End')
        exp_services.update_exploration(
            self.owner_id, self.exp_id, [exp_domain.ExplorationChange({
                'cmd': 'edit_exploration_property',
                'property_name': 'objective',
                'new_value': 'the objective'
            })], 'Test edit')
        self.logout()
        self.login(self.EDITOR_EMAIL)
        exp_services.update_exploration(
            self.editor_id, self.exp_id, [exp_domain.ExplorationChange({
                'cmd': 'edit_exploration_property',
                'property_name': 'objective',
                'new_value': 'new objective'
            })], 'Test edit new')
        self.logout()

        user_models.UserSettingsModel(
            id=self.owner_id,
            email=self.OWNER_EMAIL,
            last_created_an_exploration=None,
            last_edited_an_exploration=None
        ).put()

        user_models.UserSettingsModel(
            id=self.editor_id,
            email=self.EDITOR_EMAIL,
            last_edited_an_exploration=None
        ).put()

        owner_settings = user_services.get_user_settings(self.owner_id)
        editor_settings = user_services.get_user_settings(self.editor_id)

        self.assertIsNone(owner_settings.last_created_an_exploration)
        self.assertIsNone(owner_settings.last_edited_an_exploration)
        self.assertIsNone(editor_settings.last_created_an_exploration)
        self.assertIsNone(editor_settings.last_edited_an_exploration)

        self._run_one_off_job()

        owner_settings = user_services.get_user_settings(self.owner_id)
        editor_settings = user_services.get_user_settings(self.editor_id)

        self.assertIsNotNone(owner_settings.last_edited_an_exploration)
        self.assertIsNotNone(owner_settings.last_created_an_exploration)
        self.assertIsNotNone(editor_settings.last_edited_an_exploration)
        self.assertIsNone(editor_settings.last_created_an_exploration)

    def test_that_last_edited_and_created_time_are_not_updated(self):
        user_models.UserSettingsModel(
            id=self.owner_id,
            email=self.OWNER_EMAIL,
            last_created_an_exploration=None,
            last_edited_an_exploration=None
        ).put()

        owner_settings = user_services.get_user_settings(self.owner_id)

        self.assertIsNone(owner_settings.last_created_an_exploration)
        self.assertIsNone(owner_settings.last_edited_an_exploration)

        self._run_one_off_job()

        owner_settings = user_services.get_user_settings(self.owner_id)
        self.assertIsNone(owner_settings.last_created_an_exploration)
        self.assertIsNone(owner_settings.last_edited_an_exploration)


class CleanupUserSubscriptionsModelUnitTests(test_utils.GenericTestBase):

    def setUp(self):
        super(CleanupUserSubscriptionsModelUnitTests, self).setUp()

        self.signup(self.OWNER_EMAIL, self.OWNER_USERNAME)
        self.signup('user@email', 'user')
        self.owner_id = self.get_user_id_from_email(self.OWNER_EMAIL)
        self.user_id = self.get_user_id_from_email('user@email')
        self.owner = user_services.UserActionsInfo(self.owner_id)

        explorations = [exp_domain.Exploration.create_default_exploration(
            '%s' % i,
            title='title %d' % i,
            category='category%d' % i
        ) for i in python_utils.RANGE(3)]

        for exp in explorations:
            exp_services.save_new_exploration(self.owner_id, exp)
            rights_manager.publish_exploration(self.owner, exp.id)

        for exp in explorations:
            subscription_services.subscribe_to_exploration(
                self.user_id, exp.id)
        self.process_and_flush_pending_mapreduce_tasks()

    def test_standard_operation(self):
        for exp_id in python_utils.RANGE(3):
            exp_models.ExplorationModel.get('%s' % exp_id).delete(
                self.owner_id, 'deleted exploration')

        owner_subscription_model = user_models.UserSubscriptionsModel.get(
            self.owner_id)
        self.assertEqual(len(owner_subscription_model.exploration_ids), 3)

        user_subscription_model = user_models.UserSubscriptionsModel.get(
            self.user_id)
        self.assertEqual(len(user_subscription_model.exploration_ids), 3)

        job = (
            user_jobs_one_off
            .CleanupExplorationIdsFromUserSubscriptionsModelOneOffJob
        )
        job_id = job.create_new()
        job.enqueue(job_id)
        self.assertEqual(
            self.count_jobs_in_mapreduce_taskqueue(
                taskqueue_services.QUEUE_NAME_ONE_OFF_JOBS), 1)
        self.process_and_flush_pending_mapreduce_tasks()

        owner_subscription_model = user_models.UserSubscriptionsModel.get(
            self.owner_id)
        self.assertEqual(len(owner_subscription_model.exploration_ids), 0)

        user_subscription_model = user_models.UserSubscriptionsModel.get(
            self.user_id)
        self.assertEqual(len(user_subscription_model.exploration_ids), 0)
        actual_output = job.get_output(job_id)
        expected_output = [
            u'[u\'Successfully cleaned up UserSubscriptionsModel %s and '
            'removed explorations 0, 1, 2\', 1]' %
            self.owner_id,
            u'[u\'Successfully cleaned up UserSubscriptionsModel %s and '
            'removed explorations 0, 1, 2\', 1]' %
            self.user_id]
        self.assertEqual(sorted(actual_output), sorted(expected_output))


class MockUserSettingsModelWithGaeUserId(user_models.UserSettingsModel):
    """Mock UserSettingsModel so that it allows to set `gae_user_id`."""

    gae_user_id = (
        datastore_services.StringProperty(indexed=True, required=False))


class MockUserSettingsModelWithGaeId(user_models.UserSettingsModel):
    """Mock UserSettingsModel so that it allows to set `gae_id`."""

    gae_id = (
        datastore_services.StringProperty(indexed=True, required=True))


class MockUserSubscriptionsModelWithActivityIDs(
        user_models.UserSubscriptionsModel):
    """Mock UserSubscriptionsModel so that it allows to set 'activity_ids'. """

    activity_ids = (
        datastore_services.StringProperty(indexed=True, repeated=True))


class RemoveActivityIDsOneOffJobTests(test_utils.GenericTestBase):
    def _run_one_off_job(self):
        """Runs the one-off MapReduce job."""
        job_id = (
            user_jobs_one_off.RemoveActivityIDsOneOffJob.create_new())
        user_jobs_one_off.RemoveActivityIDsOneOffJob.enqueue(job_id)
        self.assertEqual(
            self.count_jobs_in_mapreduce_taskqueue(
                taskqueue_services.QUEUE_NAME_ONE_OFF_JOBS), 1)
        self.process_and_flush_pending_mapreduce_tasks()
        stringified_output = (
            user_jobs_one_off.RemoveActivityIDsOneOffJob
            .get_output(job_id))
        eval_output = [ast.literal_eval(stringified_item) for
                       stringified_item in stringified_output]
        return eval_output

    def test_one_subscription_model_with_activity_ids(self):
        with self.swap(
            user_models, 'UserSubscriptionsModel',
            MockUserSubscriptionsModelWithActivityIDs):
            original_subscription_model = (
                user_models.UserSubscriptionsModel(
                    id='id',
                    activity_ids=['exp_1', 'exp_2', 'exp_3']
                )
            )
            original_subscription_model.put()

            self.assertIsNotNone(
                original_subscription_model.activity_ids)
            self.assertIn(
                'activity_ids', original_subscription_model._values)  # pylint: disable=protected-access
            self.assertIn(
                'activity_ids', original_subscription_model._properties)  # pylint: disable=protected-access

            output = self._run_one_off_job()
            self.assertItemsEqual(
                [['SUCCESS_REMOVED - UserSubscriptionsModel', 1]], output)

            migrated_subscription_model = (
                user_models.UserSubscriptionsModel.get_by_id('id'))

            self.assertNotIn(
                'activity_ids', migrated_subscription_model._values)  # pylint: disable=protected-access
            self.assertNotIn(
                'activity_ids', migrated_subscription_model._properties)  # pylint: disable=protected-access

    def test_one_subscription_model_without_activity_ids(self):
        original_subscription_model = (
            user_models.UserSubscriptionsModel(
                id='id'
            )
        )
        original_subscription_model.put()

        self.assertNotIn(
            'activity_ids', original_subscription_model._values)  # pylint: disable=protected-access
        self.assertNotIn(
            'activity_ids', original_subscription_model._properties)  # pylint: disable=protected-access

        output = self._run_one_off_job()
        self.assertItemsEqual(
            [['SUCCESS_ALREADY_REMOVED - UserSubscriptionsModel', 1]], output)

        migrated_subscription_model = (
            user_models.UserSubscriptionsModel.get_by_id('id'))
        self.assertNotIn(
            'activity_ids', migrated_subscription_model._values)  # pylint: disable=protected-access
        self.assertNotIn(
            'activity_ids', migrated_subscription_model._properties)  # pylint: disable=protected-access

    def test_rerun(self):
        original_subscription_model = (
            user_models.UserSubscriptionsModel(
                id='id'
            )
        )
        original_subscription_model.put()

        self.assertNotIn(
            'activity_ids', original_subscription_model._values)  # pylint: disable=protected-access
        self.assertNotIn(
            'activity_ids', original_subscription_model._properties)  # pylint: disable=protected-access

        output = self._run_one_off_job()
        self.assertItemsEqual(
            [['SUCCESS_ALREADY_REMOVED - UserSubscriptionsModel', 1]], output)

        migrated_subscription_model = (
            user_models.UserSubscriptionsModel.get_by_id('id'))
        self.assertNotIn(
            'activity_ids', migrated_subscription_model._values)  # pylint: disable=protected-access
        self.assertNotIn(
            'activity_ids', migrated_subscription_model._properties)  # pylint: disable=protected-access
        self.assertEqual(
            original_subscription_model.last_updated,
            migrated_subscription_model.last_updated)

        output = self._run_one_off_job()
        self.assertItemsEqual(
            [['SUCCESS_ALREADY_REMOVED - UserSubscriptionsModel', 1]], output)

        migrated_subscription_model = (
            user_models.UserSubscriptionsModel.get_by_id('id'))
        self.assertNotIn(
            'activity_ids', migrated_subscription_model._values)  # pylint: disable=protected-access
        self.assertNotIn(
            'activity_ids', migrated_subscription_model._properties)  # pylint: disable=protected-access


class MockUserSubscriptionsModelWithFeedbackThreadIDs(
        user_models.UserSubscriptionsModel):
    """Mock UserSubscriptionsModel so that it allows to set
    `feedback_thread_ids`.
    """

    feedback_thread_ids = (
        datastore_services.StringProperty(indexed=True, repeated=True))


class RemoveFeedbackThreadIDsOneOffJobTests(test_utils.GenericTestBase):
    def _run_one_off_job(self):
        """Runs the one-off MapReduce job."""
        job_id = (
            user_jobs_one_off.RemoveFeedbackThreadIDsOneOffJob.create_new())
        user_jobs_one_off.RemoveFeedbackThreadIDsOneOffJob.enqueue(job_id)
        self.assertEqual(
            self.count_jobs_in_mapreduce_taskqueue(
                taskqueue_services.QUEUE_NAME_ONE_OFF_JOBS), 1)
        self.process_and_flush_pending_mapreduce_tasks()
        stringified_output = (
            user_jobs_one_off.RemoveFeedbackThreadIDsOneOffJob
            .get_output(job_id))
        eval_output = [ast.literal_eval(stringified_item) for
                       stringified_item in stringified_output]
        return eval_output

    def test_one_subscription_model_with_feedback_thread_ids(self):
        with self.swap(
            user_models, 'UserSubscriptionsModel',
            MockUserSubscriptionsModelWithFeedbackThreadIDs):
            original_subscription_model = (
                user_models.UserSubscriptionsModel(
                    id='id',
                    feedback_thread_ids=['some_id']
                )
            )
            original_subscription_model.put()

            self.assertIsNotNone(
                original_subscription_model.feedback_thread_ids)
            self.assertIn(
                'feedback_thread_ids', original_subscription_model._values)  # pylint: disable=protected-access
            self.assertIn(
                'feedback_thread_ids', original_subscription_model._properties)  # pylint: disable=protected-access

            output = self._run_one_off_job()
            self.assertItemsEqual(
                [['SUCCESS_REMOVED - UserSubscriptionsModel', 1]], output)

            migrated_subscription_model = (
                user_models.UserSubscriptionsModel.get_by_id('id'))

            self.assertNotIn(
                'feedback_thread_ids', migrated_subscription_model._values)  # pylint: disable=protected-access
            self.assertNotIn(
                'feedback_thread_ids', migrated_subscription_model._properties)  # pylint: disable=protected-access

    def test_one_subscription_model_without_feedback_thread_ids(self):
        original_subscription_model = (
            user_models.UserSubscriptionsModel(
                id='id'
            )
        )
        original_subscription_model.put()

        self.assertNotIn(
            'feedback_thread_ids', original_subscription_model._values)  # pylint: disable=protected-access
        self.assertNotIn(
            'feedback_thread_ids', original_subscription_model._properties)  # pylint: disable=protected-access

        output = self._run_one_off_job()
        self.assertItemsEqual(
            [['SUCCESS_ALREADY_REMOVED - UserSubscriptionsModel', 1]], output)

        migrated_subscription_model = (
            user_models.UserSubscriptionsModel.get_by_id('id'))
        self.assertNotIn(
            'feedback_thread_ids', migrated_subscription_model._values)  # pylint: disable=protected-access
        self.assertNotIn(
            'feedback_thread_ids', migrated_subscription_model._properties)  # pylint: disable=protected-access
        self.assertEqual(
            original_subscription_model.last_updated,
            migrated_subscription_model.last_updated)


<<<<<<< HEAD
=======
class FixUserSettingsCreatedOnOneOffJobTests(test_utils.GenericTestBase):

    AUTO_CREATE_DEFAULT_SUPERADMIN_USER = False

    USER_ID_1 = 'user_id'
    USER_ID_2 = 'user_id_2'
    EMAIL_1 = 'test@email.com'
    EMAIL_2 = 'test2@email.com'
    SKILL_ID_1 = 'skill_id_1'
    SKILL_ID_2 = 'skill_id_2'
    DEGREE_OF_MASTERY = 0.5
    EXPLORATION_IDS = ['exp_1', 'exp_2', 'exp_3']
    COLLECTION_IDS = ['col_1', 'col_2', 'col_3']
    EXP_ID_ONE = 'exp_id_one'
    EXP_ID_TWO = 'exp_id_two'
    EXP_ID_THREE = 'exp_id_three'

    def _run_one_off_job(self):
        """Runs the one-off MapReduce job."""
        job_id = (
            user_jobs_one_off.FixUserSettingsCreatedOnOneOffJob.create_new())
        user_jobs_one_off.FixUserSettingsCreatedOnOneOffJob.enqueue(job_id)
        self.assertEqual(
            self.count_jobs_in_mapreduce_taskqueue(
                taskqueue_services.QUEUE_NAME_ONE_OFF_JOBS), 1)
        self.process_and_flush_pending_mapreduce_tasks()
        stringified_output = (
            user_jobs_one_off.FixUserSettingsCreatedOnOneOffJob
            .get_output(job_id))
        eval_output = [ast.literal_eval(stringified_item) for
                       stringified_item in stringified_output]
        sorted_eval_output = []
        for key, values in eval_output:
            if key == 'ERROR_NOT_UP_TO_DATE_USER':
                values.sort()
            sorted_eval_output.append([key, values])
        return sorted_eval_output

    def test_update_user_model_using_all_user_settings_model_attributes(self):
        user_settings_model = (
            user_models.UserSettingsModel(
                id=self.USER_ID_1,
                email=self.EMAIL_1,
            )
        )
        user_settings_model.update_timestamps()
        original_created_on_timestamp = user_settings_model.created_on
        # last_agreed_to_terms is set to have the absolute minimum
        # timestamp value.
        user_settings_model.last_agreed_to_terms = (
            original_created_on_timestamp + datetime.timedelta(hours=2))
        final_created_on_timestamp = user_settings_model.last_agreed_to_terms
        user_settings_model.created_on = (
            final_created_on_timestamp + datetime.timedelta(days=10))
        user_settings_model.last_logged_in = (
            final_created_on_timestamp + datetime.timedelta(minutes=1))
        user_settings_model.last_started_state_editor_tutorial = (
            final_created_on_timestamp + datetime.timedelta(minutes=3))
        user_settings_model.last_updated = (
            final_created_on_timestamp + datetime.timedelta(hours=12))
        user_settings_model.last_started_state_translation_tutorial = (
            final_created_on_timestamp + datetime.timedelta(hours=14))
        user_settings_model.last_edited_an_exploration = (
            final_created_on_timestamp + datetime.timedelta(hours=15))
        user_settings_model.last_created_an_exploration = (
            final_created_on_timestamp + datetime.timedelta(hours=16))
        user_settings_model.first_contribution_msec = (
            utils.get_time_in_millisecs(
                final_created_on_timestamp + datetime.timedelta(hours=10))
        )
        user_settings_model.put()

        expected_output = [
            [
                'SUCCESS_UPDATED_USING_UserSettingsModel_last_agreed_to_terms',
                1
            ],
            ['ERROR_NOT_UP_TO_DATE_USER', [self.USER_ID_1]]
        ]
        self.assertLess(
            final_created_on_timestamp, user_settings_model.created_on)
        actual_output = self._run_one_off_job()
        self.assertItemsEqual(expected_output, actual_output)
        migrated_user_model = (
            user_models.UserSettingsModel.get_by_id(self.USER_ID_1))
        self.assertEqual(
            migrated_user_model.created_on, final_created_on_timestamp)

    def test_update_using_datetime_attributes_of_all_other_models(self):
        user_subscriptions_model = user_models.UserSubscriptionsModel(
            id=self.USER_ID_1)
        user_subscriptions_model.update_timestamps()
        # We are sequentially creating the models, so the timestamps will
        # be in increasing order, and hence created_on attribute for
        # user_subscriptions_model will have the smallest timestamp value.
        final_created_on_timestamp = user_subscriptions_model.created_on
        user_subscriptions_model.last_updated = (
            final_created_on_timestamp + datetime.timedelta(hours=2)
        )
        user_subscriptions_model.last_checked = (
            final_created_on_timestamp + datetime.timedelta(hours=3)
        )
        user_subscriptions_model.put()

        user_settings_model = (
            user_models.UserSettingsModel(
                id=self.USER_ID_1,
                email=self.EMAIL_1,
            )
        )
        user_settings_model.update_timestamps()
        user_settings_model.created_on = (
            final_created_on_timestamp + datetime.timedelta(hours=10)
        )
        user_settings_model.last_updated = (
            final_created_on_timestamp + datetime.timedelta(hours=10)
        )
        user_settings_model.put()

        exploration_user_data_model = user_models.ExplorationUserDataModel(
            id='%s.%s' % (self.USER_ID_1, self.EXP_ID_ONE),
            user_id=self.USER_ID_1,
            exploration_id=self.EXP_ID_ONE,
            rating=2,
            rated_on=final_created_on_timestamp + datetime.timedelta(hours=1),
            draft_change_list={'new_content': {}},
            draft_change_list_last_updated=(
                final_created_on_timestamp + datetime.timedelta(hours=2)),
            draft_change_list_exp_version=3,
            draft_change_list_id=1
        )
        exploration_user_data_model.update_timestamps()
        exploration_user_data_model.created_on = (
            final_created_on_timestamp + datetime.timedelta(hours=5)
        )
        exploration_user_data_model.last_updated = (
            final_created_on_timestamp + datetime.timedelta(hours=5)
        )
        exploration_user_data_model.put()

        user_contributions_model = user_models.UserContributionsModel(
            id=self.USER_ID_1)
        user_contributions_model.update_timestamps()
        user_contributions_model.last_updated = (
            final_created_on_timestamp + datetime.timedelta(hours=5)
        )
        user_contributions_model.put()

        user_email_preferences_model = user_models.UserEmailPreferencesModel(
            id=self.USER_ID_1)
        user_email_preferences_model.update_timestamps()
        user_email_preferences_model.last_updated = (
            final_created_on_timestamp + datetime.timedelta(hours=6)
        )
        user_email_preferences_model.put()

        user_stats_model = user_models.UserStatsModel(
            id=self.USER_ID_1)
        user_stats_model.update_timestamps()
        user_stats_model.created_on = (
            final_created_on_timestamp + datetime.timedelta(hours=10)
        )
        user_stats_model.last_updated = (
            final_created_on_timestamp + datetime.timedelta(hours=10)
        )
        user_stats_model.put()

        expected_output = [
            [
                'SUCCESS_UPDATED_USING_UserSubscriptionsModel_created_on', 1
            ],
            ['ERROR_NOT_UP_TO_DATE_USER', [self.USER_ID_1]]
        ]
        self.assertLess(
            final_created_on_timestamp, user_settings_model.created_on)
        actual_output = self._run_one_off_job()
        self.assertItemsEqual(expected_output, actual_output)
        migrated_user_model = (
            user_models.UserSettingsModel.get_by_id(self.USER_ID_1))
        self.assertEqual(
            migrated_user_model.created_on, final_created_on_timestamp)

    def test_time_difference_less_than_time_delta_does_not_update(self):
        self.signup(self.NEW_USER_EMAIL, self.NEW_USER_USERNAME)
        user_id = self.get_user_id_from_email(self.NEW_USER_EMAIL)

        user_auth_details_model = (
            auth_models.UserAuthDetailsModel.get(user_id))
        user_auth_details_model.update_timestamps()
        user_auth_details_model.put()

        user_settings_model = (
            user_models.UserSettingsModel(
                id=user_id,
                email=self.NEW_USER_EMAIL,
            )
        )
        user_settings_model.update_timestamps()
        user_settings_model.put()

        # UserAuthDetails model was created before UserSettingsModel, but the
        # time difference is less than the time_delta required (will be less
        # than a second here), hence created_on will not be updated.
        self.assertLess(
            user_auth_details_model.created_on, user_settings_model.created_on)

        expected_output = [['SUCCESS_ALREADY_UP_TO_DATE', 1]]
        actual_output = self._run_one_off_job()
        self.assertItemsEqual(expected_output, actual_output)
        migrated_user_model = (
            user_models.UserSettingsModel.get_by_id(user_id))
        self.assertNotEqual(
            migrated_user_model.created_on, user_auth_details_model.created_on)

    def test_update_for_multiple_users_works_correctly(self):
        user_settings_model_1 = (
            user_models.UserSettingsModel(
                id=self.USER_ID_1,
                email=self.EMAIL_1,
            )
        )
        user_settings_model_1.update_timestamps()
        user_settings_model_1.created_on += datetime.timedelta(hours=10)
        final_created_on_timestamp_1 = user_settings_model_1.last_updated
        user_settings_model_1.put()

        user_settings_model_2 = (
            user_models.UserSettingsModel(
                id=self.USER_ID_2,
                email=self.EMAIL_2,
            )
        )
        user_settings_model_2.update_timestamps()
        original_created_on_timestamp_2 = user_settings_model_2.created_on
        user_settings_model_2.created_on = (
            original_created_on_timestamp_2 + datetime.timedelta(hours=5))
        user_settings_model_2.last_updated = (
            original_created_on_timestamp_2 + datetime.timedelta(hours=6))
        user_settings_model_2.last_logged_in = (
            original_created_on_timestamp_2 + datetime.timedelta(hours=1))
        final_created_on_timestamp_2 = user_settings_model_2.last_logged_in
        user_settings_model_2.put()

        expected_output = [
            ['SUCCESS_UPDATED_USING_UserSettingsModel_last_updated', 1],
            ['SUCCESS_UPDATED_USING_UserSettingsModel_last_logged_in', 1],
            ['ERROR_NOT_UP_TO_DATE_USER', [self.USER_ID_1, self.USER_ID_2]]
        ]
        self.assertLess(
            final_created_on_timestamp_1, user_settings_model_1.created_on)
        self.assertLess(
            final_created_on_timestamp_2, user_settings_model_2.created_on)
        actual_output = self._run_one_off_job()
        self.assertItemsEqual(actual_output, expected_output)
        migrated_user_model_1 = (
            user_models.UserSettingsModel.get_by_id(self.USER_ID_1))
        migrated_user_model_2 = (
            user_models.UserSettingsModel.get_by_id(self.USER_ID_2))
        self.assertEqual(
            migrated_user_model_1.created_on, final_created_on_timestamp_1)
        self.assertEqual(
            migrated_user_model_2.created_on, final_created_on_timestamp_2)

    def test_multiple_runs_of_one_off_job_works_correctly(self):
        user_settings_model_1 = (
            user_models.UserSettingsModel(
                id=self.USER_ID_1,
                email=self.EMAIL_1,
            )
        )
        user_settings_model_1.update_timestamps()
        user_settings_model_1.created_on += datetime.timedelta(hours=10)
        final_created_on_timestamp_1 = user_settings_model_1.last_updated
        user_settings_model_1.put()

        user_settings_model_2 = (
            user_models.UserSettingsModel(
                id=self.USER_ID_2,
                email=self.EMAIL_2,
            )
        )
        user_settings_model_2.update_timestamps()
        user_settings_model_2.created_on += datetime.timedelta(hours=5)
        final_created_on_timestamp_2 = user_settings_model_2.last_updated
        user_settings_model_2.put()

        expected_output = [['SUCCESS_ALREADY_UP_TO_DATE', 2]]
        self.assertLess(
            final_created_on_timestamp_1, user_settings_model_1.created_on)
        self.assertLess(
            final_created_on_timestamp_2, user_settings_model_2.created_on)
        actual_output = self._run_one_off_job()
        actual_output = self._run_one_off_job()
        self.assertItemsEqual(actual_output, expected_output)
        migrated_user_model_1 = (
            user_models.UserSettingsModel.get_by_id(self.USER_ID_1))
        migrated_user_model_2 = (
            user_models.UserSettingsModel.get_by_id(self.USER_ID_2))
        self.assertEqual(
            migrated_user_model_1.created_on, final_created_on_timestamp_1)
        self.assertEqual(
            migrated_user_model_2.created_on, final_created_on_timestamp_2)


class UserSettingsCreatedOnAuditOneOffJobTests(test_utils.GenericTestBase):

    AUTO_CREATE_DEFAULT_SUPERADMIN_USER = False

    USER_ID_1 = 'user_id'
    USER_ID_2 = 'user_id_2'
    EMAIL_1 = 'test@email.com'
    EMAIL_2 = 'test2@email.com'
    SKILL_ID_1 = 'skill_id_1'
    SKILL_ID_2 = 'skill_id_2'
    DEGREE_OF_MASTERY = 0.5
    EXPLORATION_IDS = ['exp_1', 'exp_2', 'exp_3']
    COLLECTION_IDS = ['col_1', 'col_2', 'col_3']
    EXP_ID_ONE = 'exp_id_one'
    EXP_ID_TWO = 'exp_id_two'
    EXP_ID_THREE = 'exp_id_three'

    def setUp(self):
        super(UserSettingsCreatedOnAuditOneOffJobTests, self).setUp()

        self.user_settings_model = (
            user_models.UserSettingsModel(
                id=self.USER_ID_1,
                email=self.EMAIL_1,
            )
        )
        self.user_settings_model.update_timestamps()
        self.lowest_timestamp = self.user_settings_model.created_on
        self.user_settings_model.last_agreed_to_terms = (
            self.lowest_timestamp + datetime.timedelta(hours=2))
        self.user_settings_model.last_logged_in = (
            self.lowest_timestamp + datetime.timedelta(minutes=1))
        self.user_settings_model.last_started_state_editor_tutorial = (
            self.lowest_timestamp + datetime.timedelta(minutes=3))
        self.user_settings_model.last_started_state_translation_tutorial = (
            self.lowest_timestamp + datetime.timedelta(hours=14))
        self.user_settings_model.last_edited_an_exploration = (
            self.lowest_timestamp + datetime.timedelta(hours=15))
        self.user_settings_model.last_created_an_exploration = (
            self.lowest_timestamp + datetime.timedelta(hours=16))
        self.user_settings_model.first_contribution_msec = (
            utils.get_time_in_millisecs(
                self.lowest_timestamp + datetime.timedelta(
                    hours=10)
            )
        )
        self.user_settings_model.put()

        self.user_subscriptions_model = user_models.UserSubscriptionsModel(
            id=self.USER_ID_1)
        self.user_subscriptions_model.update_timestamps()
        self.user_subscriptions_model.last_checked = (
            self.lowest_timestamp + datetime.timedelta(hours=1)
        )
        self.user_subscriptions_model.put()

        self.exploration_user_data_model = user_models.ExplorationUserDataModel(
            id='%s.%s' % (self.USER_ID_1, self.EXP_ID_ONE),
            user_id=self.USER_ID_1,
            exploration_id=self.EXP_ID_ONE,
            rating=2,
            rated_on=self.lowest_timestamp + datetime.timedelta(hours=1),
            draft_change_list={'new_content': {}},
            draft_change_list_last_updated=(
                self.lowest_timestamp + datetime.timedelta(hours=2)),
            draft_change_list_exp_version=3,
            draft_change_list_id=1
        )
        self.exploration_user_data_model.update_timestamps()
        self.exploration_user_data_model.put()

        self.user_contributions_model = user_models.UserContributionsModel(
            id=self.USER_ID_1)
        self.user_contributions_model.update_timestamps()
        self.user_contributions_model.put()

        self.user_email_preferences_model = (
            user_models.UserEmailPreferencesModel(id=self.USER_ID_1))
        self.user_email_preferences_model.update_timestamps()
        self.user_email_preferences_model.put()

        self.user_stats_model = user_models.UserStatsModel(
            id=self.USER_ID_1)
        self.user_stats_model.update_timestamps()
        self.user_stats_model.put()

    def _run_one_off_job(self):
        """Runs the one-off MapReduce job."""
        job_id = (
            user_jobs_one_off.UserSettingsCreatedOnAuditOneOffJob.create_new())
        user_jobs_one_off.UserSettingsCreatedOnAuditOneOffJob.enqueue(job_id)
        self.assertEqual(
            self.count_jobs_in_mapreduce_taskqueue(
                taskqueue_services.QUEUE_NAME_ONE_OFF_JOBS), 1)
        self.process_and_flush_pending_mapreduce_tasks()
        stringified_output = (
            user_jobs_one_off.UserSettingsCreatedOnAuditOneOffJob
            .get_output(job_id))
        eval_output = [ast.literal_eval(stringified_item) for
                       stringified_item in stringified_output]
        return eval_output

    def test_created_on_having_lowest_value_timestamp_yields_success(self):
        self.assertEqual(
            self.lowest_timestamp, self.user_settings_model.created_on)
        expected_output = [['SUCCESS_ALREADY_UP_TO_DATE', 1]]
        actual_output = self._run_one_off_job()
        self.assertItemsEqual(expected_output, actual_output)

    def test_created_on_within_delta_from_lowest_value_yields_success(self):
        self.user_settings_model.update_timestamps(
            update_last_updated_time=False)
        self.user_settings_model.created_on += datetime.timedelta(minutes=5)
        self.user_settings_model.put()
        self.assertLess(
            self.lowest_timestamp, self.user_settings_model.created_on)
        expected_output = [['SUCCESS_ALREADY_UP_TO_DATE', 1]]
        actual_output = self._run_one_off_job()
        self.assertItemsEqual(expected_output, actual_output)

    def test_created_on_greater_than_delta_from_lowest_value_yields_error(self):
        self.user_settings_model.update_timestamps(
            update_last_updated_time=False)
        self.user_settings_model.created_on += datetime.timedelta(minutes=6)
        self.user_settings_model.put()
        # Since last_updated of user_settings_model was never changed, hence
        # it remains the lowest timestamp value among all attributes.
        self.lowest_timestamp = self.user_settings_model.last_updated
        self.assertLess(
            self.lowest_timestamp,
            self.user_settings_model.created_on - datetime.timedelta(minutes=5))
        expected_output = [
            [
                'ERROR_NEED_TO_UPDATE_USING_UserSettingsModel_last_updated',
                [self.USER_ID_1]
            ]]
        actual_output = self._run_one_off_job()
        self.assertItemsEqual(expected_output, actual_output)

    def test_update_for_multiple_users_works_correctly(self):
        user_settings_model_2 = (
            user_models.UserSettingsModel(
                id=self.USER_ID_2,
                email=self.EMAIL_2,
            )
        )
        user_settings_model_2.update_timestamps()
        user_settings_model_2.created_on += datetime.timedelta(hours=10)
        user_settings_model_2.put()

        expected_output = [
            ['SUCCESS_ALREADY_UP_TO_DATE', 1],
            [
                'ERROR_NEED_TO_UPDATE_USING_UserSettingsModel_last_updated',
                [self.USER_ID_2]
            ]
        ]
        actual_output = self._run_one_off_job()
        self.assertItemsEqual(actual_output, expected_output)


>>>>>>> df16a131
class CleanUpUserSubscribersModelOneOffJobTests(test_utils.GenericTestBase):

    def setUp(self):
        super(CleanUpUserSubscribersModelOneOffJobTests, self).setUp()

        self.signup(self.OWNER_EMAIL, self.OWNER_USERNAME)
        self.signup('user@email', 'user')
        self.owner_id = self.get_user_id_from_email(self.OWNER_EMAIL)
        self.user_id = self.get_user_id_from_email('user@email')

        subscription_services.subscribe_to_creator(self.user_id, self.owner_id)

        self.model_instance = user_models.UserSubscribersModel.get_by_id(
            self.owner_id)
        self.process_and_flush_pending_mapreduce_tasks()

    def test_standard_operation(self):
        job_id = (
            user_jobs_one_off.CleanUpUserSubscribersModelOneOffJob.create_new())
        user_jobs_one_off.CleanUpUserSubscribersModelOneOffJob.enqueue(job_id)
        self.process_and_flush_pending_mapreduce_tasks()

        output = (
            user_jobs_one_off.CleanUpUserSubscribersModelOneOffJob.get_output(
                job_id))
        self.assertEqual(output, [])

    def test_migration_job_skips_deleted_model(self):
        self.model_instance.subscriber_ids.append(self.owner_id)
        self.model_instance.deleted = True
        self.model_instance.put()

        job_id = (
            user_jobs_one_off.CleanUpUserSubscribersModelOneOffJob.create_new())
        user_jobs_one_off.CleanUpUserSubscribersModelOneOffJob.enqueue(job_id)
        self.process_and_flush_pending_mapreduce_tasks()

        output = (
            user_jobs_one_off.CleanUpUserSubscribersModelOneOffJob.get_output(
                job_id))
        self.assertEqual(output, [])

    def test_job_removes_user_id_from_subscriber_ids(self):
        self.model_instance.subscriber_ids.append(self.owner_id)
        self.model_instance.put()
        job_id = (
            user_jobs_one_off.CleanUpUserSubscribersModelOneOffJob.create_new())
        user_jobs_one_off.CleanUpUserSubscribersModelOneOffJob.enqueue(job_id)
        self.process_and_flush_pending_mapreduce_tasks()

        output = (
            user_jobs_one_off.CleanUpUserSubscribersModelOneOffJob.get_output(
                job_id))
        self.assertEqual(
            output, [
                '[u\'Removed user from their own subscribers list\', '
                '[u\'%s\']]' % self.owner_id])
        self.model_instance = user_models.UserSubscribersModel.get_by_id(
            self.owner_id)
        self.assertTrue(self.user_id in self.model_instance.subscriber_ids)
        self.assertTrue(self.owner_id not in self.model_instance.subscriber_ids)


class CleanUpCollectionProgressModelOneOffJobTests(test_utils.GenericTestBase):

    def setUp(self):
        super(CleanUpCollectionProgressModelOneOffJobTests, self).setUp()

        self.signup(self.OWNER_EMAIL, self.OWNER_USERNAME)
        self.owner_id = self.get_user_id_from_email(self.OWNER_EMAIL)
        self.set_admins([self.OWNER_USERNAME])
        self.owner = user_services.UserActionsInfo(self.owner_id)

        explorations = [exp_domain.Exploration.create_default_exploration(
            '%s' % i,
            title='title %d' % i,
            category='category%d' % i
        ) for i in python_utils.RANGE(3)]

        collection = collection_domain.Collection.create_default_collection(
            'col')

        for exp in explorations:
            exp_services.save_new_exploration(self.owner_id, exp)
            rights_manager.publish_exploration(self.owner, exp.id)
            collection.add_node(exp.id)

        collection_services.save_new_collection(self.owner_id, collection)
        rights_manager.publish_collection(self.owner, 'col')

        self.signup('user@email', 'user')
        self.user_id = self.get_user_id_from_email('user@email')

        learner_progress_services.mark_exploration_as_completed(
            self.user_id, '0')
        collection_services.record_played_exploration_in_collection_context(
            self.user_id, 'col', '0')
        learner_progress_services.mark_exploration_as_completed(
            self.user_id, '1')
        collection_services.record_played_exploration_in_collection_context(
            self.user_id, 'col', '1')

        self.model_instance = user_models.CollectionProgressModel.get_by_id(
            '%s.col' % self.user_id)
        self.process_and_flush_pending_mapreduce_tasks()

    def test_standard_operation(self):
        job_id = (
            user_jobs_one_off
            .CleanUpCollectionProgressModelOneOffJob.create_new())
        user_jobs_one_off.CleanUpCollectionProgressModelOneOffJob.enqueue(
            job_id)
        self.process_and_flush_pending_mapreduce_tasks()

        output = (
            user_jobs_one_off
            .CleanUpCollectionProgressModelOneOffJob.get_output(job_id))
        self.assertEqual(output, [])
        self.assertEqual(
            self.model_instance.completed_explorations, ['0', '1'])

    def test_migration_job_skips_deleted_model(self):
        self.model_instance.completed_explorations.append('3')
        self.model_instance.deleted = True
        self.model_instance.put()

        job_id = (
            user_jobs_one_off
            .CleanUpCollectionProgressModelOneOffJob.create_new())
        user_jobs_one_off.CleanUpCollectionProgressModelOneOffJob.enqueue(
            job_id)
        self.process_and_flush_pending_mapreduce_tasks()

        output = (
            user_jobs_one_off
            .CleanUpCollectionProgressModelOneOffJob.get_output(job_id))
        self.assertEqual(output, [])

    def test_job_cleans_up_exploration_ids_not_present_in_collection(self):
        completed_activities_model = (
            user_models.CompletedActivitiesModel.get_by_id(self.user_id))
        self.assertEqual(
            completed_activities_model.exploration_ids, ['0', '1'])

        self.assertEqual(
            self.model_instance.completed_explorations, ['0', '1'])
        self.model_instance.completed_explorations.append('3')
        self.model_instance.put()
        self.assertEqual(
            self.model_instance.completed_explorations, ['0', '1', '3'])

        job_id = (
            user_jobs_one_off
            .CleanUpCollectionProgressModelOneOffJob.create_new())
        user_jobs_one_off.CleanUpCollectionProgressModelOneOffJob.enqueue(
            job_id)
        self.process_and_flush_pending_mapreduce_tasks()

        output = (
            user_jobs_one_off
            .CleanUpCollectionProgressModelOneOffJob.get_output(job_id))
        expected_output = [(
            '[u\'Added missing exp ids in CompletedActivitiesModel\', '
            '[u\'%s.col\']]' % self.user_id
        ), (
            '[u\'Invalid Exploration IDs cleaned from '
            'CollectionProgressModel\', '
            '[u"Model id: %s.col, Collection id: col, Removed exploration ids: '
            '[u\'3\']"]]' % self.user_id)]
        self.assertEqual(output, expected_output)
        self.model_instance = user_models.CollectionProgressModel.get_by_id(
            '%s.col' % self.user_id)
        self.assertEqual(
            self.model_instance.completed_explorations, ['0', '1'])

        completed_activities_model = (
            user_models.CompletedActivitiesModel.get_by_id(self.user_id))
        self.assertEqual(
            completed_activities_model.exploration_ids, ['0', '1', '3'])

    def test_job_creates_completed_activities_model_if_it_is_missing(self):
        completed_activities_model = (
            user_models.CompletedActivitiesModel.get_by_id(self.user_id))
        self.assertEqual(
            completed_activities_model.exploration_ids, ['0', '1'])
        completed_activities_model.delete()

        self.assertIsNone(
            user_models.CompletedActivitiesModel.get_by_id(self.user_id))

        self.assertEqual(
            self.model_instance.completed_explorations, ['0', '1'])

        job_id = (
            user_jobs_one_off
            .CleanUpCollectionProgressModelOneOffJob.create_new())
        user_jobs_one_off.CleanUpCollectionProgressModelOneOffJob.enqueue(
            job_id)
        self.process_and_flush_pending_mapreduce_tasks()

        output = (
            user_jobs_one_off
            .CleanUpCollectionProgressModelOneOffJob.get_output(job_id))
        self.assertEqual(
            output, [
                '[u\'Regenerated Missing CompletedActivitiesModel\', '
                '[u\'%s.col\']]' % self.user_id])

        self.assertEqual(
            self.model_instance.completed_explorations, ['0', '1'])

        completed_activities_model = (
            user_models.CompletedActivitiesModel.get_by_id(self.user_id))
        self.assertEqual(
            completed_activities_model.exploration_ids, ['0', '1'])

    def test_job_updates_completed_activities_model_if_exp_ids_do_not_match(
            self):
        learner_progress_services.mark_exploration_as_completed(
            self.user_id, '2')
        completed_activities_model = (
            user_models.CompletedActivitiesModel.get_by_id(self.user_id))
        self.assertEqual(
            completed_activities_model.exploration_ids, ['0', '1', '2'])
        completed_activities_model.exploration_ids = ['0', '2']
        completed_activities_model.put()

        completed_activities_model = (
            user_models.CompletedActivitiesModel.get_by_id(self.user_id))
        self.assertEqual(
            completed_activities_model.exploration_ids, ['0', '2'])

        self.assertEqual(
            self.model_instance.completed_explorations, ['0', '1'])

        job_id = (
            user_jobs_one_off
            .CleanUpCollectionProgressModelOneOffJob.create_new())
        user_jobs_one_off.CleanUpCollectionProgressModelOneOffJob.enqueue(
            job_id)
        self.process_and_flush_pending_mapreduce_tasks()

        output = (
            user_jobs_one_off
            .CleanUpCollectionProgressModelOneOffJob.get_output(job_id))
        self.assertEqual(
            output, [
                '[u\'Added missing exp ids in CompletedActivitiesModel\', '
                '[u\'%s.col\']]' % self.user_id])

        self.assertEqual(
            self.model_instance.completed_explorations, ['0', '1'])

        completed_activities_model = (
            user_models.CompletedActivitiesModel.get_by_id(self.user_id))
        self.assertEqual(
            completed_activities_model.exploration_ids, ['0', '2', '1'])


class CleanUpUserContributionsModelOneOffJobTests(test_utils.GenericTestBase):

    def setUp(self):
        super(CleanUpUserContributionsModelOneOffJobTests, self).setUp()

        self.signup(self.OWNER_EMAIL, self.OWNER_USERNAME)
        self.signup('user@email', 'user')
        self.owner_id = self.get_user_id_from_email(self.OWNER_EMAIL)
        self.user_id = self.get_user_id_from_email('user@email')

        self.owner = user_services.UserActionsInfo(self.owner_id)
        self.user = user_services.UserActionsInfo(self.user_id)

        self.save_new_valid_exploration(
            'exp0', self.user_id, end_state_name='End')
        self.save_new_valid_exploration(
            'exp1', self.owner_id, end_state_name='End')
        exp_services.update_exploration(
            self.user_id, 'exp1', [exp_domain.ExplorationChange({
                'cmd': 'edit_exploration_property',
                'property_name': 'objective',
                'new_value': 'the objective'
            })], 'Test edit')

        rights_manager.publish_exploration(self.user, 'exp0')
        rights_manager.publish_exploration(self.owner, 'exp1')

        self.process_and_flush_pending_mapreduce_tasks()

    def test_standard_operation(self):
        job_id = (
            user_jobs_one_off
            .CleanUpUserContributionsModelOneOffJob.create_new())
        user_jobs_one_off.CleanUpUserContributionsModelOneOffJob.enqueue(job_id)
        self.process_and_flush_pending_mapreduce_tasks()

        output = (
            user_jobs_one_off.CleanUpUserContributionsModelOneOffJob.get_output(
                job_id))
        self.assertEqual(output, [])

        model_instance_1 = user_models.UserContributionsModel.get_by_id(
            self.user_id)
        self.assertEqual(model_instance_1.created_exploration_ids, ['exp0'])
        self.assertEqual(
            model_instance_1.edited_exploration_ids, ['exp0', 'exp1'])

        model_instance_2 = user_models.UserContributionsModel.get_by_id(
            self.owner_id)
        self.assertEqual(model_instance_2.created_exploration_ids, ['exp1'])
        self.assertEqual(
            model_instance_2.edited_exploration_ids, ['exp1'])

    def test_migration_job_skips_deleted_model(self):
        model_instance = user_models.UserContributionsModel.get_by_id(
            self.user_id)
        model_instance.deleted = True
        model_instance.put()
        exp_services.delete_exploration(self.user_id, 'exp0')
        job_id = (
            user_jobs_one_off
            .CleanUpUserContributionsModelOneOffJob.create_new())
        user_jobs_one_off.CleanUpUserContributionsModelOneOffJob.enqueue(job_id)
        self.process_and_flush_pending_mapreduce_tasks()

        output = (
            user_jobs_one_off.CleanUpUserContributionsModelOneOffJob.get_output(
                job_id))
        self.assertEqual(output, [])

    def test_job_removes_deleted_exp_from_created_explorations(self):
        exp_services.delete_exploration(self.user_id, 'exp0')
        model_instance_1 = user_models.UserContributionsModel.get_by_id(
            self.user_id)
        self.assertEqual(model_instance_1.created_exploration_ids, ['exp0'])
        self.assertEqual(
            model_instance_1.edited_exploration_ids, ['exp0', 'exp1'])

        model_instance_2 = user_models.UserContributionsModel.get_by_id(
            self.owner_id)
        self.assertEqual(model_instance_2.created_exploration_ids, ['exp1'])
        self.assertEqual(
            model_instance_2.edited_exploration_ids, ['exp1'])

        job_id = (
            user_jobs_one_off
            .CleanUpUserContributionsModelOneOffJob.create_new())
        user_jobs_one_off.CleanUpUserContributionsModelOneOffJob.enqueue(job_id)
        self.process_and_flush_pending_mapreduce_tasks()

        output = (
            user_jobs_one_off.CleanUpUserContributionsModelOneOffJob.get_output(
                job_id))
        self.assertEqual(
            output, [
                '[u\'Removed deleted exp ids from UserContributionsModel\', '
                '[u"Model id: %s, Removed exploration ids: [u\'exp0\', '
                'u\'exp0\']"]]' % self.user_id])

        model_instance_1 = user_models.UserContributionsModel.get_by_id(
            self.user_id)
        self.assertEqual(model_instance_1.created_exploration_ids, [])
        self.assertEqual(model_instance_1.edited_exploration_ids, ['exp1'])

        model_instance_2 = user_models.UserContributionsModel.get_by_id(
            self.owner_id)
        self.assertEqual(model_instance_2.created_exploration_ids, ['exp1'])
        self.assertEqual(
            model_instance_2.edited_exploration_ids, ['exp1'])

    def test_job_removes_deleted_exp_from_edited_explorations(self):
        exp_services.delete_exploration(self.owner_id, 'exp1')
        model_instance_1 = user_models.UserContributionsModel.get_by_id(
            self.user_id)
        self.assertEqual(model_instance_1.created_exploration_ids, ['exp0'])
        self.assertEqual(
            model_instance_1.edited_exploration_ids, ['exp0', 'exp1'])

        model_instance_2 = user_models.UserContributionsModel.get_by_id(
            self.owner_id)
        self.assertEqual(model_instance_2.created_exploration_ids, ['exp1'])
        self.assertEqual(
            model_instance_2.edited_exploration_ids, ['exp1'])

        job_id = (
            user_jobs_one_off
            .CleanUpUserContributionsModelOneOffJob.create_new())
        user_jobs_one_off.CleanUpUserContributionsModelOneOffJob.enqueue(job_id)
        self.process_and_flush_pending_mapreduce_tasks()

        output = (
            user_jobs_one_off.CleanUpUserContributionsModelOneOffJob.get_output(
                job_id))
        removed_exp_list = [
            'Model id: %s, Removed exploration ids: '
            '[u\'exp1\', u\'exp1\']' % self.owner_id,
            'Model id: %s, Removed exploration ids: '
            '[u\'exp1\']' % self.user_id]
        removed_exp_list.sort()
        self.assertEqual(
            output, [
                '[u\'Removed deleted exp ids from UserContributionsModel\', '
                '[u"%s", u"%s"]]' % (removed_exp_list[0], removed_exp_list[1])])

        model_instance_1 = user_models.UserContributionsModel.get_by_id(
            self.user_id)
        self.assertEqual(model_instance_1.created_exploration_ids, ['exp0'])
        self.assertEqual(model_instance_1.edited_exploration_ids, ['exp0'])

        model_instance_2 = user_models.UserContributionsModel.get_by_id(
            self.owner_id)
        self.assertEqual(model_instance_2.created_exploration_ids, [])
        self.assertEqual(
            model_instance_2.edited_exploration_ids, [])


class ProfilePictureAuditOneOffJobTests(test_utils.GenericTestBase):

    AUTO_CREATE_DEFAULT_SUPERADMIN_USER = False

    def _run_one_off_job(self):
        """Runs the one-off MapReduce job."""
        job_id = user_jobs_one_off.ProfilePictureAuditOneOffJob.create_new()
        user_jobs_one_off.ProfilePictureAuditOneOffJob.enqueue(job_id)
        self.assertEqual(
            self.count_jobs_in_mapreduce_taskqueue(
                taskqueue_services.QUEUE_NAME_ONE_OFF_JOBS), 1)
        self.process_and_flush_pending_mapreduce_tasks()
        stringified_output = (
            user_jobs_one_off.ProfilePictureAuditOneOffJob.get_output(job_id))
        eval_output = [ast.literal_eval(stringified_item) for
                       stringified_item in stringified_output]
        return eval_output

    def setUp(self):
        super(ProfilePictureAuditOneOffJobTests, self).setUp()
        self.signup(self.OWNER_EMAIL, self.OWNER_USERNAME)
        self.owner_id = self.get_user_id_from_email(self.OWNER_EMAIL)
        user_services.generate_initial_profile_picture(self.owner_id)

    def test_correct_profile_picture_has_success_value(self):
        user_services.generate_initial_profile_picture(self.owner_id)
        output = self._run_one_off_job()
        self.assertEqual(output, [['SUCCESS', 1]])

    def test_resized_image_has_profile_picture_non_standard_dimensions_error(
            self):
        user_services.update_profile_picture_data_url(
            self.owner_id, image_constants.PNG_IMAGE_WRONG_DIMENSIONS_BASE64)
        output = self._run_one_off_job()
        self.assertEqual(
            output,
            [[
                'FAILURE - PROFILE PICTURE NON STANDARD DIMENSIONS - 150,160',
                [self.OWNER_USERNAME]
            ]]
        )

    def test_invalid_image_has_cannot_load_picture_error(self):
        user_services.update_profile_picture_data_url(
            self.owner_id, image_constants.PNG_IMAGE_BROKEN_BASE64)
        output = self._run_one_off_job()
        self.assertEqual(
            output,
            [['FAILURE - CANNOT LOAD PROFILE PICTURE', [self.OWNER_USERNAME]]]
        )

    def test_non_png_image_has_profile_picture_not_png_error(self):
        user_services.update_profile_picture_data_url(
            self.owner_id, image_constants.JPG_IMAGE_BASE64)
        output = self._run_one_off_job()
        self.assertEqual(
            output,
            [['FAILURE - PROFILE PICTURE NOT PNG', [self.OWNER_USERNAME]]]
        )

    def test_broken_base64_data_url_has_invalid_profile_picture_data_url_error(
            self):
        user_services.update_profile_picture_data_url(
            self.owner_id, image_constants.BROKEN_BASE64)
        output = self._run_one_off_job()
        self.assertEqual(
            output,
            [[
                'FAILURE - INVALID PROFILE PICTURE DATA URL',
                [self.OWNER_USERNAME]
            ]]
        )

    def test_user_without_profile_picture_has_missing_profile_picture_error(
            self):
        user_services.update_profile_picture_data_url(self.owner_id, None)
        output = self._run_one_off_job()
        self.assertEqual(
            output,
            [['FAILURE - MISSING PROFILE PICTURE', [self.OWNER_USERNAME]]]
        )

    def test_not_registered_user_has_not_registered_value(self):
        user_settings_model = (
            user_models.UserSettingsModel.get_by_id(self.owner_id))
        user_settings_model.username = None
        user_settings_model.put()
        output = self._run_one_off_job()
        self.assertEqual(output, [['SUCCESS - NOT REGISTERED', 1]])

    def test_deleted_user_has_deleted_value(self):
        user_settings_model = (
            user_models.UserSettingsModel.get_by_id(self.owner_id))
        user_settings_model.deleted = True
        user_settings_model.put()
        output = self._run_one_off_job()
        self.assertEqual(output, [['SUCCESS - DELETED', 1]])

    def test_zero_users_has_no_output(self):
        user_models.UserSettingsModel.delete_by_id(self.owner_id)
        output = self._run_one_off_job()
        self.assertEqual(output, [])

    def test_multiple_users_have_correct_values(self):
        self.signup(self.NEW_USER_EMAIL, self.NEW_USER_USERNAME)
        new_user_id = self.get_user_id_from_email(self.NEW_USER_EMAIL)
        self.signup(self.EDITOR_EMAIL, self.EDITOR_USERNAME)
        editor_id = self.get_user_id_from_email(self.EDITOR_EMAIL)
        self.signup(self.MODERATOR_EMAIL, self.MODERATOR_USERNAME)
        moderator_id = self.get_user_id_from_email(self.MODERATOR_EMAIL)

        user_services.update_profile_picture_data_url(
            new_user_id, image_constants.JPG_IMAGE_BASE64)
        user_services.update_profile_picture_data_url(editor_id, None)

        user_settings_model = (
            user_models.UserSettingsModel.get_by_id(moderator_id))
        user_settings_model.deleted = True
        user_settings_model.put()

        output = self._run_one_off_job()
        self.assertItemsEqual(
            output,
            [
                ['SUCCESS', 1],
                ['FAILURE - MISSING PROFILE PICTURE', [self.EDITOR_USERNAME]],
                ['SUCCESS - DELETED', 1],
                ['FAILURE - PROFILE PICTURE NOT PNG', [self.NEW_USER_USERNAME]]
            ]
        )


class UniqueHashedNormalizedUsernameAuditJobTests(test_utils.GenericTestBase):

    AUTO_CREATE_DEFAULT_SUPERADMIN_USER = False

    def _run_one_off_job(self):
        """Runs the one-off MapReduce job."""
        job_id = (
            user_jobs_one_off.UniqueHashedNormalizedUsernameAuditJob
            .create_new())
        user_jobs_one_off.UniqueHashedNormalizedUsernameAuditJob.enqueue(job_id)
        self.assertEqual(
            self.count_jobs_in_mapreduce_taskqueue(
                taskqueue_services.QUEUE_NAME_ONE_OFF_JOBS), 1)
        self.process_and_flush_pending_mapreduce_tasks()
        stringified_output = (
            user_jobs_one_off.UniqueHashedNormalizedUsernameAuditJob.get_output(
                job_id))
        eval_output = [ast.literal_eval(stringified_item) for
                       stringified_item in stringified_output]
        for item in eval_output:
            if item[0] == 'FAILURE':
                item[1] = sorted(item[1])
        return eval_output

    def test_audit_user_with_username_is_successful(self):
        model = user_models.UserSettingsModel(id='id', email='email@email.com')
        model.put()
        output = self._run_one_off_job()
        self.assertEqual(output, [['SUCCESS USERNAME NONE', 1]])

    def test_audit_users_with_different_usernames_is_successful(self):
        # Generate 4 different users.
        for i in python_utils.RANGE(4):
            model = user_models.UserSettingsModel(
                id='id%s' % i,
                email='email%s@email.com' % i,
                normalized_username='username%s' % i
            )
            model.put()
        output = self._run_one_off_job()
        self.assertEqual(output, [])

    def test_audit_users_with_different_usernames_all_hashes_same_fails(self):
        # Generate 4 different users.
        for i in python_utils.RANGE(4):
            model = user_models.UserSettingsModel(
                id='id%s' % i,
                email='email%s@email.com' % i,
                normalized_username='username%s' % i
            )
            model.put()

        def mock_convert_to_hash(*_):
            """Function that takes any number of arguments and returns the
            same hash for all inputs.
            """
            return 'hashhash'

        with self.swap(utils, 'convert_to_hash', mock_convert_to_hash):
            output = self._run_one_off_job()

        self.assertEqual(
            output,
            [['FAILURE', ['username%s' % i for i in python_utils.RANGE(4)]]])

    def test_audit_users_with_different_usernames_some_hashes_same_fails(self):
        # Generate 5 different users.
        for i in python_utils.RANGE(5):
            model = user_models.UserSettingsModel(
                id='id%s' % i,
                email='email%s@email.com' % i,
                normalized_username='username%s' % i
            )
            model.put()

        def mock_convert_to_hash(username, _):
            """Function that takes username and returns the same hash for some
            usernames and unique hash for others.
            """
            if username in ('username1', 'username2'):
                return 'hashhash'
            return hash(username)

        with self.swap(utils, 'convert_to_hash', mock_convert_to_hash):
            output = self._run_one_off_job()

        self.assertEqual(output, [['FAILURE', ['username1', 'username2']]])


class DiscardOldDraftsOneOffJobTests(test_utils.GenericTestBase):

    EXP_USER_DATA_MODEL_ID = 'user_id.exp_id'
    USER_ID = 'user_id'
    EXP_ID = 'exp_id'

    def setUp(self):
        super(DiscardOldDraftsOneOffJobTests, self).setUp()
        self.save_new_valid_exploration(self.EXP_ID, self.USER_ID)

    def _run_job_and_verify_output(self, expected_output):
        """Runs the DiscardOldDraftsOneOffJob and verifies that the output
        matches the expected output.

        Args:
            expected_output: list(str). The expected output from the one-off
                job.
        """
        job_id = user_jobs_one_off.DiscardOldDraftsOneOffJob.create_new()
        user_jobs_one_off.DiscardOldDraftsOneOffJob.enqueue(job_id)
        self.process_and_flush_pending_mapreduce_tasks()

        actual_output = user_jobs_one_off.DiscardOldDraftsOneOffJob.get_output(
            job_id)
        self.assertEqual(sorted(actual_output), sorted(expected_output))

    def _create_exp_user_data_model(self, draft_change_list, last_updated):
        """Creates a new ExplorationUserDataModel with the given parameters.

        Args:
            draft_change_list: list(dict)|None. The change list corresponding
                to the user's draft for this exploration, or None if there is
                no such draft.
            last_updated: datetime.datetime. When the draft was last updated.
        """
        user_models.ExplorationUserDataModel(
            id=self.EXP_USER_DATA_MODEL_ID,
            user_id=self.USER_ID,
            exploration_id=self.EXP_ID,
            rating=2,
            rated_on=datetime.datetime(2018, 1, 1),
            draft_change_list=draft_change_list,
            draft_change_list_last_updated=last_updated,
            draft_change_list_exp_version=3,
            draft_change_list_id=1
        ).put()

    def test_models_without_drafts_are_ignored(self):
        self._create_exp_user_data_model(None, None)
        self._run_job_and_verify_output([])

    def test_draft_left_alone_if_it_is_current(self):
        self._create_exp_user_data_model(
            {'new_content': {}}, datetime.datetime(2021, 1, 1))
        self._run_job_and_verify_output([])

    def test_draft_discarded_if_exploration_is_missing(self):
        exp_services.delete_exploration(self.USER_ID, self.EXP_ID)

        self._create_exp_user_data_model(
            {'new_content': {}}, datetime.datetime(2021, 1, 1))
        old_model = user_models.ExplorationUserDataModel.get_by_id(
            self.EXP_USER_DATA_MODEL_ID)
        self.assertIsNotNone(old_model.draft_change_list)
        self.assertIsNotNone(old_model.draft_change_list_last_updated)
        self.assertIsNotNone(old_model.draft_change_list_exp_version)

        self._run_job_and_verify_output([
            '[u\'DISCARDED - Exploration is missing\', [u\'%s\']]' %
            self.EXP_USER_DATA_MODEL_ID,
            '[u\'SUCCESS - Discarded draft\', 1]'
        ])
        new_model = user_models.ExplorationUserDataModel.get_by_id(
            self.EXP_USER_DATA_MODEL_ID)
        self.assertLess(old_model.last_updated, new_model.last_updated)
        self.assertIsNone(new_model.draft_change_list)
        self.assertIsNone(new_model.draft_change_list_last_updated)
        self.assertIsNone(new_model.draft_change_list_exp_version)

    def test_draft_discarded_if_it_is_too_old(self):
        self._create_exp_user_data_model(
            {'new_content': {}}, datetime.datetime(2017, 1, 1))
        old_model = user_models.ExplorationUserDataModel.get_by_id(
            self.EXP_USER_DATA_MODEL_ID)
        self.assertIsNotNone(old_model.draft_change_list)
        self.assertIsNotNone(old_model.draft_change_list_last_updated)
        self.assertIsNotNone(old_model.draft_change_list_exp_version)

        self._run_job_and_verify_output([
            '[u\'DISCARDED - Draft is old\', [u\'%s\']]' %
            self.EXP_USER_DATA_MODEL_ID,
            '[u\'SUCCESS - Discarded draft\', 1]'
        ])
        new_model = user_models.ExplorationUserDataModel.get_by_id(
            self.EXP_USER_DATA_MODEL_ID)
        self.assertLess(old_model.last_updated, new_model.last_updated)
        self.assertIsNone(new_model.draft_change_list)
        self.assertIsNone(new_model.draft_change_list_last_updated)
        self.assertIsNone(new_model.draft_change_list_exp_version)<|MERGE_RESOLUTION|>--- conflicted
+++ resolved
@@ -1635,474 +1635,6 @@
             migrated_subscription_model.last_updated)
 
 
-<<<<<<< HEAD
-=======
-class FixUserSettingsCreatedOnOneOffJobTests(test_utils.GenericTestBase):
-
-    AUTO_CREATE_DEFAULT_SUPERADMIN_USER = False
-
-    USER_ID_1 = 'user_id'
-    USER_ID_2 = 'user_id_2'
-    EMAIL_1 = 'test@email.com'
-    EMAIL_2 = 'test2@email.com'
-    SKILL_ID_1 = 'skill_id_1'
-    SKILL_ID_2 = 'skill_id_2'
-    DEGREE_OF_MASTERY = 0.5
-    EXPLORATION_IDS = ['exp_1', 'exp_2', 'exp_3']
-    COLLECTION_IDS = ['col_1', 'col_2', 'col_3']
-    EXP_ID_ONE = 'exp_id_one'
-    EXP_ID_TWO = 'exp_id_two'
-    EXP_ID_THREE = 'exp_id_three'
-
-    def _run_one_off_job(self):
-        """Runs the one-off MapReduce job."""
-        job_id = (
-            user_jobs_one_off.FixUserSettingsCreatedOnOneOffJob.create_new())
-        user_jobs_one_off.FixUserSettingsCreatedOnOneOffJob.enqueue(job_id)
-        self.assertEqual(
-            self.count_jobs_in_mapreduce_taskqueue(
-                taskqueue_services.QUEUE_NAME_ONE_OFF_JOBS), 1)
-        self.process_and_flush_pending_mapreduce_tasks()
-        stringified_output = (
-            user_jobs_one_off.FixUserSettingsCreatedOnOneOffJob
-            .get_output(job_id))
-        eval_output = [ast.literal_eval(stringified_item) for
-                       stringified_item in stringified_output]
-        sorted_eval_output = []
-        for key, values in eval_output:
-            if key == 'ERROR_NOT_UP_TO_DATE_USER':
-                values.sort()
-            sorted_eval_output.append([key, values])
-        return sorted_eval_output
-
-    def test_update_user_model_using_all_user_settings_model_attributes(self):
-        user_settings_model = (
-            user_models.UserSettingsModel(
-                id=self.USER_ID_1,
-                email=self.EMAIL_1,
-            )
-        )
-        user_settings_model.update_timestamps()
-        original_created_on_timestamp = user_settings_model.created_on
-        # last_agreed_to_terms is set to have the absolute minimum
-        # timestamp value.
-        user_settings_model.last_agreed_to_terms = (
-            original_created_on_timestamp + datetime.timedelta(hours=2))
-        final_created_on_timestamp = user_settings_model.last_agreed_to_terms
-        user_settings_model.created_on = (
-            final_created_on_timestamp + datetime.timedelta(days=10))
-        user_settings_model.last_logged_in = (
-            final_created_on_timestamp + datetime.timedelta(minutes=1))
-        user_settings_model.last_started_state_editor_tutorial = (
-            final_created_on_timestamp + datetime.timedelta(minutes=3))
-        user_settings_model.last_updated = (
-            final_created_on_timestamp + datetime.timedelta(hours=12))
-        user_settings_model.last_started_state_translation_tutorial = (
-            final_created_on_timestamp + datetime.timedelta(hours=14))
-        user_settings_model.last_edited_an_exploration = (
-            final_created_on_timestamp + datetime.timedelta(hours=15))
-        user_settings_model.last_created_an_exploration = (
-            final_created_on_timestamp + datetime.timedelta(hours=16))
-        user_settings_model.first_contribution_msec = (
-            utils.get_time_in_millisecs(
-                final_created_on_timestamp + datetime.timedelta(hours=10))
-        )
-        user_settings_model.put()
-
-        expected_output = [
-            [
-                'SUCCESS_UPDATED_USING_UserSettingsModel_last_agreed_to_terms',
-                1
-            ],
-            ['ERROR_NOT_UP_TO_DATE_USER', [self.USER_ID_1]]
-        ]
-        self.assertLess(
-            final_created_on_timestamp, user_settings_model.created_on)
-        actual_output = self._run_one_off_job()
-        self.assertItemsEqual(expected_output, actual_output)
-        migrated_user_model = (
-            user_models.UserSettingsModel.get_by_id(self.USER_ID_1))
-        self.assertEqual(
-            migrated_user_model.created_on, final_created_on_timestamp)
-
-    def test_update_using_datetime_attributes_of_all_other_models(self):
-        user_subscriptions_model = user_models.UserSubscriptionsModel(
-            id=self.USER_ID_1)
-        user_subscriptions_model.update_timestamps()
-        # We are sequentially creating the models, so the timestamps will
-        # be in increasing order, and hence created_on attribute for
-        # user_subscriptions_model will have the smallest timestamp value.
-        final_created_on_timestamp = user_subscriptions_model.created_on
-        user_subscriptions_model.last_updated = (
-            final_created_on_timestamp + datetime.timedelta(hours=2)
-        )
-        user_subscriptions_model.last_checked = (
-            final_created_on_timestamp + datetime.timedelta(hours=3)
-        )
-        user_subscriptions_model.put()
-
-        user_settings_model = (
-            user_models.UserSettingsModel(
-                id=self.USER_ID_1,
-                email=self.EMAIL_1,
-            )
-        )
-        user_settings_model.update_timestamps()
-        user_settings_model.created_on = (
-            final_created_on_timestamp + datetime.timedelta(hours=10)
-        )
-        user_settings_model.last_updated = (
-            final_created_on_timestamp + datetime.timedelta(hours=10)
-        )
-        user_settings_model.put()
-
-        exploration_user_data_model = user_models.ExplorationUserDataModel(
-            id='%s.%s' % (self.USER_ID_1, self.EXP_ID_ONE),
-            user_id=self.USER_ID_1,
-            exploration_id=self.EXP_ID_ONE,
-            rating=2,
-            rated_on=final_created_on_timestamp + datetime.timedelta(hours=1),
-            draft_change_list={'new_content': {}},
-            draft_change_list_last_updated=(
-                final_created_on_timestamp + datetime.timedelta(hours=2)),
-            draft_change_list_exp_version=3,
-            draft_change_list_id=1
-        )
-        exploration_user_data_model.update_timestamps()
-        exploration_user_data_model.created_on = (
-            final_created_on_timestamp + datetime.timedelta(hours=5)
-        )
-        exploration_user_data_model.last_updated = (
-            final_created_on_timestamp + datetime.timedelta(hours=5)
-        )
-        exploration_user_data_model.put()
-
-        user_contributions_model = user_models.UserContributionsModel(
-            id=self.USER_ID_1)
-        user_contributions_model.update_timestamps()
-        user_contributions_model.last_updated = (
-            final_created_on_timestamp + datetime.timedelta(hours=5)
-        )
-        user_contributions_model.put()
-
-        user_email_preferences_model = user_models.UserEmailPreferencesModel(
-            id=self.USER_ID_1)
-        user_email_preferences_model.update_timestamps()
-        user_email_preferences_model.last_updated = (
-            final_created_on_timestamp + datetime.timedelta(hours=6)
-        )
-        user_email_preferences_model.put()
-
-        user_stats_model = user_models.UserStatsModel(
-            id=self.USER_ID_1)
-        user_stats_model.update_timestamps()
-        user_stats_model.created_on = (
-            final_created_on_timestamp + datetime.timedelta(hours=10)
-        )
-        user_stats_model.last_updated = (
-            final_created_on_timestamp + datetime.timedelta(hours=10)
-        )
-        user_stats_model.put()
-
-        expected_output = [
-            [
-                'SUCCESS_UPDATED_USING_UserSubscriptionsModel_created_on', 1
-            ],
-            ['ERROR_NOT_UP_TO_DATE_USER', [self.USER_ID_1]]
-        ]
-        self.assertLess(
-            final_created_on_timestamp, user_settings_model.created_on)
-        actual_output = self._run_one_off_job()
-        self.assertItemsEqual(expected_output, actual_output)
-        migrated_user_model = (
-            user_models.UserSettingsModel.get_by_id(self.USER_ID_1))
-        self.assertEqual(
-            migrated_user_model.created_on, final_created_on_timestamp)
-
-    def test_time_difference_less_than_time_delta_does_not_update(self):
-        self.signup(self.NEW_USER_EMAIL, self.NEW_USER_USERNAME)
-        user_id = self.get_user_id_from_email(self.NEW_USER_EMAIL)
-
-        user_auth_details_model = (
-            auth_models.UserAuthDetailsModel.get(user_id))
-        user_auth_details_model.update_timestamps()
-        user_auth_details_model.put()
-
-        user_settings_model = (
-            user_models.UserSettingsModel(
-                id=user_id,
-                email=self.NEW_USER_EMAIL,
-            )
-        )
-        user_settings_model.update_timestamps()
-        user_settings_model.put()
-
-        # UserAuthDetails model was created before UserSettingsModel, but the
-        # time difference is less than the time_delta required (will be less
-        # than a second here), hence created_on will not be updated.
-        self.assertLess(
-            user_auth_details_model.created_on, user_settings_model.created_on)
-
-        expected_output = [['SUCCESS_ALREADY_UP_TO_DATE', 1]]
-        actual_output = self._run_one_off_job()
-        self.assertItemsEqual(expected_output, actual_output)
-        migrated_user_model = (
-            user_models.UserSettingsModel.get_by_id(user_id))
-        self.assertNotEqual(
-            migrated_user_model.created_on, user_auth_details_model.created_on)
-
-    def test_update_for_multiple_users_works_correctly(self):
-        user_settings_model_1 = (
-            user_models.UserSettingsModel(
-                id=self.USER_ID_1,
-                email=self.EMAIL_1,
-            )
-        )
-        user_settings_model_1.update_timestamps()
-        user_settings_model_1.created_on += datetime.timedelta(hours=10)
-        final_created_on_timestamp_1 = user_settings_model_1.last_updated
-        user_settings_model_1.put()
-
-        user_settings_model_2 = (
-            user_models.UserSettingsModel(
-                id=self.USER_ID_2,
-                email=self.EMAIL_2,
-            )
-        )
-        user_settings_model_2.update_timestamps()
-        original_created_on_timestamp_2 = user_settings_model_2.created_on
-        user_settings_model_2.created_on = (
-            original_created_on_timestamp_2 + datetime.timedelta(hours=5))
-        user_settings_model_2.last_updated = (
-            original_created_on_timestamp_2 + datetime.timedelta(hours=6))
-        user_settings_model_2.last_logged_in = (
-            original_created_on_timestamp_2 + datetime.timedelta(hours=1))
-        final_created_on_timestamp_2 = user_settings_model_2.last_logged_in
-        user_settings_model_2.put()
-
-        expected_output = [
-            ['SUCCESS_UPDATED_USING_UserSettingsModel_last_updated', 1],
-            ['SUCCESS_UPDATED_USING_UserSettingsModel_last_logged_in', 1],
-            ['ERROR_NOT_UP_TO_DATE_USER', [self.USER_ID_1, self.USER_ID_2]]
-        ]
-        self.assertLess(
-            final_created_on_timestamp_1, user_settings_model_1.created_on)
-        self.assertLess(
-            final_created_on_timestamp_2, user_settings_model_2.created_on)
-        actual_output = self._run_one_off_job()
-        self.assertItemsEqual(actual_output, expected_output)
-        migrated_user_model_1 = (
-            user_models.UserSettingsModel.get_by_id(self.USER_ID_1))
-        migrated_user_model_2 = (
-            user_models.UserSettingsModel.get_by_id(self.USER_ID_2))
-        self.assertEqual(
-            migrated_user_model_1.created_on, final_created_on_timestamp_1)
-        self.assertEqual(
-            migrated_user_model_2.created_on, final_created_on_timestamp_2)
-
-    def test_multiple_runs_of_one_off_job_works_correctly(self):
-        user_settings_model_1 = (
-            user_models.UserSettingsModel(
-                id=self.USER_ID_1,
-                email=self.EMAIL_1,
-            )
-        )
-        user_settings_model_1.update_timestamps()
-        user_settings_model_1.created_on += datetime.timedelta(hours=10)
-        final_created_on_timestamp_1 = user_settings_model_1.last_updated
-        user_settings_model_1.put()
-
-        user_settings_model_2 = (
-            user_models.UserSettingsModel(
-                id=self.USER_ID_2,
-                email=self.EMAIL_2,
-            )
-        )
-        user_settings_model_2.update_timestamps()
-        user_settings_model_2.created_on += datetime.timedelta(hours=5)
-        final_created_on_timestamp_2 = user_settings_model_2.last_updated
-        user_settings_model_2.put()
-
-        expected_output = [['SUCCESS_ALREADY_UP_TO_DATE', 2]]
-        self.assertLess(
-            final_created_on_timestamp_1, user_settings_model_1.created_on)
-        self.assertLess(
-            final_created_on_timestamp_2, user_settings_model_2.created_on)
-        actual_output = self._run_one_off_job()
-        actual_output = self._run_one_off_job()
-        self.assertItemsEqual(actual_output, expected_output)
-        migrated_user_model_1 = (
-            user_models.UserSettingsModel.get_by_id(self.USER_ID_1))
-        migrated_user_model_2 = (
-            user_models.UserSettingsModel.get_by_id(self.USER_ID_2))
-        self.assertEqual(
-            migrated_user_model_1.created_on, final_created_on_timestamp_1)
-        self.assertEqual(
-            migrated_user_model_2.created_on, final_created_on_timestamp_2)
-
-
-class UserSettingsCreatedOnAuditOneOffJobTests(test_utils.GenericTestBase):
-
-    AUTO_CREATE_DEFAULT_SUPERADMIN_USER = False
-
-    USER_ID_1 = 'user_id'
-    USER_ID_2 = 'user_id_2'
-    EMAIL_1 = 'test@email.com'
-    EMAIL_2 = 'test2@email.com'
-    SKILL_ID_1 = 'skill_id_1'
-    SKILL_ID_2 = 'skill_id_2'
-    DEGREE_OF_MASTERY = 0.5
-    EXPLORATION_IDS = ['exp_1', 'exp_2', 'exp_3']
-    COLLECTION_IDS = ['col_1', 'col_2', 'col_3']
-    EXP_ID_ONE = 'exp_id_one'
-    EXP_ID_TWO = 'exp_id_two'
-    EXP_ID_THREE = 'exp_id_three'
-
-    def setUp(self):
-        super(UserSettingsCreatedOnAuditOneOffJobTests, self).setUp()
-
-        self.user_settings_model = (
-            user_models.UserSettingsModel(
-                id=self.USER_ID_1,
-                email=self.EMAIL_1,
-            )
-        )
-        self.user_settings_model.update_timestamps()
-        self.lowest_timestamp = self.user_settings_model.created_on
-        self.user_settings_model.last_agreed_to_terms = (
-            self.lowest_timestamp + datetime.timedelta(hours=2))
-        self.user_settings_model.last_logged_in = (
-            self.lowest_timestamp + datetime.timedelta(minutes=1))
-        self.user_settings_model.last_started_state_editor_tutorial = (
-            self.lowest_timestamp + datetime.timedelta(minutes=3))
-        self.user_settings_model.last_started_state_translation_tutorial = (
-            self.lowest_timestamp + datetime.timedelta(hours=14))
-        self.user_settings_model.last_edited_an_exploration = (
-            self.lowest_timestamp + datetime.timedelta(hours=15))
-        self.user_settings_model.last_created_an_exploration = (
-            self.lowest_timestamp + datetime.timedelta(hours=16))
-        self.user_settings_model.first_contribution_msec = (
-            utils.get_time_in_millisecs(
-                self.lowest_timestamp + datetime.timedelta(
-                    hours=10)
-            )
-        )
-        self.user_settings_model.put()
-
-        self.user_subscriptions_model = user_models.UserSubscriptionsModel(
-            id=self.USER_ID_1)
-        self.user_subscriptions_model.update_timestamps()
-        self.user_subscriptions_model.last_checked = (
-            self.lowest_timestamp + datetime.timedelta(hours=1)
-        )
-        self.user_subscriptions_model.put()
-
-        self.exploration_user_data_model = user_models.ExplorationUserDataModel(
-            id='%s.%s' % (self.USER_ID_1, self.EXP_ID_ONE),
-            user_id=self.USER_ID_1,
-            exploration_id=self.EXP_ID_ONE,
-            rating=2,
-            rated_on=self.lowest_timestamp + datetime.timedelta(hours=1),
-            draft_change_list={'new_content': {}},
-            draft_change_list_last_updated=(
-                self.lowest_timestamp + datetime.timedelta(hours=2)),
-            draft_change_list_exp_version=3,
-            draft_change_list_id=1
-        )
-        self.exploration_user_data_model.update_timestamps()
-        self.exploration_user_data_model.put()
-
-        self.user_contributions_model = user_models.UserContributionsModel(
-            id=self.USER_ID_1)
-        self.user_contributions_model.update_timestamps()
-        self.user_contributions_model.put()
-
-        self.user_email_preferences_model = (
-            user_models.UserEmailPreferencesModel(id=self.USER_ID_1))
-        self.user_email_preferences_model.update_timestamps()
-        self.user_email_preferences_model.put()
-
-        self.user_stats_model = user_models.UserStatsModel(
-            id=self.USER_ID_1)
-        self.user_stats_model.update_timestamps()
-        self.user_stats_model.put()
-
-    def _run_one_off_job(self):
-        """Runs the one-off MapReduce job."""
-        job_id = (
-            user_jobs_one_off.UserSettingsCreatedOnAuditOneOffJob.create_new())
-        user_jobs_one_off.UserSettingsCreatedOnAuditOneOffJob.enqueue(job_id)
-        self.assertEqual(
-            self.count_jobs_in_mapreduce_taskqueue(
-                taskqueue_services.QUEUE_NAME_ONE_OFF_JOBS), 1)
-        self.process_and_flush_pending_mapreduce_tasks()
-        stringified_output = (
-            user_jobs_one_off.UserSettingsCreatedOnAuditOneOffJob
-            .get_output(job_id))
-        eval_output = [ast.literal_eval(stringified_item) for
-                       stringified_item in stringified_output]
-        return eval_output
-
-    def test_created_on_having_lowest_value_timestamp_yields_success(self):
-        self.assertEqual(
-            self.lowest_timestamp, self.user_settings_model.created_on)
-        expected_output = [['SUCCESS_ALREADY_UP_TO_DATE', 1]]
-        actual_output = self._run_one_off_job()
-        self.assertItemsEqual(expected_output, actual_output)
-
-    def test_created_on_within_delta_from_lowest_value_yields_success(self):
-        self.user_settings_model.update_timestamps(
-            update_last_updated_time=False)
-        self.user_settings_model.created_on += datetime.timedelta(minutes=5)
-        self.user_settings_model.put()
-        self.assertLess(
-            self.lowest_timestamp, self.user_settings_model.created_on)
-        expected_output = [['SUCCESS_ALREADY_UP_TO_DATE', 1]]
-        actual_output = self._run_one_off_job()
-        self.assertItemsEqual(expected_output, actual_output)
-
-    def test_created_on_greater_than_delta_from_lowest_value_yields_error(self):
-        self.user_settings_model.update_timestamps(
-            update_last_updated_time=False)
-        self.user_settings_model.created_on += datetime.timedelta(minutes=6)
-        self.user_settings_model.put()
-        # Since last_updated of user_settings_model was never changed, hence
-        # it remains the lowest timestamp value among all attributes.
-        self.lowest_timestamp = self.user_settings_model.last_updated
-        self.assertLess(
-            self.lowest_timestamp,
-            self.user_settings_model.created_on - datetime.timedelta(minutes=5))
-        expected_output = [
-            [
-                'ERROR_NEED_TO_UPDATE_USING_UserSettingsModel_last_updated',
-                [self.USER_ID_1]
-            ]]
-        actual_output = self._run_one_off_job()
-        self.assertItemsEqual(expected_output, actual_output)
-
-    def test_update_for_multiple_users_works_correctly(self):
-        user_settings_model_2 = (
-            user_models.UserSettingsModel(
-                id=self.USER_ID_2,
-                email=self.EMAIL_2,
-            )
-        )
-        user_settings_model_2.update_timestamps()
-        user_settings_model_2.created_on += datetime.timedelta(hours=10)
-        user_settings_model_2.put()
-
-        expected_output = [
-            ['SUCCESS_ALREADY_UP_TO_DATE', 1],
-            [
-                'ERROR_NEED_TO_UPDATE_USING_UserSettingsModel_last_updated',
-                [self.USER_ID_2]
-            ]
-        ]
-        actual_output = self._run_one_off_job()
-        self.assertItemsEqual(actual_output, expected_output)
-
-
->>>>>>> df16a131
 class CleanUpUserSubscribersModelOneOffJobTests(test_utils.GenericTestBase):
 
     def setUp(self):
