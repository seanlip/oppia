--- conflicted
+++ resolved
@@ -475,13 +475,8 @@
     ) -> None:
         user_id = user_services.create_new_user(
             'auth_id', 'user@example.com').user_id
-<<<<<<< HEAD
-        user_services.set_username(user_id, 'username')  # type: ignore[no-untyped-call]
-        user_services.mark_user_for_deletion(user_id)  # type: ignore[no-untyped-call]
-=======
         user_services.set_username(user_id, 'username')
         user_services.mark_user_for_deletion(user_id)
->>>>>>> 99126158
         human_readable_user_ids = user_services.get_human_readable_user_ids(
             [user_id], strict=False)
 
