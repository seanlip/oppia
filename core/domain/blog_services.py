--- conflicted
+++ resolved
@@ -665,11 +665,7 @@
     if len(raw_text) > max_chars_in_summary:
         summary = html.unescape(raw_text)[:max_chars_in_summary] + '...'
         return summary.strip()
-<<<<<<< HEAD
-    return raw_text
-=======
     return html.unescape(raw_text)
->>>>>>> c0add9e9
 
 
 def compute_summary_of_blog_post(
