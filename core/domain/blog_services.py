--- conflicted
+++ resolved
@@ -497,12 +497,7 @@
     if len(raw_text) > max_chars_in_summary:
         summary = raw_text[:max_chars_in_summary] + '...'
         return summary
-<<<<<<< HEAD
-    else:
-        return raw_text
-=======
     return raw_text
->>>>>>> 15953eaf
 
 
 def compute_summary_of_blog_post(blog_post):
