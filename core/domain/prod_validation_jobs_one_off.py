--- conflicted
+++ resolved
@@ -2044,7 +2044,6 @@
         }
 
 
-<<<<<<< HEAD
 class JobModelValidator(BaseModelValidator):
     """Class for validating JobModels."""
 
@@ -2179,7 +2178,8 @@
     @classmethod
     def _get_custom_validation_functions(cls):
         return [cls._validate_time_fields]
-=======
+
+      
 class QuestionModelValidator(BaseModelValidator):
     """Class for validating QuestionModel."""
 
@@ -2427,7 +2427,6 @@
     @classmethod
     def _get_custom_validation_functions(cls):
         return [cls._validate_question_content]
->>>>>>> 083b815b
 
 
 class ExplorationRecommendationsModelValidator(BaseModelValidator):
@@ -3214,10 +3213,8 @@
     file_models.FileModel: FileModelValidator,
     file_models.FileSnapshotMetadataModel: FileSnapshotMetadataModelValidator,
     file_models.FileSnapshotContentModel: FileSnapshotContentModelValidator,
-<<<<<<< HEAD
     job_models.JobModel: JobModelValidator,
     job_models.ContinuousComputationModel: ContinuousComputationModelValidator,
-=======
     question_models.QuestionModel: QuestionModelValidator,
     question_models.QuestionSkillLinkModel: (
         QuestionSkillLinkModelValidator),
@@ -3233,7 +3230,6 @@
     question_models.QuestionCommitLogEntryModel: (
         QuestionCommitLogEntryModelValidator),
     question_models.QuestionSummaryModel: QuestionSummaryModelValidator,
->>>>>>> 083b815b
     recommendations_models.ExplorationRecommendationsModel: (
         ExplorationRecommendationsModelValidator),
     recommendations_models.TopicSimilaritiesModel: (
@@ -3619,7 +3615,6 @@
         return [file_models.FileMetadataSnapshotContentModel]
 
 
-<<<<<<< HEAD
 class JobModelAuditOneOffJob(ProdValidationAuditOneOffJob):
     """Job that audits and validates JobModel."""
 
@@ -3634,7 +3629,8 @@
     @classmethod
     def entity_classes_to_map_over(cls):
         return [job_models.ContinuousComputationModel]
-=======
+
+
 class QuestionModelAuditOneOffJob(ProdValidationAuditOneOffJob):
     """Job that audits and validates QuestionModel."""
 
@@ -3710,7 +3706,6 @@
     @classmethod
     def entity_classes_to_map_over(cls):
         return [question_models.QuestionSummaryModel]
->>>>>>> 083b815b
 
 
 class ExplorationRecommendationsModelAuditOneOffJob(
