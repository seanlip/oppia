--- conflicted
+++ resolved
@@ -4942,35 +4942,6 @@
             cls._validate_collections_are_marked_deleted]
 
 
-<<<<<<< HEAD
-class PseudonymizedUserModelValidator(BaseUserModelValidator):
-    """Class for validating PseudonymizedUserModels."""
-
-    @classmethod
-    def _get_model_id_regex(cls, unused_item):
-        return r'^pid_[a-z]{32}$'
-
-    @classmethod
-    def _get_external_id_relationships(cls, item):
-        return {}
-
-    @classmethod
-    def _validate_user_settings_with_same_id_not_exist(cls, item):
-        """Validates that the UserSettingsModel with the same ID as this model
-        does not exist.
-
-        Args:
-            item: PseudonymizedUserModel. PseudonymizedUserModel to validate.
-        """
-        user_model = user_models.UserSettingsModel.get_by_id(item.id)
-        if user_model is not None:
-            cls.errors['deleted user settings'].append(
-                'Entity id %s: User settings model exists' % (item.id))
-
-    @classmethod
-    def _get_custom_validation_functions(cls):
-        return [cls._validate_user_settings_with_same_id_not_exist]
-=======
 class TaskEntryModelValidator(BaseModelValidator):
     """One off job for auditing task entries."""
 
@@ -5065,7 +5036,35 @@
             cls._validate_status,
             cls._validate_target_id,
         ]
->>>>>>> aee10591
+
+
+class PseudonymizedUserModelValidator(BaseUserModelValidator):
+    """Class for validating PseudonymizedUserModels."""
+
+    @classmethod
+    def _get_model_id_regex(cls, unused_item):
+        return r'^pid_[a-z]{32}$'
+
+    @classmethod
+    def _get_external_id_relationships(cls, item):
+        return {}
+
+    @classmethod
+    def _validate_user_settings_with_same_id_not_exist(cls, item):
+        """Validates that the UserSettingsModel with the same ID as this model
+        does not exist.
+
+        Args:
+            item: PseudonymizedUserModel. PseudonymizedUserModel to validate.
+        """
+        user_model = user_models.UserSettingsModel.get_by_id(item.id)
+        if user_model is not None:
+            cls.errors['deleted user settings'].append(
+                'Entity id %s: User settings model exists' % (item.id))
+
+    @classmethod
+    def _get_custom_validation_functions(cls):
+        return [cls._validate_user_settings_with_same_id_not_exist]
 
 
 MODEL_TO_VALIDATOR_MAPPING = {
@@ -6070,18 +6069,17 @@
         return [user_models.PendingDeletionRequestModel]
 
 
-<<<<<<< HEAD
+class TaskEntryModelAuditOneOffJob(ProdValidationAuditOneOffJob):
+    """Job that audits and validates TaskEntryModel."""
+
+    @classmethod
+    def entity_classes_to_map_over(cls):
+        return [improvements_models.TaskEntryModel]
+
+
 class PseudonymizedUserModelAuditOneOffJob(ProdValidationAuditOneOffJob):
     """Job that audits and validates PseudonymizedUserModel."""
 
     @classmethod
     def entity_classes_to_map_over(cls):
-        return [user_models.PseudonymizedUserModel]
-=======
-class TaskEntryModelAuditOneOffJob(ProdValidationAuditOneOffJob):
-    """Job that audits and validates TaskEntryModel."""
-
-    @classmethod
-    def entity_classes_to_map_over(cls):
-        return [improvements_models.TaskEntryModel]
->>>>>>> aee10591
+        return [user_models.PseudonymizedUserModel]