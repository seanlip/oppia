--- conflicted
+++ resolved
@@ -609,15 +609,6 @@
         return [suggestion_models.GeneralVoiceoverApplicationModel]
 
 
-<<<<<<< HEAD
-class ReviewerAndSuggestionCountsModelAuditOneOffJob(
-        ProdValidationAuditOneOffJob):
-    """Job that audits and validates ReviewerAndSuggestionCountsModel."""
-
-    @classmethod
-    def entity_classes_to_map_over(cls):
-        return [suggestion_models.ReviewerAndSuggestionCountsModel]
-=======
 class CommunityContributionStatsModelAuditOneOffJob(
         ProdValidationAuditOneOffJob):
     """Job that audits and validates CommunityContributionStatsModel."""
@@ -625,7 +616,6 @@
     @classmethod
     def entity_classes_to_map_over(cls):
         return [suggestion_models.CommunityContributionStatsModel]
->>>>>>> f5922dee
 
 
 class TopicModelAuditOneOffJob(ProdValidationAuditOneOffJob):
