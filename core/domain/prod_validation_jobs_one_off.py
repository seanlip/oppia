--- conflicted
+++ resolved
@@ -5016,35 +5016,6 @@
         ]
 
 
-<<<<<<< HEAD
-class PseudonymizedUserModelValidator(BaseUserModelValidator):
-    """Class for validating PseudonymizedUserModels."""
-
-    @classmethod
-    def _get_model_id_regex(cls, unused_item):
-        return r'^pid_[a-z]{32}$'
-
-    @classmethod
-    def _get_external_id_relationships(cls, item):
-        return {}
-
-    @classmethod
-    def _validate_user_settings_with_same_id_not_exist(cls, item):
-        """Validates that the UserSettingsModel with the same ID as this model
-        does not exist.
-
-        Args:
-            item: PseudonymizedUserModel. PseudonymizedUserModel to validate.
-        """
-        user_model = user_models.UserSettingsModel.get_by_id(item.id)
-        if user_model is not None:
-            cls.errors['deleted user settings'].append(
-                'Entity id %s: User settings model exists' % (item.id))
-
-    @classmethod
-    def _get_custom_validation_functions(cls):
-        return [cls._validate_user_settings_with_same_id_not_exist]
-=======
 class PlaythroughModelValidator(BaseModelValidator):
     """Class for validating PlaythroughModel."""
 
@@ -5179,7 +5150,35 @@
             cls._validate_reference,
             cls._validate_created_datetime,
         ]
->>>>>>> baaf74cf
+
+
+class PseudonymizedUserModelValidator(BaseUserModelValidator):
+    """Class for validating PseudonymizedUserModels."""
+
+    @classmethod
+    def _get_model_id_regex(cls, unused_item):
+        return r'^pid_[a-z]{32}$'
+
+    @classmethod
+    def _get_external_id_relationships(cls, item):
+        return {}
+
+    @classmethod
+    def _validate_user_settings_with_same_id_not_exist(cls, item):
+        """Validates that the UserSettingsModel with the same ID as this model
+        does not exist.
+
+        Args:
+            item: PseudonymizedUserModel. PseudonymizedUserModel to validate.
+        """
+        user_model = user_models.UserSettingsModel.get_by_id(item.id)
+        if user_model is not None:
+            cls.errors['deleted user settings'].append(
+                'Entity id %s: User settings model exists' % (item.id))
+
+    @classmethod
+    def _get_custom_validation_functions(cls):
+        return [cls._validate_user_settings_with_same_id_not_exist]
 
 
 MODEL_TO_VALIDATOR_MAPPING = {
@@ -5318,11 +5317,8 @@
     user_models.UserCommunityRightsModel: UserCommunityRightsModelValidator,
     user_models.PendingDeletionRequestModel: (
         PendingDeletionRequestModelValidator),
-<<<<<<< HEAD
+    stats_models.PlaythroughModel: PlaythroughModelValidator,
     user_models.PseudonymizedUserModel: PseudonymizedUserModelValidator
-=======
-    stats_models.PlaythroughModel: PlaythroughModelValidator,
->>>>>>> baaf74cf
 }
 
 
@@ -6166,18 +6162,17 @@
         return [improvements_models.TaskEntryModel]
 
 
-<<<<<<< HEAD
+class PlaythroughModelAuditOneOffJob(ProdValidationAuditOneOffJob):
+    """Job that audits and validates PlaythroughModel."""
+
+    @classmethod
+    def entity_classes_to_map_over(cls):
+        return [stats_models.PlaythroughModel]
+
+
 class PseudonymizedUserModelAuditOneOffJob(ProdValidationAuditOneOffJob):
     """Job that audits and validates PseudonymizedUserModel."""
 
     @classmethod
     def entity_classes_to_map_over(cls):
-        return [user_models.PseudonymizedUserModel]
-=======
-class PlaythroughModelAuditOneOffJob(ProdValidationAuditOneOffJob):
-    """Job that audits and validates PlaythroughModel."""
-
-    @classmethod
-    def entity_classes_to_map_over(cls):
-        return [stats_models.PlaythroughModel]
->>>>>>> baaf74cf
+        return [user_models.PseudonymizedUserModel]