# Copyright 2014 The Oppia Authors. All Rights Reserved.
#
# Licensed under the Apache License, Version 2.0 (the "License");
# you may not use this file except in compliance with the License.
# You may obtain a copy of the License at
#
#      http://www.apache.org/licenses/LICENSE-2.0
#
# Unless required by applicable law or agreed to in writing, software
# distributed under the License is distributed on an "AS-IS" BASIS,
# WITHOUT WARRANTIES OR CONDITIONS OF ANY KIND, either express or implied.
# See the License for the specific language governing permissions and
# limitations under the License.

"""Tests for feedback-related services."""

from __future__ import absolute_import  # pylint: disable=import-only-modules
from __future__ import unicode_literals  # pylint: disable=import-only-modules

from core.domain import event_services
from core.domain import exp_domain
from core.domain import feedback_domain
from core.domain import feedback_services
from core.domain import subscription_services
from core.domain import suggestion_services
from core.domain import taskqueue_services
from core.domain import user_services
from core.platform import models
from core.tests import test_utils
import feconf
import python_utils

(
    feedback_models, email_models, suggestion_models
) = models.Registry.import_models([
    models.NAMES.feedback, models.NAMES.email, models.NAMES.suggestion
])


class FeedbackServicesUnitTests(test_utils.EmailTestBase):
    """Test functions in feedback_services."""

    USER_EMAIL = 'user@example.com'
    USER_USERNAME = 'user'
    EXP_1_ID = 'exp_1_id'

    def setUp(self):
        super(FeedbackServicesUnitTests, self).setUp()
        self.signup(self.USER_EMAIL, self.USER_USERNAME)
        self.user_id = self.get_user_id_from_email(self.USER_EMAIL)

    def test_feedback_ids(self):
        """Test various conventions for thread and message ids."""
        exp_id = '0'
        feedback_services.create_thread(
            'exploration', exp_id, None, 'a subject', 'some text')
        threadlist = feedback_services.get_all_threads(
            'exploration', exp_id, False)
        self.assertEqual(len(threadlist), 1)
        thread_id = threadlist[0].id

        messages = feedback_services.get_messages(thread_id)
        self.assertEqual(len(messages), 1)
        message_id = messages[0].message_id
        self.assertTrue(isinstance(message_id, int))
        threadlist = feedback_services.get_all_threads(
            'exploration', exp_id, False)
        self.assertEqual(len(threadlist), 1)
        thread_id = threadlist[0].id

        messages = feedback_services.get_messages(thread_id)
        self.assertEqual(len(messages), 1)
        message_id = messages[0].message_id
        self.assertTrue(isinstance(message_id, int))

        # Retrieve the message instance from the storage layer.
        datastore_id = feedback_models.GeneralFeedbackMessageModel.get_messages(
            thread_id)[0].id

        # The message id should be prefixed with the thread id and a full
        # stop, followed by the message id.
        self.assertEqual(datastore_id, '%s.%s' % (thread_id, message_id))

    def test_create_message_raises_exception_for_invalid_thread_id(self):
        thread_id = 'invalid_thread_id'

        expected_exception_regexp = (
            r'Thread belonging to the GeneralFeedbackThreadModel class '
            r'with id:\[%s\] was not found.' % (thread_id)
        )
        with self.assertRaisesRegexp(Exception, expected_exception_regexp):
            feedback_services.create_message(
                thread_id, self.user_id, None, None, 'Hello')

    def test_create_messages_raises_pluralized_exception_for_bad_thread_ids(
            self):
        thread_ids = ['invalid_thread_id_1', 'invalid_thread_id_2']

        expected_exception_regexp = (
            r'Threads belonging to the GeneralFeedbackThreadModel class '
            r'with ids:\[%s\] were not found.' % (' '.join(thread_ids))
        )
        with self.assertRaisesRegexp(Exception, expected_exception_regexp):
            feedback_services.create_messages(
                thread_ids, self.user_id, None, None, 'Hello')

    def test_create_messages_raises_an_exception_if_thread_ids_are_not_unique(
            self):
        repeated_thread_ids = ['thread_id', 'thread_id']

        with self.assertRaisesRegexp(
            Exception,
            'Thread ids must be distinct when calling create_messsages.'):
            feedback_services.create_messages(
                repeated_thread_ids, self.user_id, None, None, 'Hello')

    def test_delete_threads_for_multiple_entities(self):
        self.save_new_default_exploration(self.EXP_1_ID, self.EXP_1_ID)
        suggestion_services.create_suggestion(
            feconf.SUGGESTION_TYPE_EDIT_STATE_CONTENT,
            feconf.ENTITY_TYPE_EXPLORATION,
            self.EXP_1_ID,
            1,
            self.user_id,
            {
                'cmd': exp_domain.CMD_EDIT_STATE_PROPERTY,
                'state_name': 'state',
                'property_name': exp_domain.STATE_PROPERTY_CONTENT,
                'new_value': 'new content'
            },
            'some text')
        thread_id = feedback_services.get_threads(
            feconf.ENTITY_TYPE_EXPLORATION, self.EXP_1_ID
        )[0].id
        feedback_services.create_message(
            thread_id, self.user_id, None, None, 'some text')
        feedback_models.FeedbackAnalyticsModel(id=self.EXP_1_ID).put()

        feedback_services.delete_threads_for_multiple_entities(
            feconf.ENTITY_TYPE_EXPLORATION, [self.EXP_1_ID])

        self.assertIsNone(
            feedback_models.GeneralFeedbackThreadModel.get_by_id(thread_id))
        self.assertIsNone(
            feedback_models.FeedbackAnalyticsModel.get_by_id(self.EXP_1_ID))

    def test_status_of_newly_created_thread_is_open(self):
        exp_id = '0'
        feedback_services.create_thread(
            'exploration', exp_id, None, 'a subject', 'some text')
        threadlist = feedback_services.get_all_threads(
            'exploration', exp_id, False)
        thread_status = threadlist[0].status
        self.assertEqual(thread_status, feedback_models.STATUS_CHOICES_OPEN)

    def test_get_exp_id_from_thread_id(self):
        thread_id = 'exploration.exp1.1234'
        self.assertEqual(
            feedback_services.get_exp_id_from_thread_id(thread_id), 'exp1')


class FeedbackDeletionUnitTests(test_utils.GenericTestBase):
    """Test functions in feedback_services."""

    USER_EMAIL = 'user@example.com'
    USER_USERNAME = 'user'
    EXP_1_ID = 'exp_1_id'
    EXP_2_ID = 'exp_2_id'

    def setUp(self):
        super(FeedbackDeletionUnitTests, self).setUp()
        self.signup(self.USER_EMAIL, self.USER_USERNAME)
        self.user_id = self.get_user_id_from_email(self.USER_EMAIL)

        self.save_new_default_exploration(self.EXP_1_ID, self.user_id)
        suggestion_services.create_suggestion(
            feconf.SUGGESTION_TYPE_EDIT_STATE_CONTENT,
            feconf.ENTITY_TYPE_EXPLORATION,
            self.EXP_1_ID,
            1,
            self.user_id,
            {
                'cmd': exp_domain.CMD_EDIT_STATE_PROPERTY,
                'state_name': 'state',
                'property_name': exp_domain.STATE_PROPERTY_CONTENT,
                'new_value': 'new content'
            },
            'some text')
        self.thread_1_id = feedback_services.get_threads(
            feconf.ENTITY_TYPE_EXPLORATION, self.EXP_1_ID
        )[0].id
        feedback_services.create_message(
            self.thread_1_id, self.user_id, None, None, 'some text')

        self.save_new_default_exploration(self.EXP_2_ID, self.user_id)
        self.thread_2_id = feedback_services.create_thread(
            feconf.ENTITY_TYPE_EXPLORATION,
            self.EXP_2_ID,
            self.user_id,
            'subject',
            'text'
        )

        feedback_models.FeedbackAnalyticsModel(id=self.EXP_1_ID).put()

    def test_delete_feedback_threads_deletes_thread(self):
        self.assertIsNotNone(
            feedback_models.GeneralFeedbackThreadModel.get_by_id(
                self.thread_1_id))
        feedback_services.delete_threads_for_multiple_entities(
            feconf.ENTITY_TYPE_EXPLORATION, [self.EXP_1_ID])
        self.assertIsNone(
            feedback_models.GeneralFeedbackThreadModel.get_by_id(
                self.thread_1_id))

    def test_delete_feedback_threads_deletes_suggestion(self):
        self.assertIsNotNone(
            suggestion_models.GeneralSuggestionModel.get_by_id(self.thread_1_id)
        )
        feedback_services.delete_threads_for_multiple_entities(
            feconf.ENTITY_TYPE_EXPLORATION, [self.EXP_1_ID])
        self.assertIsNone(
            suggestion_models.GeneralSuggestionModel.get_by_id(self.thread_1_id)
        )

    def test_delete_feedback_threads_deletes_message(self):
        self.assertIsNotNone(
            feedback_models.GeneralFeedbackMessageModel.get_by_id(
                '%s.%s' % (self.thread_1_id, 0)))
        feedback_services.delete_threads_for_multiple_entities(
            feconf.ENTITY_TYPE_EXPLORATION, [self.EXP_1_ID])
        self.assertIsNone(
            feedback_models.GeneralFeedbackMessageModel.get_by_id(
                '%s.%s' % (self.thread_1_id, 0)))

    def test_delete_feedback_threads_deletes_feedback_analytics(self):
        self.assertIsNotNone(
            feedback_models.FeedbackAnalyticsModel.get_by_id(self.EXP_1_ID))
        feedback_services.delete_threads_for_multiple_entities(
            feconf.ENTITY_TYPE_EXPLORATION, [self.EXP_1_ID])
        self.assertIsNone(
            feedback_models.FeedbackAnalyticsModel.get_by_id(self.EXP_1_ID))

    def test_delete_feedback_threads_deletes_multiple_feedbacks(self):
        self.assertIsNotNone(
            feedback_models.GeneralFeedbackThreadModel.get_by_id(
                self.thread_1_id))
        self.assertIsNotNone(
            feedback_models.GeneralFeedbackThreadModel.get_by_id(
                self.thread_2_id))
        feedback_services.delete_threads_for_multiple_entities(
            feconf.ENTITY_TYPE_EXPLORATION, [self.EXP_1_ID, self.EXP_2_ID])
        self.assertIsNone(
            feedback_models.GeneralFeedbackThreadModel.get_by_id(
                self.thread_1_id))
        self.assertIsNone(
            feedback_models.GeneralFeedbackThreadModel.get_by_id(
                self.thread_2_id))


class FeedbackThreadUnitTests(test_utils.GenericTestBase):

    EXP_ID_1 = 'eid1'
    EXP_ID_2 = 'eid2'
    EXP_ID_3 = 'eid3'
    THREAD_ID = 'thread_id'

    EXPECTED_THREAD_DICT = {
        'status': u'open',
        'summary': None,
        'original_author_username': None,
        'subject': u'a subject'
    }
    EXPECTED_THREAD_DICT_VIEWER = {
        'status': u'open',
        'summary': None,
        'original_author_username': None,
        'subject': u'a subject second'
    }

    USER_EMAIL = 'user@example.com'
    USER_USERNAME = 'user'

    def setUp(self):
        super(FeedbackThreadUnitTests, self).setUp()

        self.signup(self.VIEWER_EMAIL, self.VIEWER_USERNAME)
        self.signup(self.USER_EMAIL, self.USER_USERNAME)
        self.signup(self.OWNER_EMAIL, self.OWNER_USERNAME)
        self.owner_id = self.get_user_id_from_email(self.OWNER_EMAIL)
        self.user_id = self.get_user_id_from_email(self.USER_EMAIL)
        self.viewer_id = self.get_user_id_from_email(self.VIEWER_EMAIL)

        self.save_new_valid_exploration(
            self.EXP_ID_1, self.owner_id, title='Bridges in England',
            category='Architecture', language_code='en')
        self.save_new_valid_exploration(
            self.EXP_ID_2, self.owner_id, title='Sillat Suomi',
            category='Architecture', language_code='fi')
        self.save_new_valid_exploration(
            self.EXP_ID_3, self.owner_id, title='Leaning tower of Pisa',
            category='Architecture', language_code='fi')

    def _get_all_messages_read(self, user_id, thread_id):
        """Returns the list of the ids of all the messages corresponding to the
        given thread id read by the user.
        """
        feedback_thread_user_model = (
            feedback_models.GeneralFeedbackThreadUserModel.get(
                user_id, thread_id))

        return (
            feedback_thread_user_model.message_ids_read_by_user if
            feedback_thread_user_model else [])

    def test_get_threads_single_exploration(self):
        threads = feedback_services.get_threads('exploration', self.EXP_ID_1)
        self.assertEqual(len(threads), 0)
        feedback_services.create_thread(
            'exploration', self.EXP_ID_1, None,
            self.EXPECTED_THREAD_DICT['subject'], 'not used here')
        threads = feedback_services.get_threads('exploration', self.EXP_ID_1)
        self.assertEqual(1, len(threads))
        self.assertDictContainsSubset(
            self.EXPECTED_THREAD_DICT, threads[0].to_dict())

    def test_get_all_threads(self):
        # Create an anonymous feedback thread.
        feedback_services.create_thread(
            'exploration', self.EXP_ID_1, None,
            self.EXPECTED_THREAD_DICT['subject'], 'not used here')

        threads = feedback_services.get_all_threads(
            'exploration', self.EXP_ID_1, False)
        self.assertEqual(1, len(threads))
        self.assertDictContainsSubset(
            self.EXPECTED_THREAD_DICT, threads[0].to_dict())

        self.EXPECTED_THREAD_DICT_VIEWER['original_author_username'] = (
            self.VIEWER_USERNAME)

        # Viewer creates feedback thread.
        feedback_services.create_thread(
            'exploration', self.EXP_ID_1, self.viewer_id,
            self.EXPECTED_THREAD_DICT_VIEWER['subject'], 'not used here')

        threads = feedback_services.get_all_threads(
            'exploration', self.EXP_ID_1, False)
        self.assertEqual(2, len(threads))
        self.assertDictContainsSubset(
            self.EXPECTED_THREAD_DICT_VIEWER, threads[0].to_dict())

    def test_get_total_open_thread_for_single_exploration(self):
        feedback_services.create_thread(
            'exploration', self.EXP_ID_1, None,
            self.EXPECTED_THREAD_DICT['subject'], 'not used here')
        thread = feedback_services.get_thread_analytics(self.EXP_ID_1)
<<<<<<< HEAD
        self.assertEqual(thread.id, 1)
=======
        self.assertEqual(thread.id, self.EXP_ID_1)
        self.assertEqual(thread.num_open_threads, 1)
        self.assertEqual(thread.num_total_threads, 1)
>>>>>>> 21df65c2

    def test_get_total_open_threads_for_multiple_explorations(self):
        feedback_services.create_thread(
            'exploration', self.EXP_ID_1, None,
            self.EXPECTED_THREAD_DICT['subject'], 'not used here')
        feedback_services.create_thread(
            'exploration', self.EXP_ID_2, None,
            self.EXPECTED_THREAD_DICT['subject'], 'not used here')

        threads_exp_1 = feedback_services.get_all_threads(
            'exploration', self.EXP_ID_1, False)
        self.assertEqual(1, len(threads_exp_1))
        threads_exp_2 = feedback_services.get_all_threads(
            'exploration', self.EXP_ID_2, False)
        self.assertEqual(1, len(threads_exp_2))

        feedback_services.create_message(
            threads_exp_1[0].id, self.user_id,
            feedback_models.STATUS_CHOICES_FIXED, None,
            'feedback message not used here')

        self.assertEqual(len(feedback_services.get_closed_threads(
            'exploration', self.EXP_ID_1, False)), 1)

        self.assertEqual(feedback_services.get_total_open_threads(
            feedback_services.get_thread_analytics_multi(
                [self.EXP_ID_1, self.EXP_ID_2])), 1)

    def test_get_thread_summaries(self):
        feedback_services.create_thread(
            'exploration', self.EXP_ID_1, self.user_id,
            self.EXPECTED_THREAD_DICT['subject'], 'not used here')
        feedback_services.create_thread(
            'exploration', self.EXP_ID_2, self.user_id,
            self.EXPECTED_THREAD_DICT['subject'], 'not used here')

        # The message count parameter is missing for this thread. The thread
        # summaries function should account for this and function
        # flawlessly.
        thread_3 = feedback_models.GeneralFeedbackThreadModel(
            id='exploration.' + self.EXP_ID_3 + '.' + self.THREAD_ID,
            entity_type='exploration', entity_id=self.EXP_ID_3,
            original_author_id=self.user_id, subject='Feedback',
            status=feedback_models.STATUS_CHOICES_OPEN, message_count=0,
            has_suggestion=False)
        thread_3.update_timestamps()
        thread_3.put()
        feedback_services.create_message(
            'exploration.' + self.EXP_ID_3 + '.' + self.THREAD_ID,
            self.user_id, None, None, 'not used here')

        thread_ids = subscription_services.get_all_threads_subscribed_to(
            self.user_id)
        thread_ids.append('exploration.' + self.EXP_ID_3 + '.' + self.THREAD_ID)
        thread_summaries, number_of_unread_threads = (
            feedback_services.get_exp_thread_summaries(
                self.user_id, thread_ids))
        exploration_titles = (
            ['Bridges in England', 'Sillat Suomi', 'Leaning tower of Pisa'])

        # Fetch the threads.
        threads = []
        threads.append(feedback_services.get_thread(thread_ids[0]))
        threads.append(feedback_services.get_thread(thread_ids[1]))
        threads.append(feedback_services.get_thread(
            'exploration.' + self.EXP_ID_3 + '.' + self.THREAD_ID))
        # Check if the number of unread messages match.
        self.assertEqual(number_of_unread_threads, 0)
        for summary, thread, exploration_title in python_utils.ZIP(
                thread_summaries, threads, exploration_titles):
            self.assertEqual(summary.status, thread.status)
            self.assertEqual(
                summary.original_author_id, thread.original_author_id)
            self.assertEqual(summary.last_updated, thread.last_updated)
            self.assertEqual(summary.last_message_text, 'not used here')
            self.assertEqual(summary.total_message_count, 1)
            self.assertTrue(summary.last_message_is_read)
            self.assertFalse(summary.second_last_message_is_read)
            self.assertEqual(
                summary.author_last_message,
                user_services.get_username(self.user_id))
            self.assertIsNone(summary.author_second_last_message)
            self.assertEqual(summary.exploration_title, exploration_title)

        feedback_services.create_message(
            threads[0].id, self.owner_id, None, None, 'editor message')
        _, number_of_unread_threads = (
            feedback_services.get_exp_thread_summaries(
                self.user_id, thread_ids))

        # Check if the number of unread messages is equal to 1.
        self.assertEqual(number_of_unread_threads, 1)

    def test_get_thread_summaries_returns_correct_message_count(self):
        thread_id_1 = feedback_services.create_thread(
            'exploration', self.EXP_ID_1, None,
            self.EXPECTED_THREAD_DICT['subject'], 'not used here')
        thread_id_2 = feedback_services.create_thread(
            'exploration', self.EXP_ID_2, None,
            self.EXPECTED_THREAD_DICT['subject'], 'not used here')

        thread_summaries, _ = feedback_services.get_exp_thread_summaries(
            self.owner_id, [thread_id_1, thread_id_2])

        self.assertEqual(len(thread_summaries), 2)
        self.assertEqual(thread_summaries[0].total_message_count, 1)
        self.assertEqual(thread_summaries[1].total_message_count, 1)

    def test_get_thread_summaries_only_returns_threads_for_explorations(self):
        exp_thread_id = feedback_services.create_thread(
            'exploration', self.EXP_ID_1, None, 'unused subject', 'unused text')
        skill_thread_id = feedback_services.create_thread(
            'skill', 'skillid1', None, 'unused subject', 'unused text')

        thread_summaries, _ = feedback_services.get_exp_thread_summaries(
            self.owner_id, [exp_thread_id, skill_thread_id])

        self.assertEqual(len(thread_summaries), 1)
        self.assertEqual(
            thread_summaries[0].exploration_title, 'Bridges in England')

    def test_update_messages_read_by_the_user(self):
        feedback_services.create_thread(
            'exploration', self.EXP_ID_1, self.user_id,
            self.EXPECTED_THREAD_DICT['subject'], 'not used here')
        threads = feedback_services.get_all_threads(
            'exploration', self.EXP_ID_1, False)
        thread_id = threads[0].id

        messages = feedback_services.get_messages(thread_id)
        message_ids = [message.message_id for message in messages]

        # The viewer has not read in messages yet.
        self.assertEqual(self._get_all_messages_read(
            self.viewer_id, thread_id), [])

        feedback_services.update_messages_read_by_the_user(
            self.viewer_id, thread_id, message_ids)

        # Check if the message is added to the read section of the viewer.
        self.assertEqual(self._get_all_messages_read(
            self.viewer_id, thread_id), message_ids)

    def test_add_message_ids_to_read_by_list_adds_msgs_to_threads_in_order(
            self):
        """Tests that the message_ids are being added to the correct feedback
        thread user model instances when when some of these models exist before
        the method is called and some do not.
        """
        sample_message_ids = [1, 2, 3]
        sample_thread_ids = [
            'sample_thread_id_1', 'sample_thread_id_2',
            'sample_thread_id_3'
        ]
        # The GeneralFeedbackThreadUserModel is created for the
        # sample_thread_id_1 and sample_thread_id_3 thread ids.
        feedback_models.GeneralFeedbackThreadUserModel.create(
            self.user_id, sample_thread_ids[0])
        feedback_models.GeneralFeedbackThreadUserModel.create(
            self.user_id, sample_thread_ids[2])
        # Assert that no messages are read for any of the threads yet.
        for sample_thread_id in sample_thread_ids:
            self.assertEqual(
                self._get_all_messages_read(self.user_id, sample_thread_id),
                [])
        # Create a list of FullyQualifiedMessageIdentifier objects for the
        # sample_message_ids and sample_thread_ids.
        message_identifiers = []
        for sample_thread_id, sample_message_id in python_utils.ZIP(
                sample_thread_ids, sample_message_ids):
            message_identifiers.append(
                feedback_domain.FullyQualifiedMessageIdentifier(
                    sample_thread_id, sample_message_id))

        # In the add_message_ids_to_read_by_list method, the
        # GeneralFeedbackUserModel is created for thread id
        # sample_thread_id_2.
        feedback_services.add_message_ids_to_read_by_list(
            self.user_id, message_identifiers)

        # Assert tht the message_ids were added to message_ids_read_by_user
        # property of the corresponding thread.
        for sample_thread_id, sample_message_id in python_utils.ZIP(
                sample_thread_ids, sample_message_ids):
            self.assertEqual(
                self._get_all_messages_read(self.user_id, sample_thread_id),
                [sample_message_id])

    def test_only_exploration_threads_trigger_events(self):
        exp_id = 'eid'
        self.save_new_valid_exploration(exp_id, 'owner')

        event_handler_call_counter_exploration = test_utils.CallCounter(
            event_services.FeedbackThreadCreatedEventHandler.record)
        with self.swap(
            event_services.FeedbackThreadCreatedEventHandler, 'record',
            event_handler_call_counter_exploration):
            feedback_services.create_thread(
                feconf.ENTITY_TYPE_EXPLORATION, exp_id,
                None, 'a subject', 'some text')

            self.assertEqual(
                event_handler_call_counter_exploration.times_called, 1)

        event_handler_call_counter_non_exploration = (
            test_utils.CallCounter(
                event_services.FeedbackThreadCreatedEventHandler.record))
        with self.swap(
            event_services.FeedbackThreadCreatedEventHandler, 'record',
            event_handler_call_counter_non_exploration):
            feedback_services.create_thread(
                'topic', 'topic_id', None, 'a subject',
                'some text')
            self.assertEqual(
                event_handler_call_counter_non_exploration.times_called, 0)

    def test_create_message_increments_message_count(self):
        thread_id = feedback_services.create_thread(
            'exploration', self.EXP_ID_1, self.user_id,
            self.EXPECTED_THREAD_DICT['subject'], 'not used here')
        thread = feedback_models.GeneralFeedbackThreadModel.get(thread_id)
        self.assertEqual(thread.message_count, 1)
        feedback_services.create_message(
            thread_id, self.user_id,
            feedback_models.STATUS_CHOICES_FIXED, None, 'editor message')

        thread = feedback_models.GeneralFeedbackThreadModel.get(thread_id)
        self.assertEqual(thread.message_count, 2)

    def test_cache_update_after_create_thread_with_user_text(self):
        thread_id = feedback_services.create_thread(
            'exploration', self.EXP_ID_1, self.user_id, 'subject',
            'initial text')

        thread = feedback_models.GeneralFeedbackThreadModel.get(thread_id)
        self.assertEqual(thread.last_nonempty_message_text, 'initial text')
        self.assertEqual(thread.last_nonempty_message_author_id, self.user_id)

    def test_cache_update_after_create_thread_with_anon_text(self):
        thread_id = feedback_services.create_thread(
            'exploration', self.EXP_ID_1, None, 'subject', 'initial text')

        thread = feedback_models.GeneralFeedbackThreadModel.get(thread_id)
        self.assertEqual(thread.last_nonempty_message_text, 'initial text')
        self.assertIsNone(thread.last_nonempty_message_author_id)

    def test_cache_update_after_create_message_with_user_text(self):
        thread_id = feedback_services.create_thread(
            'exploration', self.EXP_ID_1, None, 'subject', 'initial text')

        thread = feedback_models.GeneralFeedbackThreadModel.get(thread_id)
        self.assertEqual(thread.last_nonempty_message_text, 'initial text')
        self.assertIsNone(thread.last_nonempty_message_author_id)

        feedback_services.create_message(
            thread_id, self.user_id, feedback_models.STATUS_CHOICES_FIXED, None,
            'anonymous text')

        thread = feedback_models.GeneralFeedbackThreadModel.get(thread_id)
        self.assertEqual(thread.last_nonempty_message_text, 'anonymous text')
        self.assertEqual(thread.last_nonempty_message_author_id, self.user_id)

    def test_cache_update_after_create_message_with_anon_text(self):
        thread_id = feedback_services.create_thread(
            'exploration', self.EXP_ID_1, self.user_id, 'subject',
            'initial text')

        thread = feedback_models.GeneralFeedbackThreadModel.get(thread_id)
        self.assertEqual(thread.last_nonempty_message_text, 'initial text')
        self.assertEqual(thread.last_nonempty_message_author_id, self.user_id)

        feedback_services.create_message(
            thread_id, None, feedback_models.STATUS_CHOICES_FIXED, None,
            'anonymous text')

        thread = feedback_models.GeneralFeedbackThreadModel.get(thread_id)
        self.assertEqual(thread.last_nonempty_message_text, 'anonymous text')
        self.assertIsNone(thread.last_nonempty_message_author_id)

    def test_no_cache_update_after_create_thread_with_empty_user_text(self):
        thread_id = feedback_services.create_thread(
            'exploration', self.EXP_ID_1, self.user_id, 'subject', None)

        thread = feedback_models.GeneralFeedbackThreadModel.get(thread_id)
        self.assertIsNone(thread.last_nonempty_message_text)
        self.assertIsNone(thread.last_nonempty_message_author_id)

    def test_no_cache_update_after_create_thread_with_empty_anon_text(self):
        thread_id = feedback_services.create_thread(
            'exploration', self.EXP_ID_1, None, 'subject', None)

        thread = feedback_models.GeneralFeedbackThreadModel.get(thread_id)
        self.assertIsNone(thread.last_nonempty_message_text)
        self.assertIsNone(thread.last_nonempty_message_author_id)

    def test_no_cache_update_after_create_message_with_empty_user_text(self):
        thread_id = feedback_services.create_thread(
            'exploration', self.EXP_ID_1, None, 'subject', 'initial text')

        thread = feedback_models.GeneralFeedbackThreadModel.get(thread_id)
        self.assertEqual(thread.last_nonempty_message_text, 'initial text')
        self.assertIsNone(thread.last_nonempty_message_author_id)

        feedback_services.create_message(
            thread_id, self.user_id, feedback_models.STATUS_CHOICES_FIXED, None,
            None)

        thread = feedback_models.GeneralFeedbackThreadModel.get(thread_id)
        self.assertEqual(thread.last_nonempty_message_text, 'initial text')
        self.assertIsNone(thread.last_nonempty_message_author_id)

    def test_no_cache_update_after_create_message_with_empty_anon_text(self):
        thread_id = feedback_services.create_thread(
            'exploration', self.EXP_ID_1, self.user_id, 'subject',
            'initial text')

        thread = feedback_models.GeneralFeedbackThreadModel.get(thread_id)
        self.assertEqual(thread.last_nonempty_message_text, 'initial text')
        self.assertEqual(thread.last_nonempty_message_author_id, self.user_id)

        feedback_services.create_message(
            thread_id, None, feedback_models.STATUS_CHOICES_FIXED, None, None)

        thread = feedback_models.GeneralFeedbackThreadModel.get(thread_id)
        self.assertEqual(thread.last_nonempty_message_text, 'initial text')
        self.assertEqual(thread.last_nonempty_message_author_id, self.user_id)


class EmailsTaskqueueTests(test_utils.GenericTestBase):
    """Tests for tasks in emails taskqueue."""

    def test_create_new_batch_task(self):
        user_id = 'user'
        feedback_services.enqueue_feedback_message_batch_email_task(user_id)
        self.assertEqual(
            self.count_jobs_in_taskqueue(
                taskqueue_services.QUEUE_NAME_EMAILS),
            1)

        tasks = self.get_pending_tasks(
            queue_name=taskqueue_services.QUEUE_NAME_EMAILS)
        self.assertEqual(
            tasks[0].url, feconf.TASK_URL_FEEDBACK_MESSAGE_EMAILS)

    def test_create_new_instant_task(self):
        user_id = 'user'
        reference_dict = {
            'entity_type': 'exploration',
            'entity_id': 'eid',
            'thread_id': 'tid',
            'message_id': 'mid'
        }
        reference = feedback_domain.FeedbackMessageReference(
            reference_dict['entity_type'], reference_dict['entity_id'],
            reference_dict['thread_id'], reference_dict['message_id'])

        (
            feedback_services
            .enqueue_feedback_message_instant_email_task_transactional(
                user_id, reference)
        )
        self.assertEqual(
            self.count_jobs_in_taskqueue(
                taskqueue_services.QUEUE_NAME_EMAILS),
            1)

        tasks = self.get_pending_tasks(
            queue_name=taskqueue_services.QUEUE_NAME_EMAILS)
        self.assertEqual(
            tasks[0].url, feconf.TASK_URL_INSTANT_FEEDBACK_EMAILS)
        self.assertDictEqual(tasks[0].payload['reference_dict'], reference_dict)


class FeedbackMessageEmailTests(test_utils.EmailTestBase):
    """Tests for feedback message emails."""

    def setUp(self):
        super(FeedbackMessageEmailTests, self).setUp()
        self.signup('a@example.com', 'A')
        self.user_id_a = self.get_user_id_from_email('a@example.com')
        self.signup('b@example.com', 'B')
        self.user_id_b = self.get_user_id_from_email('b@example.com')
        self.signup(self.EDITOR_EMAIL, self.EDITOR_USERNAME)
        self.editor_id = self.get_user_id_from_email(self.EDITOR_EMAIL)
        self.exploration = self.save_new_default_exploration(
            'A', self.editor_id, title='Title')
        self.can_send_emails_ctx = self.swap(
            feconf, 'CAN_SEND_EMAILS', True)
        self.can_send_feedback_email_ctx = self.swap(
            feconf, 'CAN_SEND_FEEDBACK_MESSAGE_EMAILS', True)

    def test_pop_feedback_message_references(self):
        with self.can_send_emails_ctx, self.can_send_feedback_email_ctx:
            feedback_services.create_thread(
                'exploration', self.exploration.id,
                self.user_id_a, 'a subject', 'some text')
            threadlist = feedback_services.get_all_threads(
                'exploration', self.exploration.id, False)
            thread_id = threadlist[0].id

            messagelist = feedback_services.get_messages(thread_id)
            self.assertEqual(len(messagelist), 1)

            feedback_services.pop_feedback_message_references_transactional(
                self.editor_id, 0)
            model = feedback_models.UnsentFeedbackEmailModel.get(
                self.editor_id, strict=False)
            self.assertEqual(
                len(model.feedback_message_references), 1)
            self.assertEqual(
                model.feedback_message_references[0]['thread_id'], thread_id)

            feedback_services.pop_feedback_message_references_transactional(
                self.editor_id, 1)
            model = feedback_models.UnsentFeedbackEmailModel.get(
                self.editor_id, strict=False)
            self.assertIsNone(model)

    def test_update_feedback_message_references(self):
        with self.can_send_emails_ctx, self.can_send_feedback_email_ctx:
            # There are no feedback message references to remove.
            self.assertIsNone(
                feedback_services
                .clear_feedback_message_references_transactional(
                    self.editor_id, self.exploration.id, 'thread_id')
            )

            feedback_services.create_thread(
                'exploration', self.exploration.id,
                self.user_id_a, 'a subject', 'some text')
            threadlist = feedback_services.get_all_threads(
                'exploration', self.exploration.id, False)
            thread_id = threadlist[0].id

            messagelist = feedback_services.get_messages(thread_id)
            self.assertEqual(len(messagelist), 1)

            model = feedback_models.UnsentFeedbackEmailModel.get(
                self.editor_id)
            self.assertEqual(
                len(model.feedback_message_references), 1)
            self.assertEqual(
                model.feedback_message_references[0]['thread_id'], thread_id)

            feedback_services.clear_feedback_message_references_transactional(
                self.editor_id, self.exploration.id, 'new_thread_id')
            model = feedback_models.UnsentFeedbackEmailModel.get(
                self.editor_id)
            self.assertEqual(
                len(model.feedback_message_references), 1)
            self.assertEqual(
                model.feedback_message_references[0]['thread_id'],
                thread_id)

    def test_update_feedback_email_retries(self):
        with self.can_send_emails_ctx, self.can_send_feedback_email_ctx:
            feedback_services.create_thread(
                'exploration', self.exploration.id,
                self.user_id_a, 'a subject', 'some text')

            model = feedback_models.UnsentFeedbackEmailModel.get(
                self.editor_id)
            self.assertEqual(model.retries, 0)

            with self.swap(
                feconf, 'DEFAULT_FEEDBACK_MESSAGE_EMAIL_COUNTDOWN_SECS', -1
            ):
                feedback_services.update_feedback_email_retries_transactional(
                    self.editor_id)

            model = feedback_models.UnsentFeedbackEmailModel.get(
                self.editor_id)
            self.assertEqual(model.retries, 1)

    def test_send_feedback_message_email(self):
        with self.can_send_emails_ctx, self.can_send_feedback_email_ctx:
            feedback_services.create_thread(
                'exploration', self.exploration.id,
                self.user_id_a, 'a subject', 'some text')
            threadlist = feedback_services.get_all_threads(
                'exploration', self.exploration.id, False)
            thread_id = threadlist[0].id

            messagelist = feedback_services.get_messages(thread_id)
            self.assertEqual(len(messagelist), 1)

            expected_feedback_message_dict = {
                'entity_type': 'exploration',
                'entity_id': self.exploration.id,
                'thread_id': thread_id,
                'message_id': messagelist[0].message_id
            }
            # There are two jobs in the taskqueue: one for the realtime
            # event associated with creating a thread, and one for sending
            # the email.
            self.assertEqual(
                self.count_jobs_in_taskqueue(
                    taskqueue_services.QUEUE_NAME_EMAILS), 1)
            model = feedback_models.UnsentFeedbackEmailModel.get(self.editor_id)

            self.assertEqual(len(model.feedback_message_references), 1)
            self.assertDictEqual(
                model.feedback_message_references[0],
                expected_feedback_message_dict)
            self.assertEqual(model.retries, 0)

    def test_add_new_feedback_message(self):
        with self.can_send_emails_ctx, self.can_send_feedback_email_ctx:
            feedback_services.create_thread(
                'exploration', self.exploration.id,
                self.user_id_a, 'a subject', 'some text')
            threadlist = feedback_services.get_all_threads(
                'exploration', self.exploration.id, False)
            thread_id = threadlist[0].id

            feedback_services.create_message(
                thread_id, self.user_id_a, None, None, 'editor message')
            # There are two jobs in the taskqueue: one for the realtime
            # event associated with creating a thread, and one for sending
            # the email.
            self.assertEqual(
                self.count_jobs_in_taskqueue(
                    taskqueue_services.QUEUE_NAME_EMAILS), 1)

            messagelist = feedback_services.get_messages(thread_id)
            self.assertEqual(len(messagelist), 2)

            expected_feedback_message_dict1 = {
                'entity_type': 'exploration',
                'entity_id': self.exploration.id,
                'thread_id': thread_id,
                'message_id': messagelist[0].message_id
            }
            expected_feedback_message_dict2 = {
                'entity_type': 'exploration',
                'entity_id': self.exploration.id,
                'thread_id': thread_id,
                'message_id': messagelist[1].message_id
            }

            model = feedback_models.UnsentFeedbackEmailModel.get(self.editor_id)

            self.assertEqual(len(model.feedback_message_references), 2)
            self.assertDictEqual(
                model.feedback_message_references[0],
                expected_feedback_message_dict1)
            self.assertDictEqual(
                model.feedback_message_references[1],
                expected_feedback_message_dict2)
            self.assertEqual(model.retries, 0)

    def test_email_is_not_sent_recipient_has_muted_emails_globally(self):
        user_services.update_email_preferences(
            self.editor_id, True, False, False, False)

        with self.can_send_emails_ctx, self.can_send_feedback_email_ctx:
            feedback_services.create_thread(
                'exploration', self.exploration.id,
                self.user_id_a, 'a subject', 'some text')

            messages = self._get_sent_email_messages(
                self.EDITOR_EMAIL)
            self.assertEqual(len(messages), 0)

    def test_email_is_not_sent_recipient_has_muted_this_exploration(self):
        user_services.set_email_preferences_for_exploration(
            self.editor_id, self.exploration.id,
            mute_feedback_notifications=True)

        with self.can_send_emails_ctx, self.can_send_feedback_email_ctx:
            feedback_services.create_thread(
                'exploration', self.exploration.id,
                self.user_id_a, 'a subject', 'some text')

            messages = self._get_sent_email_messages(
                self.EDITOR_EMAIL)
            self.assertEqual(len(messages), 0)

    def test_that_emails_are_not_sent_for_anonymous_user(self):
        with self.can_send_emails_ctx, self.can_send_feedback_email_ctx:
            feedback_services.create_thread(
                'exploration', self.exploration.id, None,
                'a subject', 'some text')

            messages = self._get_sent_email_messages(
                self.EDITOR_EMAIL)
            self.assertEqual(len(messages), 0)

    def test_that_emails_are_sent_for_registered_user(self):
        with self.can_send_emails_ctx, self.can_send_feedback_email_ctx:
            feedback_services.create_thread(
                'exploration', self.exploration.id,
                self.user_id_a, 'a subject', 'some text')

            # There are two jobs in the taskqueue: one for the realtime
            # event associated with creating a thread, and one for sending
            # the email.
            self.assertEqual(
                self.count_jobs_in_taskqueue(
                    taskqueue_services.QUEUE_NAME_EMAILS), 1)

            tasks = self.get_pending_tasks(
                queue_name=taskqueue_services.QUEUE_NAME_EMAILS)
            self.assertEqual(
                tasks[0].url, feconf.TASK_URL_FEEDBACK_MESSAGE_EMAILS)
            self.process_and_flush_pending_tasks()

            messages = self._get_sent_email_messages(
                self.EDITOR_EMAIL)
            self.assertEqual(len(messages), 1)

    def test_that_emails_are_not_sent_if_service_is_disabled(self):
        cannot_send_emails_ctx = self.swap(
            feconf, 'CAN_SEND_EMAILS', False)
        cannot_send_feedback_message_email_ctx = self.swap(
            feconf, 'CAN_SEND_FEEDBACK_MESSAGE_EMAILS', False)
        with cannot_send_emails_ctx, cannot_send_feedback_message_email_ctx:
            feedback_services.create_thread(
                'exploration', self.exploration.id,
                self.user_id_a, 'a subject', 'some text')

            messages = self._get_sent_email_messages(
                self.EDITOR_EMAIL)
            self.assertEqual(len(messages), 0)

    def test_that_emails_are_not_sent_for_thread_status_changes(self):
        with self.can_send_emails_ctx, self.can_send_feedback_email_ctx:
            feedback_services.create_thread(
                'exploration', self.exploration.id,
                self.user_id_a, 'a subject', '')

            messages = self._get_sent_email_messages(
                self.EDITOR_EMAIL)
            self.assertEqual(len(messages), 0)

    def test_that_email_are_not_sent_to_author_himself(self):
        with self.can_send_emails_ctx, self.can_send_feedback_email_ctx:
            feedback_services.create_thread(
                'exploration', self.exploration.id,
                self.editor_id, 'a subject', 'A message')

            messages = self._get_sent_email_messages(
                self.EDITOR_EMAIL)
            self.assertEqual(len(messages), 0)

    def test_that_email_is_sent_for_reply_on_feedback(self):
        with self.can_send_emails_ctx, self.can_send_feedback_email_ctx:
            feedback_services.create_thread(
                'exploration', self.exploration.id,
                self.user_id_a, 'a subject', 'A message')
            # There are two jobs in the taskqueue: one for the realtime
            # event associated with creating a thread, and one for sending
            # the email.
            self.assertEqual(
                self.count_jobs_in_taskqueue(
                    taskqueue_services.QUEUE_NAME_EMAILS), 1)
            self.process_and_flush_pending_tasks()

            threadlist = feedback_services.get_all_threads(
                'exploration', self.exploration.id, False)
            thread_id = threadlist[0].id

            feedback_services.create_message(
                thread_id, self.editor_id, None, None, 'editor message')
            self.assertEqual(
                self.count_jobs_in_taskqueue(
                    taskqueue_services.QUEUE_NAME_EMAILS), 1)
            self.process_and_flush_pending_tasks()

    def test_that_email_is_sent_for_changing_status_of_thread(self):
        with self.can_send_emails_ctx, self.can_send_feedback_email_ctx:
            feedback_services.create_thread(
                'exploration', self.exploration.id,
                self.user_id_a, 'a subject', 'A message')
            # There are two jobs in the taskqueue: one for the realtime
            # event associated with creating a thread, and one for sending
            # the email.
            self.assertEqual(
                self.count_jobs_in_taskqueue(
                    taskqueue_services.QUEUE_NAME_EMAILS), 1)
            self.process_and_flush_pending_tasks()

            threadlist = feedback_services.get_all_threads(
                'exploration', self.exploration.id, False)
            thread_id = threadlist[0].id

            feedback_services.create_message(
                thread_id, self.editor_id,
                feedback_models.STATUS_CHOICES_FIXED, None, '')
            # There are two jobs in the taskqueue: one for the realtime
            # event associated with changing subject of thread, and one for
            # sending the email.
            self.assertEqual(
                self.count_jobs_in_taskqueue(
                    taskqueue_services.QUEUE_NAME_EMAILS), 1)
            self.process_and_flush_pending_tasks()

    def test_that_email_is_sent_for_each_feedback_message(self):
        with self.can_send_emails_ctx, self.can_send_feedback_email_ctx:
            feedback_services.create_thread(
                'exploration', self.exploration.id,
                self.user_id_a, 'a subject', 'A message')
            threadlist = feedback_services.get_all_threads(
                'exploration', self.exploration.id, False)
            thread_id = threadlist[0].id
            # There are two jobs in the taskqueue: one for the realtime
            # event associated with creating a thread, and one for sending
            # the email.
            self.assertEqual(
                self.count_jobs_in_taskqueue(
                    taskqueue_services.QUEUE_NAME_EMAILS), 1)
            self.process_and_flush_pending_tasks()

            feedback_services.create_message(
                thread_id, self.editor_id, None, None, 'editor message')
            self.assertEqual(
                self.count_jobs_in_taskqueue(
                    taskqueue_services.QUEUE_NAME_EMAILS), 1)
            self.process_and_flush_pending_tasks()

            feedback_services.create_message(
                thread_id, self.editor_id, None, None, 'editor message2')
            self.assertEqual(
                self.count_jobs_in_taskqueue(
                    taskqueue_services.QUEUE_NAME_EMAILS), 1)
            self.process_and_flush_pending_tasks()


class FeedbackMessageBatchEmailHandlerTests(test_utils.EmailTestBase):

    def setUp(self):
        super(FeedbackMessageBatchEmailHandlerTests, self).setUp()
        self.signup(self.EDITOR_EMAIL, self.EDITOR_USERNAME)
        self.editor_id = self.get_user_id_from_email(self.EDITOR_EMAIL)

        self.signup(self.NEW_USER_EMAIL, self.NEW_USER_USERNAME)
        self.new_user_id = self.get_user_id_from_email(self.NEW_USER_EMAIL)

        self.exploration = self.save_new_default_exploration(
            'A', self.editor_id, title='Title')
        self.can_send_emails_ctx = self.swap(
            feconf, 'CAN_SEND_EMAILS', True)
        self.can_send_feedback_email_ctx = self.swap(
            feconf, 'CAN_SEND_FEEDBACK_MESSAGE_EMAILS', True)

    def test_that_emails_are_sent(self):
        expected_email_html_body = (
            'Hi editor,<br>'
            '<br>'
            'You\'ve received a new message on your Oppia explorations:<br>'
            '<ul>'
            '<li><a href="https://www.oppia.org/create/A#/feedback">Title</a>:'
            '<br>'
            '<ul><li>some text<br></li>'
            '</ul></li></ul>'
            'You can view and reply to your messages from your '
            '<a href="https://www.oppia.org/creator-dashboard">dashboard</a>.'
            '<br>'
            '<br>Thanks, and happy teaching!<br>'
            '<br>'
            'Best wishes,<br>'
            'The Oppia Team<br>'
            '<br>'
            'You can change your email preferences via the '
            '<a href="http://localhost:8181/preferences">Preferences</a> page.')

        expected_email_text_body = (
            'Hi editor,\n'
            '\n'
            'You\'ve received a new message on your Oppia explorations:\n'
            '- Title:\n'
            '- some text\n'
            'You can view and reply to your messages from your dashboard.\n'
            '\n'
            'Thanks, and happy teaching!\n'
            '\n'
            'Best wishes,\n'
            'The Oppia Team\n'
            '\n'
            'You can change your email preferences via the Preferences page.')

        with self.can_send_emails_ctx, self.can_send_feedback_email_ctx:
            feedback_services.create_thread(
                'exploration', self.exploration.id,
                self.new_user_id, 'a subject', 'some text')

            threadlist = feedback_services.get_all_threads(
                'exploration', self.exploration.id, False)
            thread_id = threadlist[0].id

            messagelist = feedback_services.get_messages(thread_id)
            self.assertEqual(len(messagelist), 1)

            self.process_and_flush_pending_tasks()

            messages = self._get_sent_email_messages(
                self.EDITOR_EMAIL)
            self.assertEqual(len(messages), 1)
            self.assertEqual(
                messages[0].html.decode(), expected_email_html_body)
            self.assertEqual(
                messages[0].body.decode(), expected_email_text_body)

    def test_that_correct_emails_are_sent_for_multiple_feedback(self):
        expected_email_html_body = (
            'Hi editor,<br>'
            '<br>'
            'You\'ve received 2 new messages on your Oppia explorations:<br>'
            '<ul>'
            '<li><a href="https://www.oppia.org/create/A#/feedback">Title</a>:'
            '<br>'
            '<ul><li>some text<br></li>'
            '<li>more text<br></li>'
            '</ul></li></ul>'
            'You can view and reply to your messages from your '
            '<a href="https://www.oppia.org/creator-dashboard">dashboard</a>.'
            '<br>'
            '<br>Thanks, and happy teaching!<br>'
            '<br>'
            'Best wishes,<br>'
            'The Oppia Team<br>'
            '<br>'
            'You can change your email preferences via the '
            '<a href="http://localhost:8181/preferences">Preferences</a> page.')

        expected_email_text_body = (
            'Hi editor,\n'
            '\n'
            'You\'ve received 2 new messages on your Oppia explorations:\n'
            '- Title:\n'
            '- some text\n'
            '- more text\n'
            'You can view and reply to your messages from your dashboard.\n'
            '\n'
            'Thanks, and happy teaching!\n'
            '\n'
            'Best wishes,\n'
            'The Oppia Team\n'
            '\n'
            'You can change your email preferences via the Preferences page.')

        with self.can_send_emails_ctx, self.can_send_feedback_email_ctx:
            feedback_services.create_thread(
                'exploration', self.exploration.id,
                self.new_user_id, 'a subject', 'some text')

            threadlist = feedback_services.get_all_threads(
                'exploration', self.exploration.id, False)
            thread_id = threadlist[0].id

            feedback_services.create_message(
                thread_id, self.new_user_id,
                feedback_models.STATUS_CHOICES_OPEN, 'subject', 'more text')

            messagelist = feedback_services.get_messages(thread_id)
            self.assertEqual(len(messagelist), 2)

            self.process_and_flush_pending_tasks()

            messages = self._get_sent_email_messages(
                self.EDITOR_EMAIL)
            self.assertEqual(len(messages), 1)
            self.assertEqual(
                messages[0].html.decode(), expected_email_html_body)
            self.assertEqual(
                messages[0].body.decode(), expected_email_text_body)

    def test_that_emails_are_not_sent_if_already_seen(self):
        with self.can_send_emails_ctx, self.can_send_feedback_email_ctx:
            feedback_services.create_thread(
                'exploration', self.exploration.id,
                self.new_user_id, 'a subject', 'some text')

            threadlist = feedback_services.get_all_threads(
                'exploration', self.exploration.id, False)
            thread_id = threadlist[0].id

            self.login(self.EDITOR_EMAIL)
            csrf_token = self.get_new_csrf_token()
            self.post_json(
                '%s/%s' % (
                    feconf.FEEDBACK_THREAD_VIEW_EVENT_URL, thread_id),
                {'thread_id': thread_id}, csrf_token=csrf_token)

            self.process_and_flush_pending_tasks()
            messages = self._get_sent_email_messages(
                self.EDITOR_EMAIL)
            self.assertEqual(len(messages), 0)


class FeedbackMessageInstantEmailHandlerTests(test_utils.EmailTestBase):

    def setUp(self):
        super(FeedbackMessageInstantEmailHandlerTests, self).setUp()
        self.signup(self.EDITOR_EMAIL, self.EDITOR_USERNAME)
        self.editor_id = self.get_user_id_from_email(self.EDITOR_EMAIL)

        self.signup(self.NEW_USER_EMAIL, self.NEW_USER_USERNAME)
        self.new_user_id = self.get_user_id_from_email(self.NEW_USER_EMAIL)

        self.exploration = self.save_new_default_exploration(
            'A', self.editor_id, title='Title')
        self.can_send_emails_ctx = self.swap(
            feconf, 'CAN_SEND_EMAILS', True)
        self.can_send_feedback_email_ctx = self.swap(
            feconf, 'CAN_SEND_FEEDBACK_MESSAGE_EMAILS', True)

    def test_that_emails_are_sent_for_feedback_message(self):
        expected_email_html_body = (
            'Hi newuser,<br><br>'
            'New update to thread "a subject" on '
            '<a href="https://www.oppia.org/create/A#/feedback">Title</a>:<br>'
            '<ul><li>editor: editor message<br></li></ul>'
            '(You received this message because you are a '
            'participant in this thread.)<br><br>'
            'Best wishes,<br>'
            'The Oppia team<br>'
            '<br>'
            'You can change your email preferences via the '
            '<a href="http://localhost:8181/preferences">Preferences</a> page.')

        expected_email_text_body = (
            'Hi newuser,\n'
            '\n'
            'New update to thread "a subject" on Title:\n'
            '- editor: editor message\n'
            '(You received this message because you are a'
            ' participant in this thread.)\n'
            '\n'
            'Best wishes,\n'
            'The Oppia team\n'
            '\n'
            'You can change your email preferences via the Preferences page.')

        with self.can_send_emails_ctx, self.can_send_feedback_email_ctx:
            feedback_services.create_thread(
                'exploration', self.exploration.id,
                self.new_user_id, 'a subject', 'some text')
            self.process_and_flush_pending_tasks()

            threadlist = feedback_services.get_all_threads(
                'exploration', self.exploration.id, False)
            thread_id = threadlist[0].id

            feedback_services.create_message(
                thread_id, self.editor_id, None, None, 'editor message')
            self.process_and_flush_pending_tasks()

            messages = self._get_sent_email_messages(
                self.NEW_USER_EMAIL)
            self.assertEqual(len(messages), 1)
            self.assertEqual(
                messages[0].html.decode(), expected_email_html_body)
            self.assertEqual(
                messages[0].body.decode(), expected_email_text_body)

    def test_that_emails_are_sent_for_status_change(self):
        expected_email_html_body = (
            'Hi newuser,<br><br>'
            'New update to thread "a subject" on '
            '<a href="https://www.oppia.org/create/A#/feedback">Title</a>:<br>'
            '<ul><li>editor: changed status from open to fixed<br></li></ul>'
            '(You received this message because you are a '
            'participant in this thread.)<br><br>'
            'Best wishes,<br>'
            'The Oppia team<br>'
            '<br>'
            'You can change your email preferences via the '
            '<a href="http://localhost:8181/preferences">Preferences</a> page.')

        expected_email_text_body = (
            'Hi newuser,\n'
            '\n'
            'New update to thread "a subject" on Title:\n'
            '- editor: changed status from open to fixed\n'
            '(You received this message because you are a'
            ' participant in this thread.)\n'
            '\n'
            'Best wishes,\n'
            'The Oppia team\n'
            '\n'
            'You can change your email preferences via the Preferences page.')
        with self.can_send_emails_ctx, self.can_send_feedback_email_ctx:
            feedback_services.create_thread(
                'exploration', self.exploration.id,
                self.new_user_id, 'a subject', 'some text')
            self.process_and_flush_pending_tasks()

            threadlist = feedback_services.get_all_threads(
                'exploration', self.exploration.id, False)
            thread_id = threadlist[0].id

            feedback_services.create_message(
                thread_id, self.editor_id,
                feedback_models.STATUS_CHOICES_FIXED, None, '')
            self.process_and_flush_pending_tasks()

            messages = self._get_sent_email_messages(
                self.NEW_USER_EMAIL)
            self.assertEqual(len(messages), 1)
            self.assertEqual(
                messages[0].html.decode(), expected_email_html_body)
            self.assertEqual(
                messages[0].body.decode(), expected_email_text_body)

    def test_that_emails_are_sent_for_both_status_change_and_message(self):
        expected_email_html_body_message = (
            'Hi newuser,<br><br>'
            'New update to thread "a subject" on '
            '<a href="https://www.oppia.org/create/A#/feedback">Title</a>:<br>'
            '<ul><li>editor: editor message<br></li></ul>'
            '(You received this message because you are a '
            'participant in this thread.)<br><br>'
            'Best wishes,<br>'
            'The Oppia team<br>'
            '<br>'
            'You can change your email preferences via the '
            '<a href="http://localhost:8181/preferences">Preferences</a> page.')

        expected_email_text_body_message = (
            'Hi newuser,\n'
            '\n'
            'New update to thread "a subject" on Title:\n'
            '- editor: editor message\n'
            '(You received this message because you are a'
            ' participant in this thread.)\n'
            '\n'
            'Best wishes,\n'
            'The Oppia team\n'
            '\n'
            'You can change your email preferences via the Preferences page.')

        expected_email_html_body_status = (
            'Hi newuser,<br><br>'
            'New update to thread "a subject" on '
            '<a href="https://www.oppia.org/create/A#/feedback">Title</a>:<br>'
            '<ul><li>editor: changed status from open to fixed<br></li></ul>'
            '(You received this message because you are a '
            'participant in this thread.)<br><br>'
            'Best wishes,<br>'
            'The Oppia team<br>'
            '<br>'
            'You can change your email preferences via the '
            '<a href="http://localhost:8181/preferences">Preferences</a> page.')

        expected_email_text_body_status = (
            'Hi newuser,\n'
            '\n'
            'New update to thread "a subject" on Title:\n'
            '- editor: changed status from open to fixed\n'
            '(You received this message because you are a'
            ' participant in this thread.)\n'
            '\n'
            'Best wishes,\n'
            'The Oppia team\n'
            '\n'
            'You can change your email preferences via the Preferences page.')
        with self.can_send_emails_ctx, self.can_send_feedback_email_ctx:
            feedback_services.create_thread(
                'exploration', self.exploration.id,
                self.new_user_id, 'a subject', 'some text')
            self.process_and_flush_pending_tasks()

            threadlist = feedback_services.get_all_threads(
                'exploration', self.exploration.id, False)
            thread_id = threadlist[0].id

            feedback_services.create_message(
                thread_id, self.editor_id,
                feedback_models.STATUS_CHOICES_FIXED, None,
                'editor message')
            self.process_and_flush_pending_tasks()

            messages = self._get_sent_email_messages(
                self.NEW_USER_EMAIL)
            self.assertEqual(len(messages), 2)
            self.assertEqual(
                messages[0].html.decode(), expected_email_html_body_status)
            self.assertEqual(
                messages[0].body.decode(), expected_email_text_body_status)
            self.assertEqual(
                messages[1].html.decode(), expected_email_html_body_message)
            self.assertEqual(
                messages[1].body.decode(), expected_email_text_body_message)

    def test_that_emails_are_not_sent_to_anonymous_user(self):
        with self.can_send_emails_ctx, self.can_send_feedback_email_ctx:
            # Create thread as anonoymous user.
            feedback_services.create_thread(
                'exploration', self.exploration.id,
                None, 'a subject', 'some text')
            self.process_and_flush_pending_tasks()

            threadlist = feedback_services.get_all_threads(
                'exploration', self.exploration.id, False)
            thread_id = threadlist[0].id

            feedback_services.create_message(
                thread_id, self.editor_id,
                feedback_models.STATUS_CHOICES_FIXED, None,
                'editor message')
            self.process_and_flush_pending_tasks()

            messages = self._get_sent_email_messages(
                self.NEW_USER_EMAIL)
            self.assertEqual(len(messages), 0)<|MERGE_RESOLUTION|>--- conflicted
+++ resolved
@@ -355,13 +355,9 @@
             'exploration', self.EXP_ID_1, None,
             self.EXPECTED_THREAD_DICT['subject'], 'not used here')
         thread = feedback_services.get_thread_analytics(self.EXP_ID_1)
-<<<<<<< HEAD
-        self.assertEqual(thread.id, 1)
-=======
         self.assertEqual(thread.id, self.EXP_ID_1)
         self.assertEqual(thread.num_open_threads, 1)
         self.assertEqual(thread.num_total_threads, 1)
->>>>>>> 21df65c2
 
     def test_get_total_open_threads_for_multiple_explorations(self):
         feedback_services.create_thread(
