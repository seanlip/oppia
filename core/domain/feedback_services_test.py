# Copyright 2014 The Oppia Authors. All Rights Reserved.
#
# Licensed under the Apache License, Version 2.0 (the "License");
# you may not use this file except in compliance with the License.
# You may obtain a copy of the License at
#
#      http://www.apache.org/licenses/LICENSE-2.0
#
# Unless required by applicable law or agreed to in writing, software
# distributed under the License is distributed on an "AS-IS" BASIS,
# WITHOUT WARRANTIES OR CONDITIONS OF ANY KIND, either express or implied.
# See the License for the specific language governing permissions and
# limitations under the License.

"""Tests for feedback-related services."""

from __future__ import annotations

from core import feconf
from core.domain import event_services
from core.domain import exp_domain
from core.domain import feedback_domain
from core.domain import feedback_services
from core.domain import subscription_services
from core.domain import suggestion_services
from core.domain import taskqueue_services
from core.domain import user_services
from core.platform import models
from core.tests import test_utils

from typing import List, Optional
from typing_extensions import Final, TypedDict

MYPY = False
if MYPY:  # pragma: no cover
    from mypy_imports import feedback_models
    from mypy_imports import suggestion_models

(feedback_models, suggestion_models) = models.Registry.import_models([
    models.NAMES.feedback,
    models.NAMES.suggestion
])


class FeedbackServicesUnitTests(test_utils.EmailTestBase):
    """Test functions in feedback_services."""

    USER_EMAIL: Final = 'user@example.com'
    USER_USERNAME: Final = 'user'
    EXP_1_ID: Final = 'exp_1_id'

<<<<<<< HEAD
    def setUp(self) -> None:
        super(FeedbackServicesUnitTests, self).setUp()
=======
    def setUp(self):
        super().setUp()
>>>>>>> 2a701014
        self.signup(self.USER_EMAIL, self.USER_USERNAME)
        self.user_id = self.get_user_id_from_email(self.USER_EMAIL)  # type: ignore[no-untyped-call]

    def test_feedback_ids(self) -> None:
        """Test various conventions for thread and message ids."""
        exp_id = '0'
        feedback_services.create_thread(
            'exploration', exp_id, 'test_user', 'a subject', 'some text')
        threadlist = feedback_services.get_all_threads(
            'exploration', exp_id, False)
        self.assertEqual(len(threadlist), 1)
        thread_id = threadlist[0].id

        messages = feedback_services.get_messages(thread_id)
        self.assertEqual(len(messages), 1)
        message_id = messages[0].message_id
        self.assertTrue(isinstance(message_id, int))
        threadlist = feedback_services.get_all_threads(
            'exploration', exp_id, False)
        self.assertEqual(len(threadlist), 1)
        thread_id = threadlist[0].id

        messages = feedback_services.get_messages(thread_id)
        self.assertEqual(len(messages), 1)
        message_id = messages[0].message_id
        self.assertTrue(isinstance(message_id, int))

        # Retrieve the message instance from the storage layer.
        datastore_id = feedback_models.GeneralFeedbackMessageModel.get_messages(
            thread_id)[0].id

        # The message id should be prefixed with the thread id and a full
        # stop, followed by the message id.
        self.assertEqual(datastore_id, '%s.%s' % (thread_id, message_id))

    def test_create_message_raises_exception_for_invalid_thread_id(
        self
    ) -> None:
        thread_id = 'invalid_thread_id'

        expected_exception_regexp = (
            r'Thread belonging to the GeneralFeedbackThreadModel class '
            r'with id:\[%s\] was not found.' % (thread_id)
        )
        with self.assertRaisesRegex(Exception, expected_exception_regexp):  # type: ignore[no-untyped-call]
            feedback_services.create_message(
                thread_id, self.user_id, None, None, 'Hello')

    def test_create_messages_raises_pluralized_exception_for_bad_thread_ids(
        self
    ) -> None:
        thread_ids = ['invalid_thread_id_1', 'invalid_thread_id_2']

        expected_exception_regexp = (
            r'Threads belonging to the GeneralFeedbackThreadModel class '
            r'with ids:\[%s\] were not found.' % (' '.join(thread_ids))
        )
        with self.assertRaisesRegex(Exception, expected_exception_regexp):  # type: ignore[no-untyped-call]
            feedback_services.create_messages(
                thread_ids, self.user_id, None, None, 'Hello')

    def test_create_messages_raises_an_exception_if_thread_ids_are_not_unique(
        self
    ) -> None:
        repeated_thread_ids = ['thread_id', 'thread_id']

        with self.assertRaisesRegex(  # type: ignore[no-untyped-call]
            Exception,
            'Thread ids must be distinct when calling create_messsages.'):
            feedback_services.create_messages(
                repeated_thread_ids, self.user_id, None, None, 'Hello')

    def test_delete_threads_for_multiple_entities(self) -> None:
        self.save_new_default_exploration(self.EXP_1_ID, self.EXP_1_ID)  # type: ignore[no-untyped-call]
        suggestion_services.create_suggestion(  # type: ignore[no-untyped-call]
            feconf.SUGGESTION_TYPE_EDIT_STATE_CONTENT,
            feconf.ENTITY_TYPE_EXPLORATION,
            self.EXP_1_ID,
            1,
            self.user_id,
            {
                'cmd': exp_domain.CMD_EDIT_STATE_PROPERTY,
                'state_name': 'state',
                'property_name': exp_domain.STATE_PROPERTY_CONTENT,
                'new_value': 'new content'
            },
            'some text')
        thread_id = feedback_services.get_threads(
            feconf.ENTITY_TYPE_EXPLORATION, self.EXP_1_ID
        )[0].id
        feedback_services.create_message(
            thread_id, self.user_id, None, None, 'some text')
        feedback_models.FeedbackAnalyticsModel(id=self.EXP_1_ID).put()

        feedback_services.delete_threads_for_multiple_entities(
            feconf.ENTITY_TYPE_EXPLORATION, [self.EXP_1_ID])

        feedback_services.delete_threads_for_multiple_entities(
            feconf.ENTITY_TYPE_EXPLORATION, [])

        self.assertIsNone(
            feedback_models.GeneralFeedbackThreadModel.get_by_id(thread_id))
        self.assertIsNone(
            feedback_models.FeedbackAnalyticsModel.get_by_id(self.EXP_1_ID))

    def test_status_of_newly_created_thread_is_open(self) -> None:
        exp_id = '0'
        feedback_services.create_thread(
            'exploration', exp_id, 'test_user', 'a subject', 'some text')
        threadlist = feedback_services.get_all_threads(
            'exploration', exp_id, False)
        thread_status = threadlist[0].status
        self.assertEqual(thread_status, feedback_models.STATUS_CHOICES_OPEN)

    def test_get_exp_id_from_thread_id(self) -> None:
        thread_id = 'exploration.exp1.1234'
        self.assertEqual(
            feedback_services.get_exp_id_from_thread_id(thread_id), 'exp1')


class FeedbackDeletionUnitTests(test_utils.GenericTestBase):
    """Test functions in feedback_services."""

    USER_EMAIL: Final = 'user@example.com'
    USER_USERNAME: Final = 'user'
    EXP_1_ID: Final = 'exp_1_id'
    EXP_2_ID: Final = 'exp_2_id'

<<<<<<< HEAD
    def setUp(self) -> None:
        super(FeedbackDeletionUnitTests, self).setUp()
=======
    def setUp(self):
        super().setUp()
>>>>>>> 2a701014
        self.signup(self.USER_EMAIL, self.USER_USERNAME)
        self.user_id = self.get_user_id_from_email(self.USER_EMAIL)  # type: ignore[no-untyped-call]

        self.save_new_default_exploration(self.EXP_1_ID, self.user_id)  # type: ignore[no-untyped-call]
        suggestion_services.create_suggestion(  # type: ignore[no-untyped-call]
            feconf.SUGGESTION_TYPE_EDIT_STATE_CONTENT,
            feconf.ENTITY_TYPE_EXPLORATION,
            self.EXP_1_ID,
            1,
            self.user_id,
            {
                'cmd': exp_domain.CMD_EDIT_STATE_PROPERTY,
                'state_name': 'state',
                'property_name': exp_domain.STATE_PROPERTY_CONTENT,
                'new_value': 'new content'
            },
            'some text')
        self.thread_1_id = feedback_services.get_threads(
            feconf.ENTITY_TYPE_EXPLORATION, self.EXP_1_ID
        )[0].id
        feedback_services.create_message(
            self.thread_1_id, self.user_id, None, None, 'some text')

        self.save_new_default_exploration(self.EXP_2_ID, self.user_id)  # type: ignore[no-untyped-call]
        self.thread_2_id = feedback_services.create_thread(
            feconf.ENTITY_TYPE_EXPLORATION,
            self.EXP_2_ID,
            self.user_id,
            'subject',
            'text'
        )

        feedback_models.FeedbackAnalyticsModel(id=self.EXP_1_ID).put()

    def test_delete_feedback_threads_deletes_thread(self) -> None:
        self.assertIsNotNone(
            feedback_models.GeneralFeedbackThreadModel.get_by_id(
                self.thread_1_id))
        feedback_services.delete_threads_for_multiple_entities(
            feconf.ENTITY_TYPE_EXPLORATION, [self.EXP_1_ID])
        self.assertIsNone(
            feedback_models.GeneralFeedbackThreadModel.get_by_id(
                self.thread_1_id))

    def test_delete_feedback_threads_deletes_suggestion(self) -> None:
        self.assertIsNotNone(
            suggestion_models.GeneralSuggestionModel.get_by_id(self.thread_1_id)
        )
        feedback_services.delete_threads_for_multiple_entities(
            feconf.ENTITY_TYPE_EXPLORATION, [self.EXP_1_ID])
        self.assertIsNone(
            suggestion_models.GeneralSuggestionModel.get_by_id(self.thread_1_id)
        )

    def test_delete_feedback_threads_deletes_message(self) -> None:
        self.assertIsNotNone(
            feedback_models.GeneralFeedbackMessageModel.get_by_id(
                '%s.%s' % (self.thread_1_id, 0)))
        feedback_services.delete_threads_for_multiple_entities(
            feconf.ENTITY_TYPE_EXPLORATION, [self.EXP_1_ID])
        self.assertIsNone(
            feedback_models.GeneralFeedbackMessageModel.get_by_id(
                '%s.%s' % (self.thread_1_id, 0)))

    def test_delete_feedback_threads_deletes_feedback_analytics(self) -> None:
        self.assertIsNotNone(
            feedback_models.FeedbackAnalyticsModel.get_by_id(self.EXP_1_ID))
        feedback_services.delete_threads_for_multiple_entities(
            feconf.ENTITY_TYPE_EXPLORATION, [self.EXP_1_ID])
        self.assertIsNone(
            feedback_models.FeedbackAnalyticsModel.get_by_id(self.EXP_1_ID))

    def test_delete_exploration_feedback_analytics(self) -> None:
        self.assertIsNotNone(
            feedback_models.FeedbackAnalyticsModel.get_by_id(self.EXP_1_ID))
        feedback_services.delete_exploration_feedback_analytics([self.EXP_1_ID])
        self.assertIsNone(
            feedback_models.FeedbackAnalyticsModel.get_by_id(self.EXP_1_ID))

    def test_delete_feedback_threads_deletes_multiple_feedbacks(self) -> None:
        self.assertIsNotNone(
            feedback_models.GeneralFeedbackThreadModel.get_by_id(
                self.thread_1_id))
        self.assertIsNotNone(
            feedback_models.GeneralFeedbackThreadModel.get_by_id(
                self.thread_2_id))
        feedback_services.delete_threads_for_multiple_entities(
            feconf.ENTITY_TYPE_EXPLORATION, [self.EXP_1_ID, self.EXP_2_ID])
        self.assertIsNone(
            feedback_models.GeneralFeedbackThreadModel.get_by_id(
                self.thread_1_id))
        self.assertIsNone(
            feedback_models.GeneralFeedbackThreadModel.get_by_id(
                self.thread_2_id))


class ExpectedThreadDict(TypedDict):
    """Dict representing the EXPECTED_THREAD_DICT dictionary."""

    status: str
    summary: Optional[str]
    original_author_id: Optional[str]
    subject: str


class ExpectedThreadViewerDict(TypedDict):
    """Dict representing the EXPECTED_THREAD_DICT_VIEWER dictionary."""

    status: str
    summary: Optional[str]
    original_author_id: Optional[str]
    subject: str


class ReferenceDict(TypedDict):
    """Dictionary representing the FeedbackMessageReference dictionary."""

    entity_type: str
    entity_id: str
    thread_id: str
    message_id: int


class FeedbackThreadUnitTests(test_utils.GenericTestBase):

    EXP_ID_1: Final = 'eid1'
    EXP_ID_2: Final = 'eid2'
    EXP_ID_3: Final = 'eid3'
    THREAD_ID: Final = 'thread_id'

    EXPECTED_THREAD_DICT: ExpectedThreadDict = {
        'status': u'open',
        'summary': None,
        'original_author_id': None,
        'subject': u'a subject'
    }
    EXPECTED_THREAD_DICT_VIEWER: ExpectedThreadViewerDict = {
        'status': u'open',
        'summary': None,
        'original_author_id': None,
        'subject': u'a subject second'
    }

    USER_EMAIL: Final = 'user@example.com'
    USER_USERNAME: Final = 'user'

<<<<<<< HEAD
    def setUp(self) -> None:
        super(FeedbackThreadUnitTests, self).setUp()
=======
    def setUp(self):
        super().setUp()
>>>>>>> 2a701014

        self.signup(self.VIEWER_EMAIL, self.VIEWER_USERNAME)
        self.signup(self.USER_EMAIL, self.USER_USERNAME)
        self.signup(self.OWNER_EMAIL, self.OWNER_USERNAME)
        self.owner_id = self.get_user_id_from_email(self.OWNER_EMAIL)  # type: ignore[no-untyped-call]
        self.user_id = self.get_user_id_from_email(self.USER_EMAIL)  # type: ignore[no-untyped-call]
        self.viewer_id = self.get_user_id_from_email(self.VIEWER_EMAIL)  # type: ignore[no-untyped-call]

        self.save_new_valid_exploration(
            self.EXP_ID_1, self.owner_id, title='Bridges in England',
            category='Architecture', language_code='en')
        self.save_new_valid_exploration(
            self.EXP_ID_2, self.owner_id, title='Sillat Suomi',
            category='Architecture', language_code='fi')
        self.save_new_valid_exploration(
            self.EXP_ID_3, self.owner_id, title='Leaning tower of Pisa',
            category='Architecture', language_code='fi')

    def _get_all_messages_read(self, user_id: str, thread_id: str) -> List[int]:
        """Returns the list of the ids of all the messages corresponding to the
        given thread id read by the user.
        """
        feedback_thread_user_model = (
            feedback_models.GeneralFeedbackThreadUserModel.get(
                user_id, thread_id))

        # TODO(#15621): The explicit declaration of type for ndb properties
        # should be removed. Currently, these ndb properties are annotated with
        # Any return type. Once we have proper return type we can remove this.
        message_ids: List[int] = (
            feedback_thread_user_model.message_ids_read_by_user if
            feedback_thread_user_model else []
        )
        return message_ids

    def test_get_threads_single_exploration(self) -> None:
        threads = feedback_services.get_threads('exploration', self.EXP_ID_1)
        self.assertEqual(len(threads), 0)
        feedback_services.create_thread(
            'exploration', self.EXP_ID_1, None,
            self.EXPECTED_THREAD_DICT['subject'], 'not used here')
        threads = feedback_services.get_threads('exploration', self.EXP_ID_1)
        self.assertEqual(1, len(threads))
        self.assertDictContainsSubset(
            self.EXPECTED_THREAD_DICT, threads[0].to_dict())

    def test_get_all_threads(self) -> None:
        # Create an anonymous feedback thread.
        feedback_services.create_thread(
            'exploration', self.EXP_ID_1, None,
            self.EXPECTED_THREAD_DICT['subject'], 'not used here')

        threads = feedback_services.get_all_threads(
            'exploration', self.EXP_ID_1, False)
        self.assertEqual(1, len(threads))
        self.assertDictContainsSubset(
            self.EXPECTED_THREAD_DICT, threads[0].to_dict())

        self.EXPECTED_THREAD_DICT_VIEWER['original_author_id'] = (
            self.viewer_id)

        # Viewer creates feedback thread.
        feedback_services.create_thread(
            'exploration', self.EXP_ID_1, self.viewer_id,
            self.EXPECTED_THREAD_DICT_VIEWER['subject'], 'not used here')

        threads = feedback_services.get_all_threads(
            'exploration', self.EXP_ID_1, False)
        self.assertEqual(2, len(threads))
        self.assertDictContainsSubset(
            self.EXPECTED_THREAD_DICT_VIEWER, threads[0].to_dict())

    def test_get_total_open_thread_for_single_exploration(self) -> None:
        feedback_services.create_thread(
            'exploration', self.EXP_ID_1, 'test_user',
            self.EXPECTED_THREAD_DICT['subject'], 'not used here')
        thread = feedback_services.get_thread_analytics(self.EXP_ID_1)
        self.assertEqual(thread.id, self.EXP_ID_1)
        self.assertEqual(thread.num_open_threads, 1)
        self.assertEqual(thread.num_total_threads, 1)

    def test_get_next_page_of_all_feedback_messages(self) -> None:
        self.save_new_default_exploration(self.EXP_ID_1, self.EXP_ID_2)  # type: ignore[no-untyped-call]
        suggestion_services.create_suggestion(  # type: ignore[no-untyped-call]
            feconf.SUGGESTION_TYPE_EDIT_STATE_CONTENT,
            feconf.ENTITY_TYPE_EXPLORATION,
            self.EXP_ID_1,
            1,
            self.user_id,
            {
                'cmd': exp_domain.CMD_EDIT_STATE_PROPERTY,
                'state_name': 'state',
                'property_name': exp_domain.STATE_PROPERTY_CONTENT,
                'new_value': 'new content'
            },
            'some text')
        thread_id = feedback_services.get_threads(
            feconf.ENTITY_TYPE_EXPLORATION, self.EXP_ID_1
        )[0].id
        feedback_services.create_message(
            thread_id, self.user_id, None, None, 'some text')
        feedback_services.create_message(
            thread_id, self.user_id, None, None, 'Another text')
        messages_on_page = feedback_services.get_messages(thread_id)
        dictionary_list_from_test_method = []
        dictionary_list_from_page_message = []
        method_result = (
            feedback_services.get_next_page_of_all_feedback_messages())
        for i in (method_result)[0]:
            dictionary_list_from_test_method.append(i.to_dict().items())
        for i in messages_on_page:
            dictionary_list_from_page_message.append(i.to_dict().items())
        dictionary_list_from_page_message.reverse()
        self.assertListEqual(
            dictionary_list_from_test_method,
            dictionary_list_from_page_message,
        )
        genral_feedback_result = (
        feedback_models.GeneralFeedbackMessageModel.get_all_messages(
            feconf.FEEDBACK_TAB_PAGE_SIZE, None))
        self.assertEqual(method_result[1], genral_feedback_result[1])
        self.assertEqual(method_result[2], genral_feedback_result[2])

    def test_get_multiple_threads(self) -> None:
        thread_1 = feedback_services.create_thread(
            'exploration', self.EXP_ID_1, 'test_user',
            self.EXPECTED_THREAD_DICT['subject'], 'not used here')
        thread_2 = feedback_services.create_thread(
            'exploration', self.EXP_ID_2, 'test_user',
            self.EXPECTED_THREAD_DICT['subject'], 'not used here')
        thread_id_list = [thread_1, thread_2]
        thread_list = []
        thread_list_from_result = []
        for i in thread_id_list:
            thread_list.append(
                feedback_services.get_thread(i).to_dict().items())
        for feedback_thread in feedback_services.get_multiple_threads(
            thread_id_list):
            thread_list_from_result.append(feedback_thread.to_dict().items())
        self.assertListEqual(thread_list_from_result, thread_list)

    def test_handle_thread_status_changed(self) -> None:
        thread_id = feedback_services.create_thread(
            'exploration', self.EXP_ID_1, 'test_user',
            self.EXPECTED_THREAD_DICT['subject'], 'not used here')
        feedback_services.create_message(
            thread_id, self.user_id,
            feedback_models.STATUS_CHOICES_FIXED, None,
            'feedback message not used here')
        self.assertEqual(feedback_services.get_total_open_threads(
            [feedback_services.get_thread_analytics(self.EXP_ID_1)]), 0)
        feedback_services.handle_thread_status_changed(
                self.EXP_ID_1,
                feedback_models.STATUS_CHOICES_FIXED,
                feedback_models.STATUS_CHOICES_OPEN)
        self.assertEqual(feedback_services.get_total_open_threads(
            [feedback_services.get_thread_analytics(self.EXP_ID_1)]
        ), 1)

    def test_get_total_open_threads_for_multiple_explorations(self) -> None:
        feedback_services.create_thread(
            'exploration', self.EXP_ID_1, 'test_user',
            self.EXPECTED_THREAD_DICT['subject'], 'not used here')
        feedback_services.create_thread(
            'exploration', self.EXP_ID_2, 'test_user',
            self.EXPECTED_THREAD_DICT['subject'], 'not used here')

        threads_exp_1 = feedback_services.get_all_threads(
            'exploration', self.EXP_ID_1, False)
        self.assertEqual(1, len(threads_exp_1))
        threads_exp_2 = feedback_services.get_all_threads(
            'exploration', self.EXP_ID_2, False)
        self.assertEqual(1, len(threads_exp_2))

        feedback_services.create_message(
            threads_exp_1[0].id, self.user_id,
            feedback_models.STATUS_CHOICES_FIXED, None,
            'feedback message not used here')

        self.assertEqual(len(feedback_services.get_closed_threads(
            'exploration', self.EXP_ID_1, False)), 1)

        self.assertEqual(feedback_services.get_total_open_threads(
            feedback_services.get_thread_analytics_multi(
                [self.EXP_ID_1, self.EXP_ID_2])), 1)

    def test_get_thread_summaries(self) -> None:
        feedback_services.create_thread(
            'exploration', self.EXP_ID_1, self.user_id,
            self.EXPECTED_THREAD_DICT['subject'], 'not used here')
        feedback_services.create_thread(
            'exploration', self.EXP_ID_2, self.user_id,
            self.EXPECTED_THREAD_DICT['subject'], 'not used here')

        # The message count parameter is missing for this thread. The thread
        # summaries function should account for this and function
        # flawlessly.
        thread_3 = feedback_models.GeneralFeedbackThreadModel(
            id='exploration.' + self.EXP_ID_3 + '.' + self.THREAD_ID,
            entity_type='exploration', entity_id=self.EXP_ID_3,
            original_author_id=self.user_id, subject='Feedback',
            status=feedback_models.STATUS_CHOICES_OPEN, message_count=0,
            has_suggestion=False)
        thread_3.update_timestamps()
        thread_3.put()
        feedback_services.create_message(
            'exploration.' + self.EXP_ID_3 + '.' + self.THREAD_ID,
            self.user_id, None, None, 'not used here')

        thread_ids = subscription_services.get_all_threads_subscribed_to(
            self.user_id)
        thread_ids.append('exploration.' + self.EXP_ID_3 + '.' + self.THREAD_ID)
        thread_summaries, number_of_unread_threads = (
            feedback_services.get_exp_thread_summaries(
                self.user_id, thread_ids))
        exploration_titles = (
            ['Bridges in England', 'Sillat Suomi', 'Leaning tower of Pisa'])

        # Fetch the threads.
        threads = []
        threads.append(feedback_services.get_thread(thread_ids[0]))
        threads.append(feedback_services.get_thread(thread_ids[1]))
        threads.append(feedback_services.get_thread(
            'exploration.' + self.EXP_ID_3 + '.' + self.THREAD_ID))
        # Check if the number of unread messages match.
        self.assertEqual(number_of_unread_threads, 0)
        for summary, thread, exploration_title in zip(
                thread_summaries, threads, exploration_titles):
            self.assertEqual(summary.status, thread.status)
            self.assertEqual(
                summary.original_author_id, thread.original_author_id)
            self.assertEqual(summary.last_updated, thread.last_updated)
            self.assertEqual(summary.last_message_text, 'not used here')
            self.assertEqual(summary.total_message_count, 1)
            self.assertTrue(summary.last_message_is_read)
            self.assertFalse(summary.second_last_message_is_read)
            self.assertEqual(
                summary.author_last_message,
                user_services.get_username(self.user_id))
            self.assertIsNone(summary.author_second_last_message)
            self.assertEqual(summary.exploration_title, exploration_title)

        feedback_services.create_message(
            threads[0].id, self.owner_id, None, None, 'editor message')
        _, number_of_unread_threads = (
            feedback_services.get_exp_thread_summaries(
                self.user_id, thread_ids))

        # Check if the number of unread messages is equal to 1.
        self.assertEqual(number_of_unread_threads, 1)

    def test_get_thread_summaries_returns_correct_message_count(self) -> None:
        thread_id_1 = feedback_services.create_thread(
            'exploration', self.EXP_ID_1, None,
            self.EXPECTED_THREAD_DICT['subject'], 'not used here')
        thread_id_2 = feedback_services.create_thread(
            'exploration', self.EXP_ID_2, None,
            self.EXPECTED_THREAD_DICT['subject'], 'not used here')

        thread_summaries, _ = feedback_services.get_exp_thread_summaries(
            self.owner_id, [thread_id_1, thread_id_2])

        self.assertEqual(len(thread_summaries), 2)
        self.assertEqual(thread_summaries[0].total_message_count, 1)
        self.assertEqual(thread_summaries[1].total_message_count, 1)

    def test_get_thread_summaries_only_returns_threads_for_explorations(
        self
    ) -> None:
        exp_thread_id = feedback_services.create_thread(
            'exploration', self.EXP_ID_1, self.user_id,
            'unused subject', 'unused text')
        skill_thread_id = feedback_services.create_thread(
            'skill', 'skillid1', self.user_id, 'unused subject', 'unused text')

        thread_summaries, _ = feedback_services.get_exp_thread_summaries(
            self.owner_id, [exp_thread_id, skill_thread_id])

        self.assertEqual(len(thread_summaries), 1)
        self.assertEqual(
            thread_summaries[0].exploration_title, 'Bridges in England')

    def test_update_messages_read_by_the_user(self) -> None:
        feedback_services.create_thread(
            'exploration', self.EXP_ID_1, self.user_id,
            self.EXPECTED_THREAD_DICT['subject'], 'not used here')
        threads = feedback_services.get_all_threads(
            'exploration', self.EXP_ID_1, False)
        thread_id = threads[0].id

        messages = feedback_services.get_messages(thread_id)
        message_ids = [message.message_id for message in messages]

        # The viewer has not read in messages yet.
        self.assertEqual(self._get_all_messages_read(
            self.viewer_id, thread_id), [])

        feedback_services.update_messages_read_by_the_user(
            self.viewer_id, thread_id, message_ids)

        # Check if the message is added to the read section of the viewer.
        self.assertEqual(self._get_all_messages_read(
            self.viewer_id, thread_id), message_ids)

    def test_add_message_ids_to_read_by_list_adds_msgs_to_threads_in_order(
        self
    ) -> None:
        """Tests that the message_ids are being added to the correct feedback
        thread user model instances when when some of these models exist before
        the method is called and some do not.
        """
        sample_message_ids = [1, 2, 3]
        sample_thread_ids = [
            'sample_thread_id_1', 'sample_thread_id_2',
            'sample_thread_id_3'
        ]
        # The GeneralFeedbackThreadUserModel is created for the
        # sample_thread_id_1 and sample_thread_id_3 thread ids.
        feedback_models.GeneralFeedbackThreadUserModel.create(
            self.user_id, sample_thread_ids[0])
        feedback_models.GeneralFeedbackThreadUserModel.create(
            self.user_id, sample_thread_ids[2])
        # Assert that no messages are read for any of the threads yet.
        for sample_thread_id in sample_thread_ids:
            self.assertEqual(
                self._get_all_messages_read(self.user_id, sample_thread_id),
                [])
        # Create a list of FullyQualifiedMessageIdentifier objects for the
        # sample_message_ids and sample_thread_ids.
        message_identifiers = []
        for sample_thread_id, sample_message_id in zip(
                sample_thread_ids, sample_message_ids):
            message_identifiers.append(
                feedback_domain.FullyQualifiedMessageIdentifier(
                    sample_thread_id, sample_message_id))

        # In the add_message_ids_to_read_by_list method, the
        # GeneralFeedbackUserModel is created for thread id
        # sample_thread_id_2.
        feedback_services.add_message_ids_to_read_by_list(
            self.user_id, message_identifiers)

        # Assert tht the message_ids were added to message_ids_read_by_user
        # property of the corresponding thread.
        for sample_thread_id, sample_message_id in zip(
                sample_thread_ids, sample_message_ids):
            self.assertEqual(
                self._get_all_messages_read(self.user_id, sample_thread_id),
                [sample_message_id])

    def test_only_exploration_threads_trigger_events(self) -> None:
        exp_id = 'eid'
        self.save_new_valid_exploration(exp_id, 'owner')

        event_handler_call_counter_exploration = test_utils.CallCounter(  # type: ignore[no-untyped-call]
            event_services.FeedbackThreadCreatedEventHandler.record)
        with self.swap(
            event_services.FeedbackThreadCreatedEventHandler, 'record',
            event_handler_call_counter_exploration):
            feedback_services.create_thread(
                feconf.ENTITY_TYPE_EXPLORATION, exp_id,
                'test_user', 'a subject', 'some text')

            self.assertEqual(
                event_handler_call_counter_exploration.times_called, 1)

        event_handler_call_counter_non_exploration = (
            test_utils.CallCounter(  # type: ignore[no-untyped-call]
                event_services.FeedbackThreadCreatedEventHandler.record))
        with self.swap(
            event_services.FeedbackThreadCreatedEventHandler, 'record',
            event_handler_call_counter_non_exploration):
            feedback_services.create_thread(
                'topic', 'topic_id', 'test_user', 'a subject',
                'some text')
            self.assertEqual(
                event_handler_call_counter_non_exploration.times_called, 0)

    def test_create_message_increments_message_count(self) -> None:
        thread_id = feedback_services.create_thread(
            'exploration', self.EXP_ID_1, self.user_id,
            self.EXPECTED_THREAD_DICT['subject'], 'not used here')
        thread = feedback_models.GeneralFeedbackThreadModel.get(thread_id)
        self.assertEqual(thread.message_count, 1)
        feedback_services.create_message(
            thread_id, self.user_id,
            feedback_models.STATUS_CHOICES_FIXED, None, 'editor message')

        thread = feedback_models.GeneralFeedbackThreadModel.get(thread_id)
        self.assertEqual(thread.message_count, 2)

    def test_cache_update_after_create_thread_with_user_text(self) -> None:
        thread_id = feedback_services.create_thread(
            'exploration', self.EXP_ID_1, self.user_id, 'subject',
            'initial text')

        thread = feedback_models.GeneralFeedbackThreadModel.get(thread_id)
        self.assertEqual(thread.last_nonempty_message_text, 'initial text')
        self.assertEqual(thread.last_nonempty_message_author_id, self.user_id)

    def test_cache_update_after_create_thread_with_anon_text(self) -> None:
        thread_id = feedback_services.create_thread(
            'exploration', self.EXP_ID_1, None, 'subject', 'initial text')

        thread = feedback_models.GeneralFeedbackThreadModel.get(thread_id)
        self.assertEqual(thread.last_nonempty_message_text, 'initial text')
        self.assertIsNone(thread.last_nonempty_message_author_id)

    def test_cache_update_after_create_message_with_user_text(self) -> None:
        thread_id = feedback_services.create_thread(
            'exploration', self.EXP_ID_1, None, 'subject', 'initial text')

        thread = feedback_models.GeneralFeedbackThreadModel.get(thread_id)
        self.assertEqual(thread.last_nonempty_message_text, 'initial text')
        self.assertIsNone(thread.last_nonempty_message_author_id)

        feedback_services.create_message(
            thread_id, self.user_id, feedback_models.STATUS_CHOICES_FIXED, None,
            'anonymous text')

        thread = feedback_models.GeneralFeedbackThreadModel.get(thread_id)
        self.assertEqual(thread.last_nonempty_message_text, 'anonymous text')
        self.assertEqual(thread.last_nonempty_message_author_id, self.user_id)

    def test_cache_update_after_create_message_with_anon_text(self) -> None:
        thread_id = feedback_services.create_thread(
            'exploration', self.EXP_ID_1, self.user_id, 'subject',
            'initial text')

        thread = feedback_models.GeneralFeedbackThreadModel.get(thread_id)
        self.assertEqual(thread.last_nonempty_message_text, 'initial text')
        self.assertEqual(thread.last_nonempty_message_author_id, self.user_id)

        feedback_services.create_message(
            thread_id, None, feedback_models.STATUS_CHOICES_FIXED, None,
            'anonymous text')

        thread = feedback_models.GeneralFeedbackThreadModel.get(thread_id)
        self.assertEqual(thread.last_nonempty_message_text, 'anonymous text')
        self.assertIsNone(thread.last_nonempty_message_author_id)

    def test_no_cache_update_after_create_thread_with_empty_user_text(
        self
    ) -> None:
        thread_id = feedback_services.create_thread(
            'exploration', self.EXP_ID_1, self.user_id, 'subject', '')

        thread = feedback_models.GeneralFeedbackThreadModel.get(thread_id)
        self.assertIsNone(thread.last_nonempty_message_text)
        self.assertIsNone(thread.last_nonempty_message_author_id)

    def test_no_cache_update_after_create_thread_with_empty_anon_text(
        self
    ) -> None:
        thread_id = feedback_services.create_thread(
            'exploration', self.EXP_ID_1, None, 'subject', '')

        thread = feedback_models.GeneralFeedbackThreadModel.get(thread_id)
        self.assertIsNone(thread.last_nonempty_message_text)
        self.assertIsNone(thread.last_nonempty_message_author_id)

    def test_no_cache_update_after_create_message_with_empty_user_text(
        self
    ) -> None:
        thread_id = feedback_services.create_thread(
            'exploration', self.EXP_ID_1, None, 'subject', 'initial text')

        thread = feedback_models.GeneralFeedbackThreadModel.get(thread_id)
        self.assertEqual(thread.last_nonempty_message_text, 'initial text')
        self.assertIsNone(thread.last_nonempty_message_author_id)

        feedback_services.create_message(
            thread_id, self.user_id, feedback_models.STATUS_CHOICES_FIXED, None,
            '')

        thread = feedback_models.GeneralFeedbackThreadModel.get(thread_id)
        self.assertEqual(thread.last_nonempty_message_text, 'initial text')
        self.assertIsNone(thread.last_nonempty_message_author_id)

    def test_no_cache_update_after_create_message_with_empty_anon_text(
        self
    ) -> None:
        thread_id = feedback_services.create_thread(
            'exploration', self.EXP_ID_1, self.user_id, 'subject',
            'initial text')

        thread = feedback_models.GeneralFeedbackThreadModel.get(thread_id)
        self.assertEqual(thread.last_nonempty_message_text, 'initial text')
        self.assertEqual(thread.last_nonempty_message_author_id, self.user_id)

        feedback_services.create_message(
            thread_id, None, feedback_models.STATUS_CHOICES_FIXED,
            None, '')

        thread = feedback_models.GeneralFeedbackThreadModel.get(thread_id)
        self.assertEqual(thread.last_nonempty_message_text, 'initial text')
        self.assertEqual(thread.last_nonempty_message_author_id, self.user_id)


class EmailsTaskqueueTests(test_utils.GenericTestBase):
    """Tests for tasks in emails taskqueue."""

    def test_create_new_batch_task(self) -> None:
        user_id = 'user'
        feedback_services.enqueue_feedback_message_batch_email_task(user_id)
        self.assertEqual(
            self.count_jobs_in_taskqueue(
                taskqueue_services.QUEUE_NAME_EMAILS),
            1)

        tasks = self.get_pending_tasks(  # type: ignore[no-untyped-call]
            queue_name=taskqueue_services.QUEUE_NAME_EMAILS)
        self.assertEqual(
            tasks[0].url, feconf.TASK_URL_FEEDBACK_MESSAGE_EMAILS)

    def test_create_new_instant_task(self) -> None:
        user_id = 'user'
        reference_dict: ReferenceDict = {
            'entity_type': 'exploration',
            'entity_id': 'eid',
            'thread_id': 'tid',
            'message_id': 5
        }
        reference = feedback_domain.FeedbackMessageReference(
            reference_dict['entity_type'], reference_dict['entity_id'],
            reference_dict['thread_id'], reference_dict['message_id'])

        (
            feedback_services
            .enqueue_feedback_message_instant_email_task_transactional(
                user_id, reference)
        )
        self.assertEqual(
            self.count_jobs_in_taskqueue(
                taskqueue_services.QUEUE_NAME_EMAILS),
            1)

        tasks = self.get_pending_tasks(  # type: ignore[no-untyped-call]
            queue_name=taskqueue_services.QUEUE_NAME_EMAILS)
        self.assertEqual(
            tasks[0].url, feconf.TASK_URL_INSTANT_FEEDBACK_EMAILS)
        self.assertDictEqual(tasks[0].payload['reference_dict'], reference_dict)


class FeedbackMessageEmailTests(test_utils.EmailTestBase):
    """Tests for feedback message emails."""

<<<<<<< HEAD
    def setUp(self) -> None:
        super(FeedbackMessageEmailTests, self).setUp()
=======
    def setUp(self):
        super().setUp()
>>>>>>> 2a701014
        self.signup('a@example.com', 'A')
        self.user_id_a = self.get_user_id_from_email('a@example.com')  # type: ignore[no-untyped-call]
        self.signup('b@example.com', 'B')
        self.user_id_b = self.get_user_id_from_email('b@example.com')  # type: ignore[no-untyped-call]
        self.signup(self.EDITOR_EMAIL, self.EDITOR_USERNAME)
        self.editor_id = self.get_user_id_from_email(self.EDITOR_EMAIL)  # type: ignore[no-untyped-call]
        self.exploration = self.save_new_default_exploration(  # type: ignore[no-untyped-call]
            'A', self.editor_id, title='Title')
        self.can_send_emails_ctx = self.swap(
            feconf, 'CAN_SEND_EMAILS', True)
        self.can_send_feedback_email_ctx = self.swap(
            feconf, 'CAN_SEND_FEEDBACK_MESSAGE_EMAILS', True)

    def test_pop_feedback_message_references(self) -> None:
        with self.can_send_emails_ctx, self.can_send_feedback_email_ctx:
            feedback_services.create_thread(
                'exploration', self.exploration.id,
                self.user_id_a, 'a subject', 'some text')
            threadlist = feedback_services.get_all_threads(
                'exploration', self.exploration.id, False)
            thread_id = threadlist[0].id

            messagelist = feedback_services.get_messages(thread_id)
            self.assertEqual(len(messagelist), 1)

            feedback_services.pop_feedback_message_references_transactional(
                self.editor_id, 0)
            model = feedback_models.UnsentFeedbackEmailModel.get(
                self.editor_id, strict=False)
            # Ruling out the possibility of None for mypy type checking.
            assert model is not None
            self.assertEqual(
                len(model.feedback_message_references), 1)
            self.assertEqual(
                model.feedback_message_references[0]['thread_id'], thread_id)

            feedback_services.pop_feedback_message_references_transactional(
                self.editor_id, 1)
            model = feedback_models.UnsentFeedbackEmailModel.get(
                self.editor_id, strict=False)
            self.assertIsNone(model)

    def test_update_feedback_message_references(self) -> None:
        with self.can_send_emails_ctx, self.can_send_feedback_email_ctx:
            # There are no feedback message references to remove.
            self.assertIsNone(
                feedback_services
                .clear_feedback_message_references_transactional(
                    self.editor_id, self.exploration.id, 'thread_id')
            )

            feedback_services.create_thread(
                'exploration', self.exploration.id,
                self.user_id_a, 'a subject', 'some text')
            threadlist = feedback_services.get_all_threads(
                'exploration', self.exploration.id, False)
            thread_id = threadlist[0].id

            messagelist = feedback_services.get_messages(thread_id)
            self.assertEqual(len(messagelist), 1)

            model = feedback_models.UnsentFeedbackEmailModel.get(
                self.editor_id)
            self.assertEqual(
                len(model.feedback_message_references), 1)
            self.assertEqual(
                model.feedback_message_references[0]['thread_id'], thread_id)

            feedback_services.clear_feedback_message_references_transactional(
                self.editor_id, self.exploration.id, 'new_thread_id')
            model = feedback_models.UnsentFeedbackEmailModel.get(
                self.editor_id)
            self.assertEqual(
                len(model.feedback_message_references), 1)
            self.assertEqual(
                model.feedback_message_references[0]['thread_id'],
                thread_id)

    def test_update_feedback_email_retries(self) -> None:
        with self.can_send_emails_ctx, self.can_send_feedback_email_ctx:
            feedback_services.create_thread(
                'exploration', self.exploration.id,
                self.user_id_a, 'a subject', 'some text')

            model = feedback_models.UnsentFeedbackEmailModel.get(
                self.editor_id)
            self.assertEqual(model.retries, 0)

            with self.swap(
                feconf, 'DEFAULT_FEEDBACK_MESSAGE_EMAIL_COUNTDOWN_SECS', -1
            ):
                feedback_services.update_feedback_email_retries_transactional(
                    self.editor_id)

            model = feedback_models.UnsentFeedbackEmailModel.get(
                self.editor_id)
            self.assertEqual(model.retries, 1)

    def test_send_feedback_message_email(self) -> None:
        with self.can_send_emails_ctx, self.can_send_feedback_email_ctx:
            feedback_services.create_thread(
                'exploration', self.exploration.id,
                self.user_id_a, 'a subject', 'some text')
            threadlist = feedback_services.get_all_threads(
                'exploration', self.exploration.id, False)
            thread_id = threadlist[0].id

            messagelist = feedback_services.get_messages(thread_id)
            self.assertEqual(len(messagelist), 1)

            expected_feedback_message_dict = {
                'entity_type': 'exploration',
                'entity_id': self.exploration.id,
                'thread_id': thread_id,
                'message_id': messagelist[0].message_id
            }
            # There are two jobs in the taskqueue: one for the realtime
            # event associated with creating a thread, and one for sending
            # the email.
            self.assertEqual(
                self.count_jobs_in_taskqueue(
                    taskqueue_services.QUEUE_NAME_EMAILS), 1)
            model = feedback_models.UnsentFeedbackEmailModel.get(self.editor_id)

            self.assertEqual(len(model.feedback_message_references), 1)
            self.assertDictEqual(
                model.feedback_message_references[0],
                expected_feedback_message_dict)
            self.assertEqual(model.retries, 0)

    def test_add_new_feedback_message(self) -> None:
        with self.can_send_emails_ctx, self.can_send_feedback_email_ctx:
            feedback_services.create_thread(
                'exploration', self.exploration.id,
                self.user_id_a, 'a subject', 'some text')
            threadlist = feedback_services.get_all_threads(
                'exploration', self.exploration.id, False)
            thread_id = threadlist[0].id

            feedback_services.create_message(
                thread_id, self.user_id_a, None, None, 'editor message')
            # There are two jobs in the taskqueue: one for the realtime
            # event associated with creating a thread, and one for sending
            # the email.
            self.assertEqual(
                self.count_jobs_in_taskqueue(
                    taskqueue_services.QUEUE_NAME_EMAILS), 1)

            messagelist = feedback_services.get_messages(thread_id)
            self.assertEqual(len(messagelist), 2)

            expected_feedback_message_dict1 = {
                'entity_type': 'exploration',
                'entity_id': self.exploration.id,
                'thread_id': thread_id,
                'message_id': messagelist[0].message_id
            }
            expected_feedback_message_dict2 = {
                'entity_type': 'exploration',
                'entity_id': self.exploration.id,
                'thread_id': thread_id,
                'message_id': messagelist[1].message_id
            }

            model = feedback_models.UnsentFeedbackEmailModel.get(self.editor_id)

            self.assertEqual(len(model.feedback_message_references), 2)
            self.assertDictEqual(
                model.feedback_message_references[0],
                expected_feedback_message_dict1)
            self.assertDictEqual(
                model.feedback_message_references[1],
                expected_feedback_message_dict2)
            self.assertEqual(model.retries, 0)

    def test_email_is_not_sent_recipient_has_muted_emails_globally(
        self
    ) -> None:
        user_services.update_email_preferences(
            self.editor_id, True, False, False, False)

        with self.can_send_emails_ctx, self.can_send_feedback_email_ctx:
            feedback_services.create_thread(
                'exploration', self.exploration.id,
                self.user_id_a, 'a subject', 'some text')

            messages = self._get_sent_email_messages(
                self.EDITOR_EMAIL)
            self.assertEqual(len(messages), 0)

    def test_email_is_not_sent_recipient_has_muted_this_exploration(
        self
    ) -> None:
        user_services.set_email_preferences_for_exploration(
            self.editor_id, self.exploration.id,
            mute_feedback_notifications=True)

        with self.can_send_emails_ctx, self.can_send_feedback_email_ctx:
            feedback_services.create_thread(
                'exploration', self.exploration.id,
                self.user_id_a, 'a subject', 'some text')

            messages = self._get_sent_email_messages(
                self.EDITOR_EMAIL)
            self.assertEqual(len(messages), 0)

    def test_that_emails_are_not_sent_for_anonymous_user(self) -> None:
        with self.can_send_emails_ctx, self.can_send_feedback_email_ctx:
            feedback_services.create_thread(
                'exploration', self.exploration.id, 'test_id',
                'a subject', 'some text')

            messages = self._get_sent_email_messages(
                self.EDITOR_EMAIL)
            self.assertEqual(len(messages), 0)

    def test_that_emails_are_sent_for_registered_user(self) -> None:
        with self.can_send_emails_ctx, self.can_send_feedback_email_ctx:
            feedback_services.create_thread(
                'exploration', self.exploration.id,
                self.user_id_a, 'a subject', 'some text')

            # There are two jobs in the taskqueue: one for the realtime
            # event associated with creating a thread, and one for sending
            # the email.
            self.assertEqual(
                self.count_jobs_in_taskqueue(
                    taskqueue_services.QUEUE_NAME_EMAILS), 1)

            tasks = self.get_pending_tasks(  # type: ignore[no-untyped-call]
                queue_name=taskqueue_services.QUEUE_NAME_EMAILS)
            self.assertEqual(
                tasks[0].url, feconf.TASK_URL_FEEDBACK_MESSAGE_EMAILS)
            self.process_and_flush_pending_tasks()

            messages = self._get_sent_email_messages(
                self.EDITOR_EMAIL)
            self.assertEqual(len(messages), 1)

    def test_that_emails_are_not_sent_if_service_is_disabled(self) -> None:
        cannot_send_emails_ctx = self.swap(
            feconf, 'CAN_SEND_EMAILS', False)
        cannot_send_feedback_message_email_ctx = self.swap(
            feconf, 'CAN_SEND_FEEDBACK_MESSAGE_EMAILS', False)
        with cannot_send_emails_ctx, cannot_send_feedback_message_email_ctx:
            feedback_services.create_thread(
                'exploration', self.exploration.id,
                self.user_id_a, 'a subject', 'some text')

            messages = self._get_sent_email_messages(
                self.EDITOR_EMAIL)
            self.assertEqual(len(messages), 0)

    def test_that_emails_are_not_sent_for_thread_status_changes(self) -> None:
        with self.can_send_emails_ctx, self.can_send_feedback_email_ctx:
            feedback_services.create_thread(
                'exploration', self.exploration.id,
                self.user_id_a, 'a subject', '')

            messages = self._get_sent_email_messages(
                self.EDITOR_EMAIL)
            self.assertEqual(len(messages), 0)

    def test_that_email_are_not_sent_to_author_himself(self) -> None:
        with self.can_send_emails_ctx, self.can_send_feedback_email_ctx:
            feedback_services.create_thread(
                'exploration', self.exploration.id,
                self.editor_id, 'a subject', 'A message')

            messages = self._get_sent_email_messages(
                self.EDITOR_EMAIL)
            self.assertEqual(len(messages), 0)

    def test_that_email_is_sent_for_reply_on_feedback(self) -> None:
        with self.can_send_emails_ctx, self.can_send_feedback_email_ctx:
            feedback_services.create_thread(
                'exploration', self.exploration.id,
                self.user_id_a, 'a subject', 'A message')
            # There are two jobs in the taskqueue: one for the realtime
            # event associated with creating a thread, and one for sending
            # the email.
            self.assertEqual(
                self.count_jobs_in_taskqueue(
                    taskqueue_services.QUEUE_NAME_EMAILS), 1)
            self.process_and_flush_pending_tasks()

            threadlist = feedback_services.get_all_threads(
                'exploration', self.exploration.id, False)
            thread_id = threadlist[0].id

            feedback_services.create_message(
                thread_id, self.editor_id, None, None, 'editor message')
            self.assertEqual(
                self.count_jobs_in_taskqueue(
                    taskqueue_services.QUEUE_NAME_EMAILS), 1)
            self.process_and_flush_pending_tasks()

    def test_that_email_is_sent_for_changing_status_of_thread(self) -> None:
        with self.can_send_emails_ctx, self.can_send_feedback_email_ctx:
            feedback_services.create_thread(
                'exploration', self.exploration.id,
                self.user_id_a, 'a subject', 'A message')
            # There are two jobs in the taskqueue: one for the realtime
            # event associated with creating a thread, and one for sending
            # the email.
            self.assertEqual(
                self.count_jobs_in_taskqueue(
                    taskqueue_services.QUEUE_NAME_EMAILS), 1)
            self.process_and_flush_pending_tasks()

            threadlist = feedback_services.get_all_threads(
                'exploration', self.exploration.id, False)
            thread_id = threadlist[0].id

            feedback_services.create_message(
                thread_id, self.editor_id,
                feedback_models.STATUS_CHOICES_FIXED, None, '')
            # There are two jobs in the taskqueue: one for the realtime
            # event associated with changing subject of thread, and one for
            # sending the email.
            self.assertEqual(
                self.count_jobs_in_taskqueue(
                    taskqueue_services.QUEUE_NAME_EMAILS), 1)
            self.process_and_flush_pending_tasks()

    def test_that_email_is_sent_for_each_feedback_message(self) -> None:
        with self.can_send_emails_ctx, self.can_send_feedback_email_ctx:
            feedback_services.create_thread(
                'exploration', self.exploration.id,
                self.user_id_a, 'a subject', 'A message')
            threadlist = feedback_services.get_all_threads(
                'exploration', self.exploration.id, False)
            thread_id = threadlist[0].id
            # There are two jobs in the taskqueue: one for the realtime
            # event associated with creating a thread, and one for sending
            # the email.
            self.assertEqual(
                self.count_jobs_in_taskqueue(
                    taskqueue_services.QUEUE_NAME_EMAILS), 1)
            self.process_and_flush_pending_tasks()

            feedback_services.create_message(
                thread_id, self.editor_id, None, None, 'editor message')
            self.assertEqual(
                self.count_jobs_in_taskqueue(
                    taskqueue_services.QUEUE_NAME_EMAILS), 1)
            self.process_and_flush_pending_tasks()

            feedback_services.create_message(
                thread_id, self.editor_id, None, None, 'editor message2')
            self.assertEqual(
                self.count_jobs_in_taskqueue(
                    taskqueue_services.QUEUE_NAME_EMAILS), 1)
            self.process_and_flush_pending_tasks()


class FeedbackMessageBatchEmailHandlerTests(test_utils.EmailTestBase):

<<<<<<< HEAD
    def setUp(self) -> None:
        super(FeedbackMessageBatchEmailHandlerTests, self).setUp()
=======
    def setUp(self):
        super().setUp()
>>>>>>> 2a701014
        self.signup(self.EDITOR_EMAIL, self.EDITOR_USERNAME)
        self.editor_id = self.get_user_id_from_email(self.EDITOR_EMAIL)  # type: ignore[no-untyped-call]

        self.signup(self.NEW_USER_EMAIL, self.NEW_USER_USERNAME)
        self.new_user_id = self.get_user_id_from_email(self.NEW_USER_EMAIL)  # type: ignore[no-untyped-call]

        self.exploration = self.save_new_default_exploration(  # type: ignore[no-untyped-call]
            'A', self.editor_id, title='Title')
        self.can_send_emails_ctx = self.swap(
            feconf, 'CAN_SEND_EMAILS', True)
        self.can_send_feedback_email_ctx = self.swap(
            feconf, 'CAN_SEND_FEEDBACK_MESSAGE_EMAILS', True)

    def test_that_emails_are_sent(self) -> None:
        expected_email_html_body = (
            'Hi editor,<br>'
            '<br>'
            'You\'ve received a new message on your Oppia explorations:<br>'
            '<ul>'
            '<li><a href="https://www.oppia.org/create/A#/feedback">Title</a>:'
            '<br>'
            '<ul><li>some text<br></li>'
            '</ul></li></ul>'
            'You can view and reply to your messages from your '
            '<a href="https://www.oppia.org/creator-dashboard">dashboard</a>.'
            '<br>'
            '<br>Thanks, and happy teaching!<br>'
            '<br>'
            'Best wishes,<br>'
            'The Oppia Team<br>'
            '<br>'
            'You can change your email preferences via the '
            '<a href="http://localhost:8181/preferences">Preferences</a> page.')

        expected_email_text_body = (
            'Hi editor,\n'
            '\n'
            'You\'ve received a new message on your Oppia explorations:\n'
            '- Title:\n'
            '- some text\n'
            'You can view and reply to your messages from your dashboard.\n'
            '\n'
            'Thanks, and happy teaching!\n'
            '\n'
            'Best wishes,\n'
            'The Oppia Team\n'
            '\n'
            'You can change your email preferences via the Preferences page.')

        with self.can_send_emails_ctx, self.can_send_feedback_email_ctx:
            feedback_services.create_thread(
                'exploration', self.exploration.id,
                self.new_user_id, 'a subject', 'some text')

            threadlist = feedback_services.get_all_threads(
                'exploration', self.exploration.id, False)
            thread_id = threadlist[0].id

            messagelist = feedback_services.get_messages(thread_id)
            self.assertEqual(len(messagelist), 1)

            self.process_and_flush_pending_tasks()

            messages = self._get_sent_email_messages(self.EDITOR_EMAIL)
            self.assertEqual(len(messages), 1)
            self.assertEqual(messages[0].html, expected_email_html_body)
            self.assertEqual(messages[0].body, expected_email_text_body)

    def test_that_correct_emails_are_sent_for_multiple_feedback(self) -> None:
        expected_email_html_body = (
            'Hi editor,<br>'
            '<br>'
            'You\'ve received 2 new messages on your Oppia explorations:<br>'
            '<ul>'
            '<li><a href="https://www.oppia.org/create/A#/feedback">Title</a>:'
            '<br>'
            '<ul><li>some text<br></li>'
            '<li>more text<br></li>'
            '</ul></li></ul>'
            'You can view and reply to your messages from your '
            '<a href="https://www.oppia.org/creator-dashboard">dashboard</a>.'
            '<br>'
            '<br>Thanks, and happy teaching!<br>'
            '<br>'
            'Best wishes,<br>'
            'The Oppia Team<br>'
            '<br>'
            'You can change your email preferences via the '
            '<a href="http://localhost:8181/preferences">Preferences</a> page.')

        expected_email_text_body = (
            'Hi editor,\n'
            '\n'
            'You\'ve received 2 new messages on your Oppia explorations:\n'
            '- Title:\n'
            '- some text\n'
            '- more text\n'
            'You can view and reply to your messages from your dashboard.\n'
            '\n'
            'Thanks, and happy teaching!\n'
            '\n'
            'Best wishes,\n'
            'The Oppia Team\n'
            '\n'
            'You can change your email preferences via the Preferences page.')

        with self.can_send_emails_ctx, self.can_send_feedback_email_ctx:
            feedback_services.create_thread(
                'exploration', self.exploration.id,
                self.new_user_id, 'a subject', 'some text')

            threadlist = feedback_services.get_all_threads(
                'exploration', self.exploration.id, False)
            thread_id = threadlist[0].id

            feedback_services.create_message(
                thread_id, self.new_user_id,
                feedback_models.STATUS_CHOICES_OPEN, 'subject', 'more text')

            messagelist = feedback_services.get_messages(thread_id)
            self.assertEqual(len(messagelist), 2)

            self.process_and_flush_pending_tasks()

            messages = self._get_sent_email_messages(self.EDITOR_EMAIL)
            self.assertEqual(len(messages), 1)
            self.assertEqual(messages[0].html, expected_email_html_body)
            self.assertEqual(messages[0].body, expected_email_text_body)

    def test_that_emails_are_not_sent_if_already_seen(self) -> None:
        with self.can_send_emails_ctx, self.can_send_feedback_email_ctx:
            feedback_services.create_thread(
                'exploration', self.exploration.id,
                self.new_user_id, 'a subject', 'some text')

            threadlist = feedback_services.get_all_threads(
                'exploration', self.exploration.id, False)
            thread_id = threadlist[0].id

            self.login(self.EDITOR_EMAIL)
            csrf_token = self.get_new_csrf_token()  # type: ignore[no-untyped-call]
            self.post_json(  # type: ignore[no-untyped-call]
                '%s/%s' % (
                    feconf.FEEDBACK_THREAD_VIEW_EVENT_URL, thread_id),
                {}, csrf_token=csrf_token)

            self.process_and_flush_pending_tasks()
            messages = self._get_sent_email_messages(
                self.EDITOR_EMAIL)
            self.assertEqual(len(messages), 0)


class FeedbackMessageInstantEmailHandlerTests(test_utils.EmailTestBase):

<<<<<<< HEAD
    def setUp(self) -> None:
        super(FeedbackMessageInstantEmailHandlerTests, self).setUp()
=======
    def setUp(self):
        super().setUp()
>>>>>>> 2a701014
        self.signup(self.EDITOR_EMAIL, self.EDITOR_USERNAME)
        self.editor_id = self.get_user_id_from_email(self.EDITOR_EMAIL)  # type: ignore[no-untyped-call]

        self.signup(self.NEW_USER_EMAIL, self.NEW_USER_USERNAME)
        self.new_user_id = self.get_user_id_from_email(self.NEW_USER_EMAIL)  # type: ignore[no-untyped-call]

        self.exploration = self.save_new_default_exploration(  # type: ignore[no-untyped-call]
            'A', self.editor_id, title='Title')
        self.can_send_emails_ctx = self.swap(
            feconf, 'CAN_SEND_EMAILS', True)
        self.can_send_feedback_email_ctx = self.swap(
            feconf, 'CAN_SEND_FEEDBACK_MESSAGE_EMAILS', True)

    def test_that_emails_are_sent_for_feedback_message(self) -> None:
        expected_email_html_body = (
            'Hi newuser,<br><br>'
            'New update to thread "a subject" on '
            '<a href="https://www.oppia.org/create/A#/feedback">Title</a>:<br>'
            '<ul><li>editor: editor message<br></li></ul>'
            '(You received this message because you are a '
            'participant in this thread.)<br><br>'
            'Best wishes,<br>'
            'The Oppia team<br>'
            '<br>'
            'You can change your email preferences via the '
            '<a href="http://localhost:8181/preferences">Preferences</a> page.')

        expected_email_text_body = (
            'Hi newuser,\n'
            '\n'
            'New update to thread "a subject" on Title:\n'
            '- editor: editor message\n'
            '(You received this message because you are a'
            ' participant in this thread.)\n'
            '\n'
            'Best wishes,\n'
            'The Oppia team\n'
            '\n'
            'You can change your email preferences via the Preferences page.')

        with self.can_send_emails_ctx, self.can_send_feedback_email_ctx:
            feedback_services.create_thread(
                'exploration', self.exploration.id,
                self.new_user_id, 'a subject', 'some text')
            self.process_and_flush_pending_tasks()

            threadlist = feedback_services.get_all_threads(
                'exploration', self.exploration.id, False)
            thread_id = threadlist[0].id

            feedback_services.create_message(
                thread_id, self.editor_id, None, None, 'editor message')
            self.process_and_flush_pending_tasks()

            messages = self._get_sent_email_messages(self.NEW_USER_EMAIL)
            self.assertEqual(len(messages), 1)
            self.assertEqual(messages[0].html, expected_email_html_body)
            self.assertEqual(messages[0].body, expected_email_text_body)

    def test_that_emails_are_sent_for_status_change(self) -> None:
        expected_email_html_body = (
            'Hi newuser,<br><br>'
            'New update to thread "a subject" on '
            '<a href="https://www.oppia.org/create/A#/feedback">Title</a>:<br>'
            '<ul><li>editor: changed status from open to fixed<br></li></ul>'
            '(You received this message because you are a '
            'participant in this thread.)<br><br>'
            'Best wishes,<br>'
            'The Oppia team<br>'
            '<br>'
            'You can change your email preferences via the '
            '<a href="http://localhost:8181/preferences">Preferences</a> page.')

        expected_email_text_body = (
            'Hi newuser,\n'
            '\n'
            'New update to thread "a subject" on Title:\n'
            '- editor: changed status from open to fixed\n'
            '(You received this message because you are a'
            ' participant in this thread.)\n'
            '\n'
            'Best wishes,\n'
            'The Oppia team\n'
            '\n'
            'You can change your email preferences via the Preferences page.')
        with self.can_send_emails_ctx, self.can_send_feedback_email_ctx:
            feedback_services.create_thread(
                'exploration', self.exploration.id,
                self.new_user_id, 'a subject', 'some text')
            self.process_and_flush_pending_tasks()

            threadlist = feedback_services.get_all_threads(
                'exploration', self.exploration.id, False)
            thread_id = threadlist[0].id

            feedback_services.create_message(
                thread_id, self.editor_id,
                feedback_models.STATUS_CHOICES_FIXED, None, '')
            self.process_and_flush_pending_tasks()

            messages = self._get_sent_email_messages(self.NEW_USER_EMAIL)
            self.assertEqual(len(messages), 1)
            self.assertEqual(messages[0].html, expected_email_html_body)
            self.assertEqual(messages[0].body, expected_email_text_body)

    def test_that_emails_are_sent_for_both_status_change_and_message(
        self
    ) -> None:
        expected_email_html_body_message = (
            'Hi newuser,<br><br>'
            'New update to thread "a subject" on '
            '<a href="https://www.oppia.org/create/A#/feedback">Title</a>:<br>'
            '<ul><li>editor: editor message<br></li></ul>'
            '(You received this message because you are a '
            'participant in this thread.)<br><br>'
            'Best wishes,<br>'
            'The Oppia team<br>'
            '<br>'
            'You can change your email preferences via the '
            '<a href="http://localhost:8181/preferences">Preferences</a> page.')

        expected_email_text_body_message = (
            'Hi newuser,\n'
            '\n'
            'New update to thread "a subject" on Title:\n'
            '- editor: editor message\n'
            '(You received this message because you are a'
            ' participant in this thread.)\n'
            '\n'
            'Best wishes,\n'
            'The Oppia team\n'
            '\n'
            'You can change your email preferences via the Preferences page.')

        expected_email_html_body_status = (
            'Hi newuser,<br><br>'
            'New update to thread "a subject" on '
            '<a href="https://www.oppia.org/create/A#/feedback">Title</a>:<br>'
            '<ul><li>editor: changed status from open to fixed<br></li></ul>'
            '(You received this message because you are a '
            'participant in this thread.)<br><br>'
            'Best wishes,<br>'
            'The Oppia team<br>'
            '<br>'
            'You can change your email preferences via the '
            '<a href="http://localhost:8181/preferences">Preferences</a> page.')

        expected_email_text_body_status = (
            'Hi newuser,\n'
            '\n'
            'New update to thread "a subject" on Title:\n'
            '- editor: changed status from open to fixed\n'
            '(You received this message because you are a'
            ' participant in this thread.)\n'
            '\n'
            'Best wishes,\n'
            'The Oppia team\n'
            '\n'
            'You can change your email preferences via the Preferences page.')
        with self.can_send_emails_ctx, self.can_send_feedback_email_ctx:
            feedback_services.create_thread(
                'exploration', self.exploration.id,
                self.new_user_id, 'a subject', 'some text')
            self.process_and_flush_pending_tasks()

            threadlist = feedback_services.get_all_threads(
                'exploration', self.exploration.id, False)
            thread_id = threadlist[0].id

            feedback_services.create_message(
                thread_id, self.editor_id,
                feedback_models.STATUS_CHOICES_FIXED, None,
                'editor message')
            self.process_and_flush_pending_tasks()

            messages = self._get_sent_email_messages(self.NEW_USER_EMAIL)
            self.assertEqual(len(messages), 2)
            self.assertEqual(messages[0].html, expected_email_html_body_status)
            self.assertEqual(messages[0].body, expected_email_text_body_status)
            self.assertEqual(messages[1].html, expected_email_html_body_message)
            self.assertEqual(messages[1].body, expected_email_text_body_message)

    def test_that_emails_are_not_sent_to_anonymous_user(self) -> None:
        with self.can_send_emails_ctx, self.can_send_feedback_email_ctx:
            # Create thread as anonoymous user.
            feedback_services.create_thread(
                'exploration', self.exploration.id,
                'test_id', 'a subject', 'some text')
            self.process_and_flush_pending_tasks()

            threadlist = feedback_services.get_all_threads(
                'exploration', self.exploration.id, False)
            thread_id = threadlist[0].id

            feedback_services.create_message(
                thread_id, self.editor_id,
                feedback_models.STATUS_CHOICES_FIXED, None,
                'editor message')
            self.process_and_flush_pending_tasks()

            messages = self._get_sent_email_messages(
                self.NEW_USER_EMAIL)
            self.assertEqual(len(messages), 0)<|MERGE_RESOLUTION|>--- conflicted
+++ resolved
@@ -49,13 +49,8 @@
     USER_USERNAME: Final = 'user'
     EXP_1_ID: Final = 'exp_1_id'
 
-<<<<<<< HEAD
-    def setUp(self) -> None:
-        super(FeedbackServicesUnitTests, self).setUp()
-=======
     def setUp(self):
         super().setUp()
->>>>>>> 2a701014
         self.signup(self.USER_EMAIL, self.USER_USERNAME)
         self.user_id = self.get_user_id_from_email(self.USER_EMAIL)  # type: ignore[no-untyped-call]
 
@@ -184,13 +179,8 @@
     EXP_1_ID: Final = 'exp_1_id'
     EXP_2_ID: Final = 'exp_2_id'
 
-<<<<<<< HEAD
-    def setUp(self) -> None:
-        super(FeedbackDeletionUnitTests, self).setUp()
-=======
     def setUp(self):
         super().setUp()
->>>>>>> 2a701014
         self.signup(self.USER_EMAIL, self.USER_USERNAME)
         self.user_id = self.get_user_id_from_email(self.USER_EMAIL)  # type: ignore[no-untyped-call]
 
@@ -337,13 +327,8 @@
     USER_EMAIL: Final = 'user@example.com'
     USER_USERNAME: Final = 'user'
 
-<<<<<<< HEAD
-    def setUp(self) -> None:
-        super(FeedbackThreadUnitTests, self).setUp()
-=======
     def setUp(self):
         super().setUp()
->>>>>>> 2a701014
 
         self.signup(self.VIEWER_EMAIL, self.VIEWER_USERNAME)
         self.signup(self.USER_EMAIL, self.USER_USERNAME)
@@ -891,13 +876,8 @@
 class FeedbackMessageEmailTests(test_utils.EmailTestBase):
     """Tests for feedback message emails."""
 
-<<<<<<< HEAD
-    def setUp(self) -> None:
-        super(FeedbackMessageEmailTests, self).setUp()
-=======
     def setUp(self):
         super().setUp()
->>>>>>> 2a701014
         self.signup('a@example.com', 'A')
         self.user_id_a = self.get_user_id_from_email('a@example.com')  # type: ignore[no-untyped-call]
         self.signup('b@example.com', 'B')
@@ -1256,13 +1236,8 @@
 
 class FeedbackMessageBatchEmailHandlerTests(test_utils.EmailTestBase):
 
-<<<<<<< HEAD
-    def setUp(self) -> None:
-        super(FeedbackMessageBatchEmailHandlerTests, self).setUp()
-=======
     def setUp(self):
         super().setUp()
->>>>>>> 2a701014
         self.signup(self.EDITOR_EMAIL, self.EDITOR_USERNAME)
         self.editor_id = self.get_user_id_from_email(self.EDITOR_EMAIL)  # type: ignore[no-untyped-call]
 
@@ -1417,13 +1392,8 @@
 
 class FeedbackMessageInstantEmailHandlerTests(test_utils.EmailTestBase):
 
-<<<<<<< HEAD
-    def setUp(self) -> None:
-        super(FeedbackMessageInstantEmailHandlerTests, self).setUp()
-=======
     def setUp(self):
         super().setUp()
->>>>>>> 2a701014
         self.signup(self.EDITOR_EMAIL, self.EDITOR_USERNAME)
         self.editor_id = self.get_user_id_from_email(self.EDITOR_EMAIL)  # type: ignore[no-untyped-call]
 
