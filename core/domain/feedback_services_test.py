# Copyright 2014 The Oppia Authors. All Rights Reserved.
#
# Licensed under the Apache License, Version 2.0 (the "License");
# you may not use this file except in compliance with the License.
# You may obtain a copy of the License at
#
#      http://www.apache.org/licenses/LICENSE-2.0
#
# Unless required by applicable law or agreed to in writing, software
# distributed under the License is distributed on an "AS-IS" BASIS,
# WITHOUT WARRANTIES OR CONDITIONS OF ANY KIND, either express or implied.
# See the License for the specific language governing permissions and
# limitations under the License.

"""Tests for feedback-related services."""
import json

from core.domain import feedback_domain
from core.domain import feedback_jobs_continuous_test
from core.domain import feedback_services
from core.domain import rights_manager
from core.domain import subscription_services
from core.domain import user_services
from core.platform import models
from core.tests import test_utils
import feconf

(feedback_models, email_models) = models.Registry.import_models([
    models.NAMES.feedback, models.NAMES.email])
taskqueue_services = models.Registry.import_taskqueue_services()


class FeedbackServicesUnitTests(test_utils.GenericTestBase):
    """Test functions in feedback_services."""

    def test_feedback_ids(self):
        """Test various conventions for thread and message ids."""
        exp_id = '0'
        feedback_services.create_thread(
            'exploration', exp_id, 'a_state_name', None, 'a subject',
            'some text')
        with self.swap(feconf, 'ENABLE_GENERALIZED_FEEDBACK_THREADS', True):
            threadlist = feedback_services.get_all_threads(
                'exploration', exp_id, False)
        self.assertEqual(len(threadlist), 1)
        thread_id = threadlist[0].id

        messages = feedback_services.get_messages(thread_id)
        self.assertEqual(len(messages), 1)
        message_id = messages[0].message_id
        self.assertTrue(isinstance(message_id, int))

        with self.swap(feconf, 'ENABLE_GENERALIZED_FEEDBACK_THREADS', False):
            threadlist = feedback_services.get_all_threads(
                'exploration', exp_id, False)
        self.assertEqual(len(threadlist), 1)
        thread_id = threadlist[0].id

        messages = feedback_services.get_messages(thread_id)
        self.assertEqual(len(messages), 1)
        message_id = messages[0].message_id
        self.assertTrue(isinstance(message_id, int))

        # Retrieve the message instance from the storage layer.
        datastore_id = feedback_models.FeedbackMessageModel.get_messages(
            thread_id)[0].id

        # The message id should be prefixed with the thread id and a full
        # stop, followed by the message id.
        self.assertEqual(
            datastore_id, '%s.%s' % (thread_id, message_id))

    def test_create_message_fails_if_invalid_thread_id(self):
        with self.assertRaises(
            feedback_models.FeedbackMessageModel.EntityNotFoundError
            ):
            feedback_services.create_message(
                'invalid_thread_id', 'user_id', None, None, 'Hello')

    def test_status_of_newly_created_thread_is_open(self):
        exp_id = '0'
        feedback_services.create_thread(
            'exploration', exp_id, 'a_state_name', None, 'a subject',
            'some text')
        with self.swap(feconf, 'ENABLE_GENERALIZED_FEEDBACK_THREADS', True):
            threadlist = feedback_services.get_all_threads(
                'exploration', exp_id, False)
        thread_status = threadlist[0].status
        self.assertEqual(thread_status, feedback_models.STATUS_CHOICES_OPEN)

        with self.swap(feconf, 'ENABLE_GENERALIZED_FEEDBACK_THREADS', False):
            threadlist = feedback_services.get_all_threads(
                'exploration', exp_id, False)
        thread_status = threadlist[0].status
        self.assertEqual(thread_status, feedback_models.STATUS_CHOICES_OPEN)

    def test_get_exp_id_from_thread_id(self):
        thread_id = 'exp1.1234'
        self.assertEqual(
            feedback_services.get_exp_id_from_thread_id(thread_id), 'exp1')


class SuggestionQueriesUnitTests(test_utils.GenericTestBase):
    """Test learner suggestion query functions in feedback_services."""

    THREAD_ID1 = 'exploration.exp_id1.1111'
    THREAD_ID2 = 'exploration.exp_id1.2222'
    THREAD_ID3 = 'exploration.exp_id1.3333'
    THREAD_ID4 = 'exploration.exp_id1.4444'
    THREAD_ID5 = 'exploration.exp_id1.5555'
    THREAD_ID6 = 'exploration.exp_id2.1111'
    EXP_ID1 = 'exp_id1'
    EXP_ID2 = 'exp_id2'
    USER_EMAIL = 'abc@xyz.com'
    USERNAME = 'user123'
    CURRENT_TIME_IN_MSEC = 12345678

    def _generate_thread_id(self, unused_entity_type, unused_entity_id):
        return self.THREAD_ID6

    def setUp(self):
        super(SuggestionQueriesUnitTests, self).setUp()
        # Register users.
        self.user_id = self.get_user_id_from_email(self.USER_EMAIL)
        user_services.create_new_user(self.user_id, self.USER_EMAIL)
        self.signup(self.USER_EMAIL, self.USERNAME)
        # Open thread with suggestion.
        thread1 = feedback_models.FeedbackThreadModel(
            id=self.THREAD_ID1, entity_type='exploration',
            entity_id=self.EXP_ID1, state_name='state_name',
            original_author_id=self.user_id, subject='SUGGESTION',
            has_suggestion=True)
        # Closed threads with suggestion.
        thread2 = feedback_models.FeedbackThreadModel(
            id=self.THREAD_ID2, entity_type='exploration',
            entity_id=self.EXP_ID1, state_name='state_name',
            original_author_id=self.user_id, subject='SUGGESTION',
            status=feedback_models.STATUS_CHOICES_FIXED, has_suggestion=True)
        thread3 = feedback_models.FeedbackThreadModel(
            id=self.THREAD_ID3, entity_type='exploration',
            entity_id=self.EXP_ID1, state_name='state_name',
            original_author_id=self.user_id, subject='SUGGESTION',
            status=feedback_models.STATUS_CHOICES_IGNORED, has_suggestion=True)
        # Closed thread without suggestion.
        thread4 = feedback_models.FeedbackThreadModel(
            id=self.THREAD_ID4, entity_type='exploration',
            entity_id=self.EXP_ID1, state_name='state_name',
            original_author_id=self.user_id, subject='NO SUGGESTION',
            status=feedback_models.STATUS_CHOICES_IGNORED)
        # Open thread without suggestion.
        thread5 = feedback_models.FeedbackThreadModel(
            id=self.THREAD_ID5, entity_type='exploration',
            entity_id=self.EXP_ID1, state_name='state_name',
            original_author_id=self.user_id, subject='NO SUGGESTION',
            status=feedback_models.STATUS_CHOICES_OPEN)

        for thread in [thread1, thread2, thread3, thread4, thread5]:
            thread.put()

    def test_create_and_get_suggestion(self):
        with self.swap(
            feedback_models.FeedbackThreadModel,
            'generate_new_thread_id', self._generate_thread_id):
            feedback_services.create_suggestion(
                self.EXP_ID2, self.user_id, 3, 'state_name', 'description', '')
        suggestion = feedback_services.get_suggestion(self.THREAD_ID6)
        thread = feedback_models.FeedbackThreadModel.get(self.THREAD_ID6)
        expected_suggestion_dict = {
            'exploration_id': self.EXP_ID2,
            'author_name': 'user123',
            'exploration_version': 3,
            'state_name': 'state_name',
            'description': 'description',
            'suggestion_html': ''
        }
        self.assertEqual(thread.status, feedback_models.STATUS_CHOICES_OPEN)
        self.assertDictEqual(expected_suggestion_dict, suggestion.to_dict())

    def test_get_open_threads_with_suggestions(self):
        with self.swap(feconf, 'ENABLE_GENERALIZED_FEEDBACK_THREADS', True):
            threads = feedback_services.get_open_threads(
                'exploration', self.EXP_ID1, True)
        self.assertEqual(len(threads), 1)
        self.assertEqual(threads[0].id, self.THREAD_ID1)

    def test_get_open_threads_without_suggestions(self):
        with self.swap(feconf, 'ENABLE_GENERALIZED_FEEDBACK_THREADS', True):
            threads = feedback_services.get_open_threads(
                'exploration', self.EXP_ID1, False)
        self.assertEqual(len(threads), 1)
        self.assertEqual(threads[0].id, self.THREAD_ID5)

    def test_get_closed_threads_with_suggestions(self):
        with self.swap(feconf, 'ENABLE_GENERALIZED_FEEDBACK_THREADS', True):
            threads = feedback_services.get_closed_threads(
                'exploration', self.EXP_ID1, True)
        self.assertEqual(len(threads), 2)
        self.assertEqual(threads[0].id, self.THREAD_ID2)
        self.assertEqual(threads[1].id, self.THREAD_ID3)

    def test_get_closed_threads_without_suggestions(self):
        with self.swap(feconf, 'ENABLE_GENERALIZED_FEEDBACK_THREADS', True):
            threads = feedback_services.get_closed_threads(
                'exploration', self.EXP_ID1, False)
        self.assertEqual(len(threads), 1)
        self.assertEqual(threads[0].id, self.THREAD_ID4)

    def test_get_all_threads_with_suggestion(self):
        with self.swap(feconf, 'ENABLE_GENERALIZED_FEEDBACK_THREADS', True):
            threads = feedback_services.get_all_threads(
                'exploration', self.EXP_ID1, True)
        self.assertEqual(len(threads), 3)
        self.assertEqual(threads[0].id, self.THREAD_ID1)
        self.assertEqual(threads[1].id, self.THREAD_ID2)
        self.assertEqual(threads[2].id, self.THREAD_ID3)

    def test_get_all_threads_without_suggestion(self):
        with self.swap(feconf, 'ENABLE_GENERALIZED_FEEDBACK_THREADS', True):
            threads = feedback_services.get_all_threads(
                'exploration', self.EXP_ID1, False)
        self.assertEqual(len(threads), 2)
        self.assertEqual(threads[0].id, self.THREAD_ID4)
        self.assertEqual(threads[1].id, self.THREAD_ID5)


class FeedbackThreadUnitTests(test_utils.GenericTestBase):

    EXP_ID_1 = 'eid1'
    EXP_ID_2 = 'eid2'
    EXP_ID_3 = 'eid3'
    THREAD_ID = 'thread_id'

    EXPECTED_THREAD_DICT = {
        'status': u'open',
        'state_name': u'a_state_name',
        'summary': None,
        'original_author_username': None,
        'subject': u'a subject'
    }
    EXPECTED_THREAD_DICT_VIEWER = {
        'status': u'open',
        'state_name': u'a_state_name_second',
        'summary': None,
        'original_author_username': None,
        'subject': u'a subject second'
    }

    USER_EMAIL = 'user@example.com'
    USER_USERNAME = 'user'

    def setUp(self):
        super(FeedbackThreadUnitTests, self).setUp()

        self.signup(self.VIEWER_EMAIL, self.VIEWER_USERNAME)
        self.signup(self.USER_EMAIL, self.USER_USERNAME)
        self.signup(self.OWNER_EMAIL, self.OWNER_USERNAME)
        self.owner_id = self.get_user_id_from_email(self.OWNER_EMAIL)
        self.user_id = self.get_user_id_from_email(self.USER_EMAIL)
        self.viewer_id = self.get_user_id_from_email(self.VIEWER_EMAIL)

        self.save_new_valid_exploration(
            self.EXP_ID_1, self.owner_id, title='Bridges in England',
            category='Architecture', language_code='en')
        self.save_new_valid_exploration(
            self.EXP_ID_2, self.owner_id, title='Sillat Suomi',
            category='Architecture', language_code='fi')
        self.save_new_valid_exploration(
            self.EXP_ID_3, self.owner_id, title='Leaning tower of Pisa',
            category='Architecture', language_code='fi')

    def _get_all_messages_read(self, user_id, thread_id):
        feedback_thread_user_model = (
            feedback_models.FeedbackThreadUserModel.get(
                user_id, thread_id))

        return (
            feedback_thread_user_model.message_ids_read_by_user if
            feedback_thread_user_model else [])

    def _run_computation(self):
        (feedback_jobs_continuous_test.ModifiedFeedbackAnalyticsAggregator.
         start_computation())
        self.assertEqual(
            self.count_jobs_in_taskqueue(
                taskqueue_services.QUEUE_NAME_CONTINUOUS_JOBS), 1)
        self.process_and_flush_pending_tasks()
        self.assertEqual(
            self.count_jobs_in_taskqueue(
                taskqueue_services.QUEUE_NAME_CONTINUOUS_JOBS), 0)
        self.process_and_flush_pending_tasks()

    def test_get_threads_single_exploration(self):
        with self.swap(feconf, 'ENABLE_GENERALIZED_FEEDBACK_THREADS', True):
            threads = feedback_services.get_threads(
                'exploration', self.EXP_ID_1)
            self.assertEqual(len(threads), 0)
            feedback_services.create_thread(
                'exploration', self.EXP_ID_1,
                self.EXPECTED_THREAD_DICT['state_name'], None,
                self.EXPECTED_THREAD_DICT['subject'], 'not used here')
            threads = feedback_services.get_threads(
                'exploration', self.EXP_ID_1)
        self.assertEqual(1, len(threads))
        self.assertDictContainsSubset(
            self.EXPECTED_THREAD_DICT, threads[0].to_dict())

    def test_get_all_threads(self):
        # Create an anonymous feedback thread.
        with self.swap(feconf, 'ENABLE_GENERALIZED_FEEDBACK_THREADS', True):
            feedback_services.create_thread(
                'exploration', self.EXP_ID_1,
                self.EXPECTED_THREAD_DICT['state_name'], None,
                self.EXPECTED_THREAD_DICT['subject'], 'not used here')

            threads = feedback_services.get_all_threads(
                'exploration', self.EXP_ID_1, False)
        self.assertEqual(1, len(threads))
        self.assertDictContainsSubset(
            self.EXPECTED_THREAD_DICT, threads[0].to_dict())

        self.EXPECTED_THREAD_DICT_VIEWER['original_author_username'] = (
            self.VIEWER_USERNAME)

        with self.swap(feconf, 'ENABLE_GENERALIZED_FEEDBACK_THREADS', True):
            # Viewer creates feedback thread.
            feedback_services.create_thread(
                'exploration', self.EXP_ID_1,
                self.EXPECTED_THREAD_DICT_VIEWER['state_name'],
                self.viewer_id, self.EXPECTED_THREAD_DICT_VIEWER['subject'],
                'not used here')

            threads = feedback_services.get_all_threads(
                'exploration', self.EXP_ID_1, False)
        self.assertEqual(2, len(threads))
        self.assertDictContainsSubset(
            self.EXPECTED_THREAD_DICT_VIEWER, threads[1].to_dict())

    def test_get_total_open_threads_before_job_run(self):
        self.assertEqual(feedback_services.get_total_open_threads(
            feedback_services.get_thread_analytics_multi([self.EXP_ID_1])), 0)


        with self.swap(feconf, 'ENABLE_GENERALIZED_FEEDBACK_THREADS', True):
            feedback_services.create_thread(
                'exploration', self.EXP_ID_1,
                self.EXPECTED_THREAD_DICT['state_name'], None,
                self.EXPECTED_THREAD_DICT['subject'], 'not used here')

            threads = feedback_services.get_all_threads(
                'exploration', self.EXP_ID_1, False)
        self.assertEqual(1, len(threads))

        self.assertEqual(feedback_services.get_total_open_threads(
            feedback_services.get_thread_analytics_multi([self.EXP_ID_1])), 0)

    def test_get_total_open_threads_for_single_exploration(self):

        with self.swap(feconf, 'ENABLE_GENERALIZED_FEEDBACK_THREADS', True):
            feedback_services.create_thread(
                'exploration', self.EXP_ID_1,
                self.EXPECTED_THREAD_DICT['state_name'], None,
                self.EXPECTED_THREAD_DICT['subject'], 'not used here')

            threads = feedback_services.get_all_threads(
                'exploration', self.EXP_ID_1, False)
        self.assertEqual(1, len(threads))

        self._run_computation()
        self.assertEqual(feedback_services.get_total_open_threads(
            feedback_services.get_thread_analytics_multi([self.EXP_ID_1])), 1)

    def test_get_total_open_threads_for_multiple_explorations(self):

        with self.swap(feconf, 'ENABLE_GENERALIZED_FEEDBACK_THREADS', True):
            feedback_services.create_thread(
                'exploration', self.EXP_ID_1,
                self.EXPECTED_THREAD_DICT['state_name'], None,
                self.EXPECTED_THREAD_DICT['subject'], 'not used here')
            feedback_services.create_thread(
                'exploration', self.EXP_ID_2,
                self.EXPECTED_THREAD_DICT['state_name'], None,
                self.EXPECTED_THREAD_DICT['subject'], 'not used here')

            threads_exp_1 = feedback_services.get_all_threads(
                'exploration', self.EXP_ID_1, False)
            self.assertEqual(1, len(threads_exp_1))
            threads_exp_2 = feedback_services.get_all_threads(
                'exploration', self.EXP_ID_2, False)
            self.assertEqual(1, len(threads_exp_2))

        def _close_thread(thread_id):
            thread = feedback_models.FeedbackThreadModel.get_by_id(thread_id)
            thread.status = feedback_models.STATUS_CHOICES_FIXED
            thread.put()

        _close_thread(threads_exp_1[0].id)

        with self.swap(feconf, 'ENABLE_GENERALIZED_FEEDBACK_THREADS', True):
            self.assertEqual(len(feedback_services.get_closed_threads(
                'exploration', self.EXP_ID_1, False)), 1)
            self._run_computation()

            self.assertEqual(feedback_services.get_total_open_threads(
                feedback_services.get_thread_analytics_multi(
                    [self.EXP_ID_1, self.EXP_ID_2])), 1)

    def test_get_thread_summaries(self):

        with self.swap(feconf, 'ENABLE_GENERALIZED_FEEDBACK_THREADS', True):
            feedback_services.create_thread(
                'exploration', self.EXP_ID_1,
                self.EXPECTED_THREAD_DICT['state_name'], self.user_id,
                self.EXPECTED_THREAD_DICT['subject'], 'not used here')
            feedback_services.create_thread(
                'exploration', self.EXP_ID_2,
                self.EXPECTED_THREAD_DICT['state_name'], self.user_id,
                self.EXPECTED_THREAD_DICT['subject'], 'not used here')

            # The message count parameter is missing for this thread. The thread
            # summaries function should account for this and function
            # flawlessly.
            thread_3 = feedback_models.FeedbackThreadModel(
                id='exploration.' + self.EXP_ID_3 + '.' + self.THREAD_ID,
                exploration_id=self.EXP_ID_3,
                entity_type='exploration', entity_id=self.EXP_ID_3,
                state_name='state_name',
                original_author_id=self.user_id,
                subject='Feedback',
                status=feedback_models.STATUS_CHOICES_OPEN,
                has_suggestion=False)
            thread_3.put()
            feedback_services.create_message(
                'exploration.' + self.EXP_ID_3 + '.' + self.THREAD_ID,
                self.user_id, None, None, 'not used here')


            thread_ids = subscription_services.get_all_threads_subscribed_to(
                self.user_id)
            thread_ids.append(
                'exploration.' + self.EXP_ID_3 + '.' + self.THREAD_ID)
            thread_summaries, number_of_unread_threads = (
                feedback_services.get_thread_summaries(
                    self.user_id, thread_ids))
            exploration_titles = (
                ['Bridges in England', 'Sillat Suomi', 'Leaning tower of Pisa'])

            # Fetch the threads.
            threads = []
            threads.append(feedback_services.get_thread(thread_ids[0]))
            threads.append(feedback_services.get_thread(thread_ids[1]))
            threads.append(feedback_services.get_thread(
                'exploration.' + self.EXP_ID_3 + '.' + self.THREAD_ID))
            # Check if the number of unread messages match.
            self.assertEqual(number_of_unread_threads, 0)
            for index, thread in enumerate(threads):
                thread_summary = {
                    'status': thread.status,
                    'original_author_id': thread.original_author_id,
                    'last_updated': thread_summaries[index]['last_updated'],
                    'last_message_text': 'not used here',
                    'total_message_count': 1,
                    'last_message_read': True,
                    'second_last_message_read': None,
                    'author_last_message': user_services.get_username(
                        self.user_id),
                    'author_second_last_message': None,
                    'exploration_title': exploration_titles[index]
                }
                # Check if the summaries match.
                self.assertDictContainsSubset(
                    thread_summary, thread_summaries[index])

            feedback_services.create_message(
                threads[0].id, self.owner_id, None, None, 'editor message')
            _, number_of_unread_threads = (
                feedback_services.get_thread_summaries(
                    self.user_id, thread_ids))

        # Check if the number of unread messages is equal to 1.
        self.assertEqual(number_of_unread_threads, 1)

    def test_update_messages_read_by_the_user(self):
        with self.swap(feconf, 'ENABLE_GENERALIZED_FEEDBACK_THREADS', True):
            feedback_services.create_thread(
                'exploration', self.EXP_ID_1,
                self.EXPECTED_THREAD_DICT['state_name'], self.user_id,
                self.EXPECTED_THREAD_DICT['subject'], 'not used here')
            threads = feedback_services.get_all_threads(
                'exploration', self.EXP_ID_1, False)
            thread_id = threads[0].id

        messages = feedback_services.get_messages(thread_id)
        message_ids = [message.message_id for message in messages]

        # The viewer has not read in messages yet.
        self.assertEqual(self._get_all_messages_read(
            self.viewer_id, thread_id), [])

        feedback_services.update_messages_read_by_the_user(
            self.viewer_id, thread_id, message_ids)

        # Check if the message is added to the read section of the viewer.
        self.assertEqual(self._get_all_messages_read(
            self.viewer_id, thread_id), message_ids)


class EmailsTaskqueueTests(test_utils.GenericTestBase):
    """Tests for tasks in emails taskqueue."""

    def test_create_new_batch_task(self):
        user_id = 'user'
        feedback_services.enqueue_feedback_message_batch_email_task(user_id)
        self.assertEqual(
            self.count_jobs_in_taskqueue(taskqueue_services.QUEUE_NAME_EMAILS),
            1)

        tasks = self.get_pending_tasks(
            queue_name=taskqueue_services.QUEUE_NAME_EMAILS)
        self.assertEqual(
            tasks[0].url, feconf.TASK_URL_FEEDBACK_MESSAGE_EMAILS)

    def test_create_new_instant_task(self):
        user_id = 'user'
        reference_dict = {
            'entity_type': 'exploration',
            'entity_id': 'eid',
            'thread_id': 'tid',
            'message_id': 'mid'
        }
        reference = feedback_domain.FeedbackMessageReference(
            reference_dict['entity_type'], reference_dict['entity_id'],
            reference_dict['thread_id'], reference_dict['message_id'])

        feedback_services.enqueue_feedback_message_instant_email_task(
            user_id, reference)
        self.assertEqual(
            self.count_jobs_in_taskqueue(taskqueue_services.QUEUE_NAME_EMAILS),
            1)

        tasks = self.get_pending_tasks(
            queue_name=taskqueue_services.QUEUE_NAME_EMAILS)
        payload = json.loads(tasks[0].payload)
        self.assertEqual(
            tasks[0].url, feconf.TASK_URL_INSTANT_FEEDBACK_EMAILS)
        self.assertDictEqual(payload['reference_dict'], reference_dict)


class FeedbackMessageEmailTests(test_utils.GenericTestBase):
    """Tests for feedback message emails."""

    def setUp(self):
        super(FeedbackMessageEmailTests, self).setUp()
        self.signup('a@example.com', 'A')
        self.user_id_a = self.get_user_id_from_email('a@example.com')
        self.signup('b@example.com', 'B')
        self.user_id_b = self.get_user_id_from_email('b@example.com')
        self.signup(self.EDITOR_EMAIL, self.EDITOR_USERNAME)
        self.editor_id = self.get_user_id_from_email(self.EDITOR_EMAIL)
        self.exploration = self.save_new_default_exploration(
            'A', self.editor_id, title='Title')
        self.can_send_emails_ctx = self.swap(
            feconf, 'CAN_SEND_EMAILS', True)
        self.can_send_feedback_email_ctx = self.swap(
            feconf, 'CAN_SEND_FEEDBACK_MESSAGE_EMAILS', True)

    def test_send_feedback_message_email(self):
        with self.can_send_emails_ctx, self.can_send_feedback_email_ctx:
            with self.swap(feconf, 'ENABLE_GENERALIZED_FEEDBACK_THREADS', True):
                feedback_services.create_thread(
                    'exploration', self.exploration.id, 'a_state_name',
                    self.user_id_a, 'a subject', 'some text')
                threadlist = feedback_services.get_all_threads(
                    'exploration', self.exploration.id, False)
                thread_id = threadlist[0].id

                messagelist = feedback_services.get_messages(thread_id)
                self.assertEqual(len(messagelist), 1)

                expected_feedback_message_dict = {
                    'entity_type': 'exploration',
                    'entity_id': self.exploration.id,
                    'thread_id': thread_id,
                    'message_id': messagelist[0].message_id
                }
                # There are two jobs in the taskqueue: one for the realtime
                # event associated with creating a thread, and one for sending
                # the email.
                self.assertEqual(
                    self.count_jobs_in_taskqueue(
                        taskqueue_services.QUEUE_NAME_EVENTS), 1)
                self.assertEqual(
                    self.count_jobs_in_taskqueue(
                        taskqueue_services.QUEUE_NAME_EMAILS), 1)
                model = feedback_models.UnsentFeedbackEmailModel.get(
                    self.editor_id)

                self.assertEqual(len(model.feedback_message_references), 1)
                self.assertDictEqual(
                    model.feedback_message_references[0],
                    expected_feedback_message_dict)
                self.assertEqual(model.retries, 0)

    def test_add_new_feedback_message(self):
        with self.can_send_emails_ctx, self.can_send_feedback_email_ctx:
            with self.swap(feconf, 'ENABLE_GENERALIZED_FEEDBACK_THREADS', True):
                feedback_services.create_thread(
                    'exploration', self.exploration.id, 'a_state_name',
                    self.user_id_a, 'a subject', 'some text')
                threadlist = feedback_services.get_all_threads(
                    'exploration', self.exploration.id, False)
                thread_id = threadlist[0].id

                feedback_services.create_message(
                    thread_id, self.user_id_a, None, None, 'editor message')
                # There are two jobs in the taskqueue: one for the realtime
                # event associated with creating a thread, and one for sending
                # the email.
                self.assertEqual(
                    self.count_jobs_in_taskqueue(
                        taskqueue_services.QUEUE_NAME_EVENTS), 1)
                self.assertEqual(
                    self.count_jobs_in_taskqueue(
                        taskqueue_services.QUEUE_NAME_EMAILS), 1)

                messagelist = feedback_services.get_messages(thread_id)
                self.assertEqual(len(messagelist), 2)

                expected_feedback_message_dict1 = {
                    'entity_type': 'exploration',
                    'entity_id': self.exploration.id,
                    'thread_id': thread_id,
                    'message_id': messagelist[0].message_id
                }
                expected_feedback_message_dict2 = {
                    'entity_type': 'exploration',
                    'entity_id': self.exploration.id,
                    'thread_id': thread_id,
                    'message_id': messagelist[1].message_id
                }

                model = feedback_models.UnsentFeedbackEmailModel.get(
                    self.editor_id)

                self.assertEqual(len(model.feedback_message_references), 2)
                self.assertDictEqual(
                    model.feedback_message_references[0],
                    expected_feedback_message_dict1)
                self.assertDictEqual(
                    model.feedback_message_references[1],
                    expected_feedback_message_dict2)
                self.assertEqual(model.retries, 0)

    def test_email_is_not_sent_recipient_has_muted_emails_globally(self):
        user_services.update_email_preferences(
            self.editor_id, True, False, False, False)

        with self.can_send_emails_ctx, self.can_send_feedback_email_ctx:
            with self.swap(feconf, 'ENABLE_GENERALIZED_FEEDBACK_THREADS', True):
                feedback_services.create_thread(
                    'exploration', self.exploration.id, 'a_state_name',
                    self.user_id_a, 'a subject', 'some text')

                # Note: the job in the taskqueue represents the realtime
                # event emitted by create_thread().
                self.assertEqual(
                    self.count_jobs_in_taskqueue(
                        taskqueue_services.QUEUE_NAME_EVENTS), 1)
                self.process_and_flush_pending_tasks()
                messages = self.mail_stub.get_sent_messages(
                    to=self.EDITOR_EMAIL)
                self.assertEqual(len(messages), 0)

    def test_email_is_not_sent_recipient_has_muted_this_exploration(self):
        user_services.set_email_preferences_for_exploration(
            self.editor_id, self.exploration.id,
            mute_feedback_notifications=True)

        with self.can_send_emails_ctx, self.can_send_feedback_email_ctx:
            with self.swap(feconf, 'ENABLE_GENERALIZED_FEEDBACK_THREADS', True):
                feedback_services.create_thread(
                    'exploration', self.exploration.id, 'a_state_name',
                    self.user_id_a, 'a subject', 'some text')

                # Note: the job in the taskqueue represents the realtime
                # event emitted by create_thread().
                self.assertEqual(
                    self.count_jobs_in_taskqueue(
                        taskqueue_services.QUEUE_NAME_EVENTS), 1)
                self.process_and_flush_pending_tasks()
                messages = self.mail_stub.get_sent_messages(
                    to=self.EDITOR_EMAIL)
                self.assertEqual(len(messages), 0)

    def test_that_emails_are_not_sent_for_anonymous_user(self):
        with self.can_send_emails_ctx, self.can_send_feedback_email_ctx:
            with self.swap(feconf, 'ENABLE_GENERALIZED_FEEDBACK_THREADS', True):
                feedback_services.create_thread(
                    'exploration', self.exploration.id, 'a_state_name', None,
                    'a subject', 'some text')

                # Note: the job in the taskqueue represents the realtime
                # event emitted by create_thread().
                self.assertEqual(
                    self.count_jobs_in_taskqueue(
                        taskqueue_services.QUEUE_NAME_EVENTS), 1)
                self.process_and_flush_pending_tasks()
                messages = self.mail_stub.get_sent_messages(
                    to=self.EDITOR_EMAIL)
                self.assertEqual(len(messages), 0)

    def test_that_emails_are_sent_for_registered_user(self):
        with self.can_send_emails_ctx, self.can_send_feedback_email_ctx:
<<<<<<< HEAD
            with self.swap(feconf, 'ENABLE_GENERALIZED_FEEDBACK_THREADS', True):

                feedback_services.create_thread(
                    'exploration', self.exploration.id, 'a_state_name',
                    self.user_id_a, 'a subject', 'some text')

                # There are two jobs in the taskqueue: one for the realtime
                # event associated with creating a thread, and one for sending
                # the email.
                self.assertEqual(
                    self.count_jobs_in_taskqueue(
                        taskqueue_services.QUEUE_NAME_EVENTS), 1)
                self.assertEqual(
                    self.count_jobs_in_taskqueue(
                        taskqueue_services.QUEUE_NAME_EMAILS), 1)

                tasks = self.get_pending_tasks(
                    taskqueue_services.QUEUE_NAME_EMAILS)
                self.assertEqual(
                    tasks[0].url, feconf.TASK_URL_FEEDBACK_MESSAGE_EMAILS)
                self.process_and_flush_pending_tasks()

                messages = self.mail_stub.get_sent_messages(
                    to=self.EDITOR_EMAIL)
                self.assertEqual(len(messages), 1)
=======
            feedback_services.create_thread(
                self.exploration.id, 'a_state_name', self.user_id_a,
                'a subject', 'some text')

            # There are two jobs in the taskqueue: one for the realtime event
            # associated with creating a thread, and one for sending the email.
            self.assertEqual(
                self.count_jobs_in_taskqueue(
                    taskqueue_services.QUEUE_NAME_EVENTS), 1)
            self.assertEqual(
                self.count_jobs_in_taskqueue(
                    taskqueue_services.QUEUE_NAME_EMAILS), 1)

            tasks = self.get_pending_tasks(
                queue_name=taskqueue_services.QUEUE_NAME_EMAILS)
            self.assertEqual(
                tasks[0].url, feconf.TASK_URL_FEEDBACK_MESSAGE_EMAILS)
            self.process_and_flush_pending_tasks()

            messages = self.mail_stub.get_sent_messages(to=self.EDITOR_EMAIL)
            self.assertEqual(len(messages), 1)
>>>>>>> 95633b06

    def test_that_emails_are_not_sent_if_service_is_disabled(self):
        cannot_send_emails_ctx = self.swap(
            feconf, 'CAN_SEND_EMAILS', False)
        cannot_send_feedback_message_email_ctx = self.swap(
            feconf, 'CAN_SEND_FEEDBACK_MESSAGE_EMAILS', False)
        with cannot_send_emails_ctx, cannot_send_feedback_message_email_ctx:
            with self.swap(feconf, 'ENABLE_GENERALIZED_FEEDBACK_THREADS', True):
                feedback_services.create_thread(
                    'exploration', self.exploration.id, 'a_state_name',
                    self.user_id_a, 'a subject', 'some text')

                # Note: the job in the taskqueue represents the realtime
                # event emitted by create_thread().
                self.assertEqual(
                    self.count_jobs_in_taskqueue(
                        taskqueue_services.QUEUE_NAME_EVENTS), 1)
                self.process_and_flush_pending_tasks()
                messages = self.mail_stub.get_sent_messages(
                    to=self.EDITOR_EMAIL)
                self.assertEqual(len(messages), 0)

    def test_that_emails_are_not_sent_for_thread_status_changes(self):
        with self.can_send_emails_ctx, self.can_send_feedback_email_ctx:
            with self.swap(feconf, 'ENABLE_GENERALIZED_FEEDBACK_THREADS', True):
                feedback_services.create_thread(
                    'exploration', self.exploration.id, 'a_state_name',
                    self.user_id_a, 'a subject', '')

                # Note: the job in the taskqueue represents the realtime
                # event emitted by create_thread().
                self.assertEqual(
                    self.count_jobs_in_taskqueue(
                        taskqueue_services.QUEUE_NAME_EVENTS), 1)
                self.process_and_flush_pending_tasks()
                messages = self.mail_stub.get_sent_messages(
                    to=self.EDITOR_EMAIL)
                self.assertEqual(len(messages), 0)

    def test_that_email_are_not_sent_to_author_himself(self):
        with self.can_send_emails_ctx, self.can_send_feedback_email_ctx:
            with self.swap(feconf, 'ENABLE_GENERALIZED_FEEDBACK_THREADS', True):
                feedback_services.create_thread(
                    'exploration', self.exploration.id, 'a_state_name',
                    self.editor_id, 'a subject', 'A message')

                # Note: the job in the taskqueue represents the realtime
                # event emitted by create_thread().
                self.assertEqual(
                    self.count_jobs_in_taskqueue(
                        taskqueue_services.QUEUE_NAME_EVENTS), 1)
                self.process_and_flush_pending_tasks()
                messages = self.mail_stub.get_sent_messages(
                    to=self.EDITOR_EMAIL)
                self.assertEqual(len(messages), 0)

    def test_that_email_is_sent_for_reply_on_feedback(self):
        with self.can_send_emails_ctx, self.can_send_feedback_email_ctx:
            with self.swap(feconf, 'ENABLE_GENERALIZED_FEEDBACK_THREADS', True):
                feedback_services.create_thread(
                    'exploration', self.exploration.id, 'a_state_name',
                    self.user_id_a, 'a subject', 'A message')
                # There are two jobs in the taskqueue: one for the realtime
                # event associated with creating a thread, and one for sending
                # the email.
                self.assertEqual(
                    self.count_jobs_in_taskqueue(
                        taskqueue_services.QUEUE_NAME_EMAILS), 1)
                self.assertEqual(
                    self.count_jobs_in_taskqueue(
                        taskqueue_services.QUEUE_NAME_EVENTS), 1)
                self.process_and_flush_pending_tasks()

                threadlist = feedback_services.get_all_threads(
                    'exploration', self.exploration.id, False)
                thread_id = threadlist[0].id

                feedback_services.create_message(
                    thread_id, self.editor_id, None, None, 'editor message')
                self.assertEqual(
                    self.count_jobs_in_taskqueue(
                        taskqueue_services.QUEUE_NAME_EMAILS), 1)
                self.assertEqual(
                    self.count_jobs_in_taskqueue(
                        taskqueue_services.QUEUE_NAME_EVENTS), 0)
                self.process_and_flush_pending_tasks()

    def test_that_email_is_sent_for_changing_status_of_thread(self):
        with self.can_send_emails_ctx, self.can_send_feedback_email_ctx:
            with self.swap(feconf, 'ENABLE_GENERALIZED_FEEDBACK_THREADS', True):
                feedback_services.create_thread(
                    'exploration', self.exploration.id, 'a_state_name',
                    self.user_id_a, 'a subject', 'A message')
                # There are two jobs in the taskqueue: one for the realtime
                # event associated with creating a thread, and one for sending
                # the email.
                self.assertEqual(
                    self.count_jobs_in_taskqueue(
                        taskqueue_services.QUEUE_NAME_EMAILS), 1)
                self.assertEqual(
                    self.count_jobs_in_taskqueue(
                        taskqueue_services.QUEUE_NAME_EVENTS), 1)
                self.process_and_flush_pending_tasks()

                threadlist = feedback_services.get_all_threads(
                    'exploration', self.exploration.id, False)
                thread_id = threadlist[0].id

                feedback_services.create_message(
                    thread_id, self.editor_id,
                    feedback_models.STATUS_CHOICES_FIXED, None, '')
                # There are two jobs in the taskqueue: one for the realtime
                # event associated with changing subject of thread, and one for
                # sending the email.
                self.assertEqual(
                    self.count_jobs_in_taskqueue(
                        taskqueue_services.QUEUE_NAME_EMAILS), 1)
                self.assertEqual(
                    self.count_jobs_in_taskqueue(
                        taskqueue_services.QUEUE_NAME_EVENTS), 1)
                self.process_and_flush_pending_tasks()

    def test_that_email_is_sent_for_each_feedback_message(self):
        with self.can_send_emails_ctx, self.can_send_feedback_email_ctx:
            with self.swap(feconf, 'ENABLE_GENERALIZED_FEEDBACK_THREADS', True):
                feedback_services.create_thread(
                    'exploration', self.exploration.id, 'a_state_name',
                    self.user_id_a, 'a subject', 'A message')
                threadlist = feedback_services.get_all_threads(
                    'exploration', self.exploration.id, False)
                thread_id = threadlist[0].id
                # There are two jobs in the taskqueue: one for the realtime
                # event associated with creating a thread, and one for sending
                # the email.
                self.assertEqual(
                    self.count_jobs_in_taskqueue(
                        taskqueue_services.QUEUE_NAME_EMAILS), 1)
                self.assertEqual(
                    self.count_jobs_in_taskqueue(
                        taskqueue_services.QUEUE_NAME_EVENTS), 1)
                self.process_and_flush_pending_tasks()

                feedback_services.create_message(
                    thread_id, self.editor_id, None, None, 'editor message')
                self.assertEqual(
                    self.count_jobs_in_taskqueue(
                        taskqueue_services.QUEUE_NAME_EMAILS), 1)
                self.assertEqual(
                    self.count_jobs_in_taskqueue(
                        taskqueue_services.QUEUE_NAME_EVENTS), 0)
                self.process_and_flush_pending_tasks()

                feedback_services.create_message(
                    thread_id, self.editor_id, None, None, 'editor message2')
                self.assertEqual(
                    self.count_jobs_in_taskqueue(
                        taskqueue_services.QUEUE_NAME_EMAILS), 1)
                self.assertEqual(
                    self.count_jobs_in_taskqueue(
                        taskqueue_services.QUEUE_NAME_EVENTS), 0)
                self.process_and_flush_pending_tasks()

    def test_that_reply_to_id_is_created(self):
        with self.can_send_emails_ctx, self.can_send_feedback_email_ctx:
            with self.swap(feconf, 'ENABLE_GENERALIZED_FEEDBACK_THREADS', True):
                feedback_services.create_thread(
                    'exploration', self.exploration.id, 'a_state_name',
                    self.user_id_a, 'a subject', 'A message')
                threadlist = feedback_services.get_all_threads(
                    'exploration', self.exploration.id, False)
                thread_id = threadlist[0].id

                feedback_services.create_message(
                    thread_id, self.user_id_b, None, None, 'user b message')
                # Check that reply_to id is created for user A.
                model = email_models.FeedbackEmailReplyToIdModel.get(
                    self.user_id_a, thread_id)
                cross_model = (
                    email_models.FeedbackEmailReplyToIdModel.get_by_reply_to_id(
                        model.reply_to_id))
                self.assertEqual(model, cross_model)
                self.assertEqual(cross_model.user_id, self.user_id_a)

                feedback_services.create_message(
                    thread_id, self.user_id_a, None, None, 'user a message')
                # Check that reply_to id is created for user B.
                model = email_models.FeedbackEmailReplyToIdModel.get(
                    self.user_id_b, thread_id)
                cross_model = (
                    email_models.FeedbackEmailReplyToIdModel.get_by_reply_to_id(
                        model.reply_to_id))
                self.assertEqual(model, cross_model)
                self.assertEqual(cross_model.user_id, self.user_id_b)


class FeedbackMessageBatchEmailHandlerTests(test_utils.GenericTestBase):

    def setUp(self):
        super(FeedbackMessageBatchEmailHandlerTests, self).setUp()
        self.signup(self.EDITOR_EMAIL, self.EDITOR_USERNAME)
        self.editor_id = self.get_user_id_from_email(self.EDITOR_EMAIL)

        self.signup(self.NEW_USER_EMAIL, self.NEW_USER_USERNAME)
        self.new_user_id = self.get_user_id_from_email(self.NEW_USER_EMAIL)

        self.exploration = self.save_new_default_exploration(
            'A', self.editor_id, title='Title')
        self.can_send_emails_ctx = self.swap(
            feconf, 'CAN_SEND_EMAILS', True)
        self.can_send_feedback_email_ctx = self.swap(
            feconf, 'CAN_SEND_FEEDBACK_MESSAGE_EMAILS', True)

    def test_that_emails_are_sent(self):
        expected_email_html_body = (
            'Hi editor,<br>'
            '<br>'
            'You\'ve received a new message on your Oppia explorations:<br>'
            '<ul>'
            '<li><a href="https://www.oppia.org/create/A#/feedback">Title</a>:'
            '<br>'
            '<ul><li>some text<br></li>'
            '</ul></li></ul>'
            'You can view and reply to your messages from your '
            '<a href="https://www.oppia.org/creator_dashboard">dashboard</a>.'
            '<br>'
            '<br>Thanks, and happy teaching!<br>'
            '<br>'
            'Best wishes,<br>'
            'The Oppia Team<br>'
            '<br>'
            'You can change your email preferences via the '
            '<a href="https://www.example.com">Preferences</a> page.')

        expected_email_text_body = (
            'Hi editor,\n'
            '\n'
            'You\'ve received a new message on your Oppia explorations:\n'
            '- Title:\n'
            '- some text\n'
            'You can view and reply to your messages from your dashboard.\n'
            '\n'
            'Thanks, and happy teaching!\n'
            '\n'
            'Best wishes,\n'
            'The Oppia Team\n'
            '\n'
            'You can change your email preferences via the Preferences page.')

        with self.can_send_emails_ctx, self.can_send_feedback_email_ctx:
            with self.swap(feconf, 'ENABLE_GENERALIZED_FEEDBACK_THREADS', True):
                feedback_services.create_thread(
                    'exploration', self.exploration.id, 'a_state_name',
                    self.new_user_id, 'a subject', 'some text')

                threadlist = feedback_services.get_all_threads(
                    'exploration', self.exploration.id, False)
                thread_id = threadlist[0].id

                messagelist = feedback_services.get_messages(thread_id)
                self.assertEqual(len(messagelist), 1)

                self.process_and_flush_pending_tasks()

                messages = self.mail_stub.get_sent_messages(
                    to=self.EDITOR_EMAIL)
                self.assertEqual(len(messages), 1)
                self.assertEqual(
                    messages[0].html.decode(),
                    expected_email_html_body)
                self.assertEqual(
                    messages[0].body.decode(),
                    expected_email_text_body)

    def test_that_correct_emails_are_sent_for_multiple_feedback(self):
        expected_email_html_body = (
            'Hi editor,<br>'
            '<br>'
            'You\'ve received 2 new messages on your Oppia explorations:<br>'
            '<ul>'
            '<li><a href="https://www.oppia.org/create/A#/feedback">Title</a>:'
            '<br>'
            '<ul><li>some text<br></li>'
            '<li>more text<br></li>'
            '</ul></li></ul>'
            'You can view and reply to your messages from your '
            '<a href="https://www.oppia.org/creator_dashboard">dashboard</a>.'
            '<br>'
            '<br>Thanks, and happy teaching!<br>'
            '<br>'
            'Best wishes,<br>'
            'The Oppia Team<br>'
            '<br>'
            'You can change your email preferences via the '
            '<a href="https://www.example.com">Preferences</a> page.')

        expected_email_text_body = (
            'Hi editor,\n'
            '\n'
            'You\'ve received 2 new messages on your Oppia explorations:\n'
            '- Title:\n'
            '- some text\n'
            '- more text\n'
            'You can view and reply to your messages from your dashboard.\n'
            '\n'
            'Thanks, and happy teaching!\n'
            '\n'
            'Best wishes,\n'
            'The Oppia Team\n'
            '\n'
            'You can change your email preferences via the Preferences page.')

        with self.can_send_emails_ctx, self.can_send_feedback_email_ctx:
            with self.swap(feconf, 'ENABLE_GENERALIZED_FEEDBACK_THREADS', True):
                feedback_services.create_thread(
                    'exploration', self.exploration.id, 'a_state_name',
                    self.new_user_id, 'a subject', 'some text')

                threadlist = feedback_services.get_all_threads(
                    'exploration', self.exploration.id, False)
                thread_id = threadlist[0].id

                feedback_services.create_message(
                    thread_id, self.new_user_id,
                    feedback_models.STATUS_CHOICES_OPEN, 'subject', 'more text')

                messagelist = feedback_services.get_messages(thread_id)
                self.assertEqual(len(messagelist), 2)

                self.process_and_flush_pending_tasks()

                messages = self.mail_stub.get_sent_messages(
                    to=self.EDITOR_EMAIL)
                self.assertEqual(len(messages), 1)
                self.assertEqual(
                    messages[0].html.decode(),
                    expected_email_html_body)
                self.assertEqual(
                    messages[0].body.decode(),
                    expected_email_text_body)

    def test_that_emails_are_not_sent_if_already_seen(self):
        with self.can_send_emails_ctx, self.can_send_feedback_email_ctx:
            with self.swap(feconf, 'ENABLE_GENERALIZED_FEEDBACK_THREADS', True):
                feedback_services.create_thread(
                    'exploration', self.exploration.id, 'a_state_name',
                    self.new_user_id, 'a subject', 'some text')

                threadlist = feedback_services.get_all_threads(
                    'exploration', self.exploration.id, False)
                thread_id = threadlist[0].id

<<<<<<< HEAD
                self.login(self.EDITOR_EMAIL)
                csrf_token = self.get_csrf_token_from_response(
                    self.testapp.get('/create/%s' % self.exploration.id))
                self.post_json(
                    '%s/%s' % (
                        feconf.FEEDBACK_THREAD_VIEW_EVENT_URL, thread_id),
                    {'thread_id': thread_id}, csrf_token)
=======
            self.login(self.EDITOR_EMAIL)
            csrf_token = self.get_csrf_token_from_response(
                self.testapp.get('/create/%s' % self.exploration.id))
            self.post_json(
                '%s/%s' % (feconf.FEEDBACK_THREAD_VIEW_EVENT_URL, thread_id),
                {'thread_id': thread_id},
                csrf_token=csrf_token)
>>>>>>> 95633b06

                self.process_and_flush_pending_tasks()
                messages = self.mail_stub.get_sent_messages(
                    to=self.EDITOR_EMAIL)
                self.assertEqual(len(messages), 0)


class SuggestionEmailHandlerTest(test_utils.GenericTestBase):

    def setUp(self):
        super(SuggestionEmailHandlerTest, self).setUp()
        self.signup(self.EDITOR_EMAIL, self.EDITOR_USERNAME)
        self.editor_id = self.get_user_id_from_email(self.EDITOR_EMAIL)

        self.signup(self.OWNER_EMAIL, self.OWNER_USERNAME)
        self.owner_id = self.get_user_id_from_email(self.OWNER_EMAIL)

        self.signup(self.NEW_USER_EMAIL, self.NEW_USER_USERNAME)
        self.new_user_id = self.get_user_id_from_email(self.NEW_USER_EMAIL)

        self.editor = user_services.UserActionsInfo(self.editor_id)

        self.exploration = self.save_new_default_exploration(
            'A', self.editor_id, title='Title')
        self.can_send_emails_ctx = self.swap(
            feconf, 'CAN_SEND_EMAILS', True)
        self.can_send_feedback_email_ctx = self.swap(
            feconf, 'CAN_SEND_FEEDBACK_MESSAGE_EMAILS', True)

    def test_that_emails_are_sent(self):
        expected_email_html_body = (
            'Hi editor,<br>'
            'newuser has submitted a new suggestion for your Oppia '
            'exploration, '
            '<a href="https://www.oppia.org/create/A">"Title"</a>.<br>'
            'You can accept or reject this suggestion by visiting the '
            '<a href="https://www.oppia.org/create/A#/feedback">'
            'feedback page</a> '
            'for your exploration.<br>'
            '<br>'
            'Thanks!<br>'
            '- The Oppia Team<br>'
            '<br>'
            'You can change your email preferences via the '
            '<a href="https://www.example.com">Preferences</a> page.')

        expected_email_text_body = (
            'Hi editor,\n'
            'newuser has submitted a new suggestion for your Oppia '
            'exploration, "Title".\n'
            'You can accept or reject this suggestion by visiting the '
            'feedback page for your exploration.\n'
            '\n'
            'Thanks!\n'
            '- The Oppia Team\n'
            '\n'
            'You can change your email preferences via the Preferences page.')

        with self.can_send_emails_ctx, self.can_send_feedback_email_ctx:
            feedback_services.create_suggestion(
                self.exploration.id, self.new_user_id, self.exploration.version,
                'a state', 'simple description', {'type': 'text', 'value': ''})

            self.process_and_flush_pending_tasks()

            messages = self.mail_stub.get_sent_messages(to=self.EDITOR_EMAIL)
            self.assertEqual(len(messages), 1)
            self.assertEqual(
                messages[0].html.decode(),
                expected_email_html_body)
            self.assertEqual(
                messages[0].body.decode(),
                expected_email_text_body)

    def test_email_is_not_sent_recipient_has_muted_this_exploration(self):
        user_services.set_email_preferences_for_exploration(
            self.editor_id, self.exploration.id,
            mute_suggestion_notifications=True)

        with self.can_send_emails_ctx, self.can_send_feedback_email_ctx:
            feedback_services.create_suggestion(
                self.exploration.id, self.new_user_id, self.exploration.version,
                'state', 'description', {'type': 'text', 'value': 'text'})

            self.process_and_flush_pending_tasks()

            messages = self.mail_stub.get_sent_messages(to=self.EDITOR_EMAIL)
            self.assertEqual(len(messages), 0)

    def test_correct_email_is_sent_for_multiple_recipients(self):
        rights_manager.assign_role_for_exploration(
            self.editor, self.exploration.id, self.owner_id,
            rights_manager.ROLE_OWNER)

        expected_editor_email_html_body = (
            'Hi editor,<br>'
            'newuser has submitted a new suggestion for your Oppia '
            'exploration, '
            '<a href="https://www.oppia.org/create/A">"Title"</a>.<br>'
            'You can accept or reject this suggestion by visiting the '
            '<a href="https://www.oppia.org/create/A#/feedback">'
            'feedback page</a> '
            'for your exploration.<br>'
            '<br>'
            'Thanks!<br>'
            '- The Oppia Team<br>'
            '<br>'
            'You can change your email preferences via the '
            '<a href="https://www.example.com">Preferences</a> page.')

        expected_owner_email_html_body = (
            'Hi owner,<br>'
            'newuser has submitted a new suggestion for your Oppia '
            'exploration, '
            '<a href="https://www.oppia.org/create/A">"Title"</a>.<br>'
            'You can accept or reject this suggestion by visiting the '
            '<a href="https://www.oppia.org/create/A#/feedback">'
            'feedback page</a> '
            'for your exploration.<br>'
            '<br>'
            'Thanks!<br>'
            '- The Oppia Team<br>'
            '<br>'
            'You can change your email preferences via the '
            '<a href="https://www.example.com">Preferences</a> page.')

        expected_editor_email_text_body = (
            'Hi editor,\n'
            'newuser has submitted a new suggestion for your Oppia '
            'exploration, "Title".\n'
            'You can accept or reject this suggestion by visiting the '
            'feedback page for your exploration.\n'
            '\n'
            'Thanks!\n'
            '- The Oppia Team\n'
            '\n'
            'You can change your email preferences via the Preferences page.')

        expected_owner_email_text_body = (
            'Hi owner,\n'
            'newuser has submitted a new suggestion for your Oppia '
            'exploration, "Title".\n'
            'You can accept or reject this suggestion by visiting the '
            'feedback page for your exploration.\n'
            '\n'
            'Thanks!\n'
            '- The Oppia Team\n'
            '\n'
            'You can change your email preferences via the Preferences page.')

        with self.can_send_emails_ctx, self.can_send_feedback_email_ctx:
            feedback_services.create_suggestion(
                self.exploration.id, self.new_user_id, self.exploration.version,
                'a state', 'simple description', {'type': 'text', 'value': ''})

            self.process_and_flush_pending_tasks()

            editor_messages = (
                self.mail_stub.get_sent_messages(to=self.EDITOR_EMAIL))
            self.assertEqual(len(editor_messages), 1)
            self.assertEqual(
                editor_messages[0].html.decode(),
                expected_editor_email_html_body)
            self.assertEqual(
                editor_messages[0].body.decode(),
                expected_editor_email_text_body)

            owner_messages = (
                self.mail_stub.get_sent_messages(to=self.OWNER_EMAIL))
            self.assertEqual(len(owner_messages), 1)
            self.assertEqual(
                owner_messages[0].html.decode(),
                expected_owner_email_html_body)
            self.assertEqual(
                owner_messages[0].body.decode(),
                expected_owner_email_text_body)


class FeedbackMessageInstantEmailHandlerTests(test_utils.GenericTestBase):

    def setUp(self):
        super(FeedbackMessageInstantEmailHandlerTests, self).setUp()
        self.signup(self.EDITOR_EMAIL, self.EDITOR_USERNAME)
        self.editor_id = self.get_user_id_from_email(self.EDITOR_EMAIL)

        self.signup(self.NEW_USER_EMAIL, self.NEW_USER_USERNAME)
        self.new_user_id = self.get_user_id_from_email(self.NEW_USER_EMAIL)

        self.exploration = self.save_new_default_exploration(
            'A', self.editor_id, title='Title')
        self.can_send_emails_ctx = self.swap(
            feconf, 'CAN_SEND_EMAILS', True)
        self.can_send_feedback_email_ctx = self.swap(
            feconf, 'CAN_SEND_FEEDBACK_MESSAGE_EMAILS', True)

    def test_that_emails_are_sent_for_feedback_message(self):
        expected_email_html_body = (
            'Hi newuser,<br><br>'
            'New update to thread "a subject" on '
            '<a href="https://www.oppia.org/create/A#/feedback">Title</a>:<br>'
            '<ul><li>editor: editor message<br></li></ul>'
            '(You received this message because you are a '
            'participant in this thread.)<br><br>'
            'Best wishes,<br>'
            'The Oppia team<br>'
            '<br>'
            'You can change your email preferences via the '
            '<a href="https://www.example.com">Preferences</a> page.')

        expected_email_text_body = (
            'Hi newuser,\n'
            '\n'
            'New update to thread "a subject" on Title:\n'
            '- editor: editor message\n'
            '(You received this message because you are a'
            ' participant in this thread.)\n'
            '\n'
            'Best wishes,\n'
            'The Oppia team\n'
            '\n'
            'You can change your email preferences via the Preferences page.')

        with self.can_send_emails_ctx, self.can_send_feedback_email_ctx:
            with self.swap(feconf, 'ENABLE_GENERALIZED_FEEDBACK_THREADS', True):
                feedback_services.create_thread(
                    'exploration', self.exploration.id, 'a_state_name',
                    self.new_user_id, 'a subject', 'some text')
                self.process_and_flush_pending_tasks()

                threadlist = feedback_services.get_all_threads(
                    'exploration', self.exploration.id, False)
                thread_id = threadlist[0].id

                feedback_services.create_message(
                    thread_id, self.editor_id, None, None, 'editor message')
                self.process_and_flush_pending_tasks()

                messages = self.mail_stub.get_sent_messages(
                    to=self.NEW_USER_EMAIL)
                self.assertEqual(len(messages), 1)
                self.assertEqual(
                    messages[0].html.decode(),
                    expected_email_html_body)
                self.assertEqual(
                    messages[0].body.decode(),
                    expected_email_text_body)

    def test_that_emails_are_sent_for_status_change(self):
        expected_email_html_body = (
            'Hi newuser,<br><br>'
            'New update to thread "a subject" on '
            '<a href="https://www.oppia.org/create/A#/feedback">Title</a>:<br>'
            '<ul><li>editor: changed status from open to fixed<br></li></ul>'
            '(You received this message because you are a '
            'participant in this thread.)<br><br>'
            'Best wishes,<br>'
            'The Oppia team<br>'
            '<br>'
            'You can change your email preferences via the '
            '<a href="https://www.example.com">Preferences</a> page.')

        expected_email_text_body = (
            'Hi newuser,\n'
            '\n'
            'New update to thread "a subject" on Title:\n'
            '- editor: changed status from open to fixed\n'
            '(You received this message because you are a'
            ' participant in this thread.)\n'
            '\n'
            'Best wishes,\n'
            'The Oppia team\n'
            '\n'
            'You can change your email preferences via the Preferences page.')
        with self.can_send_emails_ctx, self.can_send_feedback_email_ctx:
            with self.swap(feconf, 'ENABLE_GENERALIZED_FEEDBACK_THREADS', True):
                feedback_services.create_thread(
                    'exploration', self.exploration.id, 'a_state_name',
                    self.new_user_id, 'a subject', 'some text')
                self.process_and_flush_pending_tasks()

                threadlist = feedback_services.get_all_threads(
                    'exploration', self.exploration.id, False)
                thread_id = threadlist[0].id

                feedback_services.create_message(
                    thread_id, self.editor_id,
                    feedback_models.STATUS_CHOICES_FIXED, None, '')
                self.process_and_flush_pending_tasks()

                messages = self.mail_stub.get_sent_messages(
                    to=self.NEW_USER_EMAIL)
                self.assertEqual(len(messages), 1)
                self.assertEqual(
                    messages[0].html.decode(),
                    expected_email_html_body)
                self.assertEqual(
                    messages[0].body.decode(),
                    expected_email_text_body)

    def test_that_emails_are_sent_for_both_status_change_and_message(self):
        expected_email_html_body_message = (
            'Hi newuser,<br><br>'
            'New update to thread "a subject" on '
            '<a href="https://www.oppia.org/create/A#/feedback">Title</a>:<br>'
            '<ul><li>editor: editor message<br></li></ul>'
            '(You received this message because you are a '
            'participant in this thread.)<br><br>'
            'Best wishes,<br>'
            'The Oppia team<br>'
            '<br>'
            'You can change your email preferences via the '
            '<a href="https://www.example.com">Preferences</a> page.')

        expected_email_text_body_message = (
            'Hi newuser,\n'
            '\n'
            'New update to thread "a subject" on Title:\n'
            '- editor: editor message\n'
            '(You received this message because you are a'
            ' participant in this thread.)\n'
            '\n'
            'Best wishes,\n'
            'The Oppia team\n'
            '\n'
            'You can change your email preferences via the Preferences page.')

        expected_email_html_body_status = (
            'Hi newuser,<br><br>'
            'New update to thread "a subject" on '
            '<a href="https://www.oppia.org/create/A#/feedback">Title</a>:<br>'
            '<ul><li>editor: changed status from open to fixed<br></li></ul>'
            '(You received this message because you are a '
            'participant in this thread.)<br><br>'
            'Best wishes,<br>'
            'The Oppia team<br>'
            '<br>'
            'You can change your email preferences via the '
            '<a href="https://www.example.com">Preferences</a> page.')

        expected_email_text_body_status = (
            'Hi newuser,\n'
            '\n'
            'New update to thread "a subject" on Title:\n'
            '- editor: changed status from open to fixed\n'
            '(You received this message because you are a'
            ' participant in this thread.)\n'
            '\n'
            'Best wishes,\n'
            'The Oppia team\n'
            '\n'
            'You can change your email preferences via the Preferences page.')
        with self.can_send_emails_ctx, self.can_send_feedback_email_ctx:
            with self.swap(feconf, 'ENABLE_GENERALIZED_FEEDBACK_THREADS', True):
                feedback_services.create_thread(
                    'exploration', self.exploration.id, 'a_state_name',
                    self.new_user_id, 'a subject', 'some text')
                self.process_and_flush_pending_tasks()

                threadlist = feedback_services.get_all_threads(
                    'exploration', self.exploration.id, False)
                thread_id = threadlist[0].id

                feedback_services.create_message(
                    thread_id, self.editor_id,
                    feedback_models.STATUS_CHOICES_FIXED, None,
                    'editor message')
                self.process_and_flush_pending_tasks()

                messages = self.mail_stub.get_sent_messages(
                    to=self.NEW_USER_EMAIL)
                self.assertEqual(len(messages), 2)
                self.assertEqual(
                    messages[0].html.decode(),
                    expected_email_html_body_status)
                self.assertEqual(
                    messages[0].body.decode(),
                    expected_email_text_body_status)
                self.assertEqual(
                    messages[1].html.decode(),
                    expected_email_html_body_message)
                self.assertEqual(
                    messages[1].body.decode(),
                    expected_email_text_body_message)

    def test_that_emails_are_not_sent_to_anonymous_user(self):
        with self.can_send_emails_ctx, self.can_send_feedback_email_ctx:
            with self.swap(feconf, 'ENABLE_GENERALIZED_FEEDBACK_THREADS', True):
                # Create thread as anonoymous user.
                feedback_services.create_thread(
                    'exploration', self.exploration.id, 'a_state_name',
                    None, 'a subject', 'some text')
                self.process_and_flush_pending_tasks()

                threadlist = feedback_services.get_all_threads(
                    'exploration', self.exploration.id, False)
                thread_id = threadlist[0].id

                feedback_services.create_message(
                    thread_id, self.editor_id,
                    feedback_models.STATUS_CHOICES_FIXED, None,
                    'editor message')
                self.process_and_flush_pending_tasks()

                messages = self.mail_stub.get_sent_messages()
                self.assertEqual(len(messages), 0)<|MERGE_RESOLUTION|>--- conflicted
+++ resolved
@@ -710,7 +710,6 @@
 
     def test_that_emails_are_sent_for_registered_user(self):
         with self.can_send_emails_ctx, self.can_send_feedback_email_ctx:
-<<<<<<< HEAD
             with self.swap(feconf, 'ENABLE_GENERALIZED_FEEDBACK_THREADS', True):
 
                 feedback_services.create_thread(
@@ -736,29 +735,6 @@
                 messages = self.mail_stub.get_sent_messages(
                     to=self.EDITOR_EMAIL)
                 self.assertEqual(len(messages), 1)
-=======
-            feedback_services.create_thread(
-                self.exploration.id, 'a_state_name', self.user_id_a,
-                'a subject', 'some text')
-
-            # There are two jobs in the taskqueue: one for the realtime event
-            # associated with creating a thread, and one for sending the email.
-            self.assertEqual(
-                self.count_jobs_in_taskqueue(
-                    taskqueue_services.QUEUE_NAME_EVENTS), 1)
-            self.assertEqual(
-                self.count_jobs_in_taskqueue(
-                    taskqueue_services.QUEUE_NAME_EMAILS), 1)
-
-            tasks = self.get_pending_tasks(
-                queue_name=taskqueue_services.QUEUE_NAME_EMAILS)
-            self.assertEqual(
-                tasks[0].url, feconf.TASK_URL_FEEDBACK_MESSAGE_EMAILS)
-            self.process_and_flush_pending_tasks()
-
-            messages = self.mail_stub.get_sent_messages(to=self.EDITOR_EMAIL)
-            self.assertEqual(len(messages), 1)
->>>>>>> 95633b06
 
     def test_that_emails_are_not_sent_if_service_is_disabled(self):
         cannot_send_emails_ctx = self.swap(
@@ -1110,23 +1086,13 @@
                     'exploration', self.exploration.id, False)
                 thread_id = threadlist[0].id
 
-<<<<<<< HEAD
                 self.login(self.EDITOR_EMAIL)
                 csrf_token = self.get_csrf_token_from_response(
                     self.testapp.get('/create/%s' % self.exploration.id))
                 self.post_json(
                     '%s/%s' % (
                         feconf.FEEDBACK_THREAD_VIEW_EVENT_URL, thread_id),
-                    {'thread_id': thread_id}, csrf_token)
-=======
-            self.login(self.EDITOR_EMAIL)
-            csrf_token = self.get_csrf_token_from_response(
-                self.testapp.get('/create/%s' % self.exploration.id))
-            self.post_json(
-                '%s/%s' % (feconf.FEEDBACK_THREAD_VIEW_EVENT_URL, thread_id),
-                {'thread_id': thread_id},
-                csrf_token=csrf_token)
->>>>>>> 95633b06
+                    {'thread_id': thread_id}, csrf_token=csrf_token)
 
                 self.process_and_flush_pending_tasks()
                 messages = self.mail_stub.get_sent_messages(
