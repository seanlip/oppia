# coding: utf-8
#
# Copyright 2018 The Oppia Authors. All Rights Reserved.
#
# Licensed under the Apache License, Version 2.0 (the "License");
# you may not use this file except in compliance with the License.
# You may obtain a copy of the License at
#
#      http://www.apache.org/licenses/LICENSE-2.0
#
# Unless required by applicable law or agreed to in writing, software
# distributed under the License is distributed on an "AS-IS" BASIS,
# WITHOUT WARRANTIES OR CONDITIONS OF ANY KIND, either express or implied.
# See the License for the specific language governing permissions and
# limitations under the License.

"""One-off jobs for stories."""

from __future__ import absolute_import  # pylint: disable=import-only-modules
from __future__ import unicode_literals  # pylint: disable=import-only-modules

import ast
import logging

from core import jobs
from core.domain import story_domain
from core.domain import story_fetchers
from core.domain import story_services
from core.platform import models
import feconf

(story_models,) = models.Registry.import_models([models.NAMES.story])


class DescriptionLengthAuditOneOffJob(jobs.BaseMapReduceOneOffJobManager):
    """Job that audits and validates description length"""

    @classmethod
    def entity_classes_to_map_over(cls):
        return [story_models.StoryModel]

    @staticmethod
    def map(model_instance):
        if len(model_instance.description) > 1000:
            yield (model_instance.corresponding_topic_id, model_instance.id)

    @staticmethod
    def reduce(key, values):
        yield ('Topic Id: %s' % key, 'Story Id: %s' % values)


class StoryMigrationOneOffJob(jobs.BaseMapReduceOneOffJobManager):
    """A reusable one-time job that may be used to migrate story schema
    versions. This job will load all existing story from the data store
    and immediately store them back into the data store. The loading process of
    a story in story_services automatically performs schema updating.
    This job persists that conversion work, keeping story up-to-date and
    improving the load time of new stories.
    """

    _DELETED_KEY = 'story_deleted'
    _ERROR_KEY = 'validation_error'
    _MIGRATED_KEY = 'story_migrated'

    @classmethod
    def entity_classes_to_map_over(cls):
        return [story_models.StoryModel]

    @staticmethod
    def map(item):
        if item.deleted:
            yield (StoryMigrationOneOffJob._DELETED_KEY, 1)
            return

        # Note: the read will bring the story up to the newest version.
        story = story_fetchers.get_story_by_id(item.id)
        try:
            story.validate()
            story_services.validate_prerequisite_skills_in_story_contents(
                story.corresponding_topic_id, story.story_contents)
        except Exception as e:
            logging.error(
                'Story %s failed validation: %s' % (item.id, e))
            yield (
                StoryMigrationOneOffJob._ERROR_KEY,
                'Story %s failed validation: %s' % (item.id, e))
            return

        # Write the new story into the datastore if it's different from
        # the old version.
        if (item.story_contents_schema_version <=
                feconf.CURRENT_STORY_CONTENTS_SCHEMA_VERSION):
            commit_cmds = [story_domain.StoryChange({
                'cmd': story_domain.CMD_MIGRATE_SCHEMA_TO_LATEST_VERSION,
                'from_version': item.story_contents_schema_version,
                'to_version': feconf.CURRENT_STORY_CONTENTS_SCHEMA_VERSION
            })]
            story_services.update_story(
                feconf.MIGRATION_BOT_USERNAME, item.id, commit_cmds,
                'Update story contents schema version to %d.' % (
                    feconf.CURRENT_STORY_CONTENTS_SCHEMA_VERSION))
            yield (StoryMigrationOneOffJob._MIGRATED_KEY, 1)

    @staticmethod
    def reduce(key, values):
        if key == StoryMigrationOneOffJob._DELETED_KEY:
            yield (key, ['Encountered %d deleted stories.' % (
                sum(ast.literal_eval(v) for v in values))])
        elif key == StoryMigrationOneOffJob._MIGRATED_KEY:
            yield (key, ['%d stories successfully migrated.' % (
                sum(ast.literal_eval(v) for v in values))])
        else:
            yield (key, values)


class RegenerateStorySummaryOneOffJob(jobs.BaseMapReduceOneOffJobManager):
    """One-off job to regenerate story summaries."""

    _DELETED_KEY = 'story_deleted'
    _PROCESSED_KEY = 'story_processed'
    _ERROR_KEY = 'story_errored'

    @classmethod
    def entity_classes_to_map_over(cls):
        return [story_models.StoryModel]

    @staticmethod
    def map(item):
        if item.deleted:
            yield (RegenerateStorySummaryOneOffJob._DELETED_KEY, 1)
            return

        try:
            story_services.create_story_summary(item.id)
        except Exception as e:
            yield (
                RegenerateStorySummaryOneOffJob._ERROR_KEY,
                'Failed to create story summary %s: %s' % (item.id, e))
            return

        yield (RegenerateStorySummaryOneOffJob._PROCESSED_KEY, 1)

    @staticmethod
    def reduce(key, values):
        if key == RegenerateStorySummaryOneOffJob._DELETED_KEY:
            yield (key, ['Encountered %d deleted stories.' % (
                sum(ast.literal_eval(v) for v in values))])
        elif key == RegenerateStorySummaryOneOffJob._PROCESSED_KEY:
            yield (key, ['Successfully processed %d stories.' % (
                sum(ast.literal_eval(v) for v in values))])
        else:
            yield (key, values)


<<<<<<< HEAD
class StoryExplorationsAuditOneOffJob(jobs.BaseMapReduceOneOffJobManager):
    """One-off job to validate explorations in stories."""

    _DELETED_KEY = 'story_deleted'
    _PROCESSED_KEY = 'story_processed'
    _ERROR_KEY = 'story_failed_validation'

    @classmethod
    def entity_classes_to_map_over(cls):
        return [story_models.StoryModel]

    @staticmethod
    def map(item):
        if item.deleted:
            yield (StoryExplorationsAuditOneOffJob._DELETED_KEY, 1)
            return

        story = story_fetchers.get_story_by_id(item.id)
        exp_ids = story.story_contents.get_all_linked_exp_ids()
        validation_errors = story_services.validate_explorations_for_story(
            exp_ids, False)
        if validation_errors:
            yield (
                StoryExplorationsAuditOneOffJob._ERROR_KEY,
                'Failed to validate explorations for story %s: %s' % (
                    item.id, validation_errors))
            return

        yield (StoryExplorationsAuditOneOffJob._PROCESSED_KEY, 1)

    @staticmethod
    def reduce(key, values):
        if key == StoryExplorationsAuditOneOffJob._DELETED_KEY:
            num_deleted = sum(ast.literal_eval(v) for v in values)
            values = ['Encountered %d deleted stories.' % num_deleted]
        elif key == StoryExplorationsAuditOneOffJob._PROCESSED_KEY:
            num_processed = sum(ast.literal_eval(v) for v in values)
            values = ['Successfully processed %d stories.' % num_processed]
        yield (key, values)
=======
class DeleteStoryCommitLogsOneOffJob(jobs.BaseMapReduceOneOffJobManager):
    """One-off job to delete unneeded story commit logs."""

    @classmethod
    def entity_classes_to_map_over(cls):
        return [story_models.StoryCommitLogEntryModel]

    @staticmethod
    def map(model):
        if story_models.StoryModel.get(model.story_id, strict=False) is None:
            model.delete()
            yield ('SUCCESS_DELETED', model.story_id)
        else:
            yield ('SUCCESS_NO_ACTION', model.story_id)

    @staticmethod
    def reduce(key, values):
        yield (key, len(values))
>>>>>>> 91e66b35
<|MERGE_RESOLUTION|>--- conflicted
+++ resolved
@@ -152,7 +152,6 @@
             yield (key, values)
 
 
-<<<<<<< HEAD
 class StoryExplorationsAuditOneOffJob(jobs.BaseMapReduceOneOffJobManager):
     """One-off job to validate explorations in stories."""
 
@@ -192,7 +191,8 @@
             num_processed = sum(ast.literal_eval(v) for v in values)
             values = ['Successfully processed %d stories.' % num_processed]
         yield (key, values)
-=======
+
+
 class DeleteStoryCommitLogsOneOffJob(jobs.BaseMapReduceOneOffJobManager):
     """One-off job to delete unneeded story commit logs."""
 
@@ -210,5 +210,4 @@
 
     @staticmethod
     def reduce(key, values):
-        yield (key, len(values))
->>>>>>> 91e66b35
+        yield (key, len(values))