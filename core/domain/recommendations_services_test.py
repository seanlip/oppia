# coding: utf-8
#
# Copyright 2015 The Oppia Authors. All Rights Reserved.
#
# Licensed under the Apache License, Version 2.0 (the "License");
# you may not use this file except in compliance with the License.
# You may obtain a copy of the License at
#
#      http://www.apache.org/licenses/LICENSE-2.0
#
# Unless required by applicable law or agreed to in writing, software
# distributed under the License is distributed on an "AS-IS" BASIS,
# WITHOUT WARRANTIES OR CONDITIONS OF ANY KIND, either express or implied.
# See the License for the specific language governing permissions and
# limitations under the License.

"""Unit tests for recommendations_services."""

from __future__ import annotations

from core import feconf
from core.domain import exp_services
from core.domain import recommendations_services
from core.domain import rights_manager
from core.domain import user_services
from core.platform import models
from core.tests import test_utils

from typing import Dict
from typing_extensions import Final

MYPY = False
if MYPY: # pragma: no cover
    from mypy_imports import recommendations_models

(recommendations_models,) = models.Registry.import_models(
    [models.NAMES.recommendations]
)


class TopicSimilarityUnitTests(test_utils.GenericTestBase):
    """Tests of the recommendation services module."""

    # pylint: disable=line-too-long, single-line-pragma
    TOPIC_SIMILARITIES_DEFAULT: Final = (
        """Architecture,Art,Biology,Business,Chemistry,Computing,Economics,Education,Engineering,Environment,Geography,Government,Hobbies,Languages,Law,Life Skills,Mathematics,Medicine,Music,Philosophy,Physics,Programming,Psychology,Puzzles,Reading,Religion,Sport,Statistics,Welcome
1.0,0.9,0.2,0.4,0.1,0.2,0.3,0.3,0.6,0.6,0.4,0.2,0.5,0.5,0.5,0.3,0.5,0.3,0.3,0.5,0.4,0.1,0.6,0.1,0.1,0.1,0.1,0.1,0.3
0.9,1.0,0.1,0.6,0.1,0.1,0.6,0.6,0.2,0.3,0.3,0.2,0.5,0.7,0.6,0.2,0.3,0.2,0.9,0.7,0.3,0.1,0.6,0.1,0.1,0.1,0.1,0.1,0.3
0.2,0.1,1.0,0.2,0.8,0.3,0.2,0.3,0.3,0.7,0.4,0.2,0.2,0.1,0.1,0.9,0.4,0.8,0.1,0.1,0.4,0.1,0.6,0.1,0.1,0.1,0.1,0.6,0.3
0.4,0.6,0.2,1.0,0.1,0.5,0.9,0.6,0.4,0.6,0.2,0.7,0.2,0.5,0.7,0.1,0.3,0.1,0.1,0.6,0.1,0.2,0.3,0.1,0.1,0.1,0.1,0.5,0.3
0.1,0.1,0.8,0.1,1.0,0.2,0.2,0.3,0.2,0.6,0.6,0.1,0.2,0.2,0.2,0.7,0.3,0.7,0.1,0.1,0.2,0.1,0.3,0.1,0.1,0.1,0.1,0.3,0.3
0.2,0.1,0.3,0.5,0.2,1.0,0.6,0.3,0.6,0.1,0.1,0.1,0.2,0.2,0.1,0.3,0.9,0.2,0.2,0.3,0.4,0.95,0.3,0.5,0.1,0.1,0.1,0.6,0.3
0.3,0.6,0.2,0.9,0.2,0.6,1.0,0.3,0.3,0.5,0.4,0.7,0.2,0.4,0.8,0.2,0.6,0.2,0.1,0.3,0.1,0.3,0.6,0.3,0.2,0.1,0.1,0.7,0.3
0.3,0.6,0.3,0.6,0.3,0.3,0.3,1.0,0.3,0.5,0.3,0.5,0.2,0.2,0.6,0.1,0.2,0.1,0.1,0.5,0.1,0.1,0.6,0.1,0.3,0.2,0.2,0.2,0.3
0.6,0.2,0.3,0.4,0.2,0.6,0.3,0.3,1.0,0.4,0.2,0.2,0.2,0.2,0.3,0.1,0.7,0.1,0.1,0.3,0.6,0.6,0.2,0.3,0.1,0.1,0.1,0.5,0.3
0.6,0.3,0.7,0.6,0.6,0.1,0.5,0.5,0.4,1.0,0.8,0.6,0.2,0.2,0.3,0.8,0.2,0.3,0.1,0.2,0.1,0.1,0.3,0.1,0.1,0.1,0.1,0.3,0.3
0.4,0.3,0.4,0.2,0.6,0.1,0.4,0.3,0.2,0.8,1.0,0.2,0.2,0.4,0.3,0.6,0.3,0.3,0.1,0.1,0.1,0.1,0.3,0.1,0.1,0.1,0.1,0.2,0.3
0.2,0.2,0.2,0.7,0.1,0.1,0.7,0.5,0.2,0.6,0.2,1.0,0.2,0.3,0.8,0.1,0.1,0.1,0.1,0.4,0.1,0.1,0.4,0.1,0.5,0.5,0.2,0.4,0.3
0.5,0.5,0.2,0.2,0.2,0.2,0.2,0.2,0.2,0.2,0.2,0.2,1.0,0.5,0.2,0.2,0.3,0.2,0.4,0.2,0.3,0.5,0.2,0.6,0.5,0.3,0.6,0.2,0.3
0.5,0.7,0.1,0.5,0.2,0.2,0.4,0.2,0.2,0.2,0.4,0.3,0.5,1.0,0.3,0.1,0.1,0.1,0.3,0.4,0.1,0.1,0.3,0.1,0.8,0.4,0.1,0.1,0.3
0.5,0.6,0.1,0.7,0.2,0.1,0.8,0.6,0.3,0.3,0.3,0.8,0.2,0.3,1.0,0.1,0.1,0.1,0.1,0.6,0.1,0.1,0.6,0.1,0.4,0.6,0.1,0.2,0.3
0.3,0.2,0.9,0.1,0.7,0.3,0.2,0.1,0.1,0.8,0.6,0.1,0.2,0.1,0.1,1.0,0.4,0.8,0.1,0.2,0.2,0.2,0.3,0.1,0.2,0.1,0.3,0.4,0.3
0.5,0.3,0.4,0.3,0.3,0.9,0.6,0.2,0.7,0.2,0.3,0.1,0.3,0.1,0.1,0.4,1.0,0.2,0.3,0.4,0.7,0.8,0.2,0.6,0.1,0.1,0.1,0.8,0.3
0.3,0.2,0.8,0.1,0.7,0.2,0.2,0.1,0.1,0.3,0.3,0.1,0.2,0.1,0.1,0.8,0.2,1.0,0.2,0.3,0.1,0.2,0.3,0.1,0.1,0.1,0.1,0.1,0.3
0.3,0.9,0.1,0.1,0.1,0.2,0.1,0.1,0.1,0.1,0.1,0.1,0.4,0.3,0.1,0.1,0.3,0.2,1.0,0.6,0.3,0.2,0.4,0.1,0.3,0.1,0.1,0.1,0.3
0.5,0.7,0.1,0.6,0.1,0.3,0.3,0.5,0.3,0.2,0.1,0.4,0.2,0.4,0.6,0.2,0.4,0.3,0.6,1.0,0.3,0.6,0.4,0.5,0.2,0.1,0.1,0.3,0.3
0.4,0.3,0.4,0.1,0.2,0.4,0.1,0.1,0.6,0.1,0.1,0.1,0.3,0.1,0.1,0.2,0.7,0.1,0.3,0.3,1.0,0.6,0.1,0.5,0.2,0.1,0.3,0.4,0.3
0.1,0.1,0.1,0.2,0.1,0.95,0.3,0.1,0.6,0.1,0.1,0.1,0.5,0.1,0.1,0.2,0.8,0.2,0.2,0.6,0.6,1.0,0.3,0.6,0.1,0.1,0.1,0.6,0.3
0.6,0.6,0.6,0.3,0.3,0.3,0.6,0.6,0.2,0.3,0.3,0.4,0.2,0.3,0.6,0.3,0.2,0.3,0.4,0.4,0.1,0.3,1.0,0.4,0.3,0.3,0.2,0.4,0.3
0.1,0.1,0.1,0.1,0.1,0.5,0.3,0.1,0.3,0.1,0.1,0.1,0.6,0.1,0.1,0.1,0.6,0.1,0.1,0.5,0.5,0.6,0.4,1.0,0.1,0.1,0.1,0.5,0.3
0.1,0.1,0.1,0.1,0.1,0.1,0.2,0.3,0.1,0.1,0.1,0.5,0.5,0.8,0.4,0.2,0.1,0.1,0.3,0.2,0.2,0.1,0.3,0.1,1.0,0.4,0.1,0.1,0.3
0.1,0.1,0.1,0.1,0.1,0.1,0.1,0.2,0.1,0.1,0.1,0.5,0.3,0.4,0.6,0.1,0.1,0.1,0.1,0.1,0.1,0.1,0.3,0.1,0.4,1.0,0.2,0.1,0.3
0.1,0.1,0.1,0.1,0.1,0.1,0.1,0.2,0.1,0.1,0.1,0.2,0.6,0.1,0.1,0.3,0.1,0.1,0.1,0.1,0.3,0.1,0.2,0.1,0.1,0.2,1.0,0.3,0.3
0.1,0.1,0.6,0.5,0.3,0.6,0.7,0.2,0.5,0.3,0.2,0.4,0.2,0.1,0.2,0.4,0.8,0.1,0.1,0.3,0.4,0.6,0.4,0.5,0.1,0.1,0.3,1.0,0.3
0.3,0.3,0.3,0.3,0.3,0.3,0.3,0.3,0.3,0.3,0.3,0.3,0.3,0.3,0.3,0.3,0.3,0.3,0.3,0.3,0.3,0.3,0.3,0.3,0.3,0.3,0.3,0.3,1.0""")

    TOPIC_SIMILARITIES_UPDATED: Final = (
        """Architecture,Art,Biology,Business,Chemistry,Computing,Economics,Education,Engineering,Environment,Geography,Government,Hobbies,Languages,Law,Life Skills,Mathematics,Medicine,Music,Philosophy,Physics,Programming,Psychology,Puzzles,Reading,Religion,Sport,Statistics,Welcome
1.0,0.9,0.2,0.4,0.1,0.2,0.3,0.3,0.6,0.6,0.4,0.2,0.5,0.5,0.5,0.3,0.5,0.3,0.3,0.5,0.4,0.1,0.6,0.1,0.1,0.1,0.1,0.1,0.3
0.9,1.0,0.2,0.6,0.1,0.1,0.6,0.6,0.2,0.3,0.3,0.2,0.5,0.7,0.6,0.2,0.3,0.2,0.9,0.7,0.3,0.1,0.6,0.1,0.1,0.1,0.1,0.1,0.3
0.2,0.2,1.0,0.2,0.8,0.3,0.2,0.3,0.3,0.7,0.4,0.2,0.2,0.1,0.1,0.9,0.4,0.8,0.1,0.1,0.4,0.1,0.6,0.1,0.1,0.1,0.1,0.6,0.3
0.4,0.6,0.2,1.0,0.1,0.5,0.9,0.6,0.4,0.6,0.2,0.7,0.2,0.5,0.7,0.1,0.3,0.1,0.1,0.6,0.1,0.2,0.3,0.1,0.1,0.1,0.1,0.5,0.3
0.1,0.1,0.8,0.1,1.0,0.2,0.2,0.3,0.2,0.6,0.6,0.1,0.2,0.2,0.2,0.7,0.3,0.7,0.1,0.1,0.2,0.1,0.3,0.1,0.1,0.1,0.1,0.3,0.3
0.2,0.1,0.3,0.5,0.2,1.0,0.6,0.3,0.6,0.1,0.1,0.1,0.2,0.2,0.1,0.3,0.9,0.2,0.2,0.3,0.4,0.95,0.3,0.5,0.1,0.1,0.1,0.6,0.3
0.3,0.6,0.2,0.9,0.2,0.6,1.0,0.3,0.3,0.5,0.4,0.7,0.2,0.4,0.8,0.2,0.6,0.2,0.1,0.3,0.1,0.3,0.6,0.3,0.2,0.1,0.1,0.7,0.3
0.3,0.6,0.3,0.6,0.3,0.3,0.3,1.0,0.3,0.5,0.3,0.5,0.2,0.2,0.6,0.1,0.2,0.1,0.1,0.5,0.1,0.1,0.6,0.1,0.3,0.2,0.2,0.2,0.3
0.6,0.2,0.3,0.4,0.2,0.6,0.3,0.3,1.0,0.4,0.2,0.2,0.2,0.2,0.3,0.1,0.7,0.1,0.1,0.3,0.6,0.6,0.2,0.3,0.1,0.1,0.1,0.5,0.3
0.6,0.3,0.7,0.6,0.6,0.1,0.5,0.5,0.4,1.0,0.8,0.6,0.2,0.2,0.3,0.8,0.2,0.3,0.1,0.2,0.1,0.1,0.3,0.1,0.1,0.1,0.1,0.3,0.3
0.4,0.3,0.4,0.2,0.6,0.1,0.4,0.3,0.2,0.8,1.0,0.2,0.2,0.4,0.3,0.6,0.3,0.3,0.1,0.1,0.1,0.1,0.3,0.1,0.1,0.1,0.1,0.2,0.3
0.2,0.2,0.2,0.7,0.1,0.1,0.7,0.5,0.2,0.6,0.2,1.0,0.2,0.3,0.8,0.1,0.1,0.1,0.1,0.4,0.1,0.1,0.4,0.1,0.5,0.5,0.2,0.4,0.3
0.5,0.5,0.2,0.2,0.2,0.2,0.2,0.2,0.2,0.2,0.2,0.2,1.0,0.5,0.2,0.2,0.3,0.2,0.4,0.2,0.3,0.5,0.2,0.6,0.5,0.3,0.6,0.2,0.3
0.5,0.7,0.1,0.5,0.2,0.2,0.4,0.2,0.2,0.2,0.4,0.3,0.5,1.0,0.3,0.1,0.1,0.1,0.3,0.4,0.1,0.1,0.3,0.1,0.8,0.4,0.1,0.1,0.3
0.5,0.6,0.1,0.7,0.2,0.1,0.8,0.6,0.3,0.3,0.3,0.8,0.2,0.3,1.0,0.1,0.1,0.1,0.1,0.6,0.1,0.1,0.6,0.1,0.4,0.6,0.1,0.2,0.3
0.3,0.2,0.9,0.1,0.7,0.3,0.2,0.1,0.1,0.8,0.6,0.1,0.2,0.1,0.1,1.0,0.4,0.8,0.1,0.2,0.2,0.2,0.3,0.1,0.2,0.1,0.3,0.4,0.3
0.5,0.3,0.4,0.3,0.3,0.9,0.6,0.2,0.7,0.2,0.3,0.1,0.3,0.1,0.1,0.4,1.0,0.2,0.3,0.4,0.7,0.8,0.2,0.6,0.1,0.1,0.1,0.8,0.3
0.3,0.2,0.8,0.1,0.7,0.2,0.2,0.1,0.1,0.3,0.3,0.1,0.2,0.1,0.1,0.8,0.2,1.0,0.2,0.3,0.1,0.2,0.3,0.1,0.1,0.1,0.1,0.1,0.3
0.3,0.9,0.1,0.1,0.1,0.2,0.1,0.1,0.1,0.1,0.1,0.1,0.4,0.3,0.1,0.1,0.3,0.2,1.0,0.6,0.3,0.2,0.4,0.1,0.3,0.1,0.1,0.1,0.3
0.5,0.7,0.1,0.6,0.1,0.3,0.3,0.5,0.3,0.2,0.1,0.4,0.2,0.4,0.6,0.2,0.4,0.3,0.6,1.0,0.3,0.6,0.4,0.5,0.2,0.1,0.1,0.3,0.3
0.4,0.3,0.4,0.1,0.2,0.4,0.1,0.1,0.6,0.1,0.1,0.1,0.3,0.1,0.1,0.2,0.7,0.1,0.3,0.3,1.0,0.6,0.1,0.5,0.2,0.1,0.3,0.4,0.3
0.1,0.1,0.1,0.2,0.1,0.95,0.3,0.1,0.6,0.1,0.1,0.1,0.5,0.1,0.1,0.2,0.8,0.2,0.2,0.6,0.6,1.0,0.3,0.6,0.1,0.1,0.1,0.6,0.3
0.6,0.6,0.6,0.3,0.3,0.3,0.6,0.6,0.2,0.3,0.3,0.4,0.2,0.3,0.6,0.3,0.2,0.3,0.4,0.4,0.1,0.3,1.0,0.4,0.3,0.3,0.2,0.4,0.3
0.1,0.1,0.1,0.1,0.1,0.5,0.3,0.1,0.3,0.1,0.1,0.1,0.6,0.1,0.1,0.1,0.6,0.1,0.1,0.5,0.5,0.6,0.4,1.0,0.1,0.1,0.1,0.5,0.3
0.1,0.1,0.1,0.1,0.1,0.1,0.2,0.3,0.1,0.1,0.1,0.5,0.5,0.8,0.4,0.2,0.1,0.1,0.3,0.2,0.2,0.1,0.3,0.1,1.0,0.4,0.1,0.1,0.3
0.1,0.1,0.1,0.1,0.1,0.1,0.1,0.2,0.1,0.1,0.1,0.5,0.3,0.4,0.6,0.1,0.1,0.1,0.1,0.1,0.1,0.1,0.3,0.1,0.4,1.0,0.2,0.1,0.3
0.1,0.1,0.1,0.1,0.1,0.1,0.1,0.2,0.1,0.1,0.1,0.2,0.6,0.1,0.1,0.3,0.1,0.1,0.1,0.1,0.3,0.1,0.2,0.1,0.1,0.2,1.0,0.3,0.3
0.1,0.1,0.6,0.5,0.3,0.6,0.7,0.2,0.5,0.3,0.2,0.4,0.2,0.1,0.2,0.4,0.8,0.1,0.1,0.3,0.4,0.6,0.4,0.5,0.1,0.1,0.3,1.0,0.3
0.3,0.3,0.3,0.3,0.3,0.3,0.3,0.3,0.3,0.3,0.3,0.3,0.3,0.3,0.3,0.3,0.3,0.3,0.3,0.3,0.3,0.3,0.3,0.3,0.3,0.3,0.3,0.3,1.0""")
    # pylint: enable=line-too-long, single-line-pragma

    def test_validate_default_similarities(self) -> None:
        recommendations_services.validate_topic_similarities(
            recommendations_services.DEFAULT_TOPIC_SIMILARITIES_STRING)

    def test_update_topic_similarities(self) -> None:
        recommendations_services.update_topic_similarities(
            'Art,Biology,Chemistry\n'
            '1.0,0.2,0.1\n'
            '0.2,1.0,0.8\n'
            '0.1,0.8,1.0')

        with self.assertRaisesRegex(  # type: ignore[no-untyped-call]
            Exception, (
                'Length of topic similarities columns: 2 does not match '
                'length of topic list: 3.')
            ):
            recommendations_services.update_topic_similarities(
                'Art,Biology,Chemistry\n'
                '1.0,0.2,0.1\n'
                '0.2,1.0,0.8')

        with self.assertRaisesRegex(  # type: ignore[no-untyped-call]
            Exception, (
                'Length of topic similarities rows: 2 does not match '
                'length of topic list: 3.')
            ):
            recommendations_services.update_topic_similarities(
                'Art,Biology,Chemistry\n'
                '1.0,0.2,0.1\n'
                '0.2,1.0\n'
                '0.1,0.8,1.0')

        with self.assertRaisesRegex(  # type: ignore[no-untyped-call]
            ValueError,
            'Expected similarity to be between 0.0 and 1.0, received 800'
            ):
            recommendations_services.update_topic_similarities(
                'Art,Biology,Chemistry\n'
                '1.0,0.2,0.1\n'
                '0.2,1.0,800\n'
                '0.1,0.8,1.0')

        with self.assertRaisesRegex(  # type: ignore[no-untyped-call]
            ValueError,
            'Expected similarity to be a float, received string'
            ):
            recommendations_services.update_topic_similarities(
                'Art,Biology,Chemistry\n'
                'string,0.2,0.1\n'
                '0.2,1.0,0.8\n'
                '0.1,0.8,1.0')

        with self.assertRaisesRegex(  # type: ignore[no-untyped-call]
            Exception, 'Topic Fake Topic not in list of known topics.'
            ):
            recommendations_services.update_topic_similarities(
                'Fake Topic,Biology,Chemistry\n'
                'string,0.2,0.1\n'
                '0.2,1.0,0.8\n'
                '0.1,0.8,1.0')

        with self.assertRaisesRegex(  # type: ignore[no-untyped-call]
            Exception, 'Expected topic similarities to be symmetric.'
            ):
            recommendations_services.update_topic_similarities(
                'Art,Biology,Chemistry\n'
                '1.0,0.2,0.1\n'
                '0.3,1.0,0.8\n'
                '0.8,0.1,1.0')

    def test_get_topic_similarity(self) -> None:
        self.assertEqual(recommendations_services.get_topic_similarity(
            'Art', 'Biology'), 0.1)
        self.assertEqual(recommendations_services.get_topic_similarity(
            'Art', 'Art'), feconf.SAME_TOPIC_SIMILARITY)
        self.assertEqual(recommendations_services.get_topic_similarity(
            'Topic 1', 'Topic 2'), feconf.DEFAULT_TOPIC_SIMILARITY)
        self.assertEqual(recommendations_services.get_topic_similarity(
            'Topic', 'Topic'), feconf.SAME_TOPIC_SIMILARITY)

        recommendations_services.update_topic_similarities(
            'Art,Biology,Chemistry\n'
            '1.0,0.2,0.1\n'
            '0.2,1.0,0.8\n'
            '0.1,0.8,1.0')
        self.assertEqual(recommendations_services.get_topic_similarity(
            'Art', 'Biology'), 0.2)

    def test_get_topic_similarities_as_csv(self) -> None:
        # The splitlines() is needed because a carriage return is added in
        # the returned string.
        topic_similarities = (
            recommendations_services.get_topic_similarities_as_csv())

        self.assertEqual(
            topic_similarities.splitlines(),
            self.TOPIC_SIMILARITIES_DEFAULT.splitlines())

        recommendations_services.update_topic_similarities(
            'Art,Biology,Chemistry\n'
            '1.0,0.2,0.1\n'
            '0.2,1.0,0.8\n'
            '0.1,0.8,1.0')
        topic_similarities = (
            recommendations_services.get_topic_similarities_as_csv())
        self.assertEqual(
            topic_similarities.splitlines(),
            self.TOPIC_SIMILARITIES_UPDATED.splitlines())


class RecommendationsServicesUnitTests(test_utils.GenericTestBase):
    """Test recommendations services relating to exploration comparison."""

    EXP_DATA: Dict[str, Dict[str, str]] = {
        'exp_id_1': {
            'category': 'Art',
        },
        'exp_id_2': {
            'category': 'Biology',
        },
        'exp_id_3': {
            'category': 'Chemistry',
        },
        'exp_id_4': {
            'category': 'Art',
        }
    }
    USER_DATA: Dict[str, Dict[str, str]] = {
        'alice': {
            'email': 'alice@example.com'
        },
        'bob': {
            'email': 'bob@example.com'
        },
        'charlie': {
            'email': 'charlie@example.com'
        },
    }

    def setUp(self) -> None:
        """Before each individual test, set up dummy explorations and users."""
        super().setUp()

        for name, user in self.USER_DATA.items():
            self.signup(user['email'], name)
            user['id'] = self.get_user_id_from_email(  # type: ignore[no-untyped-call]
                user['email'])
            self.USER_DATA[name]['id'] = user['id']

        self.EXP_DATA['exp_id_1']['owner_id'] = self.USER_DATA['alice']['id']
        self.EXP_DATA['exp_id_2']['owner_id'] = self.USER_DATA['alice']['id']
        self.EXP_DATA['exp_id_3']['owner_id'] = self.USER_DATA['bob']['id']
        self.EXP_DATA['exp_id_4']['owner_id'] = self.USER_DATA['charlie']['id']

        for exp_id, exp in self.EXP_DATA.items():
            self.save_new_valid_exploration(
                exp_id, exp['owner_id'], category=exp['category'])
            owner = user_services.get_user_actions_info(exp['owner_id'])
            rights_manager.publish_exploration(owner, exp_id)

    def test_recommendation_categories_and_matrix_headers_match(self) -> None:
        topic_similarities_lines = (
            recommendations_services.DEFAULT_TOPIC_SIMILARITIES_STRING.split(
                '\n'))
        matrix_categories = sorted(topic_similarities_lines[0].split(','))
        self.assertEqual(
            matrix_categories,
            sorted(recommendations_services.RECOMMENDATION_CATEGORIES))

    def test_get_item_similarity(self) -> None:
        exp_summaries = exp_services.get_all_exploration_summaries()

        self.assertEqual(
            recommendations_services.get_item_similarity(
                exp_summaries['exp_id_1'], exp_summaries['exp_id_2']),
            4.5
        )
        self.assertEqual(
            recommendations_services.get_item_similarity(
                exp_summaries['exp_id_4'], exp_summaries['exp_id_4']),
            9.0
        )

        system_user = user_services.get_system_user()
<<<<<<< HEAD
        rights_manager.unpublish_exploration(system_user, 'exp_id_2')  # type: ignore[no-untyped-call]
        exp_summaries = exp_services.get_all_exploration_summaries()
=======
        rights_manager.unpublish_exploration(system_user, 'exp_id_2')
        exp_summaries = exp_services.get_all_exploration_summaries()  # type: ignore[no-untyped-call]
>>>>>>> 940969c1
        self.assertEqual(
            recommendations_services.get_item_similarity(
                exp_summaries['exp_id_1'], exp_summaries['exp_id_2']),
            0.0
        )

    def test_get_and_set_exploration_recommendations(self) -> None:
        recommended_exp_ids = ['exp_id_2', 'exp_id_3']
        recommendations_services.set_exploration_recommendations(
            'exp_id_1', recommended_exp_ids)
        saved_recommendation_ids = (
            recommendations_services.get_exploration_recommendations(
                'exp_id_1'))
        self.assertEqual(recommended_exp_ids, saved_recommendation_ids)

        recommended_exp_ids = ['exp_id_3']
        recommendations_services.set_exploration_recommendations(
            'exp_id_1', recommended_exp_ids)
        saved_recommendation_ids = (
            recommendations_services.get_exploration_recommendations(
                'exp_id_1'))
        self.assertEqual(recommended_exp_ids, saved_recommendation_ids)

        saved_recommendation_ids = (
            recommendations_services.get_exploration_recommendations(
                'exp_id_0'))
        self.assertEqual(saved_recommendation_ids, [])

    def test_delete_recommendations_for_exploration(self) -> None:
        recommendations_services.delete_explorations_from_recommendations([
            'exp_id_1', 'exp_id_2'])
        self.assertIsNone(
            recommendations_models.ExplorationRecommendationsModel.get_by_id(
                'exp_id_1'))
        self.assertIsNone(
            recommendations_models.ExplorationRecommendationsModel.get_by_id(
                'exp_id_2'))

    def test_delete_exploration_from_recommendations(self) -> None:
        recommendations_services.set_exploration_recommendations(
            'exp_id_1', ['exp_id_3', 'exp_id_4'])
        recommendations_services.set_exploration_recommendations(
            'exp_id_2', ['exp_id_1', 'exp_id_3', 'exp_id_4'])

        recommendations_services.delete_explorations_from_recommendations([
            'exp_id_3', 'exp_id_4'])
        recommendations_1 = (
            recommendations_models.ExplorationRecommendationsModel.get_by_id(
                'exp_id_1'))
        recommendations_2 = (
            recommendations_models.ExplorationRecommendationsModel.get_by_id(
                'exp_id_2'))
        self.assertEqual(
            [], recommendations_1.recommended_exploration_ids)
        self.assertEqual(
            ['exp_id_1'], recommendations_2.recommended_exploration_ids)<|MERGE_RESOLUTION|>--- conflicted
+++ resolved
@@ -291,13 +291,8 @@
         )
 
         system_user = user_services.get_system_user()
-<<<<<<< HEAD
-        rights_manager.unpublish_exploration(system_user, 'exp_id_2')  # type: ignore[no-untyped-call]
+        rights_manager.unpublish_exploration(system_user, 'exp_id_2')
         exp_summaries = exp_services.get_all_exploration_summaries()
-=======
-        rights_manager.unpublish_exploration(system_user, 'exp_id_2')
-        exp_summaries = exp_services.get_all_exploration_summaries()  # type: ignore[no-untyped-call]
->>>>>>> 940969c1
         self.assertEqual(
             recommendations_services.get_item_similarity(
                 exp_summaries['exp_id_1'], exp_summaries['exp_id_2']),
