# coding: utf-8
#
# Copyright 2018 The Oppia Authors. All Rights Reserved.
#
# Licensed under the Apache License, Version 2.0 (the "License");
# you may not use this file except in compliance with the License.
# You may obtain a copy of the License at
#
#      http://www.apache.org/licenses/LICENSE-2.0
#
# Unless required by applicable law or agreed to in writing, software
# distributed under the License is distributed on an "AS-IS" BASIS,
# WITHOUT WARRANTIES OR CONDITIONS OF ANY KIND, either express or implied.
# See the License for the specific language governing permissions and
# limitations under the License.]

"""Commands for operations on topics, and related models."""

import collections
import copy
import logging

from core.domain import role_services
from core.domain import subtopic_page_domain
from core.domain import subtopic_page_services
from core.domain import topic_domain
from core.domain import user_services
from core.platform import models
import feconf

(topic_models,) = models.Registry.import_models([models.NAMES.topic])
datastore_services = models.Registry.import_datastore_services()
memcache_services = models.Registry.import_memcache_services()


def _migrate_subtopics_to_latest_schema(versioned_subtopics):
    """Holds the responsibility of performing a step-by-step, sequential update
    of the subtopics structure based on the schema version of the input
    subtopics dictionary. If the current subtopics schema changes, a
    new conversion function must be added and some code appended to this
    function to account for that new version.

    Args:
        versioned_subtopics: A dict with two keys:
          - schema_version: int. The schema version for the subtopics dict.
          - subtopics: list(dict). The list of dicts comprising the topic's
              subtopics.

    Raises:
        Exception: The schema version of subtopics is outside of what
            is supported at present.
    """
    subtopic_schema_version = versioned_subtopics['schema_version']
    if not (1 <= subtopic_schema_version
            <= feconf.CURRENT_SUBTOPIC_SCHEMA_VERSION):
        raise Exception(
            'Sorry, we can only process v1-v%d subtopic schemas at '
            'present.' % feconf.CURRENT_SUBTOPIC_SCHEMA_VERSION)

    while (subtopic_schema_version <
           feconf.CURRENT_SUBTOPIC_SCHEMA_VERSION):
        topic_domain.Topic.update_subtopics_from_model(
            versioned_subtopics, subtopic_schema_version)
        subtopic_schema_version += 1


# Repository GET methods.
def _get_topic_memcache_key(topic_id, version=None):
    """Returns a memcache key for the topic.

    Args:
        topic_id: str. ID of the topic.
        version: int. The version of the topic.

    Returns:
        str. The memcache key of the topic.
    """
    if version:
        return 'topic-version:%s:%s' % (topic_id, version)
    else:
        return 'topic:%s' % topic_id


def get_topic_from_model(topic_model):
    """Returns a topic domain object given a topic model loaded
    from the datastore.

    Args:
        topic_model: TopicModel. The topic model loaded from the
            datastore.

    Returns:
        topic. A Topic domain object corresponding to the given
            topic model.
    """
    versioned_subtopics = {
        'schema_version': topic_model.subtopic_schema_version,
        'subtopics': copy.deepcopy(topic_model.subtopics)
    }
    if (topic_model.subtopic_schema_version !=
            feconf.CURRENT_SUBTOPIC_SCHEMA_VERSION):
        _migrate_subtopics_to_latest_schema(versioned_subtopics)
    return topic_domain.Topic(
        topic_model.id, topic_model.name,
        topic_model.description, topic_model.canonical_story_ids,
        topic_model.additional_story_ids, topic_model.uncategorized_skill_ids,
        [
            topic_domain.Subtopic.from_dict(subtopic)
            for subtopic in versioned_subtopics['subtopics']
        ],
        versioned_subtopics['schema_version'],
        topic_model.next_subtopic_id,
        topic_model.language_code,
        topic_model.version, topic_model.created_on,
        topic_model.last_updated)


def get_all_topic_summaries():
    """Returns the summaries of all topics present in the datastore.

    Returns:
        list(TopicSummary). The list of summaries of all topics present in the
            datastore.
    """
    topic_summaries_models = topic_models.TopicSummaryModel.get_all()
    topic_summaries = [
        get_topic_summary_from_model(summary)
        for summary in topic_summaries_models]
    return topic_summaries


def get_all_skill_ids_assigned_to_some_topic():
    """Returns the ids of all the skills that are linked to some topics.

    Returns:
        set([str]). The ids of all the skills linked to some topic.
    """
    skill_ids = set([])
    all_topic_models = topic_models.TopicModel.get_all()
    all_topics = [get_topic_from_model(topic) for topic in all_topic_models]
    for topic in all_topics:
        skill_ids.update(topic.get_all_skill_ids())
    return skill_ids


def get_topic_summary_from_model(topic_summary_model):
    """Returns a domain object for an Oppia topic summary given a
    topic summary model.

    Args:
        topic_summary_model: TopicSummaryModel.

    Returns:
        TopicSummary.
    """
    return topic_domain.TopicSummary(
        topic_summary_model.id, topic_summary_model.name,
        topic_summary_model.canonical_name,
        topic_summary_model.language_code,
        topic_summary_model.version,
        topic_summary_model.canonical_story_count,
        topic_summary_model.additional_story_count,
        topic_summary_model.uncategorized_skill_count,
        topic_summary_model.subtopic_count,
        topic_summary_model.total_skill_count,
        topic_summary_model.topic_model_created_on,
        topic_summary_model.topic_model_last_updated
    )


def get_topic_by_id(topic_id, strict=True, version=None):
    """Returns a domain object representing a topic.

    Args:
        topic_id: str. ID of the topic.
        strict: bool. Whether to fail noisily if no topic with the given
            id exists in the datastore.
        version: int or None. The version number of the topic to be
            retrieved. If it is None, the latest version will be retrieved.

    Returns:
        Topic or None. The domain object representing a topic with the
        given id, or None if it does not exist.
    """
    topic_memcache_key = _get_topic_memcache_key(topic_id, version=version)
    memcached_topic = memcache_services.get_multi(
        [topic_memcache_key]).get(topic_memcache_key)

    if memcached_topic is not None:
        return memcached_topic
    else:
        topic_model = topic_models.TopicModel.get(
            topic_id, strict=strict, version=version)
        if topic_model:
            topic = get_topic_from_model(topic_model)
            memcache_services.set_multi({topic_memcache_key: topic})
            return topic
        else:
            return None


def get_topics_by_ids(topic_ids):
    """Returns a list of topics matching the IDs provided.

    Args:
        topic_ids: list(str). List of IDs to get topics for.

    Returns:
        list(Topic|None). The list of topics corresponding to given ids
            (with None in place of topic ids corresponding to deleted topics).
    """
    all_topic_models = topic_models.TopicModel.get_multi(topic_ids)
    topics = [
        get_topic_from_model(topic_model) if topic_model is not None else None
        for topic_model in all_topic_models]
    return topics


def get_topic_by_name(topic_name):
    """Returns a domain object representing a topic.

    Args:
        topic_name: str. The name of the topic.

    Returns:
        Topic or None. The domain object representing a topic with the
        given id, or None if it does not exist.
    """
    topic_model = topic_models.TopicModel.get_by_name(topic_name)
    if topic_model is None:
        return None

    topic = get_topic_from_model(topic_model)
    return topic


def get_topic_summary_by_id(topic_id, strict=True):
    """Returns a domain object representing a topic summary.

    Args:
        topic_id: str. ID of the topic summary.
        strict: bool. Whether to fail noisily if no topic summary with the given
            id exists in the datastore.

    Returns:
        TopicSummary or None. The topic summary domain object corresponding to
        a topic with the given topic_id, if it exists, or else None.
    """
    topic_summary_model = topic_models.TopicSummaryModel.get(
        topic_id, strict=strict)
    if topic_summary_model:
        topic_summary = get_topic_summary_from_model(topic_summary_model)
        return topic_summary
    else:
        return None


def get_new_topic_id():
    """Returns a new topic id.

    Returns:
        str. A new topic id.
    """
    return topic_models.TopicModel.get_new_id('')


def _create_topic(committer_id, topic, commit_message, commit_cmds):
    """Creates a new topic, and ensures that rights for a new topic
    are saved first.

    Args:
        committer_id: str. ID of the committer.
        topic: Topic. topic domain object.
        commit_message: str. A description of changes made to the topic.
        commit_cmds: list(TopicChange). A list of TopicChange objects that
            represent change commands made to the given topic.
    """
    topic.validate()
    create_new_topic_rights(topic.id, committer_id)
    model = topic_models.TopicModel(
        id=topic.id,
        name=topic.name,
        canonical_name=topic.canonical_name,
        description=topic.description,
        language_code=topic.language_code,
        canonical_story_ids=topic.canonical_story_ids,
        additional_story_ids=topic.additional_story_ids,
        uncategorized_skill_ids=topic.uncategorized_skill_ids,
        subtopic_schema_version=topic.subtopic_schema_version,
        next_subtopic_id=topic.next_subtopic_id,
        subtopics=[subtopic.to_dict() for subtopic in topic.subtopics]
    )
    commit_cmd_dicts = [commit_cmd.to_dict() for commit_cmd in commit_cmds]
    model.commit(committer_id, commit_message, commit_cmd_dicts)
    topic.version += 1
    create_topic_summary(topic.id)


def save_new_topic(committer_id, topic):
    """Saves a new topic.

    Args:
        committer_id: str. ID of the committer.
        topic: Topic. Topic to be saved.

    Raises:
        Exception. Topic with same name already exists.
    """
    existing_topic = get_topic_by_name(topic.name)
    if existing_topic is not None:
        raise Exception('Topic with name \'%s\' already exists' % topic.name)

    commit_message = (
        'New topic created with name \'%s\'.' % topic.name)
    _create_topic(
        committer_id, topic, commit_message, [topic_domain.TopicChange({
            'cmd': topic_domain.CMD_CREATE_NEW,
            'name': topic.name
        })])


def apply_change_list(topic_id, change_list):
    """Applies a changelist to a topic and returns the result. The incoming
    changelist should not have simultaneuous creations and deletion of
    subtopics.

    Args:
        topic_id: str. ID of the given topic.
        change_list: list(TopicChange). A change list to be applied to the given
            topic.

    Raises:
        Exception. The incoming changelist had simultaneuous creation and
            deletion of subtopics.
    Returns:
        Topic, dict, list(int), list(int), list(SubtopicPageChange).
            The modified topic object, the modified subtopic pages dict keyed
            by subtopic page id containing the updated domain objects of
            each subtopic page, a list of ids of the deleted subtopics,
            a list of ids of the newly created subtopics and a list of changes
            applied to modified subtopic pages.
    """
    topic = get_topic_by_id(topic_id)
    newly_created_subtopic_ids = []
    existing_subtopic_page_ids_to_be_modified = []
    deleted_subtopic_ids = []
    modified_subtopic_pages_list = []
    modified_subtopic_pages = {}
    modified_subtopic_change_cmds = collections.defaultdict(list)

    for change in change_list:
        if (change.cmd ==
                subtopic_page_domain.CMD_UPDATE_SUBTOPIC_PAGE_PROPERTY):
            if change.subtopic_id < topic.next_subtopic_id:
                existing_subtopic_page_ids_to_be_modified.append(
                    change.subtopic_id)
                subtopic_page_id = (
                    subtopic_page_domain.SubtopicPage.get_subtopic_page_id(
                        topic_id, change.subtopic_id))
                modified_subtopic_change_cmds[subtopic_page_id].append(
                    change)
    modified_subtopic_pages_list = (
        subtopic_page_services.get_subtopic_pages_with_ids(
            topic_id, existing_subtopic_page_ids_to_be_modified))
    for subtopic_page in modified_subtopic_pages_list:
        modified_subtopic_pages[subtopic_page.id] = subtopic_page
    try:
        for change in change_list:
            if change.cmd == topic_domain.CMD_ADD_SUBTOPIC:
                topic.add_subtopic(change.subtopic_id, change.title)
                subtopic_page_id = (
                    subtopic_page_domain.SubtopicPage.get_subtopic_page_id(
                        topic_id, change.subtopic_id))
                modified_subtopic_pages[subtopic_page_id] = (
                    subtopic_page_domain.SubtopicPage.create_default_subtopic_page( #pylint: disable=line-too-long
                        change.subtopic_id, topic_id)
                )
                modified_subtopic_change_cmds[subtopic_page_id].append(
                    subtopic_page_domain.SubtopicPageChange({
                        'cmd': 'create_new',
                        'topic_id': topic_id,
                        'subtopic_id': change.subtopic_id
                    }))
                newly_created_subtopic_ids.append(change.subtopic_id)
            elif change.cmd == topic_domain.CMD_DELETE_SUBTOPIC:
                topic.delete_subtopic(change.subtopic_id)
                if change.subtopic_id in newly_created_subtopic_ids:
                    raise Exception(
                        'The incoming changelist had simultaneous'
                        ' creation and deletion of subtopics.')
                deleted_subtopic_ids.append(change.subtopic_id)
            elif change.cmd == topic_domain.CMD_ADD_UNCATEGORIZED_SKILL_ID:
                topic.add_uncategorized_skill_id(
                    change.new_uncategorized_skill_id)
            elif change.cmd == topic_domain.CMD_REMOVE_UNCATEGORIZED_SKILL_ID:
                topic.remove_uncategorized_skill_id(
                    change.uncategorized_skill_id)
            elif change.cmd == topic_domain.CMD_MOVE_SKILL_ID_TO_SUBTOPIC:
                topic.move_skill_id_to_subtopic(
                    change.old_subtopic_id, change.new_subtopic_id,
                    change.skill_id)
            elif change.cmd == topic_domain.CMD_REMOVE_SKILL_ID_FROM_SUBTOPIC:
                topic.remove_skill_id_from_subtopic(
                    change.subtopic_id, change.skill_id)
            elif change.cmd == topic_domain.CMD_UPDATE_TOPIC_PROPERTY:
                if (change.property_name ==
                        topic_domain.TOPIC_PROPERTY_NAME):
                    topic.update_name(change.new_value)
                elif (change.property_name ==
                      topic_domain.TOPIC_PROPERTY_DESCRIPTION):
                    topic.update_description(change.new_value)
                elif (change.property_name ==
                      topic_domain.TOPIC_PROPERTY_CANONICAL_STORY_IDS):
                    topic.update_canonical_story_ids(change.new_value)
                elif (change.property_name ==
                      topic_domain.TOPIC_PROPERTY_ADDITIONAL_STORY_IDS):
                    topic.update_additional_story_ids(change.new_value)
                elif (change.property_name ==
                      topic_domain.TOPIC_PROPERTY_LANGUAGE_CODE):
                    topic.update_language_code(change.new_value)
            elif (change.cmd ==
                  subtopic_page_domain.CMD_UPDATE_SUBTOPIC_PAGE_PROPERTY):
                subtopic_page_id = (
                    subtopic_page_domain.SubtopicPage.get_subtopic_page_id(
                        topic_id, change.subtopic_id))
                if ((modified_subtopic_pages[subtopic_page_id] is None) or
                        (change.subtopic_id in deleted_subtopic_ids)):
                    raise Exception(
                        'The subtopic with id %s doesn\'t exist' % (
                            change.subtopic_id))

                if (change.property_name ==
                        subtopic_page_domain.
                        SUBTOPIC_PAGE_PROPERTY_PAGE_CONTENTS_HTML):
                    modified_subtopic_pages[
                        subtopic_page_id].update_page_contents_html(
                            change.new_value)

                elif (change.property_name ==
                      subtopic_page_domain.
                      SUBTOPIC_PAGE_PROPERTY_PAGE_CONTENTS_AUDIO):
                    modified_subtopic_pages[
                        subtopic_page_id].update_page_contents_audio(
                            change.new_value)
            elif change.cmd == topic_domain.CMD_UPDATE_SUBTOPIC_PROPERTY:
                if (change.property_name ==
                        topic_domain.SUBTOPIC_PROPERTY_TITLE):
<<<<<<< HEAD
                    topic.update_subtopic_title(change.id, change.new_value)
=======
                    topic.update_subtopic_title(
                        change.subtopic_id, change.new_value)
                else:
                    raise Exception('Invalid change dict.')
>>>>>>> f9a5dec4
            elif (
                    change.cmd ==
                    topic_domain.CMD_MIGRATE_SUBTOPIC_SCHEMA_TO_LATEST_VERSION):
                # Loading the topic model from the datastore into a
                # Topic domain object automatically converts it to use the
                # latest schema version. As a result, simply resaving the
                # topic is sufficient to apply the schema migration.
                continue
        return (
            topic, modified_subtopic_pages, deleted_subtopic_ids,
            newly_created_subtopic_ids, modified_subtopic_change_cmds)

    except Exception as e:
        logging.error(
            '%s %s %s %s' % (
                e.__class__.__name__, e, topic_id, change_list)
        )
        raise


def _save_topic(committer_id, topic, commit_message, change_list):
    """Validates a topic and commits it to persistent storage. If
    successful, increments the version number of the incoming topic domain
    object by 1.

    Args:
        committer_id: str. ID of the given committer.
        topic: Topic. The topic domain object to be saved.
        commit_message: str. The commit message.
        change_list: list(TopicChange). List of changes applied to a topic.

    Raises:
        Exception: Received invalid change list.
        Exception: The topic model and the incoming topic domain
            object have different version numbers.
    """
    if not change_list:
        raise Exception(
            'Unexpected error: received an invalid change list when trying to '
            'save topic %s: %s' % (topic.id, change_list))
    topic.validate()

    topic_model = topic_models.TopicModel.get(topic.id, strict=False)

    # Topic model cannot be None as topic is passed as parameter here and that
    # is only possible if a topic model with that topic id exists. Also this is
    # a private function and so it cannot be called independently with any
    # topic object.
    if topic.version > topic_model.version:
        raise Exception(
            'Unexpected error: trying to update version %s of topic '
            'from version %s. Please reload the page and try again.'
            % (topic_model.version, topic.version))
    elif topic.version < topic_model.version:
        raise Exception(
            'Trying to update version %s of topic from version %s, '
            'which is too old. Please reload the page and try again.'
            % (topic_model.version, topic.version))

    topic_model.description = topic.description
    topic_model.name = topic.name
    topic_model.canonical_story_ids = topic.canonical_story_ids
    topic_model.additional_story_ids = topic.additional_story_ids
    topic_model.uncategorized_skill_ids = topic.uncategorized_skill_ids
    topic_model.subtopics = [subtopic.to_dict() for subtopic in topic.subtopics]
    topic_model.subtopic_schema_version = topic.subtopic_schema_version
    topic_model.next_subtopic_id = topic.next_subtopic_id
    topic_model.language_code = topic.language_code
    change_dicts = [change.to_dict() for change in change_list]
    topic_model.commit(committer_id, commit_message, change_dicts)
    memcache_services.delete(_get_topic_memcache_key(topic.id))
    topic.version += 1


def update_topic_and_subtopic_pages(
        committer_id, topic_id, change_list, commit_message):
    """Updates a topic and its subtopic pages. Commits changes.

    Args:
        committer_id: str. The id of the user who is performing the update
            action.
        topic_id: str. The topic id.
        change_list: list(TopicChange and SubtopicPageChange). These changes are
            applied in sequence to produce the resulting topic.
        commit_message: str or None. A description of changes made to the
            topic.

    Raises:
        ValueError: Current user does not have enough rights to edit a topic.
    """
    if not commit_message:
        raise ValueError(
            'Expected a commit message, received none.')

    (
        updated_topic, updated_subtopic_pages_dict,
        deleted_subtopic_ids, newly_created_subtopic_ids,
        updated_subtopic_pages_change_cmds_dict
    ) = apply_change_list(topic_id, change_list)

    _save_topic(
        committer_id, updated_topic, commit_message, change_list
    )
    # The following loop deletes those subtopic pages that are already in the
    # datastore, which are supposed to be deleted in the current changelist.
    for subtopic_id in deleted_subtopic_ids:
        if subtopic_id not in newly_created_subtopic_ids:
            subtopic_page_services.delete_subtopic_page(
                committer_id, topic_id, subtopic_id)

    for subtopic_page_id in updated_subtopic_pages_dict:
        subtopic_page = updated_subtopic_pages_dict[subtopic_page_id]
        subtopic_page_change_list = updated_subtopic_pages_change_cmds_dict[
            subtopic_page_id]
        subtopic_id = subtopic_page.get_subtopic_id_from_subtopic_page_id()
        # The following condition prevents the creation of subtopic pages that
        # were deleted above.
        if subtopic_id not in deleted_subtopic_ids:
            subtopic_page_services.save_subtopic_page(
                committer_id, subtopic_page, commit_message,
                subtopic_page_change_list)
    create_topic_summary(topic_id)


def delete_uncategorized_skill(user_id, topic_id, uncategorized_skill_id):
    """Removes skill with given id from the topic.

    Args:
        user_id: str. The id of the user who is performing the action.
        topic_id: str. The id of the topic from which to remove the skill.
        uncategorized_skill_id: str. The uncategorized skill to remove from the
            topic.
    """
    change_list = [topic_domain.TopicChange({
        'cmd': 'remove_uncategorized_skill_id',
        'uncategorized_skill_id': uncategorized_skill_id
    })]
    update_topic_and_subtopic_pages(
        user_id, topic_id, change_list,
        'Removed %s from uncategorized skill ids' % uncategorized_skill_id)


def add_uncategorized_skill(user_id, topic_id, uncategorized_skill_id):
    """Adds a skill with given id to the topic.

    Args:
        user_id: str. The id of the user who is performing the action.
        topic_id: str. The id of the topic to which the skill is to be added.
        uncategorized_skill_id: str. The id of the uncategorized skill to add
            to the topic.
    """
    change_list = [topic_domain.TopicChange({
        'cmd': 'add_uncategorized_skill_id',
        'new_uncategorized_skill_id': uncategorized_skill_id
    })]
    update_topic_and_subtopic_pages(
        user_id, topic_id, change_list,
        'Added %s to uncategorized skill ids' % uncategorized_skill_id)


def delete_story(user_id, topic_id, story_id):
    """Removes story with given id from the topic.

    NOTE TO DEVELOPERS: Presently, this function only removes story_id from
    canonical_story_ids list.

    Args:
        user_id: str. The id of the user who is performing the action.
        topic_id: str. The id of the topic from which to remove the story.
        story_id: str. The story to remove from the topic.
    """
    topic = get_topic_by_id(topic_id)
    old_canonical_story_ids = copy.deepcopy(topic.canonical_story_ids)
    topic.delete_story(story_id)
    change_list = [topic_domain.TopicChange({
        'cmd': 'update_topic_property',
        'property_name': 'canonical_story_ids',
        'old_value': old_canonical_story_ids,
        'new_value': topic.canonical_story_ids
    })]
    update_topic_and_subtopic_pages(
        user_id, topic_id, change_list,
        'Removed %s from canonical story ids' % story_id)


def add_canonical_story(user_id, topic_id, story_id):
    """Adds a story to the canonical story id list of a topic.

    Args:
        user_id: str. The id of the user who is performing the action.
        topic_id: str. The id of the topic to which the story is to be added.
        story_id: str. The story to add to the topic.
    """
    topic = get_topic_by_id(topic_id)
    old_canonical_story_ids = copy.deepcopy(topic.canonical_story_ids)
    topic.add_canonical_story(story_id)
    change_list = [topic_domain.TopicChange({
        'cmd': 'update_topic_property',
        'property_name': 'canonical_story_ids',
        'old_value': old_canonical_story_ids,
        'new_value': topic.canonical_story_ids
    })]
    update_topic_and_subtopic_pages(
        user_id, topic_id, change_list,
        'Added %s to canonical story ids' % story_id)


def delete_topic(committer_id, topic_id, force_deletion=False):
    """Deletes the topic with the given topic_id.

    Args:
        committer_id: str. ID of the committer.
        topic_id: str. ID of the topic to be deleted.
        force_deletion: bool. If true, the topic and its history are fully
            deleted and are unrecoverable. Otherwise, the topic and all
            its history are marked as deleted, but the corresponding models are
            still retained in the datastore. This last option is the preferred
            one.

    Raises:
        ValueError: User does not have enough rights to delete a topic.
    """
    topic_rights_model = topic_models.TopicRightsModel.get(topic_id)
    topic_rights_model.delete(
        committer_id, feconf.COMMIT_MESSAGE_TOPIC_DELETED,
        force_deletion=force_deletion)

    # Delete the summary of the topic (regardless of whether
    # force_deletion is True or not).
    delete_topic_summary(topic_id)
    topic_model = topic_models.TopicModel.get(topic_id)
    for subtopic in topic_model.subtopics:
        subtopic_page_services.delete_subtopic_page(
            committer_id, topic_id, subtopic['id'])
    topic_model.delete(
        committer_id, feconf.COMMIT_MESSAGE_TOPIC_DELETED,
        force_deletion=force_deletion)

    # This must come after the topic is retrieved. Otherwise the memcache
    # key will be reinstated.
    topic_memcache_key = _get_topic_memcache_key(topic_id)
    memcache_services.delete(topic_memcache_key)


def delete_topic_summary(topic_id):
    """Delete a topic summary model.

    Args:
        topic_id: str. ID of the topic whose topic summary is to
            be deleted.
    """

    topic_models.TopicSummaryModel.get(topic_id).delete()


def create_topic_summary(topic_id):
    """Creates and stores a summary of the given topic.

    Args:
        topic_id: str. ID of the topic.
    """
    topic = get_topic_by_id(topic_id)
    topic_summary = compute_summary_of_topic(topic)
    save_topic_summary(topic_summary)


def compute_summary_of_topic(topic):
    """Create a TopicSummary domain object for a given Topic domain
    object and return it.

    Args:
        topic: Topic. The topic object for which the summary is to be computed.

    Returns:
        TopicSummary. The computed summary for the given topic.
    """
    topic_model_canonical_story_count = len(topic.canonical_story_ids)
    topic_model_additional_story_count = len(topic.additional_story_ids)
    topic_model_uncategorized_skill_count = len(topic.uncategorized_skill_ids)
    topic_model_subtopic_count = len(topic.subtopics)

    total_skill_count = topic_model_uncategorized_skill_count
    for subtopic in topic.subtopics:
        total_skill_count = total_skill_count + len(subtopic.skill_ids)

    topic_summary = topic_domain.TopicSummary(
        topic.id, topic.name, topic.canonical_name, topic.language_code,
        topic.version, topic_model_canonical_story_count,
        topic_model_additional_story_count,
        topic_model_uncategorized_skill_count, topic_model_subtopic_count,
        total_skill_count, topic.created_on, topic.last_updated
    )

    return topic_summary


def save_topic_summary(topic_summary):
    """Save a topic summary domain object as a TopicSummaryModel
    entity in the datastore.

    Args:
        topic_summary: The topic summary object to be saved in the
            datastore.
    """
    topic_summary_model = topic_models.TopicSummaryModel(
        id=topic_summary.id,
        name=topic_summary.name,
        canonical_name=topic_summary.canonical_name,
        language_code=topic_summary.language_code,
        version=topic_summary.version,
        additional_story_count=topic_summary.additional_story_count,
        canonical_story_count=topic_summary.canonical_story_count,
        uncategorized_skill_count=topic_summary.uncategorized_skill_count,
        subtopic_count=topic_summary.subtopic_count,
        total_skill_count=topic_summary.total_skill_count,
        topic_model_last_updated=topic_summary.topic_model_last_updated,
        topic_model_created_on=topic_summary.topic_model_created_on
    )

    topic_summary_model.put()


def get_topic_rights_from_model(topic_rights_model):
    """Constructs a TopicRights object from the given topic rights model.

    Args:
        topic_rights_model: TopicRightsModel. Topic rights from the
            datastore.

    Returns:
        TopicRights. The rights object created from the model.
    """

    return topic_domain.TopicRights(
        topic_rights_model.id,
        topic_rights_model.manager_ids,
        topic_rights_model.topic_is_published
    )


def publish_topic(topic_id, committer_id):
    """Marks the given topic as published.

    Args:
        topic_id: str. The id of the given topic.
        committer_id: str. ID of the committer.

    Raises:
        Exception. The given topic does not exist.
        Exception. The topic is already published.
        Exception. The user does not have enough rights to publish the topic.
    """
    topic_rights = get_topic_rights(topic_id, strict=False)
    if topic_rights is None:
        raise Exception('The given topic does not exist')
    user = user_services.UserActionsInfo(committer_id)
    if role_services.ACTION_CHANGE_TOPIC_STATUS not in user.actions:
        raise Exception(
            'The user does not have enough rights to publish the topic.')

    if topic_rights.topic_is_published:
        raise Exception('The topic is already published.')
    topic_rights.topic_is_published = True
    commit_cmds = [topic_domain.TopicRightsChange({
        'cmd': topic_domain.CMD_PUBLISH_TOPIC
    })]
    save_topic_rights(
        topic_rights, committer_id, 'Published the topic', commit_cmds)


def unpublish_topic(topic_id, committer_id):
    """Marks the given topic as unpublished.

    Args:
        topic_id: str. The id of the given topic.
        committer_id: str. ID of the committer.

    Raises:
        Exception. The given topic does not exist.
        Exception. The topic is already unpublished.
        Exception. The user does not have enough rights to unpublish the topic.
    """
    topic_rights = get_topic_rights(topic_id, strict=False)
    if topic_rights is None:
        raise Exception('The given topic does not exist')
    user = user_services.UserActionsInfo(committer_id)
    if role_services.ACTION_CHANGE_TOPIC_STATUS not in user.actions:
        raise Exception(
            'The user does not have enough rights to unpublish the topic.')

    if not topic_rights.topic_is_published:
        raise Exception('The topic is already unpublished.')
    topic_rights.topic_is_published = False
    commit_cmds = [topic_domain.TopicRightsChange({
        'cmd': topic_domain.CMD_UNPUBLISH_TOPIC
    })]
    save_topic_rights(
        topic_rights, committer_id, 'Unpublished the topic', commit_cmds)


def save_topic_rights(topic_rights, committer_id, commit_message, commit_cmds):
    """Saves a TopicRights domain object to the datastore.

    Args:
        topic_rights: TopicRights. The rights object for the given
            topic.
        committer_id: str. ID of the committer.
        commit_message: str. Descriptive message for the commit.
        commit_cmds: list(TopicRightsChange). A list of commands describing
            what kind of commit was done.
    """

    model = topic_models.TopicRightsModel.get(topic_rights.id, strict=False)

    model.manager_ids = topic_rights.manager_ids
    model.topic_is_published = topic_rights.topic_is_published
    commit_cmd_dicts = [commit_cmd.to_dict() for commit_cmd in commit_cmds]
    model.commit(committer_id, commit_message, commit_cmd_dicts)


def create_new_topic_rights(topic_id, committer_id):
    """Creates a new topic rights object and saves it to the datastore.

    Args:
        topic_id: str. ID of the topic.
        committer_id: str. ID of the committer.
    """
    topic_rights = topic_domain.TopicRights(topic_id, [], False)
    commit_cmds = [{'cmd': topic_domain.CMD_CREATE_NEW}]

    topic_models.TopicRightsModel(
        id=topic_rights.id,
        manager_ids=topic_rights.manager_ids,
        topic_is_published=topic_rights.topic_is_published
    ).commit(committer_id, 'Created new topic rights', commit_cmds)


def get_topic_rights(topic_id, strict=True):
    """Retrieves the rights object for the given topic.

    Args:
        topic_id: str. ID of the topic.
        strict: bool. Whether to fail noisily if no topic with a given id
            exists in the datastore.

    Returns:
        TopicRights. The rights object associated with the given topic.

    Raises:
        EntityNotFoundError. The topic with ID topic_id was not
            found in the datastore.
    """

    model = topic_models.TopicRightsModel.get(topic_id, strict=strict)

    if model is None:
        return None

    return get_topic_rights_from_model(model)


def get_topic_rights_with_user(user_id):
    """Retrieves the rights object for all topics assigned to given user.

    Args:
        user_id: str. ID of the user.

    Returns:
        list(TopicRights). The rights objects associated with the topics
            assigned to given user.
    """
    topic_rights_models = topic_models.TopicRightsModel.get_by_user(user_id)
    return [
        get_topic_rights_from_model(model) for model in topic_rights_models
        if model is not None]


def get_all_topic_rights():
    """Returns the rights object of all topics present in the datastore.

    Returns:
        dict. The dict of rights objects of all topics present in
            the datastore keyed by topic id.
    """
    topic_rights_models = topic_models.TopicRightsModel.get_all()
    topic_rights = {}
    for model in topic_rights_models:
        rights = get_topic_rights_from_model(model)
        topic_rights[rights.id] = rights
    return topic_rights


def check_can_edit_topic(user, topic_rights):
    """Checks whether the user can edit the given topic.

    Args:
        user: UserActionsInfo. Object having user_id, role and actions for
            given user.
        topic_rights: TopicRights or None. Rights object for the given topic.

    Returns:
        bool. Whether the given user can edit the given topic.
    """
    if topic_rights is None:
        return False
    if role_services.ACTION_EDIT_ANY_TOPIC in user.actions:
        return True
    if role_services.ACTION_EDIT_OWNED_TOPIC not in user.actions:
        return False
    if topic_rights.is_manager(user.user_id):
        return True

    return False


def deassign_user_from_all_topics(committer, user_id):
    """Deassigns given user from all topics assigned to them.

    Args:
        committer: UserActionsInfo. UserActionsInfo object for the user
            who is performing the action.
        user_id: str. The ID of the user.

    Raises:
        Exception. The committer does not have rights to modify a role.
    """
    topic_rights_list = get_topic_rights_with_user(user_id)
    for topic_rights in topic_rights_list:
        topic_rights.manager_ids.remove(user_id)
        commit_cmds = [topic_domain.TopicRightsChange({
            'cmd': topic_domain.CMD_REMOVE_MANAGER_ROLE,
            'removed_user_id': user_id
        })]
        save_topic_rights(
            topic_rights, committer.user_id,
            'Removed all assigned topics from %s' % (user_id), commit_cmds)


def assign_role(committer, assignee, new_role, topic_id):
    """Assigns a new role to the user.

    Args:
        committer: UserActionsInfo. UserActionsInfo object for the user
            who is performing the action.
        assignee: UserActionsInfo. UserActionsInfo object for the user
            whose role is being changed.
        new_role: str. The name of the new role. Possible values are:
            ROLE_MANAGER
        topic_id: str. ID of the topic.

    Raises:
        Exception. The committer does not have rights to modify a role.
        Exception. The assignee is already a manager for the topic.
        Exception. The assignee doesn't have enough rights to become a manager.
        Exception. The role is invalid.
    """
    committer_id = committer.user_id
    topic_rights = get_topic_rights(topic_id)
    if (role_services.ACTION_MODIFY_ROLES_FOR_ANY_ACTIVITY not in
            committer.actions):
        logging.error(
            'User %s tried to allow user %s to be a %s of topic %s '
            'but was refused permission.' % (
                committer_id, assignee.user_id, new_role, topic_id))
        raise Exception(
            'UnauthorizedUserException: Could not assign new role.')

    assignee_username = user_services.get_username(assignee.user_id)
    if role_services.ACTION_EDIT_OWNED_TOPIC not in assignee.actions:
        raise Exception(
            'The assignee doesn\'t have enough rights to become a manager.')

    old_role = topic_domain.ROLE_NONE
    if topic_rights.is_manager(assignee.user_id):
        old_role = topic_domain.ROLE_MANAGER

    if new_role == topic_domain.ROLE_MANAGER:
        if topic_rights.is_manager(assignee.user_id):
            raise Exception('This user already is a manager for this topic')
        topic_rights.manager_ids.append(assignee.user_id)
    elif new_role == topic_domain.ROLE_NONE:
        if topic_rights.is_manager(assignee.user_id):
            topic_rights.manager_ids.remove(assignee.user_id)
        else:
            old_role = topic_domain.ROLE_NONE
    else:
        raise Exception('Invalid role: %s' % new_role)

    commit_message = 'Changed role of %s from %s to %s' % (
        assignee_username, old_role, new_role)
    commit_cmds = [topic_domain.TopicRightsChange({
        'cmd': topic_domain.CMD_CHANGE_ROLE,
        'assignee_id': assignee.user_id,
        'old_role': old_role,
        'new_role': new_role
    })]

    save_topic_rights(topic_rights, committer_id, commit_message, commit_cmds)<|MERGE_RESOLUTION|>--- conflicted
+++ resolved
@@ -445,14 +445,8 @@
             elif change.cmd == topic_domain.CMD_UPDATE_SUBTOPIC_PROPERTY:
                 if (change.property_name ==
                         topic_domain.SUBTOPIC_PROPERTY_TITLE):
-<<<<<<< HEAD
-                    topic.update_subtopic_title(change.id, change.new_value)
-=======
                     topic.update_subtopic_title(
                         change.subtopic_id, change.new_value)
-                else:
-                    raise Exception('Invalid change dict.')
->>>>>>> f9a5dec4
             elif (
                     change.cmd ==
                     topic_domain.CMD_MIGRATE_SUBTOPIC_SCHEMA_TO_LATEST_VERSION):
