--- conflicted
+++ resolved
@@ -824,11 +824,7 @@
     """Returns the rights object of all topics present in the datastore.
 
     Returns:
-<<<<<<< HEAD
-        dict. The dict of right objects of all topics present in
-=======
         dict. The dict of rights objects of all topics present in
->>>>>>> 53f4aa21
             the datastore keyed by topic id.
     """
     topic_rights_models = topic_models.TopicRightsModel.get_all()
