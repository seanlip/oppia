--- conflicted
+++ resolved
@@ -447,11 +447,6 @@
                         topic_domain.SUBTOPIC_PROPERTY_TITLE):
                     topic.update_subtopic_title(
                         change.subtopic_id, change.new_value)
-<<<<<<< HEAD
-                else:
-                    raise Exception('Invalid change dict.')
-=======
->>>>>>> 9e7bb859
             elif (
                     change.cmd ==
                     topic_domain.CMD_MIGRATE_SUBTOPIC_SCHEMA_TO_LATEST_VERSION):
