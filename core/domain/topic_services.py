--- conflicted
+++ resolved
@@ -1120,11 +1120,7 @@
     """Returns titles of the stories present in the topic.
 
     Args:
-<<<<<<< HEAD
-        topic: Topic. The topic domin objects.
-=======
         topic: Topic. The topic domain objects.
->>>>>>> 1424d412
 
     Returns:
         list(str). The list of story titles in the topic.
