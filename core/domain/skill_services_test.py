# Copyright 2018 The Oppia Authors. All Rights Reserved.
#
# Licensed under the Apache License, Version 2.0 (the "License");
# you may not use this file except in compliance with the License.
# You may obtain a copy of the License at
#
#      http://www.apache.org/licenses/LICENSE-2.0
#
# Unless required by applicable law or agreed to in writing, software
# distributed under the License is distributed on an "AS-IS" BASIS,
# WITHOUT WARRANTIES OR CONDITIONS OF ANY KIND, either express or implied.
# See the License for the specific language governing permissions and
# limitations under the License.

"""Tests the methods defined in skill services."""

from __future__ import annotations

import logging

from core import feconf
from core.constants import constants
from core.domain import config_services
from core.domain import question_domain
from core.domain import skill_domain
from core.domain import skill_fetchers
from core.domain import skill_services
from core.domain import state_domain
from core.domain import suggestion_services
from core.domain import topic_domain
from core.domain import topic_fetchers
from core.domain import topic_services
from core.domain import translation_domain
from core.domain import user_services
from core.platform import models
from core.tests import test_utils
from typing import Dict, List, Union
from typing_extensions import Final

MYPY = False
if MYPY: # pragma: no cover
    from mypy_imports import question_models
    from mypy_imports import skill_models

(skill_models, question_models) = models.Registry.import_models([
    models.Names.SKILL, models.Names.QUESTION
])

SuggestionChangeDictType = Dict[
    str,
    Union[
        str,
        Dict[str, Union[state_domain.StateDict, int, str, List[str]]],
        float
    ]
]


class SkillServicesUnitTests(test_utils.GenericTestBase):
    """Test the skill services module."""

    USER_ID: Final = 'user'
    MISCONCEPTION_ID_1: Final = 1
    MISCONCEPTION_ID_2: Final = 2

    def setUp(self) -> None:
        super().setUp()
        example_1 = skill_domain.WorkedExample(
            state_domain.SubtitledHtml('2', '<p>Example Question 1</p>'),
            state_domain.SubtitledHtml('3', '<p>Example Explanation 1</p>')
        )
        skill_contents = skill_domain.SkillContents(
            state_domain.SubtitledHtml('1', '<p>Explanation</p>'), [example_1],
            state_domain.RecordedVoiceovers.from_dict({
                'voiceovers_mapping': {
                    '1': {}, '2': {}, '3': {}
                }
            }),
            translation_domain.WrittenTranslations.from_dict({
                'translations_mapping': {
                    '1': {}, '2': {}, '3': {}
                }
            })
        )
        misconceptions = [skill_domain.Misconception(
            self.MISCONCEPTION_ID_1, 'name', '<p>description</p>',
            '<p>default_feedback</p>', True)]
        self.num_queries_to_fetch = 10
        self.SKILL_ID = skill_services.get_new_skill_id()
        self.SKILL_ID2 = skill_services.get_new_skill_id()
        self.SKILL_ID3 = skill_services.get_new_skill_id()

        self.signup('a@example.com', 'A')
        self.signup(self.CURRICULUM_ADMIN_EMAIL, self.CURRICULUM_ADMIN_USERNAME)
        self.signup('admin2@example.com', 'adm2')

        self.user_id_a = self.get_user_id_from_email('a@example.com')
        self.user_id_admin = (
            self.get_user_id_from_email(self.CURRICULUM_ADMIN_EMAIL))
        self.user_id_admin_2 = self.get_user_id_from_email('admin2@example.com')
        self.set_curriculum_admins([self.CURRICULUM_ADMIN_USERNAME, 'adm2'])
        self.user_a = user_services.get_user_actions_info(self.user_id_a)
        self.user_admin = user_services.get_user_actions_info(
            self.user_id_admin)
        self.user_admin_2 = user_services.get_user_actions_info(
            self.user_id_admin_2)

        self.skill = self.save_new_skill(
            self.SKILL_ID, self.USER_ID, description='Description',
            misconceptions=misconceptions,
            skill_contents=skill_contents,
            prerequisite_skill_ids=['skill_id_1', 'skill_id_2'])

    def test_apply_change_list_with_invalid_property_name(self) -> None:
        class MockSkillChange:
            def __init__(self, cmd: str, property_name: str) -> None:
                self.cmd = cmd
                self.property_name = property_name

        invalid_skill_change_list = [MockSkillChange(
            skill_domain.CMD_UPDATE_SKILL_MISCONCEPTIONS_PROPERTY,
            'invalid_property_name')]

        # TODO(#13059): Here we use MyPy ignore because after we fully type
        # the codebase we plan to get rid of the tests that intentionally test
        # wrong inputs that we can normally catch by typing.
        with self.assertRaisesRegex(Exception, 'Invalid change dict.'):
            skill_services.apply_change_list(
                self.SKILL_ID, invalid_skill_change_list, self.user_id_a)  # type: ignore[arg-type]

    def test_compute_summary(self) -> None:
        skill = skill_fetchers.get_skill_by_id(self.SKILL_ID)
        skill_summary = skill_services.compute_summary_of_skill(skill)

        self.assertEqual(skill_summary.id, self.SKILL_ID)
        self.assertEqual(skill_summary.description, 'Description')
        self.assertEqual(skill_summary.misconception_count, 1)
        self.assertEqual(skill_summary.worked_examples_count, 1)

    def test_raises_error_when_the_skill_provided_with_no_created_on_data(
        self
    ) -> None:
        skill = skill_fetchers.get_skill_by_id(self.SKILL_ID)
        skill.created_on = None

        with self.assertRaisesRegex(
            Exception,
            'No data available for when the skill was created.'
        ):
            skill_services.compute_summary_of_skill(skill)

    def test_raises_error_when_the_skill_provided_with_no_last_updated_data(
        self
    ) -> None:
        skill = skill_fetchers.get_skill_by_id(self.SKILL_ID)
        skill.last_updated = None

        with self.assertRaisesRegex(
            Exception,
            'No data available for when the skill was last_updated.'
        ):
            skill_services.compute_summary_of_skill(skill)

    def test_get_image_filenames_from_skill(self) -> None:
        explanation_html = (
            'Explanation with image: <oppia-noninteractive-image '
            'filepath-with-value="&quot;img.svg&quot;" caption-with-value='
            '"&quot;&quot;" alt-with-value="&quot;Image&quot;">'
            '</oppia-noninteractive-image>'
        )
        example_explanation_html = (
            'Explanation with image: <oppia-noninteractive-image '
            'filepath-with-value="&quot;img2.svg&quot;" caption-with-value='
            '"&quot;&quot;" alt-with-value="&quot;Image&quot;">'
            '</oppia-noninteractive-image>'
        )
        example_1 = skill_domain.WorkedExample(
            state_domain.SubtitledHtml('2', '<p>Example Question 1</p>'),
            state_domain.SubtitledHtml('3', example_explanation_html)
        )
        self.skill.skill_contents = skill_domain.SkillContents(
            state_domain.SubtitledHtml('1', explanation_html), [example_1],
            state_domain.RecordedVoiceovers.from_dict({
                'voiceovers_mapping': {
                    '1': {}, '2': {}, '3': {}
                }
            }),
            translation_domain.WrittenTranslations.from_dict({
                'translations_mapping': {
                    '1': {}, '2': {}, '3': {}
                }
            })
        )
        filenames = skill_services.get_image_filenames_from_skill(self.skill)
        self.assertItemsEqual(filenames, ['img.svg', 'img2.svg'])

    def test_get_new_skill_id(self) -> None:
        new_skill_id = skill_services.get_new_skill_id()

        self.assertEqual(len(new_skill_id), 12)
        self.assertEqual(skill_models.SkillModel.get_by_id(new_skill_id), None)

    def test_get_descriptions_of_skills(self) -> None:
        example_1 = skill_domain.WorkedExample(
            state_domain.SubtitledHtml('2', '<p>Example Question 1</p>'),
            state_domain.SubtitledHtml('3', '<p>Example Explanation 1</p>')
        )
        self.save_new_skill(
            'skill_id_1', self.user_id_admin, description='Description 1',
            misconceptions=[],
            skill_contents=skill_domain.SkillContents(
                state_domain.SubtitledHtml('1', '<p>Explanation</p>'),
                [example_1],
                state_domain.RecordedVoiceovers.from_dict({
                    'voiceovers_mapping': {
                        '1': {}, '2': {}, '3': {}
                    }
                }),
                translation_domain.WrittenTranslations.from_dict({
                    'translations_mapping': {
                        '1': {}, '2': {}, '3': {}
                    }
                })
            )
        )
        self.save_new_skill(
            'skill_id_2', self.user_id_admin, description='Description 2',
            misconceptions=[],
            skill_contents=skill_domain.SkillContents(
                state_domain.SubtitledHtml('1', '<p>Explanation</p>'),
                [example_1],
                state_domain.RecordedVoiceovers.from_dict({
                    'voiceovers_mapping': {
                        '1': {}, '2': {}, '3': {}
                    }
                }),
                translation_domain.WrittenTranslations.from_dict({
                    'translations_mapping': {
                        '1': {}, '2': {}, '3': {}
                    }
                })
            )
        )

        skill_services.delete_skill(self.user_id_admin, 'skill_id_2')
        skill_descriptions, deleted_skill_ids = (
            skill_services.get_descriptions_of_skills(
                ['skill_id_1', 'skill_id_2']))
        self.assertEqual(deleted_skill_ids, ['skill_id_2'])
        self.assertEqual(
            skill_descriptions, {
                'skill_id_1': 'Description 1'
            }
        )

    def test_get_rubrics_of_linked_skills(self) -> None:
        example_1 = skill_domain.WorkedExample(
            state_domain.SubtitledHtml('2', '<p>Example Question 1</p>'),
            state_domain.SubtitledHtml('3', '<p>Example Explanation 1</p>')
        )
        self.save_new_skill(
            'skill_id_1', self.user_id_admin, description='Description 1',
            misconceptions=[],
            skill_contents=skill_domain.SkillContents(
                state_domain.SubtitledHtml('1', '<p>Explanation</p>'),
                [example_1],
                state_domain.RecordedVoiceovers.from_dict({
                    'voiceovers_mapping': {
                        '1': {}, '2': {}, '3': {}
                    }
                }),
                translation_domain.WrittenTranslations.from_dict({
                    'translations_mapping': {
                        '1': {}, '2': {}, '3': {}
                    }
                })
            )
        )
        self.save_new_skill(
            'skill_id_2', self.user_id_admin, description='Description 2',
            misconceptions=[],
            skill_contents=skill_domain.SkillContents(
                state_domain.SubtitledHtml('1', '<p>Explanation</p>'),
                [example_1],
                state_domain.RecordedVoiceovers.from_dict({
                    'voiceovers_mapping': {
                        '1': {}, '2': {}, '3': {}
                    }
                }),
                translation_domain.WrittenTranslations.from_dict({
                    'translations_mapping': {
                        '1': {}, '2': {}, '3': {}
                    }
                })
            )
        )

        skill_services.delete_skill(self.user_id_admin, 'skill_id_2')
        skill_rubrics, deleted_skill_ids = (
            skill_services.get_rubrics_of_skills(
                ['skill_id_1', 'skill_id_2']))
        self.assertEqual(deleted_skill_ids, ['skill_id_2'])

        self.assertEqual(
            skill_rubrics, {
                'skill_id_1': [
                    skill_domain.Rubric(
                        constants.SKILL_DIFFICULTIES[0], ['Explanation 1']
                    ).to_dict(),
                    skill_domain.Rubric(
                        constants.SKILL_DIFFICULTIES[1], ['Explanation 2']
                    ).to_dict(),
                    skill_domain.Rubric(
                        constants.SKILL_DIFFICULTIES[2], ['Explanation 3']
                    ).to_dict()],
                'skill_id_2': None
            }
        )

    def test_get_skill_from_model(self) -> None:
        skill_model = skill_models.SkillModel.get(self.SKILL_ID)
        skill = skill_fetchers.get_skill_from_model(skill_model)

        self.assertEqual(skill.to_dict(), self.skill.to_dict())

    def test_get_skill_summary_from_model(self) -> None:
        skill_summary_model = skill_models.SkillSummaryModel.get(self.SKILL_ID)
        skill_summary = skill_services.get_skill_summary_from_model(
            skill_summary_model)

        self.assertEqual(skill_summary.id, self.SKILL_ID)
        self.assertEqual(skill_summary.description, 'Description')
        self.assertEqual(skill_summary.misconception_count, 1)
        self.assertEqual(skill_summary.worked_examples_count, 1)

    def test_get_all_skill_summaries(self) -> None:
        skill_summaries = skill_services.get_all_skill_summaries()

        self.assertEqual(len(skill_summaries), 1)
        self.assertEqual(skill_summaries[0].id, self.SKILL_ID)
        self.assertEqual(skill_summaries[0].description, 'Description')
        self.assertEqual(skill_summaries[0].misconception_count, 1)
        self.assertEqual(skill_summaries[0].worked_examples_count, 1)

    def test_commit_log_entry(self) -> None:
        skill_commit_log_entry = (
            skill_models.SkillCommitLogEntryModel.get_commit(self.SKILL_ID, 1)
        )
        # Ruling out the possibility of None for mypy type checking.
        assert skill_commit_log_entry is not None
        self.assertEqual(skill_commit_log_entry.commit_type, 'create')
        self.assertEqual(skill_commit_log_entry.skill_id, self.SKILL_ID)
        self.assertEqual(skill_commit_log_entry.user_id, self.USER_ID)

    def test_get_skill_summary_by_id(self) -> None:
        skill_summary = skill_services.get_skill_summary_by_id(self.SKILL_ID)

        self.assertEqual(skill_summary.id, self.SKILL_ID)
        self.assertEqual(skill_summary.description, 'Description')
        self.assertEqual(skill_summary.misconception_count, 1)

    def test_get_filtered_skill_summaries(self) -> None:
        self.save_new_skill(
            self.SKILL_ID2, self.USER_ID, description='Description2',
            prerequisite_skill_ids=['skill_id_1', 'skill_id_2'])
        augmented_skill_summaries, next_cursor, more = (
            skill_services.get_filtered_skill_summaries(
                self.num_queries_to_fetch, None, None, [], None, None))
        self.assertEqual(next_cursor, None)
        self.assertFalse(more)

        self.assertEqual(len(augmented_skill_summaries), 2)
        self.assertEqual(augmented_skill_summaries[0].id, self.SKILL_ID2)
        self.assertEqual(augmented_skill_summaries[1].id, self.SKILL_ID)

        augmented_skill_summaries, next_cursor, more = (
            skill_services.get_filtered_skill_summaries(
                1, None, 'english', [], None, None))

        self.assertEqual(len(augmented_skill_summaries), 0)

        augmented_skill_summaries, next_cursor, more = (
            skill_services.get_filtered_skill_summaries(
                self.num_queries_to_fetch, None, None, [],
                'Oldest Created', None))

        self.assertEqual(len(augmented_skill_summaries), 2)
        self.assertEqual(augmented_skill_summaries[0].id, self.SKILL_ID)
        self.assertEqual(augmented_skill_summaries[1].id, self.SKILL_ID2)

        augmented_skill_summaries, next_cursor, more = (
            skill_services.get_filtered_skill_summaries(
                self.num_queries_to_fetch, None, None, [],
                'Most Recently Updated', None))

        self.assertEqual(len(augmented_skill_summaries), 2)
        self.assertEqual(augmented_skill_summaries[0].id, self.SKILL_ID2)
        self.assertEqual(augmented_skill_summaries[1].id, self.SKILL_ID)

        augmented_skill_summaries, next_cursor, more = (
            skill_services.get_filtered_skill_summaries(
                self.num_queries_to_fetch, None, None, [],
                'Least Recently Updated', None))

        self.assertEqual(len(augmented_skill_summaries), 2)
        self.assertEqual(augmented_skill_summaries[0].id, self.SKILL_ID)
        self.assertEqual(augmented_skill_summaries[1].id, self.SKILL_ID2)

    def test_cursor_behaves_correctly_when_fetching_skills_in_batches(
        self
    ) -> None:
        self.save_new_skill(
            self.SKILL_ID2, self.USER_ID, description='Description2',
            prerequisite_skill_ids=[])
        self.save_new_skill(
            self.SKILL_ID3, self.USER_ID, description='Description3',
            prerequisite_skill_ids=[])

        augmented_skill_summaries, next_cursor, more = (
            skill_services.get_filtered_skill_summaries(
                1, None, None, [], None, None))
        self.assertEqual(len(augmented_skill_summaries), 2)
        self.assertIsInstance(next_cursor, str)
        self.assertTrue(more)

        augmented_skill_summaries, next_cursor, more = (
            skill_services.get_filtered_skill_summaries(
                self.num_queries_to_fetch, None, None, [], None, next_cursor))
        self.assertEqual(len(augmented_skill_summaries), 1)
        self.assertIsNone(next_cursor)
        self.assertFalse(more)

    def test_filter_skills_by_status_all(self) -> None:
        self.save_new_skill(
            self.SKILL_ID2, self.USER_ID, description='Description2',
            prerequisite_skill_ids=['skill_id_1', 'skill_id_2'])

        augmented_skill_summaries, next_cursor, more = (
            skill_services.get_filtered_skill_summaries(
                self.num_queries_to_fetch, None, None, [],
                None, None))
        self.assertEqual(len(augmented_skill_summaries), 2)
        self.assertEqual(next_cursor, None)
        self.assertFalse(more)

        augmented_skill_summaries, next_cursor, more = (
            skill_services.get_filtered_skill_summaries(
                self.num_queries_to_fetch, 'All', None, [],
                None, None))
        self.assertEqual(len(augmented_skill_summaries), 2)
        self.assertEqual(next_cursor, None)
        self.assertFalse(more)

    def test_filter_skills_by_status_assigned(self) -> None:
        self.save_new_skill(
            self.SKILL_ID2, self.USER_ID, description='Description2',
            prerequisite_skill_ids=['skill_id_1', 'skill_id_2'])

        augmented_skill_summaries, next_cursor, more = (
            skill_services.get_filtered_skill_summaries(
                self.num_queries_to_fetch, 'Assigned', None, [], None, None))
        self.assertEqual(len(augmented_skill_summaries), 0)
        self.assertEqual(next_cursor, None)
        self.assertFalse(more)

        topic_id = topic_fetchers.get_new_topic_id()
        self.save_new_topic(
            topic_id, self.USER_ID, name='topic1',
            abbreviated_name='topic-one', url_fragment='topic-one',
            description='Description',
            canonical_story_ids=[],
            additional_story_ids=[],
            uncategorized_skill_ids=[self.SKILL_ID2],
            subtopics=[], next_subtopic_id=1)

        augmented_skill_summaries, next_cursor, more = (
            skill_services.get_filtered_skill_summaries(
                self.num_queries_to_fetch, 'Assigned', None,
                [], None, None))
        self.assertEqual(augmented_skill_summaries[0].topic_names, ['topic1'])
        self.assertEqual(augmented_skill_summaries[0].id, self.SKILL_ID2)
        self.assertEqual(next_cursor, None)
        self.assertFalse(more)

    def test_filter_skills_by_status_unassigned(self) -> None:
        self.save_new_skill(
            self.SKILL_ID2, self.USER_ID, description='Description2',
            prerequisite_skill_ids=['skill_id_1', 'skill_id_2'])

        augmented_skill_summaries, next_cursor, more = (
            skill_services.get_filtered_skill_summaries(
                self.num_queries_to_fetch, 'Unassigned', None, [],
                None, None))
        self.assertEqual(len(augmented_skill_summaries), 2)
        self.assertEqual(next_cursor, None)
        self.assertFalse(more)

    def test_filter_skills_by_classroom_name(self) -> None:
        augmented_skill_summaries, next_cursor, more = (
            skill_services.get_filtered_skill_summaries(
                self.num_queries_to_fetch, None, 'english', [], None, None))
        self.assertEqual(len(augmented_skill_summaries), 0)
        self.assertEqual(next_cursor, None)
        self.assertFalse(more)

        self.save_new_skill(
            self.SKILL_ID2, self.USER_ID, description='Description2',
            prerequisite_skill_ids=['skill_id_1', 'skill_id_2'])

        topic_id = topic_fetchers.get_new_topic_id()
        self.save_new_topic(
            topic_id, self.USER_ID, name='topic1',
            abbreviated_name='topic-two', url_fragment='topic-two',
            description='Description',
            canonical_story_ids=[],
            additional_story_ids=[],
            uncategorized_skill_ids=[self.SKILL_ID2],
            subtopics=[], next_subtopic_id=1)

        config_services.set_property(
            self.user_id_admin, 'classroom_pages_data', [{
                'url_fragment': 'math',
                'name': 'math',
                'topic_ids': [topic_id],
                'topic_list_intro': 'Topics Covered',
                'course_details': 'Course Details'
            }]
        )

        augmented_skill_summaries, next_cursor, more = (
            skill_services.get_filtered_skill_summaries(
                self.num_queries_to_fetch, None, 'math', [],
                None, None))
        self.assertEqual(augmented_skill_summaries[0].topic_names, ['topic1'])
        self.assertEqual(augmented_skill_summaries[0].id, self.SKILL_ID2)
        self.assertEqual(
            augmented_skill_summaries[0].classroom_names, ['math'])
        self.assertEqual(next_cursor, None)
        self.assertFalse(more)

    def test_filter_skills_by_keywords(self) -> None:
        self.save_new_skill(
            self.SKILL_ID2, self.USER_ID, description='Alpha',
            misconceptions=None,
            skill_contents=None,
            prerequisite_skill_ids=[])
        self.save_new_skill(
            self.SKILL_ID3, self.USER_ID, description='Beta',
            misconceptions=None,
            skill_contents=None,
            prerequisite_skill_ids=[])

        augmented_skill_summaries, next_cursor, more = (
            skill_services.get_filtered_skill_summaries(
                self.num_queries_to_fetch, None, None, [], None, None))

        self.assertEqual(len(augmented_skill_summaries), 3)
        self.assertEqual(next_cursor, None)
        self.assertFalse(more)

        augmented_skill_summaries, next_cursor, more = (
            skill_services.get_filtered_skill_summaries(
                1, None, None, ['Non_existent'],
                'Least Recently Updated', None))

        self.assertEqual(len(augmented_skill_summaries), 0)

        augmented_skill_summaries, next_cursor, more = (
            skill_services.get_filtered_skill_summaries(
                self.num_queries_to_fetch, None, None, [], None, None))

        self.assertEqual(len(augmented_skill_summaries), 3)
        self.assertEqual(next_cursor, None)
        self.assertFalse(more)

        augmented_skill_summaries, next_cursor, more = (
            skill_services.get_filtered_skill_summaries(
                self.num_queries_to_fetch, None, None, ['descr'], None, None))

        self.assertEqual(len(augmented_skill_summaries), 1)
        self.assertEqual(augmented_skill_summaries[0].id, self.SKILL_ID)
        self.assertEqual(next_cursor, None)
        self.assertFalse(more)

        augmented_skill_summaries, next_cursor, more = (
            skill_services.get_filtered_skill_summaries(
                self.num_queries_to_fetch, None, None, ['alph'], None, None))

        self.assertEqual(len(augmented_skill_summaries), 1)
        self.assertEqual(augmented_skill_summaries[0].id, self.SKILL_ID2)
        self.assertEqual(next_cursor, None)
        self.assertFalse(more)

        augmented_skill_summaries, next_cursor, more = (
            skill_services.get_filtered_skill_summaries(
                self.num_queries_to_fetch, None, None, ['bet'], None, None))

        self.assertEqual(len(augmented_skill_summaries), 1)
        self.assertEqual(augmented_skill_summaries[0].id, self.SKILL_ID3)
        self.assertEqual(next_cursor, None)
        self.assertFalse(more)

        augmented_skill_summaries, next_cursor, more = (
            skill_services.get_filtered_skill_summaries(
                self.num_queries_to_fetch, None, None, ['alp', 'bet'],
                None, None))

        self.assertEqual(len(augmented_skill_summaries), 2)
        self.assertEqual(next_cursor, None)
        self.assertFalse(more)

        augmented_skill_summaries, next_cursor, more = (
            skill_services.get_filtered_skill_summaries(
                self.num_queries_to_fetch, 'invalid_status', None,
                ['alp', 'bet'], None, None))

        self.assertEqual(len(augmented_skill_summaries), 0)
        self.assertEqual(next_cursor, None)
        self.assertFalse(more)

    def test_get_all_topic_assignments_for_skill(self) -> None:
        topic_id = topic_fetchers.get_new_topic_id()
        topic_id_1 = topic_fetchers.get_new_topic_id()
        self.save_new_topic(
            topic_id, self.USER_ID, name='Topic1',
            abbreviated_name='topic-three', url_fragment='topic-three',
            description='Description',
            canonical_story_ids=[],
            additional_story_ids=[],
            uncategorized_skill_ids=[self.SKILL_ID],
            subtopics=[], next_subtopic_id=1)

        subtopic = topic_domain.Subtopic.from_dict({
            'id': 1,
            'title': 'subtopic1',
            'skill_ids': [self.SKILL_ID],
            'thumbnail_filename': None,
            'thumbnail_bg_color': None,
            'thumbnail_size_in_bytes': None,
            'url_fragment': 'subtopic-one'
        })
        self.save_new_topic(
            topic_id_1, self.USER_ID, name='Topic2',
            abbreviated_name='topic-four', url_fragment='topic-four',
            description='Description2', canonical_story_ids=[],
            additional_story_ids=[],
            uncategorized_skill_ids=[],
            subtopics=[subtopic], next_subtopic_id=2)

        topic_assignments = (
            skill_services.get_all_topic_assignments_for_skill(self.SKILL_ID))
        topic_assignments = sorted(
            topic_assignments, key=lambda i: i.topic_name)
        self.assertEqual(len(topic_assignments), 2)
        self.assertEqual(topic_assignments[0].topic_name, 'Topic1')
        self.assertEqual(topic_assignments[0].topic_id, topic_id)
        self.assertEqual(topic_assignments[0].topic_version, 1)
        self.assertIsNone(topic_assignments[0].subtopic_id)

        self.assertEqual(topic_assignments[1].topic_name, 'Topic2')
        self.assertEqual(topic_assignments[1].topic_id, topic_id_1)
        self.assertEqual(topic_assignments[1].topic_version, 1)
        self.assertEqual(topic_assignments[1].subtopic_id, 1)

    def test_remove_skill_from_all_topics(self) -> None:
        topic_id = topic_fetchers.get_new_topic_id()
        topic_id_1 = topic_fetchers.get_new_topic_id()
        self.save_new_topic(
            topic_id, self.USER_ID, name='Topic1',
            abbreviated_name='topic-five', url_fragment='topic-five',
            description='Description',
            canonical_story_ids=[],
            additional_story_ids=[],
            uncategorized_skill_ids=[self.SKILL_ID],
            subtopics=[], next_subtopic_id=1)

        subtopic = topic_domain.Subtopic.from_dict({
            'id': 1,
            'title': 'subtopic1',
            'skill_ids': [self.SKILL_ID],
            'thumbnail_filename': None,
            'thumbnail_bg_color': None,
            'thumbnail_size_in_bytes': None,
            'url_fragment': 'subtopic-one'
        })
        self.save_new_topic(
            topic_id_1, self.USER_ID, name='Topic2',
            abbreviated_name='topic-six', url_fragment='topic-six',
            description='Description2', canonical_story_ids=[],
            additional_story_ids=[],
            uncategorized_skill_ids=[],
            subtopics=[subtopic], next_subtopic_id=2)

        skill_services.remove_skill_from_all_topics(self.USER_ID, self.SKILL_ID)
        topic_assignments_dict = (
            skill_services.get_all_topic_assignments_for_skill(self.SKILL_ID))
        self.assertEqual(len(topic_assignments_dict), 0)

    def test_successfully_replace_skill_id_in_all_topics(self) -> None:
        topic_id = topic_fetchers.get_new_topic_id()
        topic_id_1 = topic_fetchers.get_new_topic_id()
        self.save_new_topic(
            topic_id, self.USER_ID, name='Topic1',
            abbreviated_name='topic-five', url_fragment='topic-five',
            description='Description',
            canonical_story_ids=[],
            additional_story_ids=[],
            uncategorized_skill_ids=[self.SKILL_ID],
            subtopics=[], next_subtopic_id=1)

        subtopic = topic_domain.Subtopic.from_dict({
            'id': 1,
            'title': 'subtopic1',
            'skill_ids': [self.SKILL_ID],
            'thumbnail_filename': None,
            'thumbnail_bg_color': None,
            'thumbnail_size_in_bytes': None,
            'url_fragment': 'subtopic-one'
        })
        self.save_new_topic(
            topic_id_1, self.USER_ID, name='Topic2',
            abbreviated_name='topic-six', url_fragment='topic-six',
            description='Description2', canonical_story_ids=[],
            additional_story_ids=[],
            uncategorized_skill_ids=[],
            subtopics=[subtopic], next_subtopic_id=2)

        topic_assignments_dict = (
            skill_services.get_all_topic_assignments_for_skill('new_skill_id'))
        self.assertEqual(len(topic_assignments_dict), 0)
        skill_services.replace_skill_id_in_all_topics(
            self.USER_ID, self.SKILL_ID, 'new_skill_id')
        topic_assignments_dict = (
            skill_services.get_all_topic_assignments_for_skill('new_skill_id'))
        self.assertEqual(len(topic_assignments_dict), 2)

    def test_failure_replace_skill_id_in_all_topics(self) -> None:
        topic_id = topic_fetchers.get_new_topic_id()
        self.save_new_topic(
            topic_id, self.USER_ID, name='Topic1',
            abbreviated_name='topic-five', url_fragment='topic-five',
            description='Description',
            canonical_story_ids=[],
            additional_story_ids=[],
            uncategorized_skill_ids=[self.SKILL_ID, 'new_skill_id'],
            subtopics=[], next_subtopic_id=1)
        error_message = (
            'Found topic \'Topic1\' contains the two skills to be merged. '
            'Please unassign one of these skills from topic '
            'and retry this operation.')
        with self.assertRaisesRegex(Exception, error_message):
            skill_services.replace_skill_id_in_all_topics(
                self.USER_ID, self.SKILL_ID, 'new_skill_id')

    def test_update_skill(self) -> None:
        changelist = [
            skill_domain.SkillChange({
                'cmd': skill_domain.CMD_ADD_SKILL_MISCONCEPTION,
                'new_misconception_dict': {
                    'id': self.skill.next_misconception_id,
                    'name': 'test name',
                    'notes': '<p>test notes</p>',
                    'feedback': '<p>test feedback</p>',
                    'must_be_addressed': True
                }
            }),
            skill_domain.SkillChange({
                'cmd': skill_domain.CMD_UPDATE_SKILL_MISCONCEPTIONS_PROPERTY,
                'property_name': (
                    skill_domain.SKILL_MISCONCEPTIONS_PROPERTY_NAME),
                'misconception_id': self.skill.next_misconception_id,
                'old_value': 'test name',
                'new_value': 'Name'
            }),
            skill_domain.SkillChange({
                'cmd': skill_domain.CMD_UPDATE_SKILL_MISCONCEPTIONS_PROPERTY,
                'property_name': (
                    skill_domain.SKILL_MISCONCEPTIONS_PROPERTY_MUST_BE_ADDRESSED
                ),
                'misconception_id': self.skill.next_misconception_id,
                'old_value': True,
                'new_value': False
            }),
            skill_domain.SkillChange({
                'cmd': skill_domain.CMD_ADD_PREREQUISITE_SKILL,
                'skill_id': 'skill_id_3'
            }),
            skill_domain.SkillChange({
                'cmd': skill_domain.CMD_DELETE_PREREQUISITE_SKILL,
                'skill_id': 'skill_id_1'
            }),
            skill_domain.SkillChange({
                'cmd': skill_domain.CMD_UPDATE_RUBRICS,
                'difficulty': constants.SKILL_DIFFICULTIES[0],
                'explanations': [
                    '<p>New Explanation 1</p>', '<p>New Explanation 2</p>']
            }),
            skill_domain.SkillChange({
                'cmd': skill_domain.CMD_UPDATE_RUBRICS,
                'difficulty': constants.SKILL_DIFFICULTIES[1],
                'explanations': ['<p>Explanation</p>']
            })
        ]
        skill_services.update_skill(
            self.USER_ID, self.SKILL_ID, changelist,
            'Updated misconception name.')
        skill = skill_fetchers.get_skill_by_id(self.SKILL_ID)
        skill_summary = skill_services.get_skill_summary_by_id(self.SKILL_ID)
        self.assertEqual(skill_summary.misconception_count, 2)
        self.assertEqual(skill_summary.version, 2)
        self.assertEqual(skill.version, 2)
        self.assertEqual(
            skill.prerequisite_skill_ids, ['skill_id_2', 'skill_id_3'])
        self.assertEqual(skill.misconceptions[1].name, 'Name')
        self.assertEqual(skill.misconceptions[1].must_be_addressed, False)
        self.assertEqual(
            skill.rubrics[0].explanations, [
                '<p>New Explanation 1</p>', '<p>New Explanation 2</p>'])
        self.assertEqual(skill.rubrics[1].explanations, ['<p>Explanation</p>'])

    def test_merge_skill(self) -> None:
        changelist = [
            skill_domain.SkillChange({
                'cmd': skill_domain.CMD_UPDATE_SKILL_PROPERTY,
                'property_name': (
                    skill_domain.SKILL_PROPERTY_SUPERSEDING_SKILL_ID),
                'old_value': '',
                'new_value': 'TestSkillId'
            }),
            skill_domain.SkillChange({
                'cmd': skill_domain.CMD_UPDATE_SKILL_PROPERTY,
                'property_name': (
                    skill_domain.SKILL_PROPERTY_ALL_QUESTIONS_MERGED),
                'old_value': None,
                'new_value': False
            })
        ]
        skill_services.update_skill(
            self.USER_ID, self.SKILL_ID, changelist,
            'Merging skill.')
        skill = skill_fetchers.get_skill_by_id(self.SKILL_ID)
        self.assertEqual(skill.version, 2)
        self.assertEqual(skill.superseding_skill_id, 'TestSkillId')
        self.assertEqual(skill.all_questions_merged, False)

    def test_set_merge_complete_for_skill(self) -> None:
        changelist = [
            skill_domain.SkillChange({
                'cmd': skill_domain.CMD_UPDATE_SKILL_PROPERTY,
                'property_name': (
                    skill_domain.SKILL_PROPERTY_SUPERSEDING_SKILL_ID),
                'old_value': None,
                'new_value': self.SKILL_ID
            }),
            skill_domain.SkillChange({
                'cmd': skill_domain.CMD_UPDATE_SKILL_PROPERTY,
                'property_name': (
                    skill_domain.SKILL_PROPERTY_ALL_QUESTIONS_MERGED),
                'old_value': False,
                'new_value': True
            })
        ]
        skill_services.update_skill(
            self.USER_ID, self.SKILL_ID, changelist,
            'Setting merge complete for skill.')
        skill = skill_fetchers.get_skill_by_id(self.SKILL_ID)
        self.assertEqual(skill.version, 2)
        self.assertEqual(skill.all_questions_merged, True)

    def test_get_merged_skill_ids(self) -> None:
        skill_ids = skill_services.get_merged_skill_ids()
        self.assertEqual(len(skill_ids), 0)
        changelist = [
            skill_domain.SkillChange({
                'cmd': skill_domain.CMD_UPDATE_SKILL_PROPERTY,
                'property_name': (
                    skill_domain.SKILL_PROPERTY_SUPERSEDING_SKILL_ID),
                'old_value': '',
                'new_value': 'TestSkillId'
            })
        ]
        skill_services.update_skill(
            self.USER_ID, self.SKILL_ID, changelist,
            'Merging skill.')
        skill_ids = skill_services.get_merged_skill_ids()
        self.assertEqual(len(skill_ids), 1)
        self.assertEqual(skill_ids[0], self.SKILL_ID)

    def test_delete_skill(self) -> None:
        skill_services.delete_skill(self.USER_ID, self.SKILL_ID)
        self.assertEqual(
            skill_fetchers.get_skill_by_id(self.SKILL_ID, strict=False), None)
        self.assertEqual(
            skill_services.get_skill_summary_by_id(
                self.SKILL_ID, strict=False), None)

    def test_delete_skill_marked_deleted(self) -> None:
        skill_models.SkillModel.delete_multi(
            [self.SKILL_ID], self.USER_ID, '', force_deletion=False)
        skill_model = skill_models.SkillModel.get_by_id(self.SKILL_ID)
        self.assertTrue(skill_model.deleted)

        skill_services.delete_skill(
            self.USER_ID, self.SKILL_ID, force_deletion=True)
        skill_model = skill_models.SkillModel.get_by_id(self.SKILL_ID)
        self.assertEqual(skill_model, None)
        self.assertEqual(
            skill_services.get_skill_summary_by_id(
                self.SKILL_ID, strict=False), None)

    def test_delete_skill_model_with_deleted_summary_model(self) -> None:
        skill_summary_model = (
            skill_models.SkillSummaryModel.get(self.SKILL_ID))
        skill_summary_model.delete()
        skill_summary_model_with_none = (
            skill_models.SkillSummaryModel.get(self.SKILL_ID, strict=False))
        self.assertIsNone(skill_summary_model_with_none)

        skill_services.delete_skill(
            self.USER_ID, self.SKILL_ID, force_deletion=True)
        skill_model = skill_models.SkillModel.get_by_id(self.SKILL_ID)
        self.assertEqual(skill_model, None)
        self.assertEqual(
            skill_services.get_skill_summary_by_id(
                self.SKILL_ID, strict=False), None)

    def test_delete_skill_model_with_linked_suggestion(self) -> None:
        content_id_generator = translation_domain.ContentIdGenerator()
        suggestion_change: SuggestionChangeDictType = {
            'cmd': (
                question_domain
                .CMD_CREATE_NEW_FULLY_SPECIFIED_QUESTION),
            'question_dict': {
                'question_state_data': self._create_valid_question_data(
                    'default_state', content_id_generator).to_dict(),
                'language_code': 'en',
                'question_state_data_schema_version': (
                    feconf.CURRENT_STATE_SCHEMA_VERSION),
                'linked_skill_ids': ['skill_1'],
                'inapplicable_skill_misconception_ids': ['skillid12345-1'],
                'next_content_id_index': (
                    content_id_generator.next_content_id_index)
            },
            'skill_id': self.SKILL_ID,
            'skill_difficulty': 0.3
        }
        suggestion = suggestion_services.create_suggestion(
            feconf.SUGGESTION_TYPE_ADD_QUESTION,
            feconf.ENTITY_TYPE_SKILL, self.SKILL_ID, 1,
            self.user_id_a, suggestion_change, 'test description'
        )
        skill_services.delete_skill(
            self.user_id_a, self.SKILL_ID, force_deletion=True)

        skill_model = skill_models.SkillModel.get_by_id(self.SKILL_ID)
        self.assertEqual(skill_model, None)

        with self.assertRaisesRegex(
            Exception, 'The suggestion with id %s has already been accepted/'
            'rejected.' % suggestion.suggestion_id):
            suggestion_services.auto_reject_question_suggestions_for_skill_id(
                self.SKILL_ID)

    def test_cannot_update_skill_with_no_commit_message(self) -> None:
        changelist = [
            skill_domain.SkillChange({
                'cmd': skill_domain.CMD_UPDATE_SKILL_PROPERTY,
                'property_name': skill_domain.SKILL_PROPERTY_LANGUAGE_CODE,
                'old_value': 'en',
                'new_value': 'bn'
            })
        ]

        with self.assertRaisesRegex(
            Exception, 'Expected a commit message, received none.'):
            skill_services.update_skill(
                self.USER_ID, self.SKILL_ID, changelist, '')

    def test_cannot_update_skill_with_empty_changelist(self) -> None:
        with self.assertRaisesRegex(
            Exception,
            'Unexpected error: received an invalid change list when trying to '
            'save skill'):
            skill_services.update_skill(
                self.USER_ID, self.SKILL_ID, [], 'No changes made.')

    def test_mismatch_of_skill_versions(self) -> None:
        changelist = [
            skill_domain.SkillChange({
                'cmd': skill_domain.CMD_UPDATE_SKILL_PROPERTY,
                'property_name': skill_domain.SKILL_PROPERTY_LANGUAGE_CODE,
                'old_value': 'en',
                'new_value': 'bn'
            })
        ]
        skill_model = skill_models.SkillModel.get(self.SKILL_ID)
        skill_model.version = 0

        with self.assertRaisesRegex(
            Exception,
            'Unexpected error: trying to update version 0 of skill '
            'from version 1. Please reload the page and try again.'):
            skill_services.update_skill(
                self.USER_ID, self.SKILL_ID, changelist,
                'Change language code.')

        skill_model.version = 2
        with self.assertRaisesRegex(
            Exception,
            'Trying to update version 2 of skill from version 1, which is too '
            'old. Please reload the page and try again.'):
            skill_services.update_skill(
                self.USER_ID, self.SKILL_ID, changelist,
                'Change language code.')

    def test_normal_user_cannot_update_skill_property(self) -> None:
        changelist = [
            skill_domain.SkillChange({
                'cmd': skill_domain.CMD_UPDATE_SKILL_PROPERTY,
                'property_name': skill_domain.SKILL_PROPERTY_DESCRIPTION,
                'old_value': 'Description',
                'new_value': 'New description'
            })
        ]

        with self.assertRaisesRegex(
            Exception,
            'The user does not have enough rights to edit the '
            'skill description.'):
            skill_services.update_skill(
                self.user_id_a, self.SKILL_ID, changelist,
                'Change description.')

    def test_update_skill_property(self) -> None:
        skill = skill_fetchers.get_skill_by_id(self.SKILL_ID)
        old_description = 'Description'
        new_description = 'New description'

        self.assertEqual(
            skill.description, old_description)

        changelist = [
            skill_domain.SkillChange({
                'cmd': skill_domain.CMD_UPDATE_SKILL_PROPERTY,
                'property_name': skill_domain.SKILL_PROPERTY_DESCRIPTION,
                'old_value': old_description,
                'new_value': new_description
            })
        ]
        skill_services.update_skill(
            self.user_id_admin,
            self.SKILL_ID, changelist,
            'Change description.'
            )

        skill = skill_fetchers.get_skill_by_id(self.SKILL_ID)
        self.assertEqual(
            skill.description, new_description)

    def test_update_skill_explanation(self) -> None:
        skill = skill_fetchers.get_skill_by_id(self.SKILL_ID)
        old_explanation = {'content_id': '1', 'html': '<p>Explanation</p>'}
        new_explanation = {'content_id': '1', 'html': '<p>New explanation</p>'}

        self.assertEqual(
            skill.skill_contents.explanation.to_dict(), old_explanation)

        changelist = [
            skill_domain.SkillChange({
                'cmd': skill_domain.CMD_UPDATE_SKILL_CONTENTS_PROPERTY,
                'property_name': (
                    skill_domain.SKILL_CONTENTS_PROPERTY_EXPLANATION),
                'old_value': old_explanation,
                'new_value': new_explanation
            })
        ]
        skill_services.update_skill(
            self.USER_ID, self.SKILL_ID, changelist, 'Change explanation.')

        skill = skill_fetchers.get_skill_by_id(self.SKILL_ID)
        self.assertEqual(
            skill.skill_contents.explanation.to_dict(), new_explanation)

    def test_update_skill_worked_examples(self) -> None:
        skill = skill_fetchers.get_skill_by_id(self.SKILL_ID)
        old_worked_example = skill_domain.WorkedExample(
            state_domain.SubtitledHtml('2', '<p>Example Question 1</p>'),
            state_domain.SubtitledHtml('3', '<p>Example Explanation 1</p>')
        ).to_dict()
        new_worked_example = skill_domain.WorkedExample(
            state_domain.SubtitledHtml('2', '<p>Example Question 1 new</p>'),
            state_domain.SubtitledHtml('3', '<p>Example Explanation 1 new</p>')
        ).to_dict()

        self.assertEqual(len(skill.skill_contents.worked_examples), 1)
        self.assertEqual(
            skill.skill_contents.worked_examples[0].to_dict(),
            old_worked_example)

        changelist = [
            skill_domain.SkillChange({
                'cmd': skill_domain.CMD_UPDATE_SKILL_CONTENTS_PROPERTY,
                'property_name': (
                    skill_domain.SKILL_CONTENTS_PROPERTY_WORKED_EXAMPLES),
                'old_value': [old_worked_example],
                'new_value': [new_worked_example]
            })
        ]
        skill_services.update_skill(
            self.USER_ID, self.SKILL_ID, changelist, 'Change worked examples.')

        skill = skill_fetchers.get_skill_by_id(self.SKILL_ID)
        self.assertEqual(len(skill.skill_contents.worked_examples), 1)
        self.assertEqual(
            skill.skill_contents.worked_examples[0].to_dict(),
            new_worked_example)

    def test_delete_skill_misconception(self) -> None:
        skill = skill_fetchers.get_skill_by_id(self.SKILL_ID)

        self.assertEqual(len(skill.misconceptions), 1)
        self.assertEqual(skill.misconceptions[0].id, self.MISCONCEPTION_ID_1)

        changelist = [
            skill_domain.SkillChange({
                'cmd': skill_domain.CMD_DELETE_SKILL_MISCONCEPTION,
                'misconception_id': self.MISCONCEPTION_ID_1,
            })
        ]

        skill_services.update_skill(
            self.USER_ID, self.SKILL_ID, changelist, 'Delete misconception.')
        skill = skill_fetchers.get_skill_by_id(self.SKILL_ID)

        self.assertEqual(skill.misconceptions, [])

    def test_does_skill_with_description_exist(self) -> None:
        self.assertEqual(
            skill_services.does_skill_with_description_exist('Description'),
            True
        )
        self.assertEqual(
            skill_services.does_skill_with_description_exist('Does not exist'),
            False
        )

    def test_update_skill_misconception_notes(self) -> None:
        skill = skill_fetchers.get_skill_by_id(self.SKILL_ID)

        self.assertEqual(len(skill.misconceptions), 1)
        self.assertEqual(skill.misconceptions[0].id, self.MISCONCEPTION_ID_1)
        self.assertEqual(skill.misconceptions[0].notes, '<p>description</p>')

        changelist = [
            skill_domain.SkillChange({
                'cmd': skill_domain.CMD_UPDATE_SKILL_MISCONCEPTIONS_PROPERTY,
                'property_name': (
                    skill_domain.SKILL_MISCONCEPTIONS_PROPERTY_NOTES),
                'misconception_id': self.MISCONCEPTION_ID_1,
                'old_value': '<p>description</p>',
                'new_value': '<p>new description</p>'
            })
        ]

        skill_services.update_skill(
            self.USER_ID, self.SKILL_ID, changelist,
            'Update misconception notes.')
        skill = skill_fetchers.get_skill_by_id(self.SKILL_ID)

        self.assertEqual(len(skill.misconceptions), 1)
        self.assertEqual(skill.misconceptions[0].id, self.MISCONCEPTION_ID_1)
        self.assertEqual(
            skill.misconceptions[0].notes, '<p>new description</p>')

    def test_update_skill_misconception_feedback(self) -> None:
        skill = skill_fetchers.get_skill_by_id(self.SKILL_ID)

        self.assertEqual(len(skill.misconceptions), 1)
        self.assertEqual(skill.misconceptions[0].id, self.MISCONCEPTION_ID_1)
        self.assertEqual(
            skill.misconceptions[0].feedback, '<p>default_feedback</p>')

        changelist = [
            skill_domain.SkillChange({
                'cmd': skill_domain.CMD_UPDATE_SKILL_MISCONCEPTIONS_PROPERTY,
                'property_name': (
                    skill_domain.SKILL_MISCONCEPTIONS_PROPERTY_FEEDBACK),
                'misconception_id': self.MISCONCEPTION_ID_1,
                'old_value': '<p>default_feedback</p>',
                'new_value': '<p>new feedback</p>'
            })
        ]

        skill_services.update_skill(
            self.USER_ID, self.SKILL_ID, changelist,
            'Update misconception feedback.')
        skill = skill_fetchers.get_skill_by_id(self.SKILL_ID)

        self.assertEqual(len(skill.misconceptions), 1)
        self.assertEqual(skill.misconceptions[0].id, self.MISCONCEPTION_ID_1)
        self.assertEqual(
            skill.misconceptions[0].feedback, '<p>new feedback</p>')

    def test_skill_has_associated_questions(self) -> None:
        skill_id_1 = skill_services.get_new_skill_id()
        self.save_new_skill(skill_id_1, 'user', description='Description 1')

        # Testing that no question is linked to a skill.
        self.assertEqual(
            skill_services.skill_has_associated_questions(skill_id_1),
            False
        )

        questionskilllink_model1 = (
            question_models.QuestionSkillLinkModel.create(
                'question_id1', skill_id_1, 0.1)
            )
        questionskilllink_model2 = (
            question_models.QuestionSkillLinkModel.create(
                'question_id2', skill_id_1, 0.2)
            )

        question_models.QuestionSkillLinkModel.put_multi_question_skill_links(
            [questionskilllink_model1, questionskilllink_model2]
        )

        self.assertEqual(
            skill_services.skill_has_associated_questions(skill_id_1),
            True
        )

    def test_update_skill_schema(self) -> None:
        orig_skill_dict = (
            skill_fetchers.get_skill_by_id(self.SKILL_ID).to_dict())

        changelist = [
            skill_domain.SkillChange({
                'cmd': (
                    skill_domain.CMD_MIGRATE_RUBRICS_SCHEMA_TO_LATEST_VERSION),
                'from_version': 1,
                'to_version': 2,
            })
        ]
        skill_services.update_skill(
            self.USER_ID, self.SKILL_ID, changelist, 'Update schema.')

        new_skill_dict = skill_fetchers.get_skill_by_id(self.SKILL_ID).to_dict()

        # Check version is updated.
        self.assertEqual(new_skill_dict['version'], 2)

        # Delete version and check that the two dicts are the same.
        # Here we use MyPy ignore because MyPy doesn't allow key deletion from
        # TypedDict, thus we add an ignore.
        del orig_skill_dict['version']  # type: ignore[misc]
        # Here we use MyPy ignore because MyPy doesn't allow key deletion from
        # TypedDict, thus we add an ignore.
        del new_skill_dict['version']  # type: ignore[misc]
        self.assertEqual(orig_skill_dict, new_skill_dict)

    def test_cannot_update_skill_with_invalid_change_list(self) -> None:
        observed_log_messages = []

        def _mock_logging_function(msg: str, *args: str) -> None:
            """Mocks logging.error()."""
            observed_log_messages.append(msg % args)

        logging_swap = self.swap(logging, 'error', _mock_logging_function)
        assert_raises_context_manager = self.assertRaisesRegex(
            Exception, '\'str\' object has no attribute \'cmd\'')

        # TODO(#13059): Here we use MyPy ignore because after we fully type
        # the codebase we plan to get rid of the tests that intentionally test
        # wrong inputs that we can normally catch by typing.
        with logging_swap, assert_raises_context_manager:
            skill_services.update_skill(
                self.USER_ID, self.SKILL_ID, 'invalid_change_list',  # type: ignore[arg-type]
                'commit message')

        self.assertEqual(len(observed_log_messages), 1)
        self.assertRegex(
            observed_log_messages[0], 'object has no'
            ' attribute \'cmd\' %s invalid_change_list' % self.SKILL_ID)

    def test_cannot_update_misconception_name_with_invalid_id(self) -> None:
        changelist = [skill_domain.SkillChange({
            'cmd': skill_domain.CMD_UPDATE_SKILL_MISCONCEPTIONS_PROPERTY,
            'property_name': (
                skill_domain.SKILL_MISCONCEPTIONS_PROPERTY_NAME),
            'misconception_id': 0,
            'old_value': 'test name',
            'new_value': 'Name'
        })]

        with self.assertRaisesRegex(
            Exception, 'There is no misconception with the given id.'):
            skill_services.update_skill(
                self.USER_ID, self.SKILL_ID, changelist,
                'Updated misconception name.')

    def test_cannot_update_misconception_must_be_addressed_with_invalid_id(
        self
    ) -> None:
        changelist = [skill_domain.SkillChange({
            'cmd': skill_domain.CMD_UPDATE_SKILL_MISCONCEPTIONS_PROPERTY,
            'property_name': (
                skill_domain.SKILL_MISCONCEPTIONS_PROPERTY_MUST_BE_ADDRESSED),
            'misconception_id': 0,
            'old_value': False,
            'new_value': True
        })]

        with self.assertRaisesRegex(
            Exception, 'There is no misconception with the given id.'):
            skill_services.update_skill(
                self.USER_ID, self.SKILL_ID, changelist,
                'Updated misconception must_be_addressed.')

    def test_cannot_add_already_existing_prerequisite_skill(self) -> None:
        changelist = [skill_domain.SkillChange({
            'cmd': skill_domain.CMD_ADD_PREREQUISITE_SKILL,
            'skill_id': 'skill_id_1'
        })]
        with self.assertRaisesRegex(
            Exception, 'The skill is already a prerequisite skill.'):
            skill_services.update_skill(
                self.USER_ID, self.SKILL_ID, changelist,
                'Added prereq skill.')

    def test_cannot_delete_non_existent_prerequisite_skill(self) -> None:
        changelist = [skill_domain.SkillChange({
            'cmd': skill_domain.CMD_DELETE_PREREQUISITE_SKILL,
            'skill_id': 'skill_id_5'
        })]
        with self.assertRaisesRegex(
            Exception, 'The skill to remove is not a prerequisite skill.'):
            skill_services.update_skill(
                self.USER_ID, self.SKILL_ID, changelist,
                'Removed prereq skill.')

    def test_cannot_add_rubric_with_invalid_difficulty(self) -> None:
        changelist = [skill_domain.SkillChange({
            'cmd': skill_domain.CMD_UPDATE_RUBRICS,
            'difficulty': 'invalid_difficulty',
            'explanations': ['<p>Explanation</p>']
        })]

        with self.assertRaisesRegex(
            Exception, 'There is no rubric for the given difficulty.'):
            skill_services.update_skill(
                self.USER_ID, self.SKILL_ID, changelist,
                'Added rubric.')

    def test_cannot_delete_misconception_with_invalid_id(self) -> None:
        changelist = [skill_domain.SkillChange({
            'cmd': skill_domain.CMD_DELETE_SKILL_MISCONCEPTION,
            'misconception_id': 0
        })]

        with self.assertRaisesRegex(
            Exception, 'There is no misconception with the given id.'):
            skill_services.update_skill(
                self.USER_ID, self.SKILL_ID, changelist, 'Delete misconception')

    def test_cannot_update_misconception_notes_with_invalid_id(self) -> None:
        changelist = [skill_domain.SkillChange({
            'cmd': skill_domain.CMD_UPDATE_SKILL_MISCONCEPTIONS_PROPERTY,
            'property_name': (
                skill_domain.SKILL_MISCONCEPTIONS_PROPERTY_NOTES),
            'misconception_id': 0,
            'old_value': 'description',
            'new_value': 'new description'
        })]

        with self.assertRaisesRegex(
            Exception, 'There is no misconception with the given id.'):
            skill_services.update_skill(
                self.USER_ID, self.SKILL_ID, changelist,
                'Updated misconception notes.')

    def test_cannot_update_misconception_feedback_with_invalid_id(self) -> None:
        changelist = [skill_domain.SkillChange({
            'cmd': skill_domain.CMD_UPDATE_SKILL_MISCONCEPTIONS_PROPERTY,
            'property_name': (
                skill_domain.SKILL_MISCONCEPTIONS_PROPERTY_FEEDBACK),
            'misconception_id': 0,
            'old_value': 'default_feedback',
            'new_value': 'new feedback'
        })]

        with self.assertRaisesRegex(
            Exception, 'There is no misconception with the given id.'):
            skill_services.update_skill(
                self.USER_ID, self.SKILL_ID, changelist,
                'Updated misconception feedback.')

    def test_get_untriaged_skill_summaries(self) -> None:
        skill_summaries = skill_services.get_all_skill_summaries()
        skill_ids_assigned_to_some_topic = (
            topic_fetchers.get_all_skill_ids_assigned_to_some_topic())
        merged_skill_ids = skill_services.get_merged_skill_ids()

        untriaged_skill_summaries = (
            skill_services.get_untriaged_skill_summaries(
                skill_summaries, skill_ids_assigned_to_some_topic,
                merged_skill_ids))

        untriaged_skill_summary_dicts = [
            skill_summary.to_dict()
            for skill_summary in untriaged_skill_summaries]

        skill_summary = skill_services.get_skill_summary_by_id(self.SKILL_ID)
        skill_summary_dict = skill_summary.to_dict()
        expected_untriaged_skill_summary_dicts = [skill_summary_dict]

        self.assertEqual(
            untriaged_skill_summary_dicts,
            expected_untriaged_skill_summary_dicts)

    def test_get_categorized_skill_ids_and_descriptions(self) -> None:
        topic_id = topic_fetchers.get_new_topic_id()
        linked_skill_id = skill_services.get_new_skill_id()
        self.save_new_skill(
            linked_skill_id, self.user_id_admin, description='Description 3')
        subtopic_skill_id = skill_services.get_new_skill_id()
        self.save_new_skill(
            subtopic_skill_id, self.user_id_admin,
            description='Subtopic Skill')

        subtopic = topic_domain.Subtopic.create_default_subtopic(
            1, 'Subtopic Title', 'url-frag')
        subtopic.skill_ids = [subtopic_skill_id]

        self.save_new_topic(
            topic_id, self.user_id_admin, name='Topic Name',
            abbreviated_name='topic', url_fragment='topic-name',
            description='Description', canonical_story_ids=[],
            additional_story_ids=[],
            uncategorized_skill_ids=[linked_skill_id],
            subtopics=[subtopic], next_subtopic_id=2)

        expected_categorized_skills_dict = {
            'Topic Name': {
                'uncategorized': [{
                    'skill_id': linked_skill_id,
                    'skill_description': 'Description 3',
                }],
                'Subtopic Title': [{
                    'skill_id': subtopic_skill_id,
                    'skill_description': 'Subtopic Skill'
                }]
            }
        }
        categorized_skills = (
            skill_services.get_categorized_skill_ids_and_descriptions())

        self.assertEqual(
            categorized_skills.to_dict(),
            expected_categorized_skills_dict)

    def test_get_topic_names_with_given_skill_in_diagnostic_test(self) -> None:
        """Checks whether a skill is assigned for the diagnostic test in
        any of the existing topics.
        """
        self.signup(self.OWNER_EMAIL, self.OWNER_USERNAME)

        owner_id = self.get_user_id_from_email(self.OWNER_EMAIL)
        topic = topic_domain.Topic.create_default_topic(
            'topic_id', 'topic', 'abbrev', 'description', 'fragm')
        topic.thumbnail_filename = 'thumbnail.svg'
        topic.thumbnail_bg_color = '#C6DCDA'
        topic.subtopics = [
            topic_domain.Subtopic(
                1, 'Title', ['skill_id_1'], 'image.svg',
                constants.ALLOWED_THUMBNAIL_BG_COLORS['subtopic'][0], 21131,
                'dummy-subtopic-three')]
        topic.next_subtopic_id = 2
        topic.skill_ids_for_diagnostic_test = ['skill_id_1']
        topic_services.save_new_topic(owner_id, topic)

        self.assertEqual(
            skill_services.get_topic_names_with_given_skill_in_diagnostic_test(
                'skill_id_1'), ['topic'])
        self.assertEqual(
            skill_services.get_topic_names_with_given_skill_in_diagnostic_test(
                'incorrect_skill_id'), [])


class SkillMasteryServicesUnitTests(test_utils.GenericTestBase):
    """Test the skill mastery services module."""

    USER_ID: Final = 'user'
    DEGREE_OF_MASTERY_1: Final = 0.0
    DEGREE_OF_MASTERY_2: Final = 0.5

    def setUp(self) -> None:
        super().setUp()
        self.SKILL_ID_1 = skill_services.get_new_skill_id()
        self.SKILL_ID_2 = skill_services.get_new_skill_id()
        self.SKILL_ID_3 = skill_services.get_new_skill_id()
        self.SKILL_IDS = [self.SKILL_ID_1, self.SKILL_ID_2, self.SKILL_ID_3]
        skill_services.create_user_skill_mastery(
            self.USER_ID, self.SKILL_ID_1, self.DEGREE_OF_MASTERY_1)
        skill_services.create_user_skill_mastery(
            self.USER_ID, self.SKILL_ID_2, self.DEGREE_OF_MASTERY_2)

    def test_get_user_skill_mastery(self) -> None:
        degree_of_mastery = skill_services.get_user_skill_mastery(
            self.USER_ID, self.SKILL_ID_1)

        self.assertEqual(degree_of_mastery, self.DEGREE_OF_MASTERY_1)

        degree_of_mastery = skill_services.get_user_skill_mastery(
            self.USER_ID, self.SKILL_ID_3)

        self.assertEqual(degree_of_mastery, None)

    def test_get_multi_user_skill_mastery(self) -> None:
        degree_of_mastery = skill_services.get_multi_user_skill_mastery(
            self.USER_ID, self.SKILL_IDS)

        self.assertEqual(
            degree_of_mastery, {
                self.SKILL_ID_1: self.DEGREE_OF_MASTERY_1,
                self.SKILL_ID_2: self.DEGREE_OF_MASTERY_2,
                self.SKILL_ID_3: None
            })

    def test_create_multi_user_skill_mastery(self) -> None:
        skill_id_4 = skill_services.get_new_skill_id()
        skill_id_5 = skill_services.get_new_skill_id()
        skill_services.create_multi_user_skill_mastery(
            self.USER_ID, {skill_id_4: 0.3, skill_id_5: 0.5})

        degrees_of_mastery = skill_services.get_multi_user_skill_mastery(
            self.USER_ID, [skill_id_4, skill_id_5])

        self.assertEqual(
            degrees_of_mastery, {skill_id_4: 0.3, skill_id_5: 0.5})

    def test_get_sorted_skill_ids(self) -> None:
        degrees_of_masteries = skill_services.get_multi_user_skill_mastery(
            self.USER_ID, self.SKILL_IDS)
        with self.swap(feconf, 'MAX_NUMBER_OF_SKILL_IDS', 2):
            sorted_skill_ids = skill_services.get_sorted_skill_ids(
                degrees_of_masteries)
        expected_sorted_skill_ids = [self.SKILL_ID_3, self.SKILL_ID_1]
        self.assertEqual(len(sorted_skill_ids), 2)
        self.assertEqual(sorted_skill_ids, expected_sorted_skill_ids)

        with self.swap(feconf, 'MAX_NUMBER_OF_SKILL_IDS', 3):
            sorted_skill_ids = skill_services.get_sorted_skill_ids(
                degrees_of_masteries)
        expected_sorted_skill_ids = [
            self.SKILL_ID_3, self.SKILL_ID_1, self.SKILL_ID_2]
        self.assertEqual(sorted_skill_ids, expected_sorted_skill_ids)

    def test_filter_skills_by_mastery(self) -> None:
        with self.swap(feconf, 'MAX_NUMBER_OF_SKILL_IDS', 2):
            arranged_filtered_skill_ids = (
                skill_services.filter_skills_by_mastery(
                    self.USER_ID, self.SKILL_IDS))
        self.assertEqual(len(arranged_filtered_skill_ids), 2)
        expected_skill_ids = [self.SKILL_ID_1, self.SKILL_ID_3]
        self.assertEqual(arranged_filtered_skill_ids, expected_skill_ids)

        with self.swap(feconf, 'MAX_NUMBER_OF_SKILL_IDS', len(self.SKILL_IDS)):
            arranged_filtered_skill_ids = (
                skill_services.filter_skills_by_mastery(
                    self.USER_ID, self.SKILL_IDS))
        self.assertEqual(arranged_filtered_skill_ids, self.SKILL_IDS)

    def test_get_multi_users_skills_mastery(self) -> None:
        user_ids = [self.USER_ID, 'user_2']
        skill_ids = [self.SKILL_ID_1, self.SKILL_ID_2]
        degrees_of_mastery = {
            self.USER_ID: {
                self.SKILL_ID_1: self.DEGREE_OF_MASTERY_1,
                self.SKILL_ID_2: self.DEGREE_OF_MASTERY_2
            },
            'user_2': {
                self.SKILL_ID_1: None,
                self.SKILL_ID_2: None
            }
        }
        user_skill_mastery = skill_services.get_multi_users_skills_mastery(
            user_ids, skill_ids)
        self.assertEqual(user_skill_mastery, degrees_of_mastery)


class SkillMigrationTests(test_utils.GenericTestBase):

    def test_migrate_skill_contents_to_latest_schema(self) -> None:
        commit_cmd = skill_domain.SkillChange({
            'cmd': skill_domain.CMD_CREATE_NEW
        })
        explanation_content_id = feconf.DEFAULT_SKILL_EXPLANATION_CONTENT_ID

        html_content = (
            '<p>Value</p><oppia-noninteractive-math math_content-with-value='
            '"{&amp;quot;raw_latex&amp;quot;: &amp;quot;+,-,-,+&amp;quot;, &'
            'amp;quot;svg_filename&amp;quot;: &amp;quot;image.svg&amp;quot;}">'
            '</oppia-noninteractive-math>')

<<<<<<< HEAD
        written_translations_dict: (
            translation_domain.WrittenTranslationsDict
        ) = {
=======
        written_translations_dict_math: state_domain.WrittenTranslationsDict = {
>>>>>>> 279a6a2b
            'translations_mapping': {
                'content1': {
                    'en': {
                        'data_format': 'html',
                        'translation': html_content,
                        'needs_update': True
                    },
                    'hi': {
                        'data_format': 'html',
                        'translation': 'Hey!',
                        'needs_update': False
                    }
                }
            }
        }
        worked_example_dict_math: skill_domain.WorkedExampleDict = {
            'question': {
                'content_id': 'question1',
                'html': html_content
            },
            'explanation': {
                'content_id': 'explanation1',
                'html': html_content
            }
        }

        skill_contents = skill_domain.SkillContents(
            state_domain.SubtitledHtml(
                explanation_content_id, ''),
            [skill_domain.WorkedExample.from_dict(worked_example_dict_math)],
            state_domain.RecordedVoiceovers.from_dict({
                'voiceovers_mapping': {
                    explanation_content_id: {}
                }
            }),
<<<<<<< HEAD
            translation_domain.WrittenTranslations.from_dict(
                written_translations_dict))
=======
            state_domain.WrittenTranslations.from_dict(
                written_translations_dict_math))
>>>>>>> 279a6a2b
        skill_contents_dict = skill_contents.to_dict()
        skill_contents_dict['explanation']['html'] = html_content
        skill_contents_dict['written_translations']['translations_mapping'][
            'content1']['en']['translation'] = html_content
        skill_contents_dict['worked_examples'][0]['question']['html'] = (
            html_content)
        skill_contents_dict['worked_examples'][0]['explanation']['html'] = (
            html_content)

        model = skill_models.SkillModel(
            id='skill_id',
            description='description',
            language_code='en',
            misconceptions=[],
            rubrics=[],
            skill_contents=skill_contents_dict,
            next_misconception_id=1,
            misconceptions_schema_version=1,
            rubric_schema_version=1,
            skill_contents_schema_version=1,
            all_questions_merged=False
        )
        commit_cmd_dicts = [commit_cmd.to_dict()]
        model.commit(
            'user_id_admin', 'skill model created', commit_cmd_dicts)

        current_schema_version_swap = self.swap(
            feconf, 'CURRENT_SKILL_CONTENTS_SCHEMA_VERSION', 4)

        with current_schema_version_swap:
            skill = skill_fetchers.get_skill_from_model(model)

        self.assertEqual(skill.skill_contents_schema_version, 4)

        self.assertEqual(
            skill.skill_contents.explanation.html, html_content)
        self.assertEqual(
            skill.skill_contents.written_translations.to_dict(),
            written_translations_dict_math)
        self.assertEqual(
            skill.skill_contents.worked_examples[0].to_dict(),
            worked_example_dict_math)

    def test_migrate_misconceptions_to_latest_schema(self) -> None:
        commit_cmd = skill_domain.SkillChange({
            'cmd': skill_domain.CMD_CREATE_NEW
        })
        explanation_content_id = feconf.DEFAULT_SKILL_EXPLANATION_CONTENT_ID

        html_content = (
            '<p>Value</p><oppia-noninteractive-math math_content-with-value='
            '"{&amp;quot;raw_latex&amp;quot;: &amp;quot;+,-,-,+&amp;quot;, &'
            'amp;quot;svg_filename&amp;quot;: &amp;quot;image.svg&amp;quot;}">'
            '</oppia-noninteractive-math>')

        skill_contents = skill_domain.SkillContents(
            state_domain.SubtitledHtml(
                explanation_content_id, feconf.DEFAULT_SKILL_EXPLANATION), [],
            state_domain.RecordedVoiceovers.from_dict({
                'voiceovers_mapping': {
                    explanation_content_id: {}
                }
            }),
            translation_domain.WrittenTranslations.from_dict({
                'translations_mapping': {
                    explanation_content_id: {}
                }
            }))
        model = skill_models.SkillModel(
            id='skill_id',
            description='description',
            language_code='en',
            misconceptions=[{
                'id': 1,
                'name': 'name',
                'notes': html_content,
                'feedback': html_content
            }],
            rubrics=[],
            skill_contents=skill_contents.to_dict(),
            next_misconception_id=2,
            misconceptions_schema_version=1,
            rubric_schema_version=1,
            skill_contents_schema_version=1,
            all_questions_merged=False
        )
        commit_cmd_dicts = [commit_cmd.to_dict()]
        model.commit(
            'user_id_admin', 'skill model created', commit_cmd_dicts)

        current_schema_version_swap = self.swap(
            feconf, 'CURRENT_MISCONCEPTIONS_SCHEMA_VERSION', 5)

        with current_schema_version_swap:
            skill = skill_fetchers.get_skill_from_model(model)

        self.assertEqual(skill.misconceptions_schema_version, 5)
        self.assertEqual(skill.misconceptions[0].must_be_addressed, True)
        self.assertEqual(skill.misconceptions[0].notes, html_content)
        self.assertEqual(
            skill.misconceptions[0].feedback, html_content)

    def test_migrate_rubrics_to_latest_schema(self) -> None:
        commit_cmd = skill_domain.SkillChange({
            'cmd': skill_domain.CMD_CREATE_NEW
        })
        explanation_content_id = feconf.DEFAULT_SKILL_EXPLANATION_CONTENT_ID
        html_content = (
            '<p>Value</p><oppia-noninteractive-math math_content-with-value='
            '"{&amp;quot;raw_latex&amp;quot;: &amp;quot;+,-,-,+&amp;quot;, &'
            'amp;quot;svg_filename&amp;quot;: &amp;quot;image.svg&amp;quot;}">'
            '</oppia-noninteractive-math>')
        skill_contents = skill_domain.SkillContents(
            state_domain.SubtitledHtml(
                explanation_content_id, feconf.DEFAULT_SKILL_EXPLANATION), [],
            state_domain.RecordedVoiceovers.from_dict({
                'voiceovers_mapping': {
                    explanation_content_id: {}
                }
            }),
            translation_domain.WrittenTranslations.from_dict({
                'translations_mapping': {
                    explanation_content_id: {}
                }
            }))

        model = skill_models.SkillModel(
            id='skill_id',
            description='description',
            language_code='en',
            misconceptions=[],
            rubrics=[{
                'difficulty': 'Easy',
                'explanations': ['Easy explanation']
            }, {
                'difficulty': 'Medium',
                'explanations': ['Medium explanation']
            }, {
                'difficulty': 'Hard',
                'explanations': ['Hard explanation', html_content]
            }],
            skill_contents=skill_contents.to_dict(),
            next_misconception_id=1,
            misconceptions_schema_version=1,
            rubric_schema_version=2,
            skill_contents_schema_version=2,
            all_questions_merged=False
        )
        commit_cmd_dicts = [commit_cmd.to_dict()]
        model.commit(
            'user_id_admin', 'skill model created', commit_cmd_dicts)

        current_schema_version_swap = self.swap(
            feconf, 'CURRENT_RUBRIC_SCHEMA_VERSION', 5)

        with current_schema_version_swap:
            skill = skill_fetchers.get_skill_from_model(model)

        self.assertEqual(skill.rubric_schema_version, 5)
        self.assertEqual(skill.rubrics[0].difficulty, 'Easy')
        self.assertEqual(skill.rubrics[0].explanations, ['Easy explanation'])
        self.assertEqual(skill.rubrics[1].difficulty, 'Medium')
        self.assertEqual(skill.rubrics[1].explanations, ['Medium explanation'])
        self.assertEqual(skill.rubrics[2].difficulty, 'Hard')
        self.assertEqual(
            skill.rubrics[2].explanations,
            ['Hard explanation', html_content])<|MERGE_RESOLUTION|>--- conflicted
+++ resolved
@@ -1602,13 +1602,9 @@
             'amp;quot;svg_filename&amp;quot;: &amp;quot;image.svg&amp;quot;}">'
             '</oppia-noninteractive-math>')
 
-<<<<<<< HEAD
         written_translations_dict: (
             translation_domain.WrittenTranslationsDict
         ) = {
-=======
-        written_translations_dict_math: state_domain.WrittenTranslationsDict = {
->>>>>>> 279a6a2b
             'translations_mapping': {
                 'content1': {
                     'en': {
@@ -1644,13 +1640,8 @@
                     explanation_content_id: {}
                 }
             }),
-<<<<<<< HEAD
             translation_domain.WrittenTranslations.from_dict(
                 written_translations_dict))
-=======
-            state_domain.WrittenTranslations.from_dict(
-                written_translations_dict_math))
->>>>>>> 279a6a2b
         skill_contents_dict = skill_contents.to_dict()
         skill_contents_dict['explanation']['html'] = html_content
         skill_contents_dict['written_translations']['translations_mapping'][
