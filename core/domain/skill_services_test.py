# Copyright 2018 The Oppia Authors. All Rights Reserved.
#
# Licensed under the Apache License, Version 2.0 (the "License");
# you may not use this file except in compliance with the License.
# You may obtain a copy of the License at
#
#      http://www.apache.org/licenses/LICENSE-2.0
#
# Unless required by applicable law or agreed to in writing, software
# distributed under the License is distributed on an "AS-IS" BASIS,
# WITHOUT WARRANTIES OR CONDITIONS OF ANY KIND, either express or implied.
# See the License for the specific language governing permissions and
# limitations under the License.

"""Tests the methods defined in skill services."""

from core.domain import skill_domain
from core.domain import skill_services
from core.domain import user_services
from core.platform import models
from core.tests import test_utils
import feconf

(skill_models,) = models.Registry.import_models([models.NAMES.skill])


class SkillServicesUnitTests(test_utils.GenericTestBase):
    """Test the skill services module."""

    SKILL_ID = None
    USER_ID = 'user'
    MISCONCEPTION_ID_1 = 1
    MISCONCEPTION_ID_2 = 2

    def setUp(self):
        super(SkillServicesUnitTests, self).setUp()
        skill_contents = skill_domain.SkillContents(
            'Explanation', ['Example 1'])
        misconceptions = [skill_domain.Misconception(
            self.MISCONCEPTION_ID_1, 'name', 'description', 'default_feedback')]
        self.SKILL_ID = skill_services.get_new_skill_id()

        self.signup('a@example.com', 'A')
        self.signup(self.ADMIN_EMAIL, username=self.ADMIN_USERNAME)
        self.signup('admin2@example.com', username='adm2')

        self.user_id_a = self.get_user_id_from_email('a@example.com')
        self.user_id_admin = self.get_user_id_from_email(self.ADMIN_EMAIL)
        self.user_id_admin_2 = self.get_user_id_from_email('admin2@example.com')
        self.set_admins([self.ADMIN_USERNAME, 'adm2'])
        self.user_a = user_services.UserActionsInfo(self.user_id_a)
        self.user_admin = user_services.UserActionsInfo(self.user_id_admin)
        self.user_admin_2 = user_services.UserActionsInfo(self.user_id_admin_2)

        self.skill = self.save_new_skill(
            self.SKILL_ID, self.USER_ID, 'Description',
            misconceptions=misconceptions,
            skill_contents=skill_contents)

    def test_compute_summary(self):
        skill_summary = skill_services.compute_summary_of_skill(self.skill)

        self.assertEqual(skill_summary.id, self.SKILL_ID)
        self.assertEqual(skill_summary.description, 'Description')
        self.assertEqual(skill_summary.misconception_count, 1)
        self.assertEqual(skill_summary.worked_examples_count, 1)

    def test_get_new_skill_id(self):
        new_skill_id = skill_services.get_new_skill_id()

        self.assertEqual(len(new_skill_id), 12)
        self.assertEqual(skill_models.SkillModel.get_by_id(new_skill_id), None)

    def test_get_skill_from_model(self):
        skill_model = skill_models.SkillModel.get(self.SKILL_ID)
        skill = skill_services.get_skill_from_model(skill_model)

        self.assertEqual(skill.to_dict(), self.skill.to_dict())

    def test_get_skill_summary_from_model(self):
        skill_summary_model = skill_models.SkillSummaryModel.get(self.SKILL_ID)
        skill_summary = skill_services.get_skill_summary_from_model(
            skill_summary_model)

        self.assertEqual(skill_summary.id, self.SKILL_ID)
        self.assertEqual(skill_summary.description, 'Description')
        self.assertEqual(skill_summary.misconception_count, 1)
        self.assertEqual(skill_summary.worked_examples_count, 1)

    def test_get_all_skill_summaries(self):
        skill_summaries = skill_services.get_all_skill_summaries()

        self.assertEqual(len(skill_summaries), 1)
        self.assertEqual(skill_summaries[0].id, self.SKILL_ID)
        self.assertEqual(skill_summaries[0].description, 'Description')
        self.assertEqual(skill_summaries[0].misconception_count, 1)
        self.assertEqual(skill_summaries[0].worked_examples_count, 1)

    def test_get_skill_descriptions_by_ids(self):
        self.save_new_skill(
            'skill_2', self.USER_ID, 'Description 2', misconceptions=[],
            skill_contents=skill_domain.SkillContents(
                'Explanation', ['Example 1']))
        self.save_new_skill(
            'skill_3', self.USER_ID, 'Description 3', misconceptions=[],
            skill_contents=skill_domain.SkillContents(
                'Explanation', ['Example 1']))
        with self.swap(feconf, 'CAN_SEND_EMAILS', True):
            skill_descriptions = skill_services.get_skill_descriptions_by_ids(
                'topic_id', [self.SKILL_ID, 'skill_2', 'skill_3'])
            messages = self.mail_stub.get_sent_messages(
                to=feconf.ADMIN_EMAIL_ADDRESS)
            self.assertEqual(len(messages), 0)

            skill_services.delete_skill(self.USER_ID, 'skill_2')
            skill_descriptions = skill_services.get_skill_descriptions_by_ids(
                'topic_id', [self.SKILL_ID, 'skill_2', 'skill_3'])
            messages = self.mail_stub.get_sent_messages(
                to=feconf.ADMIN_EMAIL_ADDRESS)
            expected_email_html_body = (
                'The deleted skills: skill_2 are still'
                ' present in topic with id topic_id')
            self.assertEqual(len(messages), 1)
            self.assertIn(
                expected_email_html_body,
                messages[0].html.decode())
            self.assertEqual(
                skill_descriptions, {
                    self.SKILL_ID: 'Description',
                    'skill_2': None,
                    'skill_3': 'Description 3'
                }
            )

    def test_get_skill_by_id(self):
        expected_skill = self.skill.to_dict()
        skill = skill_services.get_skill_by_id(self.SKILL_ID)
        self.assertEqual(skill.to_dict(), expected_skill)

    def test_commit_log_entry(self):
        skill_commit_log_entry = (
            skill_models.SkillCommitLogEntryModel.get_commit(self.SKILL_ID, 1)
        )
        self.assertEqual(skill_commit_log_entry.commit_type, 'create')
        self.assertEqual(skill_commit_log_entry.skill_id, self.SKILL_ID)
        self.assertEqual(skill_commit_log_entry.user_id, self.USER_ID)

    def test_get_skill_summary_by_id(self):
        skill_summary = skill_services.get_skill_summary_by_id(self.SKILL_ID)

        self.assertEqual(skill_summary.id, self.SKILL_ID)
        self.assertEqual(skill_summary.description, 'Description')
        self.assertEqual(skill_summary.misconception_count, 1)

    def test_update_skill(self):
        changelist = [
            skill_domain.SkillChange({
                'cmd': skill_domain.CMD_ADD_SKILL_MISCONCEPTION,
                'new_misconception_dict': {
                    'id': 0,
                    'name': 'test name',
                    'notes': 'test notes',
                    'feedback': 'test feedback'
                }
            }),
            skill_domain.SkillChange({
                'cmd': skill_domain.CMD_UPDATE_SKILL_MISCONCEPTIONS_PROPERTY,
                'property_name': (
                    skill_domain.SKILL_MISCONCEPTIONS_PROPERTY_NAME),
                'id': 0,
                'old_value': 'test name',
                'new_value': 'Name'
            })
        ]
        skill_services.update_skill(
            self.USER_ID, self.SKILL_ID, changelist,
            'Updated misconception name.')
        skill = skill_services.get_skill_by_id(self.SKILL_ID)
        skill_summary = skill_services.get_skill_summary_by_id(self.SKILL_ID)
        self.assertEqual(skill_summary.misconception_count, 2)
        self.assertEqual(skill_summary.version, 2)
        self.assertEqual(skill.version, 2)
        self.assertEqual(skill.misconceptions[1].name, 'Name')

    def test_merge_skill(self):
        changelist = [
            skill_domain.SkillChange({
                'cmd': skill_domain.CMD_UPDATE_SKILL_PROPERTY,
                'property_name': (
                    skill_domain.SKILL_PROPERTY_SUPERSEDING_SKILL_ID),
                'id': 0,
                'old_value': '',
                'new_value': 'TestSkillId'
            }),
            skill_domain.SkillChange({
                'cmd': skill_domain.CMD_UPDATE_SKILL_PROPERTY,
                'property_name': (
                    skill_domain.SKILL_PROPERTY_ALL_QUESTIONS_MERGED),
                'id': 0,
                'old_value': None,
                'new_value': False
            })
        ]
        skill_services.update_skill(
            self.USER_ID, self.SKILL_ID, changelist,
            'Merging skill.')
        skill = skill_services.get_skill_by_id(self.SKILL_ID)
        self.assertEqual(skill.version, 2)
        self.assertEqual(skill.superseding_skill_id, 'TestSkillId')
        self.assertEqual(skill.all_questions_merged, False)

    def test_set_merge_complete_for_skill(self):
        changelist = [
            skill_domain.SkillChange({
                'cmd': skill_domain.CMD_UPDATE_SKILL_PROPERTY,
                'property_name': (
                    skill_domain.SKILL_PROPERTY_ALL_QUESTIONS_MERGED),
                'id': 0,
                'old_value': False,
                'new_value': True
            })
        ]
        skill_services.update_skill(
            self.USER_ID, self.SKILL_ID, changelist,
            'Setting merge complete for skill.')
        skill = skill_services.get_skill_by_id(self.SKILL_ID)
        self.assertEqual(skill.version, 2)
        self.assertEqual(skill.all_questions_merged, True)


    def test_get_merged_skill_ids(self):
        skill_ids = skill_services.get_merged_skill_ids()
        self.assertEqual(len(skill_ids), 0)
        changelist = [
            skill_domain.SkillChange({
                'cmd': skill_domain.CMD_UPDATE_SKILL_PROPERTY,
                'property_name': (
                    skill_domain.SKILL_PROPERTY_SUPERSEDING_SKILL_ID),
                'id': 0,
                'old_value': '',
                'new_value': 'TestSkillId'
<<<<<<< HEAD
            }),
            skill_domain.SkillChange({
                'cmd': skill_domain.CMD_UPDATE_SKILL_PROPERTY,
                'property_name': (
                    skill_domain.SKILL_PROPERTY_ALL_QUESTIONS_MERGED),
                'id': 0,
                'old_value': False,
                'new_value': True
=======
>>>>>>> 21d5416b
            })
        ]
        skill_services.update_skill(
            self.USER_ID, self.SKILL_ID, changelist,
            'Merging skill.')
        skill_ids = skill_services.get_merged_skill_ids()
        self.assertEqual(len(skill_ids), 1)
        self.assertEqual(skill_ids[0], self.SKILL_ID)

    def test_delete_skill(self):
        skill_services.delete_skill(self.USER_ID, self.SKILL_ID)
        self.assertEqual(
            skill_services.get_skill_by_id(self.SKILL_ID, strict=False), None)
        self.assertEqual(
            skill_services.get_skill_summary_by_id(
                self.SKILL_ID, strict=False), None)

    def test_get_unpublished_skill_rights_by_creator(self):
        self.save_new_skill(
            'skill_a', self.user_id_admin, 'Description A', misconceptions=[],
            skill_contents=(
                skill_domain.SkillContents('Explanation', ['Example 1'])))
        self.save_new_skill(
            'skill_b', self.user_id_admin, 'Description B', misconceptions=[],
            skill_contents=(
                skill_domain.SkillContents('Explanation', ['Example 1'])))

        skill_rights = skill_services.get_unpublished_skill_rights_by_creator(
            self.user_id_admin)
        skill_ids = [skill_rights_obj.id for skill_rights_obj in skill_rights]
        self.assertListEqual(skill_ids, ['skill_a', 'skill_b'])

        skill_services.publish_skill(self.SKILL_ID, self.user_id_admin)
        skill_rights = skill_services.get_unpublished_skill_rights_by_creator(
            self.user_id_admin)
        skill_ids = [skill_rights_obj.id for skill_rights_obj in skill_rights]
        self.assertListEqual(skill_ids, ['skill_a', 'skill_b'])


class SkillMasteryServicesUnitTests(test_utils.GenericTestBase):
    """Test the skill mastery services module."""

    SKILL_IDS = []
    USER_ID = 'user'
    DEGREE_OF_MASTERY_1 = 0.0
    DEGREE_OF_MASTERY_2 = 0.5

    def setUp(self):
        super(SkillMasteryServicesUnitTests, self).setUp()
        self.SKILL_ID_1 = skill_services.get_new_skill_id()
        self.SKILL_ID_2 = skill_services.get_new_skill_id()
        self.SKILL_IDS = [self.SKILL_ID_1, self.SKILL_ID_2]
        skill_services.create_user_skill_mastery(
            self.USER_ID, self.SKILL_ID_1, self.DEGREE_OF_MASTERY_1)
        skill_services.create_user_skill_mastery(
            self.USER_ID, self.SKILL_ID_2, self.DEGREE_OF_MASTERY_2)

    def test_get_skill_mastery(self):
        degree_of_mastery = skill_services.get_skill_mastery(
            self.USER_ID, self.SKILL_ID_1)

        self.assertEqual(degree_of_mastery, self.DEGREE_OF_MASTERY_1)

    def test_get_multi_skill_mastery(self):
        degree_of_mastery = skill_services.get_multi_skill_mastery(
            self.USER_ID, self.SKILL_IDS)

        self.assertEqual(degree_of_mastery, ([
            self.DEGREE_OF_MASTERY_1, self.DEGREE_OF_MASTERY_2]))<|MERGE_RESOLUTION|>--- conflicted
+++ resolved
@@ -239,17 +239,6 @@
                 'id': 0,
                 'old_value': '',
                 'new_value': 'TestSkillId'
-<<<<<<< HEAD
-            }),
-            skill_domain.SkillChange({
-                'cmd': skill_domain.CMD_UPDATE_SKILL_PROPERTY,
-                'property_name': (
-                    skill_domain.SKILL_PROPERTY_ALL_QUESTIONS_MERGED),
-                'id': 0,
-                'old_value': False,
-                'new_value': True
-=======
->>>>>>> 21d5416b
             })
         ]
         skill_services.update_skill(
