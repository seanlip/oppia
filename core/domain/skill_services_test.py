--- conflicted
+++ resolved
@@ -28,13 +28,9 @@
     SKILL_ID = None
     SKILL_IDS = []
     USER_ID = 'user'
-<<<<<<< HEAD
-    MISCONCEPTION_ID = 'misconception_id'
     DEGREE_OF_MASTERY = 0.0
-=======
     MISCONCEPTION_ID_1 = 'misconception_id_1'
     MISCONCEPTION_ID_2 = 'misconception_id_2'
->>>>>>> f8ec55bd
 
     def setUp(self):
         super(SkillServicesUnitTests, self).setUp()
@@ -102,7 +98,6 @@
         self.assertEqual(skill_summary.description, 'Description')
         self.assertEqual(skill_summary.misconception_count, 1)
 
-<<<<<<< HEAD
     def test_get_skill_mastery(self):
         degree_of_mastery = skill_services.get_skill_mastery(
             self.USER_ID, self.SKILL_ID)
@@ -115,7 +110,13 @@
 
         self.assertEqual(
             degree_of_mastery, [self.DEGREE_OF_MASTERY, self.DEGREE_OF_MASTERY])
-=======
+
+    def test_get_multi_skill_mastery(self):
+        degree_of_mastery = skill_services.get_all_skill_mastery(self.USER_ID)
+
+        self.assertEqual(
+            degree_of_mastery, [self.DEGREE_OF_MASTERY, self.DEGREE_OF_MASTERY])
+
     def test_update_skill(self):
         changelist = [
             skill_domain.SkillChange({
@@ -146,5 +147,4 @@
         self.assertEqual(
             skill_services.get_skill_by_id(self.SKILL_ID, False), None)
         self.assertEqual(
-            skill_services.get_skill_summary_by_id(self.SKILL_ID, False), None)
->>>>>>> f8ec55bd
+            skill_services.get_skill_summary_by_id(self.SKILL_ID, False), None)