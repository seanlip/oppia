# Copyright 2018 The Oppia Authors. All Rights Reserved.
#
# Licensed under the Apache License, Version 2.0 (the "License");
# you may not use this file except in compliance with the License.
# You may obtain a copy of the License at
#
#      http://www.apache.org/licenses/LICENSE-2.0
#
# Unless required by applicable law or agreed to in writing, software
# distributed under the License is distributed on an "AS-IS" BASIS,
# WITHOUT WARRANTIES OR CONDITIONS OF ANY KIND, either express or implied.
# See the License for the specific language governing permissions and
# limitations under the License.

"""Tests the methods defined in skill services."""

from __future__ import absolute_import  # pylint: disable=import-only-modules
from __future__ import unicode_literals  # pylint: disable=import-only-modules

import logging
import random

from constants import constants
from core.domain import config_services
from core.domain import skill_domain
from core.domain import skill_fetchers
from core.domain import skill_services
from core.domain import state_domain
from core.domain import topic_domain
from core.domain import topic_services
from core.domain import user_services
from core.platform import models
from core.tests import test_utils
import feconf
import python_utils

(skill_models,) = models.Registry.import_models([models.NAMES.skill])


class SkillServicesUnitTests(test_utils.GenericTestBase):
    """Test the skill services module."""

    SKILL_ID = None
    USER_ID = 'user'
    MISCONCEPTION_ID_1 = 1
    MISCONCEPTION_ID_2 = 2

    def setUp(self):
        super(SkillServicesUnitTests, self).setUp()
        example_1 = skill_domain.WorkedExample(
            state_domain.SubtitledHtml('2', '<p>Example Question 1</p>'),
            state_domain.SubtitledHtml('3', '<p>Example Explanation 1</p>')
        )
        skill_contents = skill_domain.SkillContents(
            state_domain.SubtitledHtml('1', '<p>Explanation</p>'), [example_1],
            state_domain.RecordedVoiceovers.from_dict({
                'voiceovers_mapping': {
                    '1': {}, '2': {}, '3': {}
                }
            }),
            state_domain.WrittenTranslations.from_dict({
                'translations_mapping': {
                    '1': {}, '2': {}, '3': {}
                }
            })
        )
        misconceptions = [skill_domain.Misconception(
            self.MISCONCEPTION_ID_1, 'name', '<p>description</p>',
            '<p>default_feedback</p>', True)]
        self.num_queries_to_fetch = 10
        self.SKILL_ID = skill_services.get_new_skill_id()
        self.SKILL_ID2 = skill_services.get_new_skill_id()
        self.SKILL_ID3 = skill_services.get_new_skill_id()

        self.signup('a@example.com', 'A')
        self.signup(self.ADMIN_EMAIL, self.ADMIN_USERNAME)
        self.signup('admin2@example.com', 'adm2')

        self.user_id_a = self.get_user_id_from_email('a@example.com')
        self.user_id_admin = self.get_user_id_from_email(self.ADMIN_EMAIL)
        self.user_id_admin_2 = self.get_user_id_from_email('admin2@example.com')
        self.set_admins([self.ADMIN_USERNAME, 'adm2'])
        self.user_a = user_services.UserActionsInfo(self.user_id_a)
        self.user_admin = user_services.UserActionsInfo(self.user_id_admin)
        self.user_admin_2 = user_services.UserActionsInfo(self.user_id_admin_2)

        self.skill = self.save_new_skill(
            self.SKILL_ID, self.USER_ID, description='Description',
            misconceptions=misconceptions,
            skill_contents=skill_contents,
            prerequisite_skill_ids=['skill_id_1', 'skill_id_2'])

    def test_apply_change_list_with_invalid_property_name(self):
        class MockSkillChange(python_utils.OBJECT):
            def __init__(self, cmd, property_name):
                self.cmd = cmd
                self.property_name = property_name

        invalid_skill_change_list = [MockSkillChange(
            skill_domain.CMD_UPDATE_SKILL_MISCONCEPTIONS_PROPERTY,
            'invalid_property_name')]

        with self.assertRaisesRegexp(Exception, 'Invalid change dict.'):
            skill_services.apply_change_list(
                self.SKILL_ID, invalid_skill_change_list, self.user_id_a)

    def test_compute_summary(self):
        skill_summary = skill_services.compute_summary_of_skill(self.skill)

        self.assertEqual(skill_summary.id, self.SKILL_ID)
        self.assertEqual(skill_summary.description, 'Description')
        self.assertEqual(skill_summary.misconception_count, 1)
        self.assertEqual(skill_summary.worked_examples_count, 1)

    def test_get_image_filenames_from_skill(self):
        explanation_html = (
            'Explanation with image: <oppia-noninteractive-image '
            'filepath-with-value="&quot;img.svg&quot;" caption-with-value='
            '"&quot;&quot;" alt-with-value="&quot;Image&quot;">'
            '</oppia-noninteractive-image>'
        )
        example_explanation_html = (
            'Explanation with image: <oppia-noninteractive-image '
            'filepath-with-value="&quot;img2.svg&quot;" caption-with-value='
            '"&quot;&quot;" alt-with-value="&quot;Image&quot;">'
            '</oppia-noninteractive-image>'
        )
        example_1 = skill_domain.WorkedExample(
            state_domain.SubtitledHtml('2', '<p>Example Question 1</p>'),
            state_domain.SubtitledHtml('3', example_explanation_html)
        )
        self.skill.skill_contents = skill_domain.SkillContents(
            state_domain.SubtitledHtml('1', explanation_html), [example_1],
            state_domain.RecordedVoiceovers.from_dict({
                'voiceovers_mapping': {
                    '1': {}, '2': {}, '3': {}
                }
            }),
            state_domain.WrittenTranslations.from_dict({
                'translations_mapping': {
                    '1': {}, '2': {}, '3': {}
                }
            })
        )
        filenames = skill_services.get_image_filenames_from_skill(self.skill)
        self.assertEqual(filenames, ['img.svg', 'img2.svg'])

    def test_get_new_skill_id(self):
        new_skill_id = skill_services.get_new_skill_id()

        self.assertEqual(len(new_skill_id), 12)
        self.assertEqual(skill_models.SkillModel.get_by_id(new_skill_id), None)

    def test_get_descriptions_of_skills(self):
        example_1 = skill_domain.WorkedExample(
            state_domain.SubtitledHtml('2', '<p>Example Question 1</p>'),
            state_domain.SubtitledHtml('3', '<p>Example Explanation 1</p>')
        )
        self.save_new_skill(
            'skill_id_1', self.user_id_admin, description='Description 1',
            misconceptions=[],
            skill_contents=skill_domain.SkillContents(
                state_domain.SubtitledHtml('1', '<p>Explanation</p>'),
                [example_1],
                state_domain.RecordedVoiceovers.from_dict({
                    'voiceovers_mapping': {
                        '1': {}, '2': {}, '3': {}
                    }
                }),
                state_domain.WrittenTranslations.from_dict({
                    'translations_mapping': {
                        '1': {}, '2': {}, '3': {}
                    }
                })
            )
        )
        self.save_new_skill(
            'skill_id_2', self.user_id_admin, description='Description 2',
            misconceptions=[],
            skill_contents=skill_domain.SkillContents(
                state_domain.SubtitledHtml('1', '<p>Explanation</p>'),
                [example_1],
                state_domain.RecordedVoiceovers.from_dict({
                    'voiceovers_mapping': {
                        '1': {}, '2': {}, '3': {}
                    }
                }),
                state_domain.WrittenTranslations.from_dict({
                    'translations_mapping': {
                        '1': {}, '2': {}, '3': {}
                    }
                })
            )
        )

        skill_services.delete_skill(self.user_id_admin, 'skill_id_2')
        skill_descriptions, deleted_skill_ids = (
            skill_services.get_descriptions_of_skills(
                ['skill_id_1', 'skill_id_2']))
        self.assertEqual(deleted_skill_ids, ['skill_id_2'])
        self.assertEqual(
            skill_descriptions, {
                'skill_id_1': 'Description 1',
                'skill_id_2': None
            }
        )

    def test_get_rubrics_of_linked_skills(self):
        example_1 = skill_domain.WorkedExample(
            state_domain.SubtitledHtml('2', '<p>Example Question 1</p>'),
            state_domain.SubtitledHtml('3', '<p>Example Explanation 1</p>')
        )
        self.save_new_skill(
            'skill_id_1', self.user_id_admin, description='Description 1',
            misconceptions=[],
            skill_contents=skill_domain.SkillContents(
                state_domain.SubtitledHtml('1', '<p>Explanation</p>'),
                [example_1],
                state_domain.RecordedVoiceovers.from_dict({
                    'voiceovers_mapping': {
                        '1': {}, '2': {}, '3': {}
                    }
                }),
                state_domain.WrittenTranslations.from_dict({
                    'translations_mapping': {
                        '1': {}, '2': {}, '3': {}
                    }
                })
            )
        )
        self.save_new_skill(
            'skill_id_2', self.user_id_admin, description='Description 2',
            misconceptions=[],
            skill_contents=skill_domain.SkillContents(
                state_domain.SubtitledHtml('1', '<p>Explanation</p>'),
                [example_1],
                state_domain.RecordedVoiceovers.from_dict({
                    'voiceovers_mapping': {
                        '1': {}, '2': {}, '3': {}
                    }
                }),
                state_domain.WrittenTranslations.from_dict({
                    'translations_mapping': {
                        '1': {}, '2': {}, '3': {}
                    }
                })
            )
        )

        skill_services.delete_skill(self.user_id_admin, 'skill_id_2')
        skill_rubrics, deleted_skill_ids = (
            skill_services.get_rubrics_of_skills(
                ['skill_id_1', 'skill_id_2']))
        self.assertEqual(deleted_skill_ids, ['skill_id_2'])

        self.assertEqual(
            skill_rubrics, {
                'skill_id_1': [
                    skill_domain.Rubric(
                        constants.SKILL_DIFFICULTIES[0], ['Explanation 1']
                    ).to_dict(),
                    skill_domain.Rubric(
                        constants.SKILL_DIFFICULTIES[1], ['Explanation 2']
                    ).to_dict(),
                    skill_domain.Rubric(
                        constants.SKILL_DIFFICULTIES[2], ['Explanation 3']
                    ).to_dict()],
                'skill_id_2': None
            }
        )

    def test_get_skill_from_model(self):
        skill_model = skill_models.SkillModel.get(self.SKILL_ID)
        skill = skill_fetchers.get_skill_from_model(skill_model)

        self.assertEqual(skill.to_dict(), self.skill.to_dict())

    def test_get_skill_summary_from_model(self):
        skill_summary_model = skill_models.SkillSummaryModel.get(self.SKILL_ID)
        skill_summary = skill_services.get_skill_summary_from_model(
            skill_summary_model)

        self.assertEqual(skill_summary.id, self.SKILL_ID)
        self.assertEqual(skill_summary.description, 'Description')
        self.assertEqual(skill_summary.misconception_count, 1)
        self.assertEqual(skill_summary.worked_examples_count, 1)

    def test_get_all_skill_summaries(self):
        skill_summaries = skill_services.get_all_skill_summaries()

        self.assertEqual(len(skill_summaries), 1)
        self.assertEqual(skill_summaries[0].id, self.SKILL_ID)
        self.assertEqual(skill_summaries[0].description, 'Description')
        self.assertEqual(skill_summaries[0].misconception_count, 1)
        self.assertEqual(skill_summaries[0].worked_examples_count, 1)

    def test_commit_log_entry(self):
        skill_commit_log_entry = (
            skill_models.SkillCommitLogEntryModel.get_commit(self.SKILL_ID, 1)
        )
        self.assertEqual(skill_commit_log_entry.commit_type, 'create')
        self.assertEqual(skill_commit_log_entry.skill_id, self.SKILL_ID)
        self.assertEqual(skill_commit_log_entry.user_id, self.USER_ID)

    def test_get_skill_summary_by_id(self):
        skill_summary = skill_services.get_skill_summary_by_id(self.SKILL_ID)

        self.assertEqual(skill_summary.id, self.SKILL_ID)
        self.assertEqual(skill_summary.description, 'Description')
        self.assertEqual(skill_summary.misconception_count, 1)

    def test_get_filtered_skill_summaries(self):
        self.save_new_skill(
            self.SKILL_ID2, self.USER_ID, description='Description2',
            prerequisite_skill_ids=['skill_id_1', 'skill_id_2'])
        augmented_skill_summaries, next_cursor, more = (
            skill_services.get_filtered_skill_summaries(
                self.num_queries_to_fetch, None, None, None, None, None))
        self.assertEqual(next_cursor, None)
        self.assertFalse(more)

        self.assertEqual(len(augmented_skill_summaries), 2)
        self.assertEqual(augmented_skill_summaries[0].id, self.SKILL_ID2)
        self.assertEqual(augmented_skill_summaries[1].id, self.SKILL_ID)

        augmented_skill_summaries, next_cursor, more = (
            skill_services.get_filtered_skill_summaries(
                1, None, 'english', None, None, None))

        self.assertEqual(len(augmented_skill_summaries), 0)

        augmented_skill_summaries, next_cursor, more = (
            skill_services.get_filtered_skill_summaries(
                self.num_queries_to_fetch, None, None, None,
                'Oldest Created', None))

        self.assertEqual(len(augmented_skill_summaries), 2)
        self.assertEqual(augmented_skill_summaries[0].id, self.SKILL_ID)
        self.assertEqual(augmented_skill_summaries[1].id, self.SKILL_ID2)

        augmented_skill_summaries, next_cursor, more = (
            skill_services.get_filtered_skill_summaries(
                self.num_queries_to_fetch, None, None, None,
                'Most Recently Updated', None))

        self.assertEqual(len(augmented_skill_summaries), 2)
        self.assertEqual(augmented_skill_summaries[0].id, self.SKILL_ID2)
        self.assertEqual(augmented_skill_summaries[1].id, self.SKILL_ID)

        augmented_skill_summaries, next_cursor, more = (
            skill_services.get_filtered_skill_summaries(
                self.num_queries_to_fetch, None, None, None,
                'Least Recently Updated', None))

        self.assertEqual(len(augmented_skill_summaries), 2)
        self.assertEqual(augmented_skill_summaries[0].id, self.SKILL_ID)
        self.assertEqual(augmented_skill_summaries[1].id, self.SKILL_ID2)

    def test_cursor_behaves_correctly_when_fetching_skills_in_batches(self):
        self.save_new_skill(
            self.SKILL_ID2, self.USER_ID, description='Description2',
            prerequisite_skill_ids=[])
        self.save_new_skill(
            self.SKILL_ID3, self.USER_ID, description='Description3',
            prerequisite_skill_ids=[])

        augmented_skill_summaries, next_cursor, more = (
            skill_services.get_filtered_skill_summaries(
                1, None, None, None, None, None))
        self.assertEqual(len(augmented_skill_summaries), 2)
        self.assertIsInstance(next_cursor, str)
        self.assertTrue(more)

        augmented_skill_summaries, next_cursor, more = (
            skill_services.get_filtered_skill_summaries(
                self.num_queries_to_fetch, None, None, None, None, next_cursor))
        self.assertEqual(len(augmented_skill_summaries), 1)
        self.assertIsNone(next_cursor)
        self.assertFalse(more)

    def test_filter_skills_by_status_all(self):
        self.save_new_skill(
            self.SKILL_ID2, self.USER_ID, description='Description2',
            prerequisite_skill_ids=['skill_id_1', 'skill_id_2'])

        augmented_skill_summaries, next_cursor, more = (
            skill_services.get_filtered_skill_summaries(
                self.num_queries_to_fetch, None, None, None,
                None, None))
        self.assertEqual(len(augmented_skill_summaries), 2)
        self.assertEqual(next_cursor, None)
        self.assertFalse(more)

        augmented_skill_summaries, next_cursor, more = (
            skill_services.get_filtered_skill_summaries(
                self.num_queries_to_fetch, 'All', None, None,
                None, None))
        self.assertEqual(len(augmented_skill_summaries), 2)
        self.assertEqual(next_cursor, None)
        self.assertFalse(more)

    def test_filter_skills_by_status_assigned(self):
        self.save_new_skill(
            self.SKILL_ID2, self.USER_ID, description='Description2',
            prerequisite_skill_ids=['skill_id_1', 'skill_id_2'])

        augmented_skill_summaries, next_cursor, more = (
            skill_services.get_filtered_skill_summaries(
                self.num_queries_to_fetch, 'Assigned', None, None, None, None))
        self.assertEqual(len(augmented_skill_summaries), 0)
        self.assertEqual(next_cursor, None)
        self.assertFalse(more)

        topic_id = topic_services.get_new_topic_id()
        self.save_new_topic(
            topic_id, self.USER_ID, name='topic1',
            abbreviated_name='topic-one', url_fragment='topic-one',
            description='Description',
            canonical_story_ids=[],
            additional_story_ids=[],
            uncategorized_skill_ids=[self.SKILL_ID2],
            subtopics=[], next_subtopic_id=1)

        augmented_skill_summaries, next_cursor, more = (
            skill_services.get_filtered_skill_summaries(
                self.num_queries_to_fetch, 'Assigned', None,
                None, None, None))
        self.assertEqual(augmented_skill_summaries[0].topic_name, 'topic1')
        self.assertEqual(augmented_skill_summaries[0].id, self.SKILL_ID2)
        self.assertEqual(next_cursor, None)
        self.assertFalse(more)

    def test_filter_skills_by_status_unassigned(self):
        self.save_new_skill(
            self.SKILL_ID2, self.USER_ID, description='Description2',
            prerequisite_skill_ids=['skill_id_1', 'skill_id_2'])

        augmented_skill_summaries, next_cursor, more = (
            skill_services.get_filtered_skill_summaries(
                self.num_queries_to_fetch, 'Unassigned', None, None,
                None, None))
        self.assertEqual(len(augmented_skill_summaries), 2)
        self.assertEqual(next_cursor, None)
        self.assertFalse(more)

    def test_filter_skills_by_classroom_name(self):
        augmented_skill_summaries, next_cursor, more = (
            skill_services.get_filtered_skill_summaries(
                self.num_queries_to_fetch, None, 'english', None, None, None))
        self.assertEqual(len(augmented_skill_summaries), 0)
        self.assertEqual(next_cursor, None)
        self.assertFalse(more)

        self.save_new_skill(
            self.SKILL_ID2, self.USER_ID, description='Description2',
            prerequisite_skill_ids=['skill_id_1', 'skill_id_2'])

        topic_id = topic_services.get_new_topic_id()
        self.save_new_topic(
            topic_id, self.USER_ID, name='topic1',
            abbreviated_name='topic-two', url_fragment='topic-two',
            description='Description',
            canonical_story_ids=[],
            additional_story_ids=[],
            uncategorized_skill_ids=[self.SKILL_ID2],
            subtopics=[], next_subtopic_id=1)

        config_services.set_property(
<<<<<<< HEAD
            self.user_id_admin, 'topic_ids_for_classroom_pages', [{
                'name': 'math',
                'url_fragment': 'math',
                'topic_ids': [topic_id]
            }])
=======
            self.user_id_admin, 'classroom_pages_data', [{
                'name': 'math',
                'topic_ids': [topic_id],
                'topic_list_intro': 'Topics Covered',
                'course_details': 'Course Details'
            }]
        )
>>>>>>> 89c5f5ec

        augmented_skill_summaries, next_cursor, more = (
            skill_services.get_filtered_skill_summaries(
                self.num_queries_to_fetch, None, 'math', None,
                None, None))
        self.assertEqual(augmented_skill_summaries[0].topic_name, 'topic1')
        self.assertEqual(augmented_skill_summaries[0].id, self.SKILL_ID2)
        self.assertEqual(
            augmented_skill_summaries[0].classroom_name, 'math')
        self.assertEqual(next_cursor, None)
        self.assertFalse(more)

    def test_filter_skills_by_keywords(self):
        self.save_new_skill(
            self.SKILL_ID2, self.USER_ID, description='Alpha',
            misconceptions=None,
            skill_contents=None,
            prerequisite_skill_ids=[])
        self.save_new_skill(
            self.SKILL_ID3, self.USER_ID, description='Beta',
            misconceptions=None,
            skill_contents=None,
            prerequisite_skill_ids=[])

        augmented_skill_summaries, next_cursor, more = (
            skill_services.get_filtered_skill_summaries(
                self.num_queries_to_fetch, None, None, None, None, None))

        self.assertEqual(len(augmented_skill_summaries), 3)
        self.assertEqual(next_cursor, None)
        self.assertFalse(more)

        augmented_skill_summaries, next_cursor, more = (
            skill_services.get_filtered_skill_summaries(
                1, None, None, ['Non_existent'],
                'Least Recently Updated', None))

        self.assertEqual(len(augmented_skill_summaries), 0)

        augmented_skill_summaries, next_cursor, more = (
            skill_services.get_filtered_skill_summaries(
                self.num_queries_to_fetch, None, None, [], None, None))

        self.assertEqual(len(augmented_skill_summaries), 3)
        self.assertEqual(next_cursor, None)
        self.assertFalse(more)

        augmented_skill_summaries, next_cursor, more = (
            skill_services.get_filtered_skill_summaries(
                self.num_queries_to_fetch, None, None, ['descr'], None, None))

        self.assertEqual(len(augmented_skill_summaries), 1)
        self.assertEqual(augmented_skill_summaries[0].id, self.SKILL_ID)
        self.assertEqual(next_cursor, None)
        self.assertFalse(more)

        augmented_skill_summaries, next_cursor, more = (
            skill_services.get_filtered_skill_summaries(
                self.num_queries_to_fetch, None, None, ['alph'], None, None))

        self.assertEqual(len(augmented_skill_summaries), 1)
        self.assertEqual(augmented_skill_summaries[0].id, self.SKILL_ID2)
        self.assertEqual(next_cursor, None)
        self.assertFalse(more)

        augmented_skill_summaries, next_cursor, more = (
            skill_services.get_filtered_skill_summaries(
                self.num_queries_to_fetch, None, None, ['bet'], None, None))

        self.assertEqual(len(augmented_skill_summaries), 1)
        self.assertEqual(augmented_skill_summaries[0].id, self.SKILL_ID3)
        self.assertEqual(next_cursor, None)
        self.assertFalse(more)

        augmented_skill_summaries, next_cursor, more = (
            skill_services.get_filtered_skill_summaries(
                self.num_queries_to_fetch, None, None, ['alp', 'bet'],
                None, None))

        self.assertEqual(len(augmented_skill_summaries), 2)
        self.assertEqual(next_cursor, None)
        self.assertFalse(more)

    def test_get_all_topic_assignments_for_skill(self):
        topic_id = topic_services.get_new_topic_id()
        topic_id_1 = topic_services.get_new_topic_id()
        self.save_new_topic(
            topic_id, self.USER_ID, name='Topic1',
            abbreviated_name='topic-three', url_fragment='topic-three',
            description='Description',
            canonical_story_ids=[],
            additional_story_ids=[],
            uncategorized_skill_ids=[self.SKILL_ID],
            subtopics=[], next_subtopic_id=1)

        subtopic = topic_domain.Subtopic.from_dict({
            'id': 1,
            'title': 'subtopic1',
            'skill_ids': [self.SKILL_ID],
            'thumbnail_filename': None,
            'thumbnail_bg_color': None,
            'url_fragment': 'subtopic-one'
        })
        self.save_new_topic(
            topic_id_1, self.USER_ID, name='Topic2',
            abbreviated_name='topic-four', url_fragment='topic-four',
            description='Description2', canonical_story_ids=[],
            additional_story_ids=[],
            uncategorized_skill_ids=[],
            subtopics=[subtopic], next_subtopic_id=2)

        topic_assignments = (
            skill_services.get_all_topic_assignments_for_skill(self.SKILL_ID))
        topic_assignments = sorted(
            topic_assignments, key=lambda i: i.topic_name)
        self.assertEqual(len(topic_assignments), 2)
        self.assertEqual(topic_assignments[0].topic_name, 'Topic1')
        self.assertEqual(topic_assignments[0].topic_id, topic_id)
        self.assertEqual(topic_assignments[0].topic_version, 1)
        self.assertIsNone(topic_assignments[0].subtopic_id)

        self.assertEqual(topic_assignments[1].topic_name, 'Topic2')
        self.assertEqual(topic_assignments[1].topic_id, topic_id_1)
        self.assertEqual(topic_assignments[1].topic_version, 1)
        self.assertEqual(topic_assignments[1].subtopic_id, 1)

    def test_remove_skill_from_all_topics(self):
        topic_id = topic_services.get_new_topic_id()
        topic_id_1 = topic_services.get_new_topic_id()
        self.save_new_topic(
            topic_id, self.USER_ID, name='Topic1',
            abbreviated_name='topic-five', url_fragment='topic-five',
            description='Description',
            canonical_story_ids=[],
            additional_story_ids=[],
            uncategorized_skill_ids=[self.SKILL_ID],
            subtopics=[], next_subtopic_id=1)

        subtopic = topic_domain.Subtopic.from_dict({
            'id': 1,
            'title': 'subtopic1',
            'skill_ids': [self.SKILL_ID],
            'thumbnail_filename': None,
            'thumbnail_bg_color': None,
            'url_fragment': 'subtopic-one'
        })
        self.save_new_topic(
            topic_id_1, self.USER_ID, name='Topic2',
            abbreviated_name='topic-six', url_fragment='topic-six',
            description='Description2', canonical_story_ids=[],
            additional_story_ids=[],
            uncategorized_skill_ids=[],
            subtopics=[subtopic], next_subtopic_id=2)

        skill_services.remove_skill_from_all_topics(self.USER_ID, self.SKILL_ID)
        topic_assignments_dict = (
            skill_services.get_all_topic_assignments_for_skill(self.SKILL_ID))
        self.assertEqual(len(topic_assignments_dict), 0)

    def test_update_skill(self):
        changelist = [
            skill_domain.SkillChange({
                'cmd': skill_domain.CMD_ADD_SKILL_MISCONCEPTION,
                'new_misconception_dict': {
                    'id': self.skill.next_misconception_id,
                    'name': 'test name',
                    'notes': '<p>test notes</p>',
                    'feedback': '<p>test feedback</p>',
                    'must_be_addressed': True
                }
            }),
            skill_domain.SkillChange({
                'cmd': skill_domain.CMD_UPDATE_SKILL_MISCONCEPTIONS_PROPERTY,
                'property_name': (
                    skill_domain.SKILL_MISCONCEPTIONS_PROPERTY_NAME),
                'misconception_id': self.skill.next_misconception_id,
                'old_value': 'test name',
                'new_value': 'Name'
            }),
            skill_domain.SkillChange({
                'cmd': skill_domain.CMD_UPDATE_SKILL_MISCONCEPTIONS_PROPERTY,
                'property_name': (
                    skill_domain.SKILL_MISCONCEPTIONS_PROPERTY_MUST_BE_ADDRESSED
                ),
                'misconception_id': self.skill.next_misconception_id,
                'old_value': True,
                'new_value': False
            }),
            skill_domain.SkillChange({
                'cmd': skill_domain.CMD_ADD_PREREQUISITE_SKILL,
                'skill_id': 'skill_id_3'
            }),
            skill_domain.SkillChange({
                'cmd': skill_domain.CMD_DELETE_PREREQUISITE_SKILL,
                'skill_id': 'skill_id_1'
            }),
            skill_domain.SkillChange({
                'cmd': skill_domain.CMD_UPDATE_RUBRICS,
                'difficulty': constants.SKILL_DIFFICULTIES[0],
                'explanations': [
                    '<p>New Explanation 1</p>', '<p>New Explanation 2</p>']
            }),
            skill_domain.SkillChange({
                'cmd': skill_domain.CMD_UPDATE_RUBRICS,
                'difficulty': constants.SKILL_DIFFICULTIES[1],
                'explanations': ['<p>Explanation</p>']
            })
        ]
        skill_services.update_skill(
            self.USER_ID, self.SKILL_ID, changelist,
            'Updated misconception name.')
        skill = skill_fetchers.get_skill_by_id(self.SKILL_ID)
        skill_summary = skill_services.get_skill_summary_by_id(self.SKILL_ID)
        self.assertEqual(skill_summary.misconception_count, 2)
        self.assertEqual(skill_summary.version, 2)
        self.assertEqual(skill.version, 2)
        self.assertEqual(
            skill.prerequisite_skill_ids, ['skill_id_2', 'skill_id_3'])
        self.assertEqual(skill.misconceptions[1].name, 'Name')
        self.assertEqual(skill.misconceptions[1].must_be_addressed, False)
        self.assertEqual(
            skill.rubrics[0].explanations, [
                '<p>New Explanation 1</p>', '<p>New Explanation 2</p>'])
        self.assertEqual(skill.rubrics[1].explanations, ['<p>Explanation</p>'])

    def test_merge_skill(self):
        changelist = [
            skill_domain.SkillChange({
                'cmd': skill_domain.CMD_UPDATE_SKILL_PROPERTY,
                'property_name': (
                    skill_domain.SKILL_PROPERTY_SUPERSEDING_SKILL_ID),
                'old_value': '',
                'new_value': 'TestSkillId'
            }),
            skill_domain.SkillChange({
                'cmd': skill_domain.CMD_UPDATE_SKILL_PROPERTY,
                'property_name': (
                    skill_domain.SKILL_PROPERTY_ALL_QUESTIONS_MERGED),
                'old_value': None,
                'new_value': False
            })
        ]
        skill_services.update_skill(
            self.USER_ID, self.SKILL_ID, changelist,
            'Merging skill.')
        skill = skill_fetchers.get_skill_by_id(self.SKILL_ID)
        self.assertEqual(skill.version, 2)
        self.assertEqual(skill.superseding_skill_id, 'TestSkillId')
        self.assertEqual(skill.all_questions_merged, False)

    def test_set_merge_complete_for_skill(self):
        changelist = [
            skill_domain.SkillChange({
                'cmd': skill_domain.CMD_UPDATE_SKILL_PROPERTY,
                'property_name': (
                    skill_domain.SKILL_PROPERTY_SUPERSEDING_SKILL_ID),
                'old_value': None,
                'new_value': self.SKILL_ID
            }),
            skill_domain.SkillChange({
                'cmd': skill_domain.CMD_UPDATE_SKILL_PROPERTY,
                'property_name': (
                    skill_domain.SKILL_PROPERTY_ALL_QUESTIONS_MERGED),
                'old_value': False,
                'new_value': True
            })
        ]
        skill_services.update_skill(
            self.USER_ID, self.SKILL_ID, changelist,
            'Setting merge complete for skill.')
        skill = skill_fetchers.get_skill_by_id(self.SKILL_ID)
        self.assertEqual(skill.version, 2)
        self.assertEqual(skill.all_questions_merged, True)


    def test_get_merged_skill_ids(self):
        skill_ids = skill_services.get_merged_skill_ids()
        self.assertEqual(len(skill_ids), 0)
        changelist = [
            skill_domain.SkillChange({
                'cmd': skill_domain.CMD_UPDATE_SKILL_PROPERTY,
                'property_name': (
                    skill_domain.SKILL_PROPERTY_SUPERSEDING_SKILL_ID),
                'old_value': '',
                'new_value': 'TestSkillId'
            })
        ]
        skill_services.update_skill(
            self.USER_ID, self.SKILL_ID, changelist,
            'Merging skill.')
        skill_ids = skill_services.get_merged_skill_ids()
        self.assertEqual(len(skill_ids), 1)
        self.assertEqual(skill_ids[0], self.SKILL_ID)

    def test_delete_skill(self):
        skill_services.delete_skill(self.USER_ID, self.SKILL_ID)
        self.assertEqual(
            skill_fetchers.get_skill_by_id(self.SKILL_ID, strict=False), None)
        self.assertEqual(
            skill_services.get_skill_summary_by_id(
                self.SKILL_ID, strict=False), None)

    def test_cannot_update_skill_with_no_commit_message(self):
        changelist = [
            skill_domain.SkillChange({
                'cmd': skill_domain.CMD_UPDATE_SKILL_PROPERTY,
                'property_name': skill_domain.SKILL_PROPERTY_LANGUAGE_CODE,
                'old_value': 'en',
                'new_value': 'bn'
            })
        ]

        with self.assertRaisesRegexp(
            Exception, 'Expected a commit message, received none.'):
            skill_services.update_skill(
                self.USER_ID, self.SKILL_ID, changelist, '')

    def test_cannot_update_skill_with_empty_changelist(self):
        with self.assertRaisesRegexp(
            Exception,
            'Unexpected error: received an invalid change list when trying to '
            'save skill'):
            skill_services.update_skill(
                self.USER_ID, self.SKILL_ID, [], 'No changes made.')

    def test_mismatch_of_skill_versions(self):
        changelist = [
            skill_domain.SkillChange({
                'cmd': skill_domain.CMD_UPDATE_SKILL_PROPERTY,
                'property_name': skill_domain.SKILL_PROPERTY_LANGUAGE_CODE,
                'old_value': 'en',
                'new_value': 'bn'
            })
        ]
        skill_model = skill_models.SkillModel.get(self.SKILL_ID)
        skill_model.version = 0

        with self.assertRaisesRegexp(
            Exception,
            'Unexpected error: trying to update version 0 of skill '
            'from version 1. Please reload the page and try again.'):
            skill_services.update_skill(
                self.USER_ID, self.SKILL_ID, changelist,
                'Change language code.')

        skill_model.version = 2
        with self.assertRaisesRegexp(
            Exception,
            'Trying to update version 2 of skill from version 1, which is too '
            'old. Please reload the page and try again.'):
            skill_services.update_skill(
                self.USER_ID, self.SKILL_ID, changelist,
                'Change language code.')

    def test_normal_user_cannot_update_skill_property(self):
        changelist = [
            skill_domain.SkillChange({
                'cmd': skill_domain.CMD_UPDATE_SKILL_PROPERTY,
                'property_name': skill_domain.SKILL_PROPERTY_DESCRIPTION,
                'old_value': 'Description',
                'new_value': 'New description'
            })
        ]

        with self.assertRaisesRegexp(
            Exception,
            'The user does not have enough rights to edit the '
            'skill description.'):
            skill_services.update_skill(
                self.user_id_a, self.SKILL_ID, changelist,
                'Change description.')

    def test_update_skill_explanation(self):
        skill = skill_fetchers.get_skill_by_id(self.SKILL_ID)
        old_explanation = {'content_id': '1', 'html': '<p>Explanation</p>'}
        new_explanation = {'content_id': '1', 'html': '<p>New explanation</p>'}

        self.assertEqual(
            skill.skill_contents.explanation.to_dict(), old_explanation)

        changelist = [
            skill_domain.SkillChange({
                'cmd': skill_domain.CMD_UPDATE_SKILL_CONTENTS_PROPERTY,
                'property_name': (
                    skill_domain.SKILL_CONTENTS_PROPERTY_EXPLANATION),
                'old_value': old_explanation,
                'new_value': new_explanation
            })
        ]
        skill_services.update_skill(
            self.USER_ID, self.SKILL_ID, changelist, 'Change explanation.')

        skill = skill_fetchers.get_skill_by_id(self.SKILL_ID)
        self.assertEqual(
            skill.skill_contents.explanation.to_dict(), new_explanation)

    def test_update_skill_worked_examples(self):
        skill = skill_fetchers.get_skill_by_id(self.SKILL_ID)
        old_worked_example = skill_domain.WorkedExample(
            state_domain.SubtitledHtml('2', '<p>Example Question 1</p>'),
            state_domain.SubtitledHtml('3', '<p>Example Explanation 1</p>')
        ).to_dict()
        new_worked_example = skill_domain.WorkedExample(
            state_domain.SubtitledHtml('2', '<p>Example Question 1 new</p>'),
            state_domain.SubtitledHtml('3', '<p>Example Explanation 1 new</p>')
        ).to_dict()

        self.assertEqual(len(skill.skill_contents.worked_examples), 1)
        self.assertEqual(
            skill.skill_contents.worked_examples[0].to_dict(),
            old_worked_example)

        changelist = [
            skill_domain.SkillChange({
                'cmd': skill_domain.CMD_UPDATE_SKILL_CONTENTS_PROPERTY,
                'property_name': (
                    skill_domain.SKILL_CONTENTS_PROPERTY_WORKED_EXAMPLES),
                'old_value': [old_worked_example],
                'new_value': [new_worked_example]
            })
        ]
        skill_services.update_skill(
            self.USER_ID, self.SKILL_ID, changelist, 'Change worked examples.')

        skill = skill_fetchers.get_skill_by_id(self.SKILL_ID)
        self.assertEqual(len(skill.skill_contents.worked_examples), 1)
        self.assertEqual(
            skill.skill_contents.worked_examples[0].to_dict(),
            new_worked_example)

    def test_delete_skill_misconception(self):
        skill = skill_fetchers.get_skill_by_id(self.SKILL_ID)

        self.assertEqual(len(skill.misconceptions), 1)
        self.assertEqual(skill.misconceptions[0].id, self.MISCONCEPTION_ID_1)

        changelist = [
            skill_domain.SkillChange({
                'cmd': skill_domain.CMD_DELETE_SKILL_MISCONCEPTION,
                'misconception_id': self.MISCONCEPTION_ID_1,
            })
        ]

        skill_services.update_skill(
            self.USER_ID, self.SKILL_ID, changelist, 'Delete misconception.')
        skill = skill_fetchers.get_skill_by_id(self.SKILL_ID)

        self.assertEqual(skill.misconceptions, [])

    def test_update_skill_misconception_notes(self):
        skill = skill_fetchers.get_skill_by_id(self.SKILL_ID)

        self.assertEqual(len(skill.misconceptions), 1)
        self.assertEqual(skill.misconceptions[0].id, self.MISCONCEPTION_ID_1)
        self.assertEqual(skill.misconceptions[0].notes, '<p>description</p>')

        changelist = [
            skill_domain.SkillChange({
                'cmd': skill_domain.CMD_UPDATE_SKILL_MISCONCEPTIONS_PROPERTY,
                'property_name': (
                    skill_domain.SKILL_MISCONCEPTIONS_PROPERTY_NOTES),
                'misconception_id': self.MISCONCEPTION_ID_1,
                'old_value': '<p>description</p>',
                'new_value': '<p>new description</p>'
            })
        ]

        skill_services.update_skill(
            self.USER_ID, self.SKILL_ID, changelist,
            'Update misconception notes.')
        skill = skill_fetchers.get_skill_by_id(self.SKILL_ID)

        self.assertEqual(len(skill.misconceptions), 1)
        self.assertEqual(skill.misconceptions[0].id, self.MISCONCEPTION_ID_1)
        self.assertEqual(
            skill.misconceptions[0].notes, '<p>new description</p>')

    def test_update_skill_misconception_feedback(self):
        skill = skill_fetchers.get_skill_by_id(self.SKILL_ID)

        self.assertEqual(len(skill.misconceptions), 1)
        self.assertEqual(skill.misconceptions[0].id, self.MISCONCEPTION_ID_1)
        self.assertEqual(
            skill.misconceptions[0].feedback, '<p>default_feedback</p>')

        changelist = [
            skill_domain.SkillChange({
                'cmd': skill_domain.CMD_UPDATE_SKILL_MISCONCEPTIONS_PROPERTY,
                'property_name': (
                    skill_domain.SKILL_MISCONCEPTIONS_PROPERTY_FEEDBACK),
                'misconception_id': self.MISCONCEPTION_ID_1,
                'old_value': '<p>default_feedback</p>',
                'new_value': '<p>new feedback</p>'
            })
        ]

        skill_services.update_skill(
            self.USER_ID, self.SKILL_ID, changelist,
            'Update misconception feedback.')
        skill = skill_fetchers.get_skill_by_id(self.SKILL_ID)

        self.assertEqual(len(skill.misconceptions), 1)
        self.assertEqual(skill.misconceptions[0].id, self.MISCONCEPTION_ID_1)
        self.assertEqual(
            skill.misconceptions[0].feedback, '<p>new feedback</p>')

    def test_cannot_update_skill_with_invalid_change_list(self):
        observed_log_messages = []

        def _mock_logging_function(msg, *args):
            """Mocks logging.error()."""
            observed_log_messages.append(msg % args)

        logging_swap = self.swap(logging, 'error', _mock_logging_function)
        assert_raises_context_manager = self.assertRaisesRegexp(
            Exception, '\'unicode\' object has no attribute \'cmd\'')

        with logging_swap, assert_raises_context_manager:
            skill_services.update_skill(
                self.USER_ID, self.SKILL_ID, 'invalid_change_list',
                'commit message')

        self.assertEqual(len(observed_log_messages), 1)
        self.assertRegexpMatches(
            observed_log_messages[0], 'object has no'
            ' attribute \'cmd\' %s invalid_change_list' % self.SKILL_ID)

    def test_cannot_update_misconception_name_with_invalid_id(self):
        changelist = [skill_domain.SkillChange({
            'cmd': skill_domain.CMD_UPDATE_SKILL_MISCONCEPTIONS_PROPERTY,
            'property_name': (
                skill_domain.SKILL_MISCONCEPTIONS_PROPERTY_NAME),
            'misconception_id': 'invalid_id',
            'old_value': 'test name',
            'new_value': 'Name'
        })]

        with self.assertRaisesRegexp(
            Exception, 'There is no misconception with the given id.'):
            skill_services.update_skill(
                self.USER_ID, self.SKILL_ID, changelist,
                'Updated misconception name.')

    def test_cannot_update_misconception_must_be_addressed_with_invalid_id(
            self):
        changelist = [skill_domain.SkillChange({
            'cmd': skill_domain.CMD_UPDATE_SKILL_MISCONCEPTIONS_PROPERTY,
            'property_name': (
                skill_domain.SKILL_MISCONCEPTIONS_PROPERTY_MUST_BE_ADDRESSED),
            'misconception_id': 'invalid_id',
            'old_value': False,
            'new_value': True
        })]

        with self.assertRaisesRegexp(
            Exception, 'There is no misconception with the given id.'):
            skill_services.update_skill(
                self.USER_ID, self.SKILL_ID, changelist,
                'Updated misconception must_be_addressed.')

    def test_cannot_add_already_existing_prerequisite_skill(self):
        changelist = [skill_domain.SkillChange({
            'cmd': skill_domain.CMD_ADD_PREREQUISITE_SKILL,
            'skill_id': 'skill_id_1'
        })]
        with self.assertRaisesRegexp(
            Exception, 'The skill is already a prerequisite skill.'):
            skill_services.update_skill(
                self.USER_ID, self.SKILL_ID, changelist,
                'Added prereq skill.')

    def test_cannot_delete_non_existent_prerequisite_skill(self):
        changelist = [skill_domain.SkillChange({
            'cmd': skill_domain.CMD_DELETE_PREREQUISITE_SKILL,
            'skill_id': 'skill_id_5'
        })]
        with self.assertRaisesRegexp(
            Exception, 'The skill to remove is not a prerequisite skill.'):
            skill_services.update_skill(
                self.USER_ID, self.SKILL_ID, changelist,
                'Removed prereq skill.')

    def test_cannot_add_rubric_with_invalid_difficulty(self):
        changelist = [skill_domain.SkillChange({
            'cmd': skill_domain.CMD_UPDATE_RUBRICS,
            'difficulty': 'invalid_difficulty',
            'explanations': ['<p>Explanation</p>']
        })]

        with self.assertRaisesRegexp(
            Exception, 'There is no rubric for the given difficulty.'):
            skill_services.update_skill(
                self.USER_ID, self.SKILL_ID, changelist,
                'Added rubric.')

    def test_cannot_delete_misconception_with_invalid_id(self):
        changelist = [skill_domain.SkillChange({
            'cmd': skill_domain.CMD_DELETE_SKILL_MISCONCEPTION,
            'misconception_id': 'invalid_id'
        })]

        with self.assertRaisesRegexp(
            Exception, 'There is no misconception with the given id.'):
            skill_services.update_skill(
                self.USER_ID, self.SKILL_ID, changelist, 'Delete misconception')

    def test_cannot_update_misconception_notes_with_invalid_id(self):
        changelist = [skill_domain.SkillChange({
            'cmd': skill_domain.CMD_UPDATE_SKILL_MISCONCEPTIONS_PROPERTY,
            'property_name': (
                skill_domain.SKILL_MISCONCEPTIONS_PROPERTY_NOTES),
            'misconception_id': 'invalid_id',
            'old_value': 'description',
            'new_value': 'new description'
        })]

        with self.assertRaisesRegexp(
            Exception, 'There is no misconception with the given id.'):
            skill_services.update_skill(
                self.USER_ID, self.SKILL_ID, changelist,
                'Updated misconception notes.')

    def test_cannot_update_misconception_feedback_with_invalid_id(self):
        changelist = [skill_domain.SkillChange({
            'cmd': skill_domain.CMD_UPDATE_SKILL_MISCONCEPTIONS_PROPERTY,
            'property_name': (
                skill_domain.SKILL_MISCONCEPTIONS_PROPERTY_FEEDBACK),
            'misconception_id': 'invalid_id',
            'old_value': 'default_feedback',
            'new_value': 'new feedback'
        })]

        with self.assertRaisesRegexp(
            Exception, 'There is no misconception with the given id.'):
            skill_services.update_skill(
                self.USER_ID, self.SKILL_ID, changelist,
                'Updated misconception feedback.')


class SkillMasteryServicesUnitTests(test_utils.GenericTestBase):
    """Test the skill mastery services module."""

    SKILL_IDS = []
    USER_ID = 'user'
    DEGREE_OF_MASTERY_1 = 0.0
    DEGREE_OF_MASTERY_2 = 0.5

    def setUp(self):
        super(SkillMasteryServicesUnitTests, self).setUp()
        self.SKILL_ID_1 = skill_services.get_new_skill_id()
        self.SKILL_ID_2 = skill_services.get_new_skill_id()
        self.SKILL_ID_3 = skill_services.get_new_skill_id()
        self.SKILL_IDS = [self.SKILL_ID_1, self.SKILL_ID_2, self.SKILL_ID_3]
        skill_services.create_user_skill_mastery(
            self.USER_ID, self.SKILL_ID_1, self.DEGREE_OF_MASTERY_1)
        skill_services.create_user_skill_mastery(
            self.USER_ID, self.SKILL_ID_2, self.DEGREE_OF_MASTERY_2)

    def test_get_user_skill_mastery(self):
        degree_of_mastery = skill_services.get_user_skill_mastery(
            self.USER_ID, self.SKILL_ID_1)

        self.assertEqual(degree_of_mastery, self.DEGREE_OF_MASTERY_1)

        degree_of_mastery = skill_services.get_user_skill_mastery(
            self.USER_ID, self.SKILL_ID_3)

        self.assertEqual(degree_of_mastery, None)

    def test_get_multi_user_skill_mastery(self):
        degree_of_mastery = skill_services.get_multi_user_skill_mastery(
            self.USER_ID, self.SKILL_IDS)

        self.assertEqual(
            degree_of_mastery, {
                self.SKILL_ID_1: self.DEGREE_OF_MASTERY_1,
                self.SKILL_ID_2: self.DEGREE_OF_MASTERY_2,
                self.SKILL_ID_3: None
            })

    def test_create_multi_user_skill_mastery(self):
        skill_id_4 = skill_services.get_new_skill_id()
        skill_id_5 = skill_services.get_new_skill_id()
        skill_services.create_multi_user_skill_mastery(
            self.USER_ID, {skill_id_4: 0.3, skill_id_5: 0.5})

        degrees_of_mastery = skill_services.get_multi_user_skill_mastery(
            self.USER_ID, [skill_id_4, skill_id_5])

        self.assertEqual(
            degrees_of_mastery, {skill_id_4: 0.3, skill_id_5: 0.5})

    def test_filter_skills_by_mastery(self):
        # Create feconf.MAX_NUMBER_OF_SKILL_IDS + 3 skill_ids
        # to test two things:
        #   1. The skill_ids should be sorted.
        #   2. The filtered skill_ids should be feconf.MAX_NUMBER_OF_SKILL_IDS
        # in number.

        # List of mastery values (float values between 0.0 and 1.0)
        masteries = [self.DEGREE_OF_MASTERY_1, self.DEGREE_OF_MASTERY_2, None]

        # Creating feconf.MAX_NUMBER_OF_SKILL_IDS additional user skill
        # masteries.
        for _ in python_utils.RANGE(feconf.MAX_NUMBER_OF_SKILL_IDS):
            skill_id = skill_services.get_new_skill_id()
            mastery = random.random()
            masteries.append(mastery)
            skill_services.create_user_skill_mastery(
                self.USER_ID, skill_id, mastery)
            self.SKILL_IDS.append(skill_id)

        # Sorting the masteries, which should represent the masteries of the
        # skill_ids that are finally returned.
        masteries.sort()
        degrees_of_masteries = skill_services.get_multi_user_skill_mastery(
            self.USER_ID, self.SKILL_IDS)
        arranged_filtered_skill_ids = skill_services.filter_skills_by_mastery(
            self.USER_ID, self.SKILL_IDS)

        self.assertEqual(
            len(arranged_filtered_skill_ids), feconf.MAX_NUMBER_OF_SKILL_IDS)

        # Assert that all the returned skill_ids are a part of the first
        # feconf.MAX_NUMBER_OF_SKILL_IDS sorted skill_ids.
        for i in python_utils.RANGE(feconf.MAX_NUMBER_OF_SKILL_IDS):
            self.assertIn(
                degrees_of_masteries[arranged_filtered_skill_ids[i]],
                masteries[:feconf.MAX_NUMBER_OF_SKILL_IDS])

        # Testing the arrangement.
        excluded_skill_ids = list(set(self.SKILL_IDS) - set(
            arranged_filtered_skill_ids))
        for skill_id in excluded_skill_ids:
            self.SKILL_IDS.remove(skill_id)
        self.assertEqual(arranged_filtered_skill_ids, self.SKILL_IDS)


class SkillMigrationTests(test_utils.GenericTestBase):

    def test_migrate_skill_contents_to_latest_schema(self):
        commit_cmd = skill_domain.SkillChange({
            'cmd': skill_domain.CMD_CREATE_NEW
        })
        explanation_content_id = feconf.DEFAULT_SKILL_EXPLANATION_CONTENT_ID
        html_content = (
            '<p>Value</p><oppia-noninteractive-math raw_latex-with-value="&a'
            'mp;quot;+,-,-,+&amp;quot;"></oppia-noninteractive-math>')

        expected_html_content = (
            '<p>Value</p><oppia-noninteractive-math math_content-with-value='
            '"{&amp;quot;raw_latex&amp;quot;: &amp;quot;+,-,-,+&amp;quot;, &'
            'amp;quot;svg_filename&amp;quot;: &amp;quot;&amp;quot;}"></oppia'
            '-noninteractive-math>')

        written_translations_dict = {
            'translations_mapping': {
                'content1': {
                    'en': {
                        'data_format': 'html',
                        'translation': '',
                        'needs_update': True
                    },
                    'hi': {
                        'data_format': 'html',
                        'translation': 'Hey!',
                        'needs_update': False
                    }
                }
            }
        }
        written_translations_dict_math = {
            'translations_mapping': {
                'content1': {
                    'en': {
                        'data_format': 'html',
                        'translation': expected_html_content,
                        'needs_update': True
                    },
                    'hi': {
                        'data_format': 'html',
                        'translation': 'Hey!',
                        'needs_update': False
                    }
                }
            }
        }
        worked_example_dict = {
            'question': {
                'content_id': 'question1',
                'html': ''
            },
            'explanation': {
                'content_id': 'explanation1',
                'html': ''
            }
        }
        worked_example_dict_math = {
            'question': {
                'content_id': 'question1',
                'html': expected_html_content
            },
            'explanation': {
                'content_id': 'explanation1',
                'html': expected_html_content
            }
        }

        skill_contents = skill_domain.SkillContents(
            state_domain.SubtitledHtml(
                explanation_content_id, ''),
            [skill_domain.WorkedExample.from_dict(worked_example_dict)],
            state_domain.RecordedVoiceovers.from_dict({
                'voiceovers_mapping': {
                    explanation_content_id: {}
                }
            }),
            state_domain.WrittenTranslations.from_dict(
                written_translations_dict))
        skill_contents_dict = skill_contents.to_dict()
        skill_contents_dict['explanation']['html'] = html_content
        skill_contents_dict['written_translations']['translations_mapping'][
            'content1']['en']['translation'] = html_content
        skill_contents_dict['worked_examples'][0]['question']['html'] = (
            html_content)
        skill_contents_dict['worked_examples'][0]['explanation']['html'] = (
            html_content)

        model = skill_models.SkillModel(
            id='skill_id',
            description='description',
            language_code='en',
            misconceptions=[],
            rubrics=[],
            skill_contents=skill_contents_dict,
            next_misconception_id=1,
            misconceptions_schema_version=1,
            rubric_schema_version=1,
            skill_contents_schema_version=1,
            all_questions_merged=False
        )
        commit_cmd_dicts = [commit_cmd.to_dict()]
        model.commit(
            'user_id_admin', 'skill model created', commit_cmd_dicts)

        current_schema_version_swap = self.swap(
            feconf, 'CURRENT_SKILL_CONTENTS_SCHEMA_VERSION', 2)

        with current_schema_version_swap:
            skill = skill_fetchers.get_skill_from_model(model)

        self.assertEqual(skill.skill_contents_schema_version, 2)

        self.assertEqual(
            skill.skill_contents.explanation.html,
            expected_html_content)
        self.assertEqual(
            skill.skill_contents.written_translations.to_dict(),
            written_translations_dict_math)
        self.assertEqual(
            skill.skill_contents.worked_examples[0].to_dict(),
            worked_example_dict_math)

    def test_migrate_misconceptions_to_latest_schema(self):
        commit_cmd = skill_domain.SkillChange({
            'cmd': skill_domain.CMD_CREATE_NEW
        })
        explanation_content_id = feconf.DEFAULT_SKILL_EXPLANATION_CONTENT_ID
        html_content = (
            '<p>Value</p><oppia-noninteractive-math raw_latex-with-value="&a'
            'mp;quot;+,-,-,+&amp;quot;"></oppia-noninteractive-math>')

        expected_html_content = (
            '<p>Value</p><oppia-noninteractive-math math_content-with-value='
            '"{&amp;quot;raw_latex&amp;quot;: &amp;quot;+,-,-,+&amp;quot;, &'
            'amp;quot;svg_filename&amp;quot;: &amp;quot;&amp;quot;}"></oppia'
            '-noninteractive-math>')

        skill_contents = skill_domain.SkillContents(
            state_domain.SubtitledHtml(
                explanation_content_id, feconf.DEFAULT_SKILL_EXPLANATION), [],
            state_domain.RecordedVoiceovers.from_dict({
                'voiceovers_mapping': {
                    explanation_content_id: {}
                }
            }),
            state_domain.WrittenTranslations.from_dict({
                'translations_mapping': {
                    explanation_content_id: {}
                }
            }))
        model = skill_models.SkillModel(
            id='skill_id',
            description='description',
            language_code='en',
            misconceptions=[{
                'id': 1,
                'name': 'name',
                'notes': html_content,
                'feedback': html_content
            }],
            rubrics=[],
            skill_contents=skill_contents.to_dict(),
            next_misconception_id=2,
            misconceptions_schema_version=1,
            rubric_schema_version=1,
            skill_contents_schema_version=1,
            all_questions_merged=False
        )
        commit_cmd_dicts = [commit_cmd.to_dict()]
        model.commit(
            'user_id_admin', 'skill model created', commit_cmd_dicts)

        current_schema_version_swap = self.swap(
            feconf, 'CURRENT_MISCONCEPTIONS_SCHEMA_VERSION', 3)

        with current_schema_version_swap:
            skill = skill_fetchers.get_skill_from_model(model)

        self.assertEqual(skill.misconceptions_schema_version, 3)
        self.assertEqual(skill.misconceptions[0].must_be_addressed, True)
        self.assertEqual(skill.misconceptions[0].notes, expected_html_content)
        self.assertEqual(
            skill.misconceptions[0].feedback, expected_html_content)

    def test_migrate_rubrics_to_latest_schema(self):
        commit_cmd = skill_domain.SkillChange({
            'cmd': skill_domain.CMD_CREATE_NEW
        })
        explanation_content_id = feconf.DEFAULT_SKILL_EXPLANATION_CONTENT_ID
        html_content = (
            '<p>Value</p><oppia-noninteractive-math raw_latex-with-value="&a'
            'mp;quot;+,-,-,+&amp;quot;"></oppia-noninteractive-math>')
        expected_html_content = (
            '<p>Value</p><oppia-noninteractive-math math_content-with-value='
            '"{&amp;quot;raw_latex&amp;quot;: &amp;quot;+,-,-,+&amp;quot;, &'
            'amp;quot;svg_filename&amp;quot;: &amp;quot;&amp;quot;}"></oppia'
            '-noninteractive-math>')
        skill_contents = skill_domain.SkillContents(
            state_domain.SubtitledHtml(
                explanation_content_id, feconf.DEFAULT_SKILL_EXPLANATION), [],
            state_domain.RecordedVoiceovers.from_dict({
                'voiceovers_mapping': {
                    explanation_content_id: {}
                }
            }),
            state_domain.WrittenTranslations.from_dict({
                'translations_mapping': {
                    explanation_content_id: {}
                }
            }))

        model = skill_models.SkillModel(
            id='skill_id',
            description='description',
            language_code='en',
            misconceptions=[],
            rubrics=[{
                'difficulty': 'Easy',
                'explanations': ['Easy explanation']
            }, {
                'difficulty': 'Medium',
                'explanations': ['Medium explanation']
            }, {
                'difficulty': 'Hard',
                'explanations': ['Hard explanation', html_content]
            }],
            skill_contents=skill_contents.to_dict(),
            next_misconception_id=1,
            misconceptions_schema_version=1,
            rubric_schema_version=2,
            skill_contents_schema_version=2,
            all_questions_merged=False
        )
        commit_cmd_dicts = [commit_cmd.to_dict()]
        model.commit(
            'user_id_admin', 'skill model created', commit_cmd_dicts)

        current_schema_version_swap = self.swap(
            feconf, 'CURRENT_RUBRIC_SCHEMA_VERSION', 3)

        with current_schema_version_swap:
            skill = skill_fetchers.get_skill_from_model(model)

        self.assertEqual(skill.rubric_schema_version, 3)
        self.assertEqual(skill.rubrics[0].difficulty, 'Easy')
        self.assertEqual(skill.rubrics[0].explanations, ['Easy explanation'])
        self.assertEqual(skill.rubrics[1].difficulty, 'Medium')
        self.assertEqual(skill.rubrics[1].explanations, ['Medium explanation'])
        self.assertEqual(skill.rubrics[2].difficulty, 'Hard')
        self.assertEqual(
            skill.rubrics[2].explanations,
            ['Hard explanation', expected_html_content])<|MERGE_RESOLUTION|>--- conflicted
+++ resolved
@@ -466,21 +466,14 @@
             subtopics=[], next_subtopic_id=1)
 
         config_services.set_property(
-<<<<<<< HEAD
-            self.user_id_admin, 'topic_ids_for_classroom_pages', [{
-                'name': 'math',
+            self.user_id_admin, 'classroom_pages_data', [{
                 'url_fragment': 'math',
-                'topic_ids': [topic_id]
-            }])
-=======
-            self.user_id_admin, 'classroom_pages_data', [{
                 'name': 'math',
                 'topic_ids': [topic_id],
                 'topic_list_intro': 'Topics Covered',
                 'course_details': 'Course Details'
             }]
         )
->>>>>>> 89c5f5ec
 
         augmented_skill_summaries, next_cursor, more = (
             skill_services.get_filtered_skill_summaries(
