--- conflicted
+++ resolved
@@ -924,14 +924,9 @@
             skill_services.get_skill_summary_by_id(
                 self.SKILL_ID, strict=False), None)
 
-<<<<<<< HEAD
     def test_delete_skill_model_with_linked_suggestion(self):
         content_id_generator = translation_domain.ContentIdGenerator()
-        suggestion_change = {
-=======
-    def test_delete_skill_model_with_linked_suggestion(self) -> None:
         suggestion_change: SuggestionChangeDictType = {
->>>>>>> 7ad815df
             'cmd': (
                 question_domain
                 .CMD_CREATE_NEW_FULLY_SPECIFIED_QUESTION),
