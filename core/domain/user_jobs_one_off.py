--- conflicted
+++ resolved
@@ -403,7 +403,6 @@
         yield (key, len(values))
 
 
-<<<<<<< HEAD
 class RemoveGaeUserIdOneOffJob(jobs.BaseMapReduceOneOffJobManager):
     """Job that deletes the gae_user_id from the UserSettingsModel."""
 
@@ -510,8 +509,6 @@
         yield (key, len(values))
 
 
-=======
->>>>>>> e82da765
 class RemoveFeedbackThreadIDsOneOffJob(jobs.BaseMapReduceOneOffJobManager):
     """Job that deletes the feedback_thread_ids from the UserSubscriptionsModel.
 
