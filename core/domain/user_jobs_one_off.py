--- conflicted
+++ resolved
@@ -18,272 +18,9 @@
 from __future__ import unicode_literals  # pylint: disable=import-only-modules
 
 from core import jobs
-<<<<<<< HEAD
-=======
-from core.domain import exp_fetchers
-from core.domain import exp_services
-from core.domain import image_services
-from core.domain import learner_progress_services
-from core.domain import rights_manager
-from core.domain import story_fetchers
-from core.domain import subscription_services
-from core.domain import topic_fetchers
->>>>>>> ba549848
 from core.domain import user_services
 from core.platform import models
 
-<<<<<<< HEAD
-(user_models,) = models.Registry.import_models([models.NAMES.user])
-=======
-class UsernameLengthAuditOneOffJob(jobs.BaseMapReduceOneOffJobManager):
-    """Job that audits and validates username lengths."""
-
-    @classmethod
-    def entity_classes_to_map_over(cls):
-        return [user_models.UserSettingsModel]
-
-    @staticmethod
-    def map(model_instance):
-        if len(model_instance.username) > 20:
-            yield (len(model_instance.username), model_instance.username)
-
-    @staticmethod
-    def reduce(key, values):
-        yield ('Length: %s' % key, 'Usernames: %s' % sorted(values))
-
-
-class LongUserBiosOneOffJob(jobs.BaseMapReduceOneOffJobManager):
-    """One-off job for calculating the length of user_bios."""
-
-    @classmethod
-    def entity_classes_to_map_over(cls):
-        """Return a list of datastore class references to map over."""
-        return [user_models.UserSettingsModel]
-
-    @staticmethod
-    def map(item):
-        """Implements the map function for this job."""
-        if item.user_bio is None:
-            user_bio_length = 0
-        else:
-            user_bio_length = len(item.user_bio)
-
-        yield (user_bio_length, item.username)
-
-    @staticmethod
-    def reduce(userbio_length, stringified_usernames):
-        """Implements the reduce function for this job."""
-        if int(userbio_length) > 500:
-            yield (userbio_length, stringified_usernames)
-
-
-class PopulateStoriesAndTopicsOneOffJob(
-        jobs.BaseMapReduceOneOffJobManager):
-    """One-off job to populate the story_ids and topic_ids
-    in Incomplete and Completed Activities Model."""
-
-    @classmethod
-    def entity_classes_to_map_over(cls):
-        """Return a list of datastore class references to map over."""
-        return [user_models.UserSettingsModel]
-
-    @staticmethod
-    def map(item):
-        """Implements the map function for this job."""
-        user_id = item.id
-        activity_ids_in_learner_dashboard = (
-            learner_progress_services.get_learner_dashboard_activities(
-                user_id))
-        incomplete_exploration_ids = (
-            activity_ids_in_learner_dashboard.incomplete_exploration_ids)
-        completed_exploration_ids = (
-            activity_ids_in_learner_dashboard.completed_exploration_ids)
-
-        story_ids_linked_to_incomplete_explorations = (
-            list(set(exp_services.get_story_ids_linked_to_explorations(
-                incomplete_exploration_ids))))
-        stories_linked_to_incomplete_explorations = (
-            story_fetchers.get_stories_by_ids(
-                story_ids_linked_to_incomplete_explorations))
-
-        story_ids_linked_to_completed_explorations = (
-            list(set(exp_services.get_story_ids_linked_to_explorations(
-                completed_exploration_ids))))
-        stories_linked_to_completed_explorations = (
-            story_fetchers.get_stories_by_ids(
-                story_ids_linked_to_completed_explorations))
-        topic_ids_linked_to_stories_for_completed_exps = [
-            story.corresponding_topic_id for story in (
-                stories_linked_to_completed_explorations)]
-        topics_linked_to_stories_for_completed_exps = (
-            topic_fetchers.get_topics_by_ids(
-                topic_ids_linked_to_stories_for_completed_exps))
-        completed_story_ids = []
-
-        # Mark stories for completed explorations.
-        for story in stories_linked_to_completed_explorations:
-            if story:
-                completed_nodes = (
-                    story_fetchers.get_completed_nodes_in_story(
-                        user_id, story.id))
-                all_nodes = story.story_contents.nodes
-
-                if len(completed_nodes) != len(all_nodes):
-                    learner_progress_services.record_story_started(
-                        user_id, story.id)
-                else:
-                    learner_progress_services.mark_story_as_completed(
-                        user_id, story.id)
-                    completed_story_ids.append(story.id)
-
-        # Mark stories for incomplete explorations.
-        for story in stories_linked_to_incomplete_explorations:
-            if story:
-                learner_progress_services.record_story_started(
-                    user_id, story.id)
-                if story.corresponding_topic_id:
-                    learner_progress_services.record_topic_started(
-                        user_id, story.corresponding_topic_id)
-
-        # Mark topics for completed explorations.
-        for topic in topics_linked_to_stories_for_completed_exps:
-            if topic:
-                story_ids_in_topic = []
-                for canonical_story in topic.canonical_story_references:
-                    story_ids_in_topic.append(canonical_story.story_id)
-                if set(story_ids_in_topic).intersection(set(
-                        completed_story_ids)):
-                    learner_progress_services.mark_topic_as_learnt(
-                        user_id, topic.id)
-                else:
-                    learner_progress_services.record_topic_started(
-                        user_id, topic.id)
-
-        yield ('SUCCESS', 1)
-
-    @staticmethod
-    def reduce(key, values):
-        yield (key, len(values))
-
-
-class DashboardSubscriptionsOneOffJob(jobs.BaseMapReduceOneOffJobManager):
-    """One-off job for subscribing users to explorations, collections, and
-    feedback threads.
-    """
-
-    @classmethod
-    def entity_classes_to_map_over(cls):
-        """Return a list of datastore class references to map over."""
-        return [
-            exp_models.ExplorationRightsModel,
-            collection_models.CollectionRightsModel,
-            feedback_models.GeneralFeedbackMessageModel]
-
-    @staticmethod
-    def map(item):
-        """Implements the map function for this job."""
-        if isinstance(item, feedback_models.GeneralFeedbackMessageModel):
-            if item.author_id:
-                yield (
-                    item.author_id, {
-                        'type': 'feedback',
-                        'id': item.thread_id
-                    })
-        elif isinstance(item, exp_models.ExplorationRightsModel):
-            if item.deleted:
-                return
-
-            if not item.community_owned:
-                for owner_id in item.owner_ids:
-                    yield (
-                        owner_id, {
-                            'type': 'exploration',
-                            'id': item.id
-                        })
-                for editor_id in item.editor_ids:
-                    yield (
-                        editor_id, {
-                            'type': 'exploration',
-                            'id': item.id
-                        })
-            else:
-                # Go through the history.
-                current_version = item.version
-                for version in python_utils.RANGE(1, current_version + 1):
-                    model = exp_models.ExplorationRightsModel.get_version(
-                        item.id, version)
-
-                    if not model.community_owned:
-                        for owner_id in model.owner_ids:
-                            yield (
-                                owner_id, {
-                                    'type': 'exploration',
-                                    'id': item.id
-                                })
-                        for editor_id in model.editor_ids:
-                            yield (
-                                editor_id, {
-                                    'type': 'exploration',
-                                    'id': item.id
-                                })
-        elif isinstance(item, collection_models.CollectionRightsModel):
-            # NOTE TO DEVELOPERS: Although the code handling subscribing to
-            # collections is very similar to the code above for explorations,
-            # it is not abstracted out due to the majority of the coding being
-            # yield statements. These must happen inside the generator method
-            # (which is this method) and, as a result, there is little common
-            # code between the two code blocks which can be effectively
-            # abstracted.
-            if item.deleted:
-                return
-
-            if not item.community_owned:
-                for owner_id in item.owner_ids:
-                    yield (
-                        owner_id, {
-                            'type': 'collection',
-                            'id': item.id
-                        })
-                for editor_id in item.editor_ids:
-                    yield (
-                        editor_id, {
-                            'type': 'collection',
-                            'id': item.id
-                        })
-            else:
-                # Go through the history.
-                current_version = item.version
-                for version in python_utils.RANGE(1, current_version + 1):
-                    model = (
-                        collection_models.CollectionRightsModel.get_version(
-                            item.id, version))
-
-                    if not model.community_owned:
-                        for owner_id in model.owner_ids:
-                            yield (
-                                owner_id, {
-                                    'type': 'collection',
-                                    'id': item.id
-                                })
-                        for editor_id in model.editor_ids:
-                            yield (
-                                editor_id, {
-                                    'type': 'collection',
-                                    'id': item.id
-                                })
-
-    @staticmethod
-    def reduce(key, stringified_values):
-        """Implements the reduce function for this job."""
-        values = [ast.literal_eval(v) for v in stringified_values]
-        for item in values:
-            if item['type'] == 'feedback':
-                subscription_services.subscribe_to_thread(key, item['id'])
-            elif item['type'] == 'exploration':
-                subscription_services.subscribe_to_exploration(key, item['id'])
-            elif item['type'] == 'collection':
-                subscription_services.subscribe_to_collection(key, item['id'])
->>>>>>> ba549848
 
 
 class DashboardStatsOneOffJob(jobs.BaseMapReduceOneOffJobManager):
