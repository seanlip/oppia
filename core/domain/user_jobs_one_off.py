# Copyright 2014 The Oppia Authors. All Rights Reserved.
#
# Licensed under the Apache License, Version 2.0 (the "License");
# you may not use this file except in compliance with the License.
# You may obtain a copy of the License at
#
#      http://www.apache.org/licenses/LICENSE-2.0
#
# Unless required by applicable law or agreed to in writing, software
# distributed under the License is distributed on an "AS-IS" BASIS,
# WITHOUT WARRANTIES OR CONDITIONS OF ANY KIND, either express or implied.
# See the License for the specific language governing permissions and
# limitations under the License.

"""Jobs for queries personalized to individual users."""

from __future__ import absolute_import  # pylint: disable=import-only-modules
from __future__ import unicode_literals  # pylint: disable=import-only-modules

import ast

from core import jobs
from core.domain import exp_fetchers
from core.domain import rights_manager
from core.domain import subscription_services
from core.domain import user_services
from core.platform import models
import python_utils
import utils

(exp_models, collection_models, feedback_models, user_models) = (
    models.Registry.import_models([
        models.NAMES.exploration, models.NAMES.collection,
        models.NAMES.feedback, models.NAMES.user]))
datastore_services = models.Registry.import_datastore_services()


_LANGUAGES_TO_RESET = ['hu', 'mk', 'sv', 'tr', 'de', 'fr', 'nl', 'pt']


class UserContributionsOneOffJob(jobs.BaseMapReduceOneOffJobManager):
    """One-off job for creating and populating UserContributionsModels for
    all registered users that have contributed.
    """

    @classmethod
    def entity_classes_to_map_over(cls):
        """Return a list of datastore class references to map over."""
        return [exp_models.ExplorationSnapshotMetadataModel]

    @staticmethod
    def map(item):
        """Implements the map function for this job."""
        yield (
            item.committer_id, {
                'exploration_id': item.get_unversioned_instance_id(),
                'version_string': item.get_version_string(),
            })


    @staticmethod
    def reduce(key, version_and_exp_ids):
        """Implements the reduce function for this job."""
        created_exploration_ids = set()
        edited_exploration_ids = set()

        edits = [ast.literal_eval(v) for v in version_and_exp_ids]

        for edit in edits:
            edited_exploration_ids.add(edit['exploration_id'])
            if edit['version_string'] == '1':
                created_exploration_ids.add(edit['exploration_id'])

        if user_services.get_user_contributions(key, strict=False) is not None:
            user_services.update_user_contributions(
                key, list(created_exploration_ids), list(
                    edited_exploration_ids))
        else:
            user_services.create_user_contributions(
                key, list(created_exploration_ids), list(
                    edited_exploration_ids))


class UsernameLengthDistributionOneOffJob(jobs.BaseMapReduceOneOffJobManager):
    """One-off job for calculating the distribution of username lengths."""

    @classmethod
    def entity_classes_to_map_over(cls):
        """Return a list of datastore class references to map over."""
        return [user_models.UserSettingsModel]

    @staticmethod
    def map(item):
        """Implements the map function for this job."""
        if item.username is not None:
            yield (len(item.username), 1)

    @staticmethod
    def reduce(key, stringified_username_counter):
        """Implements the reduce function for this job."""
        username_counter = [
            ast.literal_eval(v) for v in stringified_username_counter]
        yield (key, len(username_counter))


class UsernameLengthAuditOneOffJob(jobs.BaseMapReduceOneOffJobManager):
    """Job that audits and validates username lengths."""

    @classmethod
    def entity_classes_to_map_over(cls):
        return [user_models.UserSettingsModel]

    @staticmethod
    def map(model_instance):
        if len(model_instance.username) > 20:
            yield (len(model_instance.username), model_instance.username)

    @staticmethod
    def reduce(key, values):
        yield ('Length: %s' % key, 'Usernames: %s' % sorted(values))


class LongUserBiosOneOffJob(jobs.BaseMapReduceOneOffJobManager):
    """One-off job for calculating the length of user_bios."""

    @classmethod
    def entity_classes_to_map_over(cls):
        """Return a list of datastore class references to map over."""
        return [user_models.UserSettingsModel]

    @staticmethod
    def map(item):
        """Implements the map function for this job."""
        if item.user_bio is None:
            user_bio_length = 0
        else:
            user_bio_length = len(item.user_bio)

        yield (user_bio_length, item.username)

    @staticmethod
    def reduce(userbio_length, stringified_usernames):
        """Implements the reduce function for this job."""
        if int(userbio_length) > 500:
            yield (userbio_length, stringified_usernames)


class DashboardSubscriptionsOneOffJob(jobs.BaseMapReduceOneOffJobManager):
    """One-off job for subscribing users to explorations, collections, and
    feedback threads.
    """

    @classmethod
    def entity_classes_to_map_over(cls):
        """Return a list of datastore class references to map over."""
        return [
            exp_models.ExplorationRightsModel,
            collection_models.CollectionRightsModel,
            feedback_models.GeneralFeedbackMessageModel]

    @staticmethod
    def map(item):
        """Implements the map function for this job."""
        if isinstance(item, feedback_models.GeneralFeedbackMessageModel):
            if item.author_id:
                yield (
                    item.author_id, {
                        'type': 'feedback',
                        'id': item.thread_id
                    })
        elif isinstance(item, exp_models.ExplorationRightsModel):
            if item.deleted:
                return

            if not item.community_owned:
                for owner_id in item.owner_ids:
                    yield (
                        owner_id, {
                            'type': 'exploration',
                            'id': item.id
                        })
                for editor_id in item.editor_ids:
                    yield (
                        editor_id, {
                            'type': 'exploration',
                            'id': item.id
                        })
            else:
                # Go through the history.
                current_version = item.version
                for version in python_utils.RANGE(1, current_version + 1):
                    model = exp_models.ExplorationRightsModel.get_version(
                        item.id, version)

                    if not model.community_owned:
                        for owner_id in model.owner_ids:
                            yield (
                                owner_id, {
                                    'type': 'exploration',
                                    'id': item.id
                                })
                        for editor_id in model.editor_ids:
                            yield (
                                editor_id, {
                                    'type': 'exploration',
                                    'id': item.id
                                })
        elif isinstance(item, collection_models.CollectionRightsModel):
            # NOTE TO DEVELOPERS: Although the code handling subscribing to
            # collections is very similar to the code above for explorations,
            # it is not abstracted out due to the majority of the coding being
            # yield statements. These must happen inside the generator method
            # (which is this method) and, as a result, there is little common
            # code between the two code blocks which can be effectively
            # abstracted.
            if item.deleted:
                return

            if not item.community_owned:
                for owner_id in item.owner_ids:
                    yield (
                        owner_id, {
                            'type': 'collection',
                            'id': item.id
                        })
                for editor_id in item.editor_ids:
                    yield (
                        editor_id, {
                            'type': 'collection',
                            'id': item.id
                        })
            else:
                # Go through the history.
                current_version = item.version
                for version in python_utils.RANGE(1, current_version + 1):
                    model = (
                        collection_models.CollectionRightsModel.get_version(
                            item.id, version))

                    if not model.community_owned:
                        for owner_id in model.owner_ids:
                            yield (
                                owner_id, {
                                    'type': 'collection',
                                    'id': item.id
                                })
                        for editor_id in model.editor_ids:
                            yield (
                                editor_id, {
                                    'type': 'collection',
                                    'id': item.id
                                })

    @staticmethod
    def reduce(key, stringified_values):
        """Implements the reduce function for this job."""
        values = [ast.literal_eval(v) for v in stringified_values]
        for item in values:
            if item['type'] == 'feedback':
                subscription_services.subscribe_to_thread(key, item['id'])
            elif item['type'] == 'exploration':
                subscription_services.subscribe_to_exploration(key, item['id'])
            elif item['type'] == 'collection':
                subscription_services.subscribe_to_collection(key, item['id'])


class DashboardStatsOneOffJob(jobs.BaseMapReduceOneOffJobManager):
    """One-off job for populating weekly dashboard stats for all registered
    users who have a non-None value of UserStatsModel.
    """

    @classmethod
    def entity_classes_to_map_over(cls):
        """Return a list of datastore class references to map over."""
        return [user_models.UserSettingsModel]

    @staticmethod
    def map(item):
        """Implements the map function for this job."""
        user_services.update_dashboard_stats_log(item.id)


class UserFirstContributionMsecOneOffJob(jobs.BaseMapReduceOneOffJobManager):
    """One-off job that updates first contribution time in milliseconds for
    current users. This job makes the assumption that once an exploration is
    published, it remains published. This job is not completely precise in that
    (1) we ignore explorations that have been published in the past but are now
    unpublished, and (2) commits that were made during an interim unpublished
    period are counted against the first publication date instead of the second
    publication date.
    """

    @classmethod
    def entity_classes_to_map_over(cls):
        """Return a list of datastore class references to map over."""
        return [exp_models.ExplorationRightsSnapshotMetadataModel]

    @staticmethod
    def map(item):
        """Implements the map function for this job."""
        exp_id = item.get_unversioned_instance_id()

        exp_rights = rights_manager.get_exploration_rights(
            exp_id, strict=False)
        if exp_rights is None:
            return

        exp_first_published_msec = exp_rights.first_published_msec
        # First contribution time in msec is only set from contributions to
        # explorations that are currently published.
        if not rights_manager.is_exploration_private(exp_id):
            created_on_msec = utils.get_time_in_millisecs(item.created_on)
            yield (
                item.committer_id,
                max(exp_first_published_msec, created_on_msec)
            )

    @staticmethod
    def reduce(user_id, stringified_commit_times_msec):
        """Implements the reduce function for this job."""
        commit_times_msec = [
            ast.literal_eval(commit_time_string) for
            commit_time_string in stringified_commit_times_msec]
        first_contribution_msec = min(commit_times_msec)
        user_services.update_first_contribution_msec_if_not_set(
            user_id, first_contribution_msec)


class UserLastExplorationActivityOneOffJob(jobs.BaseMapReduceOneOffJobManager):
    """One-off job that adds fields to record last exploration created and last
    edited times.
    """

    @classmethod
    def entity_classes_to_map_over(cls):
        """Return a list of datastore class references to map over."""
        return [user_models.UserSettingsModel]

    @staticmethod
    def map(user_model):
        """Implements the map function for this job."""
        user_id = user_model.id
        contributions = user_models.UserContributionsModel.get(user_id)

        created_explorations = exp_fetchers.get_multiple_explorations_by_id(
            contributions.created_exploration_ids)
        if created_explorations:
            user_model.last_created_an_exploration = max(
                [model.created_on for model in created_explorations.values()])

        user_commits = (
            exp_models.ExplorationCommitLogEntryModel.query(
                exp_models.ExplorationCommitLogEntryModel.user_id == user_id).
            order(-exp_models.ExplorationCommitLogEntryModel.created_on).
            fetch(1))

        if user_commits:
            user_model.last_edited_an_exploration = user_commits[0].created_on

        user_model.put()


<<<<<<< HEAD
=======
class DraftChangeMathRichTextAuditOneOffJob(
        jobs.BaseMapReduceOneOffJobManager):
    """Job that finds all the valid exploration draft changes with math rich
    text components having no SVG and outputs the corresponding exploration IDs.
    """

    _SUCCESS_KEY = 'found_draft_changes_with_math_tags'
    @classmethod
    def entity_classes_to_map_over(cls):
        return [user_models.ExplorationUserDataModel]

    @staticmethod
    def map(item):
        exp_id = item.exploration_id
        exploration = exp_models.ExplorationModel.get_by_id(exp_id)
        if exploration is None or exploration.deleted:
            yield (
                'Invalid Draft change list found.',
                'Exploration corresponding to Draft change %s does not exist' %
                (item.id))
            return
        if item.draft_change_list is None:
            return
        draft_change_list = [
            exp_domain.ExplorationChange(change)
            for change in item.draft_change_list]
        draft_change_list_version = item.draft_change_list_exp_version
        exploration_version = exploration.version
        final_draft_change_list = None

        if exploration_version == draft_change_list_version:
            final_draft_change_list = draft_change_list
        elif exploration_version > draft_change_list_version:
            updated_draft_change_list = (
                draft_upgrade_services.try_upgrading_draft_to_exp_version(
                    draft_change_list, draft_change_list_version,
                    exploration_version, exp_id))
            final_draft_change_list = updated_draft_change_list
        else:
            yield (
                'Invalid Draft change list found.',
                'Draft change %s version greater than exploration version' % (
                    item.id))
            return


        if final_draft_change_list is not None:
            try:
                html_string = ''.join(
                    draft_upgrade_services.
                    extract_html_from_draft_change_list(
                        final_draft_change_list))
                latex_strings = (
                    html_validation_service.
                    get_latex_strings_without_svg_from_html(
                        html_string))
                if len(latex_strings) > 0:
                    yield (
                        DraftChangeMathRichTextAuditOneOffJob.
                        _SUCCESS_KEY, item.exploration_id)

            except Exception as e:
                logging.error(
                    'Draft change %s parsing failed: %s' %
                    (item.id, e))
                yield (
                    'failed to parse draft change list.',
                    'Draft change %s parsing failed: %s' % (item.id, e))
                return

    @staticmethod
    def reduce(key, values):
        if key == (
                DraftChangeMathRichTextAuditOneOffJob.
                _SUCCESS_KEY):
            final_values = list(set(values))
            yield ((
                'found %d explorations having draft changes with math-tags '
                'having no SVG'
            ) % len(final_values), final_values)
        else:
            yield (key, values)


>>>>>>> f4b14026
class CleanupActivityIdsFromUserSubscriptionsModelOneOffJob(
        jobs.BaseMapReduceOneOffJobManager):
    """One off job that removes nonexisting activity ids from
    UserSubscriptionsModel.
    """

    @classmethod
    def entity_classes_to_map_over(cls):
        """Remove invalid ids in a UserSubscriptionsModel entity."""

        return [user_models.UserSubscriptionsModel]

    @staticmethod
    def map(model_instance):
        if not model_instance.deleted:
            fetched_exploration_model_instances = (
                datastore_services.fetch_multiple_entities_by_ids_and_models(
                    [('ExplorationModel', model_instance.activity_ids)]))[0]

            exp_ids_removed = []
            for exp_id, exp_instance in list(python_utils.ZIP(
                    model_instance.activity_ids,
                    fetched_exploration_model_instances)):
                if exp_instance is None or exp_instance.deleted:
                    exp_ids_removed.append(exp_id)
                    model_instance.activity_ids.remove(exp_id)
            if exp_ids_removed:
                model_instance.put()
                yield (
                    'Successfully cleaned up UserSubscriptionsModel %s and '
                    'removed explorations %s' % (
                        model_instance.id,
                        ', '.join(exp_ids_removed)),
                    1)

    @staticmethod
    def reduce(key, values):
        yield (key, len(values))<|MERGE_RESOLUTION|>--- conflicted
+++ resolved
@@ -360,8 +360,6 @@
         user_model.put()
 
 
-<<<<<<< HEAD
-=======
 class DraftChangeMathRichTextAuditOneOffJob(
         jobs.BaseMapReduceOneOffJobManager):
     """Job that finds all the valid exploration draft changes with math rich
@@ -446,7 +444,6 @@
             yield (key, values)
 
 
->>>>>>> f4b14026
 class CleanupActivityIdsFromUserSubscriptionsModelOneOffJob(
         jobs.BaseMapReduceOneOffJobManager):
     """One off job that removes nonexisting activity ids from
