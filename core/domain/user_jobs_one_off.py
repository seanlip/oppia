--- conflicted
+++ resolved
@@ -328,55 +328,4 @@
 
     @staticmethod
     def reduce(key, stringified_values):
-<<<<<<< HEAD
-        pass
-=======
-        pass
-
-
-class UserRolesMigrationOneOffJob(jobs.BaseMapReduceOneOffJobManager):
-    """A one time job to attach a new field (representing role of user) to the
-    UserSettingsModel. The job will load all existing users from the datastore,
-    look for the role to assign them and then store them back thus updating the
-    table schema and adding appropiate roles to users.
-    """
-    @classmethod
-    def entity_classes_to_map_over(cls):
-        return [user_models.UserSettingsModel]
-
-    @staticmethod
-    def map(user_model):
-        admin_usernames = config_domain.Registry.get_config_property(
-            'admin_usernames')
-        moderator_usernames = config_domain.Registry.get_config_property(
-            'moderator_usernames')
-        banned_usernames = config_domain.Registry.get_config_property(
-            'banned_usernames')
-        collection_editors = config_domain.Registry.get_config_property(
-            'collection_editor_whitelist')
-
-        user_roles = [feconf.ROLE_ID_EXPLORATION_EDITOR]
-        if user_model.username in admin_usernames.value:
-            user_roles.append(feconf.ROLE_ID_ADMIN)
-        if user_model.username in moderator_usernames.value:
-            user_roles.append(feconf.ROLE_ID_MODERATOR)
-        if user_model.username in banned_usernames.value:
-            user_roles.append(feconf.ROLE_ID_BANNED_USER)
-        if user_model.username in collection_editors.value:
-            user_roles.append(feconf.ROLE_ID_COLLECTION_EDITOR)
-        user_role = role_services.get_max_priority_role(user_roles)
-
-        try:
-            user_services.update_user_role(user_model.id, user_role)
-            yield ('success', 1)
-        except Exception as e:
-            logging.error('Exception raised: %s' % e)
-            yield (user_model.username, unicode(e))
-
-    @staticmethod
-    def reduce(key, value):
-        if key == 'success':
-            yield(key, len(value))
-        else:
-            yield(key, value)
->>>>>>> f13118dc
+        pass