# coding: utf-8
#
# Copyright 2019 The Oppia Authors. All Rights Reserved.
#
# Licensed under the Apache License, Version 2.0 (the "License");
# you may not use this file except in compliance with the License.
# You may obtain a copy of the License at
#
#      http://www.apache.org/licenses/LICENSE-2.0
#
# Unless required by applicable law or agreed to in writing, software
# distributed under the License is distributed on an "AS-IS" BASIS,
# WITHOUT WARRANTIES OR CONDITIONS OF ANY KIND, either express or implied.
# See the License for the specific language governing permissions and
# limitations under the License.

"""Unit tests for core.domain.prod_validators."""

from __future__ import absolute_import  # pylint: disable=import-only-modules
from __future__ import unicode_literals  # pylint: disable=import-only-modules

import ast
import datetime

from constants import constants
from core.domain import exp_domain
from core.domain import exp_services
from core.domain import prod_validation_jobs_one_off
from core.domain import rating_services
from core.domain import rights_domain
from core.domain import rights_manager
from core.domain import story_domain
from core.domain import story_services
from core.domain import taskqueue_services
from core.domain import user_services
from core.platform import models
from core.tests import test_utils
import feconf
import python_utils

datastore_services = models.Registry.import_datastore_services()

USER_EMAIL = 'useremail@example.com'
USER_NAME = 'username'

(
    collection_models, exp_models, feedback_models,
    job_models, story_models, subtopic_models,
    suggestion_models, topic_models, user_models
) = models.Registry.import_models([
    models.NAMES.collection, models.NAMES.exploration, models.NAMES.feedback,
    models.NAMES.job, models.NAMES.story, models.NAMES.subtopic,
    models.NAMES.suggestion, models.NAMES.topic, models.NAMES.user
])


class ExplorationModelValidatorTests(test_utils.AuditJobsTestBase):

    def setUp(self):
        super(ExplorationModelValidatorTests, self).setUp()

        self.signup(self.OWNER_EMAIL, self.OWNER_USERNAME)

        self.owner_id = self.get_user_id_from_email(self.OWNER_EMAIL)

        language_codes = ['ar', 'en', 'en']
        explorations = [exp_domain.Exploration.create_default_exploration(
            '%s' % i,
            title='title %d' % i,
            category='category%d' % i,
            language_code=language_codes[i]
        ) for i in python_utils.RANGE(3)]

        for exp in explorations:
            exp_services.save_new_exploration(self.owner_id, exp)

        self.model_instance_0 = exp_models.ExplorationModel.get_by_id('0')
        self.model_instance_1 = exp_models.ExplorationModel.get_by_id('1')
        self.model_instance_2 = exp_models.ExplorationModel.get_by_id('2')

        self.job_class = (
            prod_validation_jobs_one_off.ExplorationModelAuditOneOffJob)

    def test_standard_operation(self):
        exp_services.update_exploration(
            self.owner_id, '0', [exp_domain.ExplorationChange({
                'cmd': 'edit_exploration_property',
                'property_name': 'title',
                'new_value': 'New title'
            })], 'Changes.')

        expected_output = [
            u'[u\'fully-validated ExplorationModel\', 3]']
        self.run_job_and_check_output(
            expected_output, sort=False, literal_eval=False)

    def test_model_with_created_on_greater_than_last_updated(self):
        self.model_instance_0.created_on = (
            self.model_instance_0.last_updated + datetime.timedelta(days=1))
        self.model_instance_0.commit(
            feconf.SYSTEM_COMMITTER_ID, 'created_on test', [])
        expected_output = [(
            u'[u\'failed validation check for time field relation check '
            'of ExplorationModel\', '
            '[u\'Entity id %s: The created_on field has a value '
            '%s which is greater than the value '
            '%s of last_updated field\']]') % (
                self.model_instance_0.id,
                self.model_instance_0.created_on,
                self.model_instance_0.last_updated
            ), u'[u\'fully-validated ExplorationModel\', 2]']
        self.run_job_and_check_output(
            expected_output, sort=True, literal_eval=False)

    def test_model_with_last_updated_greater_than_current_time(self):
        self.model_instance_1.delete(feconf.SYSTEM_COMMITTER_ID, 'delete')
        self.model_instance_2.delete(feconf.SYSTEM_COMMITTER_ID, 'delete')
        expected_output = [
            '[u\'fully-validated ExplorationModel\', 2]',
            (
                u'[u\'failed validation check for current time check of '
                'ExplorationModel\', '
                '[u\'Entity id %s: The last_updated field has a '
                'value %s which is greater than the time when '
                'the job was run\']]'
            ) % (self.model_instance_0.id, self.model_instance_0.last_updated)]

        mocked_datetime = datetime.datetime.utcnow() - datetime.timedelta(
            hours=13)
        with datastore_services.mock_datetime_for_datastore(mocked_datetime):
            self.run_job_and_check_output(
                expected_output, sort=True, literal_eval=False)

    def test_model_with_invalid_exploration_schema(self):
        expected_output = [
            (
                u'[u\'failed validation check for domain object check of '
                'ExplorationModel\', '
                '[u\'Entity id %s: Entity fails domain validation with the '
                'error Invalid language_code: %s\']]'
            ) % (self.model_instance_0.id, self.model_instance_0.language_code),
            u'[u\'fully-validated ExplorationModel\', 2]']
        with self.swap(
            constants, 'SUPPORTED_CONTENT_LANGUAGES', [{
                'code': 'en', 'description': 'English'}]):
            self.run_job_and_check_output(
                expected_output, sort=True, literal_eval=False)

    def test_private_exploration_with_missing_interaction_in_state(self):
        expected_output = [
            u'[u\'fully-validated ExplorationModel\', 3]']
        self.run_job_and_check_output(
            expected_output, sort=True, literal_eval=False)

    def test_public_exploration_with_missing_interaction_in_state(self):
        owner = user_services.UserActionsInfo(self.owner_id)
        rights_manager.publish_exploration(owner, '0')
        expected_output = [
            (
                u'[u\'failed validation check for domain object check of '
                'ExplorationModel\', [u\'Entity id 0: Entity fails '
                'domain validation with the error This state does not have any '
                'interaction specified.\']]'
            ),
            u'[u\'fully-validated ExplorationModel\', 2]']
        self.run_job_and_check_output(
            expected_output, sort=True, literal_eval=False)

    def test_missing_exploration_commit_log_entry_model_failure(self):
        exp_services.update_exploration(
            self.owner_id, '0', [exp_domain.ExplorationChange({
                'cmd': 'edit_exploration_property',
                'property_name': 'title',
                'new_value': 'New title'
            })], 'Changes.')
        exp_models.ExplorationCommitLogEntryModel.get_by_id(
            'exploration-0-1').delete()

        expected_output = [
            (
                u'[u\'failed validation check for '
                'exploration_commit_log_entry_ids field check of '
                'ExplorationModel\', '
                '[u"Entity id 0: based on field '
                'exploration_commit_log_entry_ids having value '
                'exploration-0-1, expected model '
                'ExplorationCommitLogEntryModel with id exploration-0-1 but it '
                'doesn\'t exist"]]'),
            u'[u\'fully-validated ExplorationModel\', 2]']
        self.run_job_and_check_output(
            expected_output, sort=True, literal_eval=False)

    def test_missing_summary_model_failure(self):
        exp_models.ExpSummaryModel.get_by_id('0').delete()

        expected_output = [
            (
                u'[u\'failed validation check for exp_summary_ids '
                'field check of ExplorationModel\', '
                '[u"Entity id 0: based on field exp_summary_ids having '
                'value 0, expected model ExpSummaryModel with id 0 '
                'but it doesn\'t exist"]]'),
            u'[u\'fully-validated ExplorationModel\', 2]']
        self.run_job_and_check_output(
            expected_output, sort=True, literal_eval=False)

    def test_missing_exploration_rights_model_failure(self):
        exp_models.ExplorationRightsModel.get_by_id(
            '0').delete(feconf.SYSTEM_COMMITTER_ID, '', [])

        expected_output = [
            (
                u'[u\'failed validation check for exploration_rights_ids '
                'field check of ExplorationModel\', '
                '[u"Entity id 0: based on field exploration_rights_ids '
                'having value 0, expected model ExplorationRightsModel '
                'with id 0 but it doesn\'t exist"]]'),
            u'[u\'fully-validated ExplorationModel\', 2]']
        self.run_job_and_check_output(
            expected_output, sort=True, literal_eval=False)

    def test_missing_snapshot_metadata_model_failure(self):
        exp_models.ExplorationSnapshotMetadataModel.get_by_id(
            '0-1').delete()
        expected_output = [
            (
                u'[u\'failed validation check for snapshot_metadata_ids '
                'field check of ExplorationModel\', '
                '[u"Entity id 0: based on field snapshot_metadata_ids having '
                'value 0-1, expected model ExplorationSnapshotMetadataModel '
                'with id 0-1 but it doesn\'t exist"]]'),
            u'[u\'fully-validated ExplorationModel\', 2]']
        self.run_job_and_check_output(
            expected_output, sort=True, literal_eval=False)

    def test_missing_snapshot_content_model_failure(self):
        exp_models.ExplorationSnapshotContentModel.get_by_id(
            '0-1').delete()
        expected_output = [
            (
                u'[u\'failed validation check for snapshot_content_ids '
                'field check of ExplorationModel\', '
                '[u"Entity id 0: based on field snapshot_content_ids having '
                'value 0-1, expected model ExplorationSnapshotContentModel '
                'with id 0-1 but it doesn\'t exist"]]'),
            u'[u\'fully-validated ExplorationModel\', 2]']
        self.run_job_and_check_output(
            expected_output, sort=True, literal_eval=False)


class ExplorationSnapshotMetadataModelValidatorTests(
        test_utils.AuditJobsTestBase):

    def setUp(self):
        super(ExplorationSnapshotMetadataModelValidatorTests, self).setUp()

        self.signup(self.OWNER_EMAIL, self.OWNER_USERNAME)
        self.signup(USER_EMAIL, USER_NAME)

        self.owner_id = self.get_user_id_from_email(self.OWNER_EMAIL)
        self.user_id = self.get_user_id_from_email(USER_EMAIL)
        explorations = [exp_domain.Exploration.create_default_exploration(
            '%s' % i,
            title='title %d' % i,
            category='category%d' % i,
        ) for i in python_utils.RANGE(3)]

        for exp in explorations:
            if exp.id != '0':
                exp_services.save_new_exploration(self.owner_id, exp)
            else:
                exp_services.save_new_exploration(self.user_id, exp)

        self.model_instance_0 = (
            exp_models.ExplorationSnapshotMetadataModel.get_by_id(
                '0-1'))
        self.model_instance_1 = (
            exp_models.ExplorationSnapshotMetadataModel.get_by_id(
                '1-1'))
        self.model_instance_2 = (
            exp_models.ExplorationSnapshotMetadataModel.get_by_id(
                '2-1'))

        self.job_class = (
            prod_validation_jobs_one_off
            .ExplorationSnapshotMetadataModelAuditOneOffJob)

    def test_standard_operation(self):
        exp_services.update_exploration(
            self.owner_id, '0', [exp_domain.ExplorationChange({
                'cmd': 'edit_exploration_property',
                'property_name': 'title',
                'new_value': 'New title'
            })], 'Changes.')
        expected_output = [
            u'[u\'fully-validated ExplorationSnapshotMetadataModel\', 4]']
        self.run_job_and_check_output(
            expected_output, sort=False, literal_eval=False)

    def test_model_with_committer_id_migration_bot(self):
        self.model_instance_1.committer_id = feconf.MIGRATION_BOT_USER_ID
        self.model_instance_1.update_timestamps(update_last_updated_time=False)
        self.model_instance_1.put()

        expected_output = [
            u'[u\'fully-validated ExplorationSnapshotMetadataModel\', 3]']
        self.run_job_and_check_output(
            expected_output, sort=False, literal_eval=False)

    def test_model_with_pseudo_committer_id(self):
        self.model_instance_1.committer_id = self.PSEUDONYMOUS_ID
        self.model_instance_1.update_timestamps(update_last_updated_time=False)
        self.model_instance_1.put()

        expected_output = [
            u'[u\'fully-validated ExplorationSnapshotMetadataModel\', 3]']
        self.run_job_and_check_output(
            expected_output, sort=False, literal_eval=False)

    def test_model_with_created_on_greater_than_last_updated(self):
        self.model_instance_0.created_on = (
            self.model_instance_0.last_updated + datetime.timedelta(days=1))
        self.model_instance_0.update_timestamps()
        self.model_instance_0.put()
        expected_output = [(
            u'[u\'failed validation check for time field relation check '
            'of ExplorationSnapshotMetadataModel\', '
            '[u\'Entity id %s: The created_on field has a value '
            '%s which is greater than the value '
            '%s of last_updated field\']]') % (
                self.model_instance_0.id,
                self.model_instance_0.created_on,
                self.model_instance_0.last_updated
            ), (
                u'[u\'fully-validated '
                'ExplorationSnapshotMetadataModel\', 2]')]
        self.run_job_and_check_output(
            expected_output, sort=True, literal_eval=False)

    def test_model_with_last_updated_greater_than_current_time(self):
        self.model_instance_1.delete()
        self.model_instance_2.delete()
        expected_output = [(
            u'[u\'failed validation check for current time check of '
            'ExplorationSnapshotMetadataModel\', '
            '[u\'Entity id %s: The last_updated field has a '
            'value %s which is greater than the time when the job was run\']]'
        ) % (self.model_instance_0.id, self.model_instance_0.last_updated)]

        mocked_datetime = datetime.datetime.utcnow() - datetime.timedelta(
            hours=13)
        with datastore_services.mock_datetime_for_datastore(mocked_datetime):
            self.run_job_and_check_output(
                expected_output, sort=True, literal_eval=False)

    def test_missing_exploration_model_failure(self):
        exp_models.ExplorationModel.get_by_id('0').delete(
            self.user_id, '', [])
        expected_output = [
            (
                u'[u\'failed validation check for exploration_ids '
                'field check of ExplorationSnapshotMetadataModel\', '
                '[u"Entity id 0-1: based on field exploration_ids '
                'having value 0, expected model ExplorationModel with '
                'id 0 but it doesn\'t exist", u"Entity id 0-2: based on field '
                'exploration_ids having value 0, expected model '
                'ExplorationModel with id 0 but it doesn\'t exist"]]'
            ), (
                u'[u\'fully-validated '
                'ExplorationSnapshotMetadataModel\', 2]')]
        self.run_job_and_check_output(
            expected_output, literal_eval=True)

    def test_missing_committer_model_failure(self):
        user_models.UserSettingsModel.get_by_id(self.user_id).delete()
        expected_output = [
            (
                u'[u\'failed validation check for committer_ids field '
                'check of ExplorationSnapshotMetadataModel\', '
                '[u"Entity id 0-1: based on field committer_ids having '
                'value %s, expected model UserSettingsModel with id %s '
                'but it doesn\'t exist"]]'
            ) % (self.user_id, self.user_id), (
                u'[u\'fully-validated '
                'ExplorationSnapshotMetadataModel\', 2]')]
        self.run_job_and_check_output(
            expected_output, sort=True, literal_eval=False)

    def test_invalid_exploration_version_in_model_id(self):
        model_with_invalid_version_in_id = (
            exp_models.ExplorationSnapshotMetadataModel(
                id='0-3', committer_id=self.owner_id, commit_type='edit',
                commit_message='msg', commit_cmds=[{}]))
        model_with_invalid_version_in_id.update_timestamps()
        model_with_invalid_version_in_id.put()
        expected_output = [
            (
                u'[u\'failed validation check for exploration model '
                'version check of ExplorationSnapshotMetadataModel\', '
                '[u\'Entity id 0-3: Exploration model corresponding to '
                'id 0 has a version 1 which is less than the version 3 in '
                'snapshot metadata model id\']]'
            ), (
                u'[u\'fully-validated ExplorationSnapshotMetadataModel\', '
                '3]')]
        self.run_job_and_check_output(
            expected_output, sort=True, literal_eval=False)

    def test_model_with_invalid_commit_cmd_schmea(self):
        self.model_instance_0.commit_cmds = [{
            'cmd': 'add_state'
        }, {
            'cmd': 'delete_state',
            'invalid_attribute': 'invalid'
        }]
        self.model_instance_0.update_timestamps()
        self.model_instance_0.put()
        expected_output = [
            (
                u'[u\'failed validation check for commit '
                'cmd delete_state check of '
                'ExplorationSnapshotMetadataModel\', '
                '[u"Entity id 0-1: Commit command domain validation '
                'for command: {u\'cmd\': u\'delete_state\', '
                'u\'invalid_attribute\': u\'invalid\'} failed with error: '
                'The following required attributes are missing: '
                'state_name, The following extra attributes are present: '
                'invalid_attribute"]]'
            ), (
                u'[u\'failed validation check for commit '
                'cmd add_state check of '
                'ExplorationSnapshotMetadataModel\', '
                '[u"Entity id 0-1: Commit command domain validation '
                'for command: {u\'cmd\': u\'add_state\'} '
                'failed with error: The following required attributes '
                'are missing: state_name"]]'
            ), u'[u\'fully-validated ExplorationSnapshotMetadataModel\', 2]']
        self.run_job_and_check_output(
            expected_output, sort=True, literal_eval=False)

    def test_maximum_of_ten_errors_are_emitted(self):
        for i in python_utils.RANGE(20):
            exp_services.update_exploration(
                self.owner_id, '0', [exp_domain.ExplorationChange({
                    'cmd': 'edit_exploration_property',
                    'property_name': 'title',
                    'new_value': 'New title %s' % i
                })], 'Changes.')
        exp_models.ExplorationModel.get_by_id('0').delete(
            self.user_id, '', [])

        self.process_and_flush_pending_tasks()
        job_id = self.job_class.create_new()
        self.assertEqual(
            self.count_jobs_in_mapreduce_taskqueue(
                taskqueue_services.QUEUE_NAME_ONE_OFF_JOBS), 0)
        self.job_class.enqueue(job_id)
        self.assertEqual(
            self.count_jobs_in_mapreduce_taskqueue(
                taskqueue_services.QUEUE_NAME_ONE_OFF_JOBS), 1)
        self.process_and_flush_pending_mapreduce_tasks()
        self.process_and_flush_pending_tasks()
        actual_output = self.job_class.get_output(job_id)

        self.assertEqual(len(actual_output), 2)

        self.assertEqual(
            actual_output[1],
            '[u\'fully-validated ExplorationSnapshotMetadataModel\', 2]')

        full_error_list = []
        for i in python_utils.RANGE(22):
            full_error_list.append(
                'Entity id 0-%s: based on field exploration_ids having '
                'value 0, expected model ExplorationModel with id 0 but '
                'it doesn\'t exist' % (i + 1))
        actual_error_list = ast.literal_eval(actual_output[0])[1]
        self.assertEqual(len(actual_error_list), 10)
        for error in actual_error_list:
            assert (error in full_error_list), ('Extra error: %s' % error)


class ExplorationSnapshotContentModelValidatorTests(
        test_utils.AuditJobsTestBase):

    def setUp(self):
        super(ExplorationSnapshotContentModelValidatorTests, self).setUp()

        self.signup(self.OWNER_EMAIL, self.OWNER_USERNAME)

        self.owner_id = self.get_user_id_from_email(self.OWNER_EMAIL)
        explorations = [exp_domain.Exploration.create_default_exploration(
            '%s' % i,
            title='title %d' % i,
            category='category%d' % i,
        ) for i in python_utils.RANGE(3)]

        for exp in explorations:
            exp_services.save_new_exploration(self.owner_id, exp)

        self.model_instance_0 = (
            exp_models.ExplorationSnapshotContentModel.get_by_id(
                '0-1'))
        self.model_instance_1 = (
            exp_models.ExplorationSnapshotContentModel.get_by_id(
                '1-1'))
        self.model_instance_2 = (
            exp_models.ExplorationSnapshotContentModel.get_by_id(
                '2-1'))

        self.job_class = (
            prod_validation_jobs_one_off
            .ExplorationSnapshotContentModelAuditOneOffJob)

    def test_standard_operation(self):
        exp_services.update_exploration(
            self.owner_id, '0', [exp_domain.ExplorationChange({
                'cmd': 'edit_exploration_property',
                'property_name': 'title',
                'new_value': 'New title'
            })], 'Changes.')
        expected_output = [
            u'[u\'fully-validated ExplorationSnapshotContentModel\', 4]']
        self.run_job_and_check_output(
            expected_output, sort=False, literal_eval=False)

    def test_model_with_created_on_greater_than_last_updated(self):
        self.model_instance_0.created_on = (
            self.model_instance_0.last_updated + datetime.timedelta(days=1))
        self.model_instance_0.update_timestamps()
        self.model_instance_0.put()
        expected_output = [(
            u'[u\'failed validation check for time field relation check '
            'of ExplorationSnapshotContentModel\', '
            '[u\'Entity id %s: The created_on field has a value '
            '%s which is greater than the value '
            '%s of last_updated field\']]') % (
                self.model_instance_0.id,
                self.model_instance_0.created_on,
                self.model_instance_0.last_updated
            ), (
                u'[u\'fully-validated '
                'ExplorationSnapshotContentModel\', 2]')]
        self.run_job_and_check_output(
            expected_output, sort=True, literal_eval=False)

    def test_model_with_last_updated_greater_than_current_time(self):
        self.model_instance_1.delete()
        self.model_instance_2.delete()
        expected_output = [(
            u'[u\'failed validation check for current time check of '
            'ExplorationSnapshotContentModel\', '
            '[u\'Entity id %s: The last_updated field has a '
            'value %s which is greater than the time when the job was run\']]'
        ) % (self.model_instance_0.id, self.model_instance_0.last_updated)]

        mocked_datetime = datetime.datetime.utcnow() - datetime.timedelta(
            hours=13)
        with datastore_services.mock_datetime_for_datastore(mocked_datetime):
            self.run_job_and_check_output(
                expected_output, sort=True, literal_eval=False)

    def test_missing_exploration_model_failure(self):
        exp_models.ExplorationModel.get_by_id('0').delete(self.owner_id, '', [])
        expected_output = [
            (
                u'[u\'failed validation check for exploration_ids '
                'field check of ExplorationSnapshotContentModel\', '
                '[u"Entity id 0-1: based on field exploration_ids '
                'having value 0, expected model ExplorationModel with '
                'id 0 but it doesn\'t exist", u"Entity id 0-2: based on field '
                'exploration_ids having value 0, expected model '
                'ExplorationModel with id 0 but it doesn\'t exist"]]'
            ), (
                u'[u\'fully-validated '
                'ExplorationSnapshotContentModel\', 2]')]
        self.run_job_and_check_output(
            expected_output, sort=True, literal_eval=False)

    def test_invalid_exploration_version_in_model_id(self):
        model_with_invalid_version_in_id = (
            exp_models.ExplorationSnapshotContentModel(
                id='0-3'))
        model_with_invalid_version_in_id.content = {}
        model_with_invalid_version_in_id.update_timestamps()
        model_with_invalid_version_in_id.put()
        expected_output = [
            (
                u'[u\'failed validation check for exploration model '
                'version check of ExplorationSnapshotContentModel\', '
                '[u\'Entity id 0-3: Exploration model corresponding to '
                'id 0 has a version 1 which is less than '
                'the version 3 in snapshot content model id\']]'
            ), (
                u'[u\'fully-validated ExplorationSnapshotContentModel\', '
                '3]')]
        self.run_job_and_check_output(
            expected_output, sort=True, literal_eval=False)


class ExplorationRightsModelValidatorTests(test_utils.AuditJobsTestBase):

    def setUp(self):
        super(ExplorationRightsModelValidatorTests, self).setUp()

        self.signup(self.OWNER_EMAIL, self.OWNER_USERNAME)
        self.signup(USER_EMAIL, USER_NAME)

        self.user_id = self.get_user_id_from_email(USER_EMAIL)
        self.owner_id = self.get_user_id_from_email(self.OWNER_EMAIL)
        self.owner = user_services.UserActionsInfo(self.owner_id)

        editor_email = 'user@editor.com'
        viewer_email = 'user@viewer.com'

        self.signup(editor_email, 'editor')
        self.signup(viewer_email, 'viewer')

        self.editor_id = self.get_user_id_from_email(editor_email)
        self.viewer_id = self.get_user_id_from_email(viewer_email)

        explorations = [exp_domain.Exploration.create_default_exploration(
            '%s' % i,
            title='title %d' % i,
            category='category%d' % i,
        ) for i in python_utils.RANGE(3)]

        for exp in explorations:
            exp_services.save_new_exploration(self.owner_id, exp)

        rights_manager.assign_role_for_exploration(
            self.owner, '0', self.editor_id, rights_domain.ROLE_EDITOR)

        rights_manager.assign_role_for_exploration(
            self.owner, '2', self.viewer_id, rights_domain.ROLE_VIEWER)

        self.model_instance_0 = exp_models.ExplorationRightsModel.get_by_id('0')
        self.model_instance_1 = exp_models.ExplorationRightsModel.get_by_id('1')
        self.model_instance_2 = exp_models.ExplorationRightsModel.get_by_id('2')

        self.job_class = (
            prod_validation_jobs_one_off.ExplorationRightsModelAuditOneOffJob)

    def test_standard_operation(self):
        rights_manager.publish_exploration(self.owner, '0')
        expected_output = [
            u'[u\'fully-validated ExplorationRightsModel\', 3]']
        self.run_job_and_check_output(
            expected_output, sort=False, literal_eval=False)

    def test_model_with_created_on_greater_than_last_updated(self):
        self.model_instance_0.created_on = (
            self.model_instance_0.last_updated + datetime.timedelta(days=1))
        self.model_instance_0.commit(
            feconf.SYSTEM_COMMITTER_ID, 'created_on test', [])
        expected_output = [(
            u'[u\'failed validation check for time field relation check '
            'of ExplorationRightsModel\', '
            '[u\'Entity id %s: The created_on field has a value '
            '%s which is greater than the value '
            '%s of last_updated field\']]') % (
                self.model_instance_0.id,
                self.model_instance_0.created_on,
                self.model_instance_0.last_updated
            ), u'[u\'fully-validated ExplorationRightsModel\', 2]']
        self.run_job_and_check_output(
            expected_output, sort=True, literal_eval=False)

    def test_model_with_last_updated_greater_than_current_time(self):
        self.model_instance_1.delete(feconf.SYSTEM_COMMITTER_ID, 'delete')
        self.model_instance_2.delete(feconf.SYSTEM_COMMITTER_ID, 'delete')
        expected_output = [
            '[u\'fully-validated ExplorationRightsModel\', 2]',
            (
                u'[u\'failed validation check for current time check of '
                'ExplorationRightsModel\', '
                '[u\'Entity id %s: The last_updated field has a '
                'value %s which is greater than the time when '
                'the job was run\']]'
            ) % (self.model_instance_0.id, self.model_instance_0.last_updated)
        ]

        mocked_datetime = datetime.datetime.utcnow() - datetime.timedelta(
            hours=13)
        with datastore_services.mock_datetime_for_datastore(mocked_datetime):
            self.run_job_and_check_output(
                expected_output, sort=True, literal_eval=False)

    def test_model_with_first_published_datetime_greater_than_current_time(
            self):
        rights_manager.publish_exploration(self.owner, '0')
        rights_manager.publish_exploration(self.owner, '1')
        self.model_instance_0.first_published_msec = (
            self.model_instance_0.first_published_msec * 1000000.0)
        self.model_instance_0.commit(feconf.SYSTEM_COMMITTER_ID, '', [])
        expected_output = [
            (
                u'[u\'failed validation check for first published msec check '
                'of ExplorationRightsModel\', '
                '[u\'Entity id 0: The first_published_msec field has a '
                'value %s which is greater than the time when the job was '
                'run\']]'
            ) % (self.model_instance_0.first_published_msec),
            u'[u\'fully-validated ExplorationRightsModel\', 2]']
        self.run_job_and_check_output(
            expected_output, sort=True, literal_eval=False)

    def test_missing_exploration_model_failure(self):
        exp_models.ExplorationModel.get_by_id('0').delete(
            feconf.SYSTEM_COMMITTER_ID, '', [])
        expected_output = [
            (
                u'[u\'failed validation check for exploration_ids '
                'field check of ExplorationRightsModel\', '
                '[u"Entity id 0: based on field exploration_ids having '
                'value 0, expected model ExplorationModel with id 0 but '
                'it doesn\'t exist"]]'),
            u'[u\'fully-validated ExplorationRightsModel\', 2]']
        self.run_job_and_check_output(
            expected_output, sort=True, literal_eval=False)

    def test_missing_cloned_from_exploration_model_failure(self):
        self.model_instance_0.cloned_from = 'invalid'
        self.model_instance_0.commit(feconf.SYSTEM_COMMITTER_ID, '', [])
        expected_output = [
            (
                u'[u\'failed validation check for '
                'cloned_from_exploration_ids '
                'field check of ExplorationRightsModel\', '
                '[u"Entity id 0: based on field cloned_from_exploration_ids '
                'having value invalid, expected model ExplorationModel with id '
                'invalid but it doesn\'t exist"]]'),
            u'[u\'fully-validated ExplorationRightsModel\', 2]']
        self.run_job_and_check_output(
            expected_output, sort=True, literal_eval=False)

    def test_missing_owner_user_model_failure(self):
        rights_manager.assign_role_for_exploration(
            self.owner, '0', self.user_id, rights_domain.ROLE_OWNER)
        user_models.UserSettingsModel.get_by_id(self.user_id).delete()
        expected_output = [
            (
                u'[u\'failed validation check for owner_user_ids '
                'field check of ExplorationRightsModel\', '
                '[u"Entity id 0: based on field owner_user_ids having '
                'value %s, expected model UserSettingsModel with id %s '
                'but it doesn\'t exist"]]') % (self.user_id, self.user_id),
            u'[u\'fully-validated ExplorationRightsModel\', 2]']
        self.run_job_and_check_output(
            expected_output, sort=True, literal_eval=False)

    def test_missing_editor_user_model_failure(self):
        user_models.UserSettingsModel.get_by_id(self.editor_id).delete()
        expected_output = [
            (
                u'[u\'failed validation check for editor_user_ids '
                'field check of ExplorationRightsModel\', '
                '[u"Entity id 0: based on field editor_user_ids having '
                'value %s, expected model UserSettingsModel with id %s but '
                'it doesn\'t exist"]]') % (
                    self.editor_id, self.editor_id),
            u'[u\'fully-validated ExplorationRightsModel\', 2]']
        self.run_job_and_check_output(
            expected_output, sort=True, literal_eval=False)

    def test_missing_viewer_user_model_failure(self):
        user_models.UserSettingsModel.get_by_id(self.viewer_id).delete()
        expected_output = [
            (
                u'[u\'failed validation check for viewer_user_ids '
                'field check of ExplorationRightsModel\', '
                '[u"Entity id 2: based on field viewer_user_ids having '
                'value %s, expected model UserSettingsModel with id %s but '
                'it doesn\'t exist"]]') % (
                    self.viewer_id, self.viewer_id),
            u'[u\'fully-validated ExplorationRightsModel\', 2]']
        self.run_job_and_check_output(
            expected_output, sort=True, literal_eval=False)

    def test_missing_snapshot_metadata_model_failure(self):
        exp_models.ExplorationRightsSnapshotMetadataModel.get_by_id(
            '0-1').delete()
        expected_output = [
            (
                u'[u\'failed validation check for snapshot_metadata_ids '
                'field check of ExplorationRightsModel\', '
                '[u"Entity id 0: based on field snapshot_metadata_ids having '
                'value 0-1, expected model '
                'ExplorationRightsSnapshotMetadataModel '
                'with id 0-1 but it doesn\'t exist"]]'
            ),
            u'[u\'fully-validated ExplorationRightsModel\', 2]']
        self.run_job_and_check_output(
            expected_output, sort=True, literal_eval=False)

    def test_missing_snapshot_content_model_failure(self):
        exp_models.ExplorationRightsSnapshotContentModel.get_by_id(
            '0-1').delete()
        expected_output = [
            (
                u'[u\'failed validation check for snapshot_content_ids '
                'field check of ExplorationRightsModel\', '
                '[u"Entity id 0: based on field snapshot_content_ids having '
                'value 0-1, expected model '
                'ExplorationRightsSnapshotContentModel with id 0-1 but it '
                'doesn\'t exist"]]'),
            u'[u\'fully-validated ExplorationRightsModel\', 2]']
        self.run_job_and_check_output(
            expected_output, sort=True, literal_eval=False)


class ExplorationRightsSnapshotMetadataModelValidatorTests(
        test_utils.AuditJobsTestBase):

    def setUp(self):
        super(ExplorationRightsSnapshotMetadataModelValidatorTests, self).setUp(
            )

        self.signup(self.OWNER_EMAIL, self.OWNER_USERNAME)
        self.signup(USER_EMAIL, USER_NAME)

        self.owner_id = self.get_user_id_from_email(self.OWNER_EMAIL)
        self.user_id = self.get_user_id_from_email(USER_EMAIL)
        explorations = [exp_domain.Exploration.create_default_exploration(
            '%s' % i,
            title='title %d' % i,
            category='category%d' % i,
        ) for i in python_utils.RANGE(3)]

        for exp in explorations:
            if exp.id != '0':
                exp_services.save_new_exploration(self.owner_id, exp)
            else:
                exp_services.save_new_exploration(self.user_id, exp)

        self.model_instance_0 = (
            exp_models.ExplorationRightsSnapshotMetadataModel.get_by_id(
                '0-1'))
        self.model_instance_1 = (
            exp_models.ExplorationRightsSnapshotMetadataModel.get_by_id(
                '1-1'))
        self.model_instance_2 = (
            exp_models.ExplorationRightsSnapshotMetadataModel.get_by_id(
                '2-1'))

        self.job_class = (
            prod_validation_jobs_one_off
            .ExplorationRightsSnapshotMetadataModelAuditOneOffJob)

    def test_standard_operation(self):
        expected_output = [
            u'[u\'fully-validated ExplorationRightsSnapshotMetadataModel\', 3]']
        self.run_job_and_check_output(
            expected_output, sort=False, literal_eval=False)

    def test_model_with_committer_id_migration_bot(self):
        self.model_instance_1.committer_id = feconf.MIGRATION_BOT_USER_ID
        self.model_instance_1.update_timestamps(update_last_updated_time=False)
        self.model_instance_1.put()

        expected_output = [
            u'[u\'fully-validated ExplorationRightsSnapshotMetadataModel\', 3]'
        ]
        self.run_job_and_check_output(
            expected_output, sort=False, literal_eval=False)

    def test_model_with_pseudo_committer_id(self):
        self.model_instance_1.committer_id = self.PSEUDONYMOUS_ID
        self.model_instance_1.update_timestamps(update_last_updated_time=False)
        self.model_instance_1.put()

        expected_output = [
            u'[u\'fully-validated ExplorationRightsSnapshotMetadataModel\', 3]'
        ]
        self.run_job_and_check_output(
            expected_output, sort=False, literal_eval=False)

    def test_model_with_created_on_greater_than_last_updated(self):
        self.model_instance_0.created_on = (
            self.model_instance_0.last_updated + datetime.timedelta(days=1))
        self.model_instance_0.update_timestamps()
        self.model_instance_0.put()
        expected_output = [(
            u'[u\'failed validation check for time field relation check '
            'of ExplorationRightsSnapshotMetadataModel\', '
            '[u\'Entity id %s: The created_on field has a value '
            '%s which is greater than the value '
            '%s of last_updated field\']]') % (
                self.model_instance_0.id,
                self.model_instance_0.created_on,
                self.model_instance_0.last_updated
            ), (
                u'[u\'fully-validated '
                'ExplorationRightsSnapshotMetadataModel\', 2]')]
        self.run_job_and_check_output(
            expected_output, sort=True, literal_eval=False)

    def test_model_with_last_updated_greater_than_current_time(self):
        self.model_instance_1.delete()
        self.model_instance_2.delete()
        expected_output = [(
            u'[u\'failed validation check for current time check of '
            'ExplorationRightsSnapshotMetadataModel\', '
            '[u\'Entity id %s: The last_updated field has a '
            'value %s which is greater than the time when the job was run\']]'
        ) % (self.model_instance_0.id, self.model_instance_0.last_updated)]

        mocked_datetime = datetime.datetime.utcnow() - datetime.timedelta(
            hours=13)
        with datastore_services.mock_datetime_for_datastore(mocked_datetime):
            self.run_job_and_check_output(
                expected_output, sort=True, literal_eval=False)

    def test_missing_exploration_rights_model_failure(self):
        exp_models.ExplorationRightsModel.get_by_id('0').delete(
            self.user_id, '', [])
        expected_output = [
            (
                u'[u\'failed validation check for exploration_rights_ids '
                'field check of ExplorationRightsSnapshotMetadataModel\', '
                '[u"Entity id 0-1: based on field exploration_rights_ids '
                'having value 0, expected model ExplorationRightsModel with '
                'id 0 but it doesn\'t exist", u"Entity id 0-2: based on field '
                'exploration_rights_ids having value 0, expected model '
                'ExplorationRightsModel with id 0 but it doesn\'t exist"]]'
            ), (
                u'[u\'fully-validated '
                'ExplorationRightsSnapshotMetadataModel\', 2]')]
        self.run_job_and_check_output(
            expected_output, sort=True, literal_eval=False)

    def test_missing_committer_model_failure(self):
        user_models.UserSettingsModel.get_by_id(self.user_id).delete()
        expected_output = [
            (
                u'[u\'failed validation check for committer_ids field '
                'check of ExplorationRightsSnapshotMetadataModel\', '
                '[u"Entity id 0-1: based on field committer_ids having '
                'value %s, expected model UserSettingsModel with id %s '
                'but it doesn\'t exist"]]'
            ) % (self.user_id, self.user_id), (
                u'[u\'fully-validated '
                'ExplorationRightsSnapshotMetadataModel\', 2]')]
        self.run_job_and_check_output(
            expected_output, sort=True, literal_eval=False)

    def test_invalid_exploration_version_in_model_id(self):
        model_with_invalid_version_in_id = (
            exp_models.ExplorationRightsSnapshotMetadataModel(
                id='0-3', committer_id=self.owner_id, commit_type='edit',
                commit_message='msg', commit_cmds=[{}]))
        model_with_invalid_version_in_id.update_timestamps()
        model_with_invalid_version_in_id.put()
        expected_output = [
            (
                u'[u\'failed validation check for exploration rights model '
                'version check of ExplorationRightsSnapshotMetadataModel\', '
                '[u\'Entity id 0-3: ExplorationRights model corresponding to '
                'id 0 has a version 1 which is less than the version 3 in '
                'snapshot metadata model id\']]'
            ), (
                u'[u\'fully-validated '
                'ExplorationRightsSnapshotMetadataModel\', 3]')]
        self.run_job_and_check_output(
            expected_output, sort=True, literal_eval=False)

    def test_model_with_invalid_commit_cmd_schmea(self):
        self.model_instance_0.commit_cmds = [{
            'cmd': 'change_exploration_status',
            'old_status': rights_domain.ACTIVITY_STATUS_PUBLIC,
        }, {
            'cmd': 'release_ownership',
            'invalid_attribute': 'invalid'
        }]
        self.model_instance_0.update_timestamps()
        self.model_instance_0.put()
        expected_output = [
            (
                u'[u\'failed validation check for commit cmd '
                'change_exploration_status check of '
                'ExplorationRightsSnapshotMetadataModel\', '
                '[u"Entity id 0-1: Commit command domain validation '
                'for command: {u\'old_status\': u\'public\', '
                'u\'cmd\': u\'change_exploration_status\'} '
                'failed with error: The following required '
                'attributes are missing: new_status"]]'
            ), (
                u'[u\'failed validation check for commit cmd '
                'release_ownership check of '
                'ExplorationRightsSnapshotMetadataModel\', '
                '[u"Entity id 0-1: Commit command domain validation '
                'for command: {u\'cmd\': u\'release_ownership\', '
                'u\'invalid_attribute\': u\'invalid\'} '
                'failed with error: The following extra attributes '
                'are present: invalid_attribute"]]'
            ), (
                u'[u\'fully-validated '
                'ExplorationRightsSnapshotMetadataModel\', 2]')]
        self.run_job_and_check_output(
            expected_output, sort=True, literal_eval=False)


class ExplorationRightsSnapshotContentModelValidatorTests(
        test_utils.AuditJobsTestBase):

    def setUp(self):
        super(ExplorationRightsSnapshotContentModelValidatorTests, self).setUp(
            )

        self.signup(self.OWNER_EMAIL, self.OWNER_USERNAME)

        self.owner_id = self.get_user_id_from_email(self.OWNER_EMAIL)
        explorations = [exp_domain.Exploration.create_default_exploration(
            '%s' % i,
            title='title %d' % i,
            category='category%d' % i,
        ) for i in python_utils.RANGE(3)]

        for exp in explorations:
            exp_services.save_new_exploration(self.owner_id, exp)

        self.model_instance_0 = (
            exp_models.ExplorationRightsSnapshotContentModel.get_by_id(
                '0-1'))
        self.model_instance_1 = (
            exp_models.ExplorationRightsSnapshotContentModel.get_by_id(
                '1-1'))
        self.model_instance_2 = (
            exp_models.ExplorationRightsSnapshotContentModel.get_by_id(
                '2-1'))

        self.job_class = (
            prod_validation_jobs_one_off
            .ExplorationRightsSnapshotContentModelAuditOneOffJob)

    def test_standard_operation(self):
        expected_output = [
            u'[u\'fully-validated ExplorationRightsSnapshotContentModel\', 3]']
        self.run_job_and_check_output(
            expected_output, sort=False, literal_eval=False)

    def test_model_with_created_on_greater_than_last_updated(self):
        self.model_instance_0.created_on = (
            self.model_instance_0.last_updated + datetime.timedelta(days=1))
        self.model_instance_0.update_timestamps()
        self.model_instance_0.put()
        expected_output = [(
            u'[u\'failed validation check for time field relation check '
            'of ExplorationRightsSnapshotContentModel\', '
            '[u\'Entity id %s: The created_on field has a value '
            '%s which is greater than the value '
            '%s of last_updated field\']]') % (
                self.model_instance_0.id,
                self.model_instance_0.created_on,
                self.model_instance_0.last_updated
            ), (
                u'[u\'fully-validated '
                'ExplorationRightsSnapshotContentModel\', 2]')]
        self.run_job_and_check_output(
            expected_output, sort=True, literal_eval=False)

    def test_model_with_last_updated_greater_than_current_time(self):
        self.model_instance_1.delete()
        self.model_instance_2.delete()
        expected_output = [(
            u'[u\'failed validation check for current time check of '
            'ExplorationRightsSnapshotContentModel\', '
            '[u\'Entity id %s: The last_updated field has a '
            'value %s which is greater than the time when the job was run\']]'
        ) % (self.model_instance_0.id, self.model_instance_0.last_updated)]

        mocked_datetime = datetime.datetime.utcnow() - datetime.timedelta(
            hours=13)
        with datastore_services.mock_datetime_for_datastore(mocked_datetime):
            self.run_job_and_check_output(
                expected_output, sort=True, literal_eval=False)

    def test_missing_exploration_model_failure(self):
        exp_models.ExplorationRightsModel.get_by_id('0').delete(
            self.owner_id, '', [])
        expected_output = [
            (
                u'[u\'failed validation check for exploration_rights_ids '
                'field check of ExplorationRightsSnapshotContentModel\', '
                '[u"Entity id 0-1: based on field exploration_rights_ids '
                'having value 0, expected model ExplorationRightsModel with '
                'id 0 but it doesn\'t exist", u"Entity id 0-2: based on field '
                'exploration_rights_ids having value 0, expected model '
                'ExplorationRightsModel with id 0 but it doesn\'t exist"]]'
            ), (
                u'[u\'fully-validated '
                'ExplorationRightsSnapshotContentModel\', 2]')]
        self.run_job_and_check_output(
            expected_output, sort=True, literal_eval=False)

    def test_invalid_exploration_version_in_model_id(self):
        model_with_invalid_version_in_id = (
            exp_models.ExplorationRightsSnapshotContentModel(
                id='0-3'))
        model_with_invalid_version_in_id.content = {}
        model_with_invalid_version_in_id.update_timestamps()
        model_with_invalid_version_in_id.put()
        expected_output = [
            (
                u'[u\'failed validation check for exploration rights model '
                'version check of ExplorationRightsSnapshotContentModel\', '
                '[u\'Entity id 0-3: ExplorationRights model corresponding to '
                'id 0 has a version 1 which is less than the version 3 in '
                'snapshot content model id\']]'
            ), (
                u'[u\'fully-validated ExplorationRightsSnapshotContentModel\', '
                '3]')]
        self.run_job_and_check_output(
            expected_output, sort=True, literal_eval=False)


class ExplorationCommitLogEntryModelValidatorTests(
        test_utils.AuditJobsTestBase):

    def setUp(self):
        super(ExplorationCommitLogEntryModelValidatorTests, self).setUp()

        self.signup(self.OWNER_EMAIL, self.OWNER_USERNAME)
        self.signup(USER_EMAIL, USER_NAME)

        self.owner_id = self.get_user_id_from_email(self.OWNER_EMAIL)
        explorations = [exp_domain.Exploration.create_default_exploration(
            '%s' % i,
            title='title %d' % i,
            category='category%d' % i,
        ) for i in python_utils.RANGE(3)]

        for exp in explorations:
            exp_services.save_new_exploration(self.owner_id, exp)

        self.rights_model_instance = (
            exp_models.ExplorationCommitLogEntryModel(
                id='rights-1-1',
                user_id=self.owner_id,
                exploration_id='1',
                commit_type='edit',
                commit_message='',
                commit_cmds=[],
                post_commit_status=constants.ACTIVITY_STATUS_PUBLIC,
                post_commit_community_owned=False,
                post_commit_is_private=False))
        self.rights_model_instance.update_timestamps()
        self.rights_model_instance.put()

        self.model_instance_0 = (
            exp_models.ExplorationCommitLogEntryModel.get_by_id(
                'exploration-0-1'))
        self.model_instance_1 = (
            exp_models.ExplorationCommitLogEntryModel.get_by_id(
                'exploration-1-1'))
        self.model_instance_2 = (
            exp_models.ExplorationCommitLogEntryModel.get_by_id(
                'exploration-2-1'))

        self.job_class = (
            prod_validation_jobs_one_off
            .ExplorationCommitLogEntryModelAuditOneOffJob)

    def test_standard_operation(self):
        exp_services.update_exploration(
            self.owner_id, '0', [exp_domain.ExplorationChange({
                'cmd': 'edit_exploration_property',
                'property_name': 'title',
                'new_value': 'New title'
            })], 'Changes.')
        expected_output = [
            u'[u\'fully-validated ExplorationCommitLogEntryModel\', 5]']
        self.run_job_and_check_output(
            expected_output, sort=False, literal_eval=False)

    def test_model_with_user_id_migration_bot(self):
        self.model_instance_1.user_id = feconf.MIGRATION_BOT_USER_ID
        self.model_instance_1.update_timestamps(update_last_updated_time=False)
        self.model_instance_1.put()

        expected_output = [
            u'[u\'fully-validated ExplorationCommitLogEntryModel\', 4]'
        ]
        self.run_job_and_check_output(
            expected_output, sort=False, literal_eval=False)

    def test_model_with_pseudo_user_id(self):
        self.model_instance_1.user_id = self.PSEUDONYMOUS_ID
        self.model_instance_1.update_timestamps(update_last_updated_time=False)
        self.model_instance_1.put()

        expected_output = [
            u'[u\'fully-validated ExplorationCommitLogEntryModel\', 4]'
        ]
        self.run_job_and_check_output(
            expected_output, sort=False, literal_eval=False)

    def test_model_with_created_on_greater_than_last_updated(self):
        self.model_instance_0.created_on = (
            self.model_instance_0.last_updated + datetime.timedelta(days=1))
        self.model_instance_0.update_timestamps()
        self.model_instance_0.put()
        expected_output = [(
            u'[u\'failed validation check for time field relation check '
            'of ExplorationCommitLogEntryModel\', '
            '[u\'Entity id %s: The created_on field has a value '
            '%s which is greater than the value '
            '%s of last_updated field\']]') % (
                self.model_instance_0.id,
                self.model_instance_0.created_on,
                self.model_instance_0.last_updated
            ), u'[u\'fully-validated ExplorationCommitLogEntryModel\', 3]']
        self.run_job_and_check_output(
            expected_output, sort=True, literal_eval=False)

    def test_model_with_last_updated_greater_than_current_time(self):
        self.model_instance_1.delete()
        self.model_instance_2.delete()
        self.rights_model_instance.delete()
        expected_output = [(
            u'[u\'failed validation check for current time check of '
            'ExplorationCommitLogEntryModel\', '
            '[u\'Entity id %s: The last_updated field has a '
            'value %s which is greater than the time when the job was run\']]'
        ) % (self.model_instance_0.id, self.model_instance_0.last_updated)]

        mocked_datetime = datetime.datetime.utcnow() - datetime.timedelta(
            hours=13)
        with datastore_services.mock_datetime_for_datastore(mocked_datetime):
            self.run_job_and_check_output(
                expected_output, sort=True, literal_eval=False)

    def test_missing_exploration_model_failure(self):
        exp_models.ExplorationModel.get_by_id('0').delete(
            feconf.SYSTEM_COMMITTER_ID, '', [])
        expected_output = [
            (
                u'[u\'failed validation check for exploration_ids '
                'field check of ExplorationCommitLogEntryModel\', '
                '[u"Entity id exploration-0-1: based on field '
                'exploration_ids having value 0, expected model '
                'ExplorationModel with id 0 '
                'but it doesn\'t exist", u"Entity id exploration-0-2: based '
                'on field exploration_ids having value 0, expected model '
                'ExplorationModel with id 0 but it doesn\'t exist"]]'
            ), u'[u\'fully-validated ExplorationCommitLogEntryModel\', 3]']
        self.run_job_and_check_output(
            expected_output, sort=True, literal_eval=False)

    def test_missing_exploration_rights_model_failure(self):
        exp_models.ExplorationRightsModel.get_by_id('1').delete(
            feconf.SYSTEM_COMMITTER_ID, '', [])
        expected_output = [
            (
                u'[u\'failed validation check for exploration_rights_ids '
                'field check of ExplorationCommitLogEntryModel\', '
                '[u"Entity id rights-1-1: based on field '
                'exploration_rights_ids having value 1, expected model '
                'ExplorationRightsModel with id 1 but it doesn\'t exist"]]'
            ), u'[u\'fully-validated ExplorationCommitLogEntryModel\', 3]']
        self.run_job_and_check_output(
            expected_output, sort=True)

    def test_invalid_exploration_version_in_model_id(self):
        model_with_invalid_version_in_id = (
            exp_models.ExplorationCommitLogEntryModel.create(
                '0', 3, self.owner_id, 'edit', 'msg', [{}],
                constants.ACTIVITY_STATUS_PUBLIC, False))
        model_with_invalid_version_in_id.exploration_id = '0'
        model_with_invalid_version_in_id.update_timestamps()
        model_with_invalid_version_in_id.put()
        expected_output = [
            (
                u'[u\'failed validation check for exploration model '
                'version check of ExplorationCommitLogEntryModel\', '
                '[u\'Entity id %s: Exploration model corresponding '
                'to id 0 has a version 1 which is less than '
                'the version 3 in commit log entry model id\']]'
            ) % (model_with_invalid_version_in_id.id),
            u'[u\'fully-validated ExplorationCommitLogEntryModel\', 4]']
        self.run_job_and_check_output(
            expected_output, sort=True, literal_eval=False)

    def test_model_with_invalid_id(self):
        model_with_invalid_id = (
            exp_models.ExplorationCommitLogEntryModel(
                id='invalid-0-1',
                user_id=self.owner_id,
                commit_type='edit',
                commit_message='msg',
                commit_cmds=[{}],
                post_commit_status=constants.ACTIVITY_STATUS_PUBLIC,
                post_commit_is_private=False))
        model_with_invalid_id.exploration_id = '0'
        model_with_invalid_id.update_timestamps()
        model_with_invalid_id.put()
        expected_output = [
            (
                u'[u\'failed validation check for model id check of '
                'ExplorationCommitLogEntryModel\', '
                '[u\'Entity id %s: Entity id does not match regex pattern\']]'
            ) % (model_with_invalid_id.id), (
                u'[u\'failed validation check for commit cmd check of '
                'ExplorationCommitLogEntryModel\', [u\'Entity id invalid-0-1: '
                'No commit command domain object defined for entity with '
                'commands: [{}]\']]'),
            u'[u\'fully-validated ExplorationCommitLogEntryModel\', 4]']
        self.run_job_and_check_output(
            expected_output, sort=True, literal_eval=False)

    def test_model_with_invalid_commit_type(self):
        self.model_instance_0.commit_type = 'invalid'
        self.model_instance_0.update_timestamps()
        self.model_instance_0.put()
        expected_output = [
            (
                u'[u\'failed validation check for commit type check of '
                'ExplorationCommitLogEntryModel\', '
                '[u\'Entity id exploration-0-1: Commit type invalid is '
                'not allowed\']]'
            ), u'[u\'fully-validated ExplorationCommitLogEntryModel\', 3]']
        self.run_job_and_check_output(
            expected_output, sort=True, literal_eval=False)

    def test_model_with_invalid_post_commit_status(self):
        self.model_instance_0.post_commit_status = 'invalid'
        self.model_instance_0.update_timestamps()
        self.model_instance_0.put()
        expected_output = [
            (
                u'[u\'failed validation check for post commit status check '
                'of ExplorationCommitLogEntryModel\', '
                '[u\'Entity id exploration-0-1: Post commit status invalid '
                'is invalid\']]'
            ), u'[u\'fully-validated ExplorationCommitLogEntryModel\', 3]']
        self.run_job_and_check_output(
            expected_output, sort=True, literal_eval=False)

    def test_model_with_invalid_true_post_commit_is_private(self):
        self.model_instance_0.post_commit_status = 'public'
        self.model_instance_0.post_commit_is_private = True
        self.model_instance_0.update_timestamps()
        self.model_instance_0.put()

        expected_output = [
            (
                u'[u\'failed validation check for post commit is private '
                'check of ExplorationCommitLogEntryModel\', '
                '[u\'Entity id %s: Post commit status is '
                'public but post_commit_is_private is True\']]'
            ) % self.model_instance_0.id,
            u'[u\'fully-validated ExplorationCommitLogEntryModel\', 3]']
        self.run_job_and_check_output(
            expected_output, sort=True, literal_eval=False)

    def test_model_with_invalid_false_post_commit_is_private(self):
        self.model_instance_0.post_commit_status = 'private'
        self.model_instance_0.post_commit_is_private = False
        self.model_instance_0.update_timestamps()
        self.model_instance_0.put()

        expected_output = [
            (
                u'[u\'failed validation check for post commit is private '
                'check of ExplorationCommitLogEntryModel\', '
                '[u\'Entity id %s: Post commit status is '
                'private but post_commit_is_private is False\']]'
            ) % self.model_instance_0.id,
            u'[u\'fully-validated ExplorationCommitLogEntryModel\', 3]']
        self.run_job_and_check_output(
            expected_output, sort=True, literal_eval=False)

    def test_model_with_invalid_commit_cmd_schmea(self):
        self.model_instance_0.commit_cmds = [{
            'cmd': 'add_state'
        }, {
            'cmd': 'delete_state',
            'invalid_attribute': 'invalid'
        }]
        self.model_instance_0.update_timestamps()
        self.model_instance_0.put()
        expected_output = [
            (
                u'[u\'failed validation check for commit cmd '
                'delete_state check of '
                'ExplorationCommitLogEntryModel\', '
                '[u"Entity id exploration-0-1: Commit command domain '
                'validation for command: {u\'cmd\': u\'delete_state\', '
                'u\'invalid_attribute\': u\'invalid\'} '
                'failed with error: The following required attributes '
                'are missing: state_name, '
                'The following extra attributes are present: '
                'invalid_attribute"]]'
            ), (
                u'[u\'failed validation check for commit cmd '
                'add_state check of '
                'ExplorationCommitLogEntryModel\', '
                '[u"Entity id exploration-0-1: Commit command domain '
                'validation for command: {u\'cmd\': u\'add_state\'} '
                'failed with error: The following required attributes '
                'are missing: state_name"]]'
            ), u'[u\'fully-validated ExplorationCommitLogEntryModel\', 3]']
        self.run_job_and_check_output(
            expected_output, sort=True, literal_eval=False)


class ExpSummaryModelValidatorTests(test_utils.AuditJobsTestBase):

    def setUp(self):
        super(ExpSummaryModelValidatorTests, self).setUp()

        self.signup(self.OWNER_EMAIL, self.OWNER_USERNAME)
        self.signup(USER_EMAIL, USER_NAME)

        self.user_id = self.get_user_id_from_email(USER_EMAIL)
        self.owner_id = self.get_user_id_from_email(self.OWNER_EMAIL)
        self.owner = user_services.UserActionsInfo(self.owner_id)

        editor_email = 'user@editor.com'
        viewer_email = 'user@viewer.com'
        contributor_email = 'user@contributor.com'

        self.signup(editor_email, 'editor')
        self.signup(viewer_email, 'viewer')
        self.signup(contributor_email, 'contributor')

        self.editor_id = self.get_user_id_from_email(editor_email)
        self.viewer_id = self.get_user_id_from_email(viewer_email)
        self.contributor_id = self.get_user_id_from_email(contributor_email)

        language_codes = ['ar', 'en', 'en']
        explorations = [exp_domain.Exploration.create_default_exploration(
            '%s' % i,
            title='title %d' % i,
            category='category%d' % i,
            language_code=language_codes[i]
        ) for i in python_utils.RANGE(3)]

        for exp in explorations:
            exp.tags = ['math', 'art']
            exp_services.save_new_exploration(self.owner_id, exp)

        rights_manager.assign_role_for_exploration(
            self.owner, '0', self.editor_id, rights_domain.ROLE_EDITOR)
        exp_services.update_exploration(
            self.contributor_id, '0', [exp_domain.ExplorationChange({
                'cmd': 'edit_exploration_property',
                'property_name': 'title',
                'new_value': 'New title'
            })], 'Changes.')

        rights_manager.assign_role_for_exploration(
            self.owner, '2', self.viewer_id, rights_domain.ROLE_VIEWER)

        rating_services.assign_rating_to_exploration(self.user_id, '0', 3)
        rating_services.assign_rating_to_exploration(self.viewer_id, '0', 4)

        self.model_instance_0 = exp_models.ExpSummaryModel.get_by_id('0')
        self.model_instance_1 = exp_models.ExpSummaryModel.get_by_id('1')
        self.model_instance_2 = exp_models.ExpSummaryModel.get_by_id('2')

        self.job_class = (
            prod_validation_jobs_one_off.ExpSummaryModelAuditOneOffJob)

    def test_standard_operation(self):
        rights_manager.publish_exploration(self.owner, '0')
        exp_services.update_exploration(
            self.owner_id, '1', [exp_domain.ExplorationChange({
                'cmd': 'edit_exploration_property',
                'property_name': 'title',
                'new_value': 'New title'
            })], 'Changes.')
        expected_output = [
            u'[u\'fully-validated ExpSummaryModel\', 3]']
        self.run_job_and_check_output(
            expected_output, sort=False, literal_eval=False)

    def test_model_with_created_on_greater_than_last_updated(self):
        self.model_instance_0.created_on = (
            self.model_instance_0.last_updated + datetime.timedelta(days=1))
        self.model_instance_0.update_timestamps()
        self.model_instance_0.put()
        expected_output = [(
            u'[u\'failed validation check for time field relation check '
            'of ExpSummaryModel\', '
            '[u\'Entity id %s: The created_on field has a value '
            '%s which is greater than the value '
            '%s of last_updated field\']]') % (
                self.model_instance_0.id,
                self.model_instance_0.created_on,
                self.model_instance_0.last_updated
            ), u'[u\'fully-validated ExpSummaryModel\', 2]']
        self.run_job_and_check_output(
            expected_output, sort=True, literal_eval=False)

    def test_model_with_last_updated_greater_than_current_time(self):
        exp_models.ExplorationModel.get_by_id('1').delete(
            self.owner_id, '')
        exp_models.ExplorationModel.get_by_id('2').delete(
            self.owner_id, '')
        self.model_instance_1.delete()
        self.model_instance_2.delete()
        expected_output = [(
            u'[u\'failed validation check for current time check of '
            'ExpSummaryModel\', '
            '[u\'Entity id %s: The last_updated field has a '
            'value %s which is greater than the time when the job was run\']]'
        ) % (self.model_instance_0.id, self.model_instance_0.last_updated)]

        mocked_datetime = datetime.datetime.utcnow() - datetime.timedelta(
            hours=13)
        with datastore_services.mock_datetime_for_datastore(mocked_datetime):
            self.run_job_and_check_output(
                expected_output, sort=True, literal_eval=False)

    def test_model_with_first_published_datetime_greater_than_current_time(
            self):
        rights_manager.publish_exploration(self.owner, '0')
        rights_manager.publish_exploration(self.owner, '1')
        self.model_instance_0 = exp_models.ExpSummaryModel.get_by_id('0')
        self.model_instance_0.first_published_msec = (
            self.model_instance_0.first_published_msec * 1000000.0)
        self.model_instance_0.update_timestamps()
        self.model_instance_0.put()
        rights_model = exp_models.ExplorationRightsModel.get_by_id('0')
        rights_model.first_published_msec = (
            self.model_instance_0.first_published_msec)
        rights_model.commit(self.owner_id, '', [])
        expected_output = [
            (
                u'[u\'failed validation check for first published msec check '
                'of ExpSummaryModel\', '
                '[u\'Entity id 0: The first_published_msec field has a '
                'value %s which is greater than the time when the '
                'job was run\']]'
            ) % (self.model_instance_0.first_published_msec),
            u'[u\'fully-validated ExpSummaryModel\', 2]']
        self.run_job_and_check_output(
            expected_output, sort=True, literal_eval=False)

    def test_missing_exploration_model_failure(self):
        exp_models.ExplorationModel.get_by_id('0').delete(
            feconf.SYSTEM_COMMITTER_ID, '', [])
        expected_output = [
            (
                u'[u\'failed validation check for exploration_ids '
                'field check of ExpSummaryModel\', '
                '[u"Entity id 0: based on field exploration_ids having '
                'value 0, expected model ExplorationModel with id 0 but '
                'it doesn\'t exist"]]'),
            u'[u\'fully-validated ExpSummaryModel\', 2]']
        self.run_job_and_check_output(
            expected_output, sort=True, literal_eval=False)

    def test_missing_owner_user_model_failure(self):
        rights_manager.assign_role_for_exploration(
            self.owner, '0', self.user_id, rights_domain.ROLE_OWNER)
        user_models.UserSettingsModel.get_by_id(self.user_id).delete()
        expected_output = [
            (
                u'[u\'failed validation check for owner_user_ids '
                'field check of ExpSummaryModel\', '
                '[u"Entity id 0: based on field owner_user_ids having '
                'value %s, expected model UserSettingsModel with id %s '
                'but it doesn\'t exist"]]') % (self.user_id, self.user_id),
            u'[u\'fully-validated ExpSummaryModel\', 2]']
        self.run_job_and_check_output(
            expected_output, sort=True, literal_eval=False)

    def test_missing_editor_user_model_failure(self):
        user_models.UserSettingsModel.get_by_id(self.editor_id).delete()
        expected_output = [
            (
                u'[u\'failed validation check for editor_user_ids '
                'field check of ExpSummaryModel\', '
                '[u"Entity id 0: based on field editor_user_ids having '
                'value %s, expected model UserSettingsModel with id %s but '
                'it doesn\'t exist"]]') % (
                    self.editor_id, self.editor_id),
            u'[u\'fully-validated ExpSummaryModel\', 2]']
        self.run_job_and_check_output(
            expected_output, sort=True, literal_eval=False)

    def test_missing_viewer_user_model_failure(self):
        user_models.UserSettingsModel.get_by_id(self.viewer_id).delete()
        expected_output = [
            (
                u'[u\'failed validation check for viewer_user_ids '
                'field check of ExpSummaryModel\', '
                '[u"Entity id 2: based on field viewer_user_ids having '
                'value %s, expected model UserSettingsModel with id %s but '
                'it doesn\'t exist"]]') % (
                    self.viewer_id, self.viewer_id),
            u'[u\'fully-validated ExpSummaryModel\', 2]']
        self.run_job_and_check_output(
            expected_output, sort=True, literal_eval=False)

    def test_missing_contributor_user_model_failure(self):
        user_models.UserSettingsModel.get_by_id(self.contributor_id).delete()
        expected_output = [
            (
                u'[u\'failed validation check for contributor_user_ids '
                'field check of ExpSummaryModel\', '
                '[u"Entity id 0: based on field contributor_user_ids having '
                'value %s, expected model UserSettingsModel with id %s but '
                'it doesn\'t exist"]]') % (
                    self.contributor_id, self.contributor_id),
            u'[u\'fully-validated ExpSummaryModel\', 2]']
        self.run_job_and_check_output(
            expected_output, sort=True, literal_eval=False)

    def test_model_with_invalid_exploration_model_last_updated(self):
        last_human_update_time = (
            self.model_instance_0.exploration_model_last_updated)
        self.model_instance_0.exploration_model_last_updated = (
            datetime.datetime.utcnow() + datetime.timedelta(days=1))
        self.model_instance_0.update_timestamps()
        self.model_instance_0.put()
        expected_output = [
            (
                u'[u\'failed validation check for exploration model last '
                'updated check of ExpSummaryModel\', '
                '[u\'Entity id %s: The exploration_model_last_updated '
                'field: %s does not match the last time a commit was '
                'made by a human contributor: %s\']]'
            ) % (
                self.model_instance_0.id,
                self.model_instance_0.exploration_model_last_updated,
                last_human_update_time),
            u'[u\'fully-validated ExpSummaryModel\', 2]']
        self.run_job_and_check_output(
            expected_output, sort=True, literal_eval=False)

    def test_model_with_invalid_schema(self):
        self.model_instance_0.ratings = {'10': 4, '5': 15}
        self.model_instance_0.update_timestamps()
        self.model_instance_0.put()
        expected_output = [
            (
                u'[u\'failed validation check for domain object check of '
                'ExpSummaryModel\', '
                '[u\'Entity id 0: Entity fails domain validation with '
                'the error Expected ratings to have keys: 1, 2, 3, 4, 5, '
                'received 10, 5\']]'
            ), u'[u\'fully-validated ExpSummaryModel\', 2]']
        self.run_job_and_check_output(
            expected_output, sort=True, literal_eval=False)

    def test_model_with_invalid_contributors_summary(self):
        sorted_contributor_ids = sorted(
            self.model_instance_0.contributors_summary.keys())
        self.model_instance_0.contributors_summary = {'invalid': 1}
        self.model_instance_0.update_timestamps()
        self.model_instance_0.put()
        expected_output = [
            (
                u'[u\'failed validation check for contributors summary '
                'check of ExpSummaryModel\', '
                '[u"Entity id 0: Contributor ids: [u\'%s\', u\'%s\'] '
                'do not match the contributor ids obtained using '
                'contributors summary: [u\'invalid\']"]]') % (
                    sorted_contributor_ids[0], sorted_contributor_ids[1]
                ),
            u'[u\'fully-validated ExpSummaryModel\', 2]']
        self.run_job_and_check_output(
            expected_output, sort=True, literal_eval=False)

    def test_model_with_invalid_exploration_related_property(self):
        self.model_instance_0.title = 'invalid'
        self.model_instance_0.update_timestamps()
        self.model_instance_0.put()
        expected_output = [
            (
                u'[u\'failed validation check for title field check of '
                'ExpSummaryModel\', '
                '[u\'Entity id %s: title field in entity: invalid does not '
                'match corresponding exploration title field: New title\']]'
            ) % self.model_instance_0.id,
            u'[u\'fully-validated ExpSummaryModel\', 2]']
        self.run_job_and_check_output(
            expected_output, sort=True, literal_eval=False)

    def test_model_with_invalid_exploration_rights_related_property(self):
        self.model_instance_0.status = 'public'
        self.model_instance_0.update_timestamps()
        self.model_instance_0.put()
        expected_output = [
            (
                u'[u\'failed validation check for status field check of '
                'ExpSummaryModel\', '
                '[u\'Entity id %s: status field in entity: public does not '
                'match corresponding exploration rights status field: '
                'private\']]'
            ) % self.model_instance_0.id,
            u'[u\'fully-validated ExpSummaryModel\', 2]']
        self.run_job_and_check_output(
            expected_output, sort=True, literal_eval=False)


class ExplorationContextModelValidatorTests(test_utils.AuditJobsTestBase):

    def setUp(self):
        super(ExplorationContextModelValidatorTests, self).setUp()

        self.signup(self.OWNER_EMAIL, self.OWNER_USERNAME)
        self.owner_id = self.get_user_id_from_email(self.OWNER_EMAIL)
        stories = [story_domain.Story.create_default_story(
            '%s' % i,
            'title %d' % i,
            'description %d' % i,
            '0',
            'title-%s' % chr(97 + i)
        ) for i in python_utils.RANGE(2)]

        for story in stories:
            story_services.save_new_story(self.owner_id, story)

        explorations = [exp_domain.Exploration.create_default_exploration(
            '%s' % i,
            title='title %d' % i,
            category='category%d' % i,
        ) for i in python_utils.RANGE(3)]

        for exp in explorations:
            exp_services.save_new_exploration(self.owner_id, exp)

        self.model_instance_0 = (
            exp_models.ExplorationContextModel(id='0', story_id='0'))
        self.model_instance_0.update_timestamps()
        self.model_instance_0.put()
        self.model_instance_1 = (
            exp_models.ExplorationContextModel(id='1', story_id='0'))
        self.model_instance_1.update_timestamps()
        self.model_instance_1.put()
        self.model_instance_2 = (
            exp_models.ExplorationContextModel(id='2', story_id='1'))
        self.model_instance_2.update_timestamps()
        self.model_instance_2.put()

        self.job_class = (
            prod_validation_jobs_one_off.ExplorationContextModelAuditOneOffJob)

    def test_standard_operation(self):
        expected_output = [
            u'[u\'fully-validated ExplorationContextModel\', 3]']
        self.run_job_and_check_output(
            expected_output, sort=False, literal_eval=False)

    def test_model_with_created_on_greater_than_last_updated(self):
        self.model_instance_0.created_on = (
            self.model_instance_0.last_updated + datetime.timedelta(days=1))
        self.model_instance_0.update_timestamps()
        self.model_instance_0.put()
        expected_output = [
            (
                u'[u\'failed validation check for time field relation check '
                'of ExplorationContextModel\', '
                '[u\'Entity id %s: The created_on field has a value '
                '%s which is greater than the value '
                '%s of last_updated field\']]') % (
                    self.model_instance_0.id,
                    self.model_instance_0.created_on,
                    self.model_instance_0.last_updated
                ),
            u'[u\'fully-validated ExplorationContextModel\', 2]']
        self.run_job_and_check_output(
            expected_output, sort=True, literal_eval=False)

    def test_model_with_last_updated_greater_than_current_time(self):
        self.model_instance_1.delete()
        self.model_instance_2.delete()
        expected_output = [(
            u'[u\'failed validation check for current time check of '
            'ExplorationContextModel\', '
            '[u\'Entity id %s: The last_updated field has a '
            'value %s which is greater than the time when the job was run\']]'
        ) % (self.model_instance_0.id, self.model_instance_0.last_updated)]

        mocked_datetime = datetime.datetime.utcnow() - datetime.timedelta(
            hours=13)
        with datastore_services.mock_datetime_for_datastore(mocked_datetime):
            self.run_job_and_check_output(
                expected_output, sort=True, literal_eval=False)

    def test_missing_story_model_failure(self):
        story_models.StoryModel.get_by_id('1').delete(
            feconf.SYSTEM_COMMITTER_ID, '', [])
        expected_output = [
            (
                u'[u\'failed validation check for story_ids field '
                'check of ExplorationContextModel\', '
                '[u"Entity id 2: based on field story_ids '
                'having value 1, expected model StoryModel with id 1 but it '
                'doesn\'t exist"]]'),
            u'[u\'fully-validated ExplorationContextModel\', 2]']
        self.run_job_and_check_output(
            expected_output, sort=True, literal_eval=False)

    def test_missing_exp_model_failure(self):
        exp_models.ExplorationModel.get_by_id('2').delete(
            feconf.SYSTEM_COMMITTER_ID, '', [])
        expected_output = [
            (
                u'[u\'failed validation check for '
                'exp_ids field check of ExplorationContextModel\', '
                '[u"Entity id 2: based on field '
                'exp_ids having value 2, expected model ExplorationModel '
                'with id 2 but it doesn\'t exist"]]'),
            u'[u\'fully-validated ExplorationContextModel\', 2]']
        self.run_job_and_check_output(
<<<<<<< HEAD
=======
            expected_output, sort=True, literal_eval=False)


class SubtopicPageModelValidatorTests(test_utils.AuditJobsTestBase):

    def setUp(self):
        super(SubtopicPageModelValidatorTests, self).setUp()

        self.signup(self.OWNER_EMAIL, self.OWNER_USERNAME)
        self.owner_id = self.get_user_id_from_email(self.OWNER_EMAIL)

        self.signup(self.ADMIN_EMAIL, self.ADMIN_USERNAME)
        self.admin_id = self.get_user_id_from_email(self.ADMIN_EMAIL)
        self.set_admins([self.ADMIN_USERNAME])

        topics = [topic_domain.Topic.create_default_topic(
            '%s' % i,
            'topic%s' % i,
            'abbrev-%s' % chr(120 + i),
            'description%s' % i) for i in python_utils.RANGE(3)]
        rubrics = [
            skill_domain.Rubric(
                constants.SKILL_DIFFICULTIES[0], ['Explanation 1']),
            skill_domain.Rubric(
                constants.SKILL_DIFFICULTIES[1], ['Explanation 2']),
            skill_domain.Rubric(
                constants.SKILL_DIFFICULTIES[2], ['Explanation 3'])]
        skills = [
            skill_domain.Skill.create_default_skill(
                '%s' % i, 'skill%s' % i, rubrics)
            for i in python_utils.RANGE(9)]

        for skill in skills:
            skill_services.save_new_skill(self.owner_id, skill)

        stories = [story_domain.Story.create_default_story(
            '%s' % i,
            'title %d',
            'description %d' % i,
            '%s' % (python_utils.divide(i, 2)),
            'title-%s' % chr(97 + i)
        ) for i in python_utils.RANGE(6)]

        for story in stories:
            story_services.save_new_story(self.owner_id, story)

        language_codes = ['ar', 'en', 'en']
        for index, topic in enumerate(topics):
            topic.language_code = language_codes[index]
            topic.add_additional_story('%s' % (index * 2))
            topic.add_canonical_story('%s' % (index * 2 + 1))
            topic.add_uncategorized_skill_id('%s' % (index * 3))
            topic.add_uncategorized_skill_id('%s' % (index * 3 + 1))
            topic.add_uncategorized_skill_id('%s' % (index * 3 + 2))
            topic_services.save_new_topic(self.owner_id, topic)
            topic_services.update_topic_and_subtopic_pages(
                self.owner_id, '%s' % index, [topic_domain.TopicChange({
                    'cmd': 'add_subtopic',
                    'title': 'subtopic1',
                    'subtopic_id': 1
                }), topic_domain.TopicChange({
                    'cmd': 'move_skill_id_to_subtopic',
                    'old_subtopic_id': None,
                    'new_subtopic_id': 1,
                    'skill_id': '%s' % (index * 3)
                }), topic_domain.TopicChange({
                    'cmd': 'move_skill_id_to_subtopic',
                    'old_subtopic_id': None,
                    'new_subtopic_id': 1,
                    'skill_id': '%s' % (index * 3 + 1)
                })], 'Changes.')

        self.model_instance_0 = (
            subtopic_models.SubtopicPageModel.get_by_id('0-1'))
        self.model_instance_1 = (
            subtopic_models.SubtopicPageModel.get_by_id('1-1'))
        self.model_instance_2 = (
            subtopic_models.SubtopicPageModel.get_by_id('2-1'))

        self.job_class = (
            prod_validation_jobs_one_off.SubtopicPageModelAuditOneOffJob)

    def test_standard_operation(self):
        topic_services.update_topic_and_subtopic_pages(
            self.owner_id, '0', [subtopic_page_domain.SubtopicPageChange({
                'cmd': 'update_subtopic_page_property',
                'property_name': 'page_contents_html',
                'subtopic_id': 1,
                'new_value': {
                    'html': '<p>html</p>',
                    'content_id': 'content'
                },
                'old_value': {}
            })], 'Changes.')
        expected_output = [
            u'[u\'fully-validated SubtopicPageModel\', 3]']
        self.run_job_and_check_output(
            expected_output, sort=False, literal_eval=False)

    def test_model_with_created_on_greater_than_last_updated(self):
        self.model_instance_0.created_on = (
            self.model_instance_0.last_updated + datetime.timedelta(days=1))
        self.model_instance_0.commit(
            feconf.SYSTEM_COMMITTER_ID, 'created_on test', [])
        expected_output = [
            (
                u'[u\'failed validation check for time field relation check '
                'of SubtopicPageModel\', '
                '[u\'Entity id %s: The created_on field has a value '
                '%s which is greater than the value '
                '%s of last_updated field\']]') % (
                    self.model_instance_0.id,
                    self.model_instance_0.created_on,
                    self.model_instance_0.last_updated
                ),
            u'[u\'fully-validated SubtopicPageModel\', 2]']
        self.run_job_and_check_output(
            expected_output, sort=True, literal_eval=False)

    def test_model_with_last_updated_greater_than_current_time(self):
        self.model_instance_1.delete(feconf.SYSTEM_COMMITTER_ID, 'delete')
        self.model_instance_2.delete(feconf.SYSTEM_COMMITTER_ID, 'delete')
        expected_output = [
            '[u\'fully-validated SubtopicPageModel\', 2]',
            (
                '[u\'failed validation check for current time check of '
                'SubtopicPageModel\', '
                '[u\'Entity id %s: The last_updated field has a '
                'value %s which is greater '
                'than the time when the job was run\']]'
            ) % (self.model_instance_0.id, self.model_instance_0.last_updated)
        ]

        mocked_datetime = datetime.datetime.utcnow() - datetime.timedelta(
            hours=13)
        with datastore_services.mock_datetime_for_datastore(mocked_datetime):
            self.run_job_and_check_output(
                expected_output, sort=True, literal_eval=False)

    def test_model_with_invalid_subtopic_page_schema(self):
        self.model_instance_0.language_code = 'ar'
        self.model_instance_0.commit(self.owner_id, '', [])
        expected_output = [
            (
                u'[u\'failed validation check for domain object check of '
                'SubtopicPageModel\', '
                '[u\'Entity id %s: Entity fails domain validation with the '
                'error Invalid language code: %s\']]'
            ) % (self.model_instance_0.id, self.model_instance_0.language_code),
            u'[u\'fully-validated SubtopicPageModel\', 2]']
        with self.swap(
            constants, 'SUPPORTED_CONTENT_LANGUAGES', [{
                'code': 'en', 'description': 'English'}]):
            self.run_job_and_check_output(
                expected_output, sort=True, literal_eval=False)

    def test_missing_topic_model_failure(self):
        topic_models.TopicModel.get_by_id('0').delete(
            feconf.SYSTEM_COMMITTER_ID, '', [])

        expected_output = [
            (
                u'[u\'failed validation check for topic_ids field '
                'check of SubtopicPageModel\', '
                '[u"Entity id 0-1: based on field topic_ids having value '
                '0, expected model TopicModel with id 0 but it '
                'doesn\'t exist"]]'),
            u'[u\'fully-validated SubtopicPageModel\', 2]']
        self.run_job_and_check_output(
            expected_output, sort=True, literal_eval=False)

    def test_missing_subtopic_page_commit_log_entry_model_failure(self):
        topic_services.update_topic_and_subtopic_pages(
            self.owner_id, '0', [subtopic_page_domain.SubtopicPageChange({
                'cmd': 'update_subtopic_page_property',
                'property_name': 'page_contents_html',
                'subtopic_id': 1,
                'new_value': {
                    'html': '<p>html</p>',
                    'content_id': 'content'
                },
                'old_value': {}
            })], 'Changes.')
        subtopic_models.SubtopicPageCommitLogEntryModel.get_by_id(
            'subtopicpage-0-1-1').delete()

        expected_output = [
            (
                u'[u\'failed validation check for '
                'subtopic_page_commit_log_entry_ids field check of '
                'SubtopicPageModel\', '
                '[u"Entity id 0-1: based on field '
                'subtopic_page_commit_log_entry_ids having value '
                'subtopicpage-0-1-1, expected model '
                'SubtopicPageCommitLogEntryModel '
                'with id subtopicpage-0-1-1 but it doesn\'t exist"]]'),
            u'[u\'fully-validated SubtopicPageModel\', 2]']
        self.run_job_and_check_output(
            expected_output, sort=True, literal_eval=False)

    def test_missing_snapshot_metadata_model_failure(self):
        subtopic_models.SubtopicPageSnapshotMetadataModel.get_by_id(
            '0-1-1').delete()
        expected_output = [
            (
                u'[u\'failed validation check for snapshot_metadata_ids '
                'field check of SubtopicPageModel\', '
                '[u"Entity id 0-1: based on field snapshot_metadata_ids having '
                'value 0-1-1, expected model SubtopicPageSnapshotMetadataModel '
                'with id 0-1-1 but it doesn\'t exist"]]'),
            u'[u\'fully-validated SubtopicPageModel\', 2]']
        self.run_job_and_check_output(
            expected_output, sort=True, literal_eval=False)

    def test_missing_snapshot_content_model_failure(self):
        subtopic_models.SubtopicPageSnapshotContentModel.get_by_id(
            '0-1-1').delete()
        expected_output = [
            (
                u'[u\'failed validation check for snapshot_content_ids '
                'field check of SubtopicPageModel\', '
                '[u"Entity id 0-1: based on field snapshot_content_ids having '
                'value 0-1-1, expected model SubtopicPageSnapshotContentModel '
                'with id 0-1-1 but it doesn\'t exist"]]'),
            u'[u\'fully-validated SubtopicPageModel\', 2]']
        self.run_job_and_check_output(
            expected_output, sort=True, literal_eval=False)


class SubtopicPageSnapshotMetadataModelValidatorTests(
        test_utils.AuditJobsTestBase):

    def setUp(self):
        super(SubtopicPageSnapshotMetadataModelValidatorTests, self).setUp()
        self.signup(self.OWNER_EMAIL, self.OWNER_USERNAME)
        self.owner_id = self.get_user_id_from_email(self.OWNER_EMAIL)

        self.signup(USER_EMAIL, USER_NAME)
        self.user_id = self.get_user_id_from_email(USER_EMAIL)

        self.signup(self.ADMIN_EMAIL, self.ADMIN_USERNAME)
        self.admin_id = self.get_user_id_from_email(self.ADMIN_EMAIL)
        self.set_admins([self.ADMIN_USERNAME])

        topics = [topic_domain.Topic.create_default_topic(
            '%s' % i,
            'topic%s' % i,
            'abbrev-%s' % chr(120 + i),
            'description%s' % i) for i in python_utils.RANGE(3)]
        rubrics = [
            skill_domain.Rubric(
                constants.SKILL_DIFFICULTIES[0], ['Explanation 1']),
            skill_domain.Rubric(
                constants.SKILL_DIFFICULTIES[1], ['Explanation 2']),
            skill_domain.Rubric(
                constants.SKILL_DIFFICULTIES[2], ['Explanation 3'])]
        skills = [
            skill_domain.Skill.create_default_skill(
                '%s' % i, 'skill%s' % i, rubrics)
            for i in python_utils.RANGE(9)]

        for skill in skills:
            skill_services.save_new_skill(self.owner_id, skill)

        stories = [story_domain.Story.create_default_story(
            '%s' % i,
            'title %d',
            'description %d' % i,
            '%s' % (python_utils.divide(i, 2)),
            'title-%s' % chr(97 + i)
        ) for i in python_utils.RANGE(6)]

        for story in stories:
            story_services.save_new_story(self.owner_id, story)

        language_codes = ['ar', 'en', 'en']
        for index, topic in enumerate(topics):
            topic.language_code = language_codes[index]
            topic.add_additional_story('%s' % (index * 2))
            topic.add_canonical_story('%s' % (index * 2 + 1))
            topic.add_uncategorized_skill_id('%s' % (index * 3))
            topic.add_uncategorized_skill_id('%s' % (index * 3 + 1))
            topic.add_uncategorized_skill_id('%s' % (index * 3 + 2))
            topic_services.save_new_topic(self.owner_id, topic)
            if index == 0:
                committer_id = self.user_id
            else:
                committer_id = self.owner_id
            topic_services.update_topic_and_subtopic_pages(
                committer_id, '%s' % index, [topic_domain.TopicChange({
                    'cmd': 'add_subtopic',
                    'title': 'subtopic1',
                    'subtopic_id': 1
                }), topic_domain.TopicChange({
                    'cmd': 'move_skill_id_to_subtopic',
                    'old_subtopic_id': None,
                    'new_subtopic_id': 1,
                    'skill_id': '%s' % (index * 3)
                }), topic_domain.TopicChange({
                    'cmd': 'move_skill_id_to_subtopic',
                    'old_subtopic_id': None,
                    'new_subtopic_id': 1,
                    'skill_id': '%s' % (index * 3 + 1)
                })], 'Changes.')

        self.model_instance_0 = (
            subtopic_models.SubtopicPageSnapshotMetadataModel.get_by_id(
                '0-1-1'))
        self.model_instance_1 = (
            subtopic_models.SubtopicPageSnapshotMetadataModel.get_by_id(
                '1-1-1'))
        self.model_instance_2 = (
            subtopic_models.SubtopicPageSnapshotMetadataModel.get_by_id(
                '2-1-1'))

        self.job_class = (
            prod_validation_jobs_one_off
            .SubtopicPageSnapshotMetadataModelAuditOneOffJob)

    def test_standard_operation(self):
        topic_services.update_topic_and_subtopic_pages(
            self.owner_id, '0', [subtopic_page_domain.SubtopicPageChange({
                'cmd': 'update_subtopic_page_property',
                'property_name': 'page_contents_html',
                'subtopic_id': 1,
                'new_value': {
                    'html': '<p>html</p>',
                    'content_id': 'content'
                },
                'old_value': {}
            })], 'Changes.')
        expected_output = [
            u'[u\'fully-validated SubtopicPageSnapshotMetadataModel\', 4]']
        self.run_job_and_check_output(
            expected_output, sort=False, literal_eval=False)

    def test_model_with_committer_id_migration_bot(self):
        self.model_instance_1.committer_id = feconf.MIGRATION_BOT_USER_ID
        self.model_instance_1.update_timestamps(update_last_updated_time=False)
        self.model_instance_1.put()

        expected_output = [
            u'[u\'fully-validated SubtopicPageSnapshotMetadataModel\', 3]'
        ]
        self.run_job_and_check_output(
            expected_output, sort=False, literal_eval=False)

    def test_model_with_pseudo_committer_id(self):
        self.model_instance_1.committer_id = self.PSEUDONYMOUS_ID
        self.model_instance_1.update_timestamps(update_last_updated_time=False)
        self.model_instance_1.put()

        expected_output = [
            u'[u\'fully-validated SubtopicPageSnapshotMetadataModel\', 3]'
        ]
        self.run_job_and_check_output(
            expected_output, sort=False, literal_eval=False)

    def test_model_with_created_on_greater_than_last_updated(self):
        self.model_instance_0.created_on = (
            self.model_instance_0.last_updated + datetime.timedelta(days=1))
        self.model_instance_0.update_timestamps()
        self.model_instance_0.put()
        expected_output = [(
            u'[u\'failed validation check for time field relation check '
            'of SubtopicPageSnapshotMetadataModel\', '
            '[u\'Entity id %s: The created_on field has a value '
            '%s which is greater than the value '
            '%s of last_updated field\']]') % (
                self.model_instance_0.id,
                self.model_instance_0.created_on,
                self.model_instance_0.last_updated
            ), (
                u'[u\'fully-validated '
                'SubtopicPageSnapshotMetadataModel\', 2]')]
        self.run_job_and_check_output(
            expected_output, sort=True, literal_eval=False)

    def test_model_with_last_updated_greater_than_current_time(self):
        self.model_instance_1.delete()
        self.model_instance_2.delete()
        expected_output = [(
            u'[u\'failed validation check for current time check of '
            'SubtopicPageSnapshotMetadataModel\', '
            '[u\'Entity id %s: The last_updated field has a '
            'value %s which is greater than the time when the job was run\']]'
        ) % (self.model_instance_0.id, self.model_instance_0.last_updated)]

        mocked_datetime = datetime.datetime.utcnow() - datetime.timedelta(
            hours=13)
        with datastore_services.mock_datetime_for_datastore(mocked_datetime):
            self.run_job_and_check_output(
                expected_output, sort=True, literal_eval=False)

    def test_missing_subtopic_page_model_failure(self):
        subtopic_models.SubtopicPageModel.get_by_id('0-1').delete(
            self.user_id, '', [])
        expected_output = [
            (
                u'[u\'failed validation check for subtopic_page_ids '
                'field check of SubtopicPageSnapshotMetadataModel\', '
                '[u"Entity id 0-1-1: based on field subtopic_page_ids '
                'having value 0-1, expected model SubtopicPageModel with '
                'id 0-1 but it doesn\'t exist", u"Entity id 0-1-2: based '
                'on field subtopic_page_ids having value 0-1, expected model '
                'SubtopicPageModel with id 0-1 but it doesn\'t exist"]]'
            ), (
                u'[u\'fully-validated '
                'SubtopicPageSnapshotMetadataModel\', 2]')]
        self.run_job_and_check_output(
            expected_output, literal_eval=True)

    def test_missing_committer_model_failure(self):
        user_models.UserSettingsModel.get_by_id(self.user_id).delete()
        expected_output = [
            (
                u'[u\'failed validation check for committer_ids field '
                'check of SubtopicPageSnapshotMetadataModel\', '
                '[u"Entity id 0-1-1: based on field committer_ids having '
                'value %s, expected model UserSettingsModel with id %s '
                'but it doesn\'t exist"]]'
            ) % (self.user_id, self.user_id), (
                u'[u\'fully-validated '
                'SubtopicPageSnapshotMetadataModel\', 2]')]
        self.run_job_and_check_output(
            expected_output, sort=True, literal_eval=False)

    def test_invalid_subtopic_page_version_in_model_id(self):
        model_with_invalid_version_in_id = (
            subtopic_models.SubtopicPageSnapshotMetadataModel(
                id='0-1-3', committer_id=self.owner_id, commit_type='edit',
                commit_message='msg', commit_cmds=[{}]))
        model_with_invalid_version_in_id.update_timestamps()
        model_with_invalid_version_in_id.put()
        expected_output = [
            (
                u'[u\'failed validation check for subtopic page model '
                'version check of SubtopicPageSnapshotMetadataModel\', '
                '[u\'Entity id 0-1-3: SubtopicPage model corresponding to '
                'id 0-1 has a version 1 which is less than the version 3 in '
                'snapshot metadata model id\']]'
            ), (
                u'[u\'fully-validated SubtopicPageSnapshotMetadataModel\', '
                '3]')]
        self.run_job_and_check_output(
            expected_output, sort=True, literal_eval=False)

    def test_model_with_invalid_commit_cmd_schmea(self):
        self.model_instance_0.commit_cmds = [{
            'cmd': 'create_new',
            'invalid_attribute': 'invalid'
        }]
        self.model_instance_0.update_timestamps()
        self.model_instance_0.put()
        expected_output = [
            (
                u'[u\'failed validation check for commit cmd create_new '
                'check of SubtopicPageSnapshotMetadataModel\', '
                '[u"Entity id 0-1-1: Commit command domain validation '
                'for command: {u\'cmd\': u\'create_new\', '
                'u\'invalid_attribute\': u\'invalid\'} failed with error: '
                'The following required attributes are missing: '
                'subtopic_id, topic_id, The following extra attributes '
                'are present: invalid_attribute"]]'
            ), u'[u\'fully-validated SubtopicPageSnapshotMetadataModel\', 2]']
        self.run_job_and_check_output(
            expected_output, sort=True, literal_eval=False)


class SubtopicPageSnapshotContentModelValidatorTests(
        test_utils.AuditJobsTestBase):

    def setUp(self):
        super(SubtopicPageSnapshotContentModelValidatorTests, self).setUp()
        self.signup(self.OWNER_EMAIL, self.OWNER_USERNAME)
        self.owner_id = self.get_user_id_from_email(self.OWNER_EMAIL)

        self.signup(USER_EMAIL, USER_NAME)
        self.user_id = self.get_user_id_from_email(USER_EMAIL)

        self.signup(self.ADMIN_EMAIL, self.ADMIN_USERNAME)
        self.admin_id = self.get_user_id_from_email(self.ADMIN_EMAIL)
        self.set_admins([self.ADMIN_USERNAME])

        topics = [topic_domain.Topic.create_default_topic(
            '%s' % i,
            'topic%s' % i,
            'abbrev-%s' % chr(120 + i),
            'description%s' % i) for i in python_utils.RANGE(3)]
        rubrics = [
            skill_domain.Rubric(
                constants.SKILL_DIFFICULTIES[0], ['Explanation 1']),
            skill_domain.Rubric(
                constants.SKILL_DIFFICULTIES[1], ['Explanation 2']),
            skill_domain.Rubric(
                constants.SKILL_DIFFICULTIES[2], ['Explanation 3'])]
        skills = [
            skill_domain.Skill.create_default_skill(
                '%s' % i, 'skill%s' % i, rubrics)
            for i in python_utils.RANGE(9)]

        for skill in skills:
            skill_services.save_new_skill(self.owner_id, skill)

        stories = [story_domain.Story.create_default_story(
            '%s' % i,
            'title %d',
            'description %d' % i,
            '%s' % (python_utils.divide(i, 2)),
            'title-%s' % chr(97 + i)
        ) for i in python_utils.RANGE(6)]

        for story in stories:
            story_services.save_new_story(self.owner_id, story)

        language_codes = ['ar', 'en', 'en']
        for index, topic in enumerate(topics):
            topic.language_code = language_codes[index]
            topic.add_additional_story('%s' % (index * 2))
            topic.add_canonical_story('%s' % (index * 2 + 1))
            topic.add_uncategorized_skill_id('%s' % (index * 3))
            topic.add_uncategorized_skill_id('%s' % (index * 3 + 1))
            topic.add_uncategorized_skill_id('%s' % (index * 3 + 2))
            topic_services.save_new_topic(self.owner_id, topic)
            topic_services.update_topic_and_subtopic_pages(
                self.owner_id, '%s' % index, [topic_domain.TopicChange({
                    'cmd': 'add_subtopic',
                    'title': 'subtopic1',
                    'subtopic_id': 1
                }), topic_domain.TopicChange({
                    'cmd': 'move_skill_id_to_subtopic',
                    'old_subtopic_id': None,
                    'new_subtopic_id': 1,
                    'skill_id': '%s' % (index * 3)
                }), topic_domain.TopicChange({
                    'cmd': 'move_skill_id_to_subtopic',
                    'old_subtopic_id': None,
                    'new_subtopic_id': 1,
                    'skill_id': '%s' % (index * 3 + 1)
                })], 'Changes.')

        self.model_instance_0 = (
            subtopic_models.SubtopicPageSnapshotContentModel.get_by_id(
                '0-1-1'))
        self.model_instance_1 = (
            subtopic_models.SubtopicPageSnapshotContentModel.get_by_id(
                '1-1-1'))
        self.model_instance_2 = (
            subtopic_models.SubtopicPageSnapshotContentModel.get_by_id(
                '2-1-1'))

        self.job_class = (
            prod_validation_jobs_one_off
            .SubtopicPageSnapshotContentModelAuditOneOffJob)

    def test_standard_operation(self):
        topic_services.update_topic_and_subtopic_pages(
            self.owner_id, '0', [subtopic_page_domain.SubtopicPageChange({
                'cmd': 'update_subtopic_page_property',
                'property_name': 'page_contents_html',
                'subtopic_id': 1,
                'new_value': {
                    'html': '<p>html</p>',
                    'content_id': 'content'
                },
                'old_value': {}
            })], 'Changes.')
        expected_output = [
            u'[u\'fully-validated SubtopicPageSnapshotContentModel\', 4]']
        self.run_job_and_check_output(
            expected_output, sort=False, literal_eval=False)

    def test_model_with_created_on_greater_than_last_updated(self):
        self.model_instance_0.created_on = (
            self.model_instance_0.last_updated + datetime.timedelta(days=1))
        self.model_instance_0.update_timestamps()
        self.model_instance_0.put()
        expected_output = [(
            u'[u\'failed validation check for time field relation check '
            'of SubtopicPageSnapshotContentModel\', '
            '[u\'Entity id %s: The created_on field has a value '
            '%s which is greater than the value '
            '%s of last_updated field\']]') % (
                self.model_instance_0.id,
                self.model_instance_0.created_on,
                self.model_instance_0.last_updated
            ), (
                u'[u\'fully-validated '
                'SubtopicPageSnapshotContentModel\', 2]')]
        self.run_job_and_check_output(
            expected_output, sort=True, literal_eval=False)

    def test_model_with_last_updated_greater_than_current_time(self):
        self.model_instance_1.delete()
        self.model_instance_2.delete()
        expected_output = [(
            u'[u\'failed validation check for current time check of '
            'SubtopicPageSnapshotContentModel\', '
            '[u\'Entity id %s: The last_updated field has a '
            'value %s which is greater than the time when the job was run\']]'
        ) % (self.model_instance_0.id, self.model_instance_0.last_updated)]

        mocked_datetime = datetime.datetime.utcnow() - datetime.timedelta(
            hours=13)
        with datastore_services.mock_datetime_for_datastore(mocked_datetime):
            self.run_job_and_check_output(
                expected_output, sort=True, literal_eval=False)

    def test_missing_subtopic_page_model_failure(self):
        subtopic_models.SubtopicPageModel.get_by_id('0-1').delete(
            self.user_id, '', [])
        expected_output = [
            (
                u'[u\'failed validation check for subtopic_page_ids '
                'field check of SubtopicPageSnapshotContentModel\', '
                '[u"Entity id 0-1-1: based on field subtopic_page_ids '
                'having value 0-1, expected model SubtopicPageModel with '
                'id 0-1 but it doesn\'t exist", u"Entity id 0-1-2: based '
                'on field subtopic_page_ids having value 0-1, expected model '
                'SubtopicPageModel with id 0-1 but it doesn\'t exist"]]'
            ), (
                u'[u\'fully-validated '
                'SubtopicPageSnapshotContentModel\', 2]')]
        self.run_job_and_check_output(
            expected_output, literal_eval=True)

    def test_invalid_subtopic_page_version_in_model_id(self):
        model_with_invalid_version_in_id = (
            subtopic_models.SubtopicPageSnapshotContentModel(id='0-1-3'))
        model_with_invalid_version_in_id.update_timestamps()
        model_with_invalid_version_in_id.put()
        expected_output = [
            (
                u'[u\'failed validation check for subtopic page model '
                'version check of SubtopicPageSnapshotContentModel\', '
                '[u\'Entity id 0-1-3: SubtopicPage model corresponding to '
                'id 0-1 has a version 1 which is less than the version 3 in '
                'snapshot content model id\']]'
            ), (
                u'[u\'fully-validated SubtopicPageSnapshotContentModel\', '
                '3]')]
        self.run_job_and_check_output(
            expected_output, sort=True, literal_eval=False)


class SubtopicPageCommitLogEntryModelValidatorTests(
        test_utils.AuditJobsTestBase):

    def setUp(self):
        super(SubtopicPageCommitLogEntryModelValidatorTests, self).setUp()

        self.signup(self.OWNER_EMAIL, self.OWNER_USERNAME)
        self.owner_id = self.get_user_id_from_email(self.OWNER_EMAIL)

        self.signup(USER_EMAIL, USER_NAME)
        self.user_id = self.get_user_id_from_email(USER_EMAIL)

        self.signup(self.ADMIN_EMAIL, self.ADMIN_USERNAME)
        self.admin_id = self.get_user_id_from_email(self.ADMIN_EMAIL)
        self.set_admins([self.ADMIN_USERNAME])

        topics = [topic_domain.Topic.create_default_topic(
            '%s' % i,
            'topic%s' % i,
            'abbrev-%s' % chr(120 + i),
            'description%s' % i) for i in python_utils.RANGE(3)]
        rubrics = [
            skill_domain.Rubric(
                constants.SKILL_DIFFICULTIES[0], ['Explanation 1']),
            skill_domain.Rubric(
                constants.SKILL_DIFFICULTIES[1], ['Explanation 2']),
            skill_domain.Rubric(
                constants.SKILL_DIFFICULTIES[2], ['Explanation 3'])]
        skills = [
            skill_domain.Skill.create_default_skill(
                '%s' % i, 'skill%s' % i, rubrics)
            for i in python_utils.RANGE(9)]

        for skill in skills:
            skill_services.save_new_skill(self.owner_id, skill)

        stories = [story_domain.Story.create_default_story(
            '%s' % i,
            'title %d',
            'description %d' % i,
            '%s' % (python_utils.divide(i, 2)),
            'title-%s' % chr(97 + i)
        ) for i in python_utils.RANGE(6)]

        for story in stories:
            story_services.save_new_story(self.owner_id, story)

        language_codes = ['ar', 'en', 'en']
        for index, topic in enumerate(topics):
            topic.language_code = language_codes[index]
            topic.add_additional_story('%s' % (index * 2))
            topic.add_canonical_story('%s' % (index * 2 + 1))
            topic.add_uncategorized_skill_id('%s' % (index * 3))
            topic.add_uncategorized_skill_id('%s' % (index * 3 + 1))
            topic.add_uncategorized_skill_id('%s' % (index * 3 + 2))
            topic_services.save_new_topic(self.owner_id, topic)
            if index == 0:
                committer_id = self.user_id
            else:
                committer_id = self.owner_id
            topic_services.update_topic_and_subtopic_pages(
                committer_id, '%s' % index, [topic_domain.TopicChange({
                    'cmd': 'add_subtopic',
                    'title': 'subtopic1',
                    'subtopic_id': 1
                }), topic_domain.TopicChange({
                    'cmd': 'move_skill_id_to_subtopic',
                    'old_subtopic_id': None,
                    'new_subtopic_id': 1,
                    'skill_id': '%s' % (index * 3)
                }), topic_domain.TopicChange({
                    'cmd': 'move_skill_id_to_subtopic',
                    'old_subtopic_id': None,
                    'new_subtopic_id': 1,
                    'skill_id': '%s' % (index * 3 + 1)
                })], 'Changes.')

        self.model_instance_0 = (
            subtopic_models.SubtopicPageCommitLogEntryModel.get_by_id(
                'subtopicpage-0-1-1'))
        self.model_instance_1 = (
            subtopic_models.SubtopicPageCommitLogEntryModel.get_by_id(
                'subtopicpage-1-1-1'))
        self.model_instance_2 = (
            subtopic_models.SubtopicPageCommitLogEntryModel.get_by_id(
                'subtopicpage-2-1-1'))

        self.job_class = (
            prod_validation_jobs_one_off
            .SubtopicPageCommitLogEntryModelAuditOneOffJob)

    def test_standard_operation(self):
        topic_services.update_topic_and_subtopic_pages(
            self.owner_id, '0', [subtopic_page_domain.SubtopicPageChange({
                'cmd': 'update_subtopic_page_property',
                'property_name': 'page_contents_html',
                'subtopic_id': 1,
                'new_value': {
                    'html': '<p>html</p>',
                    'content_id': 'content'
                },
                'old_value': {}
            })], 'Changes.')
        expected_output = [
            u'[u\'fully-validated SubtopicPageCommitLogEntryModel\', 4]']
        self.run_job_and_check_output(
            expected_output, sort=False, literal_eval=False)

    def test_model_with_user_id_migration_bot(self):
        self.model_instance_1.user_id = feconf.MIGRATION_BOT_USER_ID
        self.model_instance_1.update_timestamps(update_last_updated_time=False)
        self.model_instance_1.put()

        expected_output = [
            u'[u\'fully-validated SubtopicPageCommitLogEntryModel\', 3]'
        ]
        self.run_job_and_check_output(
            expected_output, sort=False, literal_eval=False)

    def test_model_with_pseudo_user_id(self):
        self.model_instance_1.user_id = self.PSEUDONYMOUS_ID
        self.model_instance_1.update_timestamps(update_last_updated_time=False)
        self.model_instance_1.put()

        expected_output = [
            u'[u\'fully-validated SubtopicPageCommitLogEntryModel\', 3]'
        ]
        self.run_job_and_check_output(
            expected_output, sort=False, literal_eval=False)

    def test_model_with_created_on_greater_than_last_updated(self):
        self.model_instance_0.created_on = (
            self.model_instance_0.last_updated + datetime.timedelta(days=1))
        self.model_instance_0.update_timestamps()
        self.model_instance_0.put()
        expected_output = [(
            u'[u\'failed validation check for time field relation check '
            'of SubtopicPageCommitLogEntryModel\', '
            '[u\'Entity id %s: The created_on field has a value '
            '%s which is greater than the value '
            '%s of last_updated field\']]') % (
                self.model_instance_0.id,
                self.model_instance_0.created_on,
                self.model_instance_0.last_updated
            ), u'[u\'fully-validated SubtopicPageCommitLogEntryModel\', 2]']
        self.run_job_and_check_output(
            expected_output, sort=True, literal_eval=False)

    def test_model_with_last_updated_greater_than_current_time(self):
        self.model_instance_1.delete()
        self.model_instance_2.delete()
        expected_output = [(
            u'[u\'failed validation check for current time check of '
            'SubtopicPageCommitLogEntryModel\', '
            '[u\'Entity id %s: The last_updated field has a '
            'value %s which is greater than the time when the job was run\']]'
        ) % (self.model_instance_0.id, self.model_instance_0.last_updated)]

        mocked_datetime = datetime.datetime.utcnow() - datetime.timedelta(
            hours=13)
        with datastore_services.mock_datetime_for_datastore(mocked_datetime):
            self.run_job_and_check_output(
                expected_output, sort=True, literal_eval=False)

    def test_missing_subtopic_page_model_failure(self):
        subtopic_models.SubtopicPageModel.get_by_id('0-1').delete(
            feconf.SYSTEM_COMMITTER_ID, '', [])
        expected_output = [
            (
                u'[u\'failed validation check for subtopic_page_ids '
                'field check of SubtopicPageCommitLogEntryModel\', '
                '[u"Entity id subtopicpage-0-1-1: based on field '
                'subtopic_page_ids having value 0-1, expected model '
                'SubtopicPageModel with id 0-1 but it doesn\'t exist", '
                'u"Entity id subtopicpage-0-1-2: based on field '
                'subtopic_page_ids having value 0-1, expected model '
                'SubtopicPageModel with id 0-1 but it doesn\'t exist"]]'
            ), u'[u\'fully-validated SubtopicPageCommitLogEntryModel\', 2]']
        self.run_job_and_check_output(
            expected_output, sort=False, literal_eval=True)

    def test_invalid_topic_version_in_model_id(self):
        model_with_invalid_version_in_id = (
            subtopic_models.SubtopicPageCommitLogEntryModel.create(
                '0-1', 3, self.owner_id, 'edit', 'msg', [{}],
                constants.ACTIVITY_STATUS_PUBLIC, False))
        model_with_invalid_version_in_id.subtopic_page_id = '0-1'
        model_with_invalid_version_in_id.update_timestamps()
        model_with_invalid_version_in_id.put()
        expected_output = [
            (
                u'[u\'failed validation check for subtopic page model '
                'version check of SubtopicPageCommitLogEntryModel\', '
                '[u\'Entity id %s: SubtopicPage model corresponding '
                'to id 0-1 has a version 1 which is less than '
                'the version 3 in commit log entry model id\']]'
            ) % (model_with_invalid_version_in_id.id),
            u'[u\'fully-validated SubtopicPageCommitLogEntryModel\', 3]']
        self.run_job_and_check_output(
            expected_output, sort=True, literal_eval=False)

    def test_model_with_invalid_id(self):
        model_with_invalid_id = (
            subtopic_models.SubtopicPageCommitLogEntryModel(
                id='invalid-0-1-1',
                user_id=self.owner_id,
                commit_type='edit',
                commit_message='msg',
                commit_cmds=[{}],
                post_commit_status=constants.ACTIVITY_STATUS_PUBLIC,
                post_commit_is_private=False))
        model_with_invalid_id.subtopic_page_id = '0-1'
        model_with_invalid_id.update_timestamps()
        model_with_invalid_id.put()
        expected_output = [
            (
                u'[u\'failed validation check for model id check of '
                'SubtopicPageCommitLogEntryModel\', '
                '[u\'Entity id %s: Entity id does not match regex pattern\']]'
            ) % (model_with_invalid_id.id), (
                u'[u\'failed validation check for commit cmd check of '
                'SubtopicPageCommitLogEntryModel\', [u\'Entity id '
                'invalid-0-1-1: No commit command domain object defined '
                'for entity with commands: [{}]\']]'),
            u'[u\'fully-validated SubtopicPageCommitLogEntryModel\', 3]']
        self.run_job_and_check_output(
            expected_output, sort=True, literal_eval=False)

    def test_model_with_invalid_commit_type(self):
        self.model_instance_0.commit_type = 'invalid'
        self.model_instance_0.update_timestamps()
        self.model_instance_0.put()
        expected_output = [
            (
                u'[u\'failed validation check for commit type check of '
                'SubtopicPageCommitLogEntryModel\', '
                '[u\'Entity id subtopicpage-0-1-1: Commit type invalid is '
                'not allowed\']]'
            ), u'[u\'fully-validated SubtopicPageCommitLogEntryModel\', 2]']
        self.run_job_and_check_output(
            expected_output, sort=True, literal_eval=False)

    def test_model_with_invalid_post_commit_status(self):
        self.model_instance_0.post_commit_status = 'invalid'
        self.model_instance_0.update_timestamps()
        self.model_instance_0.put()
        expected_output = [
            (
                u'[u\'failed validation check for post commit status check '
                'of SubtopicPageCommitLogEntryModel\', '
                '[u\'Entity id subtopicpage-0-1-1: Post commit status invalid '
                'is invalid\']]'
            ), u'[u\'fully-validated SubtopicPageCommitLogEntryModel\', 2]']
        self.run_job_and_check_output(
            expected_output, sort=True, literal_eval=False)

    def test_model_with_invalid_true_post_commit_is_private(self):
        self.model_instance_0.post_commit_status = 'public'
        self.model_instance_0.post_commit_is_private = True
        self.model_instance_0.update_timestamps()
        self.model_instance_0.put()

        expected_output = [
            (
                u'[u\'failed validation check for post commit is private '
                'check of SubtopicPageCommitLogEntryModel\', '
                '[u\'Entity id %s: Post commit status is '
                'public but post_commit_is_private is True\']]'
            ) % self.model_instance_0.id,
            u'[u\'fully-validated SubtopicPageCommitLogEntryModel\', 2]']
        self.run_job_and_check_output(
            expected_output, sort=True, literal_eval=False)

    def test_model_with_invalid_false_post_commit_is_private(self):
        self.model_instance_0.post_commit_status = 'private'
        self.model_instance_0.post_commit_is_private = False
        self.model_instance_0.update_timestamps()
        self.model_instance_0.put()

        expected_output = [
            (
                u'[u\'failed validation check for post commit is private '
                'check of SubtopicPageCommitLogEntryModel\', '
                '[u\'Entity id %s: Post commit status is '
                'private but post_commit_is_private is False\']]'
            ) % self.model_instance_0.id,
            u'[u\'fully-validated SubtopicPageCommitLogEntryModel\', 2]']
        self.run_job_and_check_output(
            expected_output, sort=True, literal_eval=False)

    def test_model_with_invalid_commit_cmd_schmea(self):
        self.model_instance_0.commit_cmds = [{
            'cmd': 'create_new',
            'invalid_attribute': 'invalid'
        }]
        self.model_instance_0.update_timestamps()
        self.model_instance_0.put()
        expected_output = [
            (
                u'[u\'failed validation check for commit cmd create_new '
                'check of SubtopicPageCommitLogEntryModel\', '
                '[u"Entity id subtopicpage-0-1-1: Commit command domain '
                'validation for command: {u\'cmd\': u\'create_new\', '
                'u\'invalid_attribute\': u\'invalid\'} failed with error: '
                'The following required attributes are missing: '
                'subtopic_id, topic_id, The following extra attributes '
                'are present: invalid_attribute"]]'
            ), u'[u\'fully-validated SubtopicPageCommitLogEntryModel\', 2]']
        self.run_job_and_check_output(
>>>>>>> 24562937
            expected_output, sort=True, literal_eval=False)<|MERGE_RESOLUTION|>--- conflicted
+++ resolved
@@ -1808,8 +1808,6 @@
                 'with id 2 but it doesn\'t exist"]]'),
             u'[u\'fully-validated ExplorationContextModel\', 2]']
         self.run_job_and_check_output(
-<<<<<<< HEAD
-=======
             expected_output, sort=True, literal_eval=False)
 
 
@@ -2764,5 +2762,4 @@
                 'are present: invalid_attribute"]]'
             ), u'[u\'fully-validated SubtopicPageCommitLogEntryModel\', 2]']
         self.run_job_and_check_output(
->>>>>>> 24562937
             expected_output, sort=True, literal_eval=False)