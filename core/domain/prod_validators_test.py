--- conflicted
+++ resolved
@@ -23,7 +23,6 @@
 
 from constants import constants
 from core.domain import prod_validation_jobs_one_off
-<<<<<<< HEAD
 from core.domain import rating_services
 from core.domain import rights_domain
 from core.domain import rights_manager
@@ -31,15 +30,6 @@
 from core.domain import story_services
 from core.domain import taskqueue_services
 from core.domain import user_services
-=======
-from core.domain import skill_domain
-from core.domain import skill_services
-from core.domain import story_domain
-from core.domain import story_services
-from core.domain import subtopic_page_domain
-from core.domain import topic_domain
-from core.domain import topic_services
->>>>>>> 3de104d2
 from core.platform import models
 from core.tests import test_utils
 import feconf
@@ -57,7 +47,6 @@
 ])
 
 
-<<<<<<< HEAD
 class ExplorationModelValidatorTests(test_utils.AuditJobsTestBase):
 
     def setUp(self):
@@ -95,101 +84,6 @@
 
         expected_output = [
             u'[u\'fully-validated ExplorationModel\', 3]']
-=======
-class SubtopicPageModelValidatorTests(test_utils.AuditJobsTestBase):
-
-    def setUp(self):
-        super(SubtopicPageModelValidatorTests, self).setUp()
-
-        self.signup(self.OWNER_EMAIL, self.OWNER_USERNAME)
-        self.owner_id = self.get_user_id_from_email(self.OWNER_EMAIL)
-
-        self.signup(self.ADMIN_EMAIL, self.ADMIN_USERNAME)
-        self.admin_id = self.get_user_id_from_email(self.ADMIN_EMAIL)
-        self.set_admins([self.ADMIN_USERNAME])
-
-        topics = [topic_domain.Topic.create_default_topic(
-            '%s' % i,
-            'topic%s' % i,
-            'abbrev-%s' % chr(120 + i),
-            'description%s' % i) for i in python_utils.RANGE(3)]
-        rubrics = [
-            skill_domain.Rubric(
-                constants.SKILL_DIFFICULTIES[0], ['Explanation 1']),
-            skill_domain.Rubric(
-                constants.SKILL_DIFFICULTIES[1], ['Explanation 2']),
-            skill_domain.Rubric(
-                constants.SKILL_DIFFICULTIES[2], ['Explanation 3'])]
-        skills = [
-            skill_domain.Skill.create_default_skill(
-                '%s' % i, 'skill%s' % i, rubrics)
-            for i in python_utils.RANGE(9)]
-
-        for skill in skills:
-            skill_services.save_new_skill(self.owner_id, skill)
-
-        stories = [story_domain.Story.create_default_story(
-            '%s' % i,
-            'title %d',
-            'description %d' % i,
-            '%s' % (python_utils.divide(i, 2)),
-            'title-%s' % chr(97 + i)
-        ) for i in python_utils.RANGE(6)]
-
-        for story in stories:
-            story_services.save_new_story(self.owner_id, story)
-
-        language_codes = ['ar', 'en', 'en']
-        for index, topic in enumerate(topics):
-            topic.language_code = language_codes[index]
-            topic.add_additional_story('%s' % (index * 2))
-            topic.add_canonical_story('%s' % (index * 2 + 1))
-            topic.add_uncategorized_skill_id('%s' % (index * 3))
-            topic.add_uncategorized_skill_id('%s' % (index * 3 + 1))
-            topic.add_uncategorized_skill_id('%s' % (index * 3 + 2))
-            topic_services.save_new_topic(self.owner_id, topic)
-            topic_services.update_topic_and_subtopic_pages(
-                self.owner_id, '%s' % index, [topic_domain.TopicChange({
-                    'cmd': 'add_subtopic',
-                    'title': 'subtopic1',
-                    'subtopic_id': 1
-                }), topic_domain.TopicChange({
-                    'cmd': 'move_skill_id_to_subtopic',
-                    'old_subtopic_id': None,
-                    'new_subtopic_id': 1,
-                    'skill_id': '%s' % (index * 3)
-                }), topic_domain.TopicChange({
-                    'cmd': 'move_skill_id_to_subtopic',
-                    'old_subtopic_id': None,
-                    'new_subtopic_id': 1,
-                    'skill_id': '%s' % (index * 3 + 1)
-                })], 'Changes.')
-
-        self.model_instance_0 = (
-            subtopic_models.SubtopicPageModel.get_by_id('0-1'))
-        self.model_instance_1 = (
-            subtopic_models.SubtopicPageModel.get_by_id('1-1'))
-        self.model_instance_2 = (
-            subtopic_models.SubtopicPageModel.get_by_id('2-1'))
-
-        self.job_class = (
-            prod_validation_jobs_one_off.SubtopicPageModelAuditOneOffJob)
-
-    def test_standard_operation(self):
-        topic_services.update_topic_and_subtopic_pages(
-            self.owner_id, '0', [subtopic_page_domain.SubtopicPageChange({
-                'cmd': 'update_subtopic_page_property',
-                'property_name': 'page_contents_html',
-                'subtopic_id': 1,
-                'new_value': {
-                    'html': '<p>html</p>',
-                    'content_id': 'content'
-                },
-                'old_value': {}
-            })], 'Changes.')
-        expected_output = [
-            u'[u\'fully-validated SubtopicPageModel\', 3]']
->>>>>>> 3de104d2
         self.run_job_and_check_output(
             expected_output, sort=False, literal_eval=False)
 
@@ -198,7 +92,6 @@
             self.model_instance_0.last_updated + datetime.timedelta(days=1))
         self.model_instance_0.commit(
             feconf.SYSTEM_COMMITTER_ID, 'created_on test', [])
-<<<<<<< HEAD
         expected_output = [(
             u'[u\'failed validation check for time field relation check '
             'of ExplorationModel\', '
@@ -209,20 +102,6 @@
                 self.model_instance_0.created_on,
                 self.model_instance_0.last_updated
             ), u'[u\'fully-validated ExplorationModel\', 2]']
-=======
-        expected_output = [
-            (
-                u'[u\'failed validation check for time field relation check '
-                'of SubtopicPageModel\', '
-                '[u\'Entity id %s: The created_on field has a value '
-                '%s which is greater than the value '
-                '%s of last_updated field\']]') % (
-                    self.model_instance_0.id,
-                    self.model_instance_0.created_on,
-                    self.model_instance_0.last_updated
-                ),
-            u'[u\'fully-validated SubtopicPageModel\', 2]']
->>>>>>> 3de104d2
         self.run_job_and_check_output(
             expected_output, sort=True, literal_eval=False)
 
@@ -230,7 +109,6 @@
         self.model_instance_1.delete(feconf.SYSTEM_COMMITTER_ID, 'delete')
         self.model_instance_2.delete(feconf.SYSTEM_COMMITTER_ID, 'delete')
         expected_output = [
-<<<<<<< HEAD
             '[u\'fully-validated ExplorationModel\', 2]',
             (
                 u'[u\'failed validation check for current time check of '
@@ -239,17 +117,6 @@
                 'value %s which is greater than the time when '
                 'the job was run\']]'
             ) % (self.model_instance_0.id, self.model_instance_0.last_updated)]
-=======
-            '[u\'fully-validated SubtopicPageModel\', 2]',
-            (
-                '[u\'failed validation check for current time check of '
-                'SubtopicPageModel\', '
-                '[u\'Entity id %s: The last_updated field has a '
-                'value %s which is greater '
-                'than the time when the job was run\']]'
-            ) % (self.model_instance_0.id, self.model_instance_0.last_updated)
-        ]
->>>>>>> 3de104d2
 
         mocked_datetime = datetime.datetime.utcnow() - datetime.timedelta(
             hours=13)
@@ -257,7 +124,6 @@
             self.run_job_and_check_output(
                 expected_output, sort=True, literal_eval=False)
 
-<<<<<<< HEAD
     def test_model_with_invalid_exploration_schema(self):
         expected_output = [
             (
@@ -267,26 +133,12 @@
                 'error Invalid language_code: %s\']]'
             ) % (self.model_instance_0.id, self.model_instance_0.language_code),
             u'[u\'fully-validated ExplorationModel\', 2]']
-=======
-    def test_model_with_invalid_subtopic_page_schema(self):
-        self.model_instance_0.language_code = 'ar'
-        self.model_instance_0.commit(self.owner_id, '', [])
-        expected_output = [
-            (
-                u'[u\'failed validation check for domain object check of '
-                'SubtopicPageModel\', '
-                '[u\'Entity id %s: Entity fails domain validation with the '
-                'error Invalid language code: %s\']]'
-            ) % (self.model_instance_0.id, self.model_instance_0.language_code),
-            u'[u\'fully-validated SubtopicPageModel\', 2]']
->>>>>>> 3de104d2
         with self.swap(
             constants, 'SUPPORTED_CONTENT_LANGUAGES', [{
                 'code': 'en', 'description': 'English'}]):
             self.run_job_and_check_output(
                 expected_output, sort=True, literal_eval=False)
 
-<<<<<<< HEAD
     def test_private_exploration_with_missing_interaction_in_state(self):
         expected_output = [
             u'[u\'fully-validated ExplorationModel\', 3]']
@@ -316,42 +168,10 @@
             })], 'Changes.')
         exp_models.ExplorationCommitLogEntryModel.get_by_id(
             'exploration-0-1').delete()
-=======
-    def test_missing_topic_model_failure(self):
-        topic_models.TopicModel.get_by_id('0').delete(
-            feconf.SYSTEM_COMMITTER_ID, '', [])
-
-        expected_output = [
-            (
-                u'[u\'failed validation check for topic_ids field '
-                'check of SubtopicPageModel\', '
-                '[u"Entity id 0-1: based on field topic_ids having value '
-                '0, expected model TopicModel with id 0 but it '
-                'doesn\'t exist"]]'),
-            u'[u\'fully-validated SubtopicPageModel\', 2]']
-        self.run_job_and_check_output(
-            expected_output, sort=True, literal_eval=False)
-
-    def test_missing_subtopic_page_commit_log_entry_model_failure(self):
-        topic_services.update_topic_and_subtopic_pages(
-            self.owner_id, '0', [subtopic_page_domain.SubtopicPageChange({
-                'cmd': 'update_subtopic_page_property',
-                'property_name': 'page_contents_html',
-                'subtopic_id': 1,
-                'new_value': {
-                    'html': '<p>html</p>',
-                    'content_id': 'content'
-                },
-                'old_value': {}
-            })], 'Changes.')
-        subtopic_models.SubtopicPageCommitLogEntryModel.get_by_id(
-            'subtopicpage-0-1-1').delete()
->>>>>>> 3de104d2
 
         expected_output = [
             (
                 u'[u\'failed validation check for '
-<<<<<<< HEAD
                 'exploration_commit_log_entry_ids field check of '
                 'ExplorationModel\', '
                 '[u"Entity id 0: based on field '
@@ -389,21 +209,10 @@
                 'having value 0, expected model ExplorationRightsModel '
                 'with id 0 but it doesn\'t exist"]]'),
             u'[u\'fully-validated ExplorationModel\', 2]']
-=======
-                'subtopic_page_commit_log_entry_ids field check of '
-                'SubtopicPageModel\', '
-                '[u"Entity id 0-1: based on field '
-                'subtopic_page_commit_log_entry_ids having value '
-                'subtopicpage-0-1-1, expected model '
-                'SubtopicPageCommitLogEntryModel '
-                'with id subtopicpage-0-1-1 but it doesn\'t exist"]]'),
-            u'[u\'fully-validated SubtopicPageModel\', 2]']
->>>>>>> 3de104d2
         self.run_job_and_check_output(
             expected_output, sort=True, literal_eval=False)
 
     def test_missing_snapshot_metadata_model_failure(self):
-<<<<<<< HEAD
         exp_models.ExplorationSnapshotMetadataModel.get_by_id(
             '0-1').delete()
         expected_output = [
@@ -414,23 +223,10 @@
                 'value 0-1, expected model ExplorationSnapshotMetadataModel '
                 'with id 0-1 but it doesn\'t exist"]]'),
             u'[u\'fully-validated ExplorationModel\', 2]']
-=======
-        subtopic_models.SubtopicPageSnapshotMetadataModel.get_by_id(
-            '0-1-1').delete()
-        expected_output = [
-            (
-                u'[u\'failed validation check for snapshot_metadata_ids '
-                'field check of SubtopicPageModel\', '
-                '[u"Entity id 0-1: based on field snapshot_metadata_ids having '
-                'value 0-1-1, expected model SubtopicPageSnapshotMetadataModel '
-                'with id 0-1-1 but it doesn\'t exist"]]'),
-            u'[u\'fully-validated SubtopicPageModel\', 2]']
->>>>>>> 3de104d2
         self.run_job_and_check_output(
             expected_output, sort=True, literal_eval=False)
 
     def test_missing_snapshot_content_model_failure(self):
-<<<<<<< HEAD
         exp_models.ExplorationSnapshotContentModel.get_by_id(
             '0-1').delete()
         expected_output = [
@@ -441,23 +237,10 @@
                 'value 0-1, expected model ExplorationSnapshotContentModel '
                 'with id 0-1 but it doesn\'t exist"]]'),
             u'[u\'fully-validated ExplorationModel\', 2]']
-=======
-        subtopic_models.SubtopicPageSnapshotContentModel.get_by_id(
-            '0-1-1').delete()
-        expected_output = [
-            (
-                u'[u\'failed validation check for snapshot_content_ids '
-                'field check of SubtopicPageModel\', '
-                '[u"Entity id 0-1: based on field snapshot_content_ids having '
-                'value 0-1-1, expected model SubtopicPageSnapshotContentModel '
-                'with id 0-1-1 but it doesn\'t exist"]]'),
-            u'[u\'fully-validated SubtopicPageModel\', 2]']
->>>>>>> 3de104d2
-        self.run_job_and_check_output(
-            expected_output, sort=True, literal_eval=False)
-
-
-<<<<<<< HEAD
+        self.run_job_and_check_output(
+            expected_output, sort=True, literal_eval=False)
+
+
 class ExplorationSnapshotMetadataModelValidatorTests(
         test_utils.AuditJobsTestBase):
 
@@ -504,112 +287,6 @@
             })], 'Changes.')
         expected_output = [
             u'[u\'fully-validated ExplorationSnapshotMetadataModel\', 4]']
-=======
-class SubtopicPageSnapshotMetadataModelValidatorTests(
-        test_utils.AuditJobsTestBase):
-
-    def setUp(self):
-        super(SubtopicPageSnapshotMetadataModelValidatorTests, self).setUp()
-        self.signup(self.OWNER_EMAIL, self.OWNER_USERNAME)
-        self.owner_id = self.get_user_id_from_email(self.OWNER_EMAIL)
-
-        self.signup(USER_EMAIL, USER_NAME)
-        self.user_id = self.get_user_id_from_email(USER_EMAIL)
-
-        self.signup(self.ADMIN_EMAIL, self.ADMIN_USERNAME)
-        self.admin_id = self.get_user_id_from_email(self.ADMIN_EMAIL)
-        self.set_admins([self.ADMIN_USERNAME])
-
-        topics = [topic_domain.Topic.create_default_topic(
-            '%s' % i,
-            'topic%s' % i,
-            'abbrev-%s' % chr(120 + i),
-            'description%s' % i) for i in python_utils.RANGE(3)]
-        rubrics = [
-            skill_domain.Rubric(
-                constants.SKILL_DIFFICULTIES[0], ['Explanation 1']),
-            skill_domain.Rubric(
-                constants.SKILL_DIFFICULTIES[1], ['Explanation 2']),
-            skill_domain.Rubric(
-                constants.SKILL_DIFFICULTIES[2], ['Explanation 3'])]
-        skills = [
-            skill_domain.Skill.create_default_skill(
-                '%s' % i, 'skill%s' % i, rubrics)
-            for i in python_utils.RANGE(9)]
-
-        for skill in skills:
-            skill_services.save_new_skill(self.owner_id, skill)
-
-        stories = [story_domain.Story.create_default_story(
-            '%s' % i,
-            'title %d',
-            'description %d' % i,
-            '%s' % (python_utils.divide(i, 2)),
-            'title-%s' % chr(97 + i)
-        ) for i in python_utils.RANGE(6)]
-
-        for story in stories:
-            story_services.save_new_story(self.owner_id, story)
-
-        language_codes = ['ar', 'en', 'en']
-        for index, topic in enumerate(topics):
-            topic.language_code = language_codes[index]
-            topic.add_additional_story('%s' % (index * 2))
-            topic.add_canonical_story('%s' % (index * 2 + 1))
-            topic.add_uncategorized_skill_id('%s' % (index * 3))
-            topic.add_uncategorized_skill_id('%s' % (index * 3 + 1))
-            topic.add_uncategorized_skill_id('%s' % (index * 3 + 2))
-            topic_services.save_new_topic(self.owner_id, topic)
-            if index == 0:
-                committer_id = self.user_id
-            else:
-                committer_id = self.owner_id
-            topic_services.update_topic_and_subtopic_pages(
-                committer_id, '%s' % index, [topic_domain.TopicChange({
-                    'cmd': 'add_subtopic',
-                    'title': 'subtopic1',
-                    'subtopic_id': 1
-                }), topic_domain.TopicChange({
-                    'cmd': 'move_skill_id_to_subtopic',
-                    'old_subtopic_id': None,
-                    'new_subtopic_id': 1,
-                    'skill_id': '%s' % (index * 3)
-                }), topic_domain.TopicChange({
-                    'cmd': 'move_skill_id_to_subtopic',
-                    'old_subtopic_id': None,
-                    'new_subtopic_id': 1,
-                    'skill_id': '%s' % (index * 3 + 1)
-                })], 'Changes.')
-
-        self.model_instance_0 = (
-            subtopic_models.SubtopicPageSnapshotMetadataModel.get_by_id(
-                '0-1-1'))
-        self.model_instance_1 = (
-            subtopic_models.SubtopicPageSnapshotMetadataModel.get_by_id(
-                '1-1-1'))
-        self.model_instance_2 = (
-            subtopic_models.SubtopicPageSnapshotMetadataModel.get_by_id(
-                '2-1-1'))
-
-        self.job_class = (
-            prod_validation_jobs_one_off
-            .SubtopicPageSnapshotMetadataModelAuditOneOffJob)
-
-    def test_standard_operation(self):
-        topic_services.update_topic_and_subtopic_pages(
-            self.owner_id, '0', [subtopic_page_domain.SubtopicPageChange({
-                'cmd': 'update_subtopic_page_property',
-                'property_name': 'page_contents_html',
-                'subtopic_id': 1,
-                'new_value': {
-                    'html': '<p>html</p>',
-                    'content_id': 'content'
-                },
-                'old_value': {}
-            })], 'Changes.')
-        expected_output = [
-            u'[u\'fully-validated SubtopicPageSnapshotMetadataModel\', 4]']
->>>>>>> 3de104d2
         self.run_job_and_check_output(
             expected_output, sort=False, literal_eval=False)
 
@@ -619,12 +296,7 @@
         self.model_instance_1.put()
 
         expected_output = [
-<<<<<<< HEAD
             u'[u\'fully-validated ExplorationSnapshotMetadataModel\', 3]']
-=======
-            u'[u\'fully-validated SubtopicPageSnapshotMetadataModel\', 3]'
-        ]
->>>>>>> 3de104d2
         self.run_job_and_check_output(
             expected_output, sort=False, literal_eval=False)
 
@@ -634,12 +306,7 @@
         self.model_instance_1.put()
 
         expected_output = [
-<<<<<<< HEAD
             u'[u\'fully-validated ExplorationSnapshotMetadataModel\', 3]']
-=======
-            u'[u\'fully-validated SubtopicPageSnapshotMetadataModel\', 3]'
-        ]
->>>>>>> 3de104d2
         self.run_job_and_check_output(
             expected_output, sort=False, literal_eval=False)
 
@@ -650,11 +317,7 @@
         self.model_instance_0.put()
         expected_output = [(
             u'[u\'failed validation check for time field relation check '
-<<<<<<< HEAD
             'of ExplorationSnapshotMetadataModel\', '
-=======
-            'of SubtopicPageSnapshotMetadataModel\', '
->>>>>>> 3de104d2
             '[u\'Entity id %s: The created_on field has a value '
             '%s which is greater than the value '
             '%s of last_updated field\']]') % (
@@ -663,11 +326,7 @@
                 self.model_instance_0.last_updated
             ), (
                 u'[u\'fully-validated '
-<<<<<<< HEAD
                 'ExplorationSnapshotMetadataModel\', 2]')]
-=======
-                'SubtopicPageSnapshotMetadataModel\', 2]')]
->>>>>>> 3de104d2
         self.run_job_and_check_output(
             expected_output, sort=True, literal_eval=False)
 
@@ -676,11 +335,7 @@
         self.model_instance_2.delete()
         expected_output = [(
             u'[u\'failed validation check for current time check of '
-<<<<<<< HEAD
             'ExplorationSnapshotMetadataModel\', '
-=======
-            'SubtopicPageSnapshotMetadataModel\', '
->>>>>>> 3de104d2
             '[u\'Entity id %s: The last_updated field has a '
             'value %s which is greater than the time when the job was run\']]'
         ) % (self.model_instance_0.id, self.model_instance_0.last_updated)]
@@ -691,7 +346,6 @@
             self.run_job_and_check_output(
                 expected_output, sort=True, literal_eval=False)
 
-<<<<<<< HEAD
     def test_missing_exploration_model_failure(self):
         exp_models.ExplorationModel.get_by_id('0').delete(
             self.user_id, '', [])
@@ -707,23 +361,6 @@
             ), (
                 u'[u\'fully-validated '
                 'ExplorationSnapshotMetadataModel\', 2]')]
-=======
-    def test_missing_subtopic_page_model_failure(self):
-        subtopic_models.SubtopicPageModel.get_by_id('0-1').delete(
-            self.user_id, '', [])
-        expected_output = [
-            (
-                u'[u\'failed validation check for subtopic_page_ids '
-                'field check of SubtopicPageSnapshotMetadataModel\', '
-                '[u"Entity id 0-1-1: based on field subtopic_page_ids '
-                'having value 0-1, expected model SubtopicPageModel with '
-                'id 0-1 but it doesn\'t exist", u"Entity id 0-1-2: based '
-                'on field subtopic_page_ids having value 0-1, expected model '
-                'SubtopicPageModel with id 0-1 but it doesn\'t exist"]]'
-            ), (
-                u'[u\'fully-validated '
-                'SubtopicPageSnapshotMetadataModel\', 2]')]
->>>>>>> 3de104d2
         self.run_job_and_check_output(
             expected_output, literal_eval=True)
 
@@ -732,18 +369,12 @@
         expected_output = [
             (
                 u'[u\'failed validation check for committer_ids field '
-<<<<<<< HEAD
                 'check of ExplorationSnapshotMetadataModel\', '
                 '[u"Entity id 0-1: based on field committer_ids having '
-=======
-                'check of SubtopicPageSnapshotMetadataModel\', '
-                '[u"Entity id 0-1-1: based on field committer_ids having '
->>>>>>> 3de104d2
                 'value %s, expected model UserSettingsModel with id %s '
                 'but it doesn\'t exist"]]'
             ) % (self.user_id, self.user_id), (
                 u'[u\'fully-validated '
-<<<<<<< HEAD
                 'ExplorationSnapshotMetadataModel\', 2]')]
         self.run_job_and_check_output(
             expected_output, sort=True, literal_eval=False)
@@ -752,22 +383,11 @@
         model_with_invalid_version_in_id = (
             exp_models.ExplorationSnapshotMetadataModel(
                 id='0-3', committer_id=self.owner_id, commit_type='edit',
-=======
-                'SubtopicPageSnapshotMetadataModel\', 2]')]
-        self.run_job_and_check_output(
-            expected_output, sort=True, literal_eval=False)
-
-    def test_invalid_subtopic_page_version_in_model_id(self):
-        model_with_invalid_version_in_id = (
-            subtopic_models.SubtopicPageSnapshotMetadataModel(
-                id='0-1-3', committer_id=self.owner_id, commit_type='edit',
->>>>>>> 3de104d2
                 commit_message='msg', commit_cmds=[{}]))
         model_with_invalid_version_in_id.update_timestamps()
         model_with_invalid_version_in_id.put()
         expected_output = [
             (
-<<<<<<< HEAD
                 u'[u\'failed validation check for exploration model '
                 'version check of ExplorationSnapshotMetadataModel\', '
                 '[u\'Entity id 0-3: Exploration model corresponding to '
@@ -775,35 +395,21 @@
                 'snapshot metadata model id\']]'
             ), (
                 u'[u\'fully-validated ExplorationSnapshotMetadataModel\', '
-=======
-                u'[u\'failed validation check for subtopic page model '
-                'version check of SubtopicPageSnapshotMetadataModel\', '
-                '[u\'Entity id 0-1-3: SubtopicPage model corresponding to '
-                'id 0-1 has a version 1 which is less than the version 3 in '
-                'snapshot metadata model id\']]'
-            ), (
-                u'[u\'fully-validated SubtopicPageSnapshotMetadataModel\', '
->>>>>>> 3de104d2
                 '3]')]
         self.run_job_and_check_output(
             expected_output, sort=True, literal_eval=False)
 
     def test_model_with_invalid_commit_cmd_schmea(self):
         self.model_instance_0.commit_cmds = [{
-<<<<<<< HEAD
             'cmd': 'add_state'
         }, {
             'cmd': 'delete_state',
-=======
-            'cmd': 'create_new',
->>>>>>> 3de104d2
             'invalid_attribute': 'invalid'
         }]
         self.model_instance_0.update_timestamps()
         self.model_instance_0.put()
         expected_output = [
             (
-<<<<<<< HEAD
                 u'[u\'failed validation check for commit '
                 'cmd delete_state check of '
                 'ExplorationSnapshotMetadataModel\', '
@@ -879,22 +485,10 @@
                 '[u\'Entity id 0-1: Commit message larger than '
                 'accepted length\']]'
             ), u'[u\'fully-validated ExplorationSnapshotMetadataModel\', 2]']
-=======
-                u'[u\'failed validation check for commit cmd create_new '
-                'check of SubtopicPageSnapshotMetadataModel\', '
-                '[u"Entity id 0-1-1: Commit command domain validation '
-                'for command: {u\'cmd\': u\'create_new\', '
-                'u\'invalid_attribute\': u\'invalid\'} failed with error: '
-                'The following required attributes are missing: '
-                'subtopic_id, topic_id, The following extra attributes '
-                'are present: invalid_attribute"]]'
-            ), u'[u\'fully-validated SubtopicPageSnapshotMetadataModel\', 2]']
->>>>>>> 3de104d2
-        self.run_job_and_check_output(
-            expected_output, sort=True, literal_eval=False)
-
-
-<<<<<<< HEAD
+        self.run_job_and_check_output(
+            expected_output, sort=True, literal_eval=False)
+
+
 class ExplorationSnapshotContentModelValidatorTests(
         test_utils.AuditJobsTestBase):
 
@@ -936,108 +530,6 @@
             })], 'Changes.')
         expected_output = [
             u'[u\'fully-validated ExplorationSnapshotContentModel\', 4]']
-=======
-class SubtopicPageSnapshotContentModelValidatorTests(
-        test_utils.AuditJobsTestBase):
-
-    def setUp(self):
-        super(SubtopicPageSnapshotContentModelValidatorTests, self).setUp()
-        self.signup(self.OWNER_EMAIL, self.OWNER_USERNAME)
-        self.owner_id = self.get_user_id_from_email(self.OWNER_EMAIL)
-
-        self.signup(USER_EMAIL, USER_NAME)
-        self.user_id = self.get_user_id_from_email(USER_EMAIL)
-
-        self.signup(self.ADMIN_EMAIL, self.ADMIN_USERNAME)
-        self.admin_id = self.get_user_id_from_email(self.ADMIN_EMAIL)
-        self.set_admins([self.ADMIN_USERNAME])
-
-        topics = [topic_domain.Topic.create_default_topic(
-            '%s' % i,
-            'topic%s' % i,
-            'abbrev-%s' % chr(120 + i),
-            'description%s' % i) for i in python_utils.RANGE(3)]
-        rubrics = [
-            skill_domain.Rubric(
-                constants.SKILL_DIFFICULTIES[0], ['Explanation 1']),
-            skill_domain.Rubric(
-                constants.SKILL_DIFFICULTIES[1], ['Explanation 2']),
-            skill_domain.Rubric(
-                constants.SKILL_DIFFICULTIES[2], ['Explanation 3'])]
-        skills = [
-            skill_domain.Skill.create_default_skill(
-                '%s' % i, 'skill%s' % i, rubrics)
-            for i in python_utils.RANGE(9)]
-
-        for skill in skills:
-            skill_services.save_new_skill(self.owner_id, skill)
-
-        stories = [story_domain.Story.create_default_story(
-            '%s' % i,
-            'title %d',
-            'description %d' % i,
-            '%s' % (python_utils.divide(i, 2)),
-            'title-%s' % chr(97 + i)
-        ) for i in python_utils.RANGE(6)]
-
-        for story in stories:
-            story_services.save_new_story(self.owner_id, story)
-
-        language_codes = ['ar', 'en', 'en']
-        for index, topic in enumerate(topics):
-            topic.language_code = language_codes[index]
-            topic.add_additional_story('%s' % (index * 2))
-            topic.add_canonical_story('%s' % (index * 2 + 1))
-            topic.add_uncategorized_skill_id('%s' % (index * 3))
-            topic.add_uncategorized_skill_id('%s' % (index * 3 + 1))
-            topic.add_uncategorized_skill_id('%s' % (index * 3 + 2))
-            topic_services.save_new_topic(self.owner_id, topic)
-            topic_services.update_topic_and_subtopic_pages(
-                self.owner_id, '%s' % index, [topic_domain.TopicChange({
-                    'cmd': 'add_subtopic',
-                    'title': 'subtopic1',
-                    'subtopic_id': 1
-                }), topic_domain.TopicChange({
-                    'cmd': 'move_skill_id_to_subtopic',
-                    'old_subtopic_id': None,
-                    'new_subtopic_id': 1,
-                    'skill_id': '%s' % (index * 3)
-                }), topic_domain.TopicChange({
-                    'cmd': 'move_skill_id_to_subtopic',
-                    'old_subtopic_id': None,
-                    'new_subtopic_id': 1,
-                    'skill_id': '%s' % (index * 3 + 1)
-                })], 'Changes.')
-
-        self.model_instance_0 = (
-            subtopic_models.SubtopicPageSnapshotContentModel.get_by_id(
-                '0-1-1'))
-        self.model_instance_1 = (
-            subtopic_models.SubtopicPageSnapshotContentModel.get_by_id(
-                '1-1-1'))
-        self.model_instance_2 = (
-            subtopic_models.SubtopicPageSnapshotContentModel.get_by_id(
-                '2-1-1'))
-
-        self.job_class = (
-            prod_validation_jobs_one_off
-            .SubtopicPageSnapshotContentModelAuditOneOffJob)
-
-    def test_standard_operation(self):
-        topic_services.update_topic_and_subtopic_pages(
-            self.owner_id, '0', [subtopic_page_domain.SubtopicPageChange({
-                'cmd': 'update_subtopic_page_property',
-                'property_name': 'page_contents_html',
-                'subtopic_id': 1,
-                'new_value': {
-                    'html': '<p>html</p>',
-                    'content_id': 'content'
-                },
-                'old_value': {}
-            })], 'Changes.')
-        expected_output = [
-            u'[u\'fully-validated SubtopicPageSnapshotContentModel\', 4]']
->>>>>>> 3de104d2
         self.run_job_and_check_output(
             expected_output, sort=False, literal_eval=False)
 
@@ -1048,11 +540,7 @@
         self.model_instance_0.put()
         expected_output = [(
             u'[u\'failed validation check for time field relation check '
-<<<<<<< HEAD
             'of ExplorationSnapshotContentModel\', '
-=======
-            'of SubtopicPageSnapshotContentModel\', '
->>>>>>> 3de104d2
             '[u\'Entity id %s: The created_on field has a value '
             '%s which is greater than the value '
             '%s of last_updated field\']]') % (
@@ -1061,11 +549,7 @@
                 self.model_instance_0.last_updated
             ), (
                 u'[u\'fully-validated '
-<<<<<<< HEAD
                 'ExplorationSnapshotContentModel\', 2]')]
-=======
-                'SubtopicPageSnapshotContentModel\', 2]')]
->>>>>>> 3de104d2
         self.run_job_and_check_output(
             expected_output, sort=True, literal_eval=False)
 
@@ -1074,11 +558,7 @@
         self.model_instance_2.delete()
         expected_output = [(
             u'[u\'failed validation check for current time check of '
-<<<<<<< HEAD
             'ExplorationSnapshotContentModel\', '
-=======
-            'SubtopicPageSnapshotContentModel\', '
->>>>>>> 3de104d2
             '[u\'Entity id %s: The last_updated field has a '
             'value %s which is greater than the time when the job was run\']]'
         ) % (self.model_instance_0.id, self.model_instance_0.last_updated)]
@@ -1089,7 +569,6 @@
             self.run_job_and_check_output(
                 expected_output, sort=True, literal_eval=False)
 
-<<<<<<< HEAD
     def test_missing_exploration_model_failure(self):
         exp_models.ExplorationModel.get_by_id('0').delete(self.owner_id, '', [])
         expected_output = [
@@ -1112,34 +591,10 @@
             exp_models.ExplorationSnapshotContentModel(
                 id='0-3'))
         model_with_invalid_version_in_id.content = {}
-=======
-    def test_missing_subtopic_page_model_failure(self):
-        subtopic_models.SubtopicPageModel.get_by_id('0-1').delete(
-            self.user_id, '', [])
-        expected_output = [
-            (
-                u'[u\'failed validation check for subtopic_page_ids '
-                'field check of SubtopicPageSnapshotContentModel\', '
-                '[u"Entity id 0-1-1: based on field subtopic_page_ids '
-                'having value 0-1, expected model SubtopicPageModel with '
-                'id 0-1 but it doesn\'t exist", u"Entity id 0-1-2: based '
-                'on field subtopic_page_ids having value 0-1, expected model '
-                'SubtopicPageModel with id 0-1 but it doesn\'t exist"]]'
-            ), (
-                u'[u\'fully-validated '
-                'SubtopicPageSnapshotContentModel\', 2]')]
-        self.run_job_and_check_output(
-            expected_output, literal_eval=True)
-
-    def test_invalid_subtopic_page_version_in_model_id(self):
-        model_with_invalid_version_in_id = (
-            subtopic_models.SubtopicPageSnapshotContentModel(id='0-1-3'))
->>>>>>> 3de104d2
         model_with_invalid_version_in_id.update_timestamps()
         model_with_invalid_version_in_id.put()
         expected_output = [
             (
-<<<<<<< HEAD
                 u'[u\'failed validation check for exploration model '
                 'version check of ExplorationSnapshotContentModel\', '
                 '[u\'Entity id 0-3: Exploration model corresponding to '
@@ -1147,21 +602,11 @@
                 'the version 3 in snapshot content model id\']]'
             ), (
                 u'[u\'fully-validated ExplorationSnapshotContentModel\', '
-=======
-                u'[u\'failed validation check for subtopic page model '
-                'version check of SubtopicPageSnapshotContentModel\', '
-                '[u\'Entity id 0-1-3: SubtopicPage model corresponding to '
-                'id 0-1 has a version 1 which is less than the version 3 in '
-                'snapshot content model id\']]'
-            ), (
-                u'[u\'fully-validated SubtopicPageSnapshotContentModel\', '
->>>>>>> 3de104d2
                 '3]')]
         self.run_job_and_check_output(
             expected_output, sort=True, literal_eval=False)
 
 
-<<<<<<< HEAD
 class ExplorationRightsModelValidatorTests(test_utils.AuditJobsTestBase):
 
     def setUp(self):
@@ -1419,147 +864,22 @@
 
     def test_model_with_committer_id_migration_bot(self):
         self.model_instance_1.committer_id = feconf.MIGRATION_BOT_USER_ID
-=======
-class SubtopicPageCommitLogEntryModelValidatorTests(
-        test_utils.AuditJobsTestBase):
-
-    def setUp(self):
-        super(SubtopicPageCommitLogEntryModelValidatorTests, self).setUp()
-
-        self.signup(self.OWNER_EMAIL, self.OWNER_USERNAME)
-        self.owner_id = self.get_user_id_from_email(self.OWNER_EMAIL)
-
-        self.signup(USER_EMAIL, USER_NAME)
-        self.user_id = self.get_user_id_from_email(USER_EMAIL)
-
-        self.signup(self.ADMIN_EMAIL, self.ADMIN_USERNAME)
-        self.admin_id = self.get_user_id_from_email(self.ADMIN_EMAIL)
-        self.set_admins([self.ADMIN_USERNAME])
-
-        topics = [topic_domain.Topic.create_default_topic(
-            '%s' % i,
-            'topic%s' % i,
-            'abbrev-%s' % chr(120 + i),
-            'description%s' % i) for i in python_utils.RANGE(3)]
-        rubrics = [
-            skill_domain.Rubric(
-                constants.SKILL_DIFFICULTIES[0], ['Explanation 1']),
-            skill_domain.Rubric(
-                constants.SKILL_DIFFICULTIES[1], ['Explanation 2']),
-            skill_domain.Rubric(
-                constants.SKILL_DIFFICULTIES[2], ['Explanation 3'])]
-        skills = [
-            skill_domain.Skill.create_default_skill(
-                '%s' % i, 'skill%s' % i, rubrics)
-            for i in python_utils.RANGE(9)]
-
-        for skill in skills:
-            skill_services.save_new_skill(self.owner_id, skill)
-
-        stories = [story_domain.Story.create_default_story(
-            '%s' % i,
-            'title %d',
-            'description %d' % i,
-            '%s' % (python_utils.divide(i, 2)),
-            'title-%s' % chr(97 + i)
-        ) for i in python_utils.RANGE(6)]
-
-        for story in stories:
-            story_services.save_new_story(self.owner_id, story)
-
-        language_codes = ['ar', 'en', 'en']
-        for index, topic in enumerate(topics):
-            topic.language_code = language_codes[index]
-            topic.add_additional_story('%s' % (index * 2))
-            topic.add_canonical_story('%s' % (index * 2 + 1))
-            topic.add_uncategorized_skill_id('%s' % (index * 3))
-            topic.add_uncategorized_skill_id('%s' % (index * 3 + 1))
-            topic.add_uncategorized_skill_id('%s' % (index * 3 + 2))
-            topic_services.save_new_topic(self.owner_id, topic)
-            if index == 0:
-                committer_id = self.user_id
-            else:
-                committer_id = self.owner_id
-            topic_services.update_topic_and_subtopic_pages(
-                committer_id, '%s' % index, [topic_domain.TopicChange({
-                    'cmd': 'add_subtopic',
-                    'title': 'subtopic1',
-                    'subtopic_id': 1
-                }), topic_domain.TopicChange({
-                    'cmd': 'move_skill_id_to_subtopic',
-                    'old_subtopic_id': None,
-                    'new_subtopic_id': 1,
-                    'skill_id': '%s' % (index * 3)
-                }), topic_domain.TopicChange({
-                    'cmd': 'move_skill_id_to_subtopic',
-                    'old_subtopic_id': None,
-                    'new_subtopic_id': 1,
-                    'skill_id': '%s' % (index * 3 + 1)
-                })], 'Changes.')
-
-        self.model_instance_0 = (
-            subtopic_models.SubtopicPageCommitLogEntryModel.get_by_id(
-                'subtopicpage-0-1-1'))
-        self.model_instance_1 = (
-            subtopic_models.SubtopicPageCommitLogEntryModel.get_by_id(
-                'subtopicpage-1-1-1'))
-        self.model_instance_2 = (
-            subtopic_models.SubtopicPageCommitLogEntryModel.get_by_id(
-                'subtopicpage-2-1-1'))
-
-        self.job_class = (
-            prod_validation_jobs_one_off
-            .SubtopicPageCommitLogEntryModelAuditOneOffJob)
-
-    def test_standard_operation(self):
-        topic_services.update_topic_and_subtopic_pages(
-            self.owner_id, '0', [subtopic_page_domain.SubtopicPageChange({
-                'cmd': 'update_subtopic_page_property',
-                'property_name': 'page_contents_html',
-                'subtopic_id': 1,
-                'new_value': {
-                    'html': '<p>html</p>',
-                    'content_id': 'content'
-                },
-                'old_value': {}
-            })], 'Changes.')
-        expected_output = [
-            u'[u\'fully-validated SubtopicPageCommitLogEntryModel\', 4]']
-        self.run_job_and_check_output(
-            expected_output, sort=False, literal_eval=False)
-
-    def test_model_with_user_id_migration_bot(self):
-        self.model_instance_1.user_id = feconf.MIGRATION_BOT_USER_ID
->>>>>>> 3de104d2
         self.model_instance_1.update_timestamps(update_last_updated_time=False)
         self.model_instance_1.put()
 
         expected_output = [
-<<<<<<< HEAD
             u'[u\'fully-validated ExplorationRightsSnapshotMetadataModel\', 3]'
-=======
-            u'[u\'fully-validated SubtopicPageCommitLogEntryModel\', 3]'
->>>>>>> 3de104d2
         ]
         self.run_job_and_check_output(
             expected_output, sort=False, literal_eval=False)
 
-<<<<<<< HEAD
     def test_model_with_pseudo_committer_id(self):
         self.model_instance_1.committer_id = self.PSEUDONYMOUS_ID
-=======
-    def test_model_with_pseudo_user_id(self):
-        self.model_instance_1.user_id = self.PSEUDONYMOUS_ID
->>>>>>> 3de104d2
         self.model_instance_1.update_timestamps(update_last_updated_time=False)
         self.model_instance_1.put()
 
         expected_output = [
-<<<<<<< HEAD
             u'[u\'fully-validated ExplorationRightsSnapshotMetadataModel\', 3]'
-=======
-            u'[u\'fully-validated SubtopicPageCommitLogEntryModel\', 3]'
->>>>>>> 3de104d2
         ]
         self.run_job_and_check_output(
             expected_output, sort=False, literal_eval=False)
@@ -1571,24 +891,16 @@
         self.model_instance_0.put()
         expected_output = [(
             u'[u\'failed validation check for time field relation check '
-<<<<<<< HEAD
             'of ExplorationRightsSnapshotMetadataModel\', '
-=======
-            'of SubtopicPageCommitLogEntryModel\', '
->>>>>>> 3de104d2
             '[u\'Entity id %s: The created_on field has a value '
             '%s which is greater than the value '
             '%s of last_updated field\']]') % (
                 self.model_instance_0.id,
                 self.model_instance_0.created_on,
                 self.model_instance_0.last_updated
-<<<<<<< HEAD
             ), (
                 u'[u\'fully-validated '
                 'ExplorationRightsSnapshotMetadataModel\', 2]')]
-=======
-            ), u'[u\'fully-validated SubtopicPageCommitLogEntryModel\', 2]']
->>>>>>> 3de104d2
         self.run_job_and_check_output(
             expected_output, sort=True, literal_eval=False)
 
@@ -1597,11 +909,7 @@
         self.model_instance_2.delete()
         expected_output = [(
             u'[u\'failed validation check for current time check of '
-<<<<<<< HEAD
             'ExplorationRightsSnapshotMetadataModel\', '
-=======
-            'SubtopicPageCommitLogEntryModel\', '
->>>>>>> 3de104d2
             '[u\'Entity id %s: The last_updated field has a '
             'value %s which is greater than the time when the job was run\']]'
         ) % (self.model_instance_0.id, self.model_instance_0.last_updated)]
@@ -1612,7 +920,6 @@
             self.run_job_and_check_output(
                 expected_output, sort=True, literal_eval=False)
 
-<<<<<<< HEAD
     def test_missing_exploration_rights_model_failure(self):
         exp_models.ExplorationRightsModel.get_by_id('0').delete(
             self.user_id, '', [])
@@ -1651,36 +958,10 @@
             exp_models.ExplorationRightsSnapshotMetadataModel(
                 id='0-3', committer_id=self.owner_id, commit_type='edit',
                 commit_message='msg', commit_cmds=[{}]))
-=======
-    def test_missing_subtopic_page_model_failure(self):
-        subtopic_models.SubtopicPageModel.get_by_id('0-1').delete(
-            feconf.SYSTEM_COMMITTER_ID, '', [])
-        expected_output = [
-            (
-                u'[u\'failed validation check for subtopic_page_ids '
-                'field check of SubtopicPageCommitLogEntryModel\', '
-                '[u"Entity id subtopicpage-0-1-1: based on field '
-                'subtopic_page_ids having value 0-1, expected model '
-                'SubtopicPageModel with id 0-1 but it doesn\'t exist", '
-                'u"Entity id subtopicpage-0-1-2: based on field '
-                'subtopic_page_ids having value 0-1, expected model '
-                'SubtopicPageModel with id 0-1 but it doesn\'t exist"]]'
-            ), u'[u\'fully-validated SubtopicPageCommitLogEntryModel\', 2]']
-        self.run_job_and_check_output(
-            expected_output, sort=False, literal_eval=True)
-
-    def test_invalid_topic_version_in_model_id(self):
-        model_with_invalid_version_in_id = (
-            subtopic_models.SubtopicPageCommitLogEntryModel.create(
-                '0-1', 3, self.owner_id, 'edit', 'msg', [{}],
-                constants.ACTIVITY_STATUS_PUBLIC, False))
-        model_with_invalid_version_in_id.subtopic_page_id = '0-1'
->>>>>>> 3de104d2
         model_with_invalid_version_in_id.update_timestamps()
         model_with_invalid_version_in_id.put()
         expected_output = [
             (
-<<<<<<< HEAD
                 u'[u\'failed validation check for exploration rights model '
                 'version check of ExplorationRightsSnapshotMetadataModel\', '
                 '[u\'Entity id 0-3: ExplorationRights model corresponding to '
@@ -2006,44 +1287,25 @@
                 'the version 3 in commit log entry model id\']]'
             ) % (model_with_invalid_version_in_id.id),
             u'[u\'fully-validated ExplorationCommitLogEntryModel\', 4]']
-=======
-                u'[u\'failed validation check for subtopic page model '
-                'version check of SubtopicPageCommitLogEntryModel\', '
-                '[u\'Entity id %s: SubtopicPage model corresponding '
-                'to id 0-1 has a version 1 which is less than '
-                'the version 3 in commit log entry model id\']]'
-            ) % (model_with_invalid_version_in_id.id),
-            u'[u\'fully-validated SubtopicPageCommitLogEntryModel\', 3]']
->>>>>>> 3de104d2
         self.run_job_and_check_output(
             expected_output, sort=True, literal_eval=False)
 
     def test_model_with_invalid_id(self):
         model_with_invalid_id = (
-<<<<<<< HEAD
             exp_models.ExplorationCommitLogEntryModel(
                 id='invalid-0-1',
-=======
-            subtopic_models.SubtopicPageCommitLogEntryModel(
-                id='invalid-0-1-1',
->>>>>>> 3de104d2
                 user_id=self.owner_id,
                 commit_type='edit',
                 commit_message='msg',
                 commit_cmds=[{}],
                 post_commit_status=constants.ACTIVITY_STATUS_PUBLIC,
                 post_commit_is_private=False))
-<<<<<<< HEAD
         model_with_invalid_id.exploration_id = '0'
-=======
-        model_with_invalid_id.subtopic_page_id = '0-1'
->>>>>>> 3de104d2
         model_with_invalid_id.update_timestamps()
         model_with_invalid_id.put()
         expected_output = [
             (
                 u'[u\'failed validation check for model id check of '
-<<<<<<< HEAD
                 'ExplorationCommitLogEntryModel\', '
                 '[u\'Entity id %s: Entity id does not match regex pattern\']]'
             ) % (model_with_invalid_id.id), (
@@ -2052,16 +1314,6 @@
                 'No commit command domain object defined for entity with '
                 'commands: [{}]\']]'),
             u'[u\'fully-validated ExplorationCommitLogEntryModel\', 4]']
-=======
-                'SubtopicPageCommitLogEntryModel\', '
-                '[u\'Entity id %s: Entity id does not match regex pattern\']]'
-            ) % (model_with_invalid_id.id), (
-                u'[u\'failed validation check for commit cmd check of '
-                'SubtopicPageCommitLogEntryModel\', [u\'Entity id '
-                'invalid-0-1-1: No commit command domain object defined '
-                'for entity with commands: [{}]\']]'),
-            u'[u\'fully-validated SubtopicPageCommitLogEntryModel\', 3]']
->>>>>>> 3de104d2
         self.run_job_and_check_output(
             expected_output, sort=True, literal_eval=False)
 
@@ -2072,17 +1324,10 @@
         expected_output = [
             (
                 u'[u\'failed validation check for commit type check of '
-<<<<<<< HEAD
                 'ExplorationCommitLogEntryModel\', '
                 '[u\'Entity id exploration-0-1: Commit type invalid is '
                 'not allowed\']]'
             ), u'[u\'fully-validated ExplorationCommitLogEntryModel\', 3]']
-=======
-                'SubtopicPageCommitLogEntryModel\', '
-                '[u\'Entity id subtopicpage-0-1-1: Commit type invalid is '
-                'not allowed\']]'
-            ), u'[u\'fully-validated SubtopicPageCommitLogEntryModel\', 2]']
->>>>>>> 3de104d2
         self.run_job_and_check_output(
             expected_output, sort=True, literal_eval=False)
 
@@ -2093,17 +1338,10 @@
         expected_output = [
             (
                 u'[u\'failed validation check for post commit status check '
-<<<<<<< HEAD
                 'of ExplorationCommitLogEntryModel\', '
                 '[u\'Entity id exploration-0-1: Post commit status invalid '
                 'is invalid\']]'
             ), u'[u\'fully-validated ExplorationCommitLogEntryModel\', 3]']
-=======
-                'of SubtopicPageCommitLogEntryModel\', '
-                '[u\'Entity id subtopicpage-0-1-1: Post commit status invalid '
-                'is invalid\']]'
-            ), u'[u\'fully-validated SubtopicPageCommitLogEntryModel\', 2]']
->>>>>>> 3de104d2
         self.run_job_and_check_output(
             expected_output, sort=True, literal_eval=False)
 
@@ -2116,19 +1354,11 @@
         expected_output = [
             (
                 u'[u\'failed validation check for post commit is private '
-<<<<<<< HEAD
                 'check of ExplorationCommitLogEntryModel\', '
                 '[u\'Entity id %s: Post commit status is '
                 'public but post_commit_is_private is True\']]'
             ) % self.model_instance_0.id,
             u'[u\'fully-validated ExplorationCommitLogEntryModel\', 3]']
-=======
-                'check of SubtopicPageCommitLogEntryModel\', '
-                '[u\'Entity id %s: Post commit status is '
-                'public but post_commit_is_private is True\']]'
-            ) % self.model_instance_0.id,
-            u'[u\'fully-validated SubtopicPageCommitLogEntryModel\', 2]']
->>>>>>> 3de104d2
         self.run_job_and_check_output(
             expected_output, sort=True, literal_eval=False)
 
@@ -2141,38 +1371,25 @@
         expected_output = [
             (
                 u'[u\'failed validation check for post commit is private '
-<<<<<<< HEAD
                 'check of ExplorationCommitLogEntryModel\', '
                 '[u\'Entity id %s: Post commit status is '
                 'private but post_commit_is_private is False\']]'
             ) % self.model_instance_0.id,
             u'[u\'fully-validated ExplorationCommitLogEntryModel\', 3]']
-=======
-                'check of SubtopicPageCommitLogEntryModel\', '
-                '[u\'Entity id %s: Post commit status is '
-                'private but post_commit_is_private is False\']]'
-            ) % self.model_instance_0.id,
-            u'[u\'fully-validated SubtopicPageCommitLogEntryModel\', 2]']
->>>>>>> 3de104d2
         self.run_job_and_check_output(
             expected_output, sort=True, literal_eval=False)
 
     def test_model_with_invalid_commit_cmd_schmea(self):
         self.model_instance_0.commit_cmds = [{
-<<<<<<< HEAD
             'cmd': 'add_state'
         }, {
             'cmd': 'delete_state',
-=======
-            'cmd': 'create_new',
->>>>>>> 3de104d2
             'invalid_attribute': 'invalid'
         }]
         self.model_instance_0.update_timestamps()
         self.model_instance_0.put()
         expected_output = [
             (
-<<<<<<< HEAD
                 u'[u\'failed validation check for commit cmd '
                 'delete_state check of '
                 'ExplorationCommitLogEntryModel\', '
@@ -2615,16 +1832,5 @@
                 'exp_ids having value 2, expected model ExplorationModel '
                 'with id 2 but it doesn\'t exist"]]'),
             u'[u\'fully-validated ExplorationContextModel\', 2]']
-=======
-                u'[u\'failed validation check for commit cmd create_new '
-                'check of SubtopicPageCommitLogEntryModel\', '
-                '[u"Entity id subtopicpage-0-1-1: Commit command domain '
-                'validation for command: {u\'cmd\': u\'create_new\', '
-                'u\'invalid_attribute\': u\'invalid\'} failed with error: '
-                'The following required attributes are missing: '
-                'subtopic_id, topic_id, The following extra attributes '
-                'are present: invalid_attribute"]]'
-            ), u'[u\'fully-validated SubtopicPageCommitLogEntryModel\', 2]']
->>>>>>> 3de104d2
         self.run_job_and_check_output(
             expected_output, sort=True, literal_eval=False)