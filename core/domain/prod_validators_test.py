# coding: utf-8
#
# Copyright 2019 The Oppia Authors. All Rights Reserved.
#
# Licensed under the Apache License, Version 2.0 (the "License");
# you may not use this file except in compliance with the License.
# You may obtain a copy of the License at
#
#      http://www.apache.org/licenses/LICENSE-2.0
#
# Unless required by applicable law or agreed to in writing, software
# distributed under the License is distributed on an "AS-IS" BASIS,
# WITHOUT WARRANTIES OR CONDITIONS OF ANY KIND, either express or implied.
# See the License for the specific language governing permissions and
# limitations under the License.

"""Unit tests for core.domain.prod_validators."""

from __future__ import absolute_import  # pylint: disable=import-only-modules
from __future__ import unicode_literals  # pylint: disable=import-only-modules

import ast
import datetime
import random

from constants import constants
from core.domain import collection_domain
from core.domain import collection_services
from core.domain import exp_domain
from core.domain import exp_services
from core.domain import feedback_services
from core.domain import learner_playlist_services
from core.domain import learner_progress_services
from core.domain import prod_validation_jobs_one_off
from core.domain import prod_validators
from core.domain import question_domain
from core.domain import rating_services
from core.domain import rights_domain
from core.domain import rights_manager
from core.domain import skill_domain
from core.domain import skill_services
from core.domain import state_domain
from core.domain import story_domain
from core.domain import story_services
from core.domain import subscription_services
from core.domain import subtopic_page_domain
from core.domain import taskqueue_services
from core.domain import topic_domain
from core.domain import topic_services
from core.domain import user_query_services
from core.domain import user_services
from core.domain import wipeout_service
from core.platform import models
from core.tests import test_utils
import feconf
import python_utils
import utils

datastore_services = models.Registry.import_datastore_services()

USER_EMAIL = 'useremail@example.com'
USER_NAME = 'username'

(
    collection_models,
    email_models, exp_models,
    feedback_models, job_models,
    opportunity_models, skill_models,
    story_models, subtopic_models,
    suggestion_models, topic_models,
    user_models

) = models.Registry.import_models([
    models.NAMES.collection,
    models.NAMES.email, models.NAMES.exploration,
    models.NAMES.feedback, models.NAMES.job,
    models.NAMES.opportunity, models.NAMES.skill,
    models.NAMES.story, models.NAMES.subtopic,
    models.NAMES.suggestion, models.NAMES.topic,
    models.NAMES.user
])


<<<<<<< HEAD
class CollectionModelValidatorTests(test_utils.AuditJobsTestBase):

    def setUp(self):
        super(CollectionModelValidatorTests, self).setUp()

        self.signup(self.OWNER_EMAIL, self.OWNER_USERNAME)

        self.owner_id = self.get_user_id_from_email(self.OWNER_EMAIL)

        explorations = [exp_domain.Exploration.create_default_exploration(
            '%s' % i,
            title='title %d' % i,
            category='category%d' % i,
        ) for i in python_utils.RANGE(6)]

        for exp in explorations:
            exp_services.save_new_exploration(self.owner_id, exp)

        language_codes = ['ar', 'en', 'en']

        collections = [collection_domain.Collection.create_default_collection(
            '%s' % i,
            title='title %d' % i,
            category='category%d' % i,
            objective='objective%d' % i,
            language_code=language_codes[i]
        ) for i in python_utils.RANGE(3)]

        for index, collection in enumerate(collections):
            collection.add_node('%s' % (index * 2))
            collection.add_node('%s' % (index * 2 + 1))
            collection_services.save_new_collection(self.owner_id, collection)

        self.model_instance_0 = collection_models.CollectionModel.get_by_id('0')
        self.model_instance_1 = collection_models.CollectionModel.get_by_id('1')
        self.model_instance_2 = collection_models.CollectionModel.get_by_id('2')

        self.job_class = (
            prod_validation_jobs_one_off.CollectionModelAuditOneOffJob)

    def test_standard_operation(self):
        collection_services.update_collection(
            self.owner_id, '0', [{
                'cmd': 'edit_collection_property',
                'property_name': 'title',
                'new_value': 'New title'
            }], 'Changes.')

        expected_output = [
            u'[u\'fully-validated CollectionModel\', 3]']
        self.run_job_and_check_output(
            expected_output, sort=False, literal_eval=False)

    def test_model_with_created_on_greater_than_last_updated(self):
        self.model_instance_0.created_on = (
            self.model_instance_0.last_updated + datetime.timedelta(days=1))
        self.model_instance_0.commit(
            feconf.SYSTEM_COMMITTER_ID, 'created_on test', [])
        expected_output = [
            (
                u'[u\'failed validation check for time field relation check '
                'of CollectionModel\', '
                '[u\'Entity id %s: The created_on field has a value '
                '%s which is greater than the value '
                '%s of last_updated field\']]') % (
                    self.model_instance_0.id,
                    self.model_instance_0.created_on,
                    self.model_instance_0.last_updated
                ),
            u'[u\'fully-validated CollectionModel\', 2]']
        self.run_job_and_check_output(
            expected_output, sort=True, literal_eval=False)

    def test_model_with_last_updated_greater_than_current_time(self):
        self.model_instance_1.delete(feconf.SYSTEM_COMMITTER_ID, 'delete')
        self.model_instance_2.delete(feconf.SYSTEM_COMMITTER_ID, 'delete')
        expected_output = [
            '[u\'fully-validated CollectionModel\', 2]',
            (
                u'[u\'failed validation check for current time check of '
                'CollectionModel\', '
                '[u\'Entity id %s: The last_updated field has a '
                'value %s which is greater than the time when '
                'the job was run\']]'
            ) % (self.model_instance_0.id, self.model_instance_0.last_updated)
        ]

        mocked_datetime = datetime.datetime.utcnow() - datetime.timedelta(
            hours=13)
        with datastore_services.mock_datetime_for_datastore(mocked_datetime):
            self.run_job_and_check_output(
                expected_output, sort=True, literal_eval=False)

    def test_model_with_invalid_collection_schema(self):
        expected_output = [
            (
                u'[u\'failed validation check for domain object check of '
                'CollectionModel\', '
                '[u\'Entity id %s: Entity fails domain validation with the '
                'error Invalid language code: %s\']]'
            ) % (self.model_instance_0.id, self.model_instance_0.language_code),
            u'[u\'fully-validated CollectionModel\', 2]']
        with self.swap(
            constants, 'SUPPORTED_CONTENT_LANGUAGES', [{
                'code': 'en', 'description': 'English'}]):
            self.run_job_and_check_output(
                expected_output, sort=True, literal_eval=False)

    def test_private_collection_with_missing_title(self):
        collection_services.update_collection(
            self.owner_id, '0', [{
                'cmd': 'edit_collection_property',
                'property_name': 'title',
                'new_value': ''
            }], 'Changes.')
        expected_output = [
            u'[u\'fully-validated CollectionModel\', 3]']
        self.run_job_and_check_output(
            expected_output, sort=True, literal_eval=False)

    def test_public_collection_with_missing_title(self):
        collection_services.update_collection(
            self.owner_id, '0', [{
                'cmd': 'edit_collection_property',
                'property_name': 'title',
                'new_value': ''
            }], 'Changes.')
        owner = user_services.UserActionsInfo(self.owner_id)
        rights_manager.publish_collection(owner, '0')
        expected_output = [
            (
                u'[u\'failed validation check for domain object check of '
                'CollectionModel\', [u\'Entity id 0: Entity fails '
                'domain validation with the error A title must be specified '
                'for the collection.\']]'
            ),
            u'[u\'fully-validated CollectionModel\', 2]']
        self.run_job_and_check_output(
            expected_output, sort=True, literal_eval=False)

    def test_missing_exploration_model_failure(self):
        exp_models.ExplorationModel.get_by_id('1').delete(
            self.owner_id, '', [])
        expected_output = [
            (
                u'[u\'failed validation check for '
                'exploration_ids field check of CollectionModel\', '
                '[u"Entity id 0: based on field exploration_ids having value '
                '1, expected model ExplorationModel '
                'with id 1 but it doesn\'t exist"]]'
            ),
            u'[u\'fully-validated CollectionModel\', 2]']
        self.run_job_and_check_output(
            expected_output, sort=True, literal_eval=False)

    def test_missing_collection_commit_log_entry_model_failure(self):
        collection_services.update_collection(
            self.owner_id, '0', [{
                'cmd': 'edit_collection_property',
                'property_name': 'title',
                'new_value': 'New title'
            }], 'Changes.')
        collection_models.CollectionCommitLogEntryModel.get_by_id(
            'collection-0-1').delete()

        expected_output = [
            (
                u'[u\'failed validation check for '
                'collection_commit_log_entry_ids field check of '
                'CollectionModel\', '
                '[u"Entity id 0: based on field '
                'collection_commit_log_entry_ids having value '
                'collection-0-1, expected model CollectionCommitLogEntryModel '
                'with id collection-0-1 but it doesn\'t exist"]]'),
            u'[u\'fully-validated CollectionModel\', 2]']
        self.run_job_and_check_output(
            expected_output, sort=True, literal_eval=False)

    def test_missing_summary_model_failure(self):
        collection_models.CollectionSummaryModel.get_by_id('0').delete()

        expected_output = [
            (
                u'[u\'failed validation check for collection_summary_ids '
                'field check of CollectionModel\', '
                '[u"Entity id 0: based on field collection_summary_ids '
                'having value 0, expected model CollectionSummaryModel with '
                'id 0 but it doesn\'t exist"]]'),
            u'[u\'fully-validated CollectionModel\', 2]']
        self.run_job_and_check_output(
            expected_output, sort=True, literal_eval=False)

    def test_missing_collection_rights_model_failure(self):
        collection_models.CollectionRightsModel.get_by_id(
            '0').delete(feconf.SYSTEM_COMMITTER_ID, '', [])

        expected_output = [
            (
                u'[u\'failed validation check for collection_rights_ids '
                'field check of CollectionModel\', '
                '[u"Entity id 0: based on field collection_rights_ids having '
                'value 0, expected model CollectionRightsModel with id 0 but '
                'it doesn\'t exist"]]'),
            u'[u\'fully-validated CollectionModel\', 2]']
        self.run_job_and_check_output(
            expected_output, sort=True, literal_eval=False)

    def test_missing_snapshot_metadata_model_failure(self):
        collection_models.CollectionSnapshotMetadataModel.get_by_id(
            '0-1').delete()
        expected_output = [
            (
                u'[u\'failed validation check for snapshot_metadata_ids '
                'field check of CollectionModel\', '
                '[u"Entity id 0: based on field snapshot_metadata_ids having '
                'value 0-1, expected model CollectionSnapshotMetadataModel '
                'with id 0-1 but it doesn\'t exist"]]'),
            u'[u\'fully-validated CollectionModel\', 2]']
        self.run_job_and_check_output(
            expected_output, sort=True, literal_eval=False)

    def test_missing_snapshot_content_model_failure(self):
        collection_models.CollectionSnapshotContentModel.get_by_id(
            '0-1').delete()
        expected_output = [
            (
                u'[u\'failed validation check for snapshot_content_ids '
                'field check of CollectionModel\', '
                '[u"Entity id 0: based on field snapshot_content_ids having '
                'value 0-1, expected model CollectionSnapshotContentModel '
                'with id 0-1 but it doesn\'t exist"]]'),
            u'[u\'fully-validated CollectionModel\', 2]']
        self.run_job_and_check_output(
            expected_output, sort=True, literal_eval=False)


class CollectionSnapshotMetadataModelValidatorTests(
        test_utils.AuditJobsTestBase):

    PSEUDONYMOUS_ID = 'pid_' + 'a' * 32

    def setUp(self):
        super(CollectionSnapshotMetadataModelValidatorTests, self).setUp()

        self.signup(self.OWNER_EMAIL, self.OWNER_USERNAME)
        self.signup(USER_EMAIL, USER_NAME)

        self.owner_id = self.get_user_id_from_email(self.OWNER_EMAIL)
        self.user_id = self.get_user_id_from_email(USER_EMAIL)

        explorations = [exp_domain.Exploration.create_default_exploration(
            '%s' % i,
            title='title %d' % i,
            category='category%d' % i,
        ) for i in python_utils.RANGE(6)]

        for exp in explorations:
            exp_services.save_new_exploration(self.owner_id, exp)

        collections = [collection_domain.Collection.create_default_collection(
            '%s' % i,
            title='title %d' % i,
            category='category%d' % i,
            objective='objective%d' % i,
        ) for i in python_utils.RANGE(3)]

        for index, collection in enumerate(collections):
            collection.add_node('%s' % (index * 2))
            collection.add_node('%s' % (index * 2 + 1))
            if collection.id != '0':
                collection_services.save_new_collection(
                    self.owner_id, collection)
            else:
                collection_services.save_new_collection(
                    self.user_id, collection)

        self.model_instance_0 = (
            collection_models.CollectionSnapshotMetadataModel.get_by_id(
                '0-1'))
        self.model_instance_1 = (
            collection_models.CollectionSnapshotMetadataModel.get_by_id(
                '1-1'))
        self.model_instance_2 = (
            collection_models.CollectionSnapshotMetadataModel.get_by_id(
                '2-1'))

        self.job_class = (
            prod_validation_jobs_one_off
            .CollectionSnapshotMetadataModelAuditOneOffJob)

    def test_standard_operation(self):
        collection_services.update_collection(
            self.owner_id, '0', [{
                'cmd': 'edit_collection_property',
                'property_name': 'title',
                'new_value': 'New title'
            }], 'Changes.')
        expected_output = [
            u'[u\'fully-validated CollectionSnapshotMetadataModel\', 4]']
        self.run_job_and_check_output(
            expected_output, sort=False, literal_eval=False)

    def test_model_with_commiter_id_migration_bot(self):
        self.model_instance_1.committer_id = feconf.MIGRATION_BOT_USER_ID
        self.model_instance_1.update_timestamps(update_last_updated_time=False)
        self.model_instance_1.put()

        expected_output = [
            u'[u\'fully-validated CollectionSnapshotMetadataModel\', 3]']
        self.run_job_and_check_output(
            expected_output, sort=False, literal_eval=False)

    def test_model_with_pseudo_committer_id(self):
        self.model_instance_1.committer_id = self.PSEUDONYMOUS_ID
        self.model_instance_1.update_timestamps(update_last_updated_time=False)
        self.model_instance_1.put()

        expected_output = [
            u'[u\'fully-validated CollectionSnapshotMetadataModel\', 3]']
        self.run_job_and_check_output(
            expected_output, sort=False, literal_eval=False)

    def test_model_with_created_on_greater_than_last_updated(self):
        self.model_instance_0.created_on = (
            self.model_instance_0.last_updated + datetime.timedelta(days=1))
        self.model_instance_0.update_timestamps()
        self.model_instance_0.put()
        expected_output = [(
            u'[u\'failed validation check for time field relation check '
            'of CollectionSnapshotMetadataModel\', '
            '[u\'Entity id %s: The created_on field has a value '
            '%s which is greater than the value '
            '%s of last_updated field\']]') % (
                self.model_instance_0.id,
                self.model_instance_0.created_on,
                self.model_instance_0.last_updated
            ), (
                u'[u\'fully-validated '
                'CollectionSnapshotMetadataModel\', 2]')]
        self.run_job_and_check_output(
            expected_output, sort=True, literal_eval=False)

    def test_model_with_last_updated_greater_than_current_time(self):
        self.model_instance_1.delete()
        self.model_instance_2.delete()
        expected_output = [(
            u'[u\'failed validation check for current time check of '
            'CollectionSnapshotMetadataModel\', '
            '[u\'Entity id %s: The last_updated field has a '
            'value %s which is greater than the time when the job was run\']]'
        ) % (self.model_instance_0.id, self.model_instance_0.last_updated)]

        mocked_datetime = datetime.datetime.utcnow() - datetime.timedelta(
            hours=13)
        with datastore_services.mock_datetime_for_datastore(mocked_datetime):
            self.run_job_and_check_output(
                expected_output, sort=True, literal_eval=False)

    def test_missing_collection_model_failure(self):
        collection_models.CollectionModel.get_by_id('0').delete(
            self.user_id, '', [])
        expected_output = [
            (
                u'[u\'failed validation check for collection_ids '
                'field check of CollectionSnapshotMetadataModel\', '
                '[u"Entity id 0-1: based on field collection_ids '
                'having value 0, expected model CollectionModel with '
                'id 0 but it doesn\'t exist", u"Entity id 0-2: based on field '
                'collection_ids having value 0, expected model '
                'CollectionModel with id 0 but it doesn\'t exist"]]'
            ), (
                u'[u\'fully-validated '
                'CollectionSnapshotMetadataModel\', 2]')]
        self.run_job_and_check_output(
            expected_output, sort=True, literal_eval=False)

    def test_missing_committer_model_failure(self):
        user_models.UserSettingsModel.get_by_id(self.user_id).delete()
        expected_output = [
            (
                u'[u\'failed validation check for committer_ids field '
                'check of CollectionSnapshotMetadataModel\', '
                '[u"Entity id 0-1: based on field committer_ids having '
                'value %s, expected model UserSettingsModel with id %s '
                'but it doesn\'t exist"]]'
            ) % (self.user_id, self.user_id), (
                u'[u\'fully-validated '
                'CollectionSnapshotMetadataModel\', 2]')]
        self.run_job_and_check_output(
            expected_output, sort=True, literal_eval=False)

    def test_invalid_collection_version_in_model_id(self):
        model_with_invalid_version_in_id = (
            collection_models.CollectionSnapshotMetadataModel(
                id='0-3', committer_id=self.owner_id, commit_type='edit',
                commit_message='msg', commit_cmds=[{}]))
        model_with_invalid_version_in_id.update_timestamps()
        model_with_invalid_version_in_id.put()
        expected_output = [
            (
                u'[u\'failed validation check for collection model '
                'version check of CollectionSnapshotMetadataModel\', '
                '[u\'Entity id 0-3: Collection model corresponding to '
                'id 0 has a version 1 which is less than the version 3 in '
                'snapshot metadata model id\']]'
            ), (
                u'[u\'fully-validated CollectionSnapshotMetadataModel\', '
                '3]')]
        self.run_job_and_check_output(
            expected_output, sort=True, literal_eval=False)

    def test_model_with_invalid_commit_cmd_schmea(self):
        self.model_instance_0.commit_cmds = [{
            'cmd': 'add_collection_node',
        }, {
            'cmd': 'delete_collection_node',
            'invalid_attribute': 'invalid'
        }]
        self.model_instance_0.update_timestamps()
        self.model_instance_0.put()
        expected_output = [
            (
                u'[u\'failed validation check for commit cmd '
                'delete_collection_node check of '
                'CollectionSnapshotMetadataModel\', '
                '[u"Entity id 0-1: Commit command domain validation '
                'for command: {u\'cmd\': u\'delete_collection_node\', '
                'u\'invalid_attribute\': u\'invalid\'} failed with error: '
                'The following required attributes are missing: '
                'exploration_id, The following extra attributes '
                'are present: invalid_attribute"]]'
            ), (
                u'[u\'failed validation check for commit cmd '
                'add_collection_node check of '
                'CollectionSnapshotMetadataModel\', '
                '[u"Entity id 0-1: Commit command domain validation '
                'for command: {u\'cmd\': u\'add_collection_node\'} failed '
                'with error: The following required attributes are '
                'missing: exploration_id"]]'
            ), u'[u\'fully-validated CollectionSnapshotMetadataModel\', 2]']
        self.run_job_and_check_output(
            expected_output, sort=True, literal_eval=False)


class CollectionSnapshotContentModelValidatorTests(
        test_utils.AuditJobsTestBase):

    def setUp(self):
        super(CollectionSnapshotContentModelValidatorTests, self).setUp()

        self.signup(self.OWNER_EMAIL, self.OWNER_USERNAME)

        self.owner_id = self.get_user_id_from_email(self.OWNER_EMAIL)
        explorations = [exp_domain.Exploration.create_default_exploration(
            '%s' % i,
            title='title %d' % i,
            category='category%d' % i,
        ) for i in python_utils.RANGE(6)]

        for exp in explorations:
            exp_services.save_new_exploration(self.owner_id, exp)

        collections = [collection_domain.Collection.create_default_collection(
            '%s' % i,
            title='title %d' % i,
            category='category%d' % i,
            objective='objective%d' % i,
        ) for i in python_utils.RANGE(3)]

        for index, collection in enumerate(collections):
            collection.add_node('%s' % (index * 2))
            collection.add_node('%s' % (index * 2 + 1))
            collection_services.save_new_collection(self.owner_id, collection)

        self.model_instance_0 = (
            collection_models.CollectionSnapshotContentModel.get_by_id(
                '0-1'))
        self.model_instance_1 = (
            collection_models.CollectionSnapshotContentModel.get_by_id(
                '1-1'))
        self.model_instance_2 = (
            collection_models.CollectionSnapshotContentModel.get_by_id(
                '2-1'))

        self.job_class = (
            prod_validation_jobs_one_off
            .CollectionSnapshotContentModelAuditOneOffJob)

    def test_standard_operation(self):
        collection_services.update_collection(
            self.owner_id, '0', [{
                'cmd': 'edit_collection_property',
                'property_name': 'title',
                'new_value': 'New title'
            }], 'Changes.')
        expected_output = [
            u'[u\'fully-validated CollectionSnapshotContentModel\', 4]']
        self.run_job_and_check_output(
            expected_output, sort=False, literal_eval=False)

    def test_model_with_created_on_greater_than_last_updated(self):
        self.model_instance_0.created_on = (
            self.model_instance_0.last_updated + datetime.timedelta(days=1))
        self.model_instance_0.update_timestamps()
        self.model_instance_0.put()
        expected_output = [(
            u'[u\'failed validation check for time field relation check '
            'of CollectionSnapshotContentModel\', '
            '[u\'Entity id %s: The created_on field has a value '
            '%s which is greater than the value '
            '%s of last_updated field\']]') % (
                self.model_instance_0.id,
                self.model_instance_0.created_on,
                self.model_instance_0.last_updated
            ), (
                u'[u\'fully-validated '
                'CollectionSnapshotContentModel\', 2]')]
        self.run_job_and_check_output(
            expected_output, sort=True, literal_eval=False)

    def test_model_with_last_updated_greater_than_current_time(self):
        self.model_instance_1.delete()
        self.model_instance_2.delete()
        expected_output = [(
            u'[u\'failed validation check for current time check of '
            'CollectionSnapshotContentModel\', '
            '[u\'Entity id %s: The last_updated field has a '
            'value %s which is greater than the time when the job was run\']]'
        ) % (self.model_instance_0.id, self.model_instance_0.last_updated)]

        mocked_datetime = datetime.datetime.utcnow() - datetime.timedelta(
            hours=13)
        with datastore_services.mock_datetime_for_datastore(mocked_datetime):
            self.run_job_and_check_output(
                expected_output, sort=True, literal_eval=False)

    def test_missing_collection_model_failure(self):
        collection_models.CollectionModel.get_by_id('0').delete(
            self.owner_id, '', [])
        expected_output = [
            (
                u'[u\'failed validation check for collection_ids '
                'field check of CollectionSnapshotContentModel\', '
                '[u"Entity id 0-1: based on field collection_ids '
                'having value 0, expected model CollectionModel with '
                'id 0 but it doesn\'t exist", u"Entity id 0-2: based on field '
                'collection_ids having value 0, expected model '
                'CollectionModel with id 0 but it doesn\'t exist"]]'
            ), (
                u'[u\'fully-validated '
                'CollectionSnapshotContentModel\', 2]')]
        self.run_job_and_check_output(
            expected_output, sort=True, literal_eval=False)

    def test_invalid_collection_version_in_model_id(self):
        model_with_invalid_version_in_id = (
            collection_models.CollectionSnapshotContentModel(
                id='0-3'))
        model_with_invalid_version_in_id.content = {}
        model_with_invalid_version_in_id.update_timestamps()
        model_with_invalid_version_in_id.put()
        expected_output = [
            (
                u'[u\'failed validation check for collection model '
                'version check of CollectionSnapshotContentModel\', '
                '[u\'Entity id 0-3: Collection model corresponding to '
                'id 0 has a version 1 which is less than '
                'the version 3 in snapshot content model id\']]'
            ), (
                u'[u\'fully-validated CollectionSnapshotContentModel\', '
                '3]')]
        self.run_job_and_check_output(
            expected_output, sort=True, literal_eval=False)


class CollectionRightsModelValidatorTests(test_utils.AuditJobsTestBase):

    def setUp(self):
        super(CollectionRightsModelValidatorTests, self).setUp()

        self.signup(self.OWNER_EMAIL, self.OWNER_USERNAME)
        self.signup(USER_EMAIL, USER_NAME)

        self.user_id = self.get_user_id_from_email(USER_EMAIL)
        self.owner_id = self.get_user_id_from_email(self.OWNER_EMAIL)
        self.owner = user_services.UserActionsInfo(self.owner_id)

        editor_email = 'user@editor.com'
        viewer_email = 'user@viewer.com'

        self.signup(editor_email, 'editor')
        self.signup(viewer_email, 'viewer')

        self.editor_id = self.get_user_id_from_email(editor_email)
        self.viewer_id = self.get_user_id_from_email(viewer_email)

        explorations = [exp_domain.Exploration.create_default_exploration(
            '%s' % i,
            title='title %d' % i,
            category='category%d' % i,
        ) for i in python_utils.RANGE(6)]

        for exp in explorations:
            exp_services.save_new_exploration(self.owner_id, exp)

        collections = [collection_domain.Collection.create_default_collection(
            '%s' % i,
            title='title %d' % i,
            category='category%d' % i,
            objective='objective%d' % i,
        ) for i in python_utils.RANGE(3)]

        for index, collection in enumerate(collections):
            collection.add_node('%s' % (index * 2))
            collection.add_node('%s' % (index * 2 + 1))
            collection_services.save_new_collection(self.owner_id, collection)

        rights_manager.assign_role_for_collection(
            self.owner, '0', self.editor_id, rights_domain.ROLE_EDITOR)

        rights_manager.assign_role_for_collection(
            self.owner, '2', self.viewer_id, rights_domain.ROLE_VIEWER)

        self.model_instance_0 = (
            collection_models.CollectionRightsModel.get_by_id('0'))
        self.model_instance_1 = (
            collection_models.CollectionRightsModel.get_by_id('1'))
        self.model_instance_2 = (
            collection_models.CollectionRightsModel.get_by_id('2'))

        self.job_class = (
            prod_validation_jobs_one_off.CollectionRightsModelAuditOneOffJob)

    def test_standard_operation(self):
        rights_manager.publish_collection(self.owner, '0')
        expected_output = [
            u'[u\'fully-validated CollectionRightsModel\', 3]']
        self.run_job_and_check_output(
            expected_output, sort=False, literal_eval=False)

    def test_model_with_created_on_greater_than_last_updated(self):
        self.model_instance_0.created_on = (
            self.model_instance_0.last_updated + datetime.timedelta(days=1))
        self.model_instance_0.commit(
            feconf.SYSTEM_COMMITTER_ID, 'created_on test', [])
        expected_output = [(
            u'[u\'failed validation check for time field relation check '
            'of CollectionRightsModel\', '
            '[u\'Entity id %s: The created_on field has a value '
            '%s which is greater than the value '
            '%s of last_updated field\']]') % (
                self.model_instance_0.id,
                self.model_instance_0.created_on,
                self.model_instance_0.last_updated
            ), u'[u\'fully-validated CollectionRightsModel\', 2]']
        self.run_job_and_check_output(
            expected_output, sort=True, literal_eval=False)

    def test_model_with_last_updated_greater_than_current_time(self):
        self.model_instance_1.delete(feconf.SYSTEM_COMMITTER_ID, 'delete')
        self.model_instance_2.delete(feconf.SYSTEM_COMMITTER_ID, 'delete')
        expected_output = [
            '[u\'fully-validated CollectionRightsModel\', 2]',
            (
                u'[u\'failed validation check for current time check of '
                'CollectionRightsModel\', '
                '[u\'Entity id %s: The last_updated field has a '
                'value %s which is greater than the time when '
                'the job was run\']]'
            ) % (self.model_instance_0.id, self.model_instance_0.last_updated)
        ]

        mocked_datetime = datetime.datetime.utcnow() - datetime.timedelta(
            hours=13)
        with datastore_services.mock_datetime_for_datastore(mocked_datetime):
            self.run_job_and_check_output(
                expected_output, sort=True, literal_eval=False)

    def test_model_with_first_published_datetime_greater_than_current_time(
            self):
        rights_manager.publish_collection(self.owner, '0')
        rights_manager.publish_collection(self.owner, '1')
        self.model_instance_0.first_published_msec = (
            self.model_instance_0.first_published_msec * 1000000.0)
        self.model_instance_0.commit(feconf.SYSTEM_COMMITTER_ID, '', [])
        expected_output = [
            (
                u'[u\'failed validation check for first published msec check '
                'of CollectionRightsModel\', '
                '[u\'Entity id 0: The first_published_msec field has a '
                'value %s which is greater than the time when the job was '
                'run\']]'
            ) % (self.model_instance_0.first_published_msec),
            u'[u\'fully-validated CollectionRightsModel\', 2]']
        self.run_job_and_check_output(
            expected_output, sort=True, literal_eval=False)

    def test_missing_collection_model_failure(self):
        collection_models.CollectionModel.get_by_id('0').delete(
            feconf.SYSTEM_COMMITTER_ID, '', [])
        expected_output = [
            (
                u'[u\'failed validation check for collection_ids '
                'field check of CollectionRightsModel\', '
                '[u"Entity id 0: based on field collection_ids having '
                'value 0, expected model CollectionModel with id 0 but '
                'it doesn\'t exist"]]'),
            u'[u\'fully-validated CollectionRightsModel\', 2]']
        self.run_job_and_check_output(
            expected_output, sort=True, literal_eval=False)

    def test_missing_owner_user_model_failure(self):
        rights_manager.assign_role_for_collection(
            self.owner, '0', self.user_id, rights_domain.ROLE_OWNER)
        user_models.UserSettingsModel.get_by_id(self.user_id).delete()
        expected_output = [
            (
                u'[u\'failed validation check for owner_user_ids '
                'field check of CollectionRightsModel\', '
                '[u"Entity id 0: based on field owner_user_ids having '
                'value %s, expected model UserSettingsModel with id %s '
                'but it doesn\'t exist"]]') % (self.user_id, self.user_id),
            u'[u\'fully-validated CollectionRightsModel\', 2]']
        self.run_job_and_check_output(
            expected_output, sort=True, literal_eval=False)

    def test_missing_editor_user_model_failure(self):
        user_models.UserSettingsModel.get_by_id(self.editor_id).delete()
        expected_output = [
            (
                u'[u\'failed validation check for editor_user_ids '
                'field check of CollectionRightsModel\', '
                '[u"Entity id 0: based on field editor_user_ids having '
                'value %s, expected model UserSettingsModel with id %s but '
                'it doesn\'t exist"]]') % (
                    self.editor_id, self.editor_id),
            u'[u\'fully-validated CollectionRightsModel\', 2]']
        self.run_job_and_check_output(
            expected_output, sort=True, literal_eval=False)

    def test_missing_viewer_user_model_failure(self):
        user_models.UserSettingsModel.get_by_id(self.viewer_id).delete()
        expected_output = [
            (
                u'[u\'failed validation check for viewer_user_ids '
                'field check of CollectionRightsModel\', '
                '[u"Entity id 2: based on field viewer_user_ids having '
                'value %s, expected model UserSettingsModel with id %s but '
                'it doesn\'t exist"]]') % (
                    self.viewer_id, self.viewer_id),
            u'[u\'fully-validated CollectionRightsModel\', 2]']
        self.run_job_and_check_output(
            expected_output, sort=True, literal_eval=False)

    def test_missing_snapshot_metadata_model_failure(self):
        collection_models.CollectionRightsSnapshotMetadataModel.get_by_id(
            '0-1').delete()
        expected_output = [
            (
                u'[u\'failed validation check for snapshot_metadata_ids '
                'field check of CollectionRightsModel\', '
                '[u"Entity id 0: based on field snapshot_metadata_ids having '
                'value 0-1, expected model '
                'CollectionRightsSnapshotMetadataModel '
                'with id 0-1 but it doesn\'t exist"]]'
            ),
            u'[u\'fully-validated CollectionRightsModel\', 2]']
        self.run_job_and_check_output(
            expected_output, sort=True, literal_eval=False)

    def test_missing_snapshot_content_model_failure(self):
        collection_models.CollectionRightsSnapshotContentModel.get_by_id(
            '0-1').delete()
        expected_output = [
            (
                u'[u\'failed validation check for snapshot_content_ids '
                'field check of CollectionRightsModel\', '
                '[u"Entity id 0: based on field snapshot_content_ids having '
                'value 0-1, expected model '
                'CollectionRightsSnapshotContentModel with id 0-1 but it '
                'doesn\'t exist"]]'),
            u'[u\'fully-validated CollectionRightsModel\', 2]']
        self.run_job_and_check_output(
            expected_output, sort=True, literal_eval=False)


class CollectionRightsSnapshotMetadataModelValidatorTests(
        test_utils.AuditJobsTestBase):

    PSEUDONYMOUS_ID = 'pid_' + 'a' * 32

    def setUp(self):
        super(CollectionRightsSnapshotMetadataModelValidatorTests, self).setUp(
            )

        self.signup(self.OWNER_EMAIL, self.OWNER_USERNAME)
        self.signup(USER_EMAIL, USER_NAME)

        self.owner_id = self.get_user_id_from_email(self.OWNER_EMAIL)
        self.user_id = self.get_user_id_from_email(USER_EMAIL)

        explorations = [exp_domain.Exploration.create_default_exploration(
            '%s' % i,
            title='title %d' % i,
            category='category%d' % i,
        ) for i in python_utils.RANGE(6)]

        for exp in explorations:
            exp_services.save_new_exploration(self.owner_id, exp)

        collections = [collection_domain.Collection.create_default_collection(
            '%s' % i,
            title='title %d' % i,
            category='category%d' % i,
            objective='objective%d' % i,
        ) for i in python_utils.RANGE(3)]

        for index, collection in enumerate(collections):
            collection.add_node('%s' % (index * 2))
            collection.add_node('%s' % (index * 2 + 1))
            if collection.id != '0':
                collection_services.save_new_collection(
                    self.owner_id, collection)
            else:
                collection_services.save_new_collection(
                    self.user_id, collection)

        self.model_instance_0 = (
            collection_models.CollectionRightsSnapshotMetadataModel.get_by_id(
                '0-1'))
        self.model_instance_1 = (
            collection_models.CollectionRightsSnapshotMetadataModel.get_by_id(
                '1-1'))
        self.model_instance_2 = (
            collection_models.CollectionRightsSnapshotMetadataModel.get_by_id(
                '2-1'))

        self.job_class = (
            prod_validation_jobs_one_off
            .CollectionRightsSnapshotMetadataModelAuditOneOffJob)

    def test_standard_operation(self):
        expected_output = [
            u'[u\'fully-validated CollectionRightsSnapshotMetadataModel\', 3]']
        self.run_job_and_check_output(
            expected_output, sort=False, literal_eval=False)

    def test_model_with_commiter_id_migration_bot(self):
        self.model_instance_1.committer_id = feconf.MIGRATION_BOT_USER_ID
        self.model_instance_1.update_timestamps(update_last_updated_time=False)
        self.model_instance_1.put()

        expected_output = [
            u'[u\'fully-validated CollectionRightsSnapshotMetadataModel\', 3]']
        self.run_job_and_check_output(
            expected_output, sort=False, literal_eval=False)

    def test_model_with_pseudo_committer_id(self):
        self.model_instance_1.committer_id = self.PSEUDONYMOUS_ID
        self.model_instance_1.update_timestamps(update_last_updated_time=False)
        self.model_instance_1.put()

        expected_output = [
            u'[u\'fully-validated CollectionRightsSnapshotMetadataModel\', 3]']
        self.run_job_and_check_output(
            expected_output, sort=False, literal_eval=False)

    def test_model_with_created_on_greater_than_last_updated(self):
        self.model_instance_0.created_on = (
            self.model_instance_0.last_updated + datetime.timedelta(days=1))
        self.model_instance_0.update_timestamps()
        self.model_instance_0.put()
        expected_output = [(
            u'[u\'failed validation check for time field relation check '
            'of CollectionRightsSnapshotMetadataModel\', '
            '[u\'Entity id %s: The created_on field has a value '
            '%s which is greater than the value '
            '%s of last_updated field\']]') % (
                self.model_instance_0.id,
                self.model_instance_0.created_on,
                self.model_instance_0.last_updated
            ), (
                u'[u\'fully-validated '
                'CollectionRightsSnapshotMetadataModel\', 2]')]
        self.run_job_and_check_output(
            expected_output, sort=True, literal_eval=False)

    def test_model_with_last_updated_greater_than_current_time(self):
        self.model_instance_1.delete()
        self.model_instance_2.delete()
        expected_output = [(
            u'[u\'failed validation check for current time check of '
            'CollectionRightsSnapshotMetadataModel\', '
            '[u\'Entity id %s: The last_updated field has a '
            'value %s which is greater than the time when the job was run\']]'
        ) % (self.model_instance_0.id, self.model_instance_0.last_updated)]

        mocked_datetime = datetime.datetime.utcnow() - datetime.timedelta(
            hours=13)
        with datastore_services.mock_datetime_for_datastore(mocked_datetime):
            self.run_job_and_check_output(
                expected_output, sort=True, literal_eval=False)

    def test_missing_collection_rights_model_failure(self):
        collection_models.CollectionRightsModel.get_by_id('0').delete(
            self.user_id, '', [])
        expected_output = [
            (
                u'[u\'failed validation check for collection_rights_ids '
                'field check of CollectionRightsSnapshotMetadataModel\', '
                '[u"Entity id 0-1: based on field collection_rights_ids '
                'having value 0, expected model CollectionRightsModel with '
                'id 0 but it doesn\'t exist", u"Entity id 0-2: based on field '
                'collection_rights_ids having value 0, expected model '
                'CollectionRightsModel with id 0 but it doesn\'t exist"]]'
            ), (
                u'[u\'fully-validated '
                'CollectionRightsSnapshotMetadataModel\', 2]')]
        self.run_job_and_check_output(
            expected_output, sort=True, literal_eval=False)

    def test_missing_committer_model_failure(self):
        user_models.UserSettingsModel.get_by_id(self.user_id).delete()
        expected_output = [
            (
                u'[u\'failed validation check for committer_ids field '
                'check of CollectionRightsSnapshotMetadataModel\', '
                '[u"Entity id 0-1: based on field committer_ids having '
                'value %s, expected model UserSettingsModel with id %s '
                'but it doesn\'t exist"]]'
            ) % (self.user_id, self.user_id), (
                u'[u\'fully-validated '
                'CollectionRightsSnapshotMetadataModel\', 2]')]
        self.run_job_and_check_output(
            expected_output, sort=True, literal_eval=False)

    def test_invalid_collection_version_in_model_id(self):
        model_with_invalid_version_in_id = (
            collection_models.CollectionRightsSnapshotMetadataModel(
                id='0-3', committer_id=self.owner_id, commit_type='edit',
                commit_message='msg', commit_cmds=[{}]))
        model_with_invalid_version_in_id.update_timestamps()
        model_with_invalid_version_in_id.put()
        expected_output = [
            (
                u'[u\'failed validation check for collection rights model '
                'version check of CollectionRightsSnapshotMetadataModel\', '
                '[u\'Entity id 0-3: CollectionRights model corresponding to '
                'id 0 has a version 1 which is less than the version 3 in '
                'snapshot metadata model id\']]'
            ), (
                u'[u\'fully-validated '
                'CollectionRightsSnapshotMetadataModel\', 3]')]
        self.run_job_and_check_output(
            expected_output, sort=True, literal_eval=False)

    def test_model_with_invalid_commit_cmd_schmea(self):
        self.model_instance_0.commit_cmds = [{
            'cmd': 'change_collection_status',
            'old_status': rights_domain.ACTIVITY_STATUS_PUBLIC,
        }, {
            'cmd': 'release_ownership',
            'invalid_attribute': 'invalid'
        }]
        self.model_instance_0.update_timestamps()
        self.model_instance_0.put()
        expected_output = [
            (
                u'[u\'failed validation check for commit cmd '
                'change_collection_status check of '
                'CollectionRightsSnapshotMetadataModel\', '
                '[u"Entity id 0-1: Commit command domain validation for '
                'command: {u\'old_status\': u\'public\', '
                'u\'cmd\': u\'change_collection_status\'} failed with error: '
                'The following required attributes are missing: '
                'new_status"]]'
            ), (
                u'[u\'failed validation check for commit cmd '
                'release_ownership check of '
                'CollectionRightsSnapshotMetadataModel\', '
                '[u"Entity id 0-1: Commit command domain validation '
                'for command: {u\'cmd\': u\'release_ownership\', '
                'u\'invalid_attribute\': u\'invalid\'} failed with error: '
                'The following extra attributes are present: '
                'invalid_attribute"]]'
            ), (
                u'[u\'fully-validated '
                'CollectionRightsSnapshotMetadataModel\', 2]')]
        self.run_job_and_check_output(
            expected_output, sort=True, literal_eval=False)


class CollectionRightsSnapshotContentModelValidatorTests(
        test_utils.AuditJobsTestBase):

    def setUp(self):
        super(CollectionRightsSnapshotContentModelValidatorTests, self).setUp(
            )

        self.signup(self.OWNER_EMAIL, self.OWNER_USERNAME)

        self.owner_id = self.get_user_id_from_email(self.OWNER_EMAIL)

        explorations = [exp_domain.Exploration.create_default_exploration(
            '%s' % i,
            title='title %d' % i,
            category='category%d' % i,
        ) for i in python_utils.RANGE(6)]

        for exp in explorations:
            exp_services.save_new_exploration(self.owner_id, exp)

        collections = [collection_domain.Collection.create_default_collection(
            '%s' % i,
            title='title %d' % i,
            category='category%d' % i,
            objective='objective%d' % i,
        ) for i in python_utils.RANGE(3)]

        for index, collection in enumerate(collections):
            collection.add_node('%s' % (index * 2))
            collection.add_node('%s' % (index * 2 + 1))
            collection_services.save_new_collection(self.owner_id, collection)

        self.model_instance_0 = (
            collection_models.CollectionRightsSnapshotContentModel.get_by_id(
                '0-1'))
        self.model_instance_1 = (
            collection_models.CollectionRightsSnapshotContentModel.get_by_id(
                '1-1'))
        self.model_instance_2 = (
            collection_models.CollectionRightsSnapshotContentModel.get_by_id(
                '2-1'))

        self.job_class = (
            prod_validation_jobs_one_off
            .CollectionRightsSnapshotContentModelAuditOneOffJob)

    def test_standard_operation(self):
        expected_output = [
            u'[u\'fully-validated CollectionRightsSnapshotContentModel\', 3]']
        self.run_job_and_check_output(
            expected_output, sort=False, literal_eval=False)

    def test_model_with_created_on_greater_than_last_updated(self):
        self.model_instance_0.created_on = (
            self.model_instance_0.last_updated + datetime.timedelta(days=1))
        self.model_instance_0.update_timestamps()
        self.model_instance_0.put()
        expected_output = [(
            u'[u\'failed validation check for time field relation check '
            'of CollectionRightsSnapshotContentModel\', '
            '[u\'Entity id %s: The created_on field has a value '
            '%s which is greater than the value '
            '%s of last_updated field\']]') % (
                self.model_instance_0.id,
                self.model_instance_0.created_on,
                self.model_instance_0.last_updated
            ), (
                u'[u\'fully-validated '
                'CollectionRightsSnapshotContentModel\', 2]')]
        self.run_job_and_check_output(
            expected_output, sort=True, literal_eval=False)

    def test_model_with_last_updated_greater_than_current_time(self):
        self.model_instance_1.delete()
        self.model_instance_2.delete()
        expected_output = [(
            u'[u\'failed validation check for current time check of '
            'CollectionRightsSnapshotContentModel\', '
            '[u\'Entity id %s: The last_updated field has a '
            'value %s which is greater than the time when the job was run\']]'
        ) % (self.model_instance_0.id, self.model_instance_0.last_updated)]

        mocked_datetime = datetime.datetime.utcnow() - datetime.timedelta(
            hours=13)
        with datastore_services.mock_datetime_for_datastore(mocked_datetime):
            self.run_job_and_check_output(
                expected_output, sort=True, literal_eval=False)

    def test_missing_collection_model_failure(self):
        collection_models.CollectionRightsModel.get_by_id('0').delete(
            self.owner_id, '', [])
        expected_output = [
            (
                u'[u\'failed validation check for collection_rights_ids '
                'field check of CollectionRightsSnapshotContentModel\', '
                '[u"Entity id 0-1: based on field collection_rights_ids '
                'having value 0, expected model CollectionRightsModel with '
                'id 0 but it doesn\'t exist", u"Entity id 0-2: based on field '
                'collection_rights_ids having value 0, expected model '
                'CollectionRightsModel with id 0 but it doesn\'t exist"]]'
            ), (
                u'[u\'fully-validated '
                'CollectionRightsSnapshotContentModel\', 2]')]
        self.run_job_and_check_output(
            expected_output, sort=True, literal_eval=False)

    def test_invalid_collection_version_in_model_id(self):
        model_with_invalid_version_in_id = (
            collection_models.CollectionRightsSnapshotContentModel(
                id='0-3'))
        model_with_invalid_version_in_id.content = {}
        model_with_invalid_version_in_id.update_timestamps()
        model_with_invalid_version_in_id.put()
        expected_output = [
            (
                u'[u\'failed validation check for collection rights model '
                'version check of CollectionRightsSnapshotContentModel\', '
                '[u\'Entity id 0-3: CollectionRights model corresponding to '
                'id 0 has a version 1 which is less than the version 3 in '
                'snapshot content model id\']]'
            ), (
                u'[u\'fully-validated CollectionRightsSnapshotContentModel\', '
                '3]')]
        self.run_job_and_check_output(
            expected_output, sort=True, literal_eval=False)


class CollectionCommitLogEntryModelValidatorTests(test_utils.AuditJobsTestBase):

    def setUp(self):
        super(CollectionCommitLogEntryModelValidatorTests, self).setUp()

        self.signup(self.OWNER_EMAIL, self.OWNER_USERNAME)

        self.owner_id = self.get_user_id_from_email(self.OWNER_EMAIL)

        explorations = [exp_domain.Exploration.create_default_exploration(
            '%s' % i,
            title='title %d' % i,
            category='category%d' % i,
        ) for i in python_utils.RANGE(6)]

        for exp in explorations:
            exp_services.save_new_exploration(self.owner_id, exp)

        collections = [collection_domain.Collection.create_default_collection(
            '%s' % i,
            title='title %d' % i,
            category='category%d' % i,
            objective='objective%d' % i,
        ) for i in python_utils.RANGE(3)]

        for index, collection in enumerate(collections):
            collection.add_node('%s' % (index * 2))
            collection.add_node('%s' % (index * 2 + 1))
            collection_services.save_new_collection(self.owner_id, collection)

        self.rights_model_instance = (
            collection_models.CollectionCommitLogEntryModel(
                id='rights-1-1',
                user_id=self.owner_id,
                collection_id='1',
                commit_type='edit',
                commit_message='',
                commit_cmds=[],
                post_commit_status=constants.ACTIVITY_STATUS_PUBLIC,
                post_commit_community_owned=False,
                post_commit_is_private=False))
        self.rights_model_instance.update_timestamps()
        self.rights_model_instance.put()

        self.model_instance_0 = (
            collection_models.CollectionCommitLogEntryModel.get_by_id(
                'collection-0-1'))
        self.model_instance_1 = (
            collection_models.CollectionCommitLogEntryModel.get_by_id(
                'collection-1-1'))
        self.model_instance_2 = (
            collection_models.CollectionCommitLogEntryModel.get_by_id(
                'collection-2-1'))

        self.job_class = (
            prod_validation_jobs_one_off
            .CollectionCommitLogEntryModelAuditOneOffJob)

    def test_standard_operation(self):
        collection_services.update_collection(
            self.owner_id, '0', [{
                'cmd': 'edit_collection_property',
                'property_name': 'title',
                'new_value': 'New title'
            }], 'Changes.')
        expected_output = [
            u'[u\'fully-validated CollectionCommitLogEntryModel\', 5]']
        self.run_job_and_check_output(
            expected_output, sort=False, literal_eval=False)

    def test_model_with_created_on_greater_than_last_updated(self):
        self.model_instance_0.created_on = (
            self.model_instance_0.last_updated + datetime.timedelta(days=1))
        self.model_instance_0.update_timestamps()
        self.model_instance_0.put()
        expected_output = [(
            u'[u\'failed validation check for time field relation check '
            'of CollectionCommitLogEntryModel\', '
            '[u\'Entity id %s: The created_on field has a value '
            '%s which is greater than the value '
            '%s of last_updated field\']]') % (
                self.model_instance_0.id,
                self.model_instance_0.created_on,
                self.model_instance_0.last_updated
            ), u'[u\'fully-validated CollectionCommitLogEntryModel\', 3]']
        self.run_job_and_check_output(
            expected_output, sort=True, literal_eval=False)

    def test_model_with_last_updated_greater_than_current_time(self):
        self.model_instance_1.delete()
        self.model_instance_2.delete()
        self.rights_model_instance.delete()
        expected_output = [(
            u'[u\'failed validation check for current time check of '
            'CollectionCommitLogEntryModel\', '
            '[u\'Entity id %s: The last_updated field has a '
            'value %s which is greater than the time when the job was run\']]'
        ) % (self.model_instance_0.id, self.model_instance_0.last_updated)]

        mocked_datetime = datetime.datetime.utcnow() - datetime.timedelta(
            hours=13)
        with datastore_services.mock_datetime_for_datastore(mocked_datetime):
            self.run_job_and_check_output(
                expected_output, sort=True, literal_eval=False)

    def test_missing_collection_model_failure(self):
        collection_models.CollectionModel.get_by_id('0').delete(
            feconf.SYSTEM_COMMITTER_ID, '', [])
        expected_output = [
            (
                u'[u\'failed validation check for collection_ids '
                'field check of CollectionCommitLogEntryModel\', '
                '[u"Entity id collection-0-1: based on field collection_ids '
                'having value 0, expected model CollectionModel with id 0 '
                'but it doesn\'t exist", u"Entity id collection-0-2: based '
                'on field collection_ids having value 0, expected model '
                'CollectionModel with id 0 but it doesn\'t exist"]]'
            ), u'[u\'fully-validated CollectionCommitLogEntryModel\', 3]']
        self.run_job_and_check_output(
            expected_output, literal_eval=True)

    def test_missing_collection_rights_model_failure(self):
        collection_models.CollectionRightsModel.get_by_id('1').delete(
            feconf.SYSTEM_COMMITTER_ID, '', [])
        expected_output = [
            (
                u'[u\'failed validation check for collection_rights_ids '
                'field check of CollectionCommitLogEntryModel\', '
                '[u"Entity id rights-1-1: based on field '
                'collection_rights_ids having value 1, expected model '
                'CollectionRightsModel with id 1 but it doesn\'t exist"]]'
            ), u'[u\'fully-validated CollectionCommitLogEntryModel\', 3]']
        self.run_job_and_check_output(
            expected_output, sort=True)

    def test_invalid_collection_version_in_model_id(self):
        model_with_invalid_version_in_id = (
            collection_models.CollectionCommitLogEntryModel.create(
                '0', 3, self.owner_id, 'edit', 'msg', [{}],
                constants.ACTIVITY_STATUS_PUBLIC, False))
        model_with_invalid_version_in_id.collection_id = '0'
        model_with_invalid_version_in_id.update_timestamps()
        model_with_invalid_version_in_id.put()
        expected_output = [
            (
                u'[u\'failed validation check for collection model '
                'version check of CollectionCommitLogEntryModel\', '
                '[u\'Entity id %s: Collection model corresponding '
                'to id 0 has a version 1 which is less than '
                'the version 3 in commit log entry model id\']]'
            ) % (model_with_invalid_version_in_id.id),
            u'[u\'fully-validated CollectionCommitLogEntryModel\', 4]']
        self.run_job_and_check_output(
            expected_output, sort=True, literal_eval=False)

    def test_model_with_invalid_id(self):
        model_with_invalid_id = (
            collection_models.CollectionCommitLogEntryModel(
                id='invalid-0-1',
                user_id=self.owner_id,
                commit_type='edit',
                commit_message='msg',
                commit_cmds=[{}],
                post_commit_status=constants.ACTIVITY_STATUS_PUBLIC,
                post_commit_is_private=False))
        model_with_invalid_id.collection_id = '0'
        model_with_invalid_id.update_timestamps()
        model_with_invalid_id.put()
        expected_output = [
            (
                u'[u\'failed validation check for model id check of '
                'CollectionCommitLogEntryModel\', '
                '[u\'Entity id %s: Entity id does not match regex pattern\']]'
            ) % (model_with_invalid_id.id), (
                u'[u\'failed validation check for commit cmd check of '
                'CollectionCommitLogEntryModel\', [u\'Entity id invalid-0-1: '
                'No commit command domain object defined for entity with '
                'commands: [{}]\']]'),
            u'[u\'fully-validated CollectionCommitLogEntryModel\', 4]']
        self.run_job_and_check_output(
            expected_output, sort=True, literal_eval=False)

    def test_model_with_invalid_commit_type(self):
        self.model_instance_0.commit_type = 'invalid'
        self.model_instance_0.update_timestamps()
        self.model_instance_0.put()
        expected_output = [
            (
                u'[u\'failed validation check for commit type check of '
                'CollectionCommitLogEntryModel\', '
                '[u\'Entity id collection-0-1: Commit type invalid is '
                'not allowed\']]'
            ), u'[u\'fully-validated CollectionCommitLogEntryModel\', 3]']
        self.run_job_and_check_output(
            expected_output, sort=True, literal_eval=False)

    def test_model_with_invalid_post_commit_status(self):
        self.model_instance_0.post_commit_status = 'invalid'
        self.model_instance_0.update_timestamps()
        self.model_instance_0.put()
        expected_output = [
            (
                u'[u\'failed validation check for post commit status check '
                'of CollectionCommitLogEntryModel\', '
                '[u\'Entity id collection-0-1: Post commit status invalid '
                'is invalid\']]'
            ), u'[u\'fully-validated CollectionCommitLogEntryModel\', 3]']
        self.run_job_and_check_output(
            expected_output, sort=True, literal_eval=False)

    def test_model_with_invalid_true_post_commit_is_private(self):
        self.model_instance_0.post_commit_status = (
            feconf.POST_COMMIT_STATUS_PUBLIC)
        self.model_instance_0.post_commit_is_private = True
        self.model_instance_0.update_timestamps()
        self.model_instance_0.put()

        expected_output = [
            (
                u'[u\'failed validation check for post commit is private '
                'check of CollectionCommitLogEntryModel\', '
                '[u\'Entity id %s: Post commit status is '
                '%s but post_commit_is_private is True\']]'
            ) % (self.model_instance_0.id, feconf.POST_COMMIT_STATUS_PUBLIC),
            u'[u\'fully-validated CollectionCommitLogEntryModel\', 3]']
        self.run_job_and_check_output(
            expected_output, sort=True, literal_eval=False)

    def test_model_with_invalid_false_post_commit_is_private(self):
        self.model_instance_0.post_commit_status = (
            feconf.POST_COMMIT_STATUS_PRIVATE)
        self.model_instance_0.post_commit_is_private = False
        self.model_instance_0.update_timestamps()
        self.model_instance_0.put()

        expected_output = [
            (
                u'[u\'failed validation check for post commit is private '
                'check of CollectionCommitLogEntryModel\', '
                '[u\'Entity id %s: Post commit status is '
                '%s but post_commit_is_private is False\']]'
            ) % (self.model_instance_0.id, feconf.POST_COMMIT_STATUS_PRIVATE),
            u'[u\'fully-validated CollectionCommitLogEntryModel\', 3]']
        self.run_job_and_check_output(
            expected_output, sort=True, literal_eval=False)

    def test_model_with_invalid_commit_cmd_schmea(self):
        self.model_instance_0.commit_cmds = [{
            'cmd': 'add_collection_node'
        }, {
            'cmd': 'delete_collection_node',
            'invalid_attribute': 'invalid'
        }]
        self.model_instance_0.update_timestamps()
        self.model_instance_0.put()
        expected_output = [
            (
                u'[u\'failed validation check for commit cmd '
                'delete_collection_node check of '
                'CollectionCommitLogEntryModel\', '
                '[u"Entity id collection-0-1: Commit command domain validation '
                'for command: {u\'cmd\': u\'delete_collection_node\', '
                'u\'invalid_attribute\': u\'invalid\'} failed with error: '
                'The following required attributes are missing: '
                'exploration_id, The following extra attributes '
                'are present: invalid_attribute"]]'
            ), (
                u'[u\'failed validation check for commit cmd '
                'add_collection_node check of CollectionCommitLogEntryModel\', '
                '[u"Entity id collection-0-1: Commit command domain validation '
                'for command: {u\'cmd\': u\'add_collection_node\'} '
                'failed with error: The following required attributes '
                'are missing: exploration_id"]]'),
            u'[u\'fully-validated CollectionCommitLogEntryModel\', 3]']
        self.run_job_and_check_output(
            expected_output, sort=True, literal_eval=False)


class CollectionSummaryModelValidatorTests(test_utils.AuditJobsTestBase):

    def setUp(self):
        super(CollectionSummaryModelValidatorTests, self).setUp()

        self.signup(self.OWNER_EMAIL, self.OWNER_USERNAME)
        self.signup(USER_EMAIL, USER_NAME)

        self.user_id = self.get_user_id_from_email(USER_EMAIL)
        self.owner_id = self.get_user_id_from_email(self.OWNER_EMAIL)
        self.owner = user_services.UserActionsInfo(self.owner_id)

        editor_email = 'user@editor.com'
        viewer_email = 'user@viewer.com'
        contributor_email = 'user@contributor.com'

        self.signup(editor_email, 'editor')
        self.signup(viewer_email, 'viewer')
        self.signup(contributor_email, 'contributor')

        self.editor_id = self.get_user_id_from_email(editor_email)
        self.viewer_id = self.get_user_id_from_email(viewer_email)
        self.contributor_id = self.get_user_id_from_email(contributor_email)

        explorations = [exp_domain.Exploration.create_default_exploration(
            '%s' % i,
            title='title %d' % i,
            category='category%d' % i,
        ) for i in python_utils.RANGE(6)]

        for exp in explorations:
            exp_services.save_new_exploration(self.owner_id, exp)

        language_codes = ['ar', 'en', 'en']
        collections = [collection_domain.Collection.create_default_collection(
            '%s' % i,
            title='title %d' % i,
            category='category%d' % i,
            objective='objective%d' % i,
            language_code=language_codes[i]
        ) for i in python_utils.RANGE(3)]

        for index, collection in enumerate(collections):
            collection.add_node('%s' % (index * 2))
            collection.add_node('%s' % (index * 2 + 1))
            collection.tags = ['math', 'art']
            collection_services.save_new_collection(self.owner_id, collection)

        rights_manager.assign_role_for_collection(
            self.owner, '0', self.editor_id, rights_domain.ROLE_EDITOR)
        collection_services.update_collection(
            self.contributor_id, '0', [{
                'cmd': 'edit_collection_property',
                'property_name': 'title',
                'new_value': 'New title'
            }], 'Changes.')

        rights_manager.assign_role_for_collection(
            self.owner, '2', self.viewer_id, rights_domain.ROLE_VIEWER)

        self.model_instance_0 = (
            collection_models.CollectionSummaryModel.get_by_id('0'))
        self.model_instance_0.update_timestamps()
        self.model_instance_0.put()

        self.model_instance_1 = (
            collection_models.CollectionSummaryModel.get_by_id('1'))
        self.model_instance_2 = (
            collection_models.CollectionSummaryModel.get_by_id('2'))

        self.job_class = (
            prod_validation_jobs_one_off.CollectionSummaryModelAuditOneOffJob)

    def test_standard_operation(self):
        rights_manager.publish_collection(self.owner, '0')
        collection_services.update_collection(
            self.owner_id, '1', [{
                'cmd': 'edit_collection_property',
                'property_name': 'title',
                'new_value': 'New title'
            }], 'Changes.')
        expected_output = [
            u'[u\'fully-validated CollectionSummaryModel\', 3]']
        self.run_job_and_check_output(
            expected_output, sort=False, literal_eval=False)

    def test_model_with_created_on_greater_than_last_updated(self):
        self.model_instance_0.created_on = (
            self.model_instance_0.last_updated + datetime.timedelta(days=1))
        self.model_instance_0.update_timestamps()
        self.model_instance_0.put()
        expected_output = [(
            u'[u\'failed validation check for time field relation check '
            'of CollectionSummaryModel\', '
            '[u\'Entity id %s: The created_on field has a value '
            '%s which is greater than the value '
            '%s of last_updated field\']]') % (
                self.model_instance_0.id,
                self.model_instance_0.created_on,
                self.model_instance_0.last_updated
            ), u'[u\'fully-validated CollectionSummaryModel\', 2]']
        self.run_job_and_check_output(
            expected_output, sort=True, literal_eval=False)

    def test_model_with_last_updated_greater_than_current_time(self):
        collection_services.delete_collection(self.owner_id, '1')
        collection_services.delete_collection(self.owner_id, '2')
        expected_output = [(
            u'[u\'failed validation check for current time check of '
            'CollectionSummaryModel\', '
            '[u\'Entity id %s: The last_updated field has a '
            'value %s which is greater than the time when the job was run\']]'
        ) % (self.model_instance_0.id, self.model_instance_0.last_updated)]

        mocked_datetime = datetime.datetime.utcnow() - datetime.timedelta(
            hours=13)
        with datastore_services.mock_datetime_for_datastore(mocked_datetime):
            self.run_job_and_check_output(
                expected_output, sort=True, literal_eval=False)

    def test_missing_collection_model_failure(self):
        collection_model = collection_models.CollectionModel.get_by_id('0')
        collection_model.delete(feconf.SYSTEM_COMMITTER_ID, '', [])
        self.model_instance_0.collection_model_last_updated = (
            collection_model.last_updated)
        self.model_instance_0.update_timestamps()
        self.model_instance_0.put()
        expected_output = [
            (
                u'[u\'failed validation check for collection_ids '
                'field check of CollectionSummaryModel\', '
                '[u"Entity id 0: based on field collection_ids having '
                'value 0, expected model CollectionModel with id 0 but '
                'it doesn\'t exist"]]'),
            u'[u\'fully-validated CollectionSummaryModel\', 2]']
        self.run_job_and_check_output(
            expected_output, sort=True, literal_eval=False)

    def test_missing_owner_user_model_failure(self):
        rights_manager.assign_role_for_collection(
            self.owner, '0', self.user_id, rights_domain.ROLE_OWNER)
        user_models.UserSettingsModel.get_by_id(self.user_id).delete()
        expected_output = [
            (
                u'[u\'failed validation check for owner_user_ids '
                'field check of CollectionSummaryModel\', '
                '[u"Entity id 0: based on field owner_user_ids having '
                'value %s, expected model UserSettingsModel with id %s '
                'but it doesn\'t exist"]]') % (self.user_id, self.user_id),
            u'[u\'fully-validated CollectionSummaryModel\', 2]']
        self.run_job_and_check_output(
            expected_output, sort=True, literal_eval=False)

    def test_missing_editor_user_model_failure(self):
        user_models.UserSettingsModel.get_by_id(self.editor_id).delete()
        expected_output = [
            (
                u'[u\'failed validation check for editor_user_ids '
                'field check of CollectionSummaryModel\', '
                '[u"Entity id 0: based on field editor_user_ids having '
                'value %s, expected model UserSettingsModel with id %s but '
                'it doesn\'t exist"]]') % (
                    self.editor_id, self.editor_id),
            u'[u\'fully-validated CollectionSummaryModel\', 2]']
        self.run_job_and_check_output(
            expected_output, sort=True, literal_eval=False)

    def test_missing_viewer_user_model_failure(self):
        user_models.UserSettingsModel.get_by_id(self.viewer_id).delete()
        expected_output = [
            (
                u'[u\'failed validation check for viewer_user_ids '
                'field check of CollectionSummaryModel\', '
                '[u"Entity id 2: based on field viewer_user_ids having '
                'value %s, expected model UserSettingsModel with id %s but '
                'it doesn\'t exist"]]') % (
                    self.viewer_id, self.viewer_id),
            u'[u\'fully-validated CollectionSummaryModel\', 2]']
        self.run_job_and_check_output(
            expected_output, sort=True, literal_eval=False)

    def test_missing_contributor_user_model_failure(self):
        user_models.UserSettingsModel.get_by_id(self.contributor_id).delete()
        expected_output = [
            (
                u'[u\'failed validation check for contributor_user_ids '
                'field check of CollectionSummaryModel\', '
                '[u"Entity id 0: based on field contributor_user_ids having '
                'value %s, expected model UserSettingsModel with id %s but '
                'it doesn\'t exist"]]') % (
                    self.contributor_id, self.contributor_id),
            u'[u\'fully-validated CollectionSummaryModel\', 2]']
        self.run_job_and_check_output(
            expected_output, sort=True, literal_eval=False)

    def test_model_with_invalid_contributors_summary(self):
        sorted_contributor_ids = sorted(
            self.model_instance_0.contributors_summary.keys())
        self.model_instance_0.contributors_summary = {'invalid': 1}
        self.model_instance_0.update_timestamps()
        self.model_instance_0.put()
        expected_output = [
            (
                u'[u\'failed validation check for contributors summary '
                'check of CollectionSummaryModel\', '
                '[u"Entity id 0: Contributor ids: [u\'%s\', u\'%s\'] do '
                'not match the contributor ids obtained using '
                'contributors summary: [u\'invalid\']"]]'
            ) % (sorted_contributor_ids[0], sorted_contributor_ids[1]),
            u'[u\'fully-validated CollectionSummaryModel\', 2]']
        self.run_job_and_check_output(
            expected_output, sort=True, literal_eval=False)

    def test_model_with_invalid_node_count(self):
        self.model_instance_0.node_count = 10
        self.model_instance_0.update_timestamps()
        self.model_instance_0.put()
        expected_output = [
            (
                u'[u\'failed validation check for node count check '
                'of CollectionSummaryModel\', '
                '[u"Entity id 0: Node count: 10 does not match the number '
                'of nodes in collection_contents dict: [{u\'exploration_id\': '
                'u\'0\'}, {u\'exploration_id\': u\'1\'}]"]]'
            ), u'[u\'fully-validated CollectionSummaryModel\', 2]']
        self.run_job_and_check_output(
            expected_output, sort=True, literal_eval=False)

    def test_model_with_invalid_ratings(self):
        self.model_instance_0.ratings = {'1': 0, '2': 1}
        self.model_instance_0.update_timestamps()
        self.model_instance_0.put()
        self.model_instance_1.ratings = {}
        self.model_instance_1.update_timestamps()
        self.model_instance_1.put()
        expected_output = [(
            u'[u\'failed validation check for ratings check of '
            'CollectionSummaryModel\', '
            '[u"Entity id 0: Expected ratings for the entity to be empty '
            'but received {u\'1\': 0, u\'2\': 1}"]]'
        ), u'[u\'fully-validated CollectionSummaryModel\', 2]']
        self.run_job_and_check_output(
            expected_output, sort=True, literal_eval=False)

    def test_model_with_invalid_collection_related_property(self):
        self.model_instance_0.title = 'invalid'
        self.model_instance_0.update_timestamps()
        self.model_instance_0.put()
        expected_output = [
            (
                u'[u\'failed validation check for title field check of '
                'CollectionSummaryModel\', '
                '[u\'Entity id %s: title field in entity: invalid does not '
                'match corresponding collection title field: New title\']]'
            ) % self.model_instance_0.id,
            u'[u\'fully-validated CollectionSummaryModel\', 2]']
        self.run_job_and_check_output(
            expected_output, sort=True, literal_eval=False)

    def test_model_with_invalid_collection_rights_related_property(self):
        self.model_instance_0.status = 'public'
        self.model_instance_0.update_timestamps()
        self.model_instance_0.put()
        expected_output = [
            (
                u'[u\'failed validation check for status field check of '
                'CollectionSummaryModel\', '
                '[u\'Entity id %s: status field in entity: public does not '
                'match corresponding collection rights status field: '
                'private\']]'
            ) % self.model_instance_0.id,
            u'[u\'fully-validated CollectionSummaryModel\', 2]']
        self.run_job_and_check_output(
            expected_output, sort=True, literal_eval=False)


=======
>>>>>>> a7199c4f
class ExplorationModelValidatorTests(test_utils.AuditJobsTestBase):

    def setUp(self):
        super(ExplorationModelValidatorTests, self).setUp()

        self.signup(self.OWNER_EMAIL, self.OWNER_USERNAME)

        self.owner_id = self.get_user_id_from_email(self.OWNER_EMAIL)

        language_codes = ['ar', 'en', 'en']
        explorations = [exp_domain.Exploration.create_default_exploration(
            '%s' % i,
            title='title %d' % i,
            category='category%d' % i,
            language_code=language_codes[i]
        ) for i in python_utils.RANGE(3)]

        for exp in explorations:
            exp_services.save_new_exploration(self.owner_id, exp)

        self.model_instance_0 = exp_models.ExplorationModel.get_by_id('0')
        self.model_instance_1 = exp_models.ExplorationModel.get_by_id('1')
        self.model_instance_2 = exp_models.ExplorationModel.get_by_id('2')

        self.job_class = (
            prod_validation_jobs_one_off.ExplorationModelAuditOneOffJob)

    def test_standard_operation(self):
        exp_services.update_exploration(
            self.owner_id, '0', [exp_domain.ExplorationChange({
                'cmd': 'edit_exploration_property',
                'property_name': 'title',
                'new_value': 'New title'
            })], 'Changes.')

        expected_output = [
            u'[u\'fully-validated ExplorationModel\', 3]']
        self.run_job_and_check_output(
            expected_output, sort=False, literal_eval=False)

    def test_model_with_created_on_greater_than_last_updated(self):
        self.model_instance_0.created_on = (
            self.model_instance_0.last_updated + datetime.timedelta(days=1))
        self.model_instance_0.commit(
            feconf.SYSTEM_COMMITTER_ID, 'created_on test', [])
        expected_output = [(
            u'[u\'failed validation check for time field relation check '
            'of ExplorationModel\', '
            '[u\'Entity id %s: The created_on field has a value '
            '%s which is greater than the value '
            '%s of last_updated field\']]') % (
                self.model_instance_0.id,
                self.model_instance_0.created_on,
                self.model_instance_0.last_updated
            ), u'[u\'fully-validated ExplorationModel\', 2]']
        self.run_job_and_check_output(
            expected_output, sort=True, literal_eval=False)

    def test_model_with_last_updated_greater_than_current_time(self):
        self.model_instance_1.delete(feconf.SYSTEM_COMMITTER_ID, 'delete')
        self.model_instance_2.delete(feconf.SYSTEM_COMMITTER_ID, 'delete')
        expected_output = [
            '[u\'fully-validated ExplorationModel\', 2]',
            (
                u'[u\'failed validation check for current time check of '
                'ExplorationModel\', '
                '[u\'Entity id %s: The last_updated field has a '
                'value %s which is greater than the time when '
                'the job was run\']]'
            ) % (self.model_instance_0.id, self.model_instance_0.last_updated)]

        mocked_datetime = datetime.datetime.utcnow() - datetime.timedelta(
            hours=13)
        with datastore_services.mock_datetime_for_datastore(mocked_datetime):
            self.run_job_and_check_output(
                expected_output, sort=True, literal_eval=False)

    def test_model_with_invalid_exploration_schema(self):
        expected_output = [
            (
                u'[u\'failed validation check for domain object check of '
                'ExplorationModel\', '
                '[u\'Entity id %s: Entity fails domain validation with the '
                'error Invalid language_code: %s\']]'
            ) % (self.model_instance_0.id, self.model_instance_0.language_code),
            u'[u\'fully-validated ExplorationModel\', 2]']
        with self.swap(
            constants, 'SUPPORTED_CONTENT_LANGUAGES', [{
                'code': 'en', 'description': 'English'}]):
            self.run_job_and_check_output(
                expected_output, sort=True, literal_eval=False)

    def test_private_exploration_with_missing_interaction_in_state(self):
        expected_output = [
            u'[u\'fully-validated ExplorationModel\', 3]']
        self.run_job_and_check_output(
            expected_output, sort=True, literal_eval=False)

    def test_public_exploration_with_missing_interaction_in_state(self):
        owner = user_services.UserActionsInfo(self.owner_id)
        rights_manager.publish_exploration(owner, '0')
        expected_output = [
            (
                u'[u\'failed validation check for domain object check of '
                'ExplorationModel\', [u\'Entity id 0: Entity fails '
                'domain validation with the error This state does not have any '
                'interaction specified.\']]'
            ),
            u'[u\'fully-validated ExplorationModel\', 2]']
        self.run_job_and_check_output(
            expected_output, sort=True, literal_eval=False)

    def test_missing_exploration_commit_log_entry_model_failure(self):
        exp_services.update_exploration(
            self.owner_id, '0', [exp_domain.ExplorationChange({
                'cmd': 'edit_exploration_property',
                'property_name': 'title',
                'new_value': 'New title'
            })], 'Changes.')
        exp_models.ExplorationCommitLogEntryModel.get_by_id(
            'exploration-0-1').delete()

        expected_output = [
            (
                u'[u\'failed validation check for '
                'exploration_commit_log_entry_ids field check of '
                'ExplorationModel\', '
                '[u"Entity id 0: based on field '
                'exploration_commit_log_entry_ids having value '
                'exploration-0-1, expected model '
                'ExplorationCommitLogEntryModel with id exploration-0-1 but it '
                'doesn\'t exist"]]'),
            u'[u\'fully-validated ExplorationModel\', 2]']
        self.run_job_and_check_output(
            expected_output, sort=True, literal_eval=False)

    def test_missing_summary_model_failure(self):
        exp_models.ExpSummaryModel.get_by_id('0').delete()

        expected_output = [
            (
                u'[u\'failed validation check for exp_summary_ids '
                'field check of ExplorationModel\', '
                '[u"Entity id 0: based on field exp_summary_ids having '
                'value 0, expected model ExpSummaryModel with id 0 '
                'but it doesn\'t exist"]]'),
            u'[u\'fully-validated ExplorationModel\', 2]']
        self.run_job_and_check_output(
            expected_output, sort=True, literal_eval=False)

    def test_missing_exploration_rights_model_failure(self):
        exp_models.ExplorationRightsModel.get_by_id(
            '0').delete(feconf.SYSTEM_COMMITTER_ID, '', [])

        expected_output = [
            (
                u'[u\'failed validation check for exploration_rights_ids '
                'field check of ExplorationModel\', '
                '[u"Entity id 0: based on field exploration_rights_ids '
                'having value 0, expected model ExplorationRightsModel '
                'with id 0 but it doesn\'t exist"]]'),
            u'[u\'fully-validated ExplorationModel\', 2]']
        self.run_job_and_check_output(
            expected_output, sort=True, literal_eval=False)

    def test_missing_snapshot_metadata_model_failure(self):
        exp_models.ExplorationSnapshotMetadataModel.get_by_id(
            '0-1').delete()
        expected_output = [
            (
                u'[u\'failed validation check for snapshot_metadata_ids '
                'field check of ExplorationModel\', '
                '[u"Entity id 0: based on field snapshot_metadata_ids having '
                'value 0-1, expected model ExplorationSnapshotMetadataModel '
                'with id 0-1 but it doesn\'t exist"]]'),
            u'[u\'fully-validated ExplorationModel\', 2]']
        self.run_job_and_check_output(
            expected_output, sort=True, literal_eval=False)

    def test_missing_snapshot_content_model_failure(self):
        exp_models.ExplorationSnapshotContentModel.get_by_id(
            '0-1').delete()
        expected_output = [
            (
                u'[u\'failed validation check for snapshot_content_ids '
                'field check of ExplorationModel\', '
                '[u"Entity id 0: based on field snapshot_content_ids having '
                'value 0-1, expected model ExplorationSnapshotContentModel '
                'with id 0-1 but it doesn\'t exist"]]'),
            u'[u\'fully-validated ExplorationModel\', 2]']
        self.run_job_and_check_output(
            expected_output, sort=True, literal_eval=False)


class ExplorationSnapshotMetadataModelValidatorTests(
        test_utils.AuditJobsTestBase):

    PSEUDONYMOUS_ID = 'pid_' + 'a' * 32

    def setUp(self):
        super(ExplorationSnapshotMetadataModelValidatorTests, self).setUp()

        self.signup(self.OWNER_EMAIL, self.OWNER_USERNAME)
        self.signup(USER_EMAIL, USER_NAME)

        self.owner_id = self.get_user_id_from_email(self.OWNER_EMAIL)
        self.user_id = self.get_user_id_from_email(USER_EMAIL)
        explorations = [exp_domain.Exploration.create_default_exploration(
            '%s' % i,
            title='title %d' % i,
            category='category%d' % i,
        ) for i in python_utils.RANGE(3)]

        for exp in explorations:
            if exp.id != '0':
                exp_services.save_new_exploration(self.owner_id, exp)
            else:
                exp_services.save_new_exploration(self.user_id, exp)

        self.model_instance_0 = (
            exp_models.ExplorationSnapshotMetadataModel.get_by_id(
                '0-1'))
        self.model_instance_1 = (
            exp_models.ExplorationSnapshotMetadataModel.get_by_id(
                '1-1'))
        self.model_instance_2 = (
            exp_models.ExplorationSnapshotMetadataModel.get_by_id(
                '2-1'))

        self.job_class = (
            prod_validation_jobs_one_off
            .ExplorationSnapshotMetadataModelAuditOneOffJob)

    def test_standard_operation(self):
        exp_services.update_exploration(
            self.owner_id, '0', [exp_domain.ExplorationChange({
                'cmd': 'edit_exploration_property',
                'property_name': 'title',
                'new_value': 'New title'
            })], 'Changes.')
        expected_output = [
            u'[u\'fully-validated ExplorationSnapshotMetadataModel\', 4]']
        self.run_job_and_check_output(
            expected_output, sort=False, literal_eval=False)

    def test_model_with_commiter_id_migration_bot(self):
        self.model_instance_1.committer_id = feconf.MIGRATION_BOT_USER_ID
        self.model_instance_1.update_timestamps(update_last_updated_time=False)
        self.model_instance_1.put()

        expected_output = [
            u'[u\'fully-validated ExplorationSnapshotMetadataModel\', 3]']
        self.run_job_and_check_output(
            expected_output, sort=False, literal_eval=False)

    def test_model_with_pseudo_committer_id(self):
        self.model_instance_1.committer_id = self.PSEUDONYMOUS_ID
        self.model_instance_1.update_timestamps(update_last_updated_time=False)
        self.model_instance_1.put()

        expected_output = [
            u'[u\'fully-validated ExplorationSnapshotMetadataModel\', 3]']
        self.run_job_and_check_output(
            expected_output, sort=False, literal_eval=False)

    def test_model_with_created_on_greater_than_last_updated(self):
        self.model_instance_0.created_on = (
            self.model_instance_0.last_updated + datetime.timedelta(days=1))
        self.model_instance_0.update_timestamps()
        self.model_instance_0.put()
        expected_output = [(
            u'[u\'failed validation check for time field relation check '
            'of ExplorationSnapshotMetadataModel\', '
            '[u\'Entity id %s: The created_on field has a value '
            '%s which is greater than the value '
            '%s of last_updated field\']]') % (
                self.model_instance_0.id,
                self.model_instance_0.created_on,
                self.model_instance_0.last_updated
            ), (
                u'[u\'fully-validated '
                'ExplorationSnapshotMetadataModel\', 2]')]
        self.run_job_and_check_output(
            expected_output, sort=True, literal_eval=False)

    def test_model_with_last_updated_greater_than_current_time(self):
        self.model_instance_1.delete()
        self.model_instance_2.delete()
        expected_output = [(
            u'[u\'failed validation check for current time check of '
            'ExplorationSnapshotMetadataModel\', '
            '[u\'Entity id %s: The last_updated field has a '
            'value %s which is greater than the time when the job was run\']]'
        ) % (self.model_instance_0.id, self.model_instance_0.last_updated)]

        mocked_datetime = datetime.datetime.utcnow() - datetime.timedelta(
            hours=13)
        with datastore_services.mock_datetime_for_datastore(mocked_datetime):
            self.run_job_and_check_output(
                expected_output, sort=True, literal_eval=False)

    def test_missing_exploration_model_failure(self):
        exp_models.ExplorationModel.get_by_id('0').delete(
            self.user_id, '', [])
        expected_output = [
            (
                u'[u\'failed validation check for exploration_ids '
                'field check of ExplorationSnapshotMetadataModel\', '
                '[u"Entity id 0-1: based on field exploration_ids '
                'having value 0, expected model ExplorationModel with '
                'id 0 but it doesn\'t exist", u"Entity id 0-2: based on field '
                'exploration_ids having value 0, expected model '
                'ExplorationModel with id 0 but it doesn\'t exist"]]'
            ), (
                u'[u\'fully-validated '
                'ExplorationSnapshotMetadataModel\', 2]')]
        self.run_job_and_check_output(
            expected_output, literal_eval=True)

    def test_missing_committer_model_failure(self):
        user_models.UserSettingsModel.get_by_id(self.user_id).delete()
        expected_output = [
            (
                u'[u\'failed validation check for committer_ids field '
                'check of ExplorationSnapshotMetadataModel\', '
                '[u"Entity id 0-1: based on field committer_ids having '
                'value %s, expected model UserSettingsModel with id %s '
                'but it doesn\'t exist"]]'
            ) % (self.user_id, self.user_id), (
                u'[u\'fully-validated '
                'ExplorationSnapshotMetadataModel\', 2]')]
        self.run_job_and_check_output(
            expected_output, sort=True, literal_eval=False)

    def test_invalid_exploration_version_in_model_id(self):
        model_with_invalid_version_in_id = (
            exp_models.ExplorationSnapshotMetadataModel(
                id='0-3', committer_id=self.owner_id, commit_type='edit',
                commit_message='msg', commit_cmds=[{}]))
        model_with_invalid_version_in_id.update_timestamps()
        model_with_invalid_version_in_id.put()
        expected_output = [
            (
                u'[u\'failed validation check for exploration model '
                'version check of ExplorationSnapshotMetadataModel\', '
                '[u\'Entity id 0-3: Exploration model corresponding to '
                'id 0 has a version 1 which is less than the version 3 in '
                'snapshot metadata model id\']]'
            ), (
                u'[u\'fully-validated ExplorationSnapshotMetadataModel\', '
                '3]')]
        self.run_job_and_check_output(
            expected_output, sort=True, literal_eval=False)

    def test_model_with_invalid_commit_cmd_schmea(self):
        self.model_instance_0.commit_cmds = [{
            'cmd': 'add_state'
        }, {
            'cmd': 'delete_state',
            'invalid_attribute': 'invalid'
        }]
        self.model_instance_0.update_timestamps()
        self.model_instance_0.put()
        expected_output = [
            (
                u'[u\'failed validation check for commit '
                'cmd delete_state check of '
                'ExplorationSnapshotMetadataModel\', '
                '[u"Entity id 0-1: Commit command domain validation '
                'for command: {u\'cmd\': u\'delete_state\', '
                'u\'invalid_attribute\': u\'invalid\'} failed with error: '
                'The following required attributes are missing: '
                'state_name, The following extra attributes are present: '
                'invalid_attribute"]]'
            ), (
                u'[u\'failed validation check for commit '
                'cmd add_state check of '
                'ExplorationSnapshotMetadataModel\', '
                '[u"Entity id 0-1: Commit command domain validation '
                'for command: {u\'cmd\': u\'add_state\'} '
                'failed with error: The following required attributes '
                'are missing: state_name"]]'
            ), u'[u\'fully-validated ExplorationSnapshotMetadataModel\', 2]']
        self.run_job_and_check_output(
            expected_output, sort=True, literal_eval=False)

    def test_maximum_of_ten_errors_are_emitted(self):
        for i in python_utils.RANGE(20):
            exp_services.update_exploration(
                self.owner_id, '0', [exp_domain.ExplorationChange({
                    'cmd': 'edit_exploration_property',
                    'property_name': 'title',
                    'new_value': 'New title %s' % i
                })], 'Changes.')
        exp_models.ExplorationModel.get_by_id('0').delete(
            self.user_id, '', [])

        self.process_and_flush_pending_tasks()
        job_id = self.job_class.create_new()
        self.assertEqual(
            self.count_jobs_in_mapreduce_taskqueue(
                taskqueue_services.QUEUE_NAME_ONE_OFF_JOBS), 0)
        self.job_class.enqueue(job_id)
        self.assertEqual(
            self.count_jobs_in_mapreduce_taskqueue(
                taskqueue_services.QUEUE_NAME_ONE_OFF_JOBS), 1)
        self.process_and_flush_pending_mapreduce_tasks()
        self.process_and_flush_pending_tasks()
        actual_output = self.job_class.get_output(job_id)

        self.assertEqual(len(actual_output), 2)

        self.assertEqual(
            actual_output[1],
            '[u\'fully-validated ExplorationSnapshotMetadataModel\', 2]')

        full_error_list = []
        for i in python_utils.RANGE(22):
            full_error_list.append(
                'Entity id 0-%s: based on field exploration_ids having '
                'value 0, expected model ExplorationModel with id 0 but '
                'it doesn\'t exist' % (i + 1))
        actual_error_list = ast.literal_eval(actual_output[0])[1]
        self.assertEqual(len(actual_error_list), 10)
        for error in actual_error_list:
            assert (error in full_error_list), ('Extra error: %s' % error)


class ExplorationSnapshotContentModelValidatorTests(
        test_utils.AuditJobsTestBase):

    def setUp(self):
        super(ExplorationSnapshotContentModelValidatorTests, self).setUp()

        self.signup(self.OWNER_EMAIL, self.OWNER_USERNAME)

        self.owner_id = self.get_user_id_from_email(self.OWNER_EMAIL)
        explorations = [exp_domain.Exploration.create_default_exploration(
            '%s' % i,
            title='title %d' % i,
            category='category%d' % i,
        ) for i in python_utils.RANGE(3)]

        for exp in explorations:
            exp_services.save_new_exploration(self.owner_id, exp)

        self.model_instance_0 = (
            exp_models.ExplorationSnapshotContentModel.get_by_id(
                '0-1'))
        self.model_instance_1 = (
            exp_models.ExplorationSnapshotContentModel.get_by_id(
                '1-1'))
        self.model_instance_2 = (
            exp_models.ExplorationSnapshotContentModel.get_by_id(
                '2-1'))

        self.job_class = (
            prod_validation_jobs_one_off
            .ExplorationSnapshotContentModelAuditOneOffJob)

    def test_standard_operation(self):
        exp_services.update_exploration(
            self.owner_id, '0', [exp_domain.ExplorationChange({
                'cmd': 'edit_exploration_property',
                'property_name': 'title',
                'new_value': 'New title'
            })], 'Changes.')
        expected_output = [
            u'[u\'fully-validated ExplorationSnapshotContentModel\', 4]']
        self.run_job_and_check_output(
            expected_output, sort=False, literal_eval=False)

    def test_model_with_created_on_greater_than_last_updated(self):
        self.model_instance_0.created_on = (
            self.model_instance_0.last_updated + datetime.timedelta(days=1))
        self.model_instance_0.update_timestamps()
        self.model_instance_0.put()
        expected_output = [(
            u'[u\'failed validation check for time field relation check '
            'of ExplorationSnapshotContentModel\', '
            '[u\'Entity id %s: The created_on field has a value '
            '%s which is greater than the value '
            '%s of last_updated field\']]') % (
                self.model_instance_0.id,
                self.model_instance_0.created_on,
                self.model_instance_0.last_updated
            ), (
                u'[u\'fully-validated '
                'ExplorationSnapshotContentModel\', 2]')]
        self.run_job_and_check_output(
            expected_output, sort=True, literal_eval=False)

    def test_model_with_last_updated_greater_than_current_time(self):
        self.model_instance_1.delete()
        self.model_instance_2.delete()
        expected_output = [(
            u'[u\'failed validation check for current time check of '
            'ExplorationSnapshotContentModel\', '
            '[u\'Entity id %s: The last_updated field has a '
            'value %s which is greater than the time when the job was run\']]'
        ) % (self.model_instance_0.id, self.model_instance_0.last_updated)]

        mocked_datetime = datetime.datetime.utcnow() - datetime.timedelta(
            hours=13)
        with datastore_services.mock_datetime_for_datastore(mocked_datetime):
            self.run_job_and_check_output(
                expected_output, sort=True, literal_eval=False)

    def test_missing_exploration_model_failure(self):
        exp_models.ExplorationModel.get_by_id('0').delete(self.owner_id, '', [])
        expected_output = [
            (
                u'[u\'failed validation check for exploration_ids '
                'field check of ExplorationSnapshotContentModel\', '
                '[u"Entity id 0-1: based on field exploration_ids '
                'having value 0, expected model ExplorationModel with '
                'id 0 but it doesn\'t exist", u"Entity id 0-2: based on field '
                'exploration_ids having value 0, expected model '
                'ExplorationModel with id 0 but it doesn\'t exist"]]'
            ), (
                u'[u\'fully-validated '
                'ExplorationSnapshotContentModel\', 2]')]
        self.run_job_and_check_output(
            expected_output, sort=True, literal_eval=False)

    def test_invalid_exploration_version_in_model_id(self):
        model_with_invalid_version_in_id = (
            exp_models.ExplorationSnapshotContentModel(
                id='0-3'))
        model_with_invalid_version_in_id.content = {}
        model_with_invalid_version_in_id.update_timestamps()
        model_with_invalid_version_in_id.put()
        expected_output = [
            (
                u'[u\'failed validation check for exploration model '
                'version check of ExplorationSnapshotContentModel\', '
                '[u\'Entity id 0-3: Exploration model corresponding to '
                'id 0 has a version 1 which is less than '
                'the version 3 in snapshot content model id\']]'
            ), (
                u'[u\'fully-validated ExplorationSnapshotContentModel\', '
                '3]')]
        self.run_job_and_check_output(
            expected_output, sort=True, literal_eval=False)


class ExplorationRightsModelValidatorTests(test_utils.AuditJobsTestBase):

    def setUp(self):
        super(ExplorationRightsModelValidatorTests, self).setUp()

        self.signup(self.OWNER_EMAIL, self.OWNER_USERNAME)
        self.signup(USER_EMAIL, USER_NAME)

        self.user_id = self.get_user_id_from_email(USER_EMAIL)
        self.owner_id = self.get_user_id_from_email(self.OWNER_EMAIL)
        self.owner = user_services.UserActionsInfo(self.owner_id)

        editor_email = 'user@editor.com'
        viewer_email = 'user@viewer.com'

        self.signup(editor_email, 'editor')
        self.signup(viewer_email, 'viewer')

        self.editor_id = self.get_user_id_from_email(editor_email)
        self.viewer_id = self.get_user_id_from_email(viewer_email)

        explorations = [exp_domain.Exploration.create_default_exploration(
            '%s' % i,
            title='title %d' % i,
            category='category%d' % i,
        ) for i in python_utils.RANGE(3)]

        for exp in explorations:
            exp_services.save_new_exploration(self.owner_id, exp)

        rights_manager.assign_role_for_exploration(
            self.owner, '0', self.editor_id, rights_domain.ROLE_EDITOR)

        rights_manager.assign_role_for_exploration(
            self.owner, '2', self.viewer_id, rights_domain.ROLE_VIEWER)

        self.model_instance_0 = exp_models.ExplorationRightsModel.get_by_id('0')
        self.model_instance_1 = exp_models.ExplorationRightsModel.get_by_id('1')
        self.model_instance_2 = exp_models.ExplorationRightsModel.get_by_id('2')

        self.job_class = (
            prod_validation_jobs_one_off.ExplorationRightsModelAuditOneOffJob)

    def test_standard_operation(self):
        rights_manager.publish_exploration(self.owner, '0')
        expected_output = [
            u'[u\'fully-validated ExplorationRightsModel\', 3]']
        self.run_job_and_check_output(
            expected_output, sort=False, literal_eval=False)

    def test_model_with_created_on_greater_than_last_updated(self):
        self.model_instance_0.created_on = (
            self.model_instance_0.last_updated + datetime.timedelta(days=1))
        self.model_instance_0.commit(
            feconf.SYSTEM_COMMITTER_ID, 'created_on test', [])
        expected_output = [(
            u'[u\'failed validation check for time field relation check '
            'of ExplorationRightsModel\', '
            '[u\'Entity id %s: The created_on field has a value '
            '%s which is greater than the value '
            '%s of last_updated field\']]') % (
                self.model_instance_0.id,
                self.model_instance_0.created_on,
                self.model_instance_0.last_updated
            ), u'[u\'fully-validated ExplorationRightsModel\', 2]']
        self.run_job_and_check_output(
            expected_output, sort=True, literal_eval=False)

    def test_model_with_last_updated_greater_than_current_time(self):
        self.model_instance_1.delete(feconf.SYSTEM_COMMITTER_ID, 'delete')
        self.model_instance_2.delete(feconf.SYSTEM_COMMITTER_ID, 'delete')
        expected_output = [
            '[u\'fully-validated ExplorationRightsModel\', 2]',
            (
                u'[u\'failed validation check for current time check of '
                'ExplorationRightsModel\', '
                '[u\'Entity id %s: The last_updated field has a '
                'value %s which is greater than the time when '
                'the job was run\']]'
            ) % (self.model_instance_0.id, self.model_instance_0.last_updated)
        ]

        mocked_datetime = datetime.datetime.utcnow() - datetime.timedelta(
            hours=13)
        with datastore_services.mock_datetime_for_datastore(mocked_datetime):
            self.run_job_and_check_output(
                expected_output, sort=True, literal_eval=False)

    def test_model_with_first_published_datetime_greater_than_current_time(
            self):
        rights_manager.publish_exploration(self.owner, '0')
        rights_manager.publish_exploration(self.owner, '1')
        self.model_instance_0.first_published_msec = (
            self.model_instance_0.first_published_msec * 1000000.0)
        self.model_instance_0.commit(feconf.SYSTEM_COMMITTER_ID, '', [])
        expected_output = [
            (
                u'[u\'failed validation check for first published msec check '
                'of ExplorationRightsModel\', '
                '[u\'Entity id 0: The first_published_msec field has a '
                'value %s which is greater than the time when the job was '
                'run\']]'
            ) % (self.model_instance_0.first_published_msec),
            u'[u\'fully-validated ExplorationRightsModel\', 2]']
        self.run_job_and_check_output(
            expected_output, sort=True, literal_eval=False)

    def test_missing_exploration_model_failure(self):
        exp_models.ExplorationModel.get_by_id('0').delete(
            feconf.SYSTEM_COMMITTER_ID, '', [])
        expected_output = [
            (
                u'[u\'failed validation check for exploration_ids '
                'field check of ExplorationRightsModel\', '
                '[u"Entity id 0: based on field exploration_ids having '
                'value 0, expected model ExplorationModel with id 0 but '
                'it doesn\'t exist"]]'),
            u'[u\'fully-validated ExplorationRightsModel\', 2]']
        self.run_job_and_check_output(
            expected_output, sort=True, literal_eval=False)

    def test_missing_cloned_from_exploration_model_failure(self):
        self.model_instance_0.cloned_from = 'invalid'
        self.model_instance_0.commit(feconf.SYSTEM_COMMITTER_ID, '', [])
        expected_output = [
            (
                u'[u\'failed validation check for '
                'cloned_from_exploration_ids '
                'field check of ExplorationRightsModel\', '
                '[u"Entity id 0: based on field cloned_from_exploration_ids '
                'having value invalid, expected model ExplorationModel with id '
                'invalid but it doesn\'t exist"]]'),
            u'[u\'fully-validated ExplorationRightsModel\', 2]']
        self.run_job_and_check_output(
            expected_output, sort=True, literal_eval=False)

    def test_missing_owner_user_model_failure(self):
        rights_manager.assign_role_for_exploration(
            self.owner, '0', self.user_id, rights_domain.ROLE_OWNER)
        user_models.UserSettingsModel.get_by_id(self.user_id).delete()
        expected_output = [
            (
                u'[u\'failed validation check for owner_user_ids '
                'field check of ExplorationRightsModel\', '
                '[u"Entity id 0: based on field owner_user_ids having '
                'value %s, expected model UserSettingsModel with id %s '
                'but it doesn\'t exist"]]') % (self.user_id, self.user_id),
            u'[u\'fully-validated ExplorationRightsModel\', 2]']
        self.run_job_and_check_output(
            expected_output, sort=True, literal_eval=False)

    def test_missing_editor_user_model_failure(self):
        user_models.UserSettingsModel.get_by_id(self.editor_id).delete()
        expected_output = [
            (
                u'[u\'failed validation check for editor_user_ids '
                'field check of ExplorationRightsModel\', '
                '[u"Entity id 0: based on field editor_user_ids having '
                'value %s, expected model UserSettingsModel with id %s but '
                'it doesn\'t exist"]]') % (
                    self.editor_id, self.editor_id),
            u'[u\'fully-validated ExplorationRightsModel\', 2]']
        self.run_job_and_check_output(
            expected_output, sort=True, literal_eval=False)

    def test_missing_viewer_user_model_failure(self):
        user_models.UserSettingsModel.get_by_id(self.viewer_id).delete()
        expected_output = [
            (
                u'[u\'failed validation check for viewer_user_ids '
                'field check of ExplorationRightsModel\', '
                '[u"Entity id 2: based on field viewer_user_ids having '
                'value %s, expected model UserSettingsModel with id %s but '
                'it doesn\'t exist"]]') % (
                    self.viewer_id, self.viewer_id),
            u'[u\'fully-validated ExplorationRightsModel\', 2]']
        self.run_job_and_check_output(
            expected_output, sort=True, literal_eval=False)

    def test_missing_snapshot_metadata_model_failure(self):
        exp_models.ExplorationRightsSnapshotMetadataModel.get_by_id(
            '0-1').delete()
        expected_output = [
            (
                u'[u\'failed validation check for snapshot_metadata_ids '
                'field check of ExplorationRightsModel\', '
                '[u"Entity id 0: based on field snapshot_metadata_ids having '
                'value 0-1, expected model '
                'ExplorationRightsSnapshotMetadataModel '
                'with id 0-1 but it doesn\'t exist"]]'
            ),
            u'[u\'fully-validated ExplorationRightsModel\', 2]']
        self.run_job_and_check_output(
            expected_output, sort=True, literal_eval=False)

    def test_missing_snapshot_content_model_failure(self):
        exp_models.ExplorationRightsSnapshotContentModel.get_by_id(
            '0-1').delete()
        expected_output = [
            (
                u'[u\'failed validation check for snapshot_content_ids '
                'field check of ExplorationRightsModel\', '
                '[u"Entity id 0: based on field snapshot_content_ids having '
                'value 0-1, expected model '
                'ExplorationRightsSnapshotContentModel with id 0-1 but it '
                'doesn\'t exist"]]'),
            u'[u\'fully-validated ExplorationRightsModel\', 2]']
        self.run_job_and_check_output(
            expected_output, sort=True, literal_eval=False)


class ExplorationRightsSnapshotMetadataModelValidatorTests(
        test_utils.AuditJobsTestBase):

    PSEUDONYMOUS_ID = 'pid_' + 'a' * 32

    def setUp(self):
        super(ExplorationRightsSnapshotMetadataModelValidatorTests, self).setUp(
            )

        self.signup(self.OWNER_EMAIL, self.OWNER_USERNAME)
        self.signup(USER_EMAIL, USER_NAME)

        self.owner_id = self.get_user_id_from_email(self.OWNER_EMAIL)
        self.user_id = self.get_user_id_from_email(USER_EMAIL)
        explorations = [exp_domain.Exploration.create_default_exploration(
            '%s' % i,
            title='title %d' % i,
            category='category%d' % i,
        ) for i in python_utils.RANGE(3)]

        for exp in explorations:
            if exp.id != '0':
                exp_services.save_new_exploration(self.owner_id, exp)
            else:
                exp_services.save_new_exploration(self.user_id, exp)

        self.model_instance_0 = (
            exp_models.ExplorationRightsSnapshotMetadataModel.get_by_id(
                '0-1'))
        self.model_instance_1 = (
            exp_models.ExplorationRightsSnapshotMetadataModel.get_by_id(
                '1-1'))
        self.model_instance_2 = (
            exp_models.ExplorationRightsSnapshotMetadataModel.get_by_id(
                '2-1'))

        self.job_class = (
            prod_validation_jobs_one_off
            .ExplorationRightsSnapshotMetadataModelAuditOneOffJob)

    def test_standard_operation(self):
        expected_output = [
            u'[u\'fully-validated ExplorationRightsSnapshotMetadataModel\', 3]']
        self.run_job_and_check_output(
            expected_output, sort=False, literal_eval=False)

    def test_model_with_commiter_id_migration_bot(self):
        self.model_instance_1.committer_id = feconf.MIGRATION_BOT_USER_ID
        self.model_instance_1.update_timestamps(update_last_updated_time=False)
        self.model_instance_1.put()

        expected_output = [
            u'[u\'fully-validated ExplorationRightsSnapshotMetadataModel\', 3]'
        ]
        self.run_job_and_check_output(
            expected_output, sort=False, literal_eval=False)

    def test_model_with_pseudo_committer_id(self):
        self.model_instance_1.committer_id = self.PSEUDONYMOUS_ID
        self.model_instance_1.update_timestamps(update_last_updated_time=False)
        self.model_instance_1.put()

        expected_output = [
            u'[u\'fully-validated ExplorationRightsSnapshotMetadataModel\', 3]'
        ]
        self.run_job_and_check_output(
            expected_output, sort=False, literal_eval=False)

    def test_model_with_created_on_greater_than_last_updated(self):
        self.model_instance_0.created_on = (
            self.model_instance_0.last_updated + datetime.timedelta(days=1))
        self.model_instance_0.update_timestamps()
        self.model_instance_0.put()
        expected_output = [(
            u'[u\'failed validation check for time field relation check '
            'of ExplorationRightsSnapshotMetadataModel\', '
            '[u\'Entity id %s: The created_on field has a value '
            '%s which is greater than the value '
            '%s of last_updated field\']]') % (
                self.model_instance_0.id,
                self.model_instance_0.created_on,
                self.model_instance_0.last_updated
            ), (
                u'[u\'fully-validated '
                'ExplorationRightsSnapshotMetadataModel\', 2]')]
        self.run_job_and_check_output(
            expected_output, sort=True, literal_eval=False)

    def test_model_with_last_updated_greater_than_current_time(self):
        self.model_instance_1.delete()
        self.model_instance_2.delete()
        expected_output = [(
            u'[u\'failed validation check for current time check of '
            'ExplorationRightsSnapshotMetadataModel\', '
            '[u\'Entity id %s: The last_updated field has a '
            'value %s which is greater than the time when the job was run\']]'
        ) % (self.model_instance_0.id, self.model_instance_0.last_updated)]

        mocked_datetime = datetime.datetime.utcnow() - datetime.timedelta(
            hours=13)
        with datastore_services.mock_datetime_for_datastore(mocked_datetime):
            self.run_job_and_check_output(
                expected_output, sort=True, literal_eval=False)

    def test_missing_exploration_rights_model_failure(self):
        exp_models.ExplorationRightsModel.get_by_id('0').delete(
            self.user_id, '', [])
        expected_output = [
            (
                u'[u\'failed validation check for exploration_rights_ids '
                'field check of ExplorationRightsSnapshotMetadataModel\', '
                '[u"Entity id 0-1: based on field exploration_rights_ids '
                'having value 0, expected model ExplorationRightsModel with '
                'id 0 but it doesn\'t exist", u"Entity id 0-2: based on field '
                'exploration_rights_ids having value 0, expected model '
                'ExplorationRightsModel with id 0 but it doesn\'t exist"]]'
            ), (
                u'[u\'fully-validated '
                'ExplorationRightsSnapshotMetadataModel\', 2]')]
        self.run_job_and_check_output(
            expected_output, sort=True, literal_eval=False)

    def test_missing_committer_model_failure(self):
        user_models.UserSettingsModel.get_by_id(self.user_id).delete()
        expected_output = [
            (
                u'[u\'failed validation check for committer_ids field '
                'check of ExplorationRightsSnapshotMetadataModel\', '
                '[u"Entity id 0-1: based on field committer_ids having '
                'value %s, expected model UserSettingsModel with id %s '
                'but it doesn\'t exist"]]'
            ) % (self.user_id, self.user_id), (
                u'[u\'fully-validated '
                'ExplorationRightsSnapshotMetadataModel\', 2]')]
        self.run_job_and_check_output(
            expected_output, sort=True, literal_eval=False)

    def test_invalid_exploration_version_in_model_id(self):
        model_with_invalid_version_in_id = (
            exp_models.ExplorationRightsSnapshotMetadataModel(
                id='0-3', committer_id=self.owner_id, commit_type='edit',
                commit_message='msg', commit_cmds=[{}]))
        model_with_invalid_version_in_id.update_timestamps()
        model_with_invalid_version_in_id.put()
        expected_output = [
            (
                u'[u\'failed validation check for exploration rights model '
                'version check of ExplorationRightsSnapshotMetadataModel\', '
                '[u\'Entity id 0-3: ExplorationRights model corresponding to '
                'id 0 has a version 1 which is less than the version 3 in '
                'snapshot metadata model id\']]'
            ), (
                u'[u\'fully-validated '
                'ExplorationRightsSnapshotMetadataModel\', 3]')]
        self.run_job_and_check_output(
            expected_output, sort=True, literal_eval=False)

    def test_model_with_invalid_commit_cmd_schmea(self):
        self.model_instance_0.commit_cmds = [{
            'cmd': 'change_exploration_status',
            'old_status': rights_domain.ACTIVITY_STATUS_PUBLIC,
        }, {
            'cmd': 'release_ownership',
            'invalid_attribute': 'invalid'
        }]
        self.model_instance_0.update_timestamps()
        self.model_instance_0.put()
        expected_output = [
            (
                u'[u\'failed validation check for commit cmd '
                'change_exploration_status check of '
                'ExplorationRightsSnapshotMetadataModel\', '
                '[u"Entity id 0-1: Commit command domain validation '
                'for command: {u\'old_status\': u\'public\', '
                'u\'cmd\': u\'change_exploration_status\'} '
                'failed with error: The following required '
                'attributes are missing: new_status"]]'
            ), (
                u'[u\'failed validation check for commit cmd '
                'release_ownership check of '
                'ExplorationRightsSnapshotMetadataModel\', '
                '[u"Entity id 0-1: Commit command domain validation '
                'for command: {u\'cmd\': u\'release_ownership\', '
                'u\'invalid_attribute\': u\'invalid\'} '
                'failed with error: The following extra attributes '
                'are present: invalid_attribute"]]'
            ), (
                u'[u\'fully-validated '
                'ExplorationRightsSnapshotMetadataModel\', 2]')]
        self.run_job_and_check_output(
            expected_output, sort=True, literal_eval=False)


class ExplorationRightsSnapshotContentModelValidatorTests(
        test_utils.AuditJobsTestBase):

    def setUp(self):
        super(ExplorationRightsSnapshotContentModelValidatorTests, self).setUp(
            )

        self.signup(self.OWNER_EMAIL, self.OWNER_USERNAME)

        self.owner_id = self.get_user_id_from_email(self.OWNER_EMAIL)
        explorations = [exp_domain.Exploration.create_default_exploration(
            '%s' % i,
            title='title %d' % i,
            category='category%d' % i,
        ) for i in python_utils.RANGE(3)]

        for exp in explorations:
            exp_services.save_new_exploration(self.owner_id, exp)

        self.model_instance_0 = (
            exp_models.ExplorationRightsSnapshotContentModel.get_by_id(
                '0-1'))
        self.model_instance_1 = (
            exp_models.ExplorationRightsSnapshotContentModel.get_by_id(
                '1-1'))
        self.model_instance_2 = (
            exp_models.ExplorationRightsSnapshotContentModel.get_by_id(
                '2-1'))

        self.job_class = (
            prod_validation_jobs_one_off
            .ExplorationRightsSnapshotContentModelAuditOneOffJob)

    def test_standard_operation(self):
        expected_output = [
            u'[u\'fully-validated ExplorationRightsSnapshotContentModel\', 3]']
        self.run_job_and_check_output(
            expected_output, sort=False, literal_eval=False)

    def test_model_with_created_on_greater_than_last_updated(self):
        self.model_instance_0.created_on = (
            self.model_instance_0.last_updated + datetime.timedelta(days=1))
        self.model_instance_0.update_timestamps()
        self.model_instance_0.put()
        expected_output = [(
            u'[u\'failed validation check for time field relation check '
            'of ExplorationRightsSnapshotContentModel\', '
            '[u\'Entity id %s: The created_on field has a value '
            '%s which is greater than the value '
            '%s of last_updated field\']]') % (
                self.model_instance_0.id,
                self.model_instance_0.created_on,
                self.model_instance_0.last_updated
            ), (
                u'[u\'fully-validated '
                'ExplorationRightsSnapshotContentModel\', 2]')]
        self.run_job_and_check_output(
            expected_output, sort=True, literal_eval=False)

    def test_model_with_last_updated_greater_than_current_time(self):
        self.model_instance_1.delete()
        self.model_instance_2.delete()
        expected_output = [(
            u'[u\'failed validation check for current time check of '
            'ExplorationRightsSnapshotContentModel\', '
            '[u\'Entity id %s: The last_updated field has a '
            'value %s which is greater than the time when the job was run\']]'
        ) % (self.model_instance_0.id, self.model_instance_0.last_updated)]

        mocked_datetime = datetime.datetime.utcnow() - datetime.timedelta(
            hours=13)
        with datastore_services.mock_datetime_for_datastore(mocked_datetime):
            self.run_job_and_check_output(
                expected_output, sort=True, literal_eval=False)

    def test_missing_exploration_model_failure(self):
        exp_models.ExplorationRightsModel.get_by_id('0').delete(
            self.owner_id, '', [])
        expected_output = [
            (
                u'[u\'failed validation check for exploration_rights_ids '
                'field check of ExplorationRightsSnapshotContentModel\', '
                '[u"Entity id 0-1: based on field exploration_rights_ids '
                'having value 0, expected model ExplorationRightsModel with '
                'id 0 but it doesn\'t exist", u"Entity id 0-2: based on field '
                'exploration_rights_ids having value 0, expected model '
                'ExplorationRightsModel with id 0 but it doesn\'t exist"]]'
            ), (
                u'[u\'fully-validated '
                'ExplorationRightsSnapshotContentModel\', 2]')]
        self.run_job_and_check_output(
            expected_output, sort=True, literal_eval=False)

    def test_invalid_exploration_version_in_model_id(self):
        model_with_invalid_version_in_id = (
            exp_models.ExplorationRightsSnapshotContentModel(
                id='0-3'))
        model_with_invalid_version_in_id.content = {}
        model_with_invalid_version_in_id.update_timestamps()
        model_with_invalid_version_in_id.put()
        expected_output = [
            (
                u'[u\'failed validation check for exploration rights model '
                'version check of ExplorationRightsSnapshotContentModel\', '
                '[u\'Entity id 0-3: ExplorationRights model corresponding to '
                'id 0 has a version 1 which is less than the version 3 in '
                'snapshot content model id\']]'
            ), (
                u'[u\'fully-validated ExplorationRightsSnapshotContentModel\', '
                '3]')]
        self.run_job_and_check_output(
            expected_output, sort=True, literal_eval=False)


class ExplorationCommitLogEntryModelValidatorTests(
        test_utils.AuditJobsTestBase):

    def setUp(self):
        super(ExplorationCommitLogEntryModelValidatorTests, self).setUp()

        self.signup(self.OWNER_EMAIL, self.OWNER_USERNAME)
        self.signup(USER_EMAIL, USER_NAME)

        self.owner_id = self.get_user_id_from_email(self.OWNER_EMAIL)
        explorations = [exp_domain.Exploration.create_default_exploration(
            '%s' % i,
            title='title %d' % i,
            category='category%d' % i,
        ) for i in python_utils.RANGE(3)]

        for exp in explorations:
            exp_services.save_new_exploration(self.owner_id, exp)

        self.rights_model_instance = (
            exp_models.ExplorationCommitLogEntryModel(
                id='rights-1-1',
                user_id=self.owner_id,
                exploration_id='1',
                commit_type='edit',
                commit_message='',
                commit_cmds=[],
                post_commit_status=constants.ACTIVITY_STATUS_PUBLIC,
                post_commit_community_owned=False,
                post_commit_is_private=False))
        self.rights_model_instance.update_timestamps()
        self.rights_model_instance.put()

        self.model_instance_0 = (
            exp_models.ExplorationCommitLogEntryModel.get_by_id(
                'exploration-0-1'))
        self.model_instance_1 = (
            exp_models.ExplorationCommitLogEntryModel.get_by_id(
                'exploration-1-1'))
        self.model_instance_2 = (
            exp_models.ExplorationCommitLogEntryModel.get_by_id(
                'exploration-2-1'))

        self.job_class = (
            prod_validation_jobs_one_off
            .ExplorationCommitLogEntryModelAuditOneOffJob)

    def test_standard_operation(self):
        exp_services.update_exploration(
            self.owner_id, '0', [exp_domain.ExplorationChange({
                'cmd': 'edit_exploration_property',
                'property_name': 'title',
                'new_value': 'New title'
            })], 'Changes.')
        expected_output = [
            u'[u\'fully-validated ExplorationCommitLogEntryModel\', 5]']
        self.run_job_and_check_output(
            expected_output, sort=False, literal_eval=False)

    def test_model_with_created_on_greater_than_last_updated(self):
        self.model_instance_0.created_on = (
            self.model_instance_0.last_updated + datetime.timedelta(days=1))
        self.model_instance_0.update_timestamps()
        self.model_instance_0.put()
        expected_output = [(
            u'[u\'failed validation check for time field relation check '
            'of ExplorationCommitLogEntryModel\', '
            '[u\'Entity id %s: The created_on field has a value '
            '%s which is greater than the value '
            '%s of last_updated field\']]') % (
                self.model_instance_0.id,
                self.model_instance_0.created_on,
                self.model_instance_0.last_updated
            ), u'[u\'fully-validated ExplorationCommitLogEntryModel\', 3]']
        self.run_job_and_check_output(
            expected_output, sort=True, literal_eval=False)

    def test_model_with_last_updated_greater_than_current_time(self):
        self.model_instance_1.delete()
        self.model_instance_2.delete()
        self.rights_model_instance.delete()
        expected_output = [(
            u'[u\'failed validation check for current time check of '
            'ExplorationCommitLogEntryModel\', '
            '[u\'Entity id %s: The last_updated field has a '
            'value %s which is greater than the time when the job was run\']]'
        ) % (self.model_instance_0.id, self.model_instance_0.last_updated)]

        mocked_datetime = datetime.datetime.utcnow() - datetime.timedelta(
            hours=13)
        with datastore_services.mock_datetime_for_datastore(mocked_datetime):
            self.run_job_and_check_output(
                expected_output, sort=True, literal_eval=False)

    def test_missing_exploration_model_failure(self):
        exp_models.ExplorationModel.get_by_id('0').delete(
            feconf.SYSTEM_COMMITTER_ID, '', [])
        expected_output = [
            (
                u'[u\'failed validation check for exploration_ids '
                'field check of ExplorationCommitLogEntryModel\', '
                '[u"Entity id exploration-0-1: based on field '
                'exploration_ids having value 0, expected model '
                'ExplorationModel with id 0 '
                'but it doesn\'t exist", u"Entity id exploration-0-2: based '
                'on field exploration_ids having value 0, expected model '
                'ExplorationModel with id 0 but it doesn\'t exist"]]'
            ), u'[u\'fully-validated ExplorationCommitLogEntryModel\', 3]']
        self.run_job_and_check_output(
            expected_output, sort=True, literal_eval=False)

    def test_missing_exploration_rights_model_failure(self):
        exp_models.ExplorationRightsModel.get_by_id('1').delete(
            feconf.SYSTEM_COMMITTER_ID, '', [])
        expected_output = [
            (
                u'[u\'failed validation check for exploration_rights_ids '
                'field check of ExplorationCommitLogEntryModel\', '
                '[u"Entity id rights-1-1: based on field '
                'exploration_rights_ids having value 1, expected model '
                'ExplorationRightsModel with id 1 but it doesn\'t exist"]]'
            ), u'[u\'fully-validated ExplorationCommitLogEntryModel\', 3]']
        self.run_job_and_check_output(
            expected_output, sort=True)

    def test_invalid_exploration_version_in_model_id(self):
        model_with_invalid_version_in_id = (
            exp_models.ExplorationCommitLogEntryModel.create(
                '0', 3, self.owner_id, 'edit', 'msg', [{}],
                constants.ACTIVITY_STATUS_PUBLIC, False))
        model_with_invalid_version_in_id.exploration_id = '0'
        model_with_invalid_version_in_id.update_timestamps()
        model_with_invalid_version_in_id.put()
        expected_output = [
            (
                u'[u\'failed validation check for exploration model '
                'version check of ExplorationCommitLogEntryModel\', '
                '[u\'Entity id %s: Exploration model corresponding '
                'to id 0 has a version 1 which is less than '
                'the version 3 in commit log entry model id\']]'
            ) % (model_with_invalid_version_in_id.id),
            u'[u\'fully-validated ExplorationCommitLogEntryModel\', 4]']
        self.run_job_and_check_output(
            expected_output, sort=True, literal_eval=False)

    def test_model_with_invalid_id(self):
        model_with_invalid_id = (
            exp_models.ExplorationCommitLogEntryModel(
                id='invalid-0-1',
                user_id=self.owner_id,
                commit_type='edit',
                commit_message='msg',
                commit_cmds=[{}],
                post_commit_status=constants.ACTIVITY_STATUS_PUBLIC,
                post_commit_is_private=False))
        model_with_invalid_id.exploration_id = '0'
        model_with_invalid_id.update_timestamps()
        model_with_invalid_id.put()
        expected_output = [
            (
                u'[u\'failed validation check for model id check of '
                'ExplorationCommitLogEntryModel\', '
                '[u\'Entity id %s: Entity id does not match regex pattern\']]'
            ) % (model_with_invalid_id.id), (
                u'[u\'failed validation check for commit cmd check of '
                'ExplorationCommitLogEntryModel\', [u\'Entity id invalid-0-1: '
                'No commit command domain object defined for entity with '
                'commands: [{}]\']]'),
            u'[u\'fully-validated ExplorationCommitLogEntryModel\', 4]']
        self.run_job_and_check_output(
            expected_output, sort=True, literal_eval=False)

    def test_model_with_invalid_commit_type(self):
        self.model_instance_0.commit_type = 'invalid'
        self.model_instance_0.update_timestamps()
        self.model_instance_0.put()
        expected_output = [
            (
                u'[u\'failed validation check for commit type check of '
                'ExplorationCommitLogEntryModel\', '
                '[u\'Entity id exploration-0-1: Commit type invalid is '
                'not allowed\']]'
            ), u'[u\'fully-validated ExplorationCommitLogEntryModel\', 3]']
        self.run_job_and_check_output(
            expected_output, sort=True, literal_eval=False)

    def test_model_with_invalid_post_commit_status(self):
        self.model_instance_0.post_commit_status = 'invalid'
        self.model_instance_0.update_timestamps()
        self.model_instance_0.put()
        expected_output = [
            (
                u'[u\'failed validation check for post commit status check '
                'of ExplorationCommitLogEntryModel\', '
                '[u\'Entity id exploration-0-1: Post commit status invalid '
                'is invalid\']]'
            ), u'[u\'fully-validated ExplorationCommitLogEntryModel\', 3]']
        self.run_job_and_check_output(
            expected_output, sort=True, literal_eval=False)

    def test_model_with_invalid_true_post_commit_is_private(self):
        self.model_instance_0.post_commit_status = 'public'
        self.model_instance_0.post_commit_is_private = True
        self.model_instance_0.update_timestamps()
        self.model_instance_0.put()

        expected_output = [
            (
                u'[u\'failed validation check for post commit is private '
                'check of ExplorationCommitLogEntryModel\', '
                '[u\'Entity id %s: Post commit status is '
                'public but post_commit_is_private is True\']]'
            ) % self.model_instance_0.id,
            u'[u\'fully-validated ExplorationCommitLogEntryModel\', 3]']
        self.run_job_and_check_output(
            expected_output, sort=True, literal_eval=False)

    def test_model_with_invalid_false_post_commit_is_private(self):
        self.model_instance_0.post_commit_status = 'private'
        self.model_instance_0.post_commit_is_private = False
        self.model_instance_0.update_timestamps()
        self.model_instance_0.put()

        expected_output = [
            (
                u'[u\'failed validation check for post commit is private '
                'check of ExplorationCommitLogEntryModel\', '
                '[u\'Entity id %s: Post commit status is '
                'private but post_commit_is_private is False\']]'
            ) % self.model_instance_0.id,
            u'[u\'fully-validated ExplorationCommitLogEntryModel\', 3]']
        self.run_job_and_check_output(
            expected_output, sort=True, literal_eval=False)

    def test_model_with_invalid_commit_cmd_schmea(self):
        self.model_instance_0.commit_cmds = [{
            'cmd': 'add_state'
        }, {
            'cmd': 'delete_state',
            'invalid_attribute': 'invalid'
        }]
        self.model_instance_0.update_timestamps()
        self.model_instance_0.put()
        expected_output = [
            (
                u'[u\'failed validation check for commit cmd '
                'delete_state check of '
                'ExplorationCommitLogEntryModel\', '
                '[u"Entity id exploration-0-1: Commit command domain '
                'validation for command: {u\'cmd\': u\'delete_state\', '
                'u\'invalid_attribute\': u\'invalid\'} '
                'failed with error: The following required attributes '
                'are missing: state_name, '
                'The following extra attributes are present: '
                'invalid_attribute"]]'
            ), (
                u'[u\'failed validation check for commit cmd '
                'add_state check of '
                'ExplorationCommitLogEntryModel\', '
                '[u"Entity id exploration-0-1: Commit command domain '
                'validation for command: {u\'cmd\': u\'add_state\'} '
                'failed with error: The following required attributes '
                'are missing: state_name"]]'
            ), u'[u\'fully-validated ExplorationCommitLogEntryModel\', 3]']
        self.run_job_and_check_output(
            expected_output, sort=True, literal_eval=False)


class ExpSummaryModelValidatorTests(test_utils.AuditJobsTestBase):

    def setUp(self):
        super(ExpSummaryModelValidatorTests, self).setUp()

        self.signup(self.OWNER_EMAIL, self.OWNER_USERNAME)
        self.signup(USER_EMAIL, USER_NAME)

        self.user_id = self.get_user_id_from_email(USER_EMAIL)
        self.owner_id = self.get_user_id_from_email(self.OWNER_EMAIL)
        self.owner = user_services.UserActionsInfo(self.owner_id)

        editor_email = 'user@editor.com'
        viewer_email = 'user@viewer.com'
        contributor_email = 'user@contributor.com'

        self.signup(editor_email, 'editor')
        self.signup(viewer_email, 'viewer')
        self.signup(contributor_email, 'contributor')

        self.editor_id = self.get_user_id_from_email(editor_email)
        self.viewer_id = self.get_user_id_from_email(viewer_email)
        self.contributor_id = self.get_user_id_from_email(contributor_email)

        language_codes = ['ar', 'en', 'en']
        explorations = [exp_domain.Exploration.create_default_exploration(
            '%s' % i,
            title='title %d' % i,
            category='category%d' % i,
            language_code=language_codes[i]
        ) for i in python_utils.RANGE(3)]

        for exp in explorations:
            exp.tags = ['math', 'art']
            exp_services.save_new_exploration(self.owner_id, exp)

        rights_manager.assign_role_for_exploration(
            self.owner, '0', self.editor_id, rights_domain.ROLE_EDITOR)
        exp_services.update_exploration(
            self.contributor_id, '0', [exp_domain.ExplorationChange({
                'cmd': 'edit_exploration_property',
                'property_name': 'title',
                'new_value': 'New title'
            })], 'Changes.')

        rights_manager.assign_role_for_exploration(
            self.owner, '2', self.viewer_id, rights_domain.ROLE_VIEWER)

        rating_services.assign_rating_to_exploration(self.user_id, '0', 3)
        rating_services.assign_rating_to_exploration(self.viewer_id, '0', 4)

        self.model_instance_0 = exp_models.ExpSummaryModel.get_by_id('0')
        self.model_instance_1 = exp_models.ExpSummaryModel.get_by_id('1')
        self.model_instance_2 = exp_models.ExpSummaryModel.get_by_id('2')

        self.job_class = (
            prod_validation_jobs_one_off.ExpSummaryModelAuditOneOffJob)

    def test_standard_operation(self):
        rights_manager.publish_exploration(self.owner, '0')
        exp_services.update_exploration(
            self.owner_id, '1', [exp_domain.ExplorationChange({
                'cmd': 'edit_exploration_property',
                'property_name': 'title',
                'new_value': 'New title'
            })], 'Changes.')
        expected_output = [
            u'[u\'fully-validated ExpSummaryModel\', 3]']
        self.run_job_and_check_output(
            expected_output, sort=False, literal_eval=False)

    def test_model_with_created_on_greater_than_last_updated(self):
        self.model_instance_0.created_on = (
            self.model_instance_0.last_updated + datetime.timedelta(days=1))
        self.model_instance_0.update_timestamps()
        self.model_instance_0.put()
        expected_output = [(
            u'[u\'failed validation check for time field relation check '
            'of ExpSummaryModel\', '
            '[u\'Entity id %s: The created_on field has a value '
            '%s which is greater than the value '
            '%s of last_updated field\']]') % (
                self.model_instance_0.id,
                self.model_instance_0.created_on,
                self.model_instance_0.last_updated
            ), u'[u\'fully-validated ExpSummaryModel\', 2]']
        self.run_job_and_check_output(
            expected_output, sort=True, literal_eval=False)

    def test_model_with_last_updated_greater_than_current_time(self):
        exp_models.ExplorationModel.get_by_id('1').delete(
            self.owner_id, '')
        exp_models.ExplorationModel.get_by_id('2').delete(
            self.owner_id, '')
        self.model_instance_1.delete()
        self.model_instance_2.delete()
        expected_output = [(
            u'[u\'failed validation check for current time check of '
            'ExpSummaryModel\', '
            '[u\'Entity id %s: The last_updated field has a '
            'value %s which is greater than the time when the job was run\']]'
        ) % (self.model_instance_0.id, self.model_instance_0.last_updated)]

        mocked_datetime = datetime.datetime.utcnow() - datetime.timedelta(
            hours=13)
        with datastore_services.mock_datetime_for_datastore(mocked_datetime):
            self.run_job_and_check_output(
                expected_output, sort=True, literal_eval=False)

    def test_model_with_first_published_datetime_greater_than_current_time(
            self):
        rights_manager.publish_exploration(self.owner, '0')
        rights_manager.publish_exploration(self.owner, '1')
        self.model_instance_0 = exp_models.ExpSummaryModel.get_by_id('0')
        self.model_instance_0.first_published_msec = (
            self.model_instance_0.first_published_msec * 1000000.0)
        self.model_instance_0.update_timestamps()
        self.model_instance_0.put()
        rights_model = exp_models.ExplorationRightsModel.get_by_id('0')
        rights_model.first_published_msec = (
            self.model_instance_0.first_published_msec)
        rights_model.commit(self.owner_id, '', [])
        expected_output = [
            (
                u'[u\'failed validation check for first published msec check '
                'of ExpSummaryModel\', '
                '[u\'Entity id 0: The first_published_msec field has a '
                'value %s which is greater than the time when the '
                'job was run\']]'
            ) % (self.model_instance_0.first_published_msec),
            u'[u\'fully-validated ExpSummaryModel\', 2]']
        self.run_job_and_check_output(
            expected_output, sort=True, literal_eval=False)

    def test_missing_exploration_model_failure(self):
        exp_models.ExplorationModel.get_by_id('0').delete(
            feconf.SYSTEM_COMMITTER_ID, '', [])
        expected_output = [
            (
                u'[u\'failed validation check for exploration_ids '
                'field check of ExpSummaryModel\', '
                '[u"Entity id 0: based on field exploration_ids having '
                'value 0, expected model ExplorationModel with id 0 but '
                'it doesn\'t exist"]]'),
            u'[u\'fully-validated ExpSummaryModel\', 2]']
        self.run_job_and_check_output(
            expected_output, sort=True, literal_eval=False)

    def test_missing_owner_user_model_failure(self):
        rights_manager.assign_role_for_exploration(
            self.owner, '0', self.user_id, rights_domain.ROLE_OWNER)
        user_models.UserSettingsModel.get_by_id(self.user_id).delete()
        expected_output = [
            (
                u'[u\'failed validation check for owner_user_ids '
                'field check of ExpSummaryModel\', '
                '[u"Entity id 0: based on field owner_user_ids having '
                'value %s, expected model UserSettingsModel with id %s '
                'but it doesn\'t exist"]]') % (self.user_id, self.user_id),
            u'[u\'fully-validated ExpSummaryModel\', 2]']
        self.run_job_and_check_output(
            expected_output, sort=True, literal_eval=False)

    def test_missing_editor_user_model_failure(self):
        user_models.UserSettingsModel.get_by_id(self.editor_id).delete()
        expected_output = [
            (
                u'[u\'failed validation check for editor_user_ids '
                'field check of ExpSummaryModel\', '
                '[u"Entity id 0: based on field editor_user_ids having '
                'value %s, expected model UserSettingsModel with id %s but '
                'it doesn\'t exist"]]') % (
                    self.editor_id, self.editor_id),
            u'[u\'fully-validated ExpSummaryModel\', 2]']
        self.run_job_and_check_output(
            expected_output, sort=True, literal_eval=False)

    def test_missing_viewer_user_model_failure(self):
        user_models.UserSettingsModel.get_by_id(self.viewer_id).delete()
        expected_output = [
            (
                u'[u\'failed validation check for viewer_user_ids '
                'field check of ExpSummaryModel\', '
                '[u"Entity id 2: based on field viewer_user_ids having '
                'value %s, expected model UserSettingsModel with id %s but '
                'it doesn\'t exist"]]') % (
                    self.viewer_id, self.viewer_id),
            u'[u\'fully-validated ExpSummaryModel\', 2]']
        self.run_job_and_check_output(
            expected_output, sort=True, literal_eval=False)

    def test_missing_contributor_user_model_failure(self):
        user_models.UserSettingsModel.get_by_id(self.contributor_id).delete()
        expected_output = [
            (
                u'[u\'failed validation check for contributor_user_ids '
                'field check of ExpSummaryModel\', '
                '[u"Entity id 0: based on field contributor_user_ids having '
                'value %s, expected model UserSettingsModel with id %s but '
                'it doesn\'t exist"]]') % (
                    self.contributor_id, self.contributor_id),
            u'[u\'fully-validated ExpSummaryModel\', 2]']
        self.run_job_and_check_output(
            expected_output, sort=True, literal_eval=False)

    def test_model_with_invalid_exploration_model_last_updated(self):
        last_human_update_time = (
            self.model_instance_0.exploration_model_last_updated)
        self.model_instance_0.exploration_model_last_updated = (
            datetime.datetime.utcnow() + datetime.timedelta(days=1))
        self.model_instance_0.update_timestamps()
        self.model_instance_0.put()
        expected_output = [
            (
                u'[u\'failed validation check for exploration model last '
                'updated check of ExpSummaryModel\', '
                '[u\'Entity id %s: The exploration_model_last_updated '
                'field: %s does not match the last time a commit was '
                'made by a human contributor: %s\']]'
            ) % (
                self.model_instance_0.id,
                self.model_instance_0.exploration_model_last_updated,
                last_human_update_time),
            u'[u\'fully-validated ExpSummaryModel\', 2]']
        self.run_job_and_check_output(
            expected_output, sort=True, literal_eval=False)

    def test_model_with_invalid_schema(self):
        self.model_instance_0.ratings = {'10': 4, '5': 15}
        self.model_instance_0.update_timestamps()
        self.model_instance_0.put()
        expected_output = [
            (
                u'[u\'failed validation check for domain object check of '
                'ExpSummaryModel\', '
                '[u\'Entity id 0: Entity fails domain validation with '
                'the error Expected ratings to have keys: 1, 2, 3, 4, 5, '
                'received 10, 5\']]'
            ), u'[u\'fully-validated ExpSummaryModel\', 2]']
        self.run_job_and_check_output(
            expected_output, sort=True, literal_eval=False)

    def test_model_with_invalid_contributors_summary(self):
        sorted_contributor_ids = sorted(
            self.model_instance_0.contributors_summary.keys())
        self.model_instance_0.contributors_summary = {'invalid': 1}
        self.model_instance_0.update_timestamps()
        self.model_instance_0.put()
        expected_output = [
            (
                u'[u\'failed validation check for contributors summary '
                'check of ExpSummaryModel\', '
                '[u"Entity id 0: Contributor ids: [u\'%s\', u\'%s\'] '
                'do not match the contributor ids obtained using '
                'contributors summary: [u\'invalid\']"]]') % (
                    sorted_contributor_ids[0], sorted_contributor_ids[1]
                ),
            u'[u\'fully-validated ExpSummaryModel\', 2]']
        self.run_job_and_check_output(
            expected_output, sort=True, literal_eval=False)

    def test_model_with_invalid_exploration_related_property(self):
        self.model_instance_0.title = 'invalid'
        self.model_instance_0.update_timestamps()
        self.model_instance_0.put()
        expected_output = [
            (
                u'[u\'failed validation check for title field check of '
                'ExpSummaryModel\', '
                '[u\'Entity id %s: title field in entity: invalid does not '
                'match corresponding exploration title field: New title\']]'
            ) % self.model_instance_0.id,
            u'[u\'fully-validated ExpSummaryModel\', 2]']
        self.run_job_and_check_output(
            expected_output, sort=True, literal_eval=False)

    def test_model_with_invalid_exploration_rights_related_property(self):
        self.model_instance_0.status = 'public'
        self.model_instance_0.update_timestamps()
        self.model_instance_0.put()
        expected_output = [
            (
                u'[u\'failed validation check for status field check of '
                'ExpSummaryModel\', '
                '[u\'Entity id %s: status field in entity: public does not '
                'match corresponding exploration rights status field: '
                'private\']]'
            ) % self.model_instance_0.id,
            u'[u\'fully-validated ExpSummaryModel\', 2]']
        self.run_job_and_check_output(
            expected_output, sort=True, literal_eval=False)


class GeneralFeedbackThreadModelValidatorTests(test_utils.AuditJobsTestBase):

    PSEUDONYMOUS_ID = 'pid_' + 'a' * 32

    def setUp(self):
        super(GeneralFeedbackThreadModelValidatorTests, self).setUp()

        self.signup(self.OWNER_EMAIL, self.OWNER_USERNAME)
        self.owner_id = self.get_user_id_from_email(self.OWNER_EMAIL)

        self.signup(self.ADMIN_EMAIL, self.ADMIN_USERNAME)
        self.admin_id = self.get_user_id_from_email(self.ADMIN_EMAIL)
        self.set_admins([self.ADMIN_USERNAME])

        exp = exp_domain.Exploration.create_default_exploration(
            '0',
            title='title 0',
            category='Art',
        )
        exp_services.save_new_exploration(self.owner_id, exp)

        self.thread_id = feedback_services.create_thread(
            'exploration', '0', self.owner_id, 'Subject', 'Text',
            has_suggestion=False)

        score_category = (
            suggestion_models.SCORE_TYPE_CONTENT +
            suggestion_models.SCORE_CATEGORY_DELIMITER + exp.category)
        change = {
            'cmd': exp_domain.CMD_EDIT_STATE_PROPERTY,
            'property_name': exp_domain.STATE_PROPERTY_CONTENT,
            'state_name': 'state_1',
            'new_value': 'new suggestion content'
        }
        suggestion_models.GeneralSuggestionModel.create(
            suggestion_models.SUGGESTION_TYPE_EDIT_STATE_CONTENT,
            suggestion_models.TARGET_TYPE_EXPLORATION, '0',
            1, suggestion_models.STATUS_ACCEPTED, self.owner_id,
            self.admin_id, change, score_category, self.thread_id, None)

        self.model_instance = (
            feedback_models.GeneralFeedbackThreadModel.get_by_id(
                self.thread_id))
        self.model_instance.has_suggestion = True
        self.model_instance.update_timestamps()
        self.model_instance.put()

        self.job_class = (
            prod_validation_jobs_one_off
            .GeneralFeedbackThreadModelAuditOneOffJob)

    def test_standard_operation(self):
        expected_output = [
            u'[u\'fully-validated GeneralFeedbackThreadModel\', 1]']
        self.run_job_and_check_output(
            expected_output, sort=False, literal_eval=False)

    def test_model_with_pseudo_author_id(self):
        self.model_instance.original_author_id = self.PSEUDONYMOUS_ID
        self.model_instance.update_timestamps(update_last_updated_time=False)
        self.model_instance.put()

        expected_output = [
            u'[u\'fully-validated GeneralFeedbackThreadModel\', 1]'
        ]
        self.run_job_and_check_output(
            expected_output, sort=False, literal_eval=False)

    def test_model_with_pseudo_last_nonempty_message_author_id(self):
        self.model_instance.last_nonempty_message_author_id = (
            self.PSEUDONYMOUS_ID)
        self.model_instance.update_timestamps(update_last_updated_time=False)
        self.model_instance.put()

        expected_output = [
            u'[u\'fully-validated GeneralFeedbackThreadModel\', 1]'
        ]
        self.run_job_and_check_output(
            expected_output, sort=False, literal_eval=False)

    def test_model_with_created_on_greater_than_last_updated(self):
        self.model_instance.created_on = (
            self.model_instance.last_updated + datetime.timedelta(days=1))
        self.model_instance.update_timestamps()
        self.model_instance.put()
        expected_output = [(
            u'[u\'failed validation check for time field relation check '
            'of GeneralFeedbackThreadModel\', '
            '[u\'Entity id %s: The created_on field has a value '
            '%s which is greater than the value '
            '%s of last_updated field\']]') % (
                self.model_instance.id,
                self.model_instance.created_on,
                self.model_instance.last_updated
            )]
        self.run_job_and_check_output(
            expected_output, sort=True, literal_eval=False)

    def test_model_with_last_updated_greater_than_current_time(self):
        expected_output = [(
            u'[u\'failed validation check for current time check of '
            'GeneralFeedbackThreadModel\', '
            '[u\'Entity id %s: The last_updated field has a '
            'value %s which is greater than the time when the job was run\']]'
        ) % (self.model_instance.id, self.model_instance.last_updated)]
        mocked_datetime = datetime.datetime.utcnow() - datetime.timedelta(
            hours=13)
        with datastore_services.mock_datetime_for_datastore(mocked_datetime):
            self.run_job_and_check_output(
                expected_output, sort=True, literal_eval=False)

    def test_missing_exploration_model_failure(self):
        exp_models.ExplorationModel.get_by_id('0').delete(
            feconf.SYSTEM_COMMITTER_ID, '', [])
        expected_output = [
            (
                u'[u\'failed validation check for exploration_ids field '
                'check of GeneralFeedbackThreadModel\', '
                '[u"Entity id %s: based on field exploration_ids having value '
                '0, expected model ExplorationModel with id 0 but it doesn\'t '
                'exist"]]') % self.model_instance.id]
        self.run_job_and_check_output(
            expected_output, sort=True, literal_eval=False)

    def test_missing_suggestion_model_failure(self):
        suggestion_models.GeneralSuggestionModel.get_by_id(
            self.thread_id).delete()
        expected_output = [
            (
                u'[u\'failed validation check for suggestion_ids field '
                'check of GeneralFeedbackThreadModel\', '
                '[u"Entity id %s: based on field suggestion_ids having '
                'value %s, expected model GeneralSuggestionModel with id %s '
                'but it doesn\'t exist"]]') % (
                    self.model_instance.id, self.thread_id, self.thread_id)]
        self.run_job_and_check_output(
            expected_output, sort=True, literal_eval=False)

    def test_missing_author_model_failure(self):
        user_models.UserSettingsModel.get_by_id(self.owner_id).delete()
        expected_output = [
            (
                '[u\'failed validation check for '
                'last_nonempty_message_author_ids field '
                'check of GeneralFeedbackThreadModel\', '
                '[u"Entity id %s: based on field '
                'last_nonempty_message_author_ids having value '
                '%s, expected model UserSettingsModel with id %s but it '
                'doesn\'t exist"]]'
            ) % (
                self.model_instance.id, self.owner_id, self.owner_id
            ),
            (
                '[u\'failed validation check for author_ids field '
                'check of GeneralFeedbackThreadModel\', '
                '[u"Entity id %s: based on field author_ids having value '
                '%s, expected model UserSettingsModel with id %s but it '
                'doesn\'t exist"]]'
            ) % (
                self.model_instance.id, self.owner_id, self.owner_id
            ),
        ]
        self.run_job_and_check_output(
            expected_output, sort=True, literal_eval=False)

    def test_wrong_original_author_id_format_failure(self):
        self.model_instance.original_author_id = 'wrong_id'
        self.model_instance.update_timestamps()
        self.model_instance.put()
        expected_output = [
            (
                u'[u\'failed validation check for final author '
                'check of GeneralFeedbackThreadModel\', [u\'Entity id %s: '
                'Original author ID %s is in a wrong format. '
                'It should be either pid_<32 chars> or uid_<32 chars>.\']]'
            ) % (
                self.model_instance.id, self.model_instance.original_author_id)
        ]
        self.run_job_and_check_output(
            expected_output, sort=True, literal_eval=False)

    def test_wrong_last_nonempty_message_author_id_format_failure(self):
        self.model_instance.last_nonempty_message_author_id = 'wrong_id'
        self.model_instance.update_timestamps()
        self.model_instance.put()
        expected_output = [
            (
                u'[u\'failed validation check for final author '
                'check of GeneralFeedbackThreadModel\', [u\'Entity id %s: '
                'Last non-empty message author ID %s is in a wrong format. '
                'It should be either pid_<32 chars> or uid_<32 chars>.\']]'
            ) % (
                self.model_instance.id,
                self.model_instance.last_nonempty_message_author_id
            )
        ]
        self.run_job_and_check_output(
            expected_output, sort=True, literal_eval=False)

    def test_missing_message_model_failure(self):
        feedback_models.GeneralFeedbackMessageModel.get_by_id(
            '%s.0' % self.thread_id).delete()
        expected_output = [
            (
                u'[u\'failed validation check for message_ids field '
                'check of GeneralFeedbackThreadModel\', '
                '[u"Entity id %s: based on field message_ids having value '
                '%s.0, expected model GeneralFeedbackMessageModel with '
                'id %s.0 but it doesn\'t exist"]]') % (
                    self.model_instance.id, self.thread_id, self.thread_id)]
        self.run_job_and_check_output(
            expected_output, sort=True, literal_eval=False)

    def test_invalid_has_suggestion(self):
        self.model_instance.has_suggestion = False
        self.model_instance.update_timestamps()
        self.model_instance.put()
        expected_output = [
            (
                u'[u\'failed validation check for has suggestion '
                'check of GeneralFeedbackThreadModel\', [u\'Entity id %s: '
                'has suggestion for entity is false but a suggestion exists '
                'with id same as entity id\']]'
            ) % self.model_instance.id]
        self.run_job_and_check_output(
            expected_output, sort=True, literal_eval=False)

    def test_model_with_invalid_entity_type(self):
        expected_output = [
            (
                u'[u\'failed validation check for entity type check '
                'of GeneralFeedbackThreadModel\', [u\'Entity id %s: Entity '
                'type exploration is not allowed\']]'
            ) % self.model_instance.id]
        with self.swap(
            prod_validators, 'TARGET_TYPE_TO_TARGET_MODEL', {}):
            self.run_job_and_check_output(
                expected_output, sort=True, literal_eval=False)


class GeneralFeedbackMessageModelValidatorTests(test_utils.AuditJobsTestBase):

    PSEUDONYMOUS_ID = 'pid_' + 'a' * 32

    def setUp(self):
        super(GeneralFeedbackMessageModelValidatorTests, self).setUp()

        self.signup(self.OWNER_EMAIL, self.OWNER_USERNAME)
        self.owner_id = self.get_user_id_from_email(self.OWNER_EMAIL)

        exp = exp_domain.Exploration.create_default_exploration(
            '0',
            title='title 0',
            category='Art',
        )
        exp_services.save_new_exploration(self.owner_id, exp)

        self.thread_id = feedback_services.create_thread(
            'exploration', '0', self.owner_id, 'Subject', 'Text',
            has_suggestion=False)

        self.model_instance = (
            feedback_models.GeneralFeedbackMessageModel.get_by_id(
                '%s.0' % self.thread_id))

        self.job_class = (
            prod_validation_jobs_one_off
            .GeneralFeedbackMessageModelAuditOneOffJob)

    def test_standard_operation(self):
        expected_output = [
            u'[u\'fully-validated GeneralFeedbackMessageModel\', 1]']
        self.run_job_and_check_output(
            expected_output, sort=False, literal_eval=False)

    def test_model_with_pseudo_author_id(self):
        self.model_instance.author_id = self.PSEUDONYMOUS_ID
        self.model_instance.update_timestamps(update_last_updated_time=False)
        self.model_instance.put()

        expected_output = [
            u'[u\'fully-validated GeneralFeedbackMessageModel\', 1]'
        ]
        self.run_job_and_check_output(
            expected_output, sort=False, literal_eval=False)

    def test_model_with_created_on_greater_than_last_updated(self):
        self.model_instance.created_on = (
            self.model_instance.last_updated + datetime.timedelta(days=1))
        self.model_instance.update_timestamps()
        self.model_instance.put()
        expected_output = [(
            u'[u\'failed validation check for time field relation check '
            'of GeneralFeedbackMessageModel\', '
            '[u\'Entity id %s: The created_on field has a value '
            '%s which is greater than the value '
            '%s of last_updated field\']]') % (
                self.model_instance.id,
                self.model_instance.created_on,
                self.model_instance.last_updated
            )]
        self.run_job_and_check_output(
            expected_output, sort=True, literal_eval=False)

    def test_model_with_last_updated_greater_than_current_time(self):
        expected_output = [(
            u'[u\'failed validation check for current time check of '
            'GeneralFeedbackMessageModel\', '
            '[u\'Entity id %s: The last_updated field has a '
            'value %s which is greater than the time when the job was run\']]'
        ) % (self.model_instance.id, self.model_instance.last_updated)]

        mocked_datetime = datetime.datetime.utcnow() - datetime.timedelta(
            hours=13)
        with datastore_services.mock_datetime_for_datastore(mocked_datetime):
            self.run_job_and_check_output(
                expected_output, sort=True, literal_eval=False)

    def test_missing_author_model_failure(self):
        user_models.UserSettingsModel.get_by_id(self.owner_id).delete()
        expected_output = [
            (
                u'[u\'failed validation check for author_ids field '
                'check of GeneralFeedbackMessageModel\', '
                '[u"Entity id %s: based on field author_ids having value '
                '%s, expected model UserSettingsModel with id %s but it '
                'doesn\'t exist"]]') % (
                    self.model_instance.id, self.owner_id, self.owner_id)]
        self.run_job_and_check_output(
            expected_output, sort=True, literal_eval=False)

    def test_wrong_author_id_format_failure(self):
        self.model_instance.author_id = 'wrong_id'
        self.model_instance.update_timestamps()
        self.model_instance.put()
        expected_output = [
            (
                u'[u\'failed validation check for final author '
                'check of GeneralFeedbackMessageModel\', [u\'Entity id %s: '
                'Author ID %s is in a wrong format. '
                'It should be either pid_<32 chars> or uid_<32 chars>.\']]'
            ) % (
                self.model_instance.id, self.model_instance.author_id)
        ]
        self.run_job_and_check_output(
            expected_output, sort=True, literal_eval=False)

    def test_missing_feedback_thread_model_failure(self):
        feedback_models.GeneralFeedbackThreadModel.get_by_id(
            self.thread_id).delete()
        expected_output = [
            (
                u'[u\'failed validation check for feedback_thread_ids field '
                'check of GeneralFeedbackMessageModel\', '
                '[u"Entity id %s: based on field feedback_thread_ids having '
                'value %s, expected model GeneralFeedbackThreadModel with '
                'id %s but it doesn\'t exist"]]') % (
                    self.model_instance.id, self.thread_id, self.thread_id)]
        self.run_job_and_check_output(
            expected_output, sort=True, literal_eval=False)

    def test_invalid_message_id(self):
        self.model_instance.message_id = 2
        self.model_instance.update_timestamps()
        self.model_instance.put()
        expected_output = [
            (
                u'[u\'failed validation check for message id check of '
                'GeneralFeedbackMessageModel\', [u\'Entity id %s: '
                'message id 2 not less than total count of messages '
                '1 in feedback thread model with id %s '
                'corresponding to the entity\']]'
            ) % (self.model_instance.id, self.thread_id), (
                u'[u\'failed validation check for model id check '
                'of GeneralFeedbackMessageModel\', [u\'Entity id %s: '
                'Entity id does not match regex pattern\']]'
            ) % self.model_instance.id]
        self.run_job_and_check_output(
            expected_output, sort=True, literal_eval=False)


class GeneralFeedbackThreadUserModelValidatorTests(
        test_utils.AuditJobsTestBase):

    def setUp(self):
        super(GeneralFeedbackThreadUserModelValidatorTests, self).setUp()

        self.signup(self.OWNER_EMAIL, self.OWNER_USERNAME)
        self.owner_id = self.get_user_id_from_email(self.OWNER_EMAIL)

        exp = exp_domain.Exploration.create_default_exploration(
            '0',
            title='title 0',
            category='Art',
        )
        exp_services.save_new_exploration(self.owner_id, exp)

        self.thread_id = feedback_services.create_thread(
            'exploration', '0', self.owner_id, 'Subject', 'Text',
            has_suggestion=False)

        self.model_instance = (
            feedback_models.GeneralFeedbackThreadUserModel.get_by_id(
                '%s.%s' % (self.owner_id, self.thread_id)))

        self.job_class = (
            prod_validation_jobs_one_off
            .GeneralFeedbackThreadUserModelAuditOneOffJob)

    def test_standard_operation(self):
        expected_output = [
            u'[u\'fully-validated GeneralFeedbackThreadUserModel\', 1]']
        self.run_job_and_check_output(
            expected_output, sort=False, literal_eval=False)

    def test_model_with_created_on_greater_than_last_updated(self):
        self.model_instance.created_on = (
            self.model_instance.last_updated + datetime.timedelta(days=1))
        self.model_instance.update_timestamps()
        self.model_instance.put()
        expected_output = [(
            u'[u\'failed validation check for time field relation check '
            'of GeneralFeedbackThreadUserModel\', '
            '[u\'Entity id %s: The created_on field has a value '
            '%s which is greater than the value '
            '%s of last_updated field\']]') % (
                self.model_instance.id,
                self.model_instance.created_on,
                self.model_instance.last_updated
            )]
        self.run_job_and_check_output(
            expected_output, sort=True, literal_eval=False)

    def test_model_with_last_updated_greater_than_current_time(self):
        expected_output = [(
            u'[u\'failed validation check for current time check of '
            'GeneralFeedbackThreadUserModel\', '
            '[u\'Entity id %s: The last_updated field has a '
            'value %s which is greater than the time when the job was run\']]'
        ) % (self.model_instance.id, self.model_instance.last_updated)]

        mocked_datetime = datetime.datetime.utcnow() - datetime.timedelta(
            hours=13)
        with datastore_services.mock_datetime_for_datastore(mocked_datetime):
            self.run_job_and_check_output(
                expected_output, sort=True, literal_eval=False)

    def test_missing_user_model_failure(self):
        user_models.UserSettingsModel.get_by_id(self.owner_id).delete()
        expected_output = [
            (
                u'[u\'failed validation check for user_ids field '
                'check of GeneralFeedbackThreadUserModel\', '
                '[u"Entity id %s: based on field user_ids having value '
                '%s, expected model UserSettingsModel with id %s but it '
                'doesn\'t exist"]]') % (
                    self.model_instance.id, self.owner_id, self.owner_id)]
        self.run_job_and_check_output(
            expected_output, sort=True, literal_eval=False)

    def test_missing_message_model_failure(self):
        feedback_models.GeneralFeedbackMessageModel.get_by_id(
            '%s.0' % self.thread_id).delete()
        expected_output = [
            (
                u'[u\'failed validation check for message_ids field '
                'check of GeneralFeedbackThreadUserModel\', '
                '[u"Entity id %s: based on field message_ids having '
                'value %s.0, expected model GeneralFeedbackMessageModel with '
                'id %s.0 but it doesn\'t exist"]]') % (
                    self.model_instance.id, self.thread_id, self.thread_id)]
        self.run_job_and_check_output(
            expected_output, sort=True, literal_eval=False)


class FeedbackAnalyticsModelValidatorTests(test_utils.AuditJobsTestBase):

    def setUp(self):
        super(FeedbackAnalyticsModelValidatorTests, self).setUp()

        self.signup(self.OWNER_EMAIL, self.OWNER_USERNAME)
        self.owner_id = self.get_user_id_from_email(self.OWNER_EMAIL)

        exp = exp_domain.Exploration.create_default_exploration(
            '0',
            title='title 0',
            category='Art',
        )
        exp_services.save_new_exploration(self.owner_id, exp)

        self.model_instance = feedback_models.FeedbackAnalyticsModel(id='0')
        self.model_instance.update_timestamps()
        self.model_instance.put()

        self.job_class = (
            prod_validation_jobs_one_off.FeedbackAnalyticsModelAuditOneOffJob)

    def test_standard_operation(self):
        expected_output = [
            u'[u\'fully-validated FeedbackAnalyticsModel\', 1]']
        self.run_job_and_check_output(
            expected_output, sort=False, literal_eval=False)

    def test_model_with_created_on_greater_than_last_updated(self):
        self.model_instance.created_on = (
            self.model_instance.last_updated + datetime.timedelta(days=1))
        self.model_instance.update_timestamps()
        self.model_instance.put()
        expected_output = [(
            u'[u\'failed validation check for time field relation check '
            'of FeedbackAnalyticsModel\', '
            '[u\'Entity id %s: The created_on field has a value '
            '%s which is greater than the value '
            '%s of last_updated field\']]') % (
                self.model_instance.id,
                self.model_instance.created_on,
                self.model_instance.last_updated
            )]
        self.run_job_and_check_output(
            expected_output, sort=True, literal_eval=False)

    def test_model_with_last_updated_greater_than_current_time(self):
        expected_output = [(
            u'[u\'failed validation check for current time check of '
            'FeedbackAnalyticsModel\', '
            '[u\'Entity id %s: The last_updated field has a '
            'value %s which is greater than the time when the job was run\']]'
        ) % (self.model_instance.id, self.model_instance.last_updated)]

        mocked_datetime = datetime.datetime.utcnow() - datetime.timedelta(
            hours=13)
        with datastore_services.mock_datetime_for_datastore(mocked_datetime):
            self.run_job_and_check_output(
                expected_output, sort=True, literal_eval=False)

    def test_missing_exploration_model_failure(self):
        exp_models.ExplorationModel.get_by_id('0').delete(
            feconf.SYSTEM_COMMITTER_ID, '', [])
        expected_output = [
            (
                u'[u\'failed validation check for exploration_ids field '
                'check of FeedbackAnalyticsModel\', '
                '[u"Entity id %s: based on field exploration_ids having value '
                '0, expected model ExplorationModel with id 0 but it doesn\'t '
                'exist"]]') % self.model_instance.id]
        self.run_job_and_check_output(
            expected_output, sort=True, literal_eval=False)


class UnsentFeedbackEmailModelValidatorTests(test_utils.AuditJobsTestBase):

    def setUp(self):
        super(UnsentFeedbackEmailModelValidatorTests, self).setUp()

        self.signup(self.OWNER_EMAIL, self.OWNER_USERNAME)
        self.owner_id = self.get_user_id_from_email(self.OWNER_EMAIL)

        exp = exp_domain.Exploration.create_default_exploration(
            '0',
            title='title 0',
            category='Art',
        )
        exp_services.save_new_exploration(self.owner_id, exp)

        self.thread_id = feedback_services.create_thread(
            'exploration', '0', self.owner_id, 'Subject', 'Text',
            has_suggestion=False)

        feedback_message_references = [{
            'entity_type': 'exploration',
            'entity_id': '0',
            'thread_id': self.thread_id,
            'message_id': 0
        }]
        self.model_instance = feedback_models.UnsentFeedbackEmailModel(
            id=self.owner_id,
            feedback_message_references=feedback_message_references,
            retries=1)
        self.model_instance.update_timestamps()
        self.model_instance.put()

        self.job_class = (
            prod_validation_jobs_one_off.UnsentFeedbackEmailModelAuditOneOffJob)

    def test_standard_operation(self):
        expected_output = [
            u'[u\'fully-validated UnsentFeedbackEmailModel\', 1]']
        self.run_job_and_check_output(
            expected_output, sort=False, literal_eval=False)

    def test_model_with_created_on_greater_than_last_updated(self):
        self.model_instance.created_on = (
            self.model_instance.last_updated + datetime.timedelta(days=1))
        self.model_instance.update_timestamps()
        self.model_instance.put()
        expected_output = [(
            u'[u\'failed validation check for time field relation check '
            'of UnsentFeedbackEmailModel\', '
            '[u\'Entity id %s: The created_on field has a value '
            '%s which is greater than the value '
            '%s of last_updated field\']]') % (
                self.model_instance.id,
                self.model_instance.created_on,
                self.model_instance.last_updated
            )]
        self.run_job_and_check_output(
            expected_output, sort=True, literal_eval=False)

    def test_model_with_last_updated_greater_than_current_time(self):
        expected_output = [(
            u'[u\'failed validation check for current time check of '
            'UnsentFeedbackEmailModel\', '
            '[u\'Entity id %s: The last_updated field has a '
            'value %s which is greater than the time when the job was run\']]'
        ) % (self.model_instance.id, self.model_instance.last_updated)]

        mocked_datetime = datetime.datetime.utcnow() - datetime.timedelta(
            hours=13)
        with datastore_services.mock_datetime_for_datastore(mocked_datetime):
            self.run_job_and_check_output(
                expected_output, sort=True, literal_eval=False)

    def test_missing_user_model_failure(self):
        user_models.UserSettingsModel.get_by_id(self.owner_id).delete()
        expected_output = [
            (
                u'[u\'failed validation check for user_ids field '
                'check of UnsentFeedbackEmailModel\', '
                '[u"Entity id %s: based on field user_ids having value '
                '%s, expected model UserSettingsModel with id %s but it '
                'doesn\'t exist"]]') % (
                    self.model_instance.id, self.owner_id, self.owner_id)]
        self.run_job_and_check_output(
            expected_output, sort=True, literal_eval=False)

    def test_missing_message_model_failure(self):
        feedback_models.GeneralFeedbackMessageModel.get_by_id(
            '%s.0' % self.thread_id).delete()
        expected_output = [
            (
                u'[u\'failed validation check for message_ids field '
                'check of UnsentFeedbackEmailModel\', '
                '[u"Entity id %s: based on field message_ids having value '
                '%s.0, expected model GeneralFeedbackMessageModel with '
                'id %s.0 but it doesn\'t exist"]]') % (
                    self.model_instance.id, self.thread_id, self.thread_id)]
        self.run_job_and_check_output(
            expected_output, sort=True, literal_eval=False)

    def test_missing_message_id_in_feedback_reference(self):
        self.model_instance.feedback_message_references[0].pop('message_id')
        self.model_instance.update_timestamps()
        self.model_instance.put()
        expected_output = [
            (
                u'[u\'failed validation check for feedback message '
                'reference check of UnsentFeedbackEmailModel\', '
                '[u"Entity id %s: Invalid feedback reference: '
                '{u\'thread_id\': u\'%s\', u\'entity_id\': u\'0\', '
                'u\'entity_type\': u\'exploration\'}"]]'
            ) % (self.model_instance.id, self.thread_id)]
        self.run_job_and_check_output(
            expected_output, sort=True, literal_eval=False)

    def test_missing_thread_id_in_feedback_reference(self):
        self.model_instance.feedback_message_references[0].pop('thread_id')
        self.model_instance.update_timestamps()
        self.model_instance.put()
        expected_output = [
            (
                u'[u\'failed validation check for feedback message '
                'reference check of UnsentFeedbackEmailModel\', '
                '[u"Entity id %s: Invalid feedback reference: '
                '{u\'entity_id\': u\'0\', u\'message_id\': 0, '
                'u\'entity_type\': u\'exploration\'}"]]'
            ) % self.model_instance.id]
        self.run_job_and_check_output(
            expected_output, sort=True, literal_eval=False)

    def test_missing_entity_id_in_feedback_reference(self):
        self.model_instance.feedback_message_references[0].pop('entity_id')
        self.model_instance.update_timestamps()
        self.model_instance.put()
        expected_output = [
            (
                u'[u\'failed validation check for feedback message reference '
                'check of UnsentFeedbackEmailModel\', '
                '[u"Entity id %s: Invalid feedback reference: {u\'thread_id\': '
                'u\'%s\', u\'message_id\': 0, u\'entity_type\': '
                'u\'exploration\'}"]]'
            ) % (self.model_instance.id, self.thread_id)]
        self.run_job_and_check_output(
            expected_output, sort=True, literal_eval=False)

    def test_missing_entity_type_in_feedback_reference(self):
        self.model_instance.feedback_message_references[0].pop('entity_type')
        self.model_instance.update_timestamps()
        self.model_instance.put()
        expected_output = [
            (
                u'[u\'failed validation check for feedback message '
                'reference check of UnsentFeedbackEmailModel\', '
                '[u"Entity id %s: Invalid feedback reference: '
                '{u\'thread_id\': u\'%s\', u\'entity_id\': u\'0\', '
                'u\'message_id\': 0}"]]'
            ) % (self.model_instance.id, self.thread_id)]

        self.run_job_and_check_output(
            expected_output, sort=True, literal_eval=False)

    def test_invalid_entity_type_in_feedback_reference(self):
        self.model_instance.feedback_message_references[0]['entity_type'] = (
            'invalid')
        self.model_instance.update_timestamps()
        self.model_instance.put()
        expected_output = [
            (
                u'[u\'failed validation check for feedback message reference '
                'check of UnsentFeedbackEmailModel\', '
                '[u"Entity id %s: Invalid feedback reference: {u\'thread_id\': '
                'u\'%s\', u\'entity_id\': u\'0\', u\'message_id\': 0, '
                'u\'entity_type\': u\'invalid\'}"]]'
            ) % (self.model_instance.id, self.thread_id)]
        self.run_job_and_check_output(
            expected_output, sort=True, literal_eval=False)

    def test_invalid_entity_id_in_feedback_reference(self):
        self.model_instance.feedback_message_references[0]['entity_id'] = (
            'invalid')
        self.model_instance.update_timestamps()
        self.model_instance.put()
        expected_output = [
            (
                u'[u\'failed validation check for feedback message reference '
                'check of UnsentFeedbackEmailModel\', '
                '[u"Entity id %s: Invalid feedback reference: {u\'thread_id\': '
                'u\'%s\', u\'entity_id\': u\'invalid\', u\'message_id\': 0, '
                'u\'entity_type\': u\'exploration\'}"]]'
            ) % (self.model_instance.id, self.thread_id)]
        self.run_job_and_check_output(
            expected_output, sort=True, literal_eval=False)


class JobModelValidatorTests(test_utils.AuditJobsTestBase):

    def setUp(self):
        super(JobModelValidatorTests, self).setUp()

        current_time_str = python_utils.UNICODE(
            int(utils.get_current_time_in_millisecs()))
        random_int = random.randint(0, 1000)
        self.model_instance = job_models.JobModel(
            id='test-%s-%s' % (current_time_str, random_int),
            status_code=job_models.STATUS_CODE_NEW, job_type='test',
            time_queued_msec=1, time_started_msec=10, time_finished_msec=20)
        self.model_instance.update_timestamps()
        self.model_instance.put()

        self.job_class = (
            prod_validation_jobs_one_off.JobModelAuditOneOffJob)

    def test_standard_operation(self):
        expected_output = [
            u'[u\'fully-validated JobModel\', 2]']
        self.run_job_and_check_output(
            expected_output, sort=False, literal_eval=False)

    def test_model_with_created_on_greater_than_last_updated(self):
        self.model_instance.created_on = (
            self.model_instance.last_updated + datetime.timedelta(days=1))
        self.model_instance.update_timestamps()
        self.model_instance.put()
        expected_output = [(
            u'[u\'failed validation check for time field relation check '
            'of JobModel\', '
            '[u\'Entity id %s: The created_on field has a value '
            '%s which is greater than the value '
            '%s of last_updated field\']]') % (
                self.model_instance.id,
                self.model_instance.created_on,
                self.model_instance.last_updated
            ), u'[u\'fully-validated JobModel\', 1]']
        self.run_job_and_check_output(
            expected_output, sort=True, literal_eval=False)

    def test_model_with_last_updated_greater_than_current_time(self):
        expected_output = [
            (
                u'[u\'failed validation check for current time check of '
                'JobModel\', '
                '[u\'Entity id %s: The last_updated field has a '
                'value %s which is greater than the time when the job '
                'was run\']]'
            ) % (self.model_instance.id, self.model_instance.last_updated),
            u'[u\'fully-validated JobModel\', 1]']

        mocked_datetime = datetime.datetime.utcnow() - datetime.timedelta(
            hours=13)
        with datastore_services.mock_datetime_for_datastore(mocked_datetime):
            self.run_job_and_check_output(
                expected_output, sort=True, literal_eval=False)

    def test_invalid_empty_error(self):
        self.model_instance.status_code = job_models.STATUS_CODE_FAILED
        self.model_instance.update_timestamps()
        self.model_instance.put()
        expected_output = [
            (
                u'[u\'failed validation check for error check '
                'of JobModel\', [u\'Entity id %s: '
                'error for job is empty but job status is %s\']]'
            ) % (self.model_instance.id, self.model_instance.status_code),
            u'[u\'fully-validated JobModel\', 1]']
        self.run_job_and_check_output(
            expected_output, sort=True, literal_eval=False)

    def test_invalid_non_empty_error(self):
        self.model_instance.error = 'invalid'
        self.model_instance.update_timestamps()
        self.model_instance.put()
        expected_output = [
            (
                u'[u\'failed validation check for error check '
                'of JobModel\', [u\'Entity id %s: '
                'error: invalid for job is not empty but job status is %s\']]'
            ) % (self.model_instance.id, self.model_instance.status_code),
            u'[u\'fully-validated JobModel\', 1]']
        self.run_job_and_check_output(
            expected_output, sort=True, literal_eval=False)

    def test_invalid_empty_output(self):
        self.model_instance.status_code = job_models.STATUS_CODE_COMPLETED
        self.model_instance.update_timestamps()
        self.model_instance.put()
        expected_output = [
            (
                u'[u\'failed validation check for output check '
                'of JobModel\', [u\'Entity id %s: '
                'output for job is empty but job status is %s\']]'
            ) % (self.model_instance.id, self.model_instance.status_code),
            u'[u\'fully-validated JobModel\', 1]']
        self.run_job_and_check_output(
            expected_output, sort=True, literal_eval=False)

    def test_invalid_non_empty_output(self):
        self.model_instance.output = 'invalid'
        self.model_instance.update_timestamps()
        self.model_instance.put()
        expected_output = [
            (
                u'[u\'failed validation check for output check '
                'of JobModel\', [u\'Entity id %s: '
                'output: invalid for job is not empty but job status is %s\']]'
            ) % (self.model_instance.id, self.model_instance.status_code),
            u'[u\'fully-validated JobModel\', 1]']
        self.run_job_and_check_output(
            expected_output, sort=True, literal_eval=False)

    def test_invalid_time_queued_msec(self):
        self.model_instance.time_queued_msec = 15
        self.model_instance.update_timestamps()
        self.model_instance.put()
        expected_output = [
            (
                u'[u\'failed validation check for time queued check '
                'of JobModel\', [u\'Entity id %s: '
                'time queued 15.0 is greater than time started 10.0\']]'
            ) % self.model_instance.id,
            u'[u\'fully-validated JobModel\', 1]']
        self.run_job_and_check_output(
            expected_output, sort=True, literal_eval=False)

    def test_invalid_time_started_msec(self):
        self.model_instance.time_started_msec = 25
        self.model_instance.update_timestamps()
        self.model_instance.put()
        expected_output = [
            (
                u'[u\'failed validation check for time started check '
                'of JobModel\', [u\'Entity id %s: '
                'time started 25.0 is greater than time finished 20.0\']]'
            ) % self.model_instance.id,
            u'[u\'fully-validated JobModel\', 1]']
        self.run_job_and_check_output(
            expected_output, sort=True, literal_eval=False)

    def test_invalid_time_finished_msec(self):
        current_time_msec = utils.get_current_time_in_millisecs()
        self.model_instance.time_finished_msec = current_time_msec * 10.0
        self.model_instance.update_timestamps()
        self.model_instance.put()
        expected_output = [
            (
                u'[u\'failed validation check for time finished '
                'check of JobModel\', [u\'Entity id %s: time '
                'finished %s is greater than the current time\']]'
            ) % (
                self.model_instance.id,
                self.model_instance.time_finished_msec),
            u'[u\'fully-validated JobModel\', 1]']
        self.run_job_and_check_output(
            expected_output, sort=True, literal_eval=False)


class ContinuousComputationModelValidatorTests(test_utils.AuditJobsTestBase):

    def setUp(self):
        super(ContinuousComputationModelValidatorTests, self).setUp()

        self.model_instance = job_models.ContinuousComputationModel(
            id='FeedbackAnalyticsAggregator',
            status_code=job_models.CONTINUOUS_COMPUTATION_STATUS_CODE_RUNNING,
            last_started_msec=1, last_stopped_msec=10, last_finished_msec=20)
        self.model_instance.update_timestamps()
        self.model_instance.put()

        self.job_class = (
            prod_validation_jobs_one_off
            .ContinuousComputationModelAuditOneOffJob)

    def test_standard_operation(self):
        expected_output = [
            u'[u\'fully-validated ContinuousComputationModel\', 1]']
        self.run_job_and_check_output(
            expected_output, sort=False, literal_eval=False)

    def test_model_with_created_on_greater_than_last_updated(self):
        self.model_instance.created_on = (
            self.model_instance.last_updated + datetime.timedelta(days=1))
        self.model_instance.update_timestamps()
        self.model_instance.put()
        expected_output = [(
            u'[u\'failed validation check for time field relation check '
            'of ContinuousComputationModel\', '
            '[u\'Entity id %s: The created_on field has a value '
            '%s which is greater than the value '
            '%s of last_updated field\']]') % (
                self.model_instance.id,
                self.model_instance.created_on,
                self.model_instance.last_updated
            )]
        self.run_job_and_check_output(
            expected_output, sort=False, literal_eval=False)

    def test_model_with_last_updated_greater_than_current_time(self):
        expected_output = [(
            u'[u\'failed validation check for current time check of '
            'ContinuousComputationModel\', '
            '[u\'Entity id %s: The last_updated field has a '
            'value %s which is greater than the time when the job was run\']]'
        ) % (self.model_instance.id, self.model_instance.last_updated)]

        mocked_datetime = datetime.datetime.utcnow() - datetime.timedelta(
            hours=13)
        with datastore_services.mock_datetime_for_datastore(mocked_datetime):
            self.run_job_and_check_output(
                expected_output, sort=False, literal_eval=False)

    def test_invalid_last_started_msec(self):
        self.model_instance.last_started_msec = 25
        self.model_instance.update_timestamps()
        self.model_instance.put()
        expected_output = [
            (
                u'[u\'failed validation check for last started check '
                'of ContinuousComputationModel\', [u\'Entity id %s: '
                'last started 25.0 is greater than both last finished 20.0 '
                'and last stopped 10.0\']]'
            ) % self.model_instance.id]
        self.run_job_and_check_output(
            expected_output, sort=False, literal_eval=False)

    def test_invalid_last_stopped_msec(self):
        current_time_msec = utils.get_current_time_in_millisecs()
        self.model_instance.last_stopped_msec = current_time_msec * 10.0
        self.model_instance.update_timestamps()
        self.model_instance.put()
        expected_output = [
            (
                u'[u\'failed validation check for last stopped check '
                'of ContinuousComputationModel\', [u\'Entity id %s: '
                'last stopped %s is greater than the current time\']]'
            ) % (self.model_instance.id, self.model_instance.last_stopped_msec)]
        self.run_job_and_check_output(
            expected_output, sort=False, literal_eval=False)

    def test_invalid_last_finished_msec(self):
        current_time_msec = utils.get_current_time_in_millisecs()
        self.model_instance.last_finished_msec = current_time_msec * 10.0
        self.model_instance.update_timestamps()
        self.model_instance.put()
        expected_output = [
            (
                u'[u\'failed validation check for last finished check '
                'of ContinuousComputationModel\', [u\'Entity id %s: '
                'last finished %s is greater than the current time\']]'
            ) % (
                self.model_instance.id,
                self.model_instance.last_finished_msec)]
        self.run_job_and_check_output(
            expected_output, sort=False, literal_eval=False)

    def test_model_with_invalid_id(self):
        model_with_invalid_id = job_models.ContinuousComputationModel(
            id='invalid',
            status_code=job_models.CONTINUOUS_COMPUTATION_STATUS_CODE_RUNNING,
            last_started_msec=1, last_stopped_msec=10, last_finished_msec=20)
        model_with_invalid_id.update_timestamps()
        model_with_invalid_id.put()
        expected_output = [
            (
                u'[u\'failed validation check for model id check of '
                'ContinuousComputationModel\', '
                '[u\'Entity id invalid: Entity id does not match '
                'regex pattern\']]'
            ), u'[u\'fully-validated ContinuousComputationModel\', 1]']
        self.run_job_and_check_output(
            expected_output, sort=True, literal_eval=False)


class ExplorationContextModelValidatorTests(test_utils.AuditJobsTestBase):

    def setUp(self):
        super(ExplorationContextModelValidatorTests, self).setUp()

        self.signup(self.OWNER_EMAIL, self.OWNER_USERNAME)
        self.owner_id = self.get_user_id_from_email(self.OWNER_EMAIL)
        stories = [story_domain.Story.create_default_story(
            '%s' % i,
            'title %d' % i,
            'description %d' % i,
            '0',
            'title-%s' % chr(97 + i)
        ) for i in python_utils.RANGE(2)]

        for story in stories:
            story_services.save_new_story(self.owner_id, story)

        explorations = [exp_domain.Exploration.create_default_exploration(
            '%s' % i,
            title='title %d' % i,
            category='category%d' % i,
        ) for i in python_utils.RANGE(3)]

        for exp in explorations:
            exp_services.save_new_exploration(self.owner_id, exp)

        self.model_instance_0 = (
            exp_models.ExplorationContextModel(id='0', story_id='0'))
        self.model_instance_0.update_timestamps()
        self.model_instance_0.put()
        self.model_instance_1 = (
            exp_models.ExplorationContextModel(id='1', story_id='0'))
        self.model_instance_1.update_timestamps()
        self.model_instance_1.put()
        self.model_instance_2 = (
            exp_models.ExplorationContextModel(id='2', story_id='1'))
        self.model_instance_2.update_timestamps()
        self.model_instance_2.put()

        self.job_class = (
            prod_validation_jobs_one_off.ExplorationContextModelAuditOneOffJob)

    def test_standard_operation(self):
        expected_output = [
            u'[u\'fully-validated ExplorationContextModel\', 3]']
        self.run_job_and_check_output(
            expected_output, sort=False, literal_eval=False)

    def test_model_with_created_on_greater_than_last_updated(self):
        self.model_instance_0.created_on = (
            self.model_instance_0.last_updated + datetime.timedelta(days=1))
        self.model_instance_0.update_timestamps()
        self.model_instance_0.put()
        expected_output = [
            (
                u'[u\'failed validation check for time field relation check '
                'of ExplorationContextModel\', '
                '[u\'Entity id %s: The created_on field has a value '
                '%s which is greater than the value '
                '%s of last_updated field\']]') % (
                    self.model_instance_0.id,
                    self.model_instance_0.created_on,
                    self.model_instance_0.last_updated
                ),
            u'[u\'fully-validated ExplorationContextModel\', 2]']
        self.run_job_and_check_output(
            expected_output, sort=True, literal_eval=False)

    def test_model_with_last_updated_greater_than_current_time(self):
        self.model_instance_1.delete()
        self.model_instance_2.delete()
        expected_output = [(
            u'[u\'failed validation check for current time check of '
            'ExplorationContextModel\', '
            '[u\'Entity id %s: The last_updated field has a '
            'value %s which is greater than the time when the job was run\']]'
        ) % (self.model_instance_0.id, self.model_instance_0.last_updated)]

        mocked_datetime = datetime.datetime.utcnow() - datetime.timedelta(
            hours=13)
        with datastore_services.mock_datetime_for_datastore(mocked_datetime):
            self.run_job_and_check_output(
                expected_output, sort=True, literal_eval=False)

    def test_missing_story_model_failure(self):
        story_models.StoryModel.get_by_id('1').delete(
            feconf.SYSTEM_COMMITTER_ID, '', [])
        expected_output = [
            (
                u'[u\'failed validation check for story_ids field '
                'check of ExplorationContextModel\', '
                '[u"Entity id 2: based on field story_ids '
                'having value 1, expected model StoryModel with id 1 but it '
                'doesn\'t exist"]]'),
            u'[u\'fully-validated ExplorationContextModel\', 2]']
        self.run_job_and_check_output(
            expected_output, sort=True, literal_eval=False)

    def test_missing_exp_model_failure(self):
        exp_models.ExplorationModel.get_by_id('2').delete(
            feconf.SYSTEM_COMMITTER_ID, '', [])
        expected_output = [
            (
                u'[u\'failed validation check for '
                'exp_ids field check of ExplorationContextModel\', '
                '[u"Entity id 2: based on field '
                'exp_ids having value 2, expected model ExplorationModel '
                'with id 2 but it doesn\'t exist"]]'),
            u'[u\'fully-validated ExplorationContextModel\', 2]']
        self.run_job_and_check_output(
            expected_output, sort=True, literal_eval=False)


class GeneralSuggestionModelValidatorTests(test_utils.AuditJobsTestBase):

    PSEUDONYMOUS_ID = 'pid_' + 'a' * 32

    def setUp(self):
        super(GeneralSuggestionModelValidatorTests, self).setUp()

        self.signup(self.OWNER_EMAIL, self.OWNER_USERNAME)
        self.owner_id = self.get_user_id_from_email(self.OWNER_EMAIL)

        self.signup(self.ADMIN_EMAIL, self.ADMIN_USERNAME)
        self.admin_id = self.get_user_id_from_email(self.ADMIN_EMAIL)
        self.set_admins([self.ADMIN_USERNAME])

        exp = exp_domain.Exploration.create_default_exploration(
            '0',
            title='title 0',
            category='Art',
        )
        exp_services.save_new_exploration(self.owner_id, exp)

        change = {
            'cmd': exp_domain.CMD_EDIT_STATE_PROPERTY,
            'property_name': exp_domain.STATE_PROPERTY_CONTENT,
            'state_name': 'state_1',
            'new_value': 'new suggestion content'
        }

        self.thread_id = feedback_services.create_thread(
            'exploration', '0', self.owner_id, 'description',
            'suggestion', has_suggestion=True)

        score_category = (
            suggestion_models.SCORE_TYPE_CONTENT +
            suggestion_models.SCORE_CATEGORY_DELIMITER + exp.category)

        suggestion_models.GeneralSuggestionModel.create(
            suggestion_models.SUGGESTION_TYPE_EDIT_STATE_CONTENT,
            suggestion_models.TARGET_TYPE_EXPLORATION, '0',
            1, suggestion_models.STATUS_ACCEPTED, self.owner_id,
            self.admin_id, change, score_category, self.thread_id, None)
        self.model_instance = (
            suggestion_models.GeneralSuggestionModel.get_by_id(self.thread_id))

        self.job_class = (
            prod_validation_jobs_one_off.GeneralSuggestionModelAuditOneOffJob)

    def test_standard_operation(self):
        expected_output = [
            u'[u\'fully-validated GeneralSuggestionModel\', 1]']
        self.run_job_and_check_output(
            expected_output, sort=False, literal_eval=False)

    def test_model_with_author_id_migration_bot(self):
        self.model_instance.author_ids = feconf.MIGRATION_BOT_USER_ID
        self.model_instance.update_timestamps(update_last_updated_time=False)
        self.model_instance.put()

        expected_output = [
            u'[u\'fully-validated GeneralSuggestionModel\', 1]'
        ]
        self.run_job_and_check_output(
            expected_output, sort=False, literal_eval=False)

    def test_model_with_pseudo_author_id(self):
        self.model_instance.author_ids = self.PSEUDONYMOUS_ID
        self.model_instance.update_timestamps(update_last_updated_time=False)
        self.model_instance.put()

        expected_output = [
            u'[u\'fully-validated GeneralSuggestionModel\', 1]'
        ]
        self.run_job_and_check_output(
            expected_output, sort=False, literal_eval=False)

    def test_model_with_pseudo_final_reviewer_id(self):
        self.model_instance.final_reviewer_id = self.PSEUDONYMOUS_ID
        self.model_instance.update_timestamps(update_last_updated_time=False)
        self.model_instance.put()

        expected_output = [
            u'[u\'fully-validated GeneralSuggestionModel\', 1]'
        ]
        self.run_job_and_check_output(
            expected_output, sort=False, literal_eval=False)

    def test_model_with_created_on_greater_than_last_updated(self):
        self.model_instance.created_on = (
            self.model_instance.last_updated + datetime.timedelta(days=1))
        self.model_instance.update_timestamps()
        self.model_instance.put()
        expected_output = [(
            u'[u\'failed validation check for time field relation check '
            'of GeneralSuggestionModel\', '
            '[u\'Entity id %s: The created_on field has a value '
            '%s which is greater than the value '
            '%s of last_updated field\']]') % (
                self.model_instance.id,
                self.model_instance.created_on,
                self.model_instance.last_updated
            )]
        self.run_job_and_check_output(
            expected_output, sort=True, literal_eval=False)

    def test_model_with_last_updated_greater_than_current_time(self):
        expected_output = [(
            u'[u\'failed validation check for current time check of '
            'GeneralSuggestionModel\', '
            '[u\'Entity id %s: The last_updated field has a '
            'value %s which is greater than the time when the job was run\']]'
        ) % (self.model_instance.id, self.model_instance.last_updated)]
        mocked_datetime = datetime.datetime.utcnow() - datetime.timedelta(
            hours=13)
        with datastore_services.mock_datetime_for_datastore(mocked_datetime):
            self.run_job_and_check_output(
                expected_output, sort=True, literal_eval=False)

    def test_missing_exploration_model_failure(self):
        exp_models.ExplorationModel.get_by_id('0').delete(
            feconf.SYSTEM_COMMITTER_ID, '', [])
        expected_output = [
            (
                u'[u\'failed validation check for exploration_ids field '
                'check of GeneralSuggestionModel\', '
                '[u"Entity id %s: based on field exploration_ids having value '
                '0, expected model ExplorationModel with id 0 but it doesn\'t '
                'exist"]]') % self.model_instance.id]
        self.run_job_and_check_output(
            expected_output, sort=True, literal_eval=False)

    def test_missing_feedback_thread_model_failure(self):
        feedback_models.GeneralFeedbackThreadModel.get_by_id(
            self.thread_id).delete()
        expected_output = [
            (
                u'[u\'failed validation check for feedback_thread_ids field '
                'check of GeneralSuggestionModel\', '
                '[u"Entity id %s: based on field feedback_thread_ids having '
                'value %s, expected model GeneralFeedbackThreadModel with id '
                '%s but it doesn\'t exist"]]') % (
                    self.model_instance.id, self.thread_id, self.thread_id)]
        self.run_job_and_check_output(
            expected_output, sort=True, literal_eval=False)

    def test_missing_author_model_failure(self):
        user_models.UserSettingsModel.get_by_id(self.owner_id).delete()
        expected_output = [
            (
                u'[u\'failed validation check for author_ids field '
                'check of GeneralSuggestionModel\', '
                '[u"Entity id %s: based on field author_ids having value '
                '%s, expected model UserSettingsModel with id %s but it '
                'doesn\'t exist"]]') % (
                    self.model_instance.id, self.owner_id, self.owner_id)]
        self.run_job_and_check_output(
            expected_output, sort=True, literal_eval=False)

    def test_missing_reviewer_model_failure(self):
        user_models.UserSettingsModel.get_by_id(self.admin_id).delete()
        expected_output = [
            (
                u'[u\'failed validation check for reviewer_ids field '
                'check of GeneralSuggestionModel\', '
                '[u"Entity id %s: based on field reviewer_ids having value '
                '%s, expected model UserSettingsModel with id %s but it '
                'doesn\'t exist"]]') % (
                    self.model_instance.id, self.admin_id, self.admin_id)]
        self.run_job_and_check_output(
            expected_output, sort=True, literal_eval=False)

    def test_invalid_target_version(self):
        self.model_instance.target_version_at_submission = 5
        self.model_instance.update_timestamps()
        self.model_instance.put()
        expected_output = [
            (
                u'[u\'failed validation check for target version at submission'
                ' check of GeneralSuggestionModel\', [u\'Entity id %s: '
                'target version 5 in entity is greater than the '
                'version 1 of exploration corresponding to id 0\']]'
            ) % self.model_instance.id]
        self.run_job_and_check_output(
            expected_output, sort=True, literal_eval=False)

    def test_invalid_empty_final_reviewer_id(self):
        self.model_instance.final_reviewer_id = None
        self.model_instance.update_timestamps()
        self.model_instance.put()
        expected_output = [
            (
                u'[u\'failed validation check for final reviewer '
                'check of GeneralSuggestionModel\', [u\'Entity id %s: '
                'Final reviewer id is empty but suggestion is accepted\']]'
            ) % self.model_instance.id]
        self.run_job_and_check_output(
            expected_output, sort=True, literal_eval=False)

    def test_wrong_final_reviewer_id_format(self):
        self.model_instance.final_reviewer_id = 'wrong_id'
        self.model_instance.update_timestamps()
        self.model_instance.put()
        expected_output = [
            (
                '[u\'failed validation check for domain object check of '
                'GeneralSuggestionModel\', [u\'Entity id %s: '
                'Entity fails domain validation with the error Expected '
                'final_reviewer_id to be in a valid user ID format, '
                'received %s\']]'
            ) % (self.model_instance.id, self.model_instance.final_reviewer_id)]
        self.run_job_and_check_output(
            expected_output, sort=True, literal_eval=False)

    def test_invalid_non_empty_final_reviewer_id(self):
        self.model_instance.status = suggestion_models.STATUS_IN_REVIEW
        self.model_instance.update_timestamps()
        self.model_instance.put()
        expected_output = [
            (
                u'[u\'failed validation check for final reviewer '
                'check of GeneralSuggestionModel\', [u\'Entity id %s: '
                'Final reviewer id %s is not empty but '
                'suggestion is in review\']]'
            ) % (self.model_instance.id, self.admin_id)]
        self.run_job_and_check_output(
            expected_output, sort=True, literal_eval=False)

    def test_wrong_author_id_format(self):
        self.model_instance.author_id = 'wrong_id'
        self.model_instance.update_timestamps()
        self.model_instance.put()
        expected_output = [
            (
                '[u\'failed validation check for domain object check of '
                'GeneralSuggestionModel\', [u\'Entity id %s: '
                'Entity fails domain validation with the error Expected '
                'author_id to be in a valid user ID format, received %s\']]'
            ) % (self.model_instance.id, self.model_instance.author_id)]
        self.run_job_and_check_output(
            expected_output, sort=True, literal_eval=False)

    def test_model_with_invalid_schema(self):
        self.model_instance.score_category = 'invalid.Art'
        self.model_instance.update_timestamps()
        self.model_instance.put()
        expected_output = [
            (
                u'[u\'failed validation check for domain object check '
                'of GeneralSuggestionModel\', [u\'Entity id %s: Entity '
                'fails domain validation with the error Expected the first '
                'part of score_category to be among allowed choices, '
                'received invalid\']]'
            ) % self.model_instance.id]
        self.run_job_and_check_output(
            expected_output, sort=True, literal_eval=False)

    def test_model_with_invalid_target_type(self):
        expected_output = [
            (
                u'[u\'failed validation check for target type check '
                'of GeneralSuggestionModel\', [u\'Entity id %s: Target '
                'type exploration is not allowed\']]'
            ) % self.model_instance.id]
        with self.swap(
            prod_validators, 'TARGET_TYPE_TO_TARGET_MODEL', {}):
            self.run_job_and_check_output(
                expected_output, sort=True, literal_eval=False)

    def test_validate_score_category_for_question_suggestion(self):
        rubrics = [
            skill_domain.Rubric(
                constants.SKILL_DIFFICULTIES[0], ['Explanation 1']),
            skill_domain.Rubric(
                constants.SKILL_DIFFICULTIES[1], ['Explanation 2']),
            skill_domain.Rubric(
                constants.SKILL_DIFFICULTIES[2], ['Explanation 3'])]
        skill = skill_domain.Skill.create_default_skill(
            '0', 'skill_description', rubrics)
        skill_services.save_new_skill(self.owner_id, skill)

        change = {
            'cmd': question_domain.CMD_CREATE_NEW_FULLY_SPECIFIED_QUESTION,
            'question_dict': {
                'question_state_data': self._create_valid_question_data(
                    'default_state').to_dict(),
                'language_code': 'en',
                'question_state_data_schema_version': (
                    feconf.CURRENT_STATE_SCHEMA_VERSION),
                'linked_skill_ids': ['0'],
                'inapplicable_skill_misconception_ids': ['skillid12345-0']
            },
            'skill_id': '0',
            'skill_difficulty': 0.3,
        }

        score_category = (
            suggestion_models.SCORE_TYPE_QUESTION +
            suggestion_models.SCORE_CATEGORY_DELIMITER + 'invalid_sub_category')

        thread_id = feedback_services.create_thread(
            'skill', '0', self.owner_id, 'description',
            'suggestion', has_suggestion=True)

        suggestion_models.GeneralSuggestionModel.create(
            suggestion_models.SUGGESTION_TYPE_ADD_QUESTION,
            suggestion_models.TARGET_TYPE_SKILL, '0',
            1, suggestion_models.STATUS_ACCEPTED, self.owner_id,
            self.admin_id, change, score_category, thread_id, 'en')
        model_instance = (
            suggestion_models.GeneralSuggestionModel.get_by_id(thread_id))
        expected_output = [(
            u'[u\'failed validation check for score category check of '
            'GeneralSuggestionModel\', [u\'Entity id %s: Score category'
            ' question.invalid_sub_category is invalid\']]') % (
                model_instance.id),
                           u'[u\'fully-validated GeneralSuggestionModel\', 1]']
        self.run_job_and_check_output(
            expected_output, sort=True, literal_eval=False)


class GeneralVoiceoverApplicationModelValidatorTests(
        test_utils.AuditJobsTestBase):

    PSEUDONYMOUS_ID = 'pid_' + 'a' * 32

    def setUp(self):
        super(GeneralVoiceoverApplicationModelValidatorTests, self).setUp()
        self.signup(self.OWNER_EMAIL, self.OWNER_USERNAME)
        self.owner_id = self.get_user_id_from_email(self.OWNER_EMAIL)

        self.signup(self.ADMIN_EMAIL, self.ADMIN_USERNAME)
        self.admin_id = self.get_user_id_from_email(self.ADMIN_EMAIL)
        self.set_admins([self.ADMIN_USERNAME])

        exp = exp_domain.Exploration.create_default_exploration(
            '0',
            title='title 0',
            category='Art',
        )
        exp_services.save_new_exploration(self.owner_id, exp)

        suggestion_models.GeneralVoiceoverApplicationModel(
            id='valid_id',
            target_type=suggestion_models.TARGET_TYPE_EXPLORATION,
            target_id='0',
            status=suggestion_models.STATUS_ACCEPTED,
            author_id=self.owner_id,
            final_reviewer_id=self.admin_id,
            language_code='en',
            filename='audio.mp3',
            content='<p>Text to voiceover</p>',
            rejection_message=None).put()
        self.model_instance = (
            suggestion_models.GeneralVoiceoverApplicationModel.get_by_id(
                'valid_id'))

        self.job_class = (
            prod_validation_jobs_one_off
            .GeneralVoiceoverApplicationModelAuditOneOffJob)

    def test_standard_operation(self):
        expected_output = [
            u'[u\'fully-validated GeneralVoiceoverApplicationModel\', 1]']
        self.run_job_and_check_output(
            expected_output, sort=False, literal_eval=False)

    def test_model_with_pseudo_author_id(self):
        self.model_instance.author_id = self.PSEUDONYMOUS_ID
        self.model_instance.update_timestamps(update_last_updated_time=False)
        self.model_instance.put()

        expected_output = [
            u'[u\'fully-validated GeneralVoiceoverApplicationModel\', 1]'
        ]
        self.run_job_and_check_output(
            expected_output, sort=False, literal_eval=False)

    def test_model_with_pseudo_final_reviewer_id(self):
        self.model_instance.final_reviewer_id = self.PSEUDONYMOUS_ID
        self.model_instance.update_timestamps(update_last_updated_time=False)
        self.model_instance.put()

        expected_output = [
            u'[u\'fully-validated GeneralVoiceoverApplicationModel\', 1]'
        ]
        self.run_job_and_check_output(
            expected_output, sort=False, literal_eval=False)

    def test_model_with_created_on_greater_than_last_updated(self):
        self.model_instance.created_on = (
            self.model_instance.last_updated + datetime.timedelta(days=1))
        self.model_instance.update_timestamps()
        self.model_instance.put()
        expected_output = [(
            u'[u\'failed validation check for time field relation check '
            'of GeneralVoiceoverApplicationModel\', '
            '[u\'Entity id %s: The created_on field has a value '
            '%s which is greater than the value '
            '%s of last_updated field\']]') % (
                self.model_instance.id,
                self.model_instance.created_on,
                self.model_instance.last_updated
            )]
        self.run_job_and_check_output(
            expected_output, sort=True, literal_eval=False)

    def test_model_with_last_updated_greater_than_current_time(self):
        expected_output = [(
            u'[u\'failed validation check for current time check of '
            'GeneralVoiceoverApplicationModel\', '
            '[u\'Entity id %s: The last_updated field has a '
            'value %s which is greater than the time when the job was run\']]'
        ) % (self.model_instance.id, self.model_instance.last_updated)]
        mocked_datetime = datetime.datetime.utcnow() - datetime.timedelta(
            hours=13)
        with datastore_services.mock_datetime_for_datastore(mocked_datetime):
            self.run_job_and_check_output(
                expected_output, sort=True, literal_eval=False)

    def test_missing_exploration_model_failure(self):
        exp_models.ExplorationModel.get_by_id('0').delete(
            feconf.SYSTEM_COMMITTER_ID, '', [])
        expected_output = [
            (
                u'[u\'failed validation check for exploration_ids field '
                'check of GeneralVoiceoverApplicationModel\', '
                '[u"Entity id %s: based on field exploration_ids having value '
                '0, expected model ExplorationModel with id 0 but it doesn\'t '
                'exist"]]') % self.model_instance.id]
        self.run_job_and_check_output(
            expected_output, sort=True, literal_eval=False)

    def test_missing_author_model_failure(self):
        user_models.UserSettingsModel.get_by_id(self.owner_id).delete()
        expected_output = [
            (
                u'[u\'failed validation check for author_ids field '
                'check of GeneralVoiceoverApplicationModel\', '
                '[u"Entity id %s: based on field author_ids having value '
                '%s, expected model UserSettingsModel with id %s but it '
                'doesn\'t exist"]]') % (
                    self.model_instance.id, self.owner_id, self.owner_id)]
        self.run_job_and_check_output(
            expected_output, sort=True, literal_eval=False)

    def test_wrong_final_reviewer_id_format(self):
        self.model_instance.final_reviewer_id = 'wrong_id'
        self.model_instance.update_timestamps()
        self.model_instance.put()
        expected_output = [
            (
                '[u\'failed validation check for final reviewer check of '
                'GeneralVoiceoverApplicationModel\', [u\'Entity id %s: '
                'Final reviewer ID %s is in a wrong format. It should be '
                'either pid_<32 chars> or uid_<32 chars>.\']]'
            ) % (self.model_instance.id, self.model_instance.final_reviewer_id)]
        self.run_job_and_check_output(
            expected_output, sort=True, literal_eval=False)

    def test_wrong_author_id_format(self):
        self.model_instance.author_id = 'wrong_id'
        self.model_instance.update_timestamps()
        self.model_instance.put()
        expected_output = [
            (
                '[u\'failed validation check for final author check of '
                'GeneralVoiceoverApplicationModel\', [u\'Entity id %s: '
                'Author ID %s is in a wrong format. It should be either '
                'pid_<32 chars> or uid_<32 chars>.\']]'
            ) % (self.model_instance.id, self.model_instance.author_id)]
        self.run_job_and_check_output(
            expected_output, sort=True, literal_eval=False)

    def test_missing_reviewer_model_failure(self):
        user_models.UserSettingsModel.get_by_id(self.admin_id).delete()
        expected_output = [
            (
                u'[u\'failed validation check for final_reviewer_ids field '
                'check of GeneralVoiceoverApplicationModel\', '
                '[u"Entity id %s: based on field final_reviewer_ids having '
                'value %s, expected model UserSettingsModel with id %s but it '
                'doesn\'t exist"]]') % (
                    self.model_instance.id, self.admin_id, self.admin_id)]
        self.run_job_and_check_output(
            expected_output, sort=True, literal_eval=False)

    def test_object_validation_failure(self):
        expected_output = [
            u'[u\'failed validation check for domain object check of '
            'GeneralVoiceoverApplicationModel\', '
            '[u\'Entity id valid_id: Entity fails domain validation with '
            'the error Invalid language_code: en\']]']
        mock_supported_audio_languages = [{
            'id': 'ar',
            'description': 'Arabic',
            'relatedLanguages': ['ar']
            }]
        with self.swap(
            constants, 'SUPPORTED_AUDIO_LANGUAGES',
            mock_supported_audio_languages):
            self.run_job_and_check_output(
                expected_output, sort=True, literal_eval=False)


class CommunityContributionStatsModelValidatorTests(
        test_utils.AuditJobsTestBase):

    target_id = 'exp1'
    skill_id = 'skill1'
    target_version_at_submission = 1
    exploration_category = 'Algebra'
    AUTHOR_EMAIL = 'author@example.com'
    AUTHOR_USERNAME = 'author'
    REVIEWER_EMAIL = 'reviewer@community.org'
    REVIEWER_USERNAME = 'reviewer'
    EXPLORATION_THREAD_ID = 'exploration.exp1.thread_1'
    SKILL_THREAD_ID = 'skill1.thread1'
    change_cmd = {}

    negative_count = -1
    non_integer_count = 'non_integer_count'
    sample_language_code = 'hi'
    invalid_language_code = 'invalid'

    def _create_model_for_translation_suggestion_with_language_code(
            self, language_code):
        """Creates a GeneralSuggestionModel for a translation suggestion in the
        given language_code.
        """
        score_category = '%s%s%s' % (
            suggestion_models.SCORE_TYPE_TRANSLATION,
            suggestion_models.SCORE_CATEGORY_DELIMITER,
            self.exploration_category
        )

        suggestion_models.GeneralSuggestionModel.create(
            suggestion_models.SUGGESTION_TYPE_TRANSLATE_CONTENT,
            suggestion_models.TARGET_TYPE_EXPLORATION,
            self.target_id, self.target_version_at_submission,
            suggestion_models.STATUS_IN_REVIEW, self.author_id,
            self.reviewer_id, self.change_cmd, score_category,
            self.EXPLORATION_THREAD_ID, language_code)

    def _create_model_for_question_suggestion(self):
        """Creates a GeneralSuggestionModel for a question suggestion."""
        score_category = '%s%s%s' % (
            suggestion_models.SCORE_TYPE_QUESTION,
            suggestion_models.SCORE_CATEGORY_DELIMITER,
            self.target_id
        )

        suggestion_models.GeneralSuggestionModel.create(
            suggestion_models.SUGGESTION_TYPE_ADD_QUESTION,
            suggestion_models.TARGET_TYPE_SKILL,
            self.skill_id, self.target_version_at_submission,
            suggestion_models.STATUS_IN_REVIEW, self.author_id,
            self.reviewer_id, self.change_cmd, score_category,
            self.SKILL_THREAD_ID, 'en')

    def setUp(self):
        super(CommunityContributionStatsModelValidatorTests, self).setUp()

        self.signup(
            self.AUTHOR_EMAIL, self.AUTHOR_USERNAME)
        self.author_id = self.get_user_id_from_email(self.AUTHOR_EMAIL)
        self.signup(
            self.REVIEWER_EMAIL, self.REVIEWER_USERNAME)
        self.reviewer_id = self.get_user_id_from_email(self.REVIEWER_EMAIL)

        self.job_class = (
            prod_validation_jobs_one_off
            .CommunityContributionStatsModelAuditOneOffJob
        )

    def test_model_validation_success_when_no_model_has_been_created(self):
        expected_output = []

        self.run_job_and_check_output(
            expected_output, sort=False, literal_eval=False)

    def test_model_validation_success_when_model_has_non_zero_counts(self):
        user_models.UserContributionRightsModel(
            id=self.reviewer_id,
            can_review_translation_for_language_codes=['hi'],
            can_review_voiceover_for_language_codes=[],
            can_review_questions=True).put()
        self._create_model_for_translation_suggestion_with_language_code('hi')
        self._create_model_for_question_suggestion()
        translation_reviewer_counts_by_lang_code = {
            'hi': 1
        }
        translation_suggestion_counts_by_lang_code = {
            'hi': 1
        }
        question_reviewer_count = 1
        question_suggestion_count = 1

        suggestion_models.CommunityContributionStatsModel(
            id=suggestion_models.COMMUNITY_CONTRIBUTION_STATS_MODEL_ID,
            translation_reviewer_counts_by_lang_code=(
                translation_reviewer_counts_by_lang_code),
            translation_suggestion_counts_by_lang_code=(
                translation_suggestion_counts_by_lang_code),
            question_reviewer_count=question_reviewer_count,
            question_suggestion_count=question_suggestion_count
        ).put()
        expected_output = [(
            u'[u\'fully-validated CommunityContributionStatsModel\', 1]')]

        self.run_job_and_check_output(
            expected_output, sort=False, literal_eval=False)

    def test_model_validation_success_when_model_has_default_values(self):
        suggestion_models.CommunityContributionStatsModel(
            id=suggestion_models.COMMUNITY_CONTRIBUTION_STATS_MODEL_ID,
            translation_reviewer_counts_by_lang_code={},
            translation_suggestion_counts_by_lang_code={},
            question_reviewer_count=0,
            question_suggestion_count=0
        ).put()
        expected_output = [
            u'[u\'fully-validated CommunityContributionStatsModel\', 1]'
        ]

        self.run_job_and_check_output(
            expected_output, sort=False, literal_eval=False)

    def test_model_validation_fails_with_invalid_model_id(self):
        suggestion_models.CommunityContributionStatsModel(
            id='invalid_id',
            translation_reviewer_counts_by_lang_code={},
            translation_suggestion_counts_by_lang_code={},
            question_reviewer_count=0,
            question_suggestion_count=0
        ).put()

        expected_output = [
            u'[u\'failed validation check for model id check of '
            'CommunityContributionStatsModel\', '
            '[u\'Entity id invalid_id: Entity id does not match regex '
            'pattern\']]'
        ]

        self.run_job_and_check_output(
            expected_output, sort=True, literal_eval=False)

    def test_model_validation_fails_for_negative_translation_reviewer_counts(
            self):
        stats_model = suggestion_models.CommunityContributionStatsModel.get()
        stats_model.translation_reviewer_counts_by_lang_code = {
            self.sample_language_code: self.negative_count}
        stats_model.update_timestamps()
        stats_model.put()
        expected_output = [
            u'[u\'failed validation check for translation reviewer count check '
            'of CommunityContributionStatsModel\', [u\'Entity id %s: '
            'Translation reviewer count for language code %s: %s does not '
            'match the expected translation reviewer count for language code '
            '%s: 0\']]' % (
                stats_model.id, self.sample_language_code,
                stats_model.translation_reviewer_counts_by_lang_code[
                    self.sample_language_code], self.sample_language_code),

            u'[u\'failed validation check for domain object check of '
            'CommunityContributionStatsModel\', [u\'Entity id %s: Entity '
            'fails domain validation with the error Expected the translation '
            'reviewer count to be non-negative for %s language code, '
            'received: %s.\']]' % (
                stats_model.id,
                self.sample_language_code,
                stats_model.translation_reviewer_counts_by_lang_code[
                    self.sample_language_code])
        ]

        self.run_job_and_check_output(
            expected_output, sort=True, literal_eval=False)

    def test_model_validation_fails_for_negative_translation_suggestion_counts(
            self):
        stats_model = suggestion_models.CommunityContributionStatsModel.get()
        stats_model.translation_suggestion_counts_by_lang_code = {
            self.sample_language_code: self.negative_count}
        stats_model.update_timestamps()
        stats_model.put()
        expected_output = [
            u'[u\'failed validation check for translation suggestion count '
            'check of CommunityContributionStatsModel\', [u\'Entity id %s: '
            'Translation suggestion count for language code %s: %s does not '
            'match the expected translation suggestion count for language code '
            '%s: 0\']]' % (
                stats_model.id, self.sample_language_code,
                stats_model.translation_suggestion_counts_by_lang_code[
                    self.sample_language_code], self.sample_language_code),

            u'[u\'failed validation check for domain object check of '
            'CommunityContributionStatsModel\', [u\'Entity id %s: Entity '
            'fails domain validation with the error Expected the translation '
            'suggestion count to be non-negative for %s language code, '
            'received: %s.\']]' % (
                stats_model.id,
                self.sample_language_code,
                stats_model.translation_suggestion_counts_by_lang_code[
                    self.sample_language_code])
        ]

        self.run_job_and_check_output(
            expected_output, sort=True, literal_eval=False)

    def test_model_validation_fails_for_negative_question_reviewer_count(
            self):
        stats_model = suggestion_models.CommunityContributionStatsModel.get()
        stats_model.question_reviewer_count = self.negative_count
        stats_model.update_timestamps()
        stats_model.put()
        expected_output = [
            u'[u\'failed validation check for question reviewer count check '
            'of CommunityContributionStatsModel\', [u\'Entity id %s: Question '
            'reviewer count: %s does not match the expected question '
            'reviewer count: 0.\']]' % (
                stats_model.id, stats_model.question_reviewer_count),

            u'[u\'failed validation check for domain object check of '
            'CommunityContributionStatsModel\', [u\'Entity id %s: Entity '
            'fails domain validation with the error Expected the '
            'question reviewer count to be non-negative, received: %s.\']]' % (
                stats_model.id, stats_model.question_reviewer_count)
        ]

        self.run_job_and_check_output(
            expected_output, sort=True, literal_eval=False)

    def test_model_validation_fails_for_negative_question_suggestion_count(
            self):
        stats_model = suggestion_models.CommunityContributionStatsModel.get()
        stats_model.question_suggestion_count = self.negative_count
        stats_model.update_timestamps()
        stats_model.put()
        expected_output = [
            u'[u\'failed validation check for question suggestion count check '
            'of CommunityContributionStatsModel\', [u\'Entity id %s: Question '
            'suggestion count: %s does not match the expected question '
            'suggestion count: 0.\']]' % (
                stats_model.id, stats_model.question_suggestion_count),

            u'[u\'failed validation check for domain object check of '
            'CommunityContributionStatsModel\', [u\'Entity id %s: Entity '
            'fails domain validation with the error Expected the '
            'question suggestion count to be non-negative, received: '
            '%s.\']]' % (
                stats_model.id, stats_model.question_suggestion_count)
        ]

        self.run_job_and_check_output(
            expected_output, sort=True, literal_eval=False)

    def test_model_validation_fails_for_non_integer_translation_reviewer_counts(
            self):
        stats_model = suggestion_models.CommunityContributionStatsModel.get()
        stats_model.translation_reviewer_counts_by_lang_code = {
            self.sample_language_code: self.non_integer_count}
        stats_model.update_timestamps()
        stats_model.put()
        expected_output = [
            u'[u\'failed validation check for translation reviewer count check '
            'of CommunityContributionStatsModel\', [u\'Entity id %s: '
            'Translation reviewer count for language code %s: %s does not '
            'match the expected translation reviewer count for language code '
            '%s: 0\']]' % (
                stats_model.id, self.sample_language_code,
                stats_model.translation_reviewer_counts_by_lang_code[
                    self.sample_language_code], self.sample_language_code),

            u'[u\'failed validation check for domain object check of '
            'CommunityContributionStatsModel\', [u\'Entity id %s: Entity '
            'fails domain validation with the error Expected the translation '
            'reviewer count to be an integer for %s language code, '
            'received: %s.\']]' % (
                stats_model.id,
                self.sample_language_code,
                stats_model.translation_reviewer_counts_by_lang_code[
                    self.sample_language_code])
        ]

        self.run_job_and_check_output(
            expected_output, sort=True, literal_eval=False)

    def test_model_validation_fails_if_non_integer_translation_suggestion_count(
            self):
        stats_model = suggestion_models.CommunityContributionStatsModel.get()
        stats_model.translation_suggestion_counts_by_lang_code = {
            self.sample_language_code: self.non_integer_count}
        stats_model.update_timestamps()
        stats_model.put()
        expected_output = [
            u'[u\'failed validation check for translation suggestion count '
            'check of CommunityContributionStatsModel\', [u\'Entity id %s: '
            'Translation suggestion count for language code %s: %s does not '
            'match the expected translation suggestion count for language code '
            '%s: 0\']]' % (
                stats_model.id, self.sample_language_code,
                stats_model.translation_suggestion_counts_by_lang_code[
                    self.sample_language_code], self.sample_language_code),

            u'[u\'failed validation check for domain object check of '
            'CommunityContributionStatsModel\', [u\'Entity id %s: Entity '
            'fails domain validation with the error Expected the translation '
            'suggestion count to be an integer for %s language code, '
            'received: %s.\']]' % (
                stats_model.id,
                self.sample_language_code,
                stats_model.translation_suggestion_counts_by_lang_code[
                    self.sample_language_code])
        ]

        self.run_job_and_check_output(
            expected_output, sort=True, literal_eval=False)

    def test_model_validation_fails_if_translation_suggestion_counts_dont_match(
            self):
        stats_model = suggestion_models.CommunityContributionStatsModel.get()
        stats_model.translation_suggestion_counts_by_lang_code = {
            self.sample_language_code: 1}
        stats_model.update_timestamps()
        stats_model.put()
        expected_output = [
            u'[u\'failed validation check for translation suggestion count '
            'check of CommunityContributionStatsModel\', [u\'Entity id %s: '
            'Translation suggestion count for language code %s: %s does not '
            'match the expected translation suggestion count for language code '
            '%s: 0\']]' % (
                stats_model.id, self.sample_language_code,
                stats_model.translation_suggestion_counts_by_lang_code[
                    self.sample_language_code], self.sample_language_code)
        ]

        self.run_job_and_check_output(
            expected_output, sort=True, literal_eval=False)

    def test_model_validation_fails_if_translation_reviewer_counts_dont_match(
            self):
        stats_model = suggestion_models.CommunityContributionStatsModel.get()
        stats_model.translation_reviewer_counts_by_lang_code = {
            self.sample_language_code: 1}
        stats_model.update_timestamps()
        stats_model.put()
        expected_output = [
            u'[u\'failed validation check for translation reviewer count '
            'check of CommunityContributionStatsModel\', [u\'Entity id %s: '
            'Translation reviewer count for language code %s: %s does not '
            'match the expected translation reviewer count for language code '
            '%s: 0\']]' % (
                stats_model.id, self.sample_language_code,
                stats_model.translation_reviewer_counts_by_lang_code[
                    self.sample_language_code], self.sample_language_code)
        ]

        self.run_job_and_check_output(
            expected_output, sort=True, literal_eval=False)

    def test_model_validation_fails_if_question_reviewer_count_does_not_match(
            self):
        stats_model = suggestion_models.CommunityContributionStatsModel.get()
        stats_model.question_reviewer_count = 1
        stats_model.update_timestamps()
        stats_model.put()
        expected_output = [
            u'[u\'failed validation check for question reviewer count check '
            'of CommunityContributionStatsModel\', [u\'Entity id %s: Question '
            'reviewer count: %s does not match the expected question '
            'reviewer count: 0.\']]' % (
                stats_model.id, stats_model.question_reviewer_count)
        ]

        self.run_job_and_check_output(
            expected_output, sort=True, literal_eval=False)

    def test_model_validation_fails_if_question_suggestion_count_does_not_match(
            self):
        stats_model = suggestion_models.CommunityContributionStatsModel.get()
        stats_model.question_suggestion_count = 1
        stats_model.update_timestamps()
        stats_model.put()
        expected_output = [
            u'[u\'failed validation check for question suggestion count check '
            'of CommunityContributionStatsModel\', [u\'Entity id %s: Question '
            'suggestion count: %s does not match the expected question '
            'suggestion count: 0.\']]' % (
                stats_model.id, stats_model.question_suggestion_count)
        ]

        self.run_job_and_check_output(
            expected_output, sort=True, literal_eval=False)

    def test_model_validation_fails_if_translation_suggestion_lang_not_in_dict(
            self):
        missing_language_code = 'hi'
        self._create_model_for_translation_suggestion_with_language_code(
            missing_language_code)
        stats_model = suggestion_models.CommunityContributionStatsModel.get()

        expected_output = [
            u'[u\'failed validation check for translation suggestion count '
            'field check of CommunityContributionStatsModel\', [u"Entity id '
            '%s: The translation suggestion count for language code %s is 1, '
            'expected model CommunityContributionStatsModel to have the '
            'language code %s in its translation suggestion counts but it '
            'doesn\'t exist."]]' % (
                stats_model.id, missing_language_code, missing_language_code)
        ]

        self.run_job_and_check_output(
            expected_output, sort=True, literal_eval=False)

    def test_model_validation_fails_if_translation_reviewer_lang_not_in_dict(
            self):
        missing_language_code = 'hi'
        user_models.UserContributionRightsModel(
            id=self.reviewer_id,
            can_review_translation_for_language_codes=[missing_language_code],
            can_review_voiceover_for_language_codes=[],
            can_review_questions=False).put()
        stats_model = suggestion_models.CommunityContributionStatsModel.get()

        expected_output = [
            u'[u\'failed validation check for translation reviewer count '
            'field check of CommunityContributionStatsModel\', [u"Entity id '
            '%s: The translation reviewer count for language code %s is 1, '
            'expected model CommunityContributionStatsModel to have the '
            'language code %s in its translation reviewer counts but it '
            'doesn\'t exist."]]' % (
                stats_model.id, missing_language_code, missing_language_code)
        ]

        self.run_job_and_check_output(
            expected_output, sort=True, literal_eval=False)

    def test_model_validation_fails_for_invalid_lang_code_in_reviewer_counts(
            self):
        stats_model = suggestion_models.CommunityContributionStatsModel.get()
        stats_model.translation_reviewer_counts_by_lang_code = {
            self.invalid_language_code: 1}
        stats_model.update_timestamps()
        stats_model.put()
        expected_output = [
            u'[u\'failed validation check for domain object check of '
            'CommunityContributionStatsModel\', [u\'Entity id %s: Entity '
            'fails domain validation with the error Invalid language code for '
            'the translation reviewer counts: %s.\']]' % (
                stats_model.id, self.invalid_language_code)
        ]

        self.run_job_and_check_output(
            expected_output, sort=True, literal_eval=False)

    def test_model_validation_fails_for_invalid_lang_code_in_suggestion_counts(
            self):
        stats_model = suggestion_models.CommunityContributionStatsModel.get()
        stats_model.translation_suggestion_counts_by_lang_code = {
            self.invalid_language_code: 1}
        stats_model.update_timestamps()
        stats_model.put()
        expected_output = [
            u'[u\'failed validation check for domain object check of '
            'CommunityContributionStatsModel\', [u\'Entity id %s: Entity '
            'fails domain validation with the error Invalid language code for '
            'the translation suggestion counts: %s.\']]' % (
                stats_model.id, self.invalid_language_code)
        ]

        self.run_job_and_check_output(
            expected_output, sort=True, literal_eval=False)


class SubtopicPageModelValidatorTests(test_utils.AuditJobsTestBase):

    def setUp(self):
        super(SubtopicPageModelValidatorTests, self).setUp()

        self.signup(self.OWNER_EMAIL, self.OWNER_USERNAME)
        self.owner_id = self.get_user_id_from_email(self.OWNER_EMAIL)

        self.signup(self.ADMIN_EMAIL, self.ADMIN_USERNAME)
        self.admin_id = self.get_user_id_from_email(self.ADMIN_EMAIL)
        self.set_admins([self.ADMIN_USERNAME])

        topics = [topic_domain.Topic.create_default_topic(
            '%s' % i,
            'topic%s' % i,
            'abbrev-%s' % chr(120 + i),
            'description%s' % i) for i in python_utils.RANGE(3)]
        rubrics = [
            skill_domain.Rubric(
                constants.SKILL_DIFFICULTIES[0], ['Explanation 1']),
            skill_domain.Rubric(
                constants.SKILL_DIFFICULTIES[1], ['Explanation 2']),
            skill_domain.Rubric(
                constants.SKILL_DIFFICULTIES[2], ['Explanation 3'])]
        skills = [
            skill_domain.Skill.create_default_skill(
                '%s' % i, 'skill%s' % i, rubrics)
            for i in python_utils.RANGE(9)]

        for skill in skills:
            skill_services.save_new_skill(self.owner_id, skill)

        stories = [story_domain.Story.create_default_story(
            '%s' % i,
            'title %d',
            'description %d' % i,
            '%s' % (python_utils.divide(i, 2)),
            'title-%s' % chr(97 + i)
        ) for i in python_utils.RANGE(6)]

        for story in stories:
            story_services.save_new_story(self.owner_id, story)

        language_codes = ['ar', 'en', 'en']
        for index, topic in enumerate(topics):
            topic.language_code = language_codes[index]
            topic.add_additional_story('%s' % (index * 2))
            topic.add_canonical_story('%s' % (index * 2 + 1))
            topic.add_uncategorized_skill_id('%s' % (index * 3))
            topic.add_uncategorized_skill_id('%s' % (index * 3 + 1))
            topic.add_uncategorized_skill_id('%s' % (index * 3 + 2))
            topic_services.save_new_topic(self.owner_id, topic)
            topic_services.update_topic_and_subtopic_pages(
                self.owner_id, '%s' % index, [topic_domain.TopicChange({
                    'cmd': 'add_subtopic',
                    'title': 'subtopic1',
                    'subtopic_id': 1
                }), topic_domain.TopicChange({
                    'cmd': 'move_skill_id_to_subtopic',
                    'old_subtopic_id': None,
                    'new_subtopic_id': 1,
                    'skill_id': '%s' % (index * 3)
                }), topic_domain.TopicChange({
                    'cmd': 'move_skill_id_to_subtopic',
                    'old_subtopic_id': None,
                    'new_subtopic_id': 1,
                    'skill_id': '%s' % (index * 3 + 1)
                })], 'Changes.')

        self.model_instance_0 = (
            subtopic_models.SubtopicPageModel.get_by_id('0-1'))
        self.model_instance_1 = (
            subtopic_models.SubtopicPageModel.get_by_id('1-1'))
        self.model_instance_2 = (
            subtopic_models.SubtopicPageModel.get_by_id('2-1'))

        self.job_class = (
            prod_validation_jobs_one_off.SubtopicPageModelAuditOneOffJob)

    def test_standard_operation(self):
        topic_services.update_topic_and_subtopic_pages(
            self.owner_id, '0', [subtopic_page_domain.SubtopicPageChange({
                'cmd': 'update_subtopic_page_property',
                'property_name': 'page_contents_html',
                'subtopic_id': 1,
                'new_value': {
                    'html': '<p>html</p>',
                    'content_id': 'content'
                },
                'old_value': {}
            })], 'Changes.')
        expected_output = [
            u'[u\'fully-validated SubtopicPageModel\', 3]']
        self.run_job_and_check_output(
            expected_output, sort=False, literal_eval=False)

    def test_model_with_created_on_greater_than_last_updated(self):
        self.model_instance_0.created_on = (
            self.model_instance_0.last_updated + datetime.timedelta(days=1))
        self.model_instance_0.commit(
            feconf.SYSTEM_COMMITTER_ID, 'created_on test', [])
        expected_output = [
            (
                u'[u\'failed validation check for time field relation check '
                'of SubtopicPageModel\', '
                '[u\'Entity id %s: The created_on field has a value '
                '%s which is greater than the value '
                '%s of last_updated field\']]') % (
                    self.model_instance_0.id,
                    self.model_instance_0.created_on,
                    self.model_instance_0.last_updated
                ),
            u'[u\'fully-validated SubtopicPageModel\', 2]']
        self.run_job_and_check_output(
            expected_output, sort=True, literal_eval=False)

    def test_model_with_last_updated_greater_than_current_time(self):
        self.model_instance_1.delete(feconf.SYSTEM_COMMITTER_ID, 'delete')
        self.model_instance_2.delete(feconf.SYSTEM_COMMITTER_ID, 'delete')
        expected_output = [
            '[u\'fully-validated SubtopicPageModel\', 2]',
            (
                '[u\'failed validation check for current time check of '
                'SubtopicPageModel\', '
                '[u\'Entity id %s: The last_updated field has a '
                'value %s which is greater '
                'than the time when the job was run\']]'
            ) % (self.model_instance_0.id, self.model_instance_0.last_updated)
        ]

        mocked_datetime = datetime.datetime.utcnow() - datetime.timedelta(
            hours=13)
        with datastore_services.mock_datetime_for_datastore(mocked_datetime):
            self.run_job_and_check_output(
                expected_output, sort=True, literal_eval=False)

    def test_model_with_invalid_subtopic_page_schema(self):
        self.model_instance_0.language_code = 'ar'
        self.model_instance_0.commit(self.owner_id, '', [])
        expected_output = [
            (
                u'[u\'failed validation check for domain object check of '
                'SubtopicPageModel\', '
                '[u\'Entity id %s: Entity fails domain validation with the '
                'error Invalid language code: %s\']]'
            ) % (self.model_instance_0.id, self.model_instance_0.language_code),
            u'[u\'fully-validated SubtopicPageModel\', 2]']
        with self.swap(
            constants, 'SUPPORTED_CONTENT_LANGUAGES', [{
                'code': 'en', 'description': 'English'}]):
            self.run_job_and_check_output(
                expected_output, sort=True, literal_eval=False)

    def test_missing_topic_model_failure(self):
        topic_models.TopicModel.get_by_id('0').delete(
            feconf.SYSTEM_COMMITTER_ID, '', [])

        expected_output = [
            (
                u'[u\'failed validation check for topic_ids field '
                'check of SubtopicPageModel\', '
                '[u"Entity id 0-1: based on field topic_ids having value '
                '0, expected model TopicModel with id 0 but it '
                'doesn\'t exist"]]'),
            u'[u\'fully-validated SubtopicPageModel\', 2]']
        self.run_job_and_check_output(
            expected_output, sort=True, literal_eval=False)

    def test_missing_subtopic_page_commit_log_entry_model_failure(self):
        topic_services.update_topic_and_subtopic_pages(
            self.owner_id, '0', [subtopic_page_domain.SubtopicPageChange({
                'cmd': 'update_subtopic_page_property',
                'property_name': 'page_contents_html',
                'subtopic_id': 1,
                'new_value': {
                    'html': '<p>html</p>',
                    'content_id': 'content'
                },
                'old_value': {}
            })], 'Changes.')
        subtopic_models.SubtopicPageCommitLogEntryModel.get_by_id(
            'subtopicpage-0-1-1').delete()

        expected_output = [
            (
                u'[u\'failed validation check for '
                'subtopic_page_commit_log_entry_ids field check of '
                'SubtopicPageModel\', '
                '[u"Entity id 0-1: based on field '
                'subtopic_page_commit_log_entry_ids having value '
                'subtopicpage-0-1-1, expected model '
                'SubtopicPageCommitLogEntryModel '
                'with id subtopicpage-0-1-1 but it doesn\'t exist"]]'),
            u'[u\'fully-validated SubtopicPageModel\', 2]']
        self.run_job_and_check_output(
            expected_output, sort=True, literal_eval=False)

    def test_missing_snapshot_metadata_model_failure(self):
        subtopic_models.SubtopicPageSnapshotMetadataModel.get_by_id(
            '0-1-1').delete()
        expected_output = [
            (
                u'[u\'failed validation check for snapshot_metadata_ids '
                'field check of SubtopicPageModel\', '
                '[u"Entity id 0-1: based on field snapshot_metadata_ids having '
                'value 0-1-1, expected model SubtopicPageSnapshotMetadataModel '
                'with id 0-1-1 but it doesn\'t exist"]]'),
            u'[u\'fully-validated SubtopicPageModel\', 2]']
        self.run_job_and_check_output(
            expected_output, sort=True, literal_eval=False)

    def test_missing_snapshot_content_model_failure(self):
        subtopic_models.SubtopicPageSnapshotContentModel.get_by_id(
            '0-1-1').delete()
        expected_output = [
            (
                u'[u\'failed validation check for snapshot_content_ids '
                'field check of SubtopicPageModel\', '
                '[u"Entity id 0-1: based on field snapshot_content_ids having '
                'value 0-1-1, expected model SubtopicPageSnapshotContentModel '
                'with id 0-1-1 but it doesn\'t exist"]]'),
            u'[u\'fully-validated SubtopicPageModel\', 2]']
        self.run_job_and_check_output(
            expected_output, sort=True, literal_eval=False)


class SubtopicPageSnapshotMetadataModelValidatorTests(
        test_utils.AuditJobsTestBase):

    PSEUDONYMOUS_ID = 'pid_' + 'a' * 32

    def setUp(self):
        super(SubtopicPageSnapshotMetadataModelValidatorTests, self).setUp()
        self.signup(self.OWNER_EMAIL, self.OWNER_USERNAME)
        self.owner_id = self.get_user_id_from_email(self.OWNER_EMAIL)

        self.signup(USER_EMAIL, USER_NAME)
        self.user_id = self.get_user_id_from_email(USER_EMAIL)

        self.signup(self.ADMIN_EMAIL, self.ADMIN_USERNAME)
        self.admin_id = self.get_user_id_from_email(self.ADMIN_EMAIL)
        self.set_admins([self.ADMIN_USERNAME])

        topics = [topic_domain.Topic.create_default_topic(
            '%s' % i,
            'topic%s' % i,
            'abbrev-%s' % chr(120 + i),
            'description%s' % i) for i in python_utils.RANGE(3)]
        rubrics = [
            skill_domain.Rubric(
                constants.SKILL_DIFFICULTIES[0], ['Explanation 1']),
            skill_domain.Rubric(
                constants.SKILL_DIFFICULTIES[1], ['Explanation 2']),
            skill_domain.Rubric(
                constants.SKILL_DIFFICULTIES[2], ['Explanation 3'])]
        skills = [
            skill_domain.Skill.create_default_skill(
                '%s' % i, 'skill%s' % i, rubrics)
            for i in python_utils.RANGE(9)]

        for skill in skills:
            skill_services.save_new_skill(self.owner_id, skill)

        stories = [story_domain.Story.create_default_story(
            '%s' % i,
            'title %d',
            'description %d' % i,
            '%s' % (python_utils.divide(i, 2)),
            'title-%s' % chr(97 + i)
        ) for i in python_utils.RANGE(6)]

        for story in stories:
            story_services.save_new_story(self.owner_id, story)

        language_codes = ['ar', 'en', 'en']
        for index, topic in enumerate(topics):
            topic.language_code = language_codes[index]
            topic.add_additional_story('%s' % (index * 2))
            topic.add_canonical_story('%s' % (index * 2 + 1))
            topic.add_uncategorized_skill_id('%s' % (index * 3))
            topic.add_uncategorized_skill_id('%s' % (index * 3 + 1))
            topic.add_uncategorized_skill_id('%s' % (index * 3 + 2))
            topic_services.save_new_topic(self.owner_id, topic)
            if index == 0:
                committer_id = self.user_id
            else:
                committer_id = self.owner_id
            topic_services.update_topic_and_subtopic_pages(
                committer_id, '%s' % index, [topic_domain.TopicChange({
                    'cmd': 'add_subtopic',
                    'title': 'subtopic1',
                    'subtopic_id': 1
                }), topic_domain.TopicChange({
                    'cmd': 'move_skill_id_to_subtopic',
                    'old_subtopic_id': None,
                    'new_subtopic_id': 1,
                    'skill_id': '%s' % (index * 3)
                }), topic_domain.TopicChange({
                    'cmd': 'move_skill_id_to_subtopic',
                    'old_subtopic_id': None,
                    'new_subtopic_id': 1,
                    'skill_id': '%s' % (index * 3 + 1)
                })], 'Changes.')

        self.model_instance_0 = (
            subtopic_models.SubtopicPageSnapshotMetadataModel.get_by_id(
                '0-1-1'))
        self.model_instance_1 = (
            subtopic_models.SubtopicPageSnapshotMetadataModel.get_by_id(
                '1-1-1'))
        self.model_instance_2 = (
            subtopic_models.SubtopicPageSnapshotMetadataModel.get_by_id(
                '2-1-1'))

        self.job_class = (
            prod_validation_jobs_one_off
            .SubtopicPageSnapshotMetadataModelAuditOneOffJob)

    def test_standard_operation(self):
        topic_services.update_topic_and_subtopic_pages(
            self.owner_id, '0', [subtopic_page_domain.SubtopicPageChange({
                'cmd': 'update_subtopic_page_property',
                'property_name': 'page_contents_html',
                'subtopic_id': 1,
                'new_value': {
                    'html': '<p>html</p>',
                    'content_id': 'content'
                },
                'old_value': {}
            })], 'Changes.')
        expected_output = [
            u'[u\'fully-validated SubtopicPageSnapshotMetadataModel\', 4]']
        self.run_job_and_check_output(
            expected_output, sort=False, literal_eval=False)

    def test_model_with_commiter_id_migration_bot(self):
        self.model_instance_1.committer_id = feconf.MIGRATION_BOT_USER_ID
        self.model_instance_1.update_timestamps(update_last_updated_time=False)
        self.model_instance_1.put()

        expected_output = [
            u'[u\'fully-validated SubtopicPageSnapshotMetadataModel\', 3]'
        ]
        self.run_job_and_check_output(
            expected_output, sort=False, literal_eval=False)

    def test_model_with_pseudo_committer_id(self):
        self.model_instance_1.committer_id = self.PSEUDONYMOUS_ID
        self.model_instance_1.update_timestamps(update_last_updated_time=False)
        self.model_instance_1.put()

        expected_output = [
            u'[u\'fully-validated SubtopicPageSnapshotMetadataModel\', 3]'
        ]
        self.run_job_and_check_output(
            expected_output, sort=False, literal_eval=False)

    def test_model_with_created_on_greater_than_last_updated(self):
        self.model_instance_0.created_on = (
            self.model_instance_0.last_updated + datetime.timedelta(days=1))
        self.model_instance_0.update_timestamps()
        self.model_instance_0.put()
        expected_output = [(
            u'[u\'failed validation check for time field relation check '
            'of SubtopicPageSnapshotMetadataModel\', '
            '[u\'Entity id %s: The created_on field has a value '
            '%s which is greater than the value '
            '%s of last_updated field\']]') % (
                self.model_instance_0.id,
                self.model_instance_0.created_on,
                self.model_instance_0.last_updated
            ), (
                u'[u\'fully-validated '
                'SubtopicPageSnapshotMetadataModel\', 2]')]
        self.run_job_and_check_output(
            expected_output, sort=True, literal_eval=False)

    def test_model_with_last_updated_greater_than_current_time(self):
        self.model_instance_1.delete()
        self.model_instance_2.delete()
        expected_output = [(
            u'[u\'failed validation check for current time check of '
            'SubtopicPageSnapshotMetadataModel\', '
            '[u\'Entity id %s: The last_updated field has a '
            'value %s which is greater than the time when the job was run\']]'
        ) % (self.model_instance_0.id, self.model_instance_0.last_updated)]

        mocked_datetime = datetime.datetime.utcnow() - datetime.timedelta(
            hours=13)
        with datastore_services.mock_datetime_for_datastore(mocked_datetime):
            self.run_job_and_check_output(
                expected_output, sort=True, literal_eval=False)

    def test_missing_subtopic_page_model_failure(self):
        subtopic_models.SubtopicPageModel.get_by_id('0-1').delete(
            self.user_id, '', [])
        expected_output = [
            (
                u'[u\'failed validation check for subtopic_page_ids '
                'field check of SubtopicPageSnapshotMetadataModel\', '
                '[u"Entity id 0-1-1: based on field subtopic_page_ids '
                'having value 0-1, expected model SubtopicPageModel with '
                'id 0-1 but it doesn\'t exist", u"Entity id 0-1-2: based '
                'on field subtopic_page_ids having value 0-1, expected model '
                'SubtopicPageModel with id 0-1 but it doesn\'t exist"]]'
            ), (
                u'[u\'fully-validated '
                'SubtopicPageSnapshotMetadataModel\', 2]')]
        self.run_job_and_check_output(
            expected_output, literal_eval=True)

    def test_missing_committer_model_failure(self):
        user_models.UserSettingsModel.get_by_id(self.user_id).delete()
        expected_output = [
            (
                u'[u\'failed validation check for committer_ids field '
                'check of SubtopicPageSnapshotMetadataModel\', '
                '[u"Entity id 0-1-1: based on field committer_ids having '
                'value %s, expected model UserSettingsModel with id %s '
                'but it doesn\'t exist"]]'
            ) % (self.user_id, self.user_id), (
                u'[u\'fully-validated '
                'SubtopicPageSnapshotMetadataModel\', 2]')]
        self.run_job_and_check_output(
            expected_output, sort=True, literal_eval=False)

    def test_invalid_subtopic_page_version_in_model_id(self):
        model_with_invalid_version_in_id = (
            subtopic_models.SubtopicPageSnapshotMetadataModel(
                id='0-1-3', committer_id=self.owner_id, commit_type='edit',
                commit_message='msg', commit_cmds=[{}]))
        model_with_invalid_version_in_id.update_timestamps()
        model_with_invalid_version_in_id.put()
        expected_output = [
            (
                u'[u\'failed validation check for subtopic page model '
                'version check of SubtopicPageSnapshotMetadataModel\', '
                '[u\'Entity id 0-1-3: SubtopicPage model corresponding to '
                'id 0-1 has a version 1 which is less than the version 3 in '
                'snapshot metadata model id\']]'
            ), (
                u'[u\'fully-validated SubtopicPageSnapshotMetadataModel\', '
                '3]')]
        self.run_job_and_check_output(
            expected_output, sort=True, literal_eval=False)

    def test_model_with_invalid_commit_cmd_schmea(self):
        self.model_instance_0.commit_cmds = [{
            'cmd': 'create_new',
            'invalid_attribute': 'invalid'
        }]
        self.model_instance_0.update_timestamps()
        self.model_instance_0.put()
        expected_output = [
            (
                u'[u\'failed validation check for commit cmd create_new '
                'check of SubtopicPageSnapshotMetadataModel\', '
                '[u"Entity id 0-1-1: Commit command domain validation '
                'for command: {u\'cmd\': u\'create_new\', '
                'u\'invalid_attribute\': u\'invalid\'} failed with error: '
                'The following required attributes are missing: '
                'subtopic_id, topic_id, The following extra attributes '
                'are present: invalid_attribute"]]'
            ), u'[u\'fully-validated SubtopicPageSnapshotMetadataModel\', 2]']
        self.run_job_and_check_output(
            expected_output, sort=True, literal_eval=False)


class SubtopicPageSnapshotContentModelValidatorTests(
        test_utils.AuditJobsTestBase):

    def setUp(self):
        super(SubtopicPageSnapshotContentModelValidatorTests, self).setUp()
        self.signup(self.OWNER_EMAIL, self.OWNER_USERNAME)
        self.owner_id = self.get_user_id_from_email(self.OWNER_EMAIL)

        self.signup(USER_EMAIL, USER_NAME)
        self.user_id = self.get_user_id_from_email(USER_EMAIL)

        self.signup(self.ADMIN_EMAIL, self.ADMIN_USERNAME)
        self.admin_id = self.get_user_id_from_email(self.ADMIN_EMAIL)
        self.set_admins([self.ADMIN_USERNAME])

        topics = [topic_domain.Topic.create_default_topic(
            '%s' % i,
            'topic%s' % i,
            'abbrev-%s' % chr(120 + i),
            'description%s' % i) for i in python_utils.RANGE(3)]
        rubrics = [
            skill_domain.Rubric(
                constants.SKILL_DIFFICULTIES[0], ['Explanation 1']),
            skill_domain.Rubric(
                constants.SKILL_DIFFICULTIES[1], ['Explanation 2']),
            skill_domain.Rubric(
                constants.SKILL_DIFFICULTIES[2], ['Explanation 3'])]
        skills = [
            skill_domain.Skill.create_default_skill(
                '%s' % i, 'skill%s' % i, rubrics)
            for i in python_utils.RANGE(9)]

        for skill in skills:
            skill_services.save_new_skill(self.owner_id, skill)

        stories = [story_domain.Story.create_default_story(
            '%s' % i,
            'title %d',
            'description %d' % i,
            '%s' % (python_utils.divide(i, 2)),
            'title-%s' % chr(97 + i)
        ) for i in python_utils.RANGE(6)]

        for story in stories:
            story_services.save_new_story(self.owner_id, story)

        language_codes = ['ar', 'en', 'en']
        for index, topic in enumerate(topics):
            topic.language_code = language_codes[index]
            topic.add_additional_story('%s' % (index * 2))
            topic.add_canonical_story('%s' % (index * 2 + 1))
            topic.add_uncategorized_skill_id('%s' % (index * 3))
            topic.add_uncategorized_skill_id('%s' % (index * 3 + 1))
            topic.add_uncategorized_skill_id('%s' % (index * 3 + 2))
            topic_services.save_new_topic(self.owner_id, topic)
            topic_services.update_topic_and_subtopic_pages(
                self.owner_id, '%s' % index, [topic_domain.TopicChange({
                    'cmd': 'add_subtopic',
                    'title': 'subtopic1',
                    'subtopic_id': 1
                }), topic_domain.TopicChange({
                    'cmd': 'move_skill_id_to_subtopic',
                    'old_subtopic_id': None,
                    'new_subtopic_id': 1,
                    'skill_id': '%s' % (index * 3)
                }), topic_domain.TopicChange({
                    'cmd': 'move_skill_id_to_subtopic',
                    'old_subtopic_id': None,
                    'new_subtopic_id': 1,
                    'skill_id': '%s' % (index * 3 + 1)
                })], 'Changes.')

        self.model_instance_0 = (
            subtopic_models.SubtopicPageSnapshotContentModel.get_by_id(
                '0-1-1'))
        self.model_instance_1 = (
            subtopic_models.SubtopicPageSnapshotContentModel.get_by_id(
                '1-1-1'))
        self.model_instance_2 = (
            subtopic_models.SubtopicPageSnapshotContentModel.get_by_id(
                '2-1-1'))

        self.job_class = (
            prod_validation_jobs_one_off
            .SubtopicPageSnapshotContentModelAuditOneOffJob)

    def test_standard_operation(self):
        topic_services.update_topic_and_subtopic_pages(
            self.owner_id, '0', [subtopic_page_domain.SubtopicPageChange({
                'cmd': 'update_subtopic_page_property',
                'property_name': 'page_contents_html',
                'subtopic_id': 1,
                'new_value': {
                    'html': '<p>html</p>',
                    'content_id': 'content'
                },
                'old_value': {}
            })], 'Changes.')
        expected_output = [
            u'[u\'fully-validated SubtopicPageSnapshotContentModel\', 4]']
        self.run_job_and_check_output(
            expected_output, sort=False, literal_eval=False)

    def test_model_with_created_on_greater_than_last_updated(self):
        self.model_instance_0.created_on = (
            self.model_instance_0.last_updated + datetime.timedelta(days=1))
        self.model_instance_0.update_timestamps()
        self.model_instance_0.put()
        expected_output = [(
            u'[u\'failed validation check for time field relation check '
            'of SubtopicPageSnapshotContentModel\', '
            '[u\'Entity id %s: The created_on field has a value '
            '%s which is greater than the value '
            '%s of last_updated field\']]') % (
                self.model_instance_0.id,
                self.model_instance_0.created_on,
                self.model_instance_0.last_updated
            ), (
                u'[u\'fully-validated '
                'SubtopicPageSnapshotContentModel\', 2]')]
        self.run_job_and_check_output(
            expected_output, sort=True, literal_eval=False)

    def test_model_with_last_updated_greater_than_current_time(self):
        self.model_instance_1.delete()
        self.model_instance_2.delete()
        expected_output = [(
            u'[u\'failed validation check for current time check of '
            'SubtopicPageSnapshotContentModel\', '
            '[u\'Entity id %s: The last_updated field has a '
            'value %s which is greater than the time when the job was run\']]'
        ) % (self.model_instance_0.id, self.model_instance_0.last_updated)]

        mocked_datetime = datetime.datetime.utcnow() - datetime.timedelta(
            hours=13)
        with datastore_services.mock_datetime_for_datastore(mocked_datetime):
            self.run_job_and_check_output(
                expected_output, sort=True, literal_eval=False)

    def test_missing_subtopic_page_model_failure(self):
        subtopic_models.SubtopicPageModel.get_by_id('0-1').delete(
            self.user_id, '', [])
        expected_output = [
            (
                u'[u\'failed validation check for subtopic_page_ids '
                'field check of SubtopicPageSnapshotContentModel\', '
                '[u"Entity id 0-1-1: based on field subtopic_page_ids '
                'having value 0-1, expected model SubtopicPageModel with '
                'id 0-1 but it doesn\'t exist", u"Entity id 0-1-2: based '
                'on field subtopic_page_ids having value 0-1, expected model '
                'SubtopicPageModel with id 0-1 but it doesn\'t exist"]]'
            ), (
                u'[u\'fully-validated '
                'SubtopicPageSnapshotContentModel\', 2]')]
        self.run_job_and_check_output(
            expected_output, literal_eval=True)

    def test_invalid_subtopic_page_version_in_model_id(self):
        model_with_invalid_version_in_id = (
            subtopic_models.SubtopicPageSnapshotContentModel(id='0-1-3'))
        model_with_invalid_version_in_id.update_timestamps()
        model_with_invalid_version_in_id.put()
        expected_output = [
            (
                u'[u\'failed validation check for subtopic page model '
                'version check of SubtopicPageSnapshotContentModel\', '
                '[u\'Entity id 0-1-3: SubtopicPage model corresponding to '
                'id 0-1 has a version 1 which is less than the version 3 in '
                'snapshot content model id\']]'
            ), (
                u'[u\'fully-validated SubtopicPageSnapshotContentModel\', '
                '3]')]
        self.run_job_and_check_output(
            expected_output, sort=True, literal_eval=False)


class SubtopicPageCommitLogEntryModelValidatorTests(
        test_utils.AuditJobsTestBase):

    def setUp(self):
        super(SubtopicPageCommitLogEntryModelValidatorTests, self).setUp()

        self.signup(self.OWNER_EMAIL, self.OWNER_USERNAME)
        self.owner_id = self.get_user_id_from_email(self.OWNER_EMAIL)

        self.signup(USER_EMAIL, USER_NAME)
        self.user_id = self.get_user_id_from_email(USER_EMAIL)

        self.signup(self.ADMIN_EMAIL, self.ADMIN_USERNAME)
        self.admin_id = self.get_user_id_from_email(self.ADMIN_EMAIL)
        self.set_admins([self.ADMIN_USERNAME])

        topics = [topic_domain.Topic.create_default_topic(
            '%s' % i,
            'topic%s' % i,
            'abbrev-%s' % chr(120 + i),
            'description%s' % i) for i in python_utils.RANGE(3)]
        rubrics = [
            skill_domain.Rubric(
                constants.SKILL_DIFFICULTIES[0], ['Explanation 1']),
            skill_domain.Rubric(
                constants.SKILL_DIFFICULTIES[1], ['Explanation 2']),
            skill_domain.Rubric(
                constants.SKILL_DIFFICULTIES[2], ['Explanation 3'])]
        skills = [
            skill_domain.Skill.create_default_skill(
                '%s' % i, 'skill%s' % i, rubrics)
            for i in python_utils.RANGE(9)]

        for skill in skills:
            skill_services.save_new_skill(self.owner_id, skill)

        stories = [story_domain.Story.create_default_story(
            '%s' % i,
            'title %d',
            'description %d' % i,
            '%s' % (python_utils.divide(i, 2)),
            'title-%s' % chr(97 + i)
        ) for i in python_utils.RANGE(6)]

        for story in stories:
            story_services.save_new_story(self.owner_id, story)

        language_codes = ['ar', 'en', 'en']
        for index, topic in enumerate(topics):
            topic.language_code = language_codes[index]
            topic.add_additional_story('%s' % (index * 2))
            topic.add_canonical_story('%s' % (index * 2 + 1))
            topic.add_uncategorized_skill_id('%s' % (index * 3))
            topic.add_uncategorized_skill_id('%s' % (index * 3 + 1))
            topic.add_uncategorized_skill_id('%s' % (index * 3 + 2))
            topic_services.save_new_topic(self.owner_id, topic)
            if index == 0:
                committer_id = self.user_id
            else:
                committer_id = self.owner_id
            topic_services.update_topic_and_subtopic_pages(
                committer_id, '%s' % index, [topic_domain.TopicChange({
                    'cmd': 'add_subtopic',
                    'title': 'subtopic1',
                    'subtopic_id': 1
                }), topic_domain.TopicChange({
                    'cmd': 'move_skill_id_to_subtopic',
                    'old_subtopic_id': None,
                    'new_subtopic_id': 1,
                    'skill_id': '%s' % (index * 3)
                }), topic_domain.TopicChange({
                    'cmd': 'move_skill_id_to_subtopic',
                    'old_subtopic_id': None,
                    'new_subtopic_id': 1,
                    'skill_id': '%s' % (index * 3 + 1)
                })], 'Changes.')

        self.model_instance_0 = (
            subtopic_models.SubtopicPageCommitLogEntryModel.get_by_id(
                'subtopicpage-0-1-1'))
        self.model_instance_1 = (
            subtopic_models.SubtopicPageCommitLogEntryModel.get_by_id(
                'subtopicpage-1-1-1'))
        self.model_instance_2 = (
            subtopic_models.SubtopicPageCommitLogEntryModel.get_by_id(
                'subtopicpage-2-1-1'))

        self.job_class = (
            prod_validation_jobs_one_off
            .SubtopicPageCommitLogEntryModelAuditOneOffJob)

    def test_standard_operation(self):
        topic_services.update_topic_and_subtopic_pages(
            self.owner_id, '0', [subtopic_page_domain.SubtopicPageChange({
                'cmd': 'update_subtopic_page_property',
                'property_name': 'page_contents_html',
                'subtopic_id': 1,
                'new_value': {
                    'html': '<p>html</p>',
                    'content_id': 'content'
                },
                'old_value': {}
            })], 'Changes.')
        expected_output = [
            u'[u\'fully-validated SubtopicPageCommitLogEntryModel\', 4]']
        self.run_job_and_check_output(
            expected_output, sort=False, literal_eval=False)

    def test_model_with_created_on_greater_than_last_updated(self):
        self.model_instance_0.created_on = (
            self.model_instance_0.last_updated + datetime.timedelta(days=1))
        self.model_instance_0.update_timestamps()
        self.model_instance_0.put()
        expected_output = [(
            u'[u\'failed validation check for time field relation check '
            'of SubtopicPageCommitLogEntryModel\', '
            '[u\'Entity id %s: The created_on field has a value '
            '%s which is greater than the value '
            '%s of last_updated field\']]') % (
                self.model_instance_0.id,
                self.model_instance_0.created_on,
                self.model_instance_0.last_updated
            ), u'[u\'fully-validated SubtopicPageCommitLogEntryModel\', 2]']
        self.run_job_and_check_output(
            expected_output, sort=True, literal_eval=False)

    def test_model_with_last_updated_greater_than_current_time(self):
        self.model_instance_1.delete()
        self.model_instance_2.delete()
        expected_output = [(
            u'[u\'failed validation check for current time check of '
            'SubtopicPageCommitLogEntryModel\', '
            '[u\'Entity id %s: The last_updated field has a '
            'value %s which is greater than the time when the job was run\']]'
        ) % (self.model_instance_0.id, self.model_instance_0.last_updated)]

        mocked_datetime = datetime.datetime.utcnow() - datetime.timedelta(
            hours=13)
        with datastore_services.mock_datetime_for_datastore(mocked_datetime):
            self.run_job_and_check_output(
                expected_output, sort=True, literal_eval=False)

    def test_missing_subtopic_page_model_failure(self):
        subtopic_models.SubtopicPageModel.get_by_id('0-1').delete(
            feconf.SYSTEM_COMMITTER_ID, '', [])
        expected_output = [
            (
                u'[u\'failed validation check for subtopic_page_ids '
                'field check of SubtopicPageCommitLogEntryModel\', '
                '[u"Entity id subtopicpage-0-1-1: based on field '
                'subtopic_page_ids having value 0-1, expected model '
                'SubtopicPageModel with id 0-1 but it doesn\'t exist", '
                'u"Entity id subtopicpage-0-1-2: based on field '
                'subtopic_page_ids having value 0-1, expected model '
                'SubtopicPageModel with id 0-1 but it doesn\'t exist"]]'
            ), u'[u\'fully-validated SubtopicPageCommitLogEntryModel\', 2]']
        self.run_job_and_check_output(
            expected_output, sort=False, literal_eval=True)

    def test_invalid_topic_version_in_model_id(self):
        model_with_invalid_version_in_id = (
            subtopic_models.SubtopicPageCommitLogEntryModel.create(
                '0-1', 3, self.owner_id, 'edit', 'msg', [{}],
                constants.ACTIVITY_STATUS_PUBLIC, False))
        model_with_invalid_version_in_id.subtopic_page_id = '0-1'
        model_with_invalid_version_in_id.update_timestamps()
        model_with_invalid_version_in_id.put()
        expected_output = [
            (
                u'[u\'failed validation check for subtopic page model '
                'version check of SubtopicPageCommitLogEntryModel\', '
                '[u\'Entity id %s: SubtopicPage model corresponding '
                'to id 0-1 has a version 1 which is less than '
                'the version 3 in commit log entry model id\']]'
            ) % (model_with_invalid_version_in_id.id),
            u'[u\'fully-validated SubtopicPageCommitLogEntryModel\', 3]']
        self.run_job_and_check_output(
            expected_output, sort=True, literal_eval=False)

    def test_model_with_invalid_id(self):
        model_with_invalid_id = (
            subtopic_models.SubtopicPageCommitLogEntryModel(
                id='invalid-0-1-1',
                user_id=self.owner_id,
                commit_type='edit',
                commit_message='msg',
                commit_cmds=[{}],
                post_commit_status=constants.ACTIVITY_STATUS_PUBLIC,
                post_commit_is_private=False))
        model_with_invalid_id.subtopic_page_id = '0-1'
        model_with_invalid_id.update_timestamps()
        model_with_invalid_id.put()
        expected_output = [
            (
                u'[u\'failed validation check for model id check of '
                'SubtopicPageCommitLogEntryModel\', '
                '[u\'Entity id %s: Entity id does not match regex pattern\']]'
            ) % (model_with_invalid_id.id), (
                u'[u\'failed validation check for commit cmd check of '
                'SubtopicPageCommitLogEntryModel\', [u\'Entity id '
                'invalid-0-1-1: No commit command domain object defined '
                'for entity with commands: [{}]\']]'),
            u'[u\'fully-validated SubtopicPageCommitLogEntryModel\', 3]']
        self.run_job_and_check_output(
            expected_output, sort=True, literal_eval=False)

    def test_model_with_invalid_commit_type(self):
        self.model_instance_0.commit_type = 'invalid'
        self.model_instance_0.update_timestamps()
        self.model_instance_0.put()
        expected_output = [
            (
                u'[u\'failed validation check for commit type check of '
                'SubtopicPageCommitLogEntryModel\', '
                '[u\'Entity id subtopicpage-0-1-1: Commit type invalid is '
                'not allowed\']]'
            ), u'[u\'fully-validated SubtopicPageCommitLogEntryModel\', 2]']
        self.run_job_and_check_output(
            expected_output, sort=True, literal_eval=False)

    def test_model_with_invalid_post_commit_status(self):
        self.model_instance_0.post_commit_status = 'invalid'
        self.model_instance_0.update_timestamps()
        self.model_instance_0.put()
        expected_output = [
            (
                u'[u\'failed validation check for post commit status check '
                'of SubtopicPageCommitLogEntryModel\', '
                '[u\'Entity id subtopicpage-0-1-1: Post commit status invalid '
                'is invalid\']]'
            ), u'[u\'fully-validated SubtopicPageCommitLogEntryModel\', 2]']
        self.run_job_and_check_output(
            expected_output, sort=True, literal_eval=False)

    def test_model_with_invalid_true_post_commit_is_private(self):
        self.model_instance_0.post_commit_status = 'public'
        self.model_instance_0.post_commit_is_private = True
        self.model_instance_0.update_timestamps()
        self.model_instance_0.put()

        expected_output = [
            (
                u'[u\'failed validation check for post commit is private '
                'check of SubtopicPageCommitLogEntryModel\', '
                '[u\'Entity id %s: Post commit status is '
                'public but post_commit_is_private is True\']]'
            ) % self.model_instance_0.id,
            u'[u\'fully-validated SubtopicPageCommitLogEntryModel\', 2]']
        self.run_job_and_check_output(
            expected_output, sort=True, literal_eval=False)

    def test_model_with_invalid_false_post_commit_is_private(self):
        self.model_instance_0.post_commit_status = 'private'
        self.model_instance_0.post_commit_is_private = False
        self.model_instance_0.update_timestamps()
        self.model_instance_0.put()

        expected_output = [
            (
                u'[u\'failed validation check for post commit is private '
                'check of SubtopicPageCommitLogEntryModel\', '
                '[u\'Entity id %s: Post commit status is '
                'private but post_commit_is_private is False\']]'
            ) % self.model_instance_0.id,
            u'[u\'fully-validated SubtopicPageCommitLogEntryModel\', 2]']
        self.run_job_and_check_output(
            expected_output, sort=True, literal_eval=False)

    def test_model_with_invalid_commit_cmd_schmea(self):
        self.model_instance_0.commit_cmds = [{
            'cmd': 'create_new',
            'invalid_attribute': 'invalid'
        }]
        self.model_instance_0.update_timestamps()
        self.model_instance_0.put()
        expected_output = [
            (
                u'[u\'failed validation check for commit cmd create_new '
                'check of SubtopicPageCommitLogEntryModel\', '
                '[u"Entity id subtopicpage-0-1-1: Commit command domain '
                'validation for command: {u\'cmd\': u\'create_new\', '
                'u\'invalid_attribute\': u\'invalid\'} failed with error: '
                'The following required attributes are missing: '
                'subtopic_id, topic_id, The following extra attributes '
                'are present: invalid_attribute"]]'
            ), u'[u\'fully-validated SubtopicPageCommitLogEntryModel\', 2]']
        self.run_job_and_check_output(
            expected_output, sort=True, literal_eval=False)


class UserSettingsModelValidatorTests(test_utils.AuditJobsTestBase):

    def setUp(self):
        super(UserSettingsModelValidatorTests, self).setUp()

        self.signup(USER_EMAIL, USER_NAME)
        self.signup(self.ADMIN_EMAIL, self.ADMIN_USERNAME)
        self.user_id = self.get_user_id_from_email(USER_EMAIL)
        self.admin_id = self.get_user_id_from_email(self.ADMIN_EMAIL)
        self.set_admins([self.ADMIN_USERNAME])

        # Note: There will a total of 3 UserSettingsModel even though
        # only two users signup in the test since superadmin signup
        # is also done in test_utils.AuditJobsTestBase.
        self.model_instance_0 = user_models.UserSettingsModel.get_by_id(
            self.user_id)
        self.model_instance_1 = user_models.UserSettingsModel.get_by_id(
            self.admin_id)
        self.job_class = (
            prod_validation_jobs_one_off.UserSettingsModelAuditOneOffJob)

    def test_standard_operation(self):
        expected_output = [
            u'[u\'fully-validated UserSettingsModel\', 3]']
        self.run_job_and_check_output(
            expected_output, sort=False, literal_eval=False)

    def test_model_with_created_on_greater_than_last_updated(self):
        self.model_instance_0.created_on = (
            self.model_instance_0.last_updated + datetime.timedelta(days=1))
        self.model_instance_0.update_timestamps()
        self.model_instance_0.put()
        expected_output = [(
            u'[u\'failed validation check for time field relation check '
            'of UserSettingsModel\', '
            '[u\'Entity id %s: The created_on field has a value '
            '%s which is greater than the value '
            '%s of last_updated field\']]') % (
                self.user_id, self.model_instance_0.created_on,
                self.model_instance_0.last_updated
            ), u'[u\'fully-validated UserSettingsModel\', 2]']
        self.run_job_and_check_output(
            expected_output, sort=True, literal_eval=False)

    def test_model_with_last_updated_greater_than_current_time(self):
        self.model_instance_1.delete()
        user_models.UserSettingsModel.get_by_id(
            self.get_user_id_from_email('tmpsuperadmin@example.com')).delete()
        mock_time = (
            datetime.datetime.utcnow() - datetime.timedelta(days=1))
        self.model_instance_0.last_logged_in = mock_time
        self.model_instance_0.last_agreed_to_terms = mock_time
        self.model_instance_0.update_timestamps()
        self.model_instance_0.put()
        expected_output = [(
            u'[u\'failed validation check for current time check of '
            'UserSettingsModel\', '
            '[u\'Entity id %s: The last_updated field has a '
            'value %s which is greater than the time when the job was run\']]'
        ) % (self.user_id, self.model_instance_0.last_updated)]

        mocked_datetime = datetime.datetime.utcnow() - datetime.timedelta(
            hours=13)
        with datastore_services.mock_datetime_for_datastore(mocked_datetime):
            self.run_job_and_check_output(
                expected_output, sort=False, literal_eval=False)

    def test_model_with_invalid_schema(self):
        self.model_instance_1.email = 'invalid'
        self.model_instance_1.update_timestamps()
        self.model_instance_1.put()
        expected_output = [
            (
                u'[u\'failed validation check for domain object check of '
                'UserSettingsModel\', '
                '[u\'Entity id %s: Entity fails domain validation '
                'with the error Invalid email address: invalid\']]'
            ) % self.admin_id,
            u'[u\'fully-validated UserSettingsModel\', 2]']
        self.run_job_and_check_output(
            expected_output, sort=True, literal_eval=False)

    def test_invalid_time_field(self):
        self.model_instance_0.last_created_an_exploration = (
            datetime.datetime.utcnow() + datetime.timedelta(days=1))
        self.model_instance_0.update_timestamps()
        self.model_instance_0.put()
        expected_output = [
            (
                u'[u\'failed validation check for last created an exploration '
                'check of UserSettingsModel\', '
                '[u\'Entity id %s: Value for last created an exploration: %s '
                'is greater than the time when job was run\']]'
            ) % (
                self.user_id,
                self.model_instance_0.last_created_an_exploration),
            u'[u\'fully-validated UserSettingsModel\', 2]']
        self.run_job_and_check_output(
            expected_output, sort=True, literal_eval=False)

    def test_invalid_first_contribution_msec(self):
        self.model_instance_0.first_contribution_msec = (
            utils.get_current_time_in_millisecs() * 10)
        self.model_instance_0.update_timestamps()
        self.model_instance_0.put()
        expected_output = [
            (
                u'[u\'failed validation check for first contribution '
                'check of UserSettingsModel\', '
                '[u\'Entity id %s: Value for first contribution msec: %s '
                'is greater than the time when job was run\']]'
            ) % (
                self.user_id,
                self.model_instance_0.first_contribution_msec),
            u'[u\'fully-validated UserSettingsModel\', 2]']
        self.run_job_and_check_output(
            expected_output, sort=True, literal_eval=False)


class UserNormalizedNameAuditOneOffJobTests(test_utils.AuditJobsTestBase):

    def setUp(self):
        super(UserNormalizedNameAuditOneOffJobTests, self).setUp()

        self.signup(USER_EMAIL, USER_NAME)
        self.signup(self.ADMIN_EMAIL, self.ADMIN_USERNAME)
        self.user_id = self.get_user_id_from_email(USER_EMAIL)
        self.admin_id = self.get_user_id_from_email(self.ADMIN_EMAIL)
        self.set_admins([self.ADMIN_USERNAME])

        # Note: There will a total of 3 UserSettingsModel even though
        # only two users signup in the test since superadmin signup
        # is also done in test_utils.AuditJobsTestBase.
        self.model_instance_0 = user_models.UserSettingsModel.get_by_id(
            self.user_id)
        self.model_instance_1 = user_models.UserSettingsModel.get_by_id(
            self.admin_id)
        self.job_class = (
            prod_validation_jobs_one_off.UserNormalizedNameAuditOneOffJob)

    def test_standard_operation(self):
        expected_output = []
        self.run_job_and_check_output(
            expected_output, sort=False, literal_eval=False)

    def test_repeated_normalized_username(self):
        self.model_instance_1.normalized_username = USER_NAME
        self.model_instance_1.update_timestamps()
        self.model_instance_1.put()
        sorted_user_ids = sorted([self.user_id, self.admin_id])
        expected_output = [(
            u'[u\'failed validation check for normalized username '
            'check of UserSettingsModel\', '
            'u"Users with ids [\'%s\', \'%s\'] have the same normalized '
            'username username"]') % (
                sorted_user_ids[0], sorted_user_ids[1])]
        self.run_job_and_check_output(
            expected_output, sort=False, literal_eval=True)

    def test_normalized_username_not_set(self):
        self.model_instance_0.normalized_username = None
        self.model_instance_0.update_timestamps()
        self.model_instance_0.put()
        self.model_instance_1.normalized_username = None
        self.model_instance_1.update_timestamps()
        self.model_instance_1.put()

        expected_output = []
        self.run_job_and_check_output(
            expected_output, sort=False, literal_eval=True)


class CompletedActivitiesModelValidatorTests(test_utils.AuditJobsTestBase):

    def setUp(self):
        super(CompletedActivitiesModelValidatorTests, self).setUp()

        self.signup(self.OWNER_EMAIL, self.OWNER_USERNAME)
        self.owner_id = self.get_user_id_from_email(self.OWNER_EMAIL)
        self.owner = user_services.UserActionsInfo(self.owner_id)

        explorations = [exp_domain.Exploration.create_default_exploration(
            '%s' % i,
            title='title %d' % i,
            category='category%d' % i
        ) for i in python_utils.RANGE(3)]

        exploration = explorations[0]
        exploration.add_states(['End'])
        intro_state = exploration.states['Introduction']
        end_state = exploration.states['End']

        self.set_interaction_for_state(intro_state, 'TextInput')
        self.set_interaction_for_state(end_state, 'EndExploration')

        default_outcome = state_domain.Outcome(
            'End', state_domain.SubtitledHtml(
                'default_outcome', '<p>Introduction</p>'),
            False, [], None, None
        )
        intro_state.update_interaction_default_outcome(default_outcome)
        end_state.update_interaction_default_outcome(None)

        for exp in explorations:
            exp_services.save_new_exploration(self.owner_id, exp)
            rights_manager.publish_exploration(self.owner, exp.id)

        collections = [collection_domain.Collection.create_default_collection(
            '%s' % i,
            title='title %d' % i,
            category='category%d' % i
        ) for i in python_utils.RANGE(3, 6)]

        for col in collections:
            collection_services.save_new_collection(self.owner_id, col)
            rights_manager.publish_collection(self.owner, col.id)

        self.signup(USER_EMAIL, USER_NAME)
        self.user_id = self.get_user_id_from_email(USER_EMAIL)

        learner_progress_services.mark_exploration_as_incomplete(
            self.user_id, '0', 'Introduction', 1)
        learner_progress_services.mark_collection_as_incomplete(
            self.user_id, '3')
        for i in python_utils.RANGE(1, 3):
            learner_progress_services.mark_exploration_as_completed(
                self.user_id, '%s' % i)
            learner_progress_services.mark_collection_as_completed(
                self.user_id, '%s' % (i + 3))

        self.model_instance = user_models.CompletedActivitiesModel.get_by_id(
            self.user_id)
        self.job_class = (
            prod_validation_jobs_one_off
            .CompletedActivitiesModelAuditOneOffJob)

    def test_standard_operation(self):
        expected_output = [
            u'[u\'fully-validated CompletedActivitiesModel\', 1]']
        self.run_job_and_check_output(
            expected_output, sort=False, literal_eval=False)

    def test_model_with_created_on_greater_than_last_updated(self):
        self.model_instance.created_on = (
            self.model_instance.last_updated + datetime.timedelta(days=1))
        self.model_instance.update_timestamps()
        self.model_instance.put()
        expected_output = [(
            u'[u\'failed validation check for time field relation check '
            'of CompletedActivitiesModel\', '
            '[u\'Entity id %s: The created_on field has a value '
            '%s which is greater than the value '
            '%s of last_updated field\']]') % (
                self.user_id, self.model_instance.created_on,
                self.model_instance.last_updated
            )]
        self.run_job_and_check_output(
            expected_output, sort=False, literal_eval=False)

    def test_model_with_last_updated_greater_than_current_time(self):
        expected_output = [(
            u'[u\'failed validation check for current time check of '
            'CompletedActivitiesModel\', '
            '[u\'Entity id %s: The last_updated field has a '
            'value %s which is greater than the time when the job was run\']]'
        ) % (self.user_id, self.model_instance.last_updated)]

        mocked_datetime = datetime.datetime.utcnow() - datetime.timedelta(
            hours=13)
        with datastore_services.mock_datetime_for_datastore(mocked_datetime):
            self.run_job_and_check_output(
                expected_output, sort=False, literal_eval=False)

    def test_missing_user_settings_model_failure(self):
        user_models.UserSettingsModel.get_by_id(self.user_id).delete()
        expected_output = [
            (
                u'[u\'failed validation check for user_settings_ids '
                'field check of CompletedActivitiesModel\', '
                '[u"Entity id %s: based on '
                'field user_settings_ids having value '
                '%s, expected model UserSettingsModel '
                'with id %s but it doesn\'t exist"]]') % (
                    self.user_id, self.user_id, self.user_id)]
        self.run_job_and_check_output(
            expected_output, sort=False, literal_eval=False)

    def test_missing_exploration_model_failure(self):
        exp_models.ExplorationModel.get_by_id('2').delete(
            feconf.SYSTEM_COMMITTER_ID, '', [])
        exp_models.ExplorationRightsModel.get_by_id('2').delete(
            feconf.SYSTEM_COMMITTER_ID, '', [])
        expected_output = [
            (
                u'[u\'failed validation check for exploration_ids '
                'field check of CompletedActivitiesModel\', '
                '[u"Entity id %s: based on field exploration_ids having value '
                '2, expected model ExplorationModel with id 2 but it '
                'doesn\'t exist"]]') % self.user_id]
        self.run_job_and_check_output(
            expected_output, sort=False, literal_eval=False)

    def test_missing_collection_model_failure(self):
        collection_models.CollectionModel.get_by_id('4').delete(
            feconf.SYSTEM_COMMITTER_ID, '', [])
        collection_models.CollectionRightsModel.get_by_id('4').delete(
            feconf.SYSTEM_COMMITTER_ID, '', [])
        expected_output = [
            (
                u'[u\'failed validation check for collection_ids '
                'field check of CompletedActivitiesModel\', '
                '[u"Entity id %s: based on field collection_ids having value '
                '4, expected model CollectionModel with id 4 but it '
                'doesn\'t exist"]]') % self.user_id]
        self.run_job_and_check_output(
            expected_output, sort=False, literal_eval=False)

    def test_common_exploration(self):
        self.model_instance.exploration_ids.append('0')
        self.model_instance.update_timestamps()
        self.model_instance.put()
        expected_output = [(
            u'[u\'failed validation check for exploration_ids match '
            'check of CompletedActivitiesModel\', '
            '[u"Entity id %s: Common values for exploration_ids in entity '
            'and exploration_ids in IncompleteActivitiesModel: [u\'0\']"]]') % (
                self.user_id)]
        self.run_job_and_check_output(
            expected_output, sort=False, literal_eval=False)

    def test_common_collection(self):
        self.model_instance.collection_ids.append('3')
        self.model_instance.update_timestamps()
        self.model_instance.put()
        expected_output = [(
            u'[u\'failed validation check for collection_ids match '
            'check of CompletedActivitiesModel\', '
            '[u"Entity id %s: Common values for collection_ids in entity '
            'and collection_ids in IncompleteActivitiesModel: [u\'3\']"]]') % (
                self.user_id)]
        self.run_job_and_check_output(
            expected_output, sort=False, literal_eval=False)

    def test_private_exploration(self):
        exp = exp_domain.Exploration.create_default_exploration(
            'exp', title='title', category='category')
        exp_services.save_new_exploration(self.owner_id, exp)
        self.model_instance.exploration_ids.append('exp')
        self.model_instance.update_timestamps()
        self.model_instance.put()
        expected_output = [
            (
                u'[u\'failed validation check for public exploration check '
                'of CompletedActivitiesModel\', '
                '[u"Entity id %s: Explorations with ids [\'exp\'] are '
                'private"]]') % self.user_id]
        self.run_job_and_check_output(
            expected_output, sort=False, literal_eval=False)

    def test_private_collection(self):
        col = collection_domain.Collection.create_default_collection(
            'col', title='title', category='category')
        collection_services.save_new_collection(self.owner_id, col)
        self.model_instance.collection_ids.append('col')
        self.model_instance.update_timestamps()
        self.model_instance.put()
        expected_output = [
            (
                u'[u\'failed validation check for public collection check '
                'of CompletedActivitiesModel\', '
                '[u"Entity id %s: Collections with ids [\'col\'] are '
                'private"]]') % self.user_id]
        self.run_job_and_check_output(
            expected_output, sort=False, literal_eval=False)


class IncompleteActivitiesModelValidatorTests(test_utils.AuditJobsTestBase):

    def setUp(self):
        super(IncompleteActivitiesModelValidatorTests, self).setUp()

        self.signup(self.OWNER_EMAIL, self.OWNER_USERNAME)
        self.owner_id = self.get_user_id_from_email(self.OWNER_EMAIL)
        self.owner = user_services.UserActionsInfo(self.owner_id)

        explorations = [exp_domain.Exploration.create_default_exploration(
            '%s' % i,
            title='title %d' % i,
            category='category%d' % i
        ) for i in python_utils.RANGE(3)]

        for i in python_utils.RANGE(1, 3):
            exploration = explorations[i]
            exploration.add_states(['End'])
            intro_state = exploration.states['Introduction']
            end_state = exploration.states['End']

            self.set_interaction_for_state(intro_state, 'TextInput')
            self.set_interaction_for_state(end_state, 'EndExploration')

            default_outcome = state_domain.Outcome(
                'End', state_domain.SubtitledHtml(
                    'default_outcome', '<p>Introduction</p>'),
                False, [], None, None
            )
            intro_state.update_interaction_default_outcome(default_outcome)
            end_state.update_interaction_default_outcome(None)

        for exp in explorations:
            exp_services.save_new_exploration(self.owner_id, exp)
            rights_manager.publish_exploration(self.owner, exp.id)

        collections = [collection_domain.Collection.create_default_collection(
            '%s' % i,
            title='title %d' % i,
            category='category%d' % i
        ) for i in python_utils.RANGE(3, 6)]

        for col in collections:
            collection_services.save_new_collection(self.owner_id, col)
            rights_manager.publish_collection(self.owner, col.id)

        self.signup(USER_EMAIL, USER_NAME)
        self.user_id = self.get_user_id_from_email(USER_EMAIL)

        learner_progress_services.mark_exploration_as_completed(
            self.user_id, '0')
        learner_progress_services.mark_collection_as_completed(
            self.user_id, '3')
        for i in python_utils.RANGE(1, 3):
            learner_progress_services.mark_exploration_as_incomplete(
                self.user_id, '%s' % i, 'Introduction', 1)
            learner_progress_services.mark_collection_as_incomplete(
                self.user_id, '%s' % (i + 3))

        self.model_instance = user_models.IncompleteActivitiesModel.get_by_id(
            self.user_id)
        self.job_class = (
            prod_validation_jobs_one_off
            .IncompleteActivitiesModelAuditOneOffJob)

    def test_standard_operation(self):
        expected_output = [
            u'[u\'fully-validated IncompleteActivitiesModel\', 1]']
        self.run_job_and_check_output(
            expected_output, sort=False, literal_eval=False)

    def test_model_with_created_on_greater_than_last_updated(self):
        self.model_instance.created_on = (
            self.model_instance.last_updated + datetime.timedelta(days=1))
        self.model_instance.update_timestamps()
        self.model_instance.put()
        expected_output = [(
            u'[u\'failed validation check for time field relation check '
            'of IncompleteActivitiesModel\', '
            '[u\'Entity id %s: The created_on field has a value '
            '%s which is greater than the value '
            '%s of last_updated field\']]') % (
                self.user_id, self.model_instance.created_on,
                self.model_instance.last_updated
            )]
        self.run_job_and_check_output(
            expected_output, sort=False, literal_eval=False)

    def test_model_with_last_updated_greater_than_current_time(self):
        expected_output = [(
            u'[u\'failed validation check for current time check of '
            'IncompleteActivitiesModel\', '
            '[u\'Entity id %s: The last_updated field has a '
            'value %s which is greater than the time when the job was run\']]'
        ) % (self.user_id, self.model_instance.last_updated)]

        mocked_datetime = datetime.datetime.utcnow() - datetime.timedelta(
            hours=13)
        with datastore_services.mock_datetime_for_datastore(mocked_datetime):
            self.run_job_and_check_output(
                expected_output, sort=False, literal_eval=False)

    def test_missing_user_settings_model_failure(self):
        user_models.UserSettingsModel.get_by_id(self.user_id).delete()
        expected_output = [
            (
                u'[u\'failed validation check for user_settings_ids '
                'field check of IncompleteActivitiesModel\', '
                '[u"Entity id %s: based on '
                'field user_settings_ids having value '
                '%s, expected model UserSettingsModel '
                'with id %s but it doesn\'t exist"]]') % (
                    self.user_id, self.user_id, self.user_id)]
        self.run_job_and_check_output(
            expected_output, sort=False, literal_eval=False)

    def test_missing_exploration_model_failure(self):
        exp_models.ExplorationModel.get_by_id('2').delete(
            feconf.SYSTEM_COMMITTER_ID, '', [])
        exp_models.ExplorationRightsModel.get_by_id('2').delete(
            feconf.SYSTEM_COMMITTER_ID, '', [])
        expected_output = [
            (
                u'[u\'failed validation check for exploration_ids '
                'field check of IncompleteActivitiesModel\', '
                '[u"Entity id %s: based on field exploration_ids having value '
                '2, expected model ExplorationModel with id 2 but it '
                'doesn\'t exist"]]') % self.user_id]
        self.run_job_and_check_output(
            expected_output, sort=False, literal_eval=False)

    def test_missing_collection_model_failure(self):
        collection_models.CollectionModel.get_by_id('4').delete(
            feconf.SYSTEM_COMMITTER_ID, '', [])
        collection_models.CollectionRightsModel.get_by_id('4').delete(
            feconf.SYSTEM_COMMITTER_ID, '', [])
        expected_output = [
            (
                u'[u\'failed validation check for collection_ids '
                'field check of IncompleteActivitiesModel\', '
                '[u"Entity id %s: based on field collection_ids having value '
                '4, expected model CollectionModel with id 4 but it '
                'doesn\'t exist"]]') % self.user_id]
        self.run_job_and_check_output(
            expected_output, sort=False, literal_eval=False)

    def test_common_exploration(self):
        self.model_instance.exploration_ids.append('0')
        self.model_instance.update_timestamps()
        self.model_instance.put()
        expected_output = [(
            u'[u\'failed validation check for exploration_ids match '
            'check of IncompleteActivitiesModel\', '
            '[u"Entity id %s: Common values for exploration_ids in entity '
            'and exploration_ids in CompletedActivitiesModel: [u\'0\']"]]') % (
                self.user_id)]
        self.run_job_and_check_output(
            expected_output, sort=False, literal_eval=False)

    def test_common_collection(self):
        self.model_instance.collection_ids.append('3')
        self.model_instance.update_timestamps()
        self.model_instance.put()
        expected_output = [(
            u'[u\'failed validation check for collection_ids match '
            'check of IncompleteActivitiesModel\', '
            '[u"Entity id %s: Common values for collection_ids in entity '
            'and collection_ids in CompletedActivitiesModel: [u\'3\']"]]') % (
                self.user_id)]
        self.run_job_and_check_output(
            expected_output, sort=False, literal_eval=False)

    def test_private_exploration(self):
        exp = exp_domain.Exploration.create_default_exploration(
            'exp', title='title', category='category')
        exp_services.save_new_exploration(self.owner_id, exp)
        self.model_instance.exploration_ids.append('exp')
        self.model_instance.update_timestamps()
        self.model_instance.put()
        expected_output = [
            (
                u'[u\'failed validation check for public exploration check '
                'of IncompleteActivitiesModel\', '
                '[u"Entity id %s: Explorations with ids [\'exp\'] are '
                'private"]]') % self.user_id]
        self.run_job_and_check_output(
            expected_output, sort=False, literal_eval=False)

    def test_private_collection(self):
        col = collection_domain.Collection.create_default_collection(
            'col', title='title', category='category')
        collection_services.save_new_collection(self.owner_id, col)
        self.model_instance.collection_ids.append('col')
        self.model_instance.update_timestamps()
        self.model_instance.put()
        expected_output = [
            (
                u'[u\'failed validation check for public collection check '
                'of IncompleteActivitiesModel\', '
                '[u"Entity id %s: Collections with ids [\'col\'] are '
                'private"]]') % self.user_id]
        self.run_job_and_check_output(
            expected_output, sort=False, literal_eval=False)


class ExpUserLastPlaythroughModelValidatorTests(
        test_utils.AuditJobsTestBase):

    def setUp(self):
        super(ExpUserLastPlaythroughModelValidatorTests, self).setUp()

        self.signup(self.OWNER_EMAIL, self.OWNER_USERNAME)
        self.owner_id = self.get_user_id_from_email(self.OWNER_EMAIL)
        self.set_admins([self.OWNER_USERNAME])
        self.owner = user_services.UserActionsInfo(self.owner_id)

        explorations = [exp_domain.Exploration.create_default_exploration(
            '%s' % i,
            title='title %d' % i,
            category='category%d' % i
        ) for i in python_utils.RANGE(2)]

        exploration = explorations[0]
        exploration.add_states(['End'])
        intro_state = exploration.states['Introduction']
        end_state = exploration.states['End']

        self.set_interaction_for_state(intro_state, 'TextInput')
        self.set_interaction_for_state(end_state, 'EndExploration')

        default_outcome = state_domain.Outcome(
            'End', state_domain.SubtitledHtml(
                'default_outcome', '<p>Introduction</p>'),
            False, [], None, None
        )
        intro_state.update_interaction_default_outcome(default_outcome)
        end_state.update_interaction_default_outcome(None)

        for exp in explorations:
            exp_services.save_new_exploration(self.owner_id, exp)
            rights_manager.publish_exploration(self.owner, exp.id)

        self.signup(USER_EMAIL, USER_NAME)
        self.user_id = self.get_user_id_from_email(USER_EMAIL)

        learner_progress_services.mark_exploration_as_completed(
            self.user_id, '1')
        learner_progress_services.mark_exploration_as_incomplete(
            self.user_id, '0', 'Introduction', 1)

        self.model_instance = (
            user_models.ExpUserLastPlaythroughModel.get_by_id(
                '%s.0' % self.user_id))
        self.job_class = (
            prod_validation_jobs_one_off
            .ExpUserLastPlaythroughModelAuditOneOffJob)

    def test_standard_operation(self):
        expected_output = [
            u'[u\'fully-validated ExpUserLastPlaythroughModel\', 1]']
        self.run_job_and_check_output(
            expected_output, sort=False, literal_eval=False)

    def test_model_with_created_on_greater_than_last_updated(self):
        self.model_instance.created_on = (
            self.model_instance.last_updated + datetime.timedelta(days=1))
        self.model_instance.update_timestamps()
        self.model_instance.put()
        expected_output = [(
            u'[u\'failed validation check for time field relation check '
            'of ExpUserLastPlaythroughModel\', '
            '[u\'Entity id %s.0: The created_on field has a value '
            '%s which is greater than the value '
            '%s of last_updated field\']]') % (
                self.user_id, self.model_instance.created_on,
                self.model_instance.last_updated
            )]
        self.run_job_and_check_output(
            expected_output, sort=False, literal_eval=False)

    def test_model_with_last_updated_greater_than_current_time(self):
        expected_output = [(
            u'[u\'failed validation check for current time check of '
            'ExpUserLastPlaythroughModel\', '
            '[u\'Entity id %s.0: The last_updated field has a '
            'value %s which is greater than the time when the job was run\']]'
        ) % (self.user_id, self.model_instance.last_updated)]

        mocked_datetime = datetime.datetime.utcnow() - datetime.timedelta(
            hours=13)
        with datastore_services.mock_datetime_for_datastore(mocked_datetime):
            self.run_job_and_check_output(
                expected_output, sort=False, literal_eval=False)

    def test_missing_user_settings_model_failure(self):
        user_models.UserSettingsModel.get_by_id(self.user_id).delete()
        expected_output = [
            (
                u'[u\'failed validation check for user_settings_ids '
                'field check of ExpUserLastPlaythroughModel\', '
                '[u"Entity id %s.0: based on '
                'field user_settings_ids having value '
                '%s, expected model UserSettingsModel '
                'with id %s but it doesn\'t exist"]]') % (
                    self.user_id, self.user_id, self.user_id)]
        self.run_job_and_check_output(
            expected_output, sort=False, literal_eval=False)

    def test_missing_exploration_model_failure(self):
        exp_models.ExplorationModel.get_by_id('0').delete(
            feconf.SYSTEM_COMMITTER_ID, '', [])
        exp_models.ExplorationRightsModel.get_by_id('0').delete(
            feconf.SYSTEM_COMMITTER_ID, '', [])
        expected_output = [
            (
                u'[u\'failed validation check for exploration_ids '
                'field check of ExpUserLastPlaythroughModel\', '
                '[u"Entity id %s.0: based on field exploration_ids having '
                'value 0, expected model ExplorationModel with id 0 but it '
                'doesn\'t exist"]]') % self.user_id]
        self.run_job_and_check_output(
            expected_output, sort=False, literal_eval=False)

    def test_complete_exploration_in_exploration_id(self):
        self.model_instance.exploration_id = '1'
        self.model_instance.update_timestamps()
        self.model_instance.put()
        expected_output = [
            (
                u'[u\'failed validation check for incomplete exp id '
                'check of ExpUserLastPlaythroughModel\', [u\'Entity id %s.0: '
                'Exploration id 1 for entity is not marked as incomplete\']]'
            ) % self.user_id, (
                u'[u\'failed validation check for model id check of '
                'ExpUserLastPlaythroughModel\', [u\'Entity id %s.0: Entity id '
                'does not match regex pattern\']]') % self.user_id]
        self.run_job_and_check_output(
            expected_output, sort=True, literal_eval=False)

    def test_private_exploration(self):
        rights_manager.unpublish_exploration(self.owner, '0')
        expected_output = [
            (
                u'[u\'failed validation check for public exploration check '
                'of ExpUserLastPlaythroughModel\', '
                '[u"Entity id %s.0: Explorations with ids [\'0\'] are '
                'private"]]') % self.user_id]
        self.run_job_and_check_output(
            expected_output, sort=False, literal_eval=False)

    def test_invalid_version(self):
        self.model_instance.last_played_exp_version = 10
        self.model_instance.update_timestamps()
        self.model_instance.put()
        expected_output = [
            (
                u'[u\'failed validation check for version check '
                'of ExpUserLastPlaythroughModel\', '
                '[u\'Entity id %s.0: last played exp version 10 is greater '
                'than current version 1 of exploration with id 0\']]') % (
                    self.user_id)]
        self.run_job_and_check_output(
            expected_output, sort=False, literal_eval=False)

    def test_invalid_state_name(self):
        self.model_instance.last_played_state_name = 'invalidθ'
        self.model_instance.update_timestamps()
        self.model_instance.put()
        expected_output = [
            (
                u'[u\'failed validation check for state name check '
                'of ExpUserLastPlaythroughModel\', '
                '[u"Entity id %s.0: last played state name invalid\\u03b8 is '
                'not present in exploration states [u\'Introduction\', '
                'u\'End\'] for exploration id 0"]]') % self.user_id]
        self.run_job_and_check_output(
            expected_output, sort=False, literal_eval=False)


class LearnerPlaylistModelValidatorTests(test_utils.AuditJobsTestBase):

    def setUp(self):
        super(LearnerPlaylistModelValidatorTests, self).setUp()

        self.signup(self.OWNER_EMAIL, self.OWNER_USERNAME)
        self.owner_id = self.get_user_id_from_email(self.OWNER_EMAIL)
        self.owner = user_services.UserActionsInfo(self.owner_id)

        explorations = [exp_domain.Exploration.create_default_exploration(
            '%s' % i,
            title='title %d' % i,
            category='category%d' % i
        ) for i in python_utils.RANGE(4)]

        exploration = explorations[1]
        exploration.add_states(['End'])
        intro_state = exploration.states['Introduction']
        end_state = exploration.states['End']

        self.set_interaction_for_state(intro_state, 'TextInput')
        self.set_interaction_for_state(end_state, 'EndExploration')

        default_outcome = state_domain.Outcome(
            'End', state_domain.SubtitledHtml(
                'default_outcome', '<p>Introduction</p>'),
            False, [], None, None
        )
        intro_state.update_interaction_default_outcome(default_outcome)
        end_state.update_interaction_default_outcome(None)

        for exp in explorations:
            exp_services.save_new_exploration(self.owner_id, exp)
            rights_manager.publish_exploration(self.owner, exp.id)

        collections = [collection_domain.Collection.create_default_collection(
            '%s' % i,
            title='title %d' % i,
            category='category%d' % i
        ) for i in python_utils.RANGE(4, 8)]

        for col in collections:
            collection_services.save_new_collection(self.owner_id, col)
            rights_manager.publish_collection(self.owner, col.id)

        self.signup(USER_EMAIL, USER_NAME)
        self.user_id = self.get_user_id_from_email(USER_EMAIL)

        learner_progress_services.mark_exploration_as_completed(
            self.user_id, '0')
        learner_progress_services.mark_exploration_as_incomplete(
            self.user_id, '1', 'Introduction', 1)
        learner_progress_services.mark_collection_as_completed(
            self.user_id, '4')
        learner_progress_services.mark_collection_as_incomplete(
            self.user_id, '5')

        for i in python_utils.RANGE(2, 4):
            learner_playlist_services.mark_exploration_to_be_played_later(
                self.user_id, '%s' % i)
            learner_playlist_services.mark_collection_to_be_played_later(
                self.user_id, '%s' % (i + 4))

        self.model_instance = user_models.LearnerPlaylistModel.get_by_id(
            self.user_id)
        self.job_class = (
            prod_validation_jobs_one_off.LearnerPlaylistModelAuditOneOffJob)

    def test_standard_operation(self):
        expected_output = [
            u'[u\'fully-validated LearnerPlaylistModel\', 1]']
        self.run_job_and_check_output(
            expected_output, sort=False, literal_eval=False)

    def test_model_with_created_on_greater_than_last_updated(self):
        self.model_instance.created_on = (
            self.model_instance.last_updated + datetime.timedelta(days=1))
        self.model_instance.update_timestamps()
        self.model_instance.put()
        expected_output = [(
            u'[u\'failed validation check for time field relation check '
            'of LearnerPlaylistModel\', '
            '[u\'Entity id %s: The created_on field has a value '
            '%s which is greater than the value '
            '%s of last_updated field\']]') % (
                self.user_id, self.model_instance.created_on,
                self.model_instance.last_updated
            )]
        self.run_job_and_check_output(
            expected_output, sort=False, literal_eval=False)

    def test_model_with_last_updated_greater_than_current_time(self):
        expected_output = [(
            u'[u\'failed validation check for current time check of '
            'LearnerPlaylistModel\', '
            '[u\'Entity id %s: The last_updated field has a '
            'value %s which is greater than the time when the job was run\']]'
        ) % (self.user_id, self.model_instance.last_updated)]

        mocked_datetime = datetime.datetime.utcnow() - datetime.timedelta(
            hours=13)
        with datastore_services.mock_datetime_for_datastore(mocked_datetime):
            self.run_job_and_check_output(
                expected_output, sort=False, literal_eval=False)

    def test_missing_user_settings_model_failure(self):
        user_models.UserSettingsModel.get_by_id(self.user_id).delete()
        expected_output = [
            (
                u'[u\'failed validation check for user_settings_ids '
                'field check of LearnerPlaylistModel\', '
                '[u"Entity id %s: based on '
                'field user_settings_ids having value '
                '%s, expected model UserSettingsModel '
                'with id %s but it doesn\'t exist"]]') % (
                    self.user_id, self.user_id, self.user_id)]
        self.run_job_and_check_output(
            expected_output, sort=False, literal_eval=False)

    def test_missing_exploration_model_failure(self):
        exp_models.ExplorationModel.get_by_id('2').delete(
            feconf.SYSTEM_COMMITTER_ID, '', [])
        exp_models.ExplorationRightsModel.get_by_id('2').delete(
            feconf.SYSTEM_COMMITTER_ID, '', [])
        expected_output = [
            (
                u'[u\'failed validation check for exploration_ids '
                'field check of LearnerPlaylistModel\', '
                '[u"Entity id %s: based on field exploration_ids having value '
                '2, expected model ExplorationModel with id 2 but it '
                'doesn\'t exist"]]') % self.user_id]
        self.run_job_and_check_output(
            expected_output, sort=False, literal_eval=False)

    def test_missing_collection_model_failure(self):
        collection_models.CollectionModel.get_by_id('6').delete(
            feconf.SYSTEM_COMMITTER_ID, '', [])
        collection_models.CollectionRightsModel.get_by_id('6').delete(
            feconf.SYSTEM_COMMITTER_ID, '', [])
        expected_output = [
            (
                u'[u\'failed validation check for collection_ids '
                'field check of LearnerPlaylistModel\', '
                '[u"Entity id %s: based on field collection_ids having value '
                '6, expected model CollectionModel with id 6 but it '
                'doesn\'t exist"]]') % self.user_id]
        self.run_job_and_check_output(
            expected_output, sort=False, literal_eval=False)

    def test_common_completed_exploration(self):
        self.model_instance.exploration_ids.append('0')
        self.model_instance.update_timestamps()
        self.model_instance.put()
        expected_output = [(
            u'[u\'failed validation check for exploration_ids match '
            'check of LearnerPlaylistModel\', '
            '[u"Entity id %s: Common values for exploration_ids in entity '
            'and exploration_ids in CompletedActivitiesModel: [u\'0\']"]]') % (
                self.user_id)]
        self.run_job_and_check_output(
            expected_output, sort=False, literal_eval=False)

    def test_common_incomplete_exploration(self):
        self.model_instance.exploration_ids.append('1')
        self.model_instance.update_timestamps()
        self.model_instance.put()
        expected_output = [(
            u'[u\'failed validation check for exploration_ids match '
            'check of LearnerPlaylistModel\', '
            '[u"Entity id %s: Common values for exploration_ids in entity '
            'and exploration_ids in IncompleteActivitiesModel: [u\'1\']"]]') % (
                self.user_id)]
        self.run_job_and_check_output(
            expected_output, sort=False, literal_eval=False)

    def test_common_completed_collection(self):
        self.model_instance.collection_ids.append('4')
        self.model_instance.update_timestamps()
        self.model_instance.put()
        expected_output = [(
            u'[u\'failed validation check for collection_ids match '
            'check of LearnerPlaylistModel\', '
            '[u"Entity id %s: Common values for collection_ids in entity '
            'and collection_ids in CompletedActivitiesModel: [u\'4\']"]]') % (
                self.user_id)]
        self.run_job_and_check_output(
            expected_output, sort=False, literal_eval=False)

    def test_common_incomplete_collection(self):
        self.model_instance.collection_ids.append('5')
        self.model_instance.update_timestamps()
        self.model_instance.put()
        expected_output = [(
            u'[u\'failed validation check for collection_ids match '
            'check of LearnerPlaylistModel\', '
            '[u"Entity id %s: Common values for collection_ids in entity '
            'and collection_ids in IncompleteActivitiesModel: [u\'5\']"]]') % (
                self.user_id)]
        self.run_job_and_check_output(
            expected_output, sort=False, literal_eval=False)

    def test_private_exploration(self):
        exp = exp_domain.Exploration.create_default_exploration(
            'exp', title='title', category='category')
        exp_services.save_new_exploration(self.owner_id, exp)
        self.model_instance.exploration_ids.append('exp')
        self.model_instance.update_timestamps()
        self.model_instance.put()
        expected_output = [
            (
                u'[u\'failed validation check for public exploration check '
                'of LearnerPlaylistModel\', '
                '[u"Entity id %s: Explorations with ids [\'exp\'] are '
                'private"]]') % self.user_id]
        self.run_job_and_check_output(
            expected_output, sort=False, literal_eval=False)

    def test_private_collection(self):
        col = collection_domain.Collection.create_default_collection(
            'col', title='title', category='category')
        collection_services.save_new_collection(self.owner_id, col)
        self.model_instance.collection_ids.append('col')
        self.model_instance.update_timestamps()
        self.model_instance.put()
        expected_output = [
            (
                u'[u\'failed validation check for public collection check '
                'of LearnerPlaylistModel\', '
                '[u"Entity id %s: Collections with ids [\'col\'] are '
                'private"]]') % self.user_id]
        self.run_job_and_check_output(
            expected_output, sort=False, literal_eval=False)


class UserContributionsModelValidatorTests(test_utils.AuditJobsTestBase):

    def setUp(self):
        super(UserContributionsModelValidatorTests, self).setUp()

        self.signup(self.OWNER_EMAIL, self.OWNER_USERNAME)
        self.owner_id = self.get_user_id_from_email(self.OWNER_EMAIL)
        self.owner = user_services.UserActionsInfo(self.owner_id)

        self.signup(USER_EMAIL, USER_NAME)
        self.user_id = self.get_user_id_from_email(USER_EMAIL)
        self.user = user_services.UserActionsInfo(self.user_id)

        self.save_new_valid_exploration(
            'exp0', self.owner_id, end_state_name='End')
        self.save_new_valid_exploration(
            'exp1', self.owner_id, end_state_name='End')
        exp_services.update_exploration(
            self.user_id, 'exp0', [exp_domain.ExplorationChange({
                'cmd': 'edit_exploration_property',
                'property_name': 'objective',
                'new_value': 'the objective'
            })], 'Test edit')
        exp_services.update_exploration(
            self.owner_id, 'exp0', [exp_domain.ExplorationChange({
                'cmd': 'edit_exploration_property',
                'property_name': 'objective',
                'new_value': 'The objective'
            })], 'Test edit 2')
        rights_manager.publish_exploration(self.owner, 'exp0')
        rights_manager.publish_exploration(self.owner, 'exp1')

        # We will have three UserContributionsModel here since a model
        # since this model is created when UserSettingsModel is created
        # and we have also signed up super admin user in test_utils.
        self.model_instance_0 = user_models.UserContributionsModel.get_by_id(
            self.owner_id)
        self.model_instance_1 = user_models.UserContributionsModel.get_by_id(
            self.user_id)
        self.job_class = (
            prod_validation_jobs_one_off.UserContributionsModelAuditOneOffJob)

    def test_standard_operation(self):
        expected_output = [
            u'[u\'fully-validated UserContributionsModel\', 3]']
        self.run_job_and_check_output(
            expected_output, sort=False, literal_eval=False)

    def test_model_with_created_on_greater_than_last_updated(self):
        self.model_instance_0.created_on = (
            self.model_instance_0.last_updated + datetime.timedelta(days=1))
        self.model_instance_0.update_timestamps()
        self.model_instance_0.put()
        expected_output = [(
            u'[u\'failed validation check for time field relation check '
            'of UserContributionsModel\', '
            '[u\'Entity id %s: The created_on field has a value '
            '%s which is greater than the value '
            '%s of last_updated field\']]') % (
                self.owner_id, self.model_instance_0.created_on,
                self.model_instance_0.last_updated
            ), u'[u\'fully-validated UserContributionsModel\', 2]']
        self.run_job_and_check_output(
            expected_output, sort=True, literal_eval=False)

    def test_model_with_last_updated_greater_than_current_time(self):
        self.model_instance_1.delete()
        user_models.UserContributionsModel.get_by_id(
            self.get_user_id_from_email('tmpsuperadmin@example.com')).delete()
        expected_output = [(
            u'[u\'failed validation check for current time check of '
            'UserContributionsModel\', '
            '[u\'Entity id %s: The last_updated field has a '
            'value %s which is greater than the time when the job was run\']]'
        ) % (self.owner_id, self.model_instance_0.last_updated)]

        mocked_datetime = datetime.datetime.utcnow() - datetime.timedelta(
            hours=13)
        with datastore_services.mock_datetime_for_datastore(mocked_datetime):
            self.run_job_and_check_output(
                expected_output, sort=False, literal_eval=False)

    def test_missing_user_settings_model_failure(self):
        user_models.UserSettingsModel.get_by_id(self.user_id).delete()
        expected_output = [
            (
                u'[u\'failed validation check for user_settings_ids '
                'field check of UserContributionsModel\', '
                '[u"Entity id %s: based on '
                'field user_settings_ids having value '
                '%s, expected model UserSettingsModel '
                'with id %s but it doesn\'t exist"]]') % (
                    self.user_id, self.user_id, self.user_id),
            u'[u\'fully-validated UserContributionsModel\', 2]']
        self.run_job_and_check_output(
            expected_output, sort=True, literal_eval=False)

    def test_missing_created_exploration_model_failure(self):
        exp_models.ExplorationModel.get_by_id('exp1').delete(
            feconf.SYSTEM_COMMITTER_ID, '', [])
        expected_output = [
            (
                u'[u\'failed validation check for created_exploration_ids '
                'field check of UserContributionsModel\', '
                '[u"Entity id %s: based on field created_exploration_ids '
                'having value exp1, expected model ExplorationModel with id '
                'exp1 but it doesn\'t exist"]]' % self.owner_id
            ), (
                u'[u\'failed validation check for edited_exploration_ids '
                'field check of UserContributionsModel\', '
                '[u"Entity id %s: based on field edited_exploration_ids '
                'having value exp1, expected model ExplorationModel with '
                'id exp1 but it doesn\'t exist"]]' % self.owner_id
            ), u'[u\'fully-validated UserContributionsModel\', 2]']

        self.run_job_and_check_output(
            expected_output, sort=True, literal_eval=False)

    def test_missing_edited_exploration_model_failure(self):
        self.model_instance_0.delete()
        exp_models.ExplorationModel.get_by_id('exp0').delete(
            feconf.SYSTEM_COMMITTER_ID, '', [])
        expected_output = [
            (
                u'[u\'failed validation check for edited_exploration_ids '
                'field check of UserContributionsModel\', '
                '[u"Entity id %s: based on field edited_exploration_ids '
                'having value exp0, expected model ExplorationModel with '
                'id exp0 but it doesn\'t exist"]]' % self.user_id
            ), u'[u\'fully-validated UserContributionsModel\', 1]']
        self.run_job_and_check_output(
            expected_output, sort=True, literal_eval=False)


class UserAuthDetailsModelValidatorTests(test_utils.AuditJobsTestBase):

    def setUp(self):
        super(UserAuthDetailsModelValidatorTests, self).setUp()

        self.signup(USER_EMAIL, USER_NAME)
        self.user_id = self.get_user_id_from_email(USER_EMAIL)
        self.gae_id = self.get_gae_id_from_email(USER_EMAIL)

        # Note: There will be a total of 2 UserSettingsModels (hence 2
        # UserAuthDetailsModels too) even though only one user signs up in the
        # test since superadmin signup is also done in
        # test_utils.AuditJobsTestBase.
        self.model_instance = user_models.UserAuthDetailsModel.get_by_id(
            self.user_id)
        self.job_class = (
            prod_validation_jobs_one_off.UserAuthDetailsModelAuditOneOffJob)

    def test_audit_standard_operation_passes(self):
        expected_output = [
            u'[u\'fully-validated UserAuthDetailsModel\', 2]']
        self.run_job_and_check_output(
            expected_output, sort=False, literal_eval=False)

    def test_audit_with_created_on_greater_than_last_updated_fails(self):
        self.model_instance.created_on = (
            self.model_instance.last_updated + datetime.timedelta(days=1))
        self.model_instance.update_timestamps()
        self.model_instance.put()
        expected_output = [(
            u'[u\'failed validation check for time field relation check '
            'of UserAuthDetailsModel\', '
            '[u\'Entity id %s: The created_on field has a value '
            '%s which is greater than the value '
            '%s of last_updated field\']]') % (
                self.user_id, self.model_instance.created_on,
                self.model_instance.last_updated
            ), u'[u\'fully-validated UserAuthDetailsModel\', 1]']
        self.run_job_and_check_output(
            expected_output, sort=True, literal_eval=False)

    def test_audit_with_last_updated_greater_than_current_time_fails(self):
        user_models.UserAuthDetailsModel.get_by_id(
            self.get_user_id_from_email('tmpsuperadmin@example.com')).delete()
        expected_output = [(
            u'[u\'failed validation check for current time check of '
            'UserAuthDetailsModel\', '
            '[u\'Entity id %s: The last_updated field has a '
            'value %s which is greater than the time when the job was run\']]'
        ) % (self.user_id, self.model_instance.last_updated)]

        mocked_datetime = datetime.datetime.utcnow() - datetime.timedelta(
            hours=13)
        with datastore_services.mock_datetime_for_datastore(mocked_datetime):
            self.run_job_and_check_output(
                expected_output, sort=False, literal_eval=False)

    def test_audit_with_missing_user_settings_model_fails(self):
        user_models.UserSettingsModel.get_by_id(self.user_id).delete()
        expected_output = [
            (
                u'[u\'failed validation check for user_settings_ids '
                'field check of UserAuthDetailsModel\', '
                '[u"Entity id %s: based on '
                'field user_settings_ids having value '
                '%s, expected model UserSettingsModel '
                'with id %s but it doesn\'t exist"]]') % (
                    self.user_id, self.user_id, self.user_id),
            u'[u\'fully-validated UserAuthDetailsModel\', 1]']
        self.run_job_and_check_output(
            expected_output, sort=True, literal_eval=False)


class UserIdentifiersModelValidatorTests(test_utils.AuditJobsTestBase):

    def setUp(self):
        super(UserIdentifiersModelValidatorTests, self).setUp()

        self.signup(USER_EMAIL, USER_NAME)
        self.user_id = self.get_user_id_from_email(USER_EMAIL)
        self.gae_id = self.get_gae_id_from_email(USER_EMAIL)

        # Note: There will be a total of 2 UserSettingsModels (hence 2
        # UserAuthDetailsModels too) even though only one user signs up in the
        # test since superadmin signup is also done in
        # test_utils.AuditJobsTestBase.
        self.model_instance = user_models.UserIdentifiersModel.get_by_id(
            self.gae_id)
        self.job_class = (
            prod_validation_jobs_one_off.UserIdentifiersModelAuditOneOffJob)

    def test_audit_standard_operation_passes(self):
        expected_output = [
            u'[u\'fully-validated UserIdentifiersModel\', 2]']
        self.run_job_and_check_output(
            expected_output, sort=False, literal_eval=False)

    def test_audit_with_created_on_greater_than_last_updated_fails(self):
        self.model_instance.created_on = (
            self.model_instance.last_updated + datetime.timedelta(days=1))
        self.model_instance.update_timestamps()
        self.model_instance.put()
        expected_output = [(
            u'[u\'failed validation check for time field relation check '
            'of UserIdentifiersModel\', '
            '[u\'Entity id %s: The created_on field has a value '
            '%s which is greater than the value '
            '%s of last_updated field\']]') % (
                self.gae_id, self.model_instance.created_on,
                self.model_instance.last_updated
            ), u'[u\'fully-validated UserIdentifiersModel\', 1]']
        self.run_job_and_check_output(
            expected_output, sort=True, literal_eval=False)

    def test_audit_with_last_updated_greater_than_current_time_fails(self):
        user_models.UserIdentifiersModel.get_by_id(
            self.get_gae_id_from_email('tmpsuperadmin@example.com')
        ).delete()
        expected_output = [(
            u'[u\'failed validation check for current time check of '
            'UserIdentifiersModel\', '
            '[u\'Entity id %s: The last_updated field has a '
            'value %s which is greater than the time when the job was run\']]'
        ) % (self.gae_id, self.model_instance.last_updated)]

        mocked_datetime = datetime.datetime.utcnow() - datetime.timedelta(
            hours=13)
        with datastore_services.mock_datetime_for_datastore(mocked_datetime):
            self.run_job_and_check_output(
                expected_output, sort=False, literal_eval=False)

    def test_audit_with_missing_user_settings_model_fails(self):
        user_models.UserSettingsModel.get_by_id(self.user_id).delete()
        expected_output = [
            (
                u'[u\'failed validation check for user_settings_ids '
                'field check of UserIdentifiersModel\', '
                '[u"Entity id %s: based on '
                'field user_settings_ids having value '
                '%s, expected model UserSettingsModel '
                'with id %s but it doesn\'t exist"]]') % (
                    self.gae_id, self.user_id, self.user_id),
            u'[u\'fully-validated UserIdentifiersModel\', 1]']
        self.run_job_and_check_output(
            expected_output, sort=True, literal_eval=False)


class UserEmailPreferencesModelValidatorTests(test_utils.AuditJobsTestBase):

    def setUp(self):
        super(UserEmailPreferencesModelValidatorTests, self).setUp()

        self.signup(USER_EMAIL, USER_NAME)
        self.user_id = self.get_user_id_from_email(USER_EMAIL)
        user_services.update_email_preferences(
            self.user_id, True, True, False, True)

        self.model_instance = user_models.UserEmailPreferencesModel.get_by_id(
            self.user_id)
        self.job_class = (
            prod_validation_jobs_one_off
            .UserEmailPreferencesModelAuditOneOffJob)

    def test_standard_operation(self):
        expected_output = [
            u'[u\'fully-validated UserEmailPreferencesModel\', 1]']
        self.run_job_and_check_output(
            expected_output, sort=False, literal_eval=False)

    def test_model_with_created_on_greater_than_last_updated(self):
        self.model_instance.created_on = (
            self.model_instance.last_updated + datetime.timedelta(days=1))
        self.model_instance.update_timestamps()
        self.model_instance.put()
        expected_output = [(
            u'[u\'failed validation check for time field relation check '
            'of UserEmailPreferencesModel\', '
            '[u\'Entity id %s: The created_on field has a value '
            '%s which is greater than the value '
            '%s of last_updated field\']]') % (
                self.user_id, self.model_instance.created_on,
                self.model_instance.last_updated
            )]
        self.run_job_and_check_output(
            expected_output, sort=False, literal_eval=False)

    def test_model_with_last_updated_greater_than_current_time(self):
        expected_output = [(
            u'[u\'failed validation check for current time check of '
            'UserEmailPreferencesModel\', '
            '[u\'Entity id %s: The last_updated field has a '
            'value %s which is greater than the time when the job was run\']]'
        ) % (self.user_id, self.model_instance.last_updated)]

        mocked_datetime = datetime.datetime.utcnow() - datetime.timedelta(
            hours=13)
        with datastore_services.mock_datetime_for_datastore(mocked_datetime):
            self.run_job_and_check_output(
                expected_output, sort=False, literal_eval=False)

    def test_missing_user_settings_model_failure(self):
        user_models.UserSettingsModel.get_by_id(self.user_id).delete()
        expected_output = [
            (
                u'[u\'failed validation check for user_settings_ids '
                'field check of UserEmailPreferencesModel\', '
                '[u"Entity id %s: based on '
                'field user_settings_ids having value '
                '%s, expected model UserSettingsModel '
                'with id %s but it doesn\'t exist"]]') % (
                    self.user_id, self.user_id, self.user_id)]
        self.run_job_and_check_output(
            expected_output, sort=False, literal_eval=False)


class UserSubscriptionsModelValidatorTests(test_utils.AuditJobsTestBase):

    def setUp(self):
        super(UserSubscriptionsModelValidatorTests, self).setUp()

        self.signup(self.OWNER_EMAIL, self.OWNER_USERNAME)
        self.signup(USER_EMAIL, USER_NAME)

        self.owner_id = self.get_user_id_from_email(self.OWNER_EMAIL)
        self.user_id = self.get_user_id_from_email(USER_EMAIL)
        self.owner = user_services.UserActionsInfo(self.owner_id)

        explorations = [exp_domain.Exploration.create_default_exploration(
            '%s' % i,
            title='title %d' % i,
            category='category%d' % i
        ) for i in python_utils.RANGE(3)]

        for exp in explorations:
            exp_services.save_new_exploration(self.owner_id, exp)
            rights_manager.publish_exploration(self.owner, exp.id)

        collections = [collection_domain.Collection.create_default_collection(
            '%s' % i,
            title='title %d' % i,
            category='category%d' % i
        ) for i in python_utils.RANGE(3, 6)]

        for collection in collections:
            collection_services.save_new_collection(self.owner_id, collection)
            rights_manager.publish_collection(self.owner, collection.id)

        thread_id = feedback_services.create_thread(
            'exploration', 'exp_id', None, 'a subject', 'some text')

        subscription_services.subscribe_to_thread(
            self.user_id, thread_id)
        subscription_services.subscribe_to_creator(self.user_id, self.owner_id)
        for exp in explorations:
            subscription_services.subscribe_to_exploration(
                self.user_id, exp.id)
        for collection in collections:
            subscription_services.subscribe_to_collection(
                self.user_id, collection.id)
        self.process_and_flush_pending_mapreduce_tasks()

        self.model_instance = user_models.UserSubscriptionsModel.get_by_id(
            self.user_id)
        self.job_class = (
            prod_validation_jobs_one_off.UserSubscriptionsModelAuditOneOffJob)

    def test_standard_operation(self):
        expected_output = [
            u'[u\'fully-validated UserSubscriptionsModel\', 2]']
        self.run_job_and_check_output(
            expected_output, sort=False, literal_eval=False)

    def test_model_with_created_on_greater_than_last_updated(self):
        self.model_instance.created_on = (
            self.model_instance.last_updated + datetime.timedelta(days=1))
        self.model_instance.update_timestamps()
        self.model_instance.put()
        expected_output = [(
            u'[u\'failed validation check for time field relation check '
            'of UserSubscriptionsModel\', '
            '[u\'Entity id %s: The created_on field has a value '
            '%s which is greater than the value '
            '%s of last_updated field\']]') % (
                self.user_id, self.model_instance.created_on,
                self.model_instance.last_updated
            ), u'[u\'fully-validated UserSubscriptionsModel\', 1]']
        self.run_job_and_check_output(
            expected_output, sort=True, literal_eval=False)

    def test_model_with_last_updated_greater_than_current_time(self):
        user_models.UserSubscriptionsModel.get_by_id(self.owner_id).delete()
        expected_output = [(
            u'[u\'failed validation check for current time check of '
            'UserSubscriptionsModel\', '
            '[u\'Entity id %s: The last_updated field has a '
            'value %s which is greater than the time when the job was run\']]'
        ) % (self.user_id, self.model_instance.last_updated)]

        mocked_datetime = datetime.datetime.utcnow() - datetime.timedelta(
            hours=13)
        with datastore_services.mock_datetime_for_datastore(mocked_datetime):
            self.run_job_and_check_output(
                expected_output, sort=False, literal_eval=False)

    def test_invalid_last_checked(self):
        self.model_instance.last_checked = (
            datetime.datetime.utcnow() + datetime.timedelta(days=1))
        self.model_instance.update_timestamps()
        self.model_instance.put()
        expected_output = [
            (
                u'[u\'failed validation check for last checked check of '
                'UserSubscriptionsModel\', '
                '[u\'Entity id %s: last checked %s is greater than the time '
                'when job was run\']]' % (
                    self.user_id, self.model_instance.last_checked)
            ), u'[u\'fully-validated UserSubscriptionsModel\', 1]']
        self.run_job_and_check_output(
            expected_output, sort=True, literal_eval=False)

    def test_missing_user_id_in_subscriber_ids(self):
        subscriber_model = user_models.UserSubscribersModel.get_by_id(
            self.owner_id)
        subscriber_model.subscriber_ids.remove(self.user_id)
        subscriber_model.update_timestamps()
        subscriber_model.put()
        expected_output = [
            (
                u'[u\'failed validation check for subscriber id check '
                'of UserSubscriptionsModel\', [u\'Entity id %s: '
                'User id is not present in subscriber ids of creator '
                'with id %s to whom the user has subscribed\']]' % (
                    self.user_id, self.owner_id)
            ), u'[u\'fully-validated UserSubscriptionsModel\', 1]']
        self.run_job_and_check_output(
            expected_output, sort=True, literal_eval=False)

    def test_missing_subscriber_model_failure(self):
        user_models.UserSubscribersModel.get_by_id(self.owner_id).delete()
        expected_output = [
            (
                u'[u\'failed validation check for subscriber_ids '
                'field check of UserSubscriptionsModel\', '
                '[u"Entity id %s: based on '
                'field subscriber_ids having value '
                '%s, expected model UserSubscribersModel '
                'with id %s but it doesn\'t exist"]]') % (
                    self.user_id, self.owner_id, self.owner_id),
            u'[u\'fully-validated UserSubscriptionsModel\', 1]']
        self.run_job_and_check_output(
            expected_output, sort=True, literal_eval=False)

    def test_get_external_id_relationship_failure(self):
        nonexist_thread_id = 'nonexist_thread_id'
        subscription_services.subscribe_to_thread(
            self.user_id, nonexist_thread_id)

        expected_output = [
            (
                u'[u\'failed validation check for general_feedback_thread_ids '
                'field check of UserSubscriptionsModel\', '
                '[u"Entity id %s: based on '
                'field general_feedback_thread_ids having value '
                'nonexist_thread_id, expected model GeneralFeedbackThreadModel '
                'with id nonexist_thread_id but it doesn\'t '
                'exist"]]') % self.user_id,
            u'[u\'fully-validated UserSubscriptionsModel\', 1]']
        self.run_job_and_check_output(
            expected_output, sort=True, literal_eval=False)


class UserSubscribersModelValidatorTests(test_utils.AuditJobsTestBase):

    def setUp(self):
        super(UserSubscribersModelValidatorTests, self).setUp()

        self.signup(self.OWNER_EMAIL, self.OWNER_USERNAME)
        self.signup(self.ADMIN_EMAIL, self.ADMIN_USERNAME)
        self.signup(USER_EMAIL, USER_NAME)

        self.owner_id = self.get_user_id_from_email(self.OWNER_EMAIL)
        self.admin_id = self.get_user_id_from_email(self.ADMIN_EMAIL)
        self.user_id = self.get_user_id_from_email(USER_EMAIL)

        subscription_services.subscribe_to_creator(self.user_id, self.owner_id)
        subscription_services.subscribe_to_creator(
            self.admin_id, self.owner_id)

        self.model_instance = user_models.UserSubscribersModel.get_by_id(
            self.owner_id)
        self.job_class = (
            prod_validation_jobs_one_off.UserSubscribersModelAuditOneOffJob)

    def test_standard_operation(self):
        expected_output = [
            u'[u\'fully-validated UserSubscribersModel\', 1]']
        self.run_job_and_check_output(
            expected_output, sort=False, literal_eval=False)

    def test_model_with_created_on_greater_than_last_updated(self):
        self.model_instance.created_on = (
            self.model_instance.last_updated + datetime.timedelta(days=1))
        self.model_instance.update_timestamps()
        self.model_instance.put()
        expected_output = [(
            u'[u\'failed validation check for time field relation check '
            'of UserSubscribersModel\', '
            '[u\'Entity id %s: The created_on field has a value '
            '%s which is greater than the value '
            '%s of last_updated field\']]') % (
                self.owner_id, self.model_instance.created_on,
                self.model_instance.last_updated
            )]
        self.run_job_and_check_output(
            expected_output, sort=False, literal_eval=False)

    def test_model_with_last_updated_greater_than_current_time(self):
        expected_output = [(
            u'[u\'failed validation check for current time check of '
            'UserSubscribersModel\', '
            '[u\'Entity id %s: The last_updated field has a '
            'value %s which is greater than the time when the job was run\']]'
        ) % (self.owner_id, self.model_instance.last_updated)]

        mocked_datetime = datetime.datetime.utcnow() - datetime.timedelta(
            hours=13)
        with datastore_services.mock_datetime_for_datastore(mocked_datetime):
            self.run_job_and_check_output(
                expected_output, sort=False, literal_eval=False)

    def test_user_id_in_subscriber_ids(self):
        self.model_instance.subscriber_ids.append(self.owner_id)
        self.model_instance.update_timestamps()
        self.model_instance.put()
        expected_output = [
            (
                u'[u\'failed validation check for subscriber id check '
                'of UserSubscribersModel\', [u\'Entity id %s: User id is '
                'present in subscriber ids for user\']]' % self.owner_id
            ), (
                u'[u\'failed validation check for subscription_ids field '
                'check of UserSubscribersModel\', [u"Entity id %s: '
                'based on field subscription_ids having value %s, expected '
                'model UserSubscriptionsModel with id %s but it doesn\'t '
                'exist"]]'
            ) % (self.owner_id, self.owner_id, self.owner_id)]

        self.run_job_and_check_output(
            expected_output, sort=True, literal_eval=False)

    def test_missing_user_id_in_creator_ids(self):
        subscription_model = user_models.UserSubscriptionsModel.get_by_id(
            self.user_id)
        subscription_model.creator_ids.remove(self.owner_id)
        subscription_model.update_timestamps()
        subscription_model.put()
        expected_output = [(
            u'[u\'failed validation check for subscription creator id '
            'check of UserSubscribersModel\', [u\'Entity id %s: User id '
            'is not present in creator ids to which the subscriber of user '
            'with id %s has subscribed\']]') % (self.owner_id, self.user_id)]
        self.run_job_and_check_output(
            expected_output, sort=False, literal_eval=False)

    def test_missing_user_settings_model_failure(self):
        user_models.UserSettingsModel.get_by_id(self.owner_id).delete()
        expected_output = [
            (
                u'[u\'failed validation check for user_settings_ids '
                'field check of UserSubscribersModel\', '
                '[u"Entity id %s: based on '
                'field user_settings_ids having value '
                '%s, expected model UserSettingsModel '
                'with id %s but it doesn\'t exist"]]') % (
                    self.owner_id, self.owner_id, self.owner_id)]
        self.run_job_and_check_output(
            expected_output, sort=False, literal_eval=False)

    def test_missing_user_subscriptions_model_failure(self):
        user_models.UserSubscriptionsModel.get_by_id(self.user_id).delete()
        expected_output = [
            (
                u'[u\'failed validation check for subscription_ids '
                'field check of UserSubscribersModel\', '
                '[u"Entity id %s: based on '
                'field subscription_ids having value '
                '%s, expected model UserSubscriptionsModel '
                'with id %s but it doesn\'t exist"]]') % (
                    self.owner_id, self.user_id, self.user_id)]
        self.run_job_and_check_output(
            expected_output, sort=False, literal_eval=False)


class UserRecentChangesBatchModelValidatorTests(test_utils.AuditJobsTestBase):

    def setUp(self):
        super(UserRecentChangesBatchModelValidatorTests, self).setUp()

        self.signup(USER_EMAIL, USER_NAME)
        self.user_id = self.get_user_id_from_email(USER_EMAIL)

        self.model_instance = user_models.UserRecentChangesBatchModel(
            id=self.user_id, job_queued_msec=10)
        self.model_instance.update_timestamps()
        self.model_instance.put()
        self.job_class = (
            prod_validation_jobs_one_off
            .UserRecentChangesBatchModelAuditOneOffJob)

    def test_standard_operation(self):
        expected_output = [
            u'[u\'fully-validated UserRecentChangesBatchModel\', 1]']
        self.run_job_and_check_output(
            expected_output, sort=False, literal_eval=False)

    def test_model_with_created_on_greater_than_last_updated(self):
        self.model_instance.created_on = (
            self.model_instance.last_updated + datetime.timedelta(days=1))
        self.model_instance.update_timestamps()
        self.model_instance.put()
        expected_output = [(
            u'[u\'failed validation check for time field relation check '
            'of UserRecentChangesBatchModel\', '
            '[u\'Entity id %s: The created_on field has a value '
            '%s which is greater than the value '
            '%s of last_updated field\']]') % (
                self.user_id, self.model_instance.created_on,
                self.model_instance.last_updated
            )]
        self.run_job_and_check_output(
            expected_output, sort=False, literal_eval=False)

    def test_model_with_last_updated_greater_than_current_time(self):
        expected_output = [(
            u'[u\'failed validation check for current time check of '
            'UserRecentChangesBatchModel\', '
            '[u\'Entity id %s: The last_updated field has a '
            'value %s which is greater than the time when the job was run\']]'
        ) % (self.user_id, self.model_instance.last_updated)]

        mocked_datetime = datetime.datetime.utcnow() - datetime.timedelta(
            hours=13)
        with datastore_services.mock_datetime_for_datastore(mocked_datetime):
            self.run_job_and_check_output(
                expected_output, sort=False, literal_eval=False)

    def test_invalid_job_queued_msec(self):
        self.model_instance.job_queued_msec = (
            utils.get_current_time_in_millisecs() * 10)
        self.model_instance.update_timestamps()
        self.model_instance.put()
        expected_output = [(
            u'[u\'failed validation check for job queued msec check of '
            'UserRecentChangesBatchModel\', '
            '[u\'Entity id %s: job queued msec %s is greater than the time '
            'when job was run\']]'
        ) % (self.user_id, self.model_instance.job_queued_msec)]
        self.run_job_and_check_output(
            expected_output, sort=False, literal_eval=False)

    def test_missing_user_settings_model_failure(self):
        user_models.UserSettingsModel.get_by_id(self.user_id).delete()
        expected_output = [
            (
                u'[u\'failed validation check for user_settings_ids '
                'field check of UserRecentChangesBatchModel\', '
                '[u"Entity id %s: based on '
                'field user_settings_ids having value '
                '%s, expected model UserSettingsModel '
                'with id %s but it doesn\'t exist"]]') % (
                    self.user_id, self.user_id, self.user_id)]
        self.run_job_and_check_output(
            expected_output, sort=False, literal_eval=False)


class UserStatsModelValidatorTests(test_utils.AuditJobsTestBase):

    def setUp(self):
        super(UserStatsModelValidatorTests, self).setUp()

        self.signup(USER_EMAIL, USER_NAME)
        self.user_id = self.get_user_id_from_email(USER_EMAIL)

        self.datetime_key = datetime.datetime.utcnow().strftime(
            feconf.DASHBOARD_STATS_DATETIME_STRING_FORMAT)
        weekly_creator_stats_list = [{
            self.datetime_key: {
                'num_ratings': 5,
                'average_ratings': 4,
                'total_plays': 5
            }
        }]
        self.model_instance = user_models.UserStatsModel(
            id=self.user_id, impact_score=10, total_plays=5, average_ratings=4,
            weekly_creator_stats_list=weekly_creator_stats_list)
        self.model_instance.update_timestamps()
        self.model_instance.put()
        self.job_class = (
            prod_validation_jobs_one_off.UserStatsModelAuditOneOffJob)

    def test_standard_operation(self):
        expected_output = [
            u'[u\'fully-validated UserStatsModel\', 1]']
        self.run_job_and_check_output(
            expected_output, sort=False, literal_eval=False)

    def test_model_with_created_on_greater_than_last_updated(self):
        self.model_instance.created_on = (
            self.model_instance.last_updated + datetime.timedelta(days=1))
        self.model_instance.update_timestamps()
        self.model_instance.put()
        expected_output = [(
            u'[u\'failed validation check for time field relation check '
            'of UserStatsModel\', '
            '[u\'Entity id %s: The created_on field has a value '
            '%s which is greater than the value '
            '%s of last_updated field\']]') % (
                self.user_id, self.model_instance.created_on,
                self.model_instance.last_updated
            )]
        self.run_job_and_check_output(
            expected_output, sort=False, literal_eval=False)

    def test_model_with_last_updated_greater_than_current_time(self):
        time_str = (
            datetime.datetime.utcnow() - datetime.timedelta(days=1)).strftime(
                feconf.DASHBOARD_STATS_DATETIME_STRING_FORMAT)
        self.model_instance.weekly_creator_stats_list = [{
            time_str: {
                'num_ratings': 5,
                'average_ratings': 4,
                'total_plays': 5
            }
        }]
        self.model_instance.update_timestamps()
        self.model_instance.put()
        expected_output = [(
            u'[u\'failed validation check for current time check of '
            'UserStatsModel\', '
            '[u\'Entity id %s: The last_updated field has a '
            'value %s which is greater than the time when the job was run\']]'
        ) % (self.user_id, self.model_instance.last_updated)]

        mocked_datetime = datetime.datetime.utcnow() - datetime.timedelta(
            hours=13)
        with datastore_services.mock_datetime_for_datastore(mocked_datetime):
            self.run_job_and_check_output(
                expected_output, sort=False, literal_eval=False)

    def test_invalid_schema_version(self):
        self.model_instance.schema_version = (
            feconf.CURRENT_DASHBOARD_STATS_SCHEMA_VERSION + 10)
        self.model_instance.update_timestamps()
        self.model_instance.put()
        expected_output = [(
            u'[u\'failed validation check for schema version check of '
            'UserStatsModel\', '
            '[u\'Entity id %s: schema version %s is greater than current '
            'version %s\']]'
        ) % (
            self.user_id, self.model_instance.schema_version,
            feconf.CURRENT_DASHBOARD_STATS_SCHEMA_VERSION)]
        self.run_job_and_check_output(
            expected_output, sort=False, literal_eval=False)

    def test_invalid_key_type_in_stats(self):
        self.model_instance.weekly_creator_stats_list = [{
            'invalid': {
                'num_ratings': 5,
                'average_ratings': 4,
                'total_plays': 5
            }
        }]
        self.model_instance.update_timestamps()
        self.model_instance.put()
        expected_output = [(
            u'[u\'failed validation check for weekly creator stats list '
            'of UserStatsModel\', [u"Entity id %s: Invalid stats dict: '
            '{u\'invalid\': {u\'num_ratings\': 5, u\'average_ratings\': 4, '
            'u\'total_plays\': 5}}"]]') % self.user_id]
        self.run_job_and_check_output(
            expected_output, sort=False, literal_eval=False)

    def test_invalid_key_value_in_stats(self):
        time_str = (
            datetime.datetime.utcnow() + datetime.timedelta(days=1)).strftime(
                feconf.DASHBOARD_STATS_DATETIME_STRING_FORMAT)
        self.model_instance.weekly_creator_stats_list = [{
            time_str: {
                'num_ratings': 5,
                'average_ratings': 4,
                'total_plays': 5
            }
        }]
        self.model_instance.update_timestamps()
        self.model_instance.put()
        expected_output = [(
            u'[u\'failed validation check for weekly creator stats '
            'list of UserStatsModel\', [u"Entity id %s: Invalid stats '
            'dict: {u\'%s\': {u\'num_ratings\': 5, '
            'u\'average_ratings\': 4, u\'total_plays\': 5}}"]]') % (
                self.user_id, time_str)]
        self.run_job_and_check_output(
            expected_output, sort=False, literal_eval=False)

    def test_invalid_value_in_stats(self):
        self.model_instance.weekly_creator_stats_list = [{
            self.datetime_key: 'invalid'
        }]
        self.model_instance.update_timestamps()
        self.model_instance.put()
        expected_output = [(
            u'[u\'failed validation check for weekly creator stats list '
            'of UserStatsModel\', [u"Entity id %s: Invalid stats dict: '
            '{u\'%s\': u\'invalid\'}"]]') % (self.user_id, self.datetime_key)]
        self.run_job_and_check_output(
            expected_output, sort=False, literal_eval=False)

    def test_invalid_properties_in_stats(self):
        self.model_instance.weekly_creator_stats_list = [{
            self.datetime_key: {
                'invalid': 2
            }
        }]
        self.model_instance.update_timestamps()
        self.model_instance.put()
        expected_output = [(
            u'[u\'failed validation check for weekly creator stats '
            'list of UserStatsModel\', [u"Entity id %s: Invalid stats '
            'dict: {u\'%s\': {u\'invalid\': 2}}"]]') % (
                self.user_id, self.datetime_key)]
        self.run_job_and_check_output(
            expected_output, sort=False, literal_eval=False)

    def test_invalid_property_values_in_stats(self):
        self.model_instance.weekly_creator_stats_list = [{
            self.datetime_key: {
                'num_ratings': 2,
                'average_ratings': 'invalid',
                'total_plays': 4
            }
        }]
        self.model_instance.update_timestamps()
        self.model_instance.put()
        expected_output = [(
            u'[u\'failed validation check for weekly creator stats '
            'list of UserStatsModel\', [u"Entity id %s: Invalid stats '
            'dict: {u\'%s\': {u\'num_ratings\': 2, '
            'u\'average_ratings\': u\'invalid\', u\'total_plays\': 4}}"]]'
        ) % (self.user_id, self.datetime_key)]
        self.run_job_and_check_output(
            expected_output, sort=False, literal_eval=False)

    def test_missing_user_settings_model_failure(self):
        user_models.UserSettingsModel.get_by_id(self.user_id).delete()
        expected_output = [
            (
                u'[u\'failed validation check for user_settings_ids '
                'field check of UserStatsModel\', '
                '[u"Entity id %s: based on '
                'field user_settings_ids having value '
                '%s, expected model UserSettingsModel '
                'with id %s but it doesn\'t exist"]]') % (
                    self.user_id, self.user_id, self.user_id)]
        self.run_job_and_check_output(
            expected_output, sort=False, literal_eval=False)


class ExplorationUserDataModelValidatorTests(test_utils.AuditJobsTestBase):

    def setUp(self):
        super(ExplorationUserDataModelValidatorTests, self).setUp()

        self.signup(USER_EMAIL, USER_NAME)
        self.user_id = self.get_user_id_from_email(USER_EMAIL)
        self.user = user_services.UserActionsInfo(self.user_id)

        self.save_new_valid_exploration(
            'exp0', self.user_id, end_state_name='End')

        self.model_instance = user_models.ExplorationUserDataModel.create(
            self.user_id, 'exp0')
        self.model_instance.draft_change_list = [{
            'cmd': 'edit_exploration_property',
            'property_name': 'objective',
            'new_value': 'the objective'
        }]
        self.model_instance.draft_change_list_exp_version = 1
        self.model_instance.draft_change_list_last_updated = (
            datetime.datetime.utcnow())
        self.model_instance.rating = 4
        self.model_instance.rated_on = datetime.datetime.utcnow()
        self.model_instance.update_timestamps()
        self.model_instance.put()
        self.job_class = (
            prod_validation_jobs_one_off.ExplorationUserDataModelAuditOneOffJob)

    def test_standard_operation(self):
        expected_output = [
            u'[u\'fully-validated ExplorationUserDataModel\', 1]']
        self.run_job_and_check_output(
            expected_output, sort=False, literal_eval=False)

    def test_model_with_created_on_greater_than_last_updated(self):
        self.model_instance.created_on = (
            self.model_instance.last_updated + datetime.timedelta(days=1))
        self.model_instance.update_timestamps()
        self.model_instance.put()
        expected_output = [(
            u'[u\'failed validation check for time field relation check '
            'of ExplorationUserDataModel\', '
            '[u\'Entity id %s: The created_on field has a value '
            '%s which is greater than the value '
            '%s of last_updated field\']]') % (
                self.model_instance.id, self.model_instance.created_on,
                self.model_instance.last_updated
            )]
        self.run_job_and_check_output(
            expected_output, sort=False, literal_eval=False)

    def test_model_with_last_updated_greater_than_current_time(self):
        mock_time = datetime.datetime.utcnow() - datetime.timedelta(days=1)
        self.model_instance.draft_change_list_last_updated = mock_time
        self.model_instance.rated_on = mock_time
        self.model_instance.update_timestamps()
        self.model_instance.put()
        expected_output = [(
            u'[u\'failed validation check for current time check of '
            'ExplorationUserDataModel\', '
            '[u\'Entity id %s: The last_updated field has a '
            'value %s which is greater than the time when the job was run\']]'
        ) % (self.model_instance.id, self.model_instance.last_updated)]

        mocked_datetime = datetime.datetime.utcnow() - datetime.timedelta(
            hours=13)
        with datastore_services.mock_datetime_for_datastore(mocked_datetime):
            self.run_job_and_check_output(
                expected_output, sort=False, literal_eval=False)

    def test_missing_user_settings_model_failure(self):
        user_models.UserSettingsModel.get_by_id(self.user_id).delete()
        expected_output = [
            (
                u'[u\'failed validation check for user_settings_ids '
                'field check of ExplorationUserDataModel\', '
                '[u"Entity id %s: based on '
                'field user_settings_ids having value '
                '%s, expected model UserSettingsModel '
                'with id %s but it doesn\'t exist"]]') % (
                    self.model_instance.id, self.user_id, self.user_id)]
        self.run_job_and_check_output(
            expected_output, sort=False, literal_eval=False)

    def test_missing_exploration_model_failure(self):
        exp_models.ExplorationModel.get_by_id('exp0').delete(
            feconf.SYSTEM_COMMITTER_ID, '', [])
        expected_output = [
            (
                u'[u\'failed validation check for exploration_ids '
                'field check of ExplorationUserDataModel\', '
                '[u"Entity id %s: based on field exploration_ids '
                'having value exp0, expected model ExplorationModel with id '
                'exp0 but it doesn\'t exist"]]' % self.model_instance.id)]
        self.run_job_and_check_output(
            expected_output, sort=False, literal_eval=False)

    def test_null_draft_change_list(self):
        self.model_instance.draft_change_list = None
        self.model_instance.update_timestamps()
        self.model_instance.put()
        expected_output = [
            u'[u\'fully-validated ExplorationUserDataModel\', 1]']
        self.run_job_and_check_output(
            expected_output, sort=False, literal_eval=False)

    def test_invalid_draft_change_list(self):
        self.model_instance.draft_change_list = [{
            'cmd': 'invalid'
        }]
        self.model_instance.update_timestamps()
        self.model_instance.put()
        expected_output = [(
            u'[u\'failed validation check for draft change list check '
            'of ExplorationUserDataModel\', [u"Entity id %s: Invalid '
            'change dict {u\'cmd\': u\'invalid\'} due to error '
            'Command invalid is not allowed"]]') % self.model_instance.id]
        self.run_job_and_check_output(
            expected_output, sort=False, literal_eval=False)

    def test_invalid_exp_version(self):
        self.model_instance.draft_change_list_exp_version = 2
        self.model_instance.update_timestamps()
        self.model_instance.put()
        expected_output = [(
            u'[u\'failed validation check for exp version check '
            'of ExplorationUserDataModel\', [u\'Entity id %s: '
            'draft change list exp version 2 is greater than '
            'version 1 of corresponding exploration with id exp0\']]') % (
                self.model_instance.id)]
        self.run_job_and_check_output(
            expected_output, sort=False, literal_eval=False)

    def test_invalid_draft_change_list_last_updated(self):
        self.model_instance.draft_change_list_last_updated = (
            datetime.datetime.utcnow() + datetime.timedelta(days=1))
        self.model_instance.update_timestamps()
        self.model_instance.put()
        expected_output = [(
            u'[u\'failed validation check for draft change list last '
            'updated check of ExplorationUserDataModel\', [u\'Entity id %s: '
            'draft change list last updated %s is greater than the '
            'time when job was run\']]') % (
                self.model_instance.id,
                self.model_instance.draft_change_list_last_updated)]
        self.run_job_and_check_output(
            expected_output, sort=False, literal_eval=False)

    def test_draft_change_list_last_updated_as_none(self):
        self.model_instance.draft_change_list_last_updated = None
        self.model_instance.update_timestamps()
        self.model_instance.put()
        expected_output = [(
            u'[u\'failed validation check for draft change list last '
            'updated check of ExplorationUserDataModel\', [u"Entity id %s: '
            'draft change list [{u\'new_value\': u\'the objective\', '
            'u\'cmd\': u\'edit_exploration_property\', '
            'u\'property_name\': u\'objective\'}] exists but draft '
            'change list last updated is None"]]') % self.model_instance.id]
        self.run_job_and_check_output(
            expected_output, sort=False, literal_eval=False)

    def test_invalid_rating(self):
        self.model_instance.rating = -1
        self.model_instance.update_timestamps()
        self.model_instance.put()
        expected_output = [(
            u'[u\'failed validation check for ratings check of '
            'ExplorationUserDataModel\', [u\'Entity id %s: Expected '
            'rating to be in range [1, 5], received -1\']]') % (
                self.model_instance.id)]
        self.run_job_and_check_output(
            expected_output, sort=False, literal_eval=False)

    def test_invalid_rated_on(self):
        self.model_instance.rated_on = (
            datetime.datetime.utcnow() + datetime.timedelta(days=1))
        self.model_instance.update_timestamps()
        self.model_instance.put()
        expected_output = [(
            u'[u\'failed validation check for rated on check of '
            'ExplorationUserDataModel\', [u\'Entity id %s: rated on '
            '%s is greater than the time when job was run\']]') % (
                self.model_instance.id, self.model_instance.rated_on)]
        self.run_job_and_check_output(
            expected_output, sort=False, literal_eval=False)

    def test_rated_on_as_none(self):
        self.model_instance.rated_on = None
        self.model_instance.update_timestamps()
        self.model_instance.put()
        expected_output = [(
            u'[u\'failed validation check for rated on check of '
            'ExplorationUserDataModel\', [u\'Entity id %s: rating 4 '
            'exists but rated on is None\']]') % (self.model_instance.id)]
        self.run_job_and_check_output(
            expected_output, sort=False, literal_eval=False)


class CollectionProgressModelValidatorTests(test_utils.AuditJobsTestBase):

    def setUp(self):
        super(CollectionProgressModelValidatorTests, self).setUp()

        self.signup(self.OWNER_EMAIL, self.OWNER_USERNAME)
        self.owner_id = self.get_user_id_from_email(self.OWNER_EMAIL)
        self.set_admins([self.OWNER_USERNAME])
        self.owner = user_services.UserActionsInfo(self.owner_id)

        explorations = [exp_domain.Exploration.create_default_exploration(
            '%s' % i,
            title='title %d' % i,
            category='category%d' % i
        ) for i in python_utils.RANGE(4)]

        collection = collection_domain.Collection.create_default_collection(
            'col')

        for exp in explorations:
            exp_services.save_new_exploration(self.owner_id, exp)
            rights_manager.publish_exploration(self.owner, exp.id)
            if exp.id != '3':
                collection.add_node(exp.id)

        collection_services.save_new_collection(self.owner_id, collection)
        rights_manager.publish_collection(self.owner, 'col')

        self.signup(USER_EMAIL, USER_NAME)
        self.user_id = self.get_user_id_from_email(USER_EMAIL)

        learner_progress_services.mark_exploration_as_completed(
            self.user_id, '0')
        collection_services.record_played_exploration_in_collection_context(
            self.user_id, 'col', '0')
        learner_progress_services.mark_exploration_as_completed(
            self.user_id, '1')
        collection_services.record_played_exploration_in_collection_context(
            self.user_id, 'col', '1')
        learner_progress_services.mark_exploration_as_completed(
            self.user_id, '3')

        self.model_instance = user_models.CollectionProgressModel.get_by_id(
            '%s.col' % self.user_id)
        self.job_class = (
            prod_validation_jobs_one_off.CollectionProgressModelAuditOneOffJob)

    def test_standard_operation(self):
        expected_output = [
            u'[u\'fully-validated CollectionProgressModel\', 1]']
        self.run_job_and_check_output(
            expected_output, sort=False, literal_eval=False)

    def test_model_with_created_on_greater_than_last_updated(self):
        self.model_instance.created_on = (
            self.model_instance.last_updated + datetime.timedelta(days=1))
        self.model_instance.update_timestamps()
        self.model_instance.put()
        expected_output = [(
            u'[u\'failed validation check for time field relation check '
            'of CollectionProgressModel\', '
            '[u\'Entity id %s: The created_on field has a value '
            '%s which is greater than the value '
            '%s of last_updated field\']]') % (
                self.model_instance.id, self.model_instance.created_on,
                self.model_instance.last_updated
            )]
        self.run_job_and_check_output(
            expected_output, sort=False, literal_eval=False)

    def test_model_with_last_updated_greater_than_current_time(self):
        expected_output = [(
            u'[u\'failed validation check for current time check of '
            'CollectionProgressModel\', '
            '[u\'Entity id %s: The last_updated field has a '
            'value %s which is greater than the time when the job was run\']]'
        ) % (self.model_instance.id, self.model_instance.last_updated)]

        mocked_datetime = datetime.datetime.utcnow() - datetime.timedelta(
            hours=13)
        with datastore_services.mock_datetime_for_datastore(mocked_datetime):
            self.run_job_and_check_output(
                expected_output, sort=False, literal_eval=False)

    def test_missing_user_settings_model_failure(self):
        user_models.UserSettingsModel.get_by_id(self.user_id).delete()
        expected_output = [
            (
                u'[u\'failed validation check for user_settings_ids '
                'field check of CollectionProgressModel\', '
                '[u"Entity id %s: based on '
                'field user_settings_ids having value '
                '%s, expected model UserSettingsModel '
                'with id %s but it doesn\'t exist"]]') % (
                    self.model_instance.id, self.user_id, self.user_id)]
        self.run_job_and_check_output(
            expected_output, sort=False, literal_eval=False)

    def test_missing_exploration_model_failure(self):
        exp_models.ExplorationModel.get_by_id('1').delete(
            feconf.SYSTEM_COMMITTER_ID, '', [])
        exp_models.ExplorationRightsModel.get_by_id('1').delete(
            feconf.SYSTEM_COMMITTER_ID, '', [])
        expected_output = [
            (
                u'[u\'failed validation check for exploration_ids '
                'field check of CollectionProgressModel\', '
                '[u"Entity id %s: based on field exploration_ids having value '
                '1, expected model ExplorationModel with id 1 but it '
                'doesn\'t exist"]]') % self.model_instance.id]
        self.run_job_and_check_output(
            expected_output, sort=False, literal_eval=False)

    def test_missing_collection_model_failure(self):
        collection_models.CollectionModel.get_by_id('col').delete(
            feconf.SYSTEM_COMMITTER_ID, '', [])
        collection_models.CollectionRightsModel.get_by_id('col').delete(
            feconf.SYSTEM_COMMITTER_ID, '', [])
        expected_output = [
            (
                u'[u\'failed validation check for collection_ids '
                'field check of CollectionProgressModel\', '
                '[u"Entity id %s: based on field collection_ids having value '
                'col, expected model CollectionModel with id col but it '
                'doesn\'t exist"]]') % self.model_instance.id]
        self.run_job_and_check_output(
            expected_output, sort=False, literal_eval=False)

    def test_missing_completed_activities_model_failure(self):
        user_models.CompletedActivitiesModel.get_by_id(self.user_id).delete()
        expected_output = [
            (
                u'[u\'failed validation check for completed_activities_ids '
                'field check of CollectionProgressModel\', '
                '[u"Entity id %s: based on field completed_activities_ids '
                'having value %s, expected model CompletedActivitiesModel '
                'with id %s but it doesn\'t exist"]]') % (
                    self.model_instance.id, self.user_id, self.user_id)]
        self.run_job_and_check_output(
            expected_output, sort=False, literal_eval=False)

    def test_private_exploration(self):
        rights_manager.unpublish_exploration(self.owner, '0')
        expected_output = [
            (
                u'[u\'failed validation check for public exploration check '
                'of CollectionProgressModel\', '
                '[u"Entity id %s: Explorations with ids [\'0\'] are '
                'private"]]') % self.model_instance.id]
        self.run_job_and_check_output(
            expected_output, sort=False, literal_eval=False)

    def test_private_collection(self):
        rights_manager.unpublish_collection(self.owner, 'col')
        expected_output = [
            (
                u'[u\'failed validation check for public collection check '
                'of CollectionProgressModel\', '
                '[u"Entity id %s: Collections with ids [\'col\'] are '
                'private"]]') % self.model_instance.id]
        self.run_job_and_check_output(
            expected_output, sort=False, literal_eval=False)

    def test_completed_exploration_missing_in_completed_activities(self):
        self.model_instance.completed_explorations.append('2')
        self.model_instance.update_timestamps()
        self.model_instance.put()
        expected_output = [(
            u'[u\'failed validation check for completed exploration check of '
            'CollectionProgressModel\', [u"Entity id %s: Following completed '
            'exploration ids [u\'2\'] are not present in '
            'CompletedActivitiesModel for the user"]]') % (
                self.model_instance.id)]
        self.run_job_and_check_output(
            expected_output, sort=False, literal_eval=False)

    def test_completed_exploration_missing_in_collection(self):
        self.model_instance.completed_explorations.append('3')
        self.model_instance.update_timestamps()
        self.model_instance.put()
        expected_output = [(
            u'[u\'failed validation check for completed exploration check '
            'of CollectionProgressModel\', [u"Entity id %s: Following '
            'completed exploration ids [u\'3\'] do not belong to the '
            'collection with id col corresponding to the entity"]]') % (
                self.model_instance.id)]
        self.run_job_and_check_output(
            expected_output, sort=False, literal_eval=False)


class StoryProgressModelValidatorTests(test_utils.AuditJobsTestBase):

    def setUp(self):
        super(StoryProgressModelValidatorTests, self).setUp()

        self.signup(self.OWNER_EMAIL, self.OWNER_USERNAME)
        self.owner_id = self.get_user_id_from_email(self.OWNER_EMAIL)
        self.set_admins([self.OWNER_USERNAME])
        self.owner = user_services.UserActionsInfo(self.owner_id)

        explorations = [self.save_new_valid_exploration(
            '%s' % i,
            self.owner_id,
            title='title %d' % i,
            end_state_name='End State',
            correctness_feedback_enabled=True
        ) for i in python_utils.RANGE(4)]

        for exp in explorations:
            rights_manager.publish_exploration(self.owner, exp.id)

        topic = topic_domain.Topic.create_default_topic(
            '0', 'topic', 'abbrev', 'description')

        story = story_domain.Story.create_default_story(
            'story',
            'title %d',
            'description %d',
            '0',
            'title-z'
        )

        story.add_node('node_1', 'Node1')
        story.add_node('node_2', 'Node2')
        story.add_node('node_3', 'Node3')
        story.update_node_destination_node_ids('node_1', ['node_2'])
        story.update_node_destination_node_ids('node_2', ['node_3'])
        story.update_node_exploration_id('node_1', '1')
        story.update_node_exploration_id('node_2', '2')
        story.update_node_exploration_id('node_3', '3')
        topic.add_canonical_story(story.id)
        story_services.save_new_story(self.owner_id, story)
        topic_services.save_new_topic(self.owner_id, topic)
        topic_services.publish_story(topic.id, story.id, self.owner_id)

        self.signup(USER_EMAIL, USER_NAME)
        self.user_id = self.get_user_id_from_email(USER_EMAIL)

        learner_progress_services.mark_exploration_as_completed(
            self.user_id, '1')
        story_services.record_completed_node_in_story_context(
            self.user_id, 'story', 'node_1')
        learner_progress_services.mark_exploration_as_completed(
            self.user_id, '2')
        story_services.record_completed_node_in_story_context(
            self.user_id, 'story', 'node_2')
        learner_progress_services.mark_exploration_as_completed(
            self.user_id, '0')

        self.model_instance = user_models.StoryProgressModel.get_by_id(
            '%s.story' % self.user_id)
        self.job_class = (
            prod_validation_jobs_one_off.StoryProgressModelAuditOneOffJob)

    def test_standard_operation(self):
        expected_output = [
            u'[u\'fully-validated StoryProgressModel\', 1]']
        self.run_job_and_check_output(
            expected_output, sort=False, literal_eval=False)

    def test_model_with_created_on_greater_than_last_updated(self):
        self.model_instance.created_on = (
            self.model_instance.last_updated + datetime.timedelta(days=1))
        self.model_instance.update_timestamps()
        self.model_instance.put()
        expected_output = [(
            u'[u\'failed validation check for time field relation check '
            'of StoryProgressModel\', '
            '[u\'Entity id %s: The created_on field has a value '
            '%s which is greater than the value '
            '%s of last_updated field\']]') % (
                self.model_instance.id, self.model_instance.created_on,
                self.model_instance.last_updated
            )]
        self.run_job_and_check_output(
            expected_output, sort=False, literal_eval=False)

    def test_model_with_last_updated_greater_than_current_time(self):
        expected_output = [(
            u'[u\'failed validation check for current time check of '
            'StoryProgressModel\', '
            '[u\'Entity id %s: The last_updated field has a '
            'value %s which is greater than the time when the job was run\']]'
        ) % (self.model_instance.id, self.model_instance.last_updated)]

        mocked_datetime = datetime.datetime.utcnow() - datetime.timedelta(
            hours=13)
        with datastore_services.mock_datetime_for_datastore(mocked_datetime):
            self.run_job_and_check_output(
                expected_output, sort=False, literal_eval=False)

    def test_missing_user_settings_model_failure(self):
        user_models.UserSettingsModel.get_by_id(self.user_id).delete()
        expected_output = [
            (
                u'[u\'failed validation check for user_settings_ids '
                'field check of StoryProgressModel\', '
                '[u"Entity id %s: based on '
                'field user_settings_ids having value '
                '%s, expected model UserSettingsModel '
                'with id %s but it doesn\'t exist"]]') % (
                    self.model_instance.id, self.user_id, self.user_id)]
        self.run_job_and_check_output(
            expected_output, sort=False, literal_eval=False)

    def test_missing_story_model_failure(self):
        story_models.StoryModel.get_by_id('story').delete(
            feconf.SYSTEM_COMMITTER_ID, '', [])
        expected_output = [
            (
                u'[u\'failed validation check for story_ids '
                'field check of StoryProgressModel\', '
                '[u"Entity id %s: based on field story_ids having value '
                'story, expected model StoryModel with id story but it '
                'doesn\'t exist"]]') % self.model_instance.id]
        self.run_job_and_check_output(
            expected_output, sort=False, literal_eval=False)

    def test_private_story(self):
        topic_id = (
            story_models.StoryModel.get_by_id('story').corresponding_topic_id)
        topic_services.unpublish_story(topic_id, 'story', self.owner_id)
        expected_output = [
            (
                u'[u\'failed validation check for public story check '
                'of StoryProgressModel\', '
                '[u\'Entity id %s: Story with id story corresponding '
                'to entity is private\']]') % self.model_instance.id]
        self.run_job_and_check_output(
            expected_output, sort=False, literal_eval=False)

    def test_completed_node_missing_in_story_node_ids(self):
        self.model_instance.completed_node_ids.append('invalid')
        self.model_instance.update_timestamps()
        self.model_instance.put()
        expected_output = [(
            u'[u\'failed validation check for completed node check of '
            'StoryProgressModel\', [u"Entity id %s: Following completed '
            'node ids [u\'invalid\'] do not belong to the story with '
            'id story corresponding to the entity"]]') % (
                self.model_instance.id)]
        self.run_job_and_check_output(
            expected_output, sort=False, literal_eval=False)

    def test_private_exploration(self):
        rights_manager.unpublish_exploration(self.owner, '1')
        expected_output = [(
            u'[u\'failed validation check for explorations in completed '
            'node check of StoryProgressModel\', [u"Entity id %s: '
            'Following exploration ids are private [u\'1\']. "]]') % (
                self.model_instance.id)]
        self.run_job_and_check_output(
            expected_output, sort=False, literal_eval=False)

    def test_missing_exploration(self):
        exp_models.ExplorationModel.get_by_id('1').delete(
            feconf.SYSTEM_COMMITTER_ID, '', [])
        expected_output = [(
            u'[u\'failed validation check for explorations in completed '
            'node check of StoryProgressModel\', [u"Entity id %s: '
            'Following exploration ids are missing [u\'1\']. "]]') % (
                self.model_instance.id)]
        self.run_job_and_check_output(
            expected_output, sort=False, literal_eval=False)

    def test_exploration_not_marked_as_completed(self):
        completed_activities_model = (
            user_models.CompletedActivitiesModel.get_by_id(self.user_id))
        completed_activities_model.exploration_ids.remove('1')
        completed_activities_model.update_timestamps()
        completed_activities_model.put()
        expected_output = [(
            u'[u\'failed validation check for explorations in completed '
            'node check of StoryProgressModel\', [u"Entity id %s: '
            'Following exploration ids are not marked in '
            'CompletedActivitiesModel [u\'1\']."]]') % (
                self.model_instance.id)]
        self.run_job_and_check_output(
            expected_output, sort=False, literal_eval=False)


class UserQueryModelValidatorTests(test_utils.AuditJobsTestBase):

    def setUp(self):
        super(UserQueryModelValidatorTests, self).setUp()

        self.signup(USER_EMAIL, USER_NAME)
        self.user_id = self.get_user_id_from_email(USER_EMAIL)
        self.signup(self.OWNER_EMAIL, self.OWNER_USERNAME)
        self.owner_id = self.get_user_id_from_email(self.OWNER_EMAIL)
        self.signup(self.ADMIN_EMAIL, self.ADMIN_USERNAME)
        self.admin_id = self.get_user_id_from_email(self.ADMIN_EMAIL)
        self.set_admins([self.ADMIN_USERNAME])

        self.query_id = user_query_services.save_new_query_model(
            self.admin_id, inactive_in_last_n_days=10,
            created_at_least_n_exps=5,
            has_not_logged_in_for_n_days=30)

        self.model_instance = user_models.UserQueryModel.get_by_id(
            self.query_id)
        self.model_instance.user_ids = [self.owner_id, self.user_id]
        self.model_instance.update_timestamps()
        self.model_instance.put()

        with self.swap(feconf, 'CAN_SEND_EMAILS', True):
            user_query_services.send_email_to_qualified_users(
                self.query_id, 'subject', 'body',
                feconf.BULK_EMAIL_INTENT_MARKETING, 5)
        self.sent_mail_id = self.model_instance.sent_email_model_id

        self.model_instance.query_status = feconf.USER_QUERY_STATUS_COMPLETED
        self.model_instance.deleted = False
        self.model_instance.update_timestamps()
        self.model_instance.put()
        self.job_class = (
            prod_validation_jobs_one_off.UserQueryModelAuditOneOffJob)

    def test_standard_operation(self):
        expected_output = [
            u'[u\'fully-validated UserQueryModel\', 1]']
        self.run_job_and_check_output(
            expected_output, sort=False, literal_eval=False)

    def test_model_with_created_on_greater_than_last_updated(self):
        self.model_instance.created_on = (
            self.model_instance.last_updated + datetime.timedelta(days=1))
        self.model_instance.update_timestamps()
        self.model_instance.put()
        expected_output = [(
            u'[u\'failed validation check for time field relation check '
            'of UserQueryModel\', '
            '[u\'Entity id %s: The created_on field has a value '
            '%s which is greater than the value '
            '%s of last_updated field\']]') % (
                self.query_id, self.model_instance.created_on,
                self.model_instance.last_updated
            )]
        self.run_job_and_check_output(
            expected_output, sort=False, literal_eval=False)

    def test_model_with_last_updated_greater_than_current_time(self):
        expected_output = [(
            u'[u\'failed validation check for current time check of '
            'UserQueryModel\', '
            '[u\'Entity id %s: The last_updated field has a '
            'value %s which is greater than the time when the job was run\']]'
        ) % (self.query_id, self.model_instance.last_updated)]

        mocked_datetime = datetime.datetime.utcnow() - datetime.timedelta(
            hours=13)
        with datastore_services.mock_datetime_for_datastore(mocked_datetime):
            self.run_job_and_check_output(
                expected_output, sort=False, literal_eval=False)

    def test_missing_user_settings_model_failure(self):
        user_models.UserSettingsModel.get_by_id(self.user_id).delete()
        expected_output = [
            (
                u'[u\'failed validation check for user_settings_ids '
                'field check of UserQueryModel\', '
                '[u"Entity id %s: based on '
                'field user_settings_ids having value '
                '%s, expected model UserSettingsModel '
                'with id %s but it doesn\'t exist"]]') % (
                    self.query_id, self.user_id, self.user_id)]
        self.run_job_and_check_output(
            expected_output, sort=False, literal_eval=False)

    def test_missing_sent_email_model_failure(self):
        email_models.BulkEmailModel.get_by_id(self.sent_mail_id).delete()
        expected_output = [
            (
                u'[u\'failed validation check for sent_email_model_ids '
                'field check of UserQueryModel\', '
                '[u"Entity id %s: based on '
                'field sent_email_model_ids having value '
                '%s, expected model BulkEmailModel '
                'with id %s but it doesn\'t exist"]]') % (
                    self.query_id, self.sent_mail_id, self.sent_mail_id)]
        self.run_job_and_check_output(
            expected_output, sort=False, literal_eval=False)

    def test_extra_recipients(self):
        bulk_email_model = email_models.BulkEmailModel.get_by_id(
            self.sent_mail_id)
        bulk_email_model.recipient_ids.append('invalid')
        bulk_email_model.update_timestamps()
        bulk_email_model.put()
        expected_output = [(
            u'[u\'failed validation check for recipient check of '
            'UserQueryModel\', [u"Entity id %s: Email model %s '
            'for query has following extra recipients [u\'invalid\'] '
            'which are not qualified as per the query"]]') % (
                self.query_id, self.sent_mail_id)]
        self.run_job_and_check_output(
            expected_output, sort=False, literal_eval=False)

    def test_invalid_sender_id(self):
        bulk_email_model = email_models.BulkEmailModel.get_by_id(
            self.sent_mail_id)
        bulk_email_model.sender_id = 'invalid'
        bulk_email_model.update_timestamps()
        bulk_email_model.put()
        expected_output = [(
            u'[u\'failed validation check for sender check of '
            'UserQueryModel\', [u\'Entity id %s: Sender id invalid in '
            'email model with id %s does not match submitter id '
            '%s of query\']]') % (
                self.query_id, self.sent_mail_id, self.admin_id)]
        self.run_job_and_check_output(
            expected_output, sort=False, literal_eval=False)

    def test_missing_user_bulk_email_model(self):
        user_models.UserBulkEmailsModel.get_by_id(self.owner_id).delete()
        expected_output = [(
            u'[u\'failed validation check for user bulk email check of '
            'UserQueryModel\', [u\'Entity id %s: UserBulkEmails model '
            'is missing for recipient with id %s\']]') % (
                self.query_id, self.owner_id)]
        self.run_job_and_check_output(
            expected_output, sort=False, literal_eval=False)

    def test_model_not_marked_as_deleted_when_older_than_4_weeks(self):
        self.model_instance.created_on = (
            self.model_instance.created_on - datetime.timedelta(weeks=5))
        self.model_instance.last_updated = (
            self.model_instance.last_updated - datetime.timedelta(weeks=5))
        self.model_instance.update_timestamps(update_last_updated_time=False)
        self.model_instance.put()
        expected_output = [(
            '[u\'failed validation check for entity stale check of '
            'UserQueryModel\', [u\'Entity id %s: '
            'Model older than 4 weeks\']]') % self.query_id]
        self.run_job_and_check_output(
            expected_output, sort=False, literal_eval=False)

    def test_model_not_marked_as_deleted_when_query_status_set_as_archived(
            self):
        self.model_instance.query_status = feconf.USER_QUERY_STATUS_ARCHIVED
        self.model_instance.update_timestamps()
        self.model_instance.put()
        expected_output = [(
            '[u\'failed validation check for entity stale check of '
            'UserQueryModel\', [u\'Entity id %s: '
            'Archived model not marked as deleted\']]') % self.query_id]
        self.run_job_and_check_output(
            expected_output, sort=False, literal_eval=False)


class UserBulkEmailsModelValidatorTests(test_utils.AuditJobsTestBase):

    def setUp(self):
        super(UserBulkEmailsModelValidatorTests, self).setUp()

        self.signup(USER_EMAIL, USER_NAME)
        self.user_id = self.get_user_id_from_email(USER_EMAIL)
        self.signup(self.OWNER_EMAIL, self.OWNER_USERNAME)
        self.owner_id = self.get_user_id_from_email(self.OWNER_EMAIL)
        self.signup(self.ADMIN_EMAIL, self.ADMIN_USERNAME)
        self.admin_id = self.get_user_id_from_email(self.ADMIN_EMAIL)
        self.set_admins([self.ADMIN_USERNAME])

        self.query_id = user_query_services.save_new_query_model(
            self.admin_id, inactive_in_last_n_days=10,
            created_at_least_n_exps=5,
            has_not_logged_in_for_n_days=30)

        query_model = user_models.UserQueryModel.get_by_id(
            self.query_id)
        query_model.user_ids = [self.owner_id, self.user_id]
        query_model.update_timestamps()
        query_model.put()

        with self.swap(feconf, 'CAN_SEND_EMAILS', True):
            user_query_services.send_email_to_qualified_users(
                self.query_id, 'subject', 'body',
                feconf.BULK_EMAIL_INTENT_MARKETING, 5)
        self.model_instance = user_models.UserBulkEmailsModel.get_by_id(
            self.user_id)
        self.sent_mail_id = query_model.sent_email_model_id
        self.job_class = (
            prod_validation_jobs_one_off.UserBulkEmailsModelAuditOneOffJob)

    def test_standard_operation(self):
        expected_output = [
            u'[u\'fully-validated UserBulkEmailsModel\', 2]']
        self.run_job_and_check_output(
            expected_output, sort=False, literal_eval=False)

    def test_model_with_created_on_greater_than_last_updated(self):
        self.model_instance.created_on = (
            self.model_instance.last_updated + datetime.timedelta(days=1))
        self.model_instance.update_timestamps()
        self.model_instance.put()
        expected_output = [(
            u'[u\'failed validation check for time field relation check '
            'of UserBulkEmailsModel\', '
            '[u\'Entity id %s: The created_on field has a value '
            '%s which is greater than the value '
            '%s of last_updated field\']]') % (
                self.user_id, self.model_instance.created_on,
                self.model_instance.last_updated
            ), u'[u\'fully-validated UserBulkEmailsModel\', 1]']
        self.run_job_and_check_output(
            expected_output, sort=True, literal_eval=False)

    def test_model_with_last_updated_greater_than_current_time(self):
        user_models.UserBulkEmailsModel.get_by_id(self.owner_id).delete()
        expected_output = [(
            u'[u\'failed validation check for current time check of '
            'UserBulkEmailsModel\', '
            '[u\'Entity id %s: The last_updated field has a '
            'value %s which is greater than the time when the job was run\']]'
        ) % (self.user_id, self.model_instance.last_updated)]

        mocked_datetime = datetime.datetime.utcnow() - datetime.timedelta(
            hours=13)
        with datastore_services.mock_datetime_for_datastore(mocked_datetime):
            self.run_job_and_check_output(
                expected_output, sort=False, literal_eval=False)

    def test_missing_user_settings_model_failure(self):
        user_models.UserSettingsModel.get_by_id(self.user_id).delete()
        expected_output = [
            (
                u'[u\'failed validation check for user_settings_ids '
                'field check of UserBulkEmailsModel\', '
                '[u"Entity id %s: based on '
                'field user_settings_ids having value '
                '%s, expected model UserSettingsModel '
                'with id %s but it doesn\'t exist"]]' % (
                    self.user_id, self.user_id, self.user_id)
            ), u'[u\'fully-validated UserBulkEmailsModel\', 1]']
        self.run_job_and_check_output(
            expected_output, sort=True, literal_eval=False)

    def test_missing_sent_email_model_failure(self):
        email_models.BulkEmailModel.get_by_id(self.sent_mail_id).delete()
        expected_output = [(
            u'[u\'failed validation check for sent_email_model_ids field '
            'check of UserBulkEmailsModel\', [u"Entity id %s: based on '
            'field sent_email_model_ids having value %s, expected model '
            'BulkEmailModel with id %s but it doesn\'t exist", '
            'u"Entity id %s: based on field sent_email_model_ids having '
            'value %s, expected model BulkEmailModel with id %s but it '
            'doesn\'t exist"]]') % (
                self.user_id, self.sent_mail_id, self.sent_mail_id,
                self.owner_id, self.sent_mail_id, self.sent_mail_id)]
        self.run_job_and_check_output(
            expected_output, sort=False, literal_eval=True)

    def test_user_id_not_in_recipient_ids(self):
        bulk_email_model = email_models.BulkEmailModel.get_by_id(
            self.sent_mail_id)
        bulk_email_model.recipient_ids.remove(self.user_id)
        bulk_email_model.update_timestamps()
        bulk_email_model.put()
        expected_output = [
            (
                u'[u\'failed validation check for recipient check of '
                'UserBulkEmailsModel\', [u\'Entity id %s: user id is '
                'not present in recipient ids of BulkEmailModel with id %s\']]'
            ) % (self.user_id, self.sent_mail_id),
            u'[u\'fully-validated UserBulkEmailsModel\', 1]']
        self.run_job_and_check_output(
            expected_output, sort=True, literal_eval=False)


class UserSkillMasteryModelValidatorTests(test_utils.AuditJobsTestBase):

    def setUp(self):
        super(UserSkillMasteryModelValidatorTests, self).setUp()

        self.signup(USER_EMAIL, USER_NAME)
        self.user_id = self.get_user_id_from_email(USER_EMAIL)
        self.signup(self.OWNER_EMAIL, self.OWNER_USERNAME)
        self.owner_id = self.get_user_id_from_email(self.OWNER_EMAIL)
        self.set_admins([self.OWNER_USERNAME])
        rubrics = [
            skill_domain.Rubric(
                constants.SKILL_DIFFICULTIES[0], ['Explanation 1']),
            skill_domain.Rubric(
                constants.SKILL_DIFFICULTIES[1], ['Explanation 2']),
            skill_domain.Rubric(
                constants.SKILL_DIFFICULTIES[2], ['Explanation 3'])]
        skill = skill_domain.Skill.create_default_skill(
            'skill', 'description', rubrics)
        skill_services.save_new_skill(self.owner_id, skill)
        skill_services.create_user_skill_mastery(
            self.user_id, 'skill', 0.8)

        self.model_instance = user_models.UserSkillMasteryModel.get_by_id(
            id='%s.skill' % self.user_id)
        self.job_class = (
            prod_validation_jobs_one_off.UserSkillMasteryModelAuditOneOffJob)

    def test_standard_operation(self):
        expected_output = [
            u'[u\'fully-validated UserSkillMasteryModel\', 1]']
        self.run_job_and_check_output(
            expected_output, sort=False, literal_eval=False)

    def test_model_with_created_on_greater_than_last_updated(self):
        self.model_instance.created_on = (
            self.model_instance.last_updated + datetime.timedelta(days=1))
        self.model_instance.update_timestamps()
        self.model_instance.put()
        expected_output = [(
            u'[u\'failed validation check for time field relation check '
            'of UserSkillMasteryModel\', '
            '[u\'Entity id %s: The created_on field has a value '
            '%s which is greater than the value '
            '%s of last_updated field\']]') % (
                self.model_instance.id, self.model_instance.created_on,
                self.model_instance.last_updated
            )]
        self.run_job_and_check_output(
            expected_output, sort=False, literal_eval=False)

    def test_model_with_last_updated_greater_than_current_time(self):
        expected_output = [(
            u'[u\'failed validation check for current time check of '
            'UserSkillMasteryModel\', '
            '[u\'Entity id %s: The last_updated field has a '
            'value %s which is greater than the time when the job was run\']]'
        ) % (self.model_instance.id, self.model_instance.last_updated)]

        mocked_datetime = datetime.datetime.utcnow() - datetime.timedelta(
            hours=13)
        with datastore_services.mock_datetime_for_datastore(mocked_datetime):
            self.run_job_and_check_output(
                expected_output, sort=False, literal_eval=False)

    def test_missing_user_settings_model_failure(self):
        user_models.UserSettingsModel.get_by_id(self.user_id).delete()
        expected_output = [
            (
                u'[u\'failed validation check for user_settings_ids '
                'field check of UserSkillMasteryModel\', '
                '[u"Entity id %s: based on '
                'field user_settings_ids having value '
                '%s, expected model UserSettingsModel '
                'with id %s but it doesn\'t exist"]]') % (
                    self.model_instance.id, self.user_id, self.user_id)]
        self.run_job_and_check_output(
            expected_output, sort=False, literal_eval=False)

    def test_missing_skill_model_failure(self):
        skill_models.SkillModel.get_by_id('skill').delete(
            feconf.SYSTEM_COMMITTER_ID, '', [])
        expected_output = [
            (
                u'[u\'failed validation check for skill_ids '
                'field check of UserSkillMasteryModel\', '
                '[u"Entity id %s: based on '
                'field skill_ids having value '
                'skill, expected model SkillModel '
                'with id skill but it doesn\'t exist"]]') % (
                    self.model_instance.id)]
        self.run_job_and_check_output(
            expected_output, sort=False, literal_eval=False)

    def test_invalid_skill_mastery(self):
        self.model_instance.degree_of_mastery = 10
        self.model_instance.update_timestamps()
        self.model_instance.put()
        expected_output = [(
            u'[u\'failed validation check for skill mastery check '
            'of UserSkillMasteryModel\', [u\'Entity id %s: Expected degree '
            'of mastery to be in range [0.0, 1.0], received '
            '10.0\']]') % (self.model_instance.id)]
        self.run_job_and_check_output(
            expected_output, sort=False, literal_eval=False)


class UserContributionProficiencyModelValidatorTests(
        test_utils.AuditJobsTestBase):

    def setUp(self):
        super(UserContributionProficiencyModelValidatorTests, self).setUp()

        self.signup(USER_EMAIL, USER_NAME)
        self.user_id = self.get_user_id_from_email(USER_EMAIL)

        score_category = 'content.Art'
        self.model_instance = (
            user_models.UserContributionProficiencyModel.create(
                self.user_id, score_category, 10
            )
        )
        self.job_class = (
            prod_validation_jobs_one_off
            .UserContributionProficiencyModelAuditOneOffJob)

    def test_standard_operation(self):
        expected_output = [
            u'[u\'fully-validated UserContributionProficiencyModel\', 1]']
        self.run_job_and_check_output(
            expected_output, sort=False, literal_eval=False)

    def test_model_with_created_on_greater_than_last_updated(self):
        self.model_instance.created_on = (
            self.model_instance.last_updated + datetime.timedelta(days=1))
        self.model_instance.update_timestamps()
        self.model_instance.put()
        expected_output = [(
            u'[u\'failed validation check for time field relation check '
            'of UserContributionProficiencyModel\', '
            '[u\'Entity id %s: The created_on field has a value '
            '%s which is greater than the value '
            '%s of last_updated field\']]') % (
                self.model_instance.id, self.model_instance.created_on,
                self.model_instance.last_updated
            )]
        self.run_job_and_check_output(
            expected_output, sort=False, literal_eval=False)

    def test_model_with_last_updated_greater_than_current_time(self):
        expected_output = [(
            u'[u\'failed validation check for current time check of '
            'UserContributionProficiencyModel\', '
            '[u\'Entity id %s: The last_updated field has a '
            'value %s which is greater than the time when the job was run\']]'
        ) % (self.model_instance.id, self.model_instance.last_updated)]

        mocked_datetime = datetime.datetime.utcnow() - datetime.timedelta(
            hours=13)
        with datastore_services.mock_datetime_for_datastore(mocked_datetime):
            self.run_job_and_check_output(
                expected_output, sort=False, literal_eval=False)

    def test_missing_user_settings_model_failure(self):
        user_models.UserSettingsModel.get_by_id(self.user_id).delete()
        expected_output = [
            (
                u'[u\'failed validation check for user_settings_ids '
                'field check of UserContributionProficiencyModel\', '
                '[u"Entity id %s: based on '
                'field user_settings_ids having value '
                '%s, expected model UserSettingsModel '
                'with id %s but it doesn\'t exist"]]') % (
                    self.model_instance.id, self.user_id, self.user_id)]
        self.run_job_and_check_output(
            expected_output, sort=False, literal_eval=False)

    def test_invalid_score(self):
        self.model_instance.score = -1
        self.model_instance.update_timestamps()
        self.model_instance.put()
        expected_output = [(
            u'[u\'failed validation check for score check of '
            'UserContributionProficiencyModel\', [u\'Entity id %s: '
            'Expected score to be non-negative, received -1.0\']]') % (
                self.model_instance.id)]
        self.run_job_and_check_output(
            expected_output, sort=False, literal_eval=False)


class UserContributionRightsModelValidatorTests(test_utils.AuditJobsTestBase):

    TRANSLATOR_EMAIL = 'translator@community.org'
    TRANSLATOR_USERNAME = 'translator'

    VOICE_ARTIST_EMAIL = 'voiceartist@community.org'
    VOICE_ARTIST_USERNAME = 'voiceartist'

    def setUp(self):
        super(UserContributionRightsModelValidatorTests, self).setUp()

        self.signup(self.TRANSLATOR_EMAIL, self.TRANSLATOR_USERNAME)
        self.translator_id = self.get_user_id_from_email(self.TRANSLATOR_EMAIL)
        self.signup(self.VOICE_ARTIST_EMAIL, self.VOICE_ARTIST_USERNAME)
        self.voice_artist_id = self.get_user_id_from_email(
            self.VOICE_ARTIST_EMAIL)

        user_services.allow_user_to_review_voiceover_in_language(
            self.translator_id, 'hi')
        user_services.allow_user_to_review_voiceover_in_language(
            self.voice_artist_id, 'hi')

        self.translator_model_instance = (
            user_models.UserContributionRightsModel.get_by_id(
                self.translator_id))
        self.voice_artist_model_instance = (
            user_models.UserContributionRightsModel.get_by_id(
                self.voice_artist_id))

        self.job_class = (
            prod_validation_jobs_one_off
            .UserContributionRightsModelAuditOneOffJob)

    def test_standard_operation(self):
        expected_output = [
            u'[u\'fully-validated UserContributionRightsModel\', 2]']
        self.run_job_and_check_output(
            expected_output, sort=False, literal_eval=False)

    def test_get_external_id_relationship_failure(self):
        user_models.UserSettingsModel.get_by_id(self.translator_id).delete()

        expected_output = [
            (
                u'[u\'failed validation check for user_settings_ids field '
                'check of UserContributionRightsModel\', [u"Entity id %s: '
                'based on field user_settings_ids having value %s, expected '
                'model UserSettingsModel with id %s but it doesn\'t exist"]]'
            ) % (self.translator_id, self.translator_id, self.translator_id),
            u'[u\'fully-validated UserContributionRightsModel\', 1]']
        self.run_job_and_check_output(
            expected_output, sort=True, literal_eval=False)

    def test_object_validation_failure(self):
        (
            self.translator_model_instance
            .can_review_voiceover_for_language_codes.append('invalid_lang_code')
        )
        self.translator_model_instance.update_timestamps()
        self.translator_model_instance.put()
        expected_output = [
            (
                u'[u\'failed validation check for domain object check of '
                'UserContributionRightsModel\', [u\'Entity id %s: Entity fails '
                'domain validation with the error Invalid language_code: '
                'invalid_lang_code\']]'
            ) % self.translator_id,
            u'[u\'fully-validated UserContributionRightsModel\', 1]']

        self.run_job_and_check_output(
            expected_output, sort=True, literal_eval=False)


class PendingDeletionRequestModelValidatorTests(test_utils.AuditJobsTestBase):

    def setUp(self):
        super(PendingDeletionRequestModelValidatorTests, self).setUp()

        self.signup(USER_EMAIL, USER_NAME)
        self.user_id = self.get_user_id_from_email(USER_EMAIL)

        user_services.update_user_role(
            self.user_id, feconf.ROLE_ID_TOPIC_MANAGER)
        self.user_actions = user_services.UserActionsInfo(self.user_id)

        wipeout_service.pre_delete_user(self.user_id)
        self.process_and_flush_pending_mapreduce_tasks()

        self.model_instance = (
            user_models.PendingDeletionRequestModel.get_by_id(self.user_id))

        self.job_class = (
            prod_validation_jobs_one_off
            .PendingDeletionRequestModelAuditOneOffJob)

    def test_standard_operation(self):
        expected_output = [
            u'[u\'fully-validated PendingDeletionRequestModel\', 1]']
        self.run_job_and_check_output(
            expected_output, sort=False, literal_eval=False)

    def test_model_with_created_on_greater_than_last_updated(self):
        self.model_instance.created_on = (
            self.model_instance.last_updated + datetime.timedelta(days=1))
        self.model_instance.update_timestamps()
        self.model_instance.put()
        expected_output = [(
            u'[u\'failed validation check for time field relation check '
            'of PendingDeletionRequestModel\', '
            '[u\'Entity id %s: The created_on field has a value '
            '%s which is greater than the value '
            '%s of last_updated field\']]') % (
                self.model_instance.id, self.model_instance.created_on,
                self.model_instance.last_updated
            )]
        self.run_job_and_check_output(
            expected_output, sort=False, literal_eval=False)

    def test_model_with_last_updated_greater_than_current_time(self):
        expected_output = [(
            u'[u\'failed validation check for current time check of '
            'PendingDeletionRequestModel\', '
            '[u\'Entity id %s: The last_updated field has a '
            'value %s which is greater than the time when the job was run\']]'
        ) % (self.model_instance.id, self.model_instance.last_updated)]

        mocked_datetime = datetime.datetime.utcnow() - datetime.timedelta(
            hours=13)
        with datastore_services.mock_datetime_for_datastore(mocked_datetime):
            self.run_job_and_check_output(
                expected_output, sort=False, literal_eval=False)

    def test_missing_user_settings_model_failure(self):
        user_models.UserSettingsModel.get_by_id(self.user_id).delete()
        expected_output = [
            (
                u'[u\'failed validation check for deleted '
                'user settings of PendingDeletionRequestModel\', '
                '[u\'Entity id %s: User settings model '
                'is not marked as deleted\']]') % (self.model_instance.id)]
        self.run_job_and_check_output(
            expected_output, sort=False, literal_eval=False)

    def test_user_settings_model_not_marked_deleted_failure(self):
        user_model = user_models.UserSettingsModel.get_by_id(self.user_id)
        user_model.deleted = False
        user_model.update_timestamps()
        user_model.put()
        expected_output = [
            (
                u'[u\'failed validation check for deleted '
                'user settings of PendingDeletionRequestModel\', '
                '[u\'Entity id %s: User settings model '
                'is not marked as deleted\']]') % (self.model_instance.id)]
        self.run_job_and_check_output(
            expected_output, sort=False, literal_eval=False)

    def test_incorrect_keys_in_activity_mappings(self):
        self.model_instance.pseudonymizable_entity_mappings = {
            models.NAMES.audit: {'some_id': 'id'}
        }
        self.model_instance.update_timestamps()
        self.model_instance.put()
        expected_output = [
            (
                u'[u\'failed validation check for correct '
                'pseudonymizable_entity_mappings check of '
                'PendingDeletionRequestModel\', [u"Entity id %s: '
                'pseudonymizable_entity_mappings contains keys '
                '[u\'audit\'] that are not allowed"]]') % self.user_id]
        self.run_job_and_check_output(
            expected_output, sort=False, literal_eval=False)


class DeletedUserModelValidatorTests(test_utils.AuditJobsTestBase):

    def setUp(self):
        super(DeletedUserModelValidatorTests, self).setUp()

        self.signup(USER_EMAIL, USER_NAME)
        self.user_id = self.get_user_id_from_email(USER_EMAIL)

        # Run the full user deletion process as it works when the user
        # pre-deletes itself via frontend and then is fully deleted via
        # subsequent cron jobs.
        wipeout_service.pre_delete_user(self.user_id)
        wipeout_service.run_user_deletion(
            wipeout_service.get_pending_deletion_request(self.user_id))
        wipeout_service.run_user_deletion_completion(
            wipeout_service.get_pending_deletion_request(self.user_id))

        self.model_instance = (
            user_models.DeletedUserModel.get_by_id(self.user_id))

        self.job_class = (
            prod_validation_jobs_one_off.DeletedUserModelAuditOneOffJob)

    def test_standard_operation(self):
        expected_output = [
            u'[u\'fully-validated DeletedUserModel\', 1]']
        self.run_job_and_check_output(
            expected_output, sort=False, literal_eval=False)

    def test_model_with_created_on_greater_than_last_updated(self):
        self.model_instance.created_on = (
            self.model_instance.last_updated + datetime.timedelta(days=1))
        self.model_instance.update_timestamps()
        self.model_instance.put()
        expected_output = [(
            u'[u\'failed validation check for time field relation check '
            'of DeletedUserModel\', '
            '[u\'Entity id %s: The created_on field has a value '
            '%s which is greater than the value '
            '%s of last_updated field\']]') % (
                self.model_instance.id, self.model_instance.created_on,
                self.model_instance.last_updated
            )]
        self.run_job_and_check_output(
            expected_output, sort=False, literal_eval=False)

    def test_model_with_last_updated_greater_than_current_time(self):
        expected_output = [(
            u'[u\'failed validation check for current time check of '
            'DeletedUserModel\', '
            '[u\'Entity id %s: The last_updated field has a '
            'value %s which is greater than the time when the job was run\']]'
        ) % (self.model_instance.id, self.model_instance.last_updated)]

        mocked_datetime = datetime.datetime.utcnow() - datetime.timedelta(
            hours=13)
        with datastore_services.mock_datetime_for_datastore(mocked_datetime):
            self.run_job_and_check_output(
                expected_output, sort=False, literal_eval=False)

    def test_existing_user_settings_model_failure(self):
        user_models.UserSettingsModel(
            id=self.user_id, email='email@email.com').put()
        expected_output = [
            (
                '[u\'failed validation check for '
                'user properly deleted of DeletedUserModel\', '
                '[u\'Entity id %s: The deletion verification fails\']]'
            ) % (self.model_instance.id)]
        self.run_job_and_check_output(
            expected_output, sort=False, literal_eval=False)

    def test_existing_feedback_email_reply_to_id_model_failure(self):
        email_models.GeneralFeedbackEmailReplyToIdModel(
            id='id', user_id=self.user_id, reply_to_id='id').put()
        expected_output = [
            (
                '[u\'failed validation check for '
                'user properly deleted of DeletedUserModel\', '
                '[u\'Entity id %s: The deletion verification fails\']]'
            ) % (self.model_instance.id)]
        self.run_job_and_check_output(
            expected_output, sort=False, literal_eval=False)


class PseudonymizedUserModelValidatorTests(test_utils.AuditJobsTestBase):

    def setUp(self):
        super(PseudonymizedUserModelValidatorTests, self).setUp()

        self.signup(USER_EMAIL, USER_NAME)
        self.user_id = self.get_user_id_from_email(USER_EMAIL)

        self.model_instance = (
            user_models.PseudonymizedUserModel(
                id=user_models.PseudonymizedUserModel.get_new_id('')))
        self.model_instance.update_timestamps()
        self.model_instance.put()

        self.job_class = (
            prod_validation_jobs_one_off.PseudonymizedUserModelAuditOneOffJob)

    def test_standard_operation(self):
        expected_output = [
            u'[u\'fully-validated PseudonymizedUserModel\', 1]']
        self.run_job_and_check_output(
            expected_output, sort=False, literal_eval=False)

    def test_model_with_created_on_greater_than_last_updated(self):
        self.model_instance.created_on = (
            self.model_instance.last_updated + datetime.timedelta(days=1))
        self.model_instance.update_timestamps()
        self.model_instance.put()
        expected_output = [(
            u'[u\'failed validation check for time field relation check '
            'of PseudonymizedUserModel\', '
            '[u\'Entity id %s: The created_on field has a value '
            '%s which is greater than the value '
            '%s of last_updated field\']]') % (
                self.model_instance.id, self.model_instance.created_on,
                self.model_instance.last_updated
            )]
        self.run_job_and_check_output(
            expected_output, sort=False, literal_eval=False)

    def test_model_with_last_updated_greater_than_current_time(self):
        expected_output = [(
            u'[u\'failed validation check for current time check of '
            'PseudonymizedUserModel\', '
            '[u\'Entity id %s: The last_updated field has a '
            'value %s which is greater than the time when the job was run\']]'
        ) % (self.model_instance.id, self.model_instance.last_updated)]

        mocked_datetime = datetime.datetime.utcnow() - datetime.timedelta(
            hours=13)
        with datastore_services.mock_datetime_for_datastore(mocked_datetime):
            self.run_job_and_check_output(
                expected_output, sort=False, literal_eval=False)

    def test_model_not_same_id_as_user(self):
        user_models.UserSettingsModel(
            id=self.model_instance.id,
            email='email@email.com',
            username='username').put()

        expected_output = [(
            '[u\'failed validation check for deleted user settings of '
            'PseudonymizedUserModel\', '
            '[u\'Entity id %s: User settings model exists\']]'
        ) % self.model_instance.id]

        self.run_job_and_check_output(
            expected_output, sort=False, literal_eval=False)


class DeletedUsernameModelValidatorTests(test_utils.AuditJobsTestBase):

    def setUp(self):
        super(DeletedUsernameModelValidatorTests, self).setUp()

        date_10_days_ago = (
            datetime.datetime.utcnow() - datetime.timedelta(days=10))
        with self.mock_datetime_utcnow(date_10_days_ago):
            self.signup(USER_EMAIL, USER_NAME)
        self.user_id = self.get_user_id_from_email(USER_EMAIL)

        # Run the full user deletion process as it works when the user
        # pre-deletes itself via frontend and then is fully deleted via
        # subsequent cron jobs.
        wipeout_service.pre_delete_user(self.user_id)
        wipeout_service.run_user_deletion(
            wipeout_service.get_pending_deletion_request(self.user_id))
        wipeout_service.run_user_deletion_completion(
            wipeout_service.get_pending_deletion_request(self.user_id))

        self.model_instance = (
            user_models.DeletedUsernameModel.get_by_id(
                utils.convert_to_hash(
                    USER_NAME, user_models.DeletedUsernameModel.ID_LENGTH)))

        self.job_class = (
            prod_validation_jobs_one_off.DeletedUsernameModelAuditOneOffJob)

    def test_standard_operation(self):
        expected_output = [
            u'[u\'fully-validated DeletedUsernameModel\', 1]']
        self.run_job_and_check_output(
            expected_output, sort=False, literal_eval=False)

    def test_model_with_created_on_greater_than_last_updated(self):
        self.model_instance.created_on = (
            self.model_instance.last_updated + datetime.timedelta(days=1))
        self.model_instance.update_timestamps()
        self.model_instance.put()
        expected_output = [(
            u'[u\'failed validation check for time field relation check '
            'of DeletedUsernameModel\', '
            '[u\'Entity id %s: The created_on field has a value '
            '%s which is greater than the value '
            '%s of last_updated field\']]') % (
                self.model_instance.id, self.model_instance.created_on,
                self.model_instance.last_updated
            )]
        self.run_job_and_check_output(
            expected_output, sort=False, literal_eval=False)

    def test_model_with_last_updated_greater_than_current_time(self):
        expected_output = [(
            u'[u\'failed validation check for current time check of '
            'DeletedUsernameModel\', '
            '[u\'Entity id %s: The last_updated field has a '
            'value %s which is greater than the time when the job was run\']]'
        ) % (self.model_instance.id, self.model_instance.last_updated)]

        mocked_datetime = datetime.datetime.utcnow() - datetime.timedelta(
            hours=13)
        with datastore_services.mock_datetime_for_datastore(mocked_datetime):
            self.run_job_and_check_output(
                expected_output, sort=False, literal_eval=False)<|MERGE_RESOLUTION|>--- conflicted
+++ resolved
@@ -81,1682 +81,6 @@
 ])
 
 
-<<<<<<< HEAD
-class CollectionModelValidatorTests(test_utils.AuditJobsTestBase):
-
-    def setUp(self):
-        super(CollectionModelValidatorTests, self).setUp()
-
-        self.signup(self.OWNER_EMAIL, self.OWNER_USERNAME)
-
-        self.owner_id = self.get_user_id_from_email(self.OWNER_EMAIL)
-
-        explorations = [exp_domain.Exploration.create_default_exploration(
-            '%s' % i,
-            title='title %d' % i,
-            category='category%d' % i,
-        ) for i in python_utils.RANGE(6)]
-
-        for exp in explorations:
-            exp_services.save_new_exploration(self.owner_id, exp)
-
-        language_codes = ['ar', 'en', 'en']
-
-        collections = [collection_domain.Collection.create_default_collection(
-            '%s' % i,
-            title='title %d' % i,
-            category='category%d' % i,
-            objective='objective%d' % i,
-            language_code=language_codes[i]
-        ) for i in python_utils.RANGE(3)]
-
-        for index, collection in enumerate(collections):
-            collection.add_node('%s' % (index * 2))
-            collection.add_node('%s' % (index * 2 + 1))
-            collection_services.save_new_collection(self.owner_id, collection)
-
-        self.model_instance_0 = collection_models.CollectionModel.get_by_id('0')
-        self.model_instance_1 = collection_models.CollectionModel.get_by_id('1')
-        self.model_instance_2 = collection_models.CollectionModel.get_by_id('2')
-
-        self.job_class = (
-            prod_validation_jobs_one_off.CollectionModelAuditOneOffJob)
-
-    def test_standard_operation(self):
-        collection_services.update_collection(
-            self.owner_id, '0', [{
-                'cmd': 'edit_collection_property',
-                'property_name': 'title',
-                'new_value': 'New title'
-            }], 'Changes.')
-
-        expected_output = [
-            u'[u\'fully-validated CollectionModel\', 3]']
-        self.run_job_and_check_output(
-            expected_output, sort=False, literal_eval=False)
-
-    def test_model_with_created_on_greater_than_last_updated(self):
-        self.model_instance_0.created_on = (
-            self.model_instance_0.last_updated + datetime.timedelta(days=1))
-        self.model_instance_0.commit(
-            feconf.SYSTEM_COMMITTER_ID, 'created_on test', [])
-        expected_output = [
-            (
-                u'[u\'failed validation check for time field relation check '
-                'of CollectionModel\', '
-                '[u\'Entity id %s: The created_on field has a value '
-                '%s which is greater than the value '
-                '%s of last_updated field\']]') % (
-                    self.model_instance_0.id,
-                    self.model_instance_0.created_on,
-                    self.model_instance_0.last_updated
-                ),
-            u'[u\'fully-validated CollectionModel\', 2]']
-        self.run_job_and_check_output(
-            expected_output, sort=True, literal_eval=False)
-
-    def test_model_with_last_updated_greater_than_current_time(self):
-        self.model_instance_1.delete(feconf.SYSTEM_COMMITTER_ID, 'delete')
-        self.model_instance_2.delete(feconf.SYSTEM_COMMITTER_ID, 'delete')
-        expected_output = [
-            '[u\'fully-validated CollectionModel\', 2]',
-            (
-                u'[u\'failed validation check for current time check of '
-                'CollectionModel\', '
-                '[u\'Entity id %s: The last_updated field has a '
-                'value %s which is greater than the time when '
-                'the job was run\']]'
-            ) % (self.model_instance_0.id, self.model_instance_0.last_updated)
-        ]
-
-        mocked_datetime = datetime.datetime.utcnow() - datetime.timedelta(
-            hours=13)
-        with datastore_services.mock_datetime_for_datastore(mocked_datetime):
-            self.run_job_and_check_output(
-                expected_output, sort=True, literal_eval=False)
-
-    def test_model_with_invalid_collection_schema(self):
-        expected_output = [
-            (
-                u'[u\'failed validation check for domain object check of '
-                'CollectionModel\', '
-                '[u\'Entity id %s: Entity fails domain validation with the '
-                'error Invalid language code: %s\']]'
-            ) % (self.model_instance_0.id, self.model_instance_0.language_code),
-            u'[u\'fully-validated CollectionModel\', 2]']
-        with self.swap(
-            constants, 'SUPPORTED_CONTENT_LANGUAGES', [{
-                'code': 'en', 'description': 'English'}]):
-            self.run_job_and_check_output(
-                expected_output, sort=True, literal_eval=False)
-
-    def test_private_collection_with_missing_title(self):
-        collection_services.update_collection(
-            self.owner_id, '0', [{
-                'cmd': 'edit_collection_property',
-                'property_name': 'title',
-                'new_value': ''
-            }], 'Changes.')
-        expected_output = [
-            u'[u\'fully-validated CollectionModel\', 3]']
-        self.run_job_and_check_output(
-            expected_output, sort=True, literal_eval=False)
-
-    def test_public_collection_with_missing_title(self):
-        collection_services.update_collection(
-            self.owner_id, '0', [{
-                'cmd': 'edit_collection_property',
-                'property_name': 'title',
-                'new_value': ''
-            }], 'Changes.')
-        owner = user_services.UserActionsInfo(self.owner_id)
-        rights_manager.publish_collection(owner, '0')
-        expected_output = [
-            (
-                u'[u\'failed validation check for domain object check of '
-                'CollectionModel\', [u\'Entity id 0: Entity fails '
-                'domain validation with the error A title must be specified '
-                'for the collection.\']]'
-            ),
-            u'[u\'fully-validated CollectionModel\', 2]']
-        self.run_job_and_check_output(
-            expected_output, sort=True, literal_eval=False)
-
-    def test_missing_exploration_model_failure(self):
-        exp_models.ExplorationModel.get_by_id('1').delete(
-            self.owner_id, '', [])
-        expected_output = [
-            (
-                u'[u\'failed validation check for '
-                'exploration_ids field check of CollectionModel\', '
-                '[u"Entity id 0: based on field exploration_ids having value '
-                '1, expected model ExplorationModel '
-                'with id 1 but it doesn\'t exist"]]'
-            ),
-            u'[u\'fully-validated CollectionModel\', 2]']
-        self.run_job_and_check_output(
-            expected_output, sort=True, literal_eval=False)
-
-    def test_missing_collection_commit_log_entry_model_failure(self):
-        collection_services.update_collection(
-            self.owner_id, '0', [{
-                'cmd': 'edit_collection_property',
-                'property_name': 'title',
-                'new_value': 'New title'
-            }], 'Changes.')
-        collection_models.CollectionCommitLogEntryModel.get_by_id(
-            'collection-0-1').delete()
-
-        expected_output = [
-            (
-                u'[u\'failed validation check for '
-                'collection_commit_log_entry_ids field check of '
-                'CollectionModel\', '
-                '[u"Entity id 0: based on field '
-                'collection_commit_log_entry_ids having value '
-                'collection-0-1, expected model CollectionCommitLogEntryModel '
-                'with id collection-0-1 but it doesn\'t exist"]]'),
-            u'[u\'fully-validated CollectionModel\', 2]']
-        self.run_job_and_check_output(
-            expected_output, sort=True, literal_eval=False)
-
-    def test_missing_summary_model_failure(self):
-        collection_models.CollectionSummaryModel.get_by_id('0').delete()
-
-        expected_output = [
-            (
-                u'[u\'failed validation check for collection_summary_ids '
-                'field check of CollectionModel\', '
-                '[u"Entity id 0: based on field collection_summary_ids '
-                'having value 0, expected model CollectionSummaryModel with '
-                'id 0 but it doesn\'t exist"]]'),
-            u'[u\'fully-validated CollectionModel\', 2]']
-        self.run_job_and_check_output(
-            expected_output, sort=True, literal_eval=False)
-
-    def test_missing_collection_rights_model_failure(self):
-        collection_models.CollectionRightsModel.get_by_id(
-            '0').delete(feconf.SYSTEM_COMMITTER_ID, '', [])
-
-        expected_output = [
-            (
-                u'[u\'failed validation check for collection_rights_ids '
-                'field check of CollectionModel\', '
-                '[u"Entity id 0: based on field collection_rights_ids having '
-                'value 0, expected model CollectionRightsModel with id 0 but '
-                'it doesn\'t exist"]]'),
-            u'[u\'fully-validated CollectionModel\', 2]']
-        self.run_job_and_check_output(
-            expected_output, sort=True, literal_eval=False)
-
-    def test_missing_snapshot_metadata_model_failure(self):
-        collection_models.CollectionSnapshotMetadataModel.get_by_id(
-            '0-1').delete()
-        expected_output = [
-            (
-                u'[u\'failed validation check for snapshot_metadata_ids '
-                'field check of CollectionModel\', '
-                '[u"Entity id 0: based on field snapshot_metadata_ids having '
-                'value 0-1, expected model CollectionSnapshotMetadataModel '
-                'with id 0-1 but it doesn\'t exist"]]'),
-            u'[u\'fully-validated CollectionModel\', 2]']
-        self.run_job_and_check_output(
-            expected_output, sort=True, literal_eval=False)
-
-    def test_missing_snapshot_content_model_failure(self):
-        collection_models.CollectionSnapshotContentModel.get_by_id(
-            '0-1').delete()
-        expected_output = [
-            (
-                u'[u\'failed validation check for snapshot_content_ids '
-                'field check of CollectionModel\', '
-                '[u"Entity id 0: based on field snapshot_content_ids having '
-                'value 0-1, expected model CollectionSnapshotContentModel '
-                'with id 0-1 but it doesn\'t exist"]]'),
-            u'[u\'fully-validated CollectionModel\', 2]']
-        self.run_job_and_check_output(
-            expected_output, sort=True, literal_eval=False)
-
-
-class CollectionSnapshotMetadataModelValidatorTests(
-        test_utils.AuditJobsTestBase):
-
-    PSEUDONYMOUS_ID = 'pid_' + 'a' * 32
-
-    def setUp(self):
-        super(CollectionSnapshotMetadataModelValidatorTests, self).setUp()
-
-        self.signup(self.OWNER_EMAIL, self.OWNER_USERNAME)
-        self.signup(USER_EMAIL, USER_NAME)
-
-        self.owner_id = self.get_user_id_from_email(self.OWNER_EMAIL)
-        self.user_id = self.get_user_id_from_email(USER_EMAIL)
-
-        explorations = [exp_domain.Exploration.create_default_exploration(
-            '%s' % i,
-            title='title %d' % i,
-            category='category%d' % i,
-        ) for i in python_utils.RANGE(6)]
-
-        for exp in explorations:
-            exp_services.save_new_exploration(self.owner_id, exp)
-
-        collections = [collection_domain.Collection.create_default_collection(
-            '%s' % i,
-            title='title %d' % i,
-            category='category%d' % i,
-            objective='objective%d' % i,
-        ) for i in python_utils.RANGE(3)]
-
-        for index, collection in enumerate(collections):
-            collection.add_node('%s' % (index * 2))
-            collection.add_node('%s' % (index * 2 + 1))
-            if collection.id != '0':
-                collection_services.save_new_collection(
-                    self.owner_id, collection)
-            else:
-                collection_services.save_new_collection(
-                    self.user_id, collection)
-
-        self.model_instance_0 = (
-            collection_models.CollectionSnapshotMetadataModel.get_by_id(
-                '0-1'))
-        self.model_instance_1 = (
-            collection_models.CollectionSnapshotMetadataModel.get_by_id(
-                '1-1'))
-        self.model_instance_2 = (
-            collection_models.CollectionSnapshotMetadataModel.get_by_id(
-                '2-1'))
-
-        self.job_class = (
-            prod_validation_jobs_one_off
-            .CollectionSnapshotMetadataModelAuditOneOffJob)
-
-    def test_standard_operation(self):
-        collection_services.update_collection(
-            self.owner_id, '0', [{
-                'cmd': 'edit_collection_property',
-                'property_name': 'title',
-                'new_value': 'New title'
-            }], 'Changes.')
-        expected_output = [
-            u'[u\'fully-validated CollectionSnapshotMetadataModel\', 4]']
-        self.run_job_and_check_output(
-            expected_output, sort=False, literal_eval=False)
-
-    def test_model_with_commiter_id_migration_bot(self):
-        self.model_instance_1.committer_id = feconf.MIGRATION_BOT_USER_ID
-        self.model_instance_1.update_timestamps(update_last_updated_time=False)
-        self.model_instance_1.put()
-
-        expected_output = [
-            u'[u\'fully-validated CollectionSnapshotMetadataModel\', 3]']
-        self.run_job_and_check_output(
-            expected_output, sort=False, literal_eval=False)
-
-    def test_model_with_pseudo_committer_id(self):
-        self.model_instance_1.committer_id = self.PSEUDONYMOUS_ID
-        self.model_instance_1.update_timestamps(update_last_updated_time=False)
-        self.model_instance_1.put()
-
-        expected_output = [
-            u'[u\'fully-validated CollectionSnapshotMetadataModel\', 3]']
-        self.run_job_and_check_output(
-            expected_output, sort=False, literal_eval=False)
-
-    def test_model_with_created_on_greater_than_last_updated(self):
-        self.model_instance_0.created_on = (
-            self.model_instance_0.last_updated + datetime.timedelta(days=1))
-        self.model_instance_0.update_timestamps()
-        self.model_instance_0.put()
-        expected_output = [(
-            u'[u\'failed validation check for time field relation check '
-            'of CollectionSnapshotMetadataModel\', '
-            '[u\'Entity id %s: The created_on field has a value '
-            '%s which is greater than the value '
-            '%s of last_updated field\']]') % (
-                self.model_instance_0.id,
-                self.model_instance_0.created_on,
-                self.model_instance_0.last_updated
-            ), (
-                u'[u\'fully-validated '
-                'CollectionSnapshotMetadataModel\', 2]')]
-        self.run_job_and_check_output(
-            expected_output, sort=True, literal_eval=False)
-
-    def test_model_with_last_updated_greater_than_current_time(self):
-        self.model_instance_1.delete()
-        self.model_instance_2.delete()
-        expected_output = [(
-            u'[u\'failed validation check for current time check of '
-            'CollectionSnapshotMetadataModel\', '
-            '[u\'Entity id %s: The last_updated field has a '
-            'value %s which is greater than the time when the job was run\']]'
-        ) % (self.model_instance_0.id, self.model_instance_0.last_updated)]
-
-        mocked_datetime = datetime.datetime.utcnow() - datetime.timedelta(
-            hours=13)
-        with datastore_services.mock_datetime_for_datastore(mocked_datetime):
-            self.run_job_and_check_output(
-                expected_output, sort=True, literal_eval=False)
-
-    def test_missing_collection_model_failure(self):
-        collection_models.CollectionModel.get_by_id('0').delete(
-            self.user_id, '', [])
-        expected_output = [
-            (
-                u'[u\'failed validation check for collection_ids '
-                'field check of CollectionSnapshotMetadataModel\', '
-                '[u"Entity id 0-1: based on field collection_ids '
-                'having value 0, expected model CollectionModel with '
-                'id 0 but it doesn\'t exist", u"Entity id 0-2: based on field '
-                'collection_ids having value 0, expected model '
-                'CollectionModel with id 0 but it doesn\'t exist"]]'
-            ), (
-                u'[u\'fully-validated '
-                'CollectionSnapshotMetadataModel\', 2]')]
-        self.run_job_and_check_output(
-            expected_output, sort=True, literal_eval=False)
-
-    def test_missing_committer_model_failure(self):
-        user_models.UserSettingsModel.get_by_id(self.user_id).delete()
-        expected_output = [
-            (
-                u'[u\'failed validation check for committer_ids field '
-                'check of CollectionSnapshotMetadataModel\', '
-                '[u"Entity id 0-1: based on field committer_ids having '
-                'value %s, expected model UserSettingsModel with id %s '
-                'but it doesn\'t exist"]]'
-            ) % (self.user_id, self.user_id), (
-                u'[u\'fully-validated '
-                'CollectionSnapshotMetadataModel\', 2]')]
-        self.run_job_and_check_output(
-            expected_output, sort=True, literal_eval=False)
-
-    def test_invalid_collection_version_in_model_id(self):
-        model_with_invalid_version_in_id = (
-            collection_models.CollectionSnapshotMetadataModel(
-                id='0-3', committer_id=self.owner_id, commit_type='edit',
-                commit_message='msg', commit_cmds=[{}]))
-        model_with_invalid_version_in_id.update_timestamps()
-        model_with_invalid_version_in_id.put()
-        expected_output = [
-            (
-                u'[u\'failed validation check for collection model '
-                'version check of CollectionSnapshotMetadataModel\', '
-                '[u\'Entity id 0-3: Collection model corresponding to '
-                'id 0 has a version 1 which is less than the version 3 in '
-                'snapshot metadata model id\']]'
-            ), (
-                u'[u\'fully-validated CollectionSnapshotMetadataModel\', '
-                '3]')]
-        self.run_job_and_check_output(
-            expected_output, sort=True, literal_eval=False)
-
-    def test_model_with_invalid_commit_cmd_schmea(self):
-        self.model_instance_0.commit_cmds = [{
-            'cmd': 'add_collection_node',
-        }, {
-            'cmd': 'delete_collection_node',
-            'invalid_attribute': 'invalid'
-        }]
-        self.model_instance_0.update_timestamps()
-        self.model_instance_0.put()
-        expected_output = [
-            (
-                u'[u\'failed validation check for commit cmd '
-                'delete_collection_node check of '
-                'CollectionSnapshotMetadataModel\', '
-                '[u"Entity id 0-1: Commit command domain validation '
-                'for command: {u\'cmd\': u\'delete_collection_node\', '
-                'u\'invalid_attribute\': u\'invalid\'} failed with error: '
-                'The following required attributes are missing: '
-                'exploration_id, The following extra attributes '
-                'are present: invalid_attribute"]]'
-            ), (
-                u'[u\'failed validation check for commit cmd '
-                'add_collection_node check of '
-                'CollectionSnapshotMetadataModel\', '
-                '[u"Entity id 0-1: Commit command domain validation '
-                'for command: {u\'cmd\': u\'add_collection_node\'} failed '
-                'with error: The following required attributes are '
-                'missing: exploration_id"]]'
-            ), u'[u\'fully-validated CollectionSnapshotMetadataModel\', 2]']
-        self.run_job_and_check_output(
-            expected_output, sort=True, literal_eval=False)
-
-
-class CollectionSnapshotContentModelValidatorTests(
-        test_utils.AuditJobsTestBase):
-
-    def setUp(self):
-        super(CollectionSnapshotContentModelValidatorTests, self).setUp()
-
-        self.signup(self.OWNER_EMAIL, self.OWNER_USERNAME)
-
-        self.owner_id = self.get_user_id_from_email(self.OWNER_EMAIL)
-        explorations = [exp_domain.Exploration.create_default_exploration(
-            '%s' % i,
-            title='title %d' % i,
-            category='category%d' % i,
-        ) for i in python_utils.RANGE(6)]
-
-        for exp in explorations:
-            exp_services.save_new_exploration(self.owner_id, exp)
-
-        collections = [collection_domain.Collection.create_default_collection(
-            '%s' % i,
-            title='title %d' % i,
-            category='category%d' % i,
-            objective='objective%d' % i,
-        ) for i in python_utils.RANGE(3)]
-
-        for index, collection in enumerate(collections):
-            collection.add_node('%s' % (index * 2))
-            collection.add_node('%s' % (index * 2 + 1))
-            collection_services.save_new_collection(self.owner_id, collection)
-
-        self.model_instance_0 = (
-            collection_models.CollectionSnapshotContentModel.get_by_id(
-                '0-1'))
-        self.model_instance_1 = (
-            collection_models.CollectionSnapshotContentModel.get_by_id(
-                '1-1'))
-        self.model_instance_2 = (
-            collection_models.CollectionSnapshotContentModel.get_by_id(
-                '2-1'))
-
-        self.job_class = (
-            prod_validation_jobs_one_off
-            .CollectionSnapshotContentModelAuditOneOffJob)
-
-    def test_standard_operation(self):
-        collection_services.update_collection(
-            self.owner_id, '0', [{
-                'cmd': 'edit_collection_property',
-                'property_name': 'title',
-                'new_value': 'New title'
-            }], 'Changes.')
-        expected_output = [
-            u'[u\'fully-validated CollectionSnapshotContentModel\', 4]']
-        self.run_job_and_check_output(
-            expected_output, sort=False, literal_eval=False)
-
-    def test_model_with_created_on_greater_than_last_updated(self):
-        self.model_instance_0.created_on = (
-            self.model_instance_0.last_updated + datetime.timedelta(days=1))
-        self.model_instance_0.update_timestamps()
-        self.model_instance_0.put()
-        expected_output = [(
-            u'[u\'failed validation check for time field relation check '
-            'of CollectionSnapshotContentModel\', '
-            '[u\'Entity id %s: The created_on field has a value '
-            '%s which is greater than the value '
-            '%s of last_updated field\']]') % (
-                self.model_instance_0.id,
-                self.model_instance_0.created_on,
-                self.model_instance_0.last_updated
-            ), (
-                u'[u\'fully-validated '
-                'CollectionSnapshotContentModel\', 2]')]
-        self.run_job_and_check_output(
-            expected_output, sort=True, literal_eval=False)
-
-    def test_model_with_last_updated_greater_than_current_time(self):
-        self.model_instance_1.delete()
-        self.model_instance_2.delete()
-        expected_output = [(
-            u'[u\'failed validation check for current time check of '
-            'CollectionSnapshotContentModel\', '
-            '[u\'Entity id %s: The last_updated field has a '
-            'value %s which is greater than the time when the job was run\']]'
-        ) % (self.model_instance_0.id, self.model_instance_0.last_updated)]
-
-        mocked_datetime = datetime.datetime.utcnow() - datetime.timedelta(
-            hours=13)
-        with datastore_services.mock_datetime_for_datastore(mocked_datetime):
-            self.run_job_and_check_output(
-                expected_output, sort=True, literal_eval=False)
-
-    def test_missing_collection_model_failure(self):
-        collection_models.CollectionModel.get_by_id('0').delete(
-            self.owner_id, '', [])
-        expected_output = [
-            (
-                u'[u\'failed validation check for collection_ids '
-                'field check of CollectionSnapshotContentModel\', '
-                '[u"Entity id 0-1: based on field collection_ids '
-                'having value 0, expected model CollectionModel with '
-                'id 0 but it doesn\'t exist", u"Entity id 0-2: based on field '
-                'collection_ids having value 0, expected model '
-                'CollectionModel with id 0 but it doesn\'t exist"]]'
-            ), (
-                u'[u\'fully-validated '
-                'CollectionSnapshotContentModel\', 2]')]
-        self.run_job_and_check_output(
-            expected_output, sort=True, literal_eval=False)
-
-    def test_invalid_collection_version_in_model_id(self):
-        model_with_invalid_version_in_id = (
-            collection_models.CollectionSnapshotContentModel(
-                id='0-3'))
-        model_with_invalid_version_in_id.content = {}
-        model_with_invalid_version_in_id.update_timestamps()
-        model_with_invalid_version_in_id.put()
-        expected_output = [
-            (
-                u'[u\'failed validation check for collection model '
-                'version check of CollectionSnapshotContentModel\', '
-                '[u\'Entity id 0-3: Collection model corresponding to '
-                'id 0 has a version 1 which is less than '
-                'the version 3 in snapshot content model id\']]'
-            ), (
-                u'[u\'fully-validated CollectionSnapshotContentModel\', '
-                '3]')]
-        self.run_job_and_check_output(
-            expected_output, sort=True, literal_eval=False)
-
-
-class CollectionRightsModelValidatorTests(test_utils.AuditJobsTestBase):
-
-    def setUp(self):
-        super(CollectionRightsModelValidatorTests, self).setUp()
-
-        self.signup(self.OWNER_EMAIL, self.OWNER_USERNAME)
-        self.signup(USER_EMAIL, USER_NAME)
-
-        self.user_id = self.get_user_id_from_email(USER_EMAIL)
-        self.owner_id = self.get_user_id_from_email(self.OWNER_EMAIL)
-        self.owner = user_services.UserActionsInfo(self.owner_id)
-
-        editor_email = 'user@editor.com'
-        viewer_email = 'user@viewer.com'
-
-        self.signup(editor_email, 'editor')
-        self.signup(viewer_email, 'viewer')
-
-        self.editor_id = self.get_user_id_from_email(editor_email)
-        self.viewer_id = self.get_user_id_from_email(viewer_email)
-
-        explorations = [exp_domain.Exploration.create_default_exploration(
-            '%s' % i,
-            title='title %d' % i,
-            category='category%d' % i,
-        ) for i in python_utils.RANGE(6)]
-
-        for exp in explorations:
-            exp_services.save_new_exploration(self.owner_id, exp)
-
-        collections = [collection_domain.Collection.create_default_collection(
-            '%s' % i,
-            title='title %d' % i,
-            category='category%d' % i,
-            objective='objective%d' % i,
-        ) for i in python_utils.RANGE(3)]
-
-        for index, collection in enumerate(collections):
-            collection.add_node('%s' % (index * 2))
-            collection.add_node('%s' % (index * 2 + 1))
-            collection_services.save_new_collection(self.owner_id, collection)
-
-        rights_manager.assign_role_for_collection(
-            self.owner, '0', self.editor_id, rights_domain.ROLE_EDITOR)
-
-        rights_manager.assign_role_for_collection(
-            self.owner, '2', self.viewer_id, rights_domain.ROLE_VIEWER)
-
-        self.model_instance_0 = (
-            collection_models.CollectionRightsModel.get_by_id('0'))
-        self.model_instance_1 = (
-            collection_models.CollectionRightsModel.get_by_id('1'))
-        self.model_instance_2 = (
-            collection_models.CollectionRightsModel.get_by_id('2'))
-
-        self.job_class = (
-            prod_validation_jobs_one_off.CollectionRightsModelAuditOneOffJob)
-
-    def test_standard_operation(self):
-        rights_manager.publish_collection(self.owner, '0')
-        expected_output = [
-            u'[u\'fully-validated CollectionRightsModel\', 3]']
-        self.run_job_and_check_output(
-            expected_output, sort=False, literal_eval=False)
-
-    def test_model_with_created_on_greater_than_last_updated(self):
-        self.model_instance_0.created_on = (
-            self.model_instance_0.last_updated + datetime.timedelta(days=1))
-        self.model_instance_0.commit(
-            feconf.SYSTEM_COMMITTER_ID, 'created_on test', [])
-        expected_output = [(
-            u'[u\'failed validation check for time field relation check '
-            'of CollectionRightsModel\', '
-            '[u\'Entity id %s: The created_on field has a value '
-            '%s which is greater than the value '
-            '%s of last_updated field\']]') % (
-                self.model_instance_0.id,
-                self.model_instance_0.created_on,
-                self.model_instance_0.last_updated
-            ), u'[u\'fully-validated CollectionRightsModel\', 2]']
-        self.run_job_and_check_output(
-            expected_output, sort=True, literal_eval=False)
-
-    def test_model_with_last_updated_greater_than_current_time(self):
-        self.model_instance_1.delete(feconf.SYSTEM_COMMITTER_ID, 'delete')
-        self.model_instance_2.delete(feconf.SYSTEM_COMMITTER_ID, 'delete')
-        expected_output = [
-            '[u\'fully-validated CollectionRightsModel\', 2]',
-            (
-                u'[u\'failed validation check for current time check of '
-                'CollectionRightsModel\', '
-                '[u\'Entity id %s: The last_updated field has a '
-                'value %s which is greater than the time when '
-                'the job was run\']]'
-            ) % (self.model_instance_0.id, self.model_instance_0.last_updated)
-        ]
-
-        mocked_datetime = datetime.datetime.utcnow() - datetime.timedelta(
-            hours=13)
-        with datastore_services.mock_datetime_for_datastore(mocked_datetime):
-            self.run_job_and_check_output(
-                expected_output, sort=True, literal_eval=False)
-
-    def test_model_with_first_published_datetime_greater_than_current_time(
-            self):
-        rights_manager.publish_collection(self.owner, '0')
-        rights_manager.publish_collection(self.owner, '1')
-        self.model_instance_0.first_published_msec = (
-            self.model_instance_0.first_published_msec * 1000000.0)
-        self.model_instance_0.commit(feconf.SYSTEM_COMMITTER_ID, '', [])
-        expected_output = [
-            (
-                u'[u\'failed validation check for first published msec check '
-                'of CollectionRightsModel\', '
-                '[u\'Entity id 0: The first_published_msec field has a '
-                'value %s which is greater than the time when the job was '
-                'run\']]'
-            ) % (self.model_instance_0.first_published_msec),
-            u'[u\'fully-validated CollectionRightsModel\', 2]']
-        self.run_job_and_check_output(
-            expected_output, sort=True, literal_eval=False)
-
-    def test_missing_collection_model_failure(self):
-        collection_models.CollectionModel.get_by_id('0').delete(
-            feconf.SYSTEM_COMMITTER_ID, '', [])
-        expected_output = [
-            (
-                u'[u\'failed validation check for collection_ids '
-                'field check of CollectionRightsModel\', '
-                '[u"Entity id 0: based on field collection_ids having '
-                'value 0, expected model CollectionModel with id 0 but '
-                'it doesn\'t exist"]]'),
-            u'[u\'fully-validated CollectionRightsModel\', 2]']
-        self.run_job_and_check_output(
-            expected_output, sort=True, literal_eval=False)
-
-    def test_missing_owner_user_model_failure(self):
-        rights_manager.assign_role_for_collection(
-            self.owner, '0', self.user_id, rights_domain.ROLE_OWNER)
-        user_models.UserSettingsModel.get_by_id(self.user_id).delete()
-        expected_output = [
-            (
-                u'[u\'failed validation check for owner_user_ids '
-                'field check of CollectionRightsModel\', '
-                '[u"Entity id 0: based on field owner_user_ids having '
-                'value %s, expected model UserSettingsModel with id %s '
-                'but it doesn\'t exist"]]') % (self.user_id, self.user_id),
-            u'[u\'fully-validated CollectionRightsModel\', 2]']
-        self.run_job_and_check_output(
-            expected_output, sort=True, literal_eval=False)
-
-    def test_missing_editor_user_model_failure(self):
-        user_models.UserSettingsModel.get_by_id(self.editor_id).delete()
-        expected_output = [
-            (
-                u'[u\'failed validation check for editor_user_ids '
-                'field check of CollectionRightsModel\', '
-                '[u"Entity id 0: based on field editor_user_ids having '
-                'value %s, expected model UserSettingsModel with id %s but '
-                'it doesn\'t exist"]]') % (
-                    self.editor_id, self.editor_id),
-            u'[u\'fully-validated CollectionRightsModel\', 2]']
-        self.run_job_and_check_output(
-            expected_output, sort=True, literal_eval=False)
-
-    def test_missing_viewer_user_model_failure(self):
-        user_models.UserSettingsModel.get_by_id(self.viewer_id).delete()
-        expected_output = [
-            (
-                u'[u\'failed validation check for viewer_user_ids '
-                'field check of CollectionRightsModel\', '
-                '[u"Entity id 2: based on field viewer_user_ids having '
-                'value %s, expected model UserSettingsModel with id %s but '
-                'it doesn\'t exist"]]') % (
-                    self.viewer_id, self.viewer_id),
-            u'[u\'fully-validated CollectionRightsModel\', 2]']
-        self.run_job_and_check_output(
-            expected_output, sort=True, literal_eval=False)
-
-    def test_missing_snapshot_metadata_model_failure(self):
-        collection_models.CollectionRightsSnapshotMetadataModel.get_by_id(
-            '0-1').delete()
-        expected_output = [
-            (
-                u'[u\'failed validation check for snapshot_metadata_ids '
-                'field check of CollectionRightsModel\', '
-                '[u"Entity id 0: based on field snapshot_metadata_ids having '
-                'value 0-1, expected model '
-                'CollectionRightsSnapshotMetadataModel '
-                'with id 0-1 but it doesn\'t exist"]]'
-            ),
-            u'[u\'fully-validated CollectionRightsModel\', 2]']
-        self.run_job_and_check_output(
-            expected_output, sort=True, literal_eval=False)
-
-    def test_missing_snapshot_content_model_failure(self):
-        collection_models.CollectionRightsSnapshotContentModel.get_by_id(
-            '0-1').delete()
-        expected_output = [
-            (
-                u'[u\'failed validation check for snapshot_content_ids '
-                'field check of CollectionRightsModel\', '
-                '[u"Entity id 0: based on field snapshot_content_ids having '
-                'value 0-1, expected model '
-                'CollectionRightsSnapshotContentModel with id 0-1 but it '
-                'doesn\'t exist"]]'),
-            u'[u\'fully-validated CollectionRightsModel\', 2]']
-        self.run_job_and_check_output(
-            expected_output, sort=True, literal_eval=False)
-
-
-class CollectionRightsSnapshotMetadataModelValidatorTests(
-        test_utils.AuditJobsTestBase):
-
-    PSEUDONYMOUS_ID = 'pid_' + 'a' * 32
-
-    def setUp(self):
-        super(CollectionRightsSnapshotMetadataModelValidatorTests, self).setUp(
-            )
-
-        self.signup(self.OWNER_EMAIL, self.OWNER_USERNAME)
-        self.signup(USER_EMAIL, USER_NAME)
-
-        self.owner_id = self.get_user_id_from_email(self.OWNER_EMAIL)
-        self.user_id = self.get_user_id_from_email(USER_EMAIL)
-
-        explorations = [exp_domain.Exploration.create_default_exploration(
-            '%s' % i,
-            title='title %d' % i,
-            category='category%d' % i,
-        ) for i in python_utils.RANGE(6)]
-
-        for exp in explorations:
-            exp_services.save_new_exploration(self.owner_id, exp)
-
-        collections = [collection_domain.Collection.create_default_collection(
-            '%s' % i,
-            title='title %d' % i,
-            category='category%d' % i,
-            objective='objective%d' % i,
-        ) for i in python_utils.RANGE(3)]
-
-        for index, collection in enumerate(collections):
-            collection.add_node('%s' % (index * 2))
-            collection.add_node('%s' % (index * 2 + 1))
-            if collection.id != '0':
-                collection_services.save_new_collection(
-                    self.owner_id, collection)
-            else:
-                collection_services.save_new_collection(
-                    self.user_id, collection)
-
-        self.model_instance_0 = (
-            collection_models.CollectionRightsSnapshotMetadataModel.get_by_id(
-                '0-1'))
-        self.model_instance_1 = (
-            collection_models.CollectionRightsSnapshotMetadataModel.get_by_id(
-                '1-1'))
-        self.model_instance_2 = (
-            collection_models.CollectionRightsSnapshotMetadataModel.get_by_id(
-                '2-1'))
-
-        self.job_class = (
-            prod_validation_jobs_one_off
-            .CollectionRightsSnapshotMetadataModelAuditOneOffJob)
-
-    def test_standard_operation(self):
-        expected_output = [
-            u'[u\'fully-validated CollectionRightsSnapshotMetadataModel\', 3]']
-        self.run_job_and_check_output(
-            expected_output, sort=False, literal_eval=False)
-
-    def test_model_with_commiter_id_migration_bot(self):
-        self.model_instance_1.committer_id = feconf.MIGRATION_BOT_USER_ID
-        self.model_instance_1.update_timestamps(update_last_updated_time=False)
-        self.model_instance_1.put()
-
-        expected_output = [
-            u'[u\'fully-validated CollectionRightsSnapshotMetadataModel\', 3]']
-        self.run_job_and_check_output(
-            expected_output, sort=False, literal_eval=False)
-
-    def test_model_with_pseudo_committer_id(self):
-        self.model_instance_1.committer_id = self.PSEUDONYMOUS_ID
-        self.model_instance_1.update_timestamps(update_last_updated_time=False)
-        self.model_instance_1.put()
-
-        expected_output = [
-            u'[u\'fully-validated CollectionRightsSnapshotMetadataModel\', 3]']
-        self.run_job_and_check_output(
-            expected_output, sort=False, literal_eval=False)
-
-    def test_model_with_created_on_greater_than_last_updated(self):
-        self.model_instance_0.created_on = (
-            self.model_instance_0.last_updated + datetime.timedelta(days=1))
-        self.model_instance_0.update_timestamps()
-        self.model_instance_0.put()
-        expected_output = [(
-            u'[u\'failed validation check for time field relation check '
-            'of CollectionRightsSnapshotMetadataModel\', '
-            '[u\'Entity id %s: The created_on field has a value '
-            '%s which is greater than the value '
-            '%s of last_updated field\']]') % (
-                self.model_instance_0.id,
-                self.model_instance_0.created_on,
-                self.model_instance_0.last_updated
-            ), (
-                u'[u\'fully-validated '
-                'CollectionRightsSnapshotMetadataModel\', 2]')]
-        self.run_job_and_check_output(
-            expected_output, sort=True, literal_eval=False)
-
-    def test_model_with_last_updated_greater_than_current_time(self):
-        self.model_instance_1.delete()
-        self.model_instance_2.delete()
-        expected_output = [(
-            u'[u\'failed validation check for current time check of '
-            'CollectionRightsSnapshotMetadataModel\', '
-            '[u\'Entity id %s: The last_updated field has a '
-            'value %s which is greater than the time when the job was run\']]'
-        ) % (self.model_instance_0.id, self.model_instance_0.last_updated)]
-
-        mocked_datetime = datetime.datetime.utcnow() - datetime.timedelta(
-            hours=13)
-        with datastore_services.mock_datetime_for_datastore(mocked_datetime):
-            self.run_job_and_check_output(
-                expected_output, sort=True, literal_eval=False)
-
-    def test_missing_collection_rights_model_failure(self):
-        collection_models.CollectionRightsModel.get_by_id('0').delete(
-            self.user_id, '', [])
-        expected_output = [
-            (
-                u'[u\'failed validation check for collection_rights_ids '
-                'field check of CollectionRightsSnapshotMetadataModel\', '
-                '[u"Entity id 0-1: based on field collection_rights_ids '
-                'having value 0, expected model CollectionRightsModel with '
-                'id 0 but it doesn\'t exist", u"Entity id 0-2: based on field '
-                'collection_rights_ids having value 0, expected model '
-                'CollectionRightsModel with id 0 but it doesn\'t exist"]]'
-            ), (
-                u'[u\'fully-validated '
-                'CollectionRightsSnapshotMetadataModel\', 2]')]
-        self.run_job_and_check_output(
-            expected_output, sort=True, literal_eval=False)
-
-    def test_missing_committer_model_failure(self):
-        user_models.UserSettingsModel.get_by_id(self.user_id).delete()
-        expected_output = [
-            (
-                u'[u\'failed validation check for committer_ids field '
-                'check of CollectionRightsSnapshotMetadataModel\', '
-                '[u"Entity id 0-1: based on field committer_ids having '
-                'value %s, expected model UserSettingsModel with id %s '
-                'but it doesn\'t exist"]]'
-            ) % (self.user_id, self.user_id), (
-                u'[u\'fully-validated '
-                'CollectionRightsSnapshotMetadataModel\', 2]')]
-        self.run_job_and_check_output(
-            expected_output, sort=True, literal_eval=False)
-
-    def test_invalid_collection_version_in_model_id(self):
-        model_with_invalid_version_in_id = (
-            collection_models.CollectionRightsSnapshotMetadataModel(
-                id='0-3', committer_id=self.owner_id, commit_type='edit',
-                commit_message='msg', commit_cmds=[{}]))
-        model_with_invalid_version_in_id.update_timestamps()
-        model_with_invalid_version_in_id.put()
-        expected_output = [
-            (
-                u'[u\'failed validation check for collection rights model '
-                'version check of CollectionRightsSnapshotMetadataModel\', '
-                '[u\'Entity id 0-3: CollectionRights model corresponding to '
-                'id 0 has a version 1 which is less than the version 3 in '
-                'snapshot metadata model id\']]'
-            ), (
-                u'[u\'fully-validated '
-                'CollectionRightsSnapshotMetadataModel\', 3]')]
-        self.run_job_and_check_output(
-            expected_output, sort=True, literal_eval=False)
-
-    def test_model_with_invalid_commit_cmd_schmea(self):
-        self.model_instance_0.commit_cmds = [{
-            'cmd': 'change_collection_status',
-            'old_status': rights_domain.ACTIVITY_STATUS_PUBLIC,
-        }, {
-            'cmd': 'release_ownership',
-            'invalid_attribute': 'invalid'
-        }]
-        self.model_instance_0.update_timestamps()
-        self.model_instance_0.put()
-        expected_output = [
-            (
-                u'[u\'failed validation check for commit cmd '
-                'change_collection_status check of '
-                'CollectionRightsSnapshotMetadataModel\', '
-                '[u"Entity id 0-1: Commit command domain validation for '
-                'command: {u\'old_status\': u\'public\', '
-                'u\'cmd\': u\'change_collection_status\'} failed with error: '
-                'The following required attributes are missing: '
-                'new_status"]]'
-            ), (
-                u'[u\'failed validation check for commit cmd '
-                'release_ownership check of '
-                'CollectionRightsSnapshotMetadataModel\', '
-                '[u"Entity id 0-1: Commit command domain validation '
-                'for command: {u\'cmd\': u\'release_ownership\', '
-                'u\'invalid_attribute\': u\'invalid\'} failed with error: '
-                'The following extra attributes are present: '
-                'invalid_attribute"]]'
-            ), (
-                u'[u\'fully-validated '
-                'CollectionRightsSnapshotMetadataModel\', 2]')]
-        self.run_job_and_check_output(
-            expected_output, sort=True, literal_eval=False)
-
-
-class CollectionRightsSnapshotContentModelValidatorTests(
-        test_utils.AuditJobsTestBase):
-
-    def setUp(self):
-        super(CollectionRightsSnapshotContentModelValidatorTests, self).setUp(
-            )
-
-        self.signup(self.OWNER_EMAIL, self.OWNER_USERNAME)
-
-        self.owner_id = self.get_user_id_from_email(self.OWNER_EMAIL)
-
-        explorations = [exp_domain.Exploration.create_default_exploration(
-            '%s' % i,
-            title='title %d' % i,
-            category='category%d' % i,
-        ) for i in python_utils.RANGE(6)]
-
-        for exp in explorations:
-            exp_services.save_new_exploration(self.owner_id, exp)
-
-        collections = [collection_domain.Collection.create_default_collection(
-            '%s' % i,
-            title='title %d' % i,
-            category='category%d' % i,
-            objective='objective%d' % i,
-        ) for i in python_utils.RANGE(3)]
-
-        for index, collection in enumerate(collections):
-            collection.add_node('%s' % (index * 2))
-            collection.add_node('%s' % (index * 2 + 1))
-            collection_services.save_new_collection(self.owner_id, collection)
-
-        self.model_instance_0 = (
-            collection_models.CollectionRightsSnapshotContentModel.get_by_id(
-                '0-1'))
-        self.model_instance_1 = (
-            collection_models.CollectionRightsSnapshotContentModel.get_by_id(
-                '1-1'))
-        self.model_instance_2 = (
-            collection_models.CollectionRightsSnapshotContentModel.get_by_id(
-                '2-1'))
-
-        self.job_class = (
-            prod_validation_jobs_one_off
-            .CollectionRightsSnapshotContentModelAuditOneOffJob)
-
-    def test_standard_operation(self):
-        expected_output = [
-            u'[u\'fully-validated CollectionRightsSnapshotContentModel\', 3]']
-        self.run_job_and_check_output(
-            expected_output, sort=False, literal_eval=False)
-
-    def test_model_with_created_on_greater_than_last_updated(self):
-        self.model_instance_0.created_on = (
-            self.model_instance_0.last_updated + datetime.timedelta(days=1))
-        self.model_instance_0.update_timestamps()
-        self.model_instance_0.put()
-        expected_output = [(
-            u'[u\'failed validation check for time field relation check '
-            'of CollectionRightsSnapshotContentModel\', '
-            '[u\'Entity id %s: The created_on field has a value '
-            '%s which is greater than the value '
-            '%s of last_updated field\']]') % (
-                self.model_instance_0.id,
-                self.model_instance_0.created_on,
-                self.model_instance_0.last_updated
-            ), (
-                u'[u\'fully-validated '
-                'CollectionRightsSnapshotContentModel\', 2]')]
-        self.run_job_and_check_output(
-            expected_output, sort=True, literal_eval=False)
-
-    def test_model_with_last_updated_greater_than_current_time(self):
-        self.model_instance_1.delete()
-        self.model_instance_2.delete()
-        expected_output = [(
-            u'[u\'failed validation check for current time check of '
-            'CollectionRightsSnapshotContentModel\', '
-            '[u\'Entity id %s: The last_updated field has a '
-            'value %s which is greater than the time when the job was run\']]'
-        ) % (self.model_instance_0.id, self.model_instance_0.last_updated)]
-
-        mocked_datetime = datetime.datetime.utcnow() - datetime.timedelta(
-            hours=13)
-        with datastore_services.mock_datetime_for_datastore(mocked_datetime):
-            self.run_job_and_check_output(
-                expected_output, sort=True, literal_eval=False)
-
-    def test_missing_collection_model_failure(self):
-        collection_models.CollectionRightsModel.get_by_id('0').delete(
-            self.owner_id, '', [])
-        expected_output = [
-            (
-                u'[u\'failed validation check for collection_rights_ids '
-                'field check of CollectionRightsSnapshotContentModel\', '
-                '[u"Entity id 0-1: based on field collection_rights_ids '
-                'having value 0, expected model CollectionRightsModel with '
-                'id 0 but it doesn\'t exist", u"Entity id 0-2: based on field '
-                'collection_rights_ids having value 0, expected model '
-                'CollectionRightsModel with id 0 but it doesn\'t exist"]]'
-            ), (
-                u'[u\'fully-validated '
-                'CollectionRightsSnapshotContentModel\', 2]')]
-        self.run_job_and_check_output(
-            expected_output, sort=True, literal_eval=False)
-
-    def test_invalid_collection_version_in_model_id(self):
-        model_with_invalid_version_in_id = (
-            collection_models.CollectionRightsSnapshotContentModel(
-                id='0-3'))
-        model_with_invalid_version_in_id.content = {}
-        model_with_invalid_version_in_id.update_timestamps()
-        model_with_invalid_version_in_id.put()
-        expected_output = [
-            (
-                u'[u\'failed validation check for collection rights model '
-                'version check of CollectionRightsSnapshotContentModel\', '
-                '[u\'Entity id 0-3: CollectionRights model corresponding to '
-                'id 0 has a version 1 which is less than the version 3 in '
-                'snapshot content model id\']]'
-            ), (
-                u'[u\'fully-validated CollectionRightsSnapshotContentModel\', '
-                '3]')]
-        self.run_job_and_check_output(
-            expected_output, sort=True, literal_eval=False)
-
-
-class CollectionCommitLogEntryModelValidatorTests(test_utils.AuditJobsTestBase):
-
-    def setUp(self):
-        super(CollectionCommitLogEntryModelValidatorTests, self).setUp()
-
-        self.signup(self.OWNER_EMAIL, self.OWNER_USERNAME)
-
-        self.owner_id = self.get_user_id_from_email(self.OWNER_EMAIL)
-
-        explorations = [exp_domain.Exploration.create_default_exploration(
-            '%s' % i,
-            title='title %d' % i,
-            category='category%d' % i,
-        ) for i in python_utils.RANGE(6)]
-
-        for exp in explorations:
-            exp_services.save_new_exploration(self.owner_id, exp)
-
-        collections = [collection_domain.Collection.create_default_collection(
-            '%s' % i,
-            title='title %d' % i,
-            category='category%d' % i,
-            objective='objective%d' % i,
-        ) for i in python_utils.RANGE(3)]
-
-        for index, collection in enumerate(collections):
-            collection.add_node('%s' % (index * 2))
-            collection.add_node('%s' % (index * 2 + 1))
-            collection_services.save_new_collection(self.owner_id, collection)
-
-        self.rights_model_instance = (
-            collection_models.CollectionCommitLogEntryModel(
-                id='rights-1-1',
-                user_id=self.owner_id,
-                collection_id='1',
-                commit_type='edit',
-                commit_message='',
-                commit_cmds=[],
-                post_commit_status=constants.ACTIVITY_STATUS_PUBLIC,
-                post_commit_community_owned=False,
-                post_commit_is_private=False))
-        self.rights_model_instance.update_timestamps()
-        self.rights_model_instance.put()
-
-        self.model_instance_0 = (
-            collection_models.CollectionCommitLogEntryModel.get_by_id(
-                'collection-0-1'))
-        self.model_instance_1 = (
-            collection_models.CollectionCommitLogEntryModel.get_by_id(
-                'collection-1-1'))
-        self.model_instance_2 = (
-            collection_models.CollectionCommitLogEntryModel.get_by_id(
-                'collection-2-1'))
-
-        self.job_class = (
-            prod_validation_jobs_one_off
-            .CollectionCommitLogEntryModelAuditOneOffJob)
-
-    def test_standard_operation(self):
-        collection_services.update_collection(
-            self.owner_id, '0', [{
-                'cmd': 'edit_collection_property',
-                'property_name': 'title',
-                'new_value': 'New title'
-            }], 'Changes.')
-        expected_output = [
-            u'[u\'fully-validated CollectionCommitLogEntryModel\', 5]']
-        self.run_job_and_check_output(
-            expected_output, sort=False, literal_eval=False)
-
-    def test_model_with_created_on_greater_than_last_updated(self):
-        self.model_instance_0.created_on = (
-            self.model_instance_0.last_updated + datetime.timedelta(days=1))
-        self.model_instance_0.update_timestamps()
-        self.model_instance_0.put()
-        expected_output = [(
-            u'[u\'failed validation check for time field relation check '
-            'of CollectionCommitLogEntryModel\', '
-            '[u\'Entity id %s: The created_on field has a value '
-            '%s which is greater than the value '
-            '%s of last_updated field\']]') % (
-                self.model_instance_0.id,
-                self.model_instance_0.created_on,
-                self.model_instance_0.last_updated
-            ), u'[u\'fully-validated CollectionCommitLogEntryModel\', 3]']
-        self.run_job_and_check_output(
-            expected_output, sort=True, literal_eval=False)
-
-    def test_model_with_last_updated_greater_than_current_time(self):
-        self.model_instance_1.delete()
-        self.model_instance_2.delete()
-        self.rights_model_instance.delete()
-        expected_output = [(
-            u'[u\'failed validation check for current time check of '
-            'CollectionCommitLogEntryModel\', '
-            '[u\'Entity id %s: The last_updated field has a '
-            'value %s which is greater than the time when the job was run\']]'
-        ) % (self.model_instance_0.id, self.model_instance_0.last_updated)]
-
-        mocked_datetime = datetime.datetime.utcnow() - datetime.timedelta(
-            hours=13)
-        with datastore_services.mock_datetime_for_datastore(mocked_datetime):
-            self.run_job_and_check_output(
-                expected_output, sort=True, literal_eval=False)
-
-    def test_missing_collection_model_failure(self):
-        collection_models.CollectionModel.get_by_id('0').delete(
-            feconf.SYSTEM_COMMITTER_ID, '', [])
-        expected_output = [
-            (
-                u'[u\'failed validation check for collection_ids '
-                'field check of CollectionCommitLogEntryModel\', '
-                '[u"Entity id collection-0-1: based on field collection_ids '
-                'having value 0, expected model CollectionModel with id 0 '
-                'but it doesn\'t exist", u"Entity id collection-0-2: based '
-                'on field collection_ids having value 0, expected model '
-                'CollectionModel with id 0 but it doesn\'t exist"]]'
-            ), u'[u\'fully-validated CollectionCommitLogEntryModel\', 3]']
-        self.run_job_and_check_output(
-            expected_output, literal_eval=True)
-
-    def test_missing_collection_rights_model_failure(self):
-        collection_models.CollectionRightsModel.get_by_id('1').delete(
-            feconf.SYSTEM_COMMITTER_ID, '', [])
-        expected_output = [
-            (
-                u'[u\'failed validation check for collection_rights_ids '
-                'field check of CollectionCommitLogEntryModel\', '
-                '[u"Entity id rights-1-1: based on field '
-                'collection_rights_ids having value 1, expected model '
-                'CollectionRightsModel with id 1 but it doesn\'t exist"]]'
-            ), u'[u\'fully-validated CollectionCommitLogEntryModel\', 3]']
-        self.run_job_and_check_output(
-            expected_output, sort=True)
-
-    def test_invalid_collection_version_in_model_id(self):
-        model_with_invalid_version_in_id = (
-            collection_models.CollectionCommitLogEntryModel.create(
-                '0', 3, self.owner_id, 'edit', 'msg', [{}],
-                constants.ACTIVITY_STATUS_PUBLIC, False))
-        model_with_invalid_version_in_id.collection_id = '0'
-        model_with_invalid_version_in_id.update_timestamps()
-        model_with_invalid_version_in_id.put()
-        expected_output = [
-            (
-                u'[u\'failed validation check for collection model '
-                'version check of CollectionCommitLogEntryModel\', '
-                '[u\'Entity id %s: Collection model corresponding '
-                'to id 0 has a version 1 which is less than '
-                'the version 3 in commit log entry model id\']]'
-            ) % (model_with_invalid_version_in_id.id),
-            u'[u\'fully-validated CollectionCommitLogEntryModel\', 4]']
-        self.run_job_and_check_output(
-            expected_output, sort=True, literal_eval=False)
-
-    def test_model_with_invalid_id(self):
-        model_with_invalid_id = (
-            collection_models.CollectionCommitLogEntryModel(
-                id='invalid-0-1',
-                user_id=self.owner_id,
-                commit_type='edit',
-                commit_message='msg',
-                commit_cmds=[{}],
-                post_commit_status=constants.ACTIVITY_STATUS_PUBLIC,
-                post_commit_is_private=False))
-        model_with_invalid_id.collection_id = '0'
-        model_with_invalid_id.update_timestamps()
-        model_with_invalid_id.put()
-        expected_output = [
-            (
-                u'[u\'failed validation check for model id check of '
-                'CollectionCommitLogEntryModel\', '
-                '[u\'Entity id %s: Entity id does not match regex pattern\']]'
-            ) % (model_with_invalid_id.id), (
-                u'[u\'failed validation check for commit cmd check of '
-                'CollectionCommitLogEntryModel\', [u\'Entity id invalid-0-1: '
-                'No commit command domain object defined for entity with '
-                'commands: [{}]\']]'),
-            u'[u\'fully-validated CollectionCommitLogEntryModel\', 4]']
-        self.run_job_and_check_output(
-            expected_output, sort=True, literal_eval=False)
-
-    def test_model_with_invalid_commit_type(self):
-        self.model_instance_0.commit_type = 'invalid'
-        self.model_instance_0.update_timestamps()
-        self.model_instance_0.put()
-        expected_output = [
-            (
-                u'[u\'failed validation check for commit type check of '
-                'CollectionCommitLogEntryModel\', '
-                '[u\'Entity id collection-0-1: Commit type invalid is '
-                'not allowed\']]'
-            ), u'[u\'fully-validated CollectionCommitLogEntryModel\', 3]']
-        self.run_job_and_check_output(
-            expected_output, sort=True, literal_eval=False)
-
-    def test_model_with_invalid_post_commit_status(self):
-        self.model_instance_0.post_commit_status = 'invalid'
-        self.model_instance_0.update_timestamps()
-        self.model_instance_0.put()
-        expected_output = [
-            (
-                u'[u\'failed validation check for post commit status check '
-                'of CollectionCommitLogEntryModel\', '
-                '[u\'Entity id collection-0-1: Post commit status invalid '
-                'is invalid\']]'
-            ), u'[u\'fully-validated CollectionCommitLogEntryModel\', 3]']
-        self.run_job_and_check_output(
-            expected_output, sort=True, literal_eval=False)
-
-    def test_model_with_invalid_true_post_commit_is_private(self):
-        self.model_instance_0.post_commit_status = (
-            feconf.POST_COMMIT_STATUS_PUBLIC)
-        self.model_instance_0.post_commit_is_private = True
-        self.model_instance_0.update_timestamps()
-        self.model_instance_0.put()
-
-        expected_output = [
-            (
-                u'[u\'failed validation check for post commit is private '
-                'check of CollectionCommitLogEntryModel\', '
-                '[u\'Entity id %s: Post commit status is '
-                '%s but post_commit_is_private is True\']]'
-            ) % (self.model_instance_0.id, feconf.POST_COMMIT_STATUS_PUBLIC),
-            u'[u\'fully-validated CollectionCommitLogEntryModel\', 3]']
-        self.run_job_and_check_output(
-            expected_output, sort=True, literal_eval=False)
-
-    def test_model_with_invalid_false_post_commit_is_private(self):
-        self.model_instance_0.post_commit_status = (
-            feconf.POST_COMMIT_STATUS_PRIVATE)
-        self.model_instance_0.post_commit_is_private = False
-        self.model_instance_0.update_timestamps()
-        self.model_instance_0.put()
-
-        expected_output = [
-            (
-                u'[u\'failed validation check for post commit is private '
-                'check of CollectionCommitLogEntryModel\', '
-                '[u\'Entity id %s: Post commit status is '
-                '%s but post_commit_is_private is False\']]'
-            ) % (self.model_instance_0.id, feconf.POST_COMMIT_STATUS_PRIVATE),
-            u'[u\'fully-validated CollectionCommitLogEntryModel\', 3]']
-        self.run_job_and_check_output(
-            expected_output, sort=True, literal_eval=False)
-
-    def test_model_with_invalid_commit_cmd_schmea(self):
-        self.model_instance_0.commit_cmds = [{
-            'cmd': 'add_collection_node'
-        }, {
-            'cmd': 'delete_collection_node',
-            'invalid_attribute': 'invalid'
-        }]
-        self.model_instance_0.update_timestamps()
-        self.model_instance_0.put()
-        expected_output = [
-            (
-                u'[u\'failed validation check for commit cmd '
-                'delete_collection_node check of '
-                'CollectionCommitLogEntryModel\', '
-                '[u"Entity id collection-0-1: Commit command domain validation '
-                'for command: {u\'cmd\': u\'delete_collection_node\', '
-                'u\'invalid_attribute\': u\'invalid\'} failed with error: '
-                'The following required attributes are missing: '
-                'exploration_id, The following extra attributes '
-                'are present: invalid_attribute"]]'
-            ), (
-                u'[u\'failed validation check for commit cmd '
-                'add_collection_node check of CollectionCommitLogEntryModel\', '
-                '[u"Entity id collection-0-1: Commit command domain validation '
-                'for command: {u\'cmd\': u\'add_collection_node\'} '
-                'failed with error: The following required attributes '
-                'are missing: exploration_id"]]'),
-            u'[u\'fully-validated CollectionCommitLogEntryModel\', 3]']
-        self.run_job_and_check_output(
-            expected_output, sort=True, literal_eval=False)
-
-
-class CollectionSummaryModelValidatorTests(test_utils.AuditJobsTestBase):
-
-    def setUp(self):
-        super(CollectionSummaryModelValidatorTests, self).setUp()
-
-        self.signup(self.OWNER_EMAIL, self.OWNER_USERNAME)
-        self.signup(USER_EMAIL, USER_NAME)
-
-        self.user_id = self.get_user_id_from_email(USER_EMAIL)
-        self.owner_id = self.get_user_id_from_email(self.OWNER_EMAIL)
-        self.owner = user_services.UserActionsInfo(self.owner_id)
-
-        editor_email = 'user@editor.com'
-        viewer_email = 'user@viewer.com'
-        contributor_email = 'user@contributor.com'
-
-        self.signup(editor_email, 'editor')
-        self.signup(viewer_email, 'viewer')
-        self.signup(contributor_email, 'contributor')
-
-        self.editor_id = self.get_user_id_from_email(editor_email)
-        self.viewer_id = self.get_user_id_from_email(viewer_email)
-        self.contributor_id = self.get_user_id_from_email(contributor_email)
-
-        explorations = [exp_domain.Exploration.create_default_exploration(
-            '%s' % i,
-            title='title %d' % i,
-            category='category%d' % i,
-        ) for i in python_utils.RANGE(6)]
-
-        for exp in explorations:
-            exp_services.save_new_exploration(self.owner_id, exp)
-
-        language_codes = ['ar', 'en', 'en']
-        collections = [collection_domain.Collection.create_default_collection(
-            '%s' % i,
-            title='title %d' % i,
-            category='category%d' % i,
-            objective='objective%d' % i,
-            language_code=language_codes[i]
-        ) for i in python_utils.RANGE(3)]
-
-        for index, collection in enumerate(collections):
-            collection.add_node('%s' % (index * 2))
-            collection.add_node('%s' % (index * 2 + 1))
-            collection.tags = ['math', 'art']
-            collection_services.save_new_collection(self.owner_id, collection)
-
-        rights_manager.assign_role_for_collection(
-            self.owner, '0', self.editor_id, rights_domain.ROLE_EDITOR)
-        collection_services.update_collection(
-            self.contributor_id, '0', [{
-                'cmd': 'edit_collection_property',
-                'property_name': 'title',
-                'new_value': 'New title'
-            }], 'Changes.')
-
-        rights_manager.assign_role_for_collection(
-            self.owner, '2', self.viewer_id, rights_domain.ROLE_VIEWER)
-
-        self.model_instance_0 = (
-            collection_models.CollectionSummaryModel.get_by_id('0'))
-        self.model_instance_0.update_timestamps()
-        self.model_instance_0.put()
-
-        self.model_instance_1 = (
-            collection_models.CollectionSummaryModel.get_by_id('1'))
-        self.model_instance_2 = (
-            collection_models.CollectionSummaryModel.get_by_id('2'))
-
-        self.job_class = (
-            prod_validation_jobs_one_off.CollectionSummaryModelAuditOneOffJob)
-
-    def test_standard_operation(self):
-        rights_manager.publish_collection(self.owner, '0')
-        collection_services.update_collection(
-            self.owner_id, '1', [{
-                'cmd': 'edit_collection_property',
-                'property_name': 'title',
-                'new_value': 'New title'
-            }], 'Changes.')
-        expected_output = [
-            u'[u\'fully-validated CollectionSummaryModel\', 3]']
-        self.run_job_and_check_output(
-            expected_output, sort=False, literal_eval=False)
-
-    def test_model_with_created_on_greater_than_last_updated(self):
-        self.model_instance_0.created_on = (
-            self.model_instance_0.last_updated + datetime.timedelta(days=1))
-        self.model_instance_0.update_timestamps()
-        self.model_instance_0.put()
-        expected_output = [(
-            u'[u\'failed validation check for time field relation check '
-            'of CollectionSummaryModel\', '
-            '[u\'Entity id %s: The created_on field has a value '
-            '%s which is greater than the value '
-            '%s of last_updated field\']]') % (
-                self.model_instance_0.id,
-                self.model_instance_0.created_on,
-                self.model_instance_0.last_updated
-            ), u'[u\'fully-validated CollectionSummaryModel\', 2]']
-        self.run_job_and_check_output(
-            expected_output, sort=True, literal_eval=False)
-
-    def test_model_with_last_updated_greater_than_current_time(self):
-        collection_services.delete_collection(self.owner_id, '1')
-        collection_services.delete_collection(self.owner_id, '2')
-        expected_output = [(
-            u'[u\'failed validation check for current time check of '
-            'CollectionSummaryModel\', '
-            '[u\'Entity id %s: The last_updated field has a '
-            'value %s which is greater than the time when the job was run\']]'
-        ) % (self.model_instance_0.id, self.model_instance_0.last_updated)]
-
-        mocked_datetime = datetime.datetime.utcnow() - datetime.timedelta(
-            hours=13)
-        with datastore_services.mock_datetime_for_datastore(mocked_datetime):
-            self.run_job_and_check_output(
-                expected_output, sort=True, literal_eval=False)
-
-    def test_missing_collection_model_failure(self):
-        collection_model = collection_models.CollectionModel.get_by_id('0')
-        collection_model.delete(feconf.SYSTEM_COMMITTER_ID, '', [])
-        self.model_instance_0.collection_model_last_updated = (
-            collection_model.last_updated)
-        self.model_instance_0.update_timestamps()
-        self.model_instance_0.put()
-        expected_output = [
-            (
-                u'[u\'failed validation check for collection_ids '
-                'field check of CollectionSummaryModel\', '
-                '[u"Entity id 0: based on field collection_ids having '
-                'value 0, expected model CollectionModel with id 0 but '
-                'it doesn\'t exist"]]'),
-            u'[u\'fully-validated CollectionSummaryModel\', 2]']
-        self.run_job_and_check_output(
-            expected_output, sort=True, literal_eval=False)
-
-    def test_missing_owner_user_model_failure(self):
-        rights_manager.assign_role_for_collection(
-            self.owner, '0', self.user_id, rights_domain.ROLE_OWNER)
-        user_models.UserSettingsModel.get_by_id(self.user_id).delete()
-        expected_output = [
-            (
-                u'[u\'failed validation check for owner_user_ids '
-                'field check of CollectionSummaryModel\', '
-                '[u"Entity id 0: based on field owner_user_ids having '
-                'value %s, expected model UserSettingsModel with id %s '
-                'but it doesn\'t exist"]]') % (self.user_id, self.user_id),
-            u'[u\'fully-validated CollectionSummaryModel\', 2]']
-        self.run_job_and_check_output(
-            expected_output, sort=True, literal_eval=False)
-
-    def test_missing_editor_user_model_failure(self):
-        user_models.UserSettingsModel.get_by_id(self.editor_id).delete()
-        expected_output = [
-            (
-                u'[u\'failed validation check for editor_user_ids '
-                'field check of CollectionSummaryModel\', '
-                '[u"Entity id 0: based on field editor_user_ids having '
-                'value %s, expected model UserSettingsModel with id %s but '
-                'it doesn\'t exist"]]') % (
-                    self.editor_id, self.editor_id),
-            u'[u\'fully-validated CollectionSummaryModel\', 2]']
-        self.run_job_and_check_output(
-            expected_output, sort=True, literal_eval=False)
-
-    def test_missing_viewer_user_model_failure(self):
-        user_models.UserSettingsModel.get_by_id(self.viewer_id).delete()
-        expected_output = [
-            (
-                u'[u\'failed validation check for viewer_user_ids '
-                'field check of CollectionSummaryModel\', '
-                '[u"Entity id 2: based on field viewer_user_ids having '
-                'value %s, expected model UserSettingsModel with id %s but '
-                'it doesn\'t exist"]]') % (
-                    self.viewer_id, self.viewer_id),
-            u'[u\'fully-validated CollectionSummaryModel\', 2]']
-        self.run_job_and_check_output(
-            expected_output, sort=True, literal_eval=False)
-
-    def test_missing_contributor_user_model_failure(self):
-        user_models.UserSettingsModel.get_by_id(self.contributor_id).delete()
-        expected_output = [
-            (
-                u'[u\'failed validation check for contributor_user_ids '
-                'field check of CollectionSummaryModel\', '
-                '[u"Entity id 0: based on field contributor_user_ids having '
-                'value %s, expected model UserSettingsModel with id %s but '
-                'it doesn\'t exist"]]') % (
-                    self.contributor_id, self.contributor_id),
-            u'[u\'fully-validated CollectionSummaryModel\', 2]']
-        self.run_job_and_check_output(
-            expected_output, sort=True, literal_eval=False)
-
-    def test_model_with_invalid_contributors_summary(self):
-        sorted_contributor_ids = sorted(
-            self.model_instance_0.contributors_summary.keys())
-        self.model_instance_0.contributors_summary = {'invalid': 1}
-        self.model_instance_0.update_timestamps()
-        self.model_instance_0.put()
-        expected_output = [
-            (
-                u'[u\'failed validation check for contributors summary '
-                'check of CollectionSummaryModel\', '
-                '[u"Entity id 0: Contributor ids: [u\'%s\', u\'%s\'] do '
-                'not match the contributor ids obtained using '
-                'contributors summary: [u\'invalid\']"]]'
-            ) % (sorted_contributor_ids[0], sorted_contributor_ids[1]),
-            u'[u\'fully-validated CollectionSummaryModel\', 2]']
-        self.run_job_and_check_output(
-            expected_output, sort=True, literal_eval=False)
-
-    def test_model_with_invalid_node_count(self):
-        self.model_instance_0.node_count = 10
-        self.model_instance_0.update_timestamps()
-        self.model_instance_0.put()
-        expected_output = [
-            (
-                u'[u\'failed validation check for node count check '
-                'of CollectionSummaryModel\', '
-                '[u"Entity id 0: Node count: 10 does not match the number '
-                'of nodes in collection_contents dict: [{u\'exploration_id\': '
-                'u\'0\'}, {u\'exploration_id\': u\'1\'}]"]]'
-            ), u'[u\'fully-validated CollectionSummaryModel\', 2]']
-        self.run_job_and_check_output(
-            expected_output, sort=True, literal_eval=False)
-
-    def test_model_with_invalid_ratings(self):
-        self.model_instance_0.ratings = {'1': 0, '2': 1}
-        self.model_instance_0.update_timestamps()
-        self.model_instance_0.put()
-        self.model_instance_1.ratings = {}
-        self.model_instance_1.update_timestamps()
-        self.model_instance_1.put()
-        expected_output = [(
-            u'[u\'failed validation check for ratings check of '
-            'CollectionSummaryModel\', '
-            '[u"Entity id 0: Expected ratings for the entity to be empty '
-            'but received {u\'1\': 0, u\'2\': 1}"]]'
-        ), u'[u\'fully-validated CollectionSummaryModel\', 2]']
-        self.run_job_and_check_output(
-            expected_output, sort=True, literal_eval=False)
-
-    def test_model_with_invalid_collection_related_property(self):
-        self.model_instance_0.title = 'invalid'
-        self.model_instance_0.update_timestamps()
-        self.model_instance_0.put()
-        expected_output = [
-            (
-                u'[u\'failed validation check for title field check of '
-                'CollectionSummaryModel\', '
-                '[u\'Entity id %s: title field in entity: invalid does not '
-                'match corresponding collection title field: New title\']]'
-            ) % self.model_instance_0.id,
-            u'[u\'fully-validated CollectionSummaryModel\', 2]']
-        self.run_job_and_check_output(
-            expected_output, sort=True, literal_eval=False)
-
-    def test_model_with_invalid_collection_rights_related_property(self):
-        self.model_instance_0.status = 'public'
-        self.model_instance_0.update_timestamps()
-        self.model_instance_0.put()
-        expected_output = [
-            (
-                u'[u\'failed validation check for status field check of '
-                'CollectionSummaryModel\', '
-                '[u\'Entity id %s: status field in entity: public does not '
-                'match corresponding collection rights status field: '
-                'private\']]'
-            ) % self.model_instance_0.id,
-            u'[u\'fully-validated CollectionSummaryModel\', 2]']
-        self.run_job_and_check_output(
-            expected_output, sort=True, literal_eval=False)
-
-
-=======
->>>>>>> a7199c4f
 class ExplorationModelValidatorTests(test_utils.AuditJobsTestBase):
 
     def setUp(self):
