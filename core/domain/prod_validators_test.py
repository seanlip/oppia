# coding: utf-8
#
# Copyright 2019 The Oppia Authors. All Rights Reserved.
#
# Licensed under the Apache License, Version 2.0 (the "License");
# you may not use this file except in compliance with the License.
# You may obtain a copy of the License at
#
#      http://www.apache.org/licenses/LICENSE-2.0
#
# Unless required by applicable law or agreed to in writing, software
# distributed under the License is distributed on an "AS-IS" BASIS,
# WITHOUT WARRANTIES OR CONDITIONS OF ANY KIND, either express or implied.
# See the License for the specific language governing permissions and
# limitations under the License.

"""Unit tests for core.domain.prod_validators."""

from __future__ import absolute_import  # pylint: disable=import-only-modules
from __future__ import unicode_literals  # pylint: disable=import-only-modules

import ast
import datetime

from constants import constants
from core.domain import exp_domain
from core.domain import exp_services
from core.domain import prod_validation_jobs_one_off
from core.domain import rating_services
from core.domain import rights_domain
from core.domain import rights_manager
from core.domain import skill_domain
from core.domain import skill_services
from core.domain import story_domain
from core.domain import story_services
from core.domain import subtopic_page_domain
from core.domain import taskqueue_services
from core.domain import topic_domain
from core.domain import topic_services
from core.domain import user_services
from core.platform import models
from core.tests import test_utils
import feconf
import python_utils

datastore_services = models.Registry.import_datastore_services()

USER_EMAIL = 'useremail@example.com'
USER_NAME = 'username'

(
    collection_models, exp_models, feedback_models,
    story_models, subtopic_models,
    suggestion_models, topic_models, user_models
) = models.Registry.import_models([
    models.NAMES.collection, models.NAMES.exploration, models.NAMES.feedback,
    models.NAMES.story, models.NAMES.subtopic,
    models.NAMES.suggestion, models.NAMES.topic, models.NAMES.user
])


class ExplorationModelValidatorTests(test_utils.AuditJobsTestBase):

    def setUp(self):
        super(ExplorationModelValidatorTests, self).setUp()

        self.signup(self.OWNER_EMAIL, self.OWNER_USERNAME)

        self.owner_id = self.get_user_id_from_email(self.OWNER_EMAIL)

        language_codes = ['ar', 'en', 'en']
        explorations = [exp_domain.Exploration.create_default_exploration(
            '%s' % i,
            title='title %d' % i,
            category='category%d' % i,
            language_code=language_codes[i]
        ) for i in python_utils.RANGE(3)]

        for exp in explorations:
            exp_services.save_new_exploration(self.owner_id, exp)

        self.model_instance_0 = exp_models.ExplorationModel.get_by_id('0')
        self.model_instance_1 = exp_models.ExplorationModel.get_by_id('1')
        self.model_instance_2 = exp_models.ExplorationModel.get_by_id('2')

        self.job_class = (
            prod_validation_jobs_one_off.ExplorationModelAuditOneOffJob)

    def test_standard_operation(self):
        exp_services.update_exploration(
            self.owner_id, '0', [exp_domain.ExplorationChange({
                'cmd': 'edit_exploration_property',
                'property_name': 'title',
                'new_value': 'New title'
            })], 'Changes.')

        expected_output = [
            u'[u\'fully-validated ExplorationModel\', 3]']
        self.run_job_and_check_output(
            expected_output, sort=False, literal_eval=False)

    def test_model_with_created_on_greater_than_last_updated(self):
        self.model_instance_0.created_on = (
            self.model_instance_0.last_updated + datetime.timedelta(days=1))
        self.model_instance_0.commit(
            feconf.SYSTEM_COMMITTER_ID, 'created_on test', [])
        expected_output = [(
            u'[u\'failed validation check for time field relation check '
            'of ExplorationModel\', '
            '[u\'Entity id %s: The created_on field has a value '
            '%s which is greater than the value '
            '%s of last_updated field\']]') % (
                self.model_instance_0.id,
                self.model_instance_0.created_on,
                self.model_instance_0.last_updated
            ), u'[u\'fully-validated ExplorationModel\', 2]']
        self.run_job_and_check_output(
            expected_output, sort=True, literal_eval=False)

    def test_model_with_last_updated_greater_than_current_time(self):
        self.model_instance_1.delete(feconf.SYSTEM_COMMITTER_ID, 'delete')
        self.model_instance_2.delete(feconf.SYSTEM_COMMITTER_ID, 'delete')
        expected_output = [
            '[u\'fully-validated ExplorationModel\', 2]',
            (
                u'[u\'failed validation check for current time check of '
                'ExplorationModel\', '
                '[u\'Entity id %s: The last_updated field has a '
                'value %s which is greater than the time when '
                'the job was run\']]'
            ) % (self.model_instance_0.id, self.model_instance_0.last_updated)]

        mocked_datetime = datetime.datetime.utcnow() - datetime.timedelta(
            hours=13)
        with datastore_services.mock_datetime_for_datastore(mocked_datetime):
            self.run_job_and_check_output(
                expected_output, sort=True, literal_eval=False)

    def test_model_with_invalid_exploration_schema(self):
        expected_output = [
            (
                u'[u\'failed validation check for domain object check of '
                'ExplorationModel\', '
                '[u\'Entity id %s: Entity fails domain validation with the '
                'error Invalid language_code: %s\']]'
            ) % (self.model_instance_0.id, self.model_instance_0.language_code),
            u'[u\'fully-validated ExplorationModel\', 2]']
        with self.swap(
            constants, 'SUPPORTED_CONTENT_LANGUAGES', [{
                'code': 'en', 'description': 'English'}]):
            self.run_job_and_check_output(
                expected_output, sort=True, literal_eval=False)

    def test_private_exploration_with_missing_interaction_in_state(self):
        expected_output = [
            u'[u\'fully-validated ExplorationModel\', 3]']
        self.run_job_and_check_output(
            expected_output, sort=True, literal_eval=False)

    def test_public_exploration_with_missing_interaction_in_state(self):
        owner = user_services.UserActionsInfo(self.owner_id)
        rights_manager.publish_exploration(owner, '0')
        expected_output = [
            (
                u'[u\'failed validation check for domain object check of '
                'ExplorationModel\', [u\'Entity id 0: Entity fails '
                'domain validation with the error This state does not have any '
                'interaction specified.\']]'
            ),
            u'[u\'fully-validated ExplorationModel\', 2]']
        self.run_job_and_check_output(
            expected_output, sort=True, literal_eval=False)

    def test_missing_exploration_commit_log_entry_model_failure(self):
        exp_services.update_exploration(
            self.owner_id, '0', [exp_domain.ExplorationChange({
                'cmd': 'edit_exploration_property',
                'property_name': 'title',
                'new_value': 'New title'
            })], 'Changes.')
        exp_models.ExplorationCommitLogEntryModel.get_by_id(
            'exploration-0-1').delete()

        expected_output = [
            (
                u'[u\'failed validation check for '
                'exploration_commit_log_entry_ids field check of '
                'ExplorationModel\', '
                '[u"Entity id 0: based on field '
                'exploration_commit_log_entry_ids having value '
                'exploration-0-1, expected model '
                'ExplorationCommitLogEntryModel with id exploration-0-1 but it '
                'doesn\'t exist"]]'),
            u'[u\'fully-validated ExplorationModel\', 2]']
        self.run_job_and_check_output(
            expected_output, sort=True, literal_eval=False)

    def test_missing_summary_model_failure(self):
        exp_models.ExpSummaryModel.get_by_id('0').delete()

        expected_output = [
            (
                u'[u\'failed validation check for exp_summary_ids '
                'field check of ExplorationModel\', '
                '[u"Entity id 0: based on field exp_summary_ids having '
                'value 0, expected model ExpSummaryModel with id 0 '
                'but it doesn\'t exist"]]'),
            u'[u\'fully-validated ExplorationModel\', 2]']
        self.run_job_and_check_output(
            expected_output, sort=True, literal_eval=False)

    def test_missing_exploration_rights_model_failure(self):
        exp_models.ExplorationRightsModel.get_by_id(
            '0').delete(feconf.SYSTEM_COMMITTER_ID, '', [])

        expected_output = [
            (
                u'[u\'failed validation check for exploration_rights_ids '
                'field check of ExplorationModel\', '
                '[u"Entity id 0: based on field exploration_rights_ids '
                'having value 0, expected model ExplorationRightsModel '
                'with id 0 but it doesn\'t exist"]]'),
            u'[u\'fully-validated ExplorationModel\', 2]']
        self.run_job_and_check_output(
            expected_output, sort=True, literal_eval=False)

    def test_missing_snapshot_metadata_model_failure(self):
        exp_models.ExplorationSnapshotMetadataModel.get_by_id(
            '0-1').delete()
        expected_output = [
            (
                u'[u\'failed validation check for snapshot_metadata_ids '
                'field check of ExplorationModel\', '
                '[u"Entity id 0: based on field snapshot_metadata_ids having '
                'value 0-1, expected model ExplorationSnapshotMetadataModel '
                'with id 0-1 but it doesn\'t exist"]]'),
            u'[u\'fully-validated ExplorationModel\', 2]']
        self.run_job_and_check_output(
            expected_output, sort=True, literal_eval=False)

    def test_missing_snapshot_content_model_failure(self):
        exp_models.ExplorationSnapshotContentModel.get_by_id(
            '0-1').delete()
        expected_output = [
            (
                u'[u\'failed validation check for snapshot_content_ids '
                'field check of ExplorationModel\', '
                '[u"Entity id 0: based on field snapshot_content_ids having '
                'value 0-1, expected model ExplorationSnapshotContentModel '
                'with id 0-1 but it doesn\'t exist"]]'),
            u'[u\'fully-validated ExplorationModel\', 2]']
        self.run_job_and_check_output(
            expected_output, sort=True, literal_eval=False)


class ExplorationSnapshotMetadataModelValidatorTests(
        test_utils.AuditJobsTestBase):

    def setUp(self):
        super(ExplorationSnapshotMetadataModelValidatorTests, self).setUp()

        self.signup(self.OWNER_EMAIL, self.OWNER_USERNAME)
        self.signup(USER_EMAIL, USER_NAME)

        self.owner_id = self.get_user_id_from_email(self.OWNER_EMAIL)
        self.user_id = self.get_user_id_from_email(USER_EMAIL)
        explorations = [exp_domain.Exploration.create_default_exploration(
            '%s' % i,
            title='title %d' % i,
            category='category%d' % i,
        ) for i in python_utils.RANGE(3)]

        for exp in explorations:
            if exp.id != '0':
                exp_services.save_new_exploration(self.owner_id, exp)
            else:
                exp_services.save_new_exploration(self.user_id, exp)

        self.model_instance_0 = (
            exp_models.ExplorationSnapshotMetadataModel.get_by_id(
                '0-1'))
        self.model_instance_1 = (
            exp_models.ExplorationSnapshotMetadataModel.get_by_id(
                '1-1'))
        self.model_instance_2 = (
            exp_models.ExplorationSnapshotMetadataModel.get_by_id(
                '2-1'))

        self.job_class = (
            prod_validation_jobs_one_off
            .ExplorationSnapshotMetadataModelAuditOneOffJob)

    def test_standard_operation(self):
        exp_services.update_exploration(
            self.owner_id, '0', [exp_domain.ExplorationChange({
                'cmd': 'edit_exploration_property',
                'property_name': 'title',
                'new_value': 'New title'
            })], 'Changes.')
        expected_output = [
            u'[u\'fully-validated ExplorationSnapshotMetadataModel\', 4]']
        self.run_job_and_check_output(
            expected_output, sort=False, literal_eval=False)

    def test_model_with_committer_id_migration_bot(self):
        self.model_instance_1.committer_id = feconf.MIGRATION_BOT_USER_ID
        self.model_instance_1.update_timestamps(update_last_updated_time=False)
        self.model_instance_1.put()

        expected_output = [
            u'[u\'fully-validated ExplorationSnapshotMetadataModel\', 3]']
        self.run_job_and_check_output(
            expected_output, sort=False, literal_eval=False)

    def test_model_with_pseudo_committer_id(self):
        self.model_instance_1.committer_id = self.PSEUDONYMOUS_ID
        self.model_instance_1.update_timestamps(update_last_updated_time=False)
        self.model_instance_1.put()

        expected_output = [
            u'[u\'fully-validated ExplorationSnapshotMetadataModel\', 3]']
        self.run_job_and_check_output(
            expected_output, sort=False, literal_eval=False)

    def test_model_with_created_on_greater_than_last_updated(self):
        self.model_instance_0.created_on = (
            self.model_instance_0.last_updated + datetime.timedelta(days=1))
        self.model_instance_0.update_timestamps()
        self.model_instance_0.put()
        expected_output = [(
            u'[u\'failed validation check for time field relation check '
            'of ExplorationSnapshotMetadataModel\', '
            '[u\'Entity id %s: The created_on field has a value '
            '%s which is greater than the value '
            '%s of last_updated field\']]') % (
                self.model_instance_0.id,
                self.model_instance_0.created_on,
                self.model_instance_0.last_updated
            ), (
                u'[u\'fully-validated '
                'ExplorationSnapshotMetadataModel\', 2]')]
        self.run_job_and_check_output(
            expected_output, sort=True, literal_eval=False)

    def test_model_with_last_updated_greater_than_current_time(self):
        self.model_instance_1.delete()
        self.model_instance_2.delete()
        expected_output = [(
            u'[u\'failed validation check for current time check of '
            'ExplorationSnapshotMetadataModel\', '
            '[u\'Entity id %s: The last_updated field has a '
            'value %s which is greater than the time when the job was run\']]'
        ) % (self.model_instance_0.id, self.model_instance_0.last_updated)]

        mocked_datetime = datetime.datetime.utcnow() - datetime.timedelta(
            hours=13)
        with datastore_services.mock_datetime_for_datastore(mocked_datetime):
            self.run_job_and_check_output(
                expected_output, sort=True, literal_eval=False)

    def test_missing_exploration_model_failure(self):
        exp_models.ExplorationModel.get_by_id('0').delete(
            self.user_id, '', [])
        expected_output = [
            (
                u'[u\'failed validation check for exploration_ids '
                'field check of ExplorationSnapshotMetadataModel\', '
                '[u"Entity id 0-1: based on field exploration_ids '
                'having value 0, expected model ExplorationModel with '
                'id 0 but it doesn\'t exist", u"Entity id 0-2: based on field '
                'exploration_ids having value 0, expected model '
                'ExplorationModel with id 0 but it doesn\'t exist"]]'
            ), (
                u'[u\'fully-validated '
                'ExplorationSnapshotMetadataModel\', 2]')]
        self.run_job_and_check_output(
            expected_output, literal_eval=True)

    def test_missing_committer_model_failure(self):
        user_models.UserSettingsModel.get_by_id(self.user_id).delete()
        expected_output = [
            (
                u'[u\'failed validation check for committer_ids field '
                'check of ExplorationSnapshotMetadataModel\', '
                '[u"Entity id 0-1: based on field committer_ids having '
                'value %s, expected model UserSettingsModel with id %s '
                'but it doesn\'t exist"]]'
            ) % (self.user_id, self.user_id), (
                u'[u\'fully-validated '
                'ExplorationSnapshotMetadataModel\', 2]')]
        self.run_job_and_check_output(
            expected_output, sort=True, literal_eval=False)

    def test_invalid_exploration_version_in_model_id(self):
        model_with_invalid_version_in_id = (
            exp_models.ExplorationSnapshotMetadataModel(
                id='0-3', committer_id=self.owner_id, commit_type='edit',
                commit_message='msg', commit_cmds=[{}]))
        model_with_invalid_version_in_id.update_timestamps()
        model_with_invalid_version_in_id.put()
        expected_output = [
            (
                u'[u\'failed validation check for exploration model '
                'version check of ExplorationSnapshotMetadataModel\', '
                '[u\'Entity id 0-3: Exploration model corresponding to '
                'id 0 has a version 1 which is less than the version 3 in '
                'snapshot metadata model id\']]'
            ), (
                u'[u\'fully-validated ExplorationSnapshotMetadataModel\', '
                '3]')]
        self.run_job_and_check_output(
            expected_output, sort=True, literal_eval=False)

    def test_model_with_invalid_commit_cmd_schmea(self):
        self.model_instance_0.commit_cmds = [{
            'cmd': 'add_state'
        }, {
            'cmd': 'delete_state',
            'invalid_attribute': 'invalid'
        }]
        self.model_instance_0.update_timestamps()
        self.model_instance_0.put()
        expected_output = [
            (
                u'[u\'failed validation check for commit '
                'cmd delete_state check of '
                'ExplorationSnapshotMetadataModel\', '
                '[u"Entity id 0-1: Commit command domain validation '
                'for command: {u\'cmd\': u\'delete_state\', '
                'u\'invalid_attribute\': u\'invalid\'} failed with error: '
                'The following required attributes are missing: '
                'state_name, The following extra attributes are present: '
                'invalid_attribute"]]'
            ), (
                u'[u\'failed validation check for commit '
                'cmd add_state check of '
                'ExplorationSnapshotMetadataModel\', '
                '[u"Entity id 0-1: Commit command domain validation '
                'for command: {u\'cmd\': u\'add_state\'} '
                'failed with error: The following required attributes '
                'are missing: state_name"]]'
            ), u'[u\'fully-validated ExplorationSnapshotMetadataModel\', 2]']
        self.run_job_and_check_output(
            expected_output, sort=True, literal_eval=False)

    def test_maximum_of_ten_errors_are_emitted(self):
        for i in python_utils.RANGE(20):
            exp_services.update_exploration(
                self.owner_id, '0', [exp_domain.ExplorationChange({
                    'cmd': 'edit_exploration_property',
                    'property_name': 'title',
                    'new_value': 'New title %s' % i
                })], 'Changes.')
        exp_models.ExplorationModel.get_by_id('0').delete(
            self.user_id, '', [])

        self.process_and_flush_pending_tasks()
        job_id = self.job_class.create_new()
        self.assertEqual(
            self.count_jobs_in_mapreduce_taskqueue(
                taskqueue_services.QUEUE_NAME_ONE_OFF_JOBS), 0)
        self.job_class.enqueue(job_id)
        self.assertEqual(
            self.count_jobs_in_mapreduce_taskqueue(
                taskqueue_services.QUEUE_NAME_ONE_OFF_JOBS), 1)
        self.process_and_flush_pending_mapreduce_tasks()
        self.process_and_flush_pending_tasks()
        actual_output = self.job_class.get_output(job_id)

        self.assertEqual(len(actual_output), 2)

        self.assertEqual(
            actual_output[1],
            '[u\'fully-validated ExplorationSnapshotMetadataModel\', 2]')

        full_error_list = []
        for i in python_utils.RANGE(22):
            full_error_list.append(
                'Entity id 0-%s: based on field exploration_ids having '
                'value 0, expected model ExplorationModel with id 0 but '
                'it doesn\'t exist' % (i + 1))
        actual_error_list = ast.literal_eval(actual_output[0])[1]
        self.assertEqual(len(actual_error_list), 10)
        for error in actual_error_list:
            assert (error in full_error_list), ('Extra error: %s' % error)


class ExplorationSnapshotContentModelValidatorTests(
        test_utils.AuditJobsTestBase):

    def setUp(self):
        super(ExplorationSnapshotContentModelValidatorTests, self).setUp()

        self.signup(self.OWNER_EMAIL, self.OWNER_USERNAME)

        self.owner_id = self.get_user_id_from_email(self.OWNER_EMAIL)
        explorations = [exp_domain.Exploration.create_default_exploration(
            '%s' % i,
            title='title %d' % i,
            category='category%d' % i,
        ) for i in python_utils.RANGE(3)]

        for exp in explorations:
            exp_services.save_new_exploration(self.owner_id, exp)

        self.model_instance_0 = (
            exp_models.ExplorationSnapshotContentModel.get_by_id(
                '0-1'))
        self.model_instance_1 = (
            exp_models.ExplorationSnapshotContentModel.get_by_id(
                '1-1'))
        self.model_instance_2 = (
            exp_models.ExplorationSnapshotContentModel.get_by_id(
                '2-1'))

        self.job_class = (
            prod_validation_jobs_one_off
            .ExplorationSnapshotContentModelAuditOneOffJob)

    def test_standard_operation(self):
        exp_services.update_exploration(
            self.owner_id, '0', [exp_domain.ExplorationChange({
                'cmd': 'edit_exploration_property',
                'property_name': 'title',
                'new_value': 'New title'
            })], 'Changes.')
        expected_output = [
            u'[u\'fully-validated ExplorationSnapshotContentModel\', 4]']
        self.run_job_and_check_output(
            expected_output, sort=False, literal_eval=False)

    def test_model_with_created_on_greater_than_last_updated(self):
        self.model_instance_0.created_on = (
            self.model_instance_0.last_updated + datetime.timedelta(days=1))
        self.model_instance_0.update_timestamps()
        self.model_instance_0.put()
        expected_output = [(
            u'[u\'failed validation check for time field relation check '
            'of ExplorationSnapshotContentModel\', '
            '[u\'Entity id %s: The created_on field has a value '
            '%s which is greater than the value '
            '%s of last_updated field\']]') % (
                self.model_instance_0.id,
                self.model_instance_0.created_on,
                self.model_instance_0.last_updated
            ), (
                u'[u\'fully-validated '
                'ExplorationSnapshotContentModel\', 2]')]
        self.run_job_and_check_output(
            expected_output, sort=True, literal_eval=False)

    def test_model_with_last_updated_greater_than_current_time(self):
        self.model_instance_1.delete()
        self.model_instance_2.delete()
        expected_output = [(
            u'[u\'failed validation check for current time check of '
            'ExplorationSnapshotContentModel\', '
            '[u\'Entity id %s: The last_updated field has a '
            'value %s which is greater than the time when the job was run\']]'
        ) % (self.model_instance_0.id, self.model_instance_0.last_updated)]

        mocked_datetime = datetime.datetime.utcnow() - datetime.timedelta(
            hours=13)
        with datastore_services.mock_datetime_for_datastore(mocked_datetime):
            self.run_job_and_check_output(
                expected_output, sort=True, literal_eval=False)

    def test_missing_exploration_model_failure(self):
        exp_models.ExplorationModel.get_by_id('0').delete(self.owner_id, '', [])
        expected_output = [
            (
                u'[u\'failed validation check for exploration_ids '
                'field check of ExplorationSnapshotContentModel\', '
                '[u"Entity id 0-1: based on field exploration_ids '
                'having value 0, expected model ExplorationModel with '
                'id 0 but it doesn\'t exist", u"Entity id 0-2: based on field '
                'exploration_ids having value 0, expected model '
                'ExplorationModel with id 0 but it doesn\'t exist"]]'
            ), (
                u'[u\'fully-validated '
                'ExplorationSnapshotContentModel\', 2]')]
        self.run_job_and_check_output(
            expected_output, sort=True, literal_eval=False)

    def test_invalid_exploration_version_in_model_id(self):
        model_with_invalid_version_in_id = (
            exp_models.ExplorationSnapshotContentModel(
                id='0-3'))
        model_with_invalid_version_in_id.content = {}
        model_with_invalid_version_in_id.update_timestamps()
        model_with_invalid_version_in_id.put()
        expected_output = [
            (
                u'[u\'failed validation check for exploration model '
                'version check of ExplorationSnapshotContentModel\', '
                '[u\'Entity id 0-3: Exploration model corresponding to '
                'id 0 has a version 1 which is less than '
                'the version 3 in snapshot content model id\']]'
            ), (
                u'[u\'fully-validated ExplorationSnapshotContentModel\', '
                '3]')]
        self.run_job_and_check_output(
            expected_output, sort=True, literal_eval=False)


class ExplorationRightsModelValidatorTests(test_utils.AuditJobsTestBase):

    def setUp(self):
        super(ExplorationRightsModelValidatorTests, self).setUp()

        self.signup(self.OWNER_EMAIL, self.OWNER_USERNAME)
        self.signup(USER_EMAIL, USER_NAME)

        self.user_id = self.get_user_id_from_email(USER_EMAIL)
        self.owner_id = self.get_user_id_from_email(self.OWNER_EMAIL)
        self.owner = user_services.UserActionsInfo(self.owner_id)

        editor_email = 'user@editor.com'
        viewer_email = 'user@viewer.com'

        self.signup(editor_email, 'editor')
        self.signup(viewer_email, 'viewer')

        self.editor_id = self.get_user_id_from_email(editor_email)
        self.viewer_id = self.get_user_id_from_email(viewer_email)

        explorations = [exp_domain.Exploration.create_default_exploration(
            '%s' % i,
            title='title %d' % i,
            category='category%d' % i,
        ) for i in python_utils.RANGE(3)]

        for exp in explorations:
            exp_services.save_new_exploration(self.owner_id, exp)

        rights_manager.assign_role_for_exploration(
            self.owner, '0', self.editor_id, rights_domain.ROLE_EDITOR)

        rights_manager.assign_role_for_exploration(
            self.owner, '2', self.viewer_id, rights_domain.ROLE_VIEWER)

        self.model_instance_0 = exp_models.ExplorationRightsModel.get_by_id('0')
        self.model_instance_1 = exp_models.ExplorationRightsModel.get_by_id('1')
        self.model_instance_2 = exp_models.ExplorationRightsModel.get_by_id('2')

        self.job_class = (
            prod_validation_jobs_one_off.ExplorationRightsModelAuditOneOffJob)

    def test_standard_operation(self):
        rights_manager.publish_exploration(self.owner, '0')
        expected_output = [
            u'[u\'fully-validated ExplorationRightsModel\', 3]']
        self.run_job_and_check_output(
            expected_output, sort=False, literal_eval=False)

    def test_model_with_created_on_greater_than_last_updated(self):
        self.model_instance_0.created_on = (
            self.model_instance_0.last_updated + datetime.timedelta(days=1))
        self.model_instance_0.commit(
            feconf.SYSTEM_COMMITTER_ID, 'created_on test', [])
        expected_output = [(
            u'[u\'failed validation check for time field relation check '
            'of ExplorationRightsModel\', '
            '[u\'Entity id %s: The created_on field has a value '
            '%s which is greater than the value '
            '%s of last_updated field\']]') % (
                self.model_instance_0.id,
                self.model_instance_0.created_on,
                self.model_instance_0.last_updated
            ), u'[u\'fully-validated ExplorationRightsModel\', 2]']
        self.run_job_and_check_output(
            expected_output, sort=True, literal_eval=False)

    def test_model_with_last_updated_greater_than_current_time(self):
        self.model_instance_1.delete(feconf.SYSTEM_COMMITTER_ID, 'delete')
        self.model_instance_2.delete(feconf.SYSTEM_COMMITTER_ID, 'delete')
        expected_output = [
            '[u\'fully-validated ExplorationRightsModel\', 2]',
            (
                u'[u\'failed validation check for current time check of '
                'ExplorationRightsModel\', '
                '[u\'Entity id %s: The last_updated field has a '
                'value %s which is greater than the time when '
                'the job was run\']]'
            ) % (self.model_instance_0.id, self.model_instance_0.last_updated)
        ]

        mocked_datetime = datetime.datetime.utcnow() - datetime.timedelta(
            hours=13)
        with datastore_services.mock_datetime_for_datastore(mocked_datetime):
            self.run_job_and_check_output(
                expected_output, sort=True, literal_eval=False)

    def test_model_with_first_published_datetime_greater_than_current_time(
            self):
        rights_manager.publish_exploration(self.owner, '0')
        rights_manager.publish_exploration(self.owner, '1')
        self.model_instance_0.first_published_msec = (
            self.model_instance_0.first_published_msec * 1000000.0)
        self.model_instance_0.commit(feconf.SYSTEM_COMMITTER_ID, '', [])
        expected_output = [
            (
                u'[u\'failed validation check for first published msec check '
                'of ExplorationRightsModel\', '
                '[u\'Entity id 0: The first_published_msec field has a '
                'value %s which is greater than the time when the job was '
                'run\']]'
            ) % (self.model_instance_0.first_published_msec),
            u'[u\'fully-validated ExplorationRightsModel\', 2]']
        self.run_job_and_check_output(
            expected_output, sort=True, literal_eval=False)

    def test_missing_exploration_model_failure(self):
        exp_models.ExplorationModel.get_by_id('0').delete(
            feconf.SYSTEM_COMMITTER_ID, '', [])
        expected_output = [
            (
                u'[u\'failed validation check for exploration_ids '
                'field check of ExplorationRightsModel\', '
                '[u"Entity id 0: based on field exploration_ids having '
                'value 0, expected model ExplorationModel with id 0 but '
                'it doesn\'t exist"]]'),
            u'[u\'fully-validated ExplorationRightsModel\', 2]']
        self.run_job_and_check_output(
            expected_output, sort=True, literal_eval=False)

    def test_missing_cloned_from_exploration_model_failure(self):
        self.model_instance_0.cloned_from = 'invalid'
        self.model_instance_0.commit(feconf.SYSTEM_COMMITTER_ID, '', [])
        expected_output = [
            (
                u'[u\'failed validation check for '
                'cloned_from_exploration_ids '
                'field check of ExplorationRightsModel\', '
                '[u"Entity id 0: based on field cloned_from_exploration_ids '
                'having value invalid, expected model ExplorationModel with id '
                'invalid but it doesn\'t exist"]]'),
            u'[u\'fully-validated ExplorationRightsModel\', 2]']
        self.run_job_and_check_output(
            expected_output, sort=True, literal_eval=False)

    def test_missing_owner_user_model_failure(self):
        rights_manager.assign_role_for_exploration(
            self.owner, '0', self.user_id, rights_domain.ROLE_OWNER)
        user_models.UserSettingsModel.get_by_id(self.user_id).delete()
        expected_output = [
            (
                u'[u\'failed validation check for owner_user_ids '
                'field check of ExplorationRightsModel\', '
                '[u"Entity id 0: based on field owner_user_ids having '
                'value %s, expected model UserSettingsModel with id %s '
                'but it doesn\'t exist"]]') % (self.user_id, self.user_id),
            u'[u\'fully-validated ExplorationRightsModel\', 2]']
        self.run_job_and_check_output(
            expected_output, sort=True, literal_eval=False)

    def test_missing_editor_user_model_failure(self):
        user_models.UserSettingsModel.get_by_id(self.editor_id).delete()
        expected_output = [
            (
                u'[u\'failed validation check for editor_user_ids '
                'field check of ExplorationRightsModel\', '
                '[u"Entity id 0: based on field editor_user_ids having '
                'value %s, expected model UserSettingsModel with id %s but '
                'it doesn\'t exist"]]') % (
                    self.editor_id, self.editor_id),
            u'[u\'fully-validated ExplorationRightsModel\', 2]']
        self.run_job_and_check_output(
            expected_output, sort=True, literal_eval=False)

    def test_missing_viewer_user_model_failure(self):
        user_models.UserSettingsModel.get_by_id(self.viewer_id).delete()
        expected_output = [
            (
                u'[u\'failed validation check for viewer_user_ids '
                'field check of ExplorationRightsModel\', '
                '[u"Entity id 2: based on field viewer_user_ids having '
                'value %s, expected model UserSettingsModel with id %s but '
                'it doesn\'t exist"]]') % (
                    self.viewer_id, self.viewer_id),
            u'[u\'fully-validated ExplorationRightsModel\', 2]']
        self.run_job_and_check_output(
            expected_output, sort=True, literal_eval=False)

    def test_missing_snapshot_metadata_model_failure(self):
        exp_models.ExplorationRightsSnapshotMetadataModel.get_by_id(
            '0-1').delete()
        expected_output = [
            (
                u'[u\'failed validation check for snapshot_metadata_ids '
                'field check of ExplorationRightsModel\', '
                '[u"Entity id 0: based on field snapshot_metadata_ids having '
                'value 0-1, expected model '
                'ExplorationRightsSnapshotMetadataModel '
                'with id 0-1 but it doesn\'t exist"]]'
            ),
            u'[u\'fully-validated ExplorationRightsModel\', 2]']
        self.run_job_and_check_output(
            expected_output, sort=True, literal_eval=False)

    def test_missing_snapshot_content_model_failure(self):
        exp_models.ExplorationRightsSnapshotContentModel.get_by_id(
            '0-1').delete()
        expected_output = [
            (
                u'[u\'failed validation check for snapshot_content_ids '
                'field check of ExplorationRightsModel\', '
                '[u"Entity id 0: based on field snapshot_content_ids having '
                'value 0-1, expected model '
                'ExplorationRightsSnapshotContentModel with id 0-1 but it '
                'doesn\'t exist"]]'),
            u'[u\'fully-validated ExplorationRightsModel\', 2]']
        self.run_job_and_check_output(
            expected_output, sort=True, literal_eval=False)


class ExplorationRightsSnapshotMetadataModelValidatorTests(
        test_utils.AuditJobsTestBase):

    def setUp(self):
        super(ExplorationRightsSnapshotMetadataModelValidatorTests, self).setUp(
            )

        self.signup(self.OWNER_EMAIL, self.OWNER_USERNAME)
        self.signup(USER_EMAIL, USER_NAME)

        self.owner_id = self.get_user_id_from_email(self.OWNER_EMAIL)
        self.user_id = self.get_user_id_from_email(USER_EMAIL)
        explorations = [exp_domain.Exploration.create_default_exploration(
            '%s' % i,
            title='title %d' % i,
            category='category%d' % i,
        ) for i in python_utils.RANGE(3)]

        for exp in explorations:
            if exp.id != '0':
                exp_services.save_new_exploration(self.owner_id, exp)
            else:
                exp_services.save_new_exploration(self.user_id, exp)

        self.model_instance_0 = (
            exp_models.ExplorationRightsSnapshotMetadataModel.get_by_id(
                '0-1'))
        self.model_instance_1 = (
            exp_models.ExplorationRightsSnapshotMetadataModel.get_by_id(
                '1-1'))
        self.model_instance_2 = (
            exp_models.ExplorationRightsSnapshotMetadataModel.get_by_id(
                '2-1'))

        self.job_class = (
            prod_validation_jobs_one_off
            .ExplorationRightsSnapshotMetadataModelAuditOneOffJob)

    def test_standard_operation(self):
        expected_output = [
            u'[u\'fully-validated ExplorationRightsSnapshotMetadataModel\', 3]']
        self.run_job_and_check_output(
            expected_output, sort=False, literal_eval=False)

    def test_model_with_committer_id_migration_bot(self):
        self.model_instance_1.committer_id = feconf.MIGRATION_BOT_USER_ID
        self.model_instance_1.update_timestamps(update_last_updated_time=False)
        self.model_instance_1.put()

        expected_output = [
            u'[u\'fully-validated ExplorationRightsSnapshotMetadataModel\', 3]'
        ]
        self.run_job_and_check_output(
            expected_output, sort=False, literal_eval=False)

    def test_model_with_pseudo_committer_id(self):
        self.model_instance_1.committer_id = self.PSEUDONYMOUS_ID
        self.model_instance_1.update_timestamps(update_last_updated_time=False)
        self.model_instance_1.put()

        expected_output = [
            u'[u\'fully-validated ExplorationRightsSnapshotMetadataModel\', 3]'
        ]
        self.run_job_and_check_output(
            expected_output, sort=False, literal_eval=False)

    def test_model_with_created_on_greater_than_last_updated(self):
        self.model_instance_0.created_on = (
            self.model_instance_0.last_updated + datetime.timedelta(days=1))
        self.model_instance_0.update_timestamps()
        self.model_instance_0.put()
        expected_output = [(
            u'[u\'failed validation check for time field relation check '
            'of ExplorationRightsSnapshotMetadataModel\', '
            '[u\'Entity id %s: The created_on field has a value '
            '%s which is greater than the value '
            '%s of last_updated field\']]') % (
                self.model_instance_0.id,
                self.model_instance_0.created_on,
                self.model_instance_0.last_updated
            ), (
                u'[u\'fully-validated '
                'ExplorationRightsSnapshotMetadataModel\', 2]')]
        self.run_job_and_check_output(
            expected_output, sort=True, literal_eval=False)

    def test_model_with_last_updated_greater_than_current_time(self):
        self.model_instance_1.delete()
        self.model_instance_2.delete()
        expected_output = [(
            u'[u\'failed validation check for current time check of '
            'ExplorationRightsSnapshotMetadataModel\', '
            '[u\'Entity id %s: The last_updated field has a '
            'value %s which is greater than the time when the job was run\']]'
        ) % (self.model_instance_0.id, self.model_instance_0.last_updated)]

        mocked_datetime = datetime.datetime.utcnow() - datetime.timedelta(
            hours=13)
        with datastore_services.mock_datetime_for_datastore(mocked_datetime):
            self.run_job_and_check_output(
                expected_output, sort=True, literal_eval=False)

    def test_missing_exploration_rights_model_failure(self):
        exp_models.ExplorationRightsModel.get_by_id('0').delete(
            self.user_id, '', [])
        expected_output = [
            (
                u'[u\'failed validation check for exploration_rights_ids '
                'field check of ExplorationRightsSnapshotMetadataModel\', '
                '[u"Entity id 0-1: based on field exploration_rights_ids '
                'having value 0, expected model ExplorationRightsModel with '
                'id 0 but it doesn\'t exist", u"Entity id 0-2: based on field '
                'exploration_rights_ids having value 0, expected model '
                'ExplorationRightsModel with id 0 but it doesn\'t exist"]]'
            ), (
                u'[u\'fully-validated '
                'ExplorationRightsSnapshotMetadataModel\', 2]')]
        self.run_job_and_check_output(
            expected_output, sort=True, literal_eval=False)

    def test_missing_committer_model_failure(self):
        user_models.UserSettingsModel.get_by_id(self.user_id).delete()
        expected_output = [
            (
                u'[u\'failed validation check for committer_ids field '
                'check of ExplorationRightsSnapshotMetadataModel\', '
                '[u"Entity id 0-1: based on field committer_ids having '
                'value %s, expected model UserSettingsModel with id %s '
                'but it doesn\'t exist"]]'
            ) % (self.user_id, self.user_id), (
                u'[u\'fully-validated '
                'ExplorationRightsSnapshotMetadataModel\', 2]')]
        self.run_job_and_check_output(
            expected_output, sort=True, literal_eval=False)

    def test_invalid_exploration_version_in_model_id(self):
        model_with_invalid_version_in_id = (
            exp_models.ExplorationRightsSnapshotMetadataModel(
                id='0-3', committer_id=self.owner_id, commit_type='edit',
                commit_message='msg', commit_cmds=[{}]))
        model_with_invalid_version_in_id.update_timestamps()
        model_with_invalid_version_in_id.put()
        expected_output = [
            (
                u'[u\'failed validation check for exploration rights model '
                'version check of ExplorationRightsSnapshotMetadataModel\', '
                '[u\'Entity id 0-3: ExplorationRights model corresponding to '
                'id 0 has a version 1 which is less than the version 3 in '
                'snapshot metadata model id\']]'
            ), (
                u'[u\'fully-validated '
                'ExplorationRightsSnapshotMetadataModel\', 3]')]
        self.run_job_and_check_output(
            expected_output, sort=True, literal_eval=False)

    def test_model_with_invalid_commit_cmd_schmea(self):
        self.model_instance_0.commit_cmds = [{
            'cmd': 'change_exploration_status',
            'old_status': rights_domain.ACTIVITY_STATUS_PUBLIC,
        }, {
            'cmd': 'release_ownership',
            'invalid_attribute': 'invalid'
        }]
        self.model_instance_0.update_timestamps()
        self.model_instance_0.put()
        expected_output = [
            (
                u'[u\'failed validation check for commit cmd '
                'change_exploration_status check of '
                'ExplorationRightsSnapshotMetadataModel\', '
                '[u"Entity id 0-1: Commit command domain validation '
                'for command: {u\'old_status\': u\'public\', '
                'u\'cmd\': u\'change_exploration_status\'} '
                'failed with error: The following required '
                'attributes are missing: new_status"]]'
            ), (
                u'[u\'failed validation check for commit cmd '
                'release_ownership check of '
                'ExplorationRightsSnapshotMetadataModel\', '
                '[u"Entity id 0-1: Commit command domain validation '
                'for command: {u\'cmd\': u\'release_ownership\', '
                'u\'invalid_attribute\': u\'invalid\'} '
                'failed with error: The following extra attributes '
                'are present: invalid_attribute"]]'
            ), (
                u'[u\'fully-validated '
                'ExplorationRightsSnapshotMetadataModel\', 2]')]
        self.run_job_and_check_output(
            expected_output, sort=True, literal_eval=False)


class ExplorationRightsSnapshotContentModelValidatorTests(
        test_utils.AuditJobsTestBase):

    def setUp(self):
        super(ExplorationRightsSnapshotContentModelValidatorTests, self).setUp(
            )

        self.signup(self.OWNER_EMAIL, self.OWNER_USERNAME)

        self.owner_id = self.get_user_id_from_email(self.OWNER_EMAIL)
        explorations = [exp_domain.Exploration.create_default_exploration(
            '%s' % i,
            title='title %d' % i,
            category='category%d' % i,
        ) for i in python_utils.RANGE(3)]

        for exp in explorations:
            exp_services.save_new_exploration(self.owner_id, exp)

        self.model_instance_0 = (
            exp_models.ExplorationRightsSnapshotContentModel.get_by_id(
                '0-1'))
        self.model_instance_1 = (
            exp_models.ExplorationRightsSnapshotContentModel.get_by_id(
                '1-1'))
        self.model_instance_2 = (
            exp_models.ExplorationRightsSnapshotContentModel.get_by_id(
                '2-1'))

        self.job_class = (
            prod_validation_jobs_one_off
            .ExplorationRightsSnapshotContentModelAuditOneOffJob)

    def test_standard_operation(self):
        expected_output = [
            u'[u\'fully-validated ExplorationRightsSnapshotContentModel\', 3]']
        self.run_job_and_check_output(
            expected_output, sort=False, literal_eval=False)

    def test_model_with_created_on_greater_than_last_updated(self):
        self.model_instance_0.created_on = (
            self.model_instance_0.last_updated + datetime.timedelta(days=1))
        self.model_instance_0.update_timestamps()
        self.model_instance_0.put()
        expected_output = [(
            u'[u\'failed validation check for time field relation check '
            'of ExplorationRightsSnapshotContentModel\', '
            '[u\'Entity id %s: The created_on field has a value '
            '%s which is greater than the value '
            '%s of last_updated field\']]') % (
                self.model_instance_0.id,
                self.model_instance_0.created_on,
                self.model_instance_0.last_updated
            ), (
                u'[u\'fully-validated '
                'ExplorationRightsSnapshotContentModel\', 2]')]
        self.run_job_and_check_output(
            expected_output, sort=True, literal_eval=False)

    def test_model_with_last_updated_greater_than_current_time(self):
        self.model_instance_1.delete()
        self.model_instance_2.delete()
        expected_output = [(
            u'[u\'failed validation check for current time check of '
            'ExplorationRightsSnapshotContentModel\', '
            '[u\'Entity id %s: The last_updated field has a '
            'value %s which is greater than the time when the job was run\']]'
        ) % (self.model_instance_0.id, self.model_instance_0.last_updated)]

        mocked_datetime = datetime.datetime.utcnow() - datetime.timedelta(
            hours=13)
        with datastore_services.mock_datetime_for_datastore(mocked_datetime):
            self.run_job_and_check_output(
                expected_output, sort=True, literal_eval=False)

    def test_missing_exploration_model_failure(self):
        exp_models.ExplorationRightsModel.get_by_id('0').delete(
            self.owner_id, '', [])
        expected_output = [
            (
                u'[u\'failed validation check for exploration_rights_ids '
                'field check of ExplorationRightsSnapshotContentModel\', '
                '[u"Entity id 0-1: based on field exploration_rights_ids '
                'having value 0, expected model ExplorationRightsModel with '
                'id 0 but it doesn\'t exist", u"Entity id 0-2: based on field '
                'exploration_rights_ids having value 0, expected model '
                'ExplorationRightsModel with id 0 but it doesn\'t exist"]]'
            ), (
                u'[u\'fully-validated '
                'ExplorationRightsSnapshotContentModel\', 2]')]
        self.run_job_and_check_output(
            expected_output, sort=True, literal_eval=False)

    def test_invalid_exploration_version_in_model_id(self):
        model_with_invalid_version_in_id = (
            exp_models.ExplorationRightsSnapshotContentModel(
                id='0-3'))
        model_with_invalid_version_in_id.content = {}
        model_with_invalid_version_in_id.update_timestamps()
        model_with_invalid_version_in_id.put()
        expected_output = [
            (
                u'[u\'failed validation check for exploration rights model '
                'version check of ExplorationRightsSnapshotContentModel\', '
                '[u\'Entity id 0-3: ExplorationRights model corresponding to '
                'id 0 has a version 1 which is less than the version 3 in '
                'snapshot content model id\']]'
            ), (
                u'[u\'fully-validated ExplorationRightsSnapshotContentModel\', '
                '3]')]
        self.run_job_and_check_output(
            expected_output, sort=True, literal_eval=False)


class ExplorationCommitLogEntryModelValidatorTests(
        test_utils.AuditJobsTestBase):

    def setUp(self):
        super(ExplorationCommitLogEntryModelValidatorTests, self).setUp()

        self.signup(self.OWNER_EMAIL, self.OWNER_USERNAME)
        self.signup(USER_EMAIL, USER_NAME)

        self.owner_id = self.get_user_id_from_email(self.OWNER_EMAIL)
        explorations = [exp_domain.Exploration.create_default_exploration(
            '%s' % i,
            title='title %d' % i,
            category='category%d' % i,
        ) for i in python_utils.RANGE(3)]

        for exp in explorations:
            exp_services.save_new_exploration(self.owner_id, exp)

        self.rights_model_instance = (
            exp_models.ExplorationCommitLogEntryModel(
                id='rights-1-1',
                user_id=self.owner_id,
                exploration_id='1',
                commit_type='edit',
                commit_message='',
                commit_cmds=[],
                post_commit_status=constants.ACTIVITY_STATUS_PUBLIC,
                post_commit_community_owned=False,
                post_commit_is_private=False))
        self.rights_model_instance.update_timestamps()
        self.rights_model_instance.put()

        self.model_instance_0 = (
            exp_models.ExplorationCommitLogEntryModel.get_by_id(
                'exploration-0-1'))
        self.model_instance_1 = (
            exp_models.ExplorationCommitLogEntryModel.get_by_id(
                'exploration-1-1'))
        self.model_instance_2 = (
            exp_models.ExplorationCommitLogEntryModel.get_by_id(
                'exploration-2-1'))

        self.job_class = (
            prod_validation_jobs_one_off
            .ExplorationCommitLogEntryModelAuditOneOffJob)

    def test_standard_operation(self):
        exp_services.update_exploration(
            self.owner_id, '0', [exp_domain.ExplorationChange({
                'cmd': 'edit_exploration_property',
                'property_name': 'title',
                'new_value': 'New title'
            })], 'Changes.')
        expected_output = [
            u'[u\'fully-validated ExplorationCommitLogEntryModel\', 5]']
        self.run_job_and_check_output(
            expected_output, sort=False, literal_eval=False)

    def test_model_with_user_id_migration_bot(self):
        self.model_instance_1.user_id = feconf.MIGRATION_BOT_USER_ID
        self.model_instance_1.update_timestamps(update_last_updated_time=False)
        self.model_instance_1.put()

        expected_output = [
            u'[u\'fully-validated ExplorationCommitLogEntryModel\', 4]'
        ]
        self.run_job_and_check_output(
            expected_output, sort=False, literal_eval=False)

    def test_model_with_pseudo_user_id(self):
        self.model_instance_1.user_id = self.PSEUDONYMOUS_ID
        self.model_instance_1.update_timestamps(update_last_updated_time=False)
        self.model_instance_1.put()

        expected_output = [
            u'[u\'fully-validated ExplorationCommitLogEntryModel\', 4]'
        ]
        self.run_job_and_check_output(
            expected_output, sort=False, literal_eval=False)

    def test_model_with_created_on_greater_than_last_updated(self):
        self.model_instance_0.created_on = (
            self.model_instance_0.last_updated + datetime.timedelta(days=1))
        self.model_instance_0.update_timestamps()
        self.model_instance_0.put()
        expected_output = [(
            u'[u\'failed validation check for time field relation check '
            'of ExplorationCommitLogEntryModel\', '
            '[u\'Entity id %s: The created_on field has a value '
            '%s which is greater than the value '
            '%s of last_updated field\']]') % (
                self.model_instance_0.id,
                self.model_instance_0.created_on,
                self.model_instance_0.last_updated
            ), u'[u\'fully-validated ExplorationCommitLogEntryModel\', 3]']
        self.run_job_and_check_output(
            expected_output, sort=True, literal_eval=False)

    def test_model_with_last_updated_greater_than_current_time(self):
        self.model_instance_1.delete()
        self.model_instance_2.delete()
        self.rights_model_instance.delete()
        expected_output = [(
            u'[u\'failed validation check for current time check of '
            'ExplorationCommitLogEntryModel\', '
            '[u\'Entity id %s: The last_updated field has a '
            'value %s which is greater than the time when the job was run\']]'
        ) % (self.model_instance_0.id, self.model_instance_0.last_updated)]

        mocked_datetime = datetime.datetime.utcnow() - datetime.timedelta(
            hours=13)
        with datastore_services.mock_datetime_for_datastore(mocked_datetime):
            self.run_job_and_check_output(
                expected_output, sort=True, literal_eval=False)

    def test_missing_exploration_model_failure(self):
        exp_models.ExplorationModel.get_by_id('0').delete(
            feconf.SYSTEM_COMMITTER_ID, '', [])
        expected_output = [
            (
                u'[u\'failed validation check for exploration_ids '
                'field check of ExplorationCommitLogEntryModel\', '
                '[u"Entity id exploration-0-1: based on field '
                'exploration_ids having value 0, expected model '
                'ExplorationModel with id 0 '
                'but it doesn\'t exist", u"Entity id exploration-0-2: based '
                'on field exploration_ids having value 0, expected model '
                'ExplorationModel with id 0 but it doesn\'t exist"]]'
            ), u'[u\'fully-validated ExplorationCommitLogEntryModel\', 3]']
        self.run_job_and_check_output(
            expected_output, sort=True, literal_eval=False)

    def test_missing_exploration_rights_model_failure(self):
        exp_models.ExplorationRightsModel.get_by_id('1').delete(
            feconf.SYSTEM_COMMITTER_ID, '', [])
        expected_output = [
            (
                u'[u\'failed validation check for exploration_rights_ids '
                'field check of ExplorationCommitLogEntryModel\', '
                '[u"Entity id rights-1-1: based on field '
                'exploration_rights_ids having value 1, expected model '
                'ExplorationRightsModel with id 1 but it doesn\'t exist"]]'
            ), u'[u\'fully-validated ExplorationCommitLogEntryModel\', 3]']
        self.run_job_and_check_output(
            expected_output, sort=True)

    def test_invalid_exploration_version_in_model_id(self):
        model_with_invalid_version_in_id = (
            exp_models.ExplorationCommitLogEntryModel.create(
                '0', 3, self.owner_id, 'edit', 'msg', [{}],
                constants.ACTIVITY_STATUS_PUBLIC, False))
        model_with_invalid_version_in_id.exploration_id = '0'
        model_with_invalid_version_in_id.update_timestamps()
        model_with_invalid_version_in_id.put()
        expected_output = [
            (
                u'[u\'failed validation check for exploration model '
                'version check of ExplorationCommitLogEntryModel\', '
                '[u\'Entity id %s: Exploration model corresponding '
                'to id 0 has a version 1 which is less than '
                'the version 3 in commit log entry model id\']]'
            ) % (model_with_invalid_version_in_id.id),
            u'[u\'fully-validated ExplorationCommitLogEntryModel\', 4]']
        self.run_job_and_check_output(
            expected_output, sort=True, literal_eval=False)

    def test_model_with_invalid_id(self):
        model_with_invalid_id = (
            exp_models.ExplorationCommitLogEntryModel(
                id='invalid-0-1',
                user_id=self.owner_id,
                commit_type='edit',
                commit_message='msg',
                commit_cmds=[{}],
                post_commit_status=constants.ACTIVITY_STATUS_PUBLIC,
                post_commit_is_private=False))
        model_with_invalid_id.exploration_id = '0'
        model_with_invalid_id.update_timestamps()
        model_with_invalid_id.put()
        expected_output = [
            (
                u'[u\'failed validation check for model id check of '
                'ExplorationCommitLogEntryModel\', '
                '[u\'Entity id %s: Entity id does not match regex pattern\']]'
            ) % (model_with_invalid_id.id), (
                u'[u\'failed validation check for commit cmd check of '
                'ExplorationCommitLogEntryModel\', [u\'Entity id invalid-0-1: '
                'No commit command domain object defined for entity with '
                'commands: [{}]\']]'),
            u'[u\'fully-validated ExplorationCommitLogEntryModel\', 4]']
        self.run_job_and_check_output(
            expected_output, sort=True, literal_eval=False)

    def test_model_with_invalid_commit_type(self):
        self.model_instance_0.commit_type = 'invalid'
        self.model_instance_0.update_timestamps()
        self.model_instance_0.put()
        expected_output = [
            (
                u'[u\'failed validation check for commit type check of '
                'ExplorationCommitLogEntryModel\', '
                '[u\'Entity id exploration-0-1: Commit type invalid is '
                'not allowed\']]'
            ), u'[u\'fully-validated ExplorationCommitLogEntryModel\', 3]']
        self.run_job_and_check_output(
            expected_output, sort=True, literal_eval=False)

    def test_model_with_invalid_post_commit_status(self):
        self.model_instance_0.post_commit_status = 'invalid'
        self.model_instance_0.update_timestamps()
        self.model_instance_0.put()
        expected_output = [
            (
                u'[u\'failed validation check for post commit status check '
                'of ExplorationCommitLogEntryModel\', '
                '[u\'Entity id exploration-0-1: Post commit status invalid '
                'is invalid\']]'
            ), u'[u\'fully-validated ExplorationCommitLogEntryModel\', 3]']
        self.run_job_and_check_output(
            expected_output, sort=True, literal_eval=False)

    def test_model_with_invalid_true_post_commit_is_private(self):
        self.model_instance_0.post_commit_status = 'public'
        self.model_instance_0.post_commit_is_private = True
        self.model_instance_0.update_timestamps()
        self.model_instance_0.put()

        expected_output = [
            (
                u'[u\'failed validation check for post commit is private '
                'check of ExplorationCommitLogEntryModel\', '
                '[u\'Entity id %s: Post commit status is '
                'public but post_commit_is_private is True\']]'
            ) % self.model_instance_0.id,
            u'[u\'fully-validated ExplorationCommitLogEntryModel\', 3]']
        self.run_job_and_check_output(
            expected_output, sort=True, literal_eval=False)

    def test_model_with_invalid_false_post_commit_is_private(self):
        self.model_instance_0.post_commit_status = 'private'
        self.model_instance_0.post_commit_is_private = False
        self.model_instance_0.update_timestamps()
        self.model_instance_0.put()

        expected_output = [
            (
                u'[u\'failed validation check for post commit is private '
                'check of ExplorationCommitLogEntryModel\', '
                '[u\'Entity id %s: Post commit status is '
                'private but post_commit_is_private is False\']]'
            ) % self.model_instance_0.id,
            u'[u\'fully-validated ExplorationCommitLogEntryModel\', 3]']
        self.run_job_and_check_output(
            expected_output, sort=True, literal_eval=False)

    def test_model_with_invalid_commit_cmd_schmea(self):
        self.model_instance_0.commit_cmds = [{
            'cmd': 'add_state'
        }, {
            'cmd': 'delete_state',
            'invalid_attribute': 'invalid'
        }]
        self.model_instance_0.update_timestamps()
        self.model_instance_0.put()
        expected_output = [
            (
                u'[u\'failed validation check for commit cmd '
                'delete_state check of '
                'ExplorationCommitLogEntryModel\', '
                '[u"Entity id exploration-0-1: Commit command domain '
                'validation for command: {u\'cmd\': u\'delete_state\', '
                'u\'invalid_attribute\': u\'invalid\'} '
                'failed with error: The following required attributes '
                'are missing: state_name, '
                'The following extra attributes are present: '
                'invalid_attribute"]]'
            ), (
                u'[u\'failed validation check for commit cmd '
                'add_state check of '
                'ExplorationCommitLogEntryModel\', '
                '[u"Entity id exploration-0-1: Commit command domain '
                'validation for command: {u\'cmd\': u\'add_state\'} '
                'failed with error: The following required attributes '
                'are missing: state_name"]]'
            ), u'[u\'fully-validated ExplorationCommitLogEntryModel\', 3]']
        self.run_job_and_check_output(
            expected_output, sort=True, literal_eval=False)


class ExpSummaryModelValidatorTests(test_utils.AuditJobsTestBase):

    def setUp(self):
        super(ExpSummaryModelValidatorTests, self).setUp()

        self.signup(self.OWNER_EMAIL, self.OWNER_USERNAME)
        self.signup(USER_EMAIL, USER_NAME)

        self.user_id = self.get_user_id_from_email(USER_EMAIL)
        self.owner_id = self.get_user_id_from_email(self.OWNER_EMAIL)
        self.owner = user_services.UserActionsInfo(self.owner_id)

        editor_email = 'user@editor.com'
        viewer_email = 'user@viewer.com'
        contributor_email = 'user@contributor.com'

        self.signup(editor_email, 'editor')
        self.signup(viewer_email, 'viewer')
        self.signup(contributor_email, 'contributor')

        self.editor_id = self.get_user_id_from_email(editor_email)
        self.viewer_id = self.get_user_id_from_email(viewer_email)
        self.contributor_id = self.get_user_id_from_email(contributor_email)

        language_codes = ['ar', 'en', 'en']
        explorations = [exp_domain.Exploration.create_default_exploration(
            '%s' % i,
            title='title %d' % i,
            category='category%d' % i,
            language_code=language_codes[i]
        ) for i in python_utils.RANGE(3)]

        for exp in explorations:
            exp.tags = ['math', 'art']
            exp_services.save_new_exploration(self.owner_id, exp)

        rights_manager.assign_role_for_exploration(
            self.owner, '0', self.editor_id, rights_domain.ROLE_EDITOR)
        exp_services.update_exploration(
            self.contributor_id, '0', [exp_domain.ExplorationChange({
                'cmd': 'edit_exploration_property',
                'property_name': 'title',
                'new_value': 'New title'
            })], 'Changes.')

        rights_manager.assign_role_for_exploration(
            self.owner, '2', self.viewer_id, rights_domain.ROLE_VIEWER)

        rating_services.assign_rating_to_exploration(self.user_id, '0', 3)
        rating_services.assign_rating_to_exploration(self.viewer_id, '0', 4)

        self.model_instance_0 = exp_models.ExpSummaryModel.get_by_id('0')
        self.model_instance_1 = exp_models.ExpSummaryModel.get_by_id('1')
        self.model_instance_2 = exp_models.ExpSummaryModel.get_by_id('2')

        self.job_class = (
            prod_validation_jobs_one_off.ExpSummaryModelAuditOneOffJob)

    def test_standard_operation(self):
        rights_manager.publish_exploration(self.owner, '0')
        exp_services.update_exploration(
            self.owner_id, '1', [exp_domain.ExplorationChange({
                'cmd': 'edit_exploration_property',
                'property_name': 'title',
                'new_value': 'New title'
            })], 'Changes.')
        expected_output = [
            u'[u\'fully-validated ExpSummaryModel\', 3]']
        self.run_job_and_check_output(
            expected_output, sort=False, literal_eval=False)

    def test_model_with_created_on_greater_than_last_updated(self):
        self.model_instance_0.created_on = (
            self.model_instance_0.last_updated + datetime.timedelta(days=1))
        self.model_instance_0.update_timestamps()
        self.model_instance_0.put()
        expected_output = [(
            u'[u\'failed validation check for time field relation check '
            'of ExpSummaryModel\', '
            '[u\'Entity id %s: The created_on field has a value '
            '%s which is greater than the value '
            '%s of last_updated field\']]') % (
                self.model_instance_0.id,
                self.model_instance_0.created_on,
                self.model_instance_0.last_updated
            ), u'[u\'fully-validated ExpSummaryModel\', 2]']
        self.run_job_and_check_output(
            expected_output, sort=True, literal_eval=False)

    def test_model_with_last_updated_greater_than_current_time(self):
        exp_models.ExplorationModel.get_by_id('1').delete(
            self.owner_id, '')
        exp_models.ExplorationModel.get_by_id('2').delete(
            self.owner_id, '')
        self.model_instance_1.delete()
        self.model_instance_2.delete()
        expected_output = [(
            u'[u\'failed validation check for current time check of '
            'ExpSummaryModel\', '
            '[u\'Entity id %s: The last_updated field has a '
            'value %s which is greater than the time when the job was run\']]'
        ) % (self.model_instance_0.id, self.model_instance_0.last_updated)]

        mocked_datetime = datetime.datetime.utcnow() - datetime.timedelta(
            hours=13)
        with datastore_services.mock_datetime_for_datastore(mocked_datetime):
            self.run_job_and_check_output(
                expected_output, sort=True, literal_eval=False)

    def test_model_with_first_published_datetime_greater_than_current_time(
            self):
        rights_manager.publish_exploration(self.owner, '0')
        rights_manager.publish_exploration(self.owner, '1')
        self.model_instance_0 = exp_models.ExpSummaryModel.get_by_id('0')
        self.model_instance_0.first_published_msec = (
            self.model_instance_0.first_published_msec * 1000000.0)
        self.model_instance_0.update_timestamps()
        self.model_instance_0.put()
        rights_model = exp_models.ExplorationRightsModel.get_by_id('0')
        rights_model.first_published_msec = (
            self.model_instance_0.first_published_msec)
        rights_model.commit(self.owner_id, '', [])
        expected_output = [
            (
                u'[u\'failed validation check for first published msec check '
                'of ExpSummaryModel\', '
                '[u\'Entity id 0: The first_published_msec field has a '
                'value %s which is greater than the time when the '
                'job was run\']]'
            ) % (self.model_instance_0.first_published_msec),
            u'[u\'fully-validated ExpSummaryModel\', 2]']
        self.run_job_and_check_output(
            expected_output, sort=True, literal_eval=False)

    def test_missing_exploration_model_failure(self):
        exp_models.ExplorationModel.get_by_id('0').delete(
            feconf.SYSTEM_COMMITTER_ID, '', [])
        expected_output = [
            (
                u'[u\'failed validation check for exploration_ids '
                'field check of ExpSummaryModel\', '
                '[u"Entity id 0: based on field exploration_ids having '
                'value 0, expected model ExplorationModel with id 0 but '
                'it doesn\'t exist"]]'),
            u'[u\'fully-validated ExpSummaryModel\', 2]']
        self.run_job_and_check_output(
            expected_output, sort=True, literal_eval=False)

    def test_missing_owner_user_model_failure(self):
        rights_manager.assign_role_for_exploration(
            self.owner, '0', self.user_id, rights_domain.ROLE_OWNER)
        user_models.UserSettingsModel.get_by_id(self.user_id).delete()
        expected_output = [
            (
                u'[u\'failed validation check for owner_user_ids '
                'field check of ExpSummaryModel\', '
                '[u"Entity id 0: based on field owner_user_ids having '
                'value %s, expected model UserSettingsModel with id %s '
                'but it doesn\'t exist"]]') % (self.user_id, self.user_id),
            u'[u\'fully-validated ExpSummaryModel\', 2]']
        self.run_job_and_check_output(
            expected_output, sort=True, literal_eval=False)

    def test_missing_editor_user_model_failure(self):
        user_models.UserSettingsModel.get_by_id(self.editor_id).delete()
        expected_output = [
            (
                u'[u\'failed validation check for editor_user_ids '
                'field check of ExpSummaryModel\', '
                '[u"Entity id 0: based on field editor_user_ids having '
                'value %s, expected model UserSettingsModel with id %s but '
                'it doesn\'t exist"]]') % (
                    self.editor_id, self.editor_id),
            u'[u\'fully-validated ExpSummaryModel\', 2]']
        self.run_job_and_check_output(
            expected_output, sort=True, literal_eval=False)

    def test_missing_viewer_user_model_failure(self):
        user_models.UserSettingsModel.get_by_id(self.viewer_id).delete()
        expected_output = [
            (
                u'[u\'failed validation check for viewer_user_ids '
                'field check of ExpSummaryModel\', '
                '[u"Entity id 2: based on field viewer_user_ids having '
                'value %s, expected model UserSettingsModel with id %s but '
                'it doesn\'t exist"]]') % (
                    self.viewer_id, self.viewer_id),
            u'[u\'fully-validated ExpSummaryModel\', 2]']
        self.run_job_and_check_output(
            expected_output, sort=True, literal_eval=False)

    def test_missing_contributor_user_model_failure(self):
        user_models.UserSettingsModel.get_by_id(self.contributor_id).delete()
        expected_output = [
            (
                u'[u\'failed validation check for contributor_user_ids '
                'field check of ExpSummaryModel\', '
                '[u"Entity id 0: based on field contributor_user_ids having '
                'value %s, expected model UserSettingsModel with id %s but '
                'it doesn\'t exist"]]') % (
                    self.contributor_id, self.contributor_id),
            u'[u\'fully-validated ExpSummaryModel\', 2]']
        self.run_job_and_check_output(
            expected_output, sort=True, literal_eval=False)

    def test_model_with_invalid_exploration_model_last_updated(self):
        last_human_update_time = (
            self.model_instance_0.exploration_model_last_updated)
        self.model_instance_0.exploration_model_last_updated = (
            datetime.datetime.utcnow() + datetime.timedelta(days=1))
        self.model_instance_0.update_timestamps()
        self.model_instance_0.put()
        expected_output = [
            (
                u'[u\'failed validation check for exploration model last '
                'updated check of ExpSummaryModel\', '
                '[u\'Entity id %s: The exploration_model_last_updated '
                'field: %s does not match the last time a commit was '
                'made by a human contributor: %s\']]'
            ) % (
                self.model_instance_0.id,
                self.model_instance_0.exploration_model_last_updated,
                last_human_update_time),
            u'[u\'fully-validated ExpSummaryModel\', 2]']
        self.run_job_and_check_output(
            expected_output, sort=True, literal_eval=False)

    def test_model_with_invalid_schema(self):
        self.model_instance_0.ratings = {'10': 4, '5': 15}
        self.model_instance_0.update_timestamps()
        self.model_instance_0.put()
        expected_output = [
            (
                u'[u\'failed validation check for domain object check of '
                'ExpSummaryModel\', '
                '[u\'Entity id 0: Entity fails domain validation with '
                'the error Expected ratings to have keys: 1, 2, 3, 4, 5, '
                'received 10, 5\']]'
            ), u'[u\'fully-validated ExpSummaryModel\', 2]']
        self.run_job_and_check_output(
            expected_output, sort=True, literal_eval=False)

    def test_model_with_invalid_contributors_summary(self):
        sorted_contributor_ids = sorted(
            self.model_instance_0.contributors_summary.keys())
        self.model_instance_0.contributors_summary = {'invalid': 1}
        self.model_instance_0.update_timestamps()
        self.model_instance_0.put()
        expected_output = [
            (
                u'[u\'failed validation check for contributors summary '
                'check of ExpSummaryModel\', '
                '[u"Entity id 0: Contributor ids: [u\'%s\', u\'%s\'] '
                'do not match the contributor ids obtained using '
                'contributors summary: [u\'invalid\']"]]') % (
                    sorted_contributor_ids[0], sorted_contributor_ids[1]
                ),
            u'[u\'fully-validated ExpSummaryModel\', 2]']
        self.run_job_and_check_output(
            expected_output, sort=True, literal_eval=False)

    def test_model_with_invalid_exploration_related_property(self):
        self.model_instance_0.title = 'invalid'
        self.model_instance_0.update_timestamps()
        self.model_instance_0.put()
        expected_output = [
            (
                u'[u\'failed validation check for title field check of '
                'ExpSummaryModel\', '
                '[u\'Entity id %s: title field in entity: invalid does not '
                'match corresponding exploration title field: New title\']]'
            ) % self.model_instance_0.id,
            u'[u\'fully-validated ExpSummaryModel\', 2]']
        self.run_job_and_check_output(
            expected_output, sort=True, literal_eval=False)

    def test_model_with_invalid_exploration_rights_related_property(self):
        self.model_instance_0.status = 'public'
        self.model_instance_0.update_timestamps()
        self.model_instance_0.put()
        expected_output = [
            (
                u'[u\'failed validation check for status field check of '
                'ExpSummaryModel\', '
                '[u\'Entity id %s: status field in entity: public does not '
                'match corresponding exploration rights status field: '
                'private\']]'
            ) % self.model_instance_0.id,
            u'[u\'fully-validated ExpSummaryModel\', 2]']
        self.run_job_and_check_output(
            expected_output, sort=True, literal_eval=False)


<<<<<<< HEAD
class GeneralFeedbackThreadModelValidatorTests(test_utils.AuditJobsTestBase):

    def setUp(self):
        super(GeneralFeedbackThreadModelValidatorTests, self).setUp()

        self.signup(self.OWNER_EMAIL, self.OWNER_USERNAME)
        self.owner_id = self.get_user_id_from_email(self.OWNER_EMAIL)

        self.signup(self.ADMIN_EMAIL, self.ADMIN_USERNAME)
        self.admin_id = self.get_user_id_from_email(self.ADMIN_EMAIL)
        self.set_admins([self.ADMIN_USERNAME])

        exp = exp_domain.Exploration.create_default_exploration(
            '0',
            title='title 0',
            category='Art',
        )
        exp_services.save_new_exploration(self.owner_id, exp)

        self.thread_id = feedback_services.create_thread(
            'exploration', '0', self.owner_id, 'Subject', 'Text',
            has_suggestion=False)

        score_category = (
            suggestion_models.SCORE_TYPE_CONTENT +
            suggestion_models.SCORE_CATEGORY_DELIMITER + exp.category)
        change = {
            'cmd': exp_domain.CMD_EDIT_STATE_PROPERTY,
            'property_name': exp_domain.STATE_PROPERTY_CONTENT,
            'state_name': 'state_1',
            'new_value': 'new suggestion content'
        }
        suggestion_models.GeneralSuggestionModel.create(
            feconf.SUGGESTION_TYPE_EDIT_STATE_CONTENT,
            feconf.ENTITY_TYPE_EXPLORATION, '0',
            1, suggestion_models.STATUS_ACCEPTED, self.owner_id,
            self.admin_id, change, score_category, self.thread_id, None)

        self.model_instance = (
            feedback_models.GeneralFeedbackThreadModel.get_by_id(
                self.thread_id))
        self.model_instance.has_suggestion = True
        self.model_instance.update_timestamps()
        self.model_instance.put()

        self.job_class = (
            prod_validation_jobs_one_off
            .GeneralFeedbackThreadModelAuditOneOffJob)

    def test_standard_operation(self):
        expected_output = [
            u'[u\'fully-validated GeneralFeedbackThreadModel\', 1]']
        self.run_job_and_check_output(
            expected_output, sort=False, literal_eval=False)

    def test_model_with_pseudo_author_id(self):
        self.model_instance.original_author_id = self.PSEUDONYMOUS_ID
        self.model_instance.update_timestamps(update_last_updated_time=False)
        self.model_instance.put()

        expected_output = [
            u'[u\'fully-validated GeneralFeedbackThreadModel\', 1]'
        ]
        self.run_job_and_check_output(
            expected_output, sort=False, literal_eval=False)

    def test_model_with_pseudo_last_nonempty_message_author_id(self):
        self.model_instance.last_nonempty_message_author_id = (
            self.PSEUDONYMOUS_ID)
        self.model_instance.update_timestamps(update_last_updated_time=False)
        self.model_instance.put()

        expected_output = [
            u'[u\'fully-validated GeneralFeedbackThreadModel\', 1]'
        ]
        self.run_job_and_check_output(
            expected_output, sort=False, literal_eval=False)

    def test_model_with_created_on_greater_than_last_updated(self):
        self.model_instance.created_on = (
            self.model_instance.last_updated + datetime.timedelta(days=1))
        self.model_instance.update_timestamps()
        self.model_instance.put()
        expected_output = [(
            u'[u\'failed validation check for time field relation check '
            'of GeneralFeedbackThreadModel\', '
            '[u\'Entity id %s: The created_on field has a value '
            '%s which is greater than the value '
            '%s of last_updated field\']]') % (
                self.model_instance.id,
                self.model_instance.created_on,
                self.model_instance.last_updated
            )]
        self.run_job_and_check_output(
            expected_output, sort=True, literal_eval=False)

    def test_model_with_last_updated_greater_than_current_time(self):
        expected_output = [(
            u'[u\'failed validation check for current time check of '
            'GeneralFeedbackThreadModel\', '
            '[u\'Entity id %s: The last_updated field has a '
            'value %s which is greater than the time when the job was run\']]'
        ) % (self.model_instance.id, self.model_instance.last_updated)]
        mocked_datetime = datetime.datetime.utcnow() - datetime.timedelta(
            hours=13)
        with datastore_services.mock_datetime_for_datastore(mocked_datetime):
            self.run_job_and_check_output(
                expected_output, sort=True, literal_eval=False)

    def test_missing_exploration_model_failure(self):
        exp_models.ExplorationModel.get_by_id('0').delete(
            feconf.SYSTEM_COMMITTER_ID, '', [])
        expected_output = [
            (
                u'[u\'failed validation check for exploration_ids field '
                'check of GeneralFeedbackThreadModel\', '
                '[u"Entity id %s: based on field exploration_ids having value '
                '0, expected model ExplorationModel with id 0 but it doesn\'t '
                'exist"]]') % self.model_instance.id]
        self.run_job_and_check_output(
            expected_output, sort=True, literal_eval=False)

    def test_missing_suggestion_model_failure(self):
        suggestion_models.GeneralSuggestionModel.get_by_id(
            self.thread_id).delete()
        expected_output = [
            (
                u'[u\'failed validation check for suggestion_ids field '
                'check of GeneralFeedbackThreadModel\', '
                '[u"Entity id %s: based on field suggestion_ids having '
                'value %s, expected model GeneralSuggestionModel with id %s '
                'but it doesn\'t exist"]]') % (
                    self.model_instance.id, self.thread_id, self.thread_id)]
        self.run_job_and_check_output(
            expected_output, sort=True, literal_eval=False)

    def test_missing_author_model_failure(self):
        user_models.UserSettingsModel.get_by_id(self.owner_id).delete()
        expected_output = [
            (
                '[u\'failed validation check for '
                'last_nonempty_message_author_ids field '
                'check of GeneralFeedbackThreadModel\', '
                '[u"Entity id %s: based on field '
                'last_nonempty_message_author_ids having value '
                '%s, expected model UserSettingsModel with id %s but it '
                'doesn\'t exist"]]'
            ) % (
                self.model_instance.id, self.owner_id, self.owner_id
            ),
            (
                '[u\'failed validation check for author_ids field '
                'check of GeneralFeedbackThreadModel\', '
                '[u"Entity id %s: based on field author_ids having value '
                '%s, expected model UserSettingsModel with id %s but it '
                'doesn\'t exist"]]'
            ) % (
                self.model_instance.id, self.owner_id, self.owner_id
            ),
        ]
        self.run_job_and_check_output(
            expected_output, sort=True, literal_eval=False)

    def test_wrong_original_author_id_format_failure(self):
        self.model_instance.original_author_id = 'wrong_id'
        self.model_instance.update_timestamps()
        self.model_instance.put()
        expected_output = [
            (
                u'[u\'failed validation check for final author '
                'check of GeneralFeedbackThreadModel\', [u\'Entity id %s: '
                'Original author ID %s is in a wrong format. '
                'It should be either pid_<32 chars> or uid_<32 chars>.\']]'
            ) % (
                self.model_instance.id, self.model_instance.original_author_id)
        ]
        self.run_job_and_check_output(
            expected_output, sort=True, literal_eval=False)

    def test_wrong_last_nonempty_message_author_id_format_failure(self):
        self.model_instance.last_nonempty_message_author_id = 'wrong_id'
        self.model_instance.update_timestamps()
        self.model_instance.put()
        expected_output = [
            (
                u'[u\'failed validation check for final author '
                'check of GeneralFeedbackThreadModel\', [u\'Entity id %s: '
                'Last non-empty message author ID %s is in a wrong format. '
                'It should be either pid_<32 chars> or uid_<32 chars>.\']]'
            ) % (
                self.model_instance.id,
                self.model_instance.last_nonempty_message_author_id
            )
        ]
        self.run_job_and_check_output(
            expected_output, sort=True, literal_eval=False)

    def test_missing_message_model_failure(self):
        feedback_models.GeneralFeedbackMessageModel.get_by_id(
            '%s.0' % self.thread_id).delete()
        expected_output = [
            (
                u'[u\'failed validation check for message_ids field '
                'check of GeneralFeedbackThreadModel\', '
                '[u"Entity id %s: based on field message_ids having value '
                '%s.0, expected model GeneralFeedbackMessageModel with '
                'id %s.0 but it doesn\'t exist"]]') % (
                    self.model_instance.id, self.thread_id, self.thread_id)]
        self.run_job_and_check_output(
            expected_output, sort=True, literal_eval=False)

    def test_invalid_has_suggestion(self):
        self.model_instance.has_suggestion = False
        self.model_instance.update_timestamps()
        self.model_instance.put()
        expected_output = [
            (
                u'[u\'failed validation check for has suggestion '
                'check of GeneralFeedbackThreadModel\', [u\'Entity id %s: '
                'has suggestion for entity is false but a suggestion exists '
                'with id same as entity id\']]'
            ) % self.model_instance.id]
        self.run_job_and_check_output(
            expected_output, sort=True, literal_eval=False)

    def test_model_with_invalid_entity_type(self):
        expected_output = [
            (
                u'[u\'failed validation check for entity type check '
                'of GeneralFeedbackThreadModel\', [u\'Entity id %s: Entity '
                'type exploration is not allowed\']]'
            ) % self.model_instance.id]
        with self.swap(
            prod_validators, 'TARGET_TYPE_TO_TARGET_MODEL', {}):
            self.run_job_and_check_output(
                expected_output, sort=True, literal_eval=False)


class GeneralFeedbackMessageModelValidatorTests(test_utils.AuditJobsTestBase):

    def setUp(self):
        super(GeneralFeedbackMessageModelValidatorTests, self).setUp()

        self.signup(self.OWNER_EMAIL, self.OWNER_USERNAME)
        self.owner_id = self.get_user_id_from_email(self.OWNER_EMAIL)

        exp = exp_domain.Exploration.create_default_exploration(
            '0',
            title='title 0',
            category='Art',
        )
        exp_services.save_new_exploration(self.owner_id, exp)

        self.thread_id = feedback_services.create_thread(
            'exploration', '0', self.owner_id, 'Subject', 'Text',
            has_suggestion=False)

        self.model_instance = (
            feedback_models.GeneralFeedbackMessageModel.get_by_id(
                '%s.0' % self.thread_id))

        self.job_class = (
            prod_validation_jobs_one_off
            .GeneralFeedbackMessageModelAuditOneOffJob)

    def test_standard_operation(self):
        expected_output = [
            u'[u\'fully-validated GeneralFeedbackMessageModel\', 1]']
        self.run_job_and_check_output(
            expected_output, sort=False, literal_eval=False)

    def test_model_with_pseudo_author_id(self):
        self.model_instance.author_id = self.PSEUDONYMOUS_ID
        self.model_instance.update_timestamps(update_last_updated_time=False)
        self.model_instance.put()

        expected_output = [
            u'[u\'fully-validated GeneralFeedbackMessageModel\', 1]'
        ]
        self.run_job_and_check_output(
            expected_output, sort=False, literal_eval=False)

    def test_model_with_created_on_greater_than_last_updated(self):
        self.model_instance.created_on = (
            self.model_instance.last_updated + datetime.timedelta(days=1))
        self.model_instance.update_timestamps()
        self.model_instance.put()
        expected_output = [(
            u'[u\'failed validation check for time field relation check '
            'of GeneralFeedbackMessageModel\', '
            '[u\'Entity id %s: The created_on field has a value '
            '%s which is greater than the value '
            '%s of last_updated field\']]') % (
                self.model_instance.id,
                self.model_instance.created_on,
                self.model_instance.last_updated
            )]
        self.run_job_and_check_output(
            expected_output, sort=True, literal_eval=False)

    def test_model_with_last_updated_greater_than_current_time(self):
        expected_output = [(
            u'[u\'failed validation check for current time check of '
            'GeneralFeedbackMessageModel\', '
            '[u\'Entity id %s: The last_updated field has a '
            'value %s which is greater than the time when the job was run\']]'
        ) % (self.model_instance.id, self.model_instance.last_updated)]

        mocked_datetime = datetime.datetime.utcnow() - datetime.timedelta(
            hours=13)
        with datastore_services.mock_datetime_for_datastore(mocked_datetime):
            self.run_job_and_check_output(
                expected_output, sort=True, literal_eval=False)

    def test_missing_author_model_failure(self):
        user_models.UserSettingsModel.get_by_id(self.owner_id).delete()
        expected_output = [
            (
                u'[u\'failed validation check for author_ids field '
                'check of GeneralFeedbackMessageModel\', '
                '[u"Entity id %s: based on field author_ids having value '
                '%s, expected model UserSettingsModel with id %s but it '
                'doesn\'t exist"]]') % (
                    self.model_instance.id, self.owner_id, self.owner_id)]
        self.run_job_and_check_output(
            expected_output, sort=True, literal_eval=False)

    def test_wrong_author_id_format_failure(self):
        self.model_instance.author_id = 'wrong_id'
        self.model_instance.update_timestamps()
        self.model_instance.put()
        expected_output = [
            (
                u'[u\'failed validation check for final author '
                'check of GeneralFeedbackMessageModel\', [u\'Entity id %s: '
                'Author ID %s is in a wrong format. '
                'It should be either pid_<32 chars> or uid_<32 chars>.\']]'
            ) % (
                self.model_instance.id, self.model_instance.author_id)
        ]
        self.run_job_and_check_output(
            expected_output, sort=True, literal_eval=False)

    def test_missing_feedback_thread_model_failure(self):
        feedback_models.GeneralFeedbackThreadModel.get_by_id(
            self.thread_id).delete()
        expected_output = [
            (
                u'[u\'failed validation check for feedback_thread_ids field '
                'check of GeneralFeedbackMessageModel\', '
                '[u"Entity id %s: based on field feedback_thread_ids having '
                'value %s, expected model GeneralFeedbackThreadModel with '
                'id %s but it doesn\'t exist"]]') % (
                    self.model_instance.id, self.thread_id, self.thread_id)]
        self.run_job_and_check_output(
            expected_output, sort=True, literal_eval=False)

    def test_invalid_message_id(self):
        self.model_instance.message_id = 2
        self.model_instance.update_timestamps()
        self.model_instance.put()
        expected_output = [
            (
                u'[u\'failed validation check for message id check of '
                'GeneralFeedbackMessageModel\', [u\'Entity id %s: '
                'message id 2 not less than total count of messages '
                '1 in feedback thread model with id %s '
                'corresponding to the entity\']]'
            ) % (self.model_instance.id, self.thread_id), (
                u'[u\'failed validation check for model id check '
                'of GeneralFeedbackMessageModel\', [u\'Entity id %s: '
                'Entity id does not match regex pattern\']]'
            ) % self.model_instance.id]
        self.run_job_and_check_output(
            expected_output, sort=True, literal_eval=False)


class GeneralFeedbackThreadUserModelValidatorTests(
        test_utils.AuditJobsTestBase):

    def setUp(self):
        super(GeneralFeedbackThreadUserModelValidatorTests, self).setUp()

        self.signup(self.OWNER_EMAIL, self.OWNER_USERNAME)
        self.owner_id = self.get_user_id_from_email(self.OWNER_EMAIL)

        exp = exp_domain.Exploration.create_default_exploration(
            '0',
            title='title 0',
            category='Art',
        )
        exp_services.save_new_exploration(self.owner_id, exp)

        self.thread_id = feedback_services.create_thread(
            'exploration', '0', self.owner_id, 'Subject', 'Text',
            has_suggestion=False)

        self.model_instance = (
            feedback_models.GeneralFeedbackThreadUserModel.get_by_id(
                '%s.%s' % (self.owner_id, self.thread_id)))

        self.job_class = (
            prod_validation_jobs_one_off
            .GeneralFeedbackThreadUserModelAuditOneOffJob)

    def test_standard_operation(self):
        expected_output = [
            u'[u\'fully-validated GeneralFeedbackThreadUserModel\', 1]']
        self.run_job_and_check_output(
            expected_output, sort=False, literal_eval=False)

    def test_model_with_created_on_greater_than_last_updated(self):
        self.model_instance.created_on = (
            self.model_instance.last_updated + datetime.timedelta(days=1))
        self.model_instance.update_timestamps()
        self.model_instance.put()
        expected_output = [(
            u'[u\'failed validation check for time field relation check '
            'of GeneralFeedbackThreadUserModel\', '
            '[u\'Entity id %s: The created_on field has a value '
            '%s which is greater than the value '
            '%s of last_updated field\']]') % (
                self.model_instance.id,
                self.model_instance.created_on,
                self.model_instance.last_updated
            )]
        self.run_job_and_check_output(
            expected_output, sort=True, literal_eval=False)

    def test_model_with_last_updated_greater_than_current_time(self):
        expected_output = [(
            u'[u\'failed validation check for current time check of '
            'GeneralFeedbackThreadUserModel\', '
            '[u\'Entity id %s: The last_updated field has a '
            'value %s which is greater than the time when the job was run\']]'
        ) % (self.model_instance.id, self.model_instance.last_updated)]

        mocked_datetime = datetime.datetime.utcnow() - datetime.timedelta(
            hours=13)
        with datastore_services.mock_datetime_for_datastore(mocked_datetime):
            self.run_job_and_check_output(
                expected_output, sort=True, literal_eval=False)

    def test_missing_user_model_failure(self):
        user_models.UserSettingsModel.get_by_id(self.owner_id).delete()
        expected_output = [
            (
                u'[u\'failed validation check for user_ids field '
                'check of GeneralFeedbackThreadUserModel\', '
                '[u"Entity id %s: based on field user_ids having value '
                '%s, expected model UserSettingsModel with id %s but it '
                'doesn\'t exist"]]') % (
                    self.model_instance.id, self.owner_id, self.owner_id)]
        self.run_job_and_check_output(
            expected_output, sort=True, literal_eval=False)

    def test_missing_message_model_failure(self):
        feedback_models.GeneralFeedbackMessageModel.get_by_id(
            '%s.0' % self.thread_id).delete()
        expected_output = [
            (
                u'[u\'failed validation check for message_ids field '
                'check of GeneralFeedbackThreadUserModel\', '
                '[u"Entity id %s: based on field message_ids having '
                'value %s.0, expected model GeneralFeedbackMessageModel with '
                'id %s.0 but it doesn\'t exist"]]') % (
                    self.model_instance.id, self.thread_id, self.thread_id)]
        self.run_job_and_check_output(
            expected_output, sort=True, literal_eval=False)


class FeedbackAnalyticsModelValidatorTests(test_utils.AuditJobsTestBase):

    def setUp(self):
        super(FeedbackAnalyticsModelValidatorTests, self).setUp()

        self.signup(self.OWNER_EMAIL, self.OWNER_USERNAME)
        self.owner_id = self.get_user_id_from_email(self.OWNER_EMAIL)

        exp = exp_domain.Exploration.create_default_exploration(
            '0',
            title='title 0',
            category='Art',
        )
        exp_services.save_new_exploration(self.owner_id, exp)

        self.model_instance = feedback_models.FeedbackAnalyticsModel(id='0')
        self.model_instance.update_timestamps()
        self.model_instance.put()

        self.job_class = (
            prod_validation_jobs_one_off.FeedbackAnalyticsModelAuditOneOffJob)

    def test_standard_operation(self):
        expected_output = [
            u'[u\'fully-validated FeedbackAnalyticsModel\', 1]']
        self.run_job_and_check_output(
            expected_output, sort=False, literal_eval=False)

    def test_model_with_created_on_greater_than_last_updated(self):
        self.model_instance.created_on = (
            self.model_instance.last_updated + datetime.timedelta(days=1))
        self.model_instance.update_timestamps()
        self.model_instance.put()
        expected_output = [(
            u'[u\'failed validation check for time field relation check '
            'of FeedbackAnalyticsModel\', '
            '[u\'Entity id %s: The created_on field has a value '
            '%s which is greater than the value '
            '%s of last_updated field\']]') % (
                self.model_instance.id,
                self.model_instance.created_on,
                self.model_instance.last_updated
            )]
        self.run_job_and_check_output(
            expected_output, sort=True, literal_eval=False)

    def test_model_with_last_updated_greater_than_current_time(self):
        expected_output = [(
            u'[u\'failed validation check for current time check of '
            'FeedbackAnalyticsModel\', '
            '[u\'Entity id %s: The last_updated field has a '
            'value %s which is greater than the time when the job was run\']]'
        ) % (self.model_instance.id, self.model_instance.last_updated)]

        mocked_datetime = datetime.datetime.utcnow() - datetime.timedelta(
            hours=13)
        with datastore_services.mock_datetime_for_datastore(mocked_datetime):
            self.run_job_and_check_output(
                expected_output, sort=True, literal_eval=False)

    def test_missing_exploration_model_failure(self):
        exp_models.ExplorationModel.get_by_id('0').delete(
            feconf.SYSTEM_COMMITTER_ID, '', [])
        expected_output = [
            (
                u'[u\'failed validation check for exploration_ids field '
                'check of FeedbackAnalyticsModel\', '
                '[u"Entity id %s: based on field exploration_ids having value '
                '0, expected model ExplorationModel with id 0 but it doesn\'t '
                'exist"]]') % self.model_instance.id]
        self.run_job_and_check_output(
            expected_output, sort=True, literal_eval=False)


class UnsentFeedbackEmailModelValidatorTests(test_utils.AuditJobsTestBase):

    def setUp(self):
        super(UnsentFeedbackEmailModelValidatorTests, self).setUp()

        self.signup(self.OWNER_EMAIL, self.OWNER_USERNAME)
        self.owner_id = self.get_user_id_from_email(self.OWNER_EMAIL)

        exp = exp_domain.Exploration.create_default_exploration(
            '0',
            title='title 0',
            category='Art',
        )
        exp_services.save_new_exploration(self.owner_id, exp)

        self.thread_id = feedback_services.create_thread(
            'exploration', '0', self.owner_id, 'Subject', 'Text',
            has_suggestion=False)

        feedback_message_references = [{
            'entity_type': 'exploration',
            'entity_id': '0',
            'thread_id': self.thread_id,
            'message_id': 0
        }]
        self.model_instance = feedback_models.UnsentFeedbackEmailModel(
            id=self.owner_id,
            feedback_message_references=feedback_message_references,
            retries=1)
        self.model_instance.update_timestamps()
        self.model_instance.put()

        self.job_class = (
            prod_validation_jobs_one_off.UnsentFeedbackEmailModelAuditOneOffJob)

    def test_standard_operation(self):
        expected_output = [
            u'[u\'fully-validated UnsentFeedbackEmailModel\', 1]']
        self.run_job_and_check_output(
            expected_output, sort=False, literal_eval=False)

    def test_model_with_created_on_greater_than_last_updated(self):
        self.model_instance.created_on = (
            self.model_instance.last_updated + datetime.timedelta(days=1))
        self.model_instance.update_timestamps()
        self.model_instance.put()
        expected_output = [(
            u'[u\'failed validation check for time field relation check '
            'of UnsentFeedbackEmailModel\', '
            '[u\'Entity id %s: The created_on field has a value '
            '%s which is greater than the value '
            '%s of last_updated field\']]') % (
                self.model_instance.id,
                self.model_instance.created_on,
                self.model_instance.last_updated
            )]
        self.run_job_and_check_output(
            expected_output, sort=True, literal_eval=False)

    def test_model_with_last_updated_greater_than_current_time(self):
        expected_output = [(
            u'[u\'failed validation check for current time check of '
            'UnsentFeedbackEmailModel\', '
            '[u\'Entity id %s: The last_updated field has a '
            'value %s which is greater than the time when the job was run\']]'
        ) % (self.model_instance.id, self.model_instance.last_updated)]

        mocked_datetime = datetime.datetime.utcnow() - datetime.timedelta(
            hours=13)
        with datastore_services.mock_datetime_for_datastore(mocked_datetime):
            self.run_job_and_check_output(
                expected_output, sort=True, literal_eval=False)

    def test_missing_user_model_failure(self):
        user_models.UserSettingsModel.get_by_id(self.owner_id).delete()
        expected_output = [
            (
                u'[u\'failed validation check for user_ids field '
                'check of UnsentFeedbackEmailModel\', '
                '[u"Entity id %s: based on field user_ids having value '
                '%s, expected model UserSettingsModel with id %s but it '
                'doesn\'t exist"]]') % (
                    self.model_instance.id, self.owner_id, self.owner_id)]
        self.run_job_and_check_output(
            expected_output, sort=True, literal_eval=False)

    def test_missing_message_model_failure(self):
        feedback_models.GeneralFeedbackMessageModel.get_by_id(
            '%s.0' % self.thread_id).delete()
        expected_output = [
            (
                u'[u\'failed validation check for message_ids field '
                'check of UnsentFeedbackEmailModel\', '
                '[u"Entity id %s: based on field message_ids having value '
                '%s.0, expected model GeneralFeedbackMessageModel with '
                'id %s.0 but it doesn\'t exist"]]') % (
                    self.model_instance.id, self.thread_id, self.thread_id)]
        self.run_job_and_check_output(
            expected_output, sort=True, literal_eval=False)

    def test_missing_message_id_in_feedback_reference(self):
        self.model_instance.feedback_message_references[0].pop('message_id')
        self.model_instance.update_timestamps()
        self.model_instance.put()
        expected_output = [
            (
                u'[u\'failed validation check for feedback message '
                'reference check of UnsentFeedbackEmailModel\', '
                '[u"Entity id %s: Invalid feedback reference: '
                '{u\'thread_id\': u\'%s\', u\'entity_id\': u\'0\', '
                'u\'entity_type\': u\'exploration\'}"]]'
            ) % (self.model_instance.id, self.thread_id)]
        self.run_job_and_check_output(
            expected_output, sort=True, literal_eval=False)

    def test_missing_thread_id_in_feedback_reference(self):
        self.model_instance.feedback_message_references[0].pop('thread_id')
        self.model_instance.update_timestamps()
        self.model_instance.put()
        expected_output = [
            (
                u'[u\'failed validation check for feedback message '
                'reference check of UnsentFeedbackEmailModel\', '
                '[u"Entity id %s: Invalid feedback reference: '
                '{u\'entity_id\': u\'0\', u\'message_id\': 0, '
                'u\'entity_type\': u\'exploration\'}"]]'
            ) % self.model_instance.id]
        self.run_job_and_check_output(
            expected_output, sort=True, literal_eval=False)

    def test_missing_entity_id_in_feedback_reference(self):
        self.model_instance.feedback_message_references[0].pop('entity_id')
        self.model_instance.update_timestamps()
        self.model_instance.put()
        expected_output = [
            (
                u'[u\'failed validation check for feedback message reference '
                'check of UnsentFeedbackEmailModel\', '
                '[u"Entity id %s: Invalid feedback reference: {u\'thread_id\': '
                'u\'%s\', u\'message_id\': 0, u\'entity_type\': '
                'u\'exploration\'}"]]'
            ) % (self.model_instance.id, self.thread_id)]
        self.run_job_and_check_output(
            expected_output, sort=True, literal_eval=False)

    def test_missing_entity_type_in_feedback_reference(self):
        self.model_instance.feedback_message_references[0].pop('entity_type')
        self.model_instance.update_timestamps()
        self.model_instance.put()
        expected_output = [
            (
                u'[u\'failed validation check for feedback message '
                'reference check of UnsentFeedbackEmailModel\', '
                '[u"Entity id %s: Invalid feedback reference: '
                '{u\'thread_id\': u\'%s\', u\'entity_id\': u\'0\', '
                'u\'message_id\': 0}"]]'
            ) % (self.model_instance.id, self.thread_id)]

        self.run_job_and_check_output(
            expected_output, sort=True, literal_eval=False)

    def test_invalid_entity_type_in_feedback_reference(self):
        self.model_instance.feedback_message_references[0]['entity_type'] = (
            'invalid')
        self.model_instance.update_timestamps()
        self.model_instance.put()
        expected_output = [
            (
                u'[u\'failed validation check for feedback message reference '
                'check of UnsentFeedbackEmailModel\', '
                '[u"Entity id %s: Invalid feedback reference: {u\'thread_id\': '
                'u\'%s\', u\'entity_id\': u\'0\', u\'message_id\': 0, '
                'u\'entity_type\': u\'invalid\'}"]]'
            ) % (self.model_instance.id, self.thread_id)]
        self.run_job_and_check_output(
            expected_output, sort=True, literal_eval=False)

    def test_invalid_entity_id_in_feedback_reference(self):
        self.model_instance.feedback_message_references[0]['entity_id'] = (
            'invalid')
        self.model_instance.update_timestamps()
        self.model_instance.put()
        expected_output = [
            (
                u'[u\'failed validation check for feedback message reference '
                'check of UnsentFeedbackEmailModel\', '
                '[u"Entity id %s: Invalid feedback reference: {u\'thread_id\': '
                'u\'%s\', u\'entity_id\': u\'invalid\', u\'message_id\': 0, '
                'u\'entity_type\': u\'exploration\'}"]]'
            ) % (self.model_instance.id, self.thread_id)]
        self.run_job_and_check_output(
            expected_output, sort=True, literal_eval=False)


=======
>>>>>>> e82da765
class ExplorationContextModelValidatorTests(test_utils.AuditJobsTestBase):

    def setUp(self):
        super(ExplorationContextModelValidatorTests, self).setUp()

        self.signup(self.OWNER_EMAIL, self.OWNER_USERNAME)
        self.owner_id = self.get_user_id_from_email(self.OWNER_EMAIL)
        stories = [story_domain.Story.create_default_story(
            '%s' % i,
            'title %d' % i,
            'description %d' % i,
            '0',
            'title-%s' % chr(97 + i)
        ) for i in python_utils.RANGE(2)]

        for story in stories:
            story_services.save_new_story(self.owner_id, story)

        explorations = [exp_domain.Exploration.create_default_exploration(
            '%s' % i,
            title='title %d' % i,
            category='category%d' % i,
        ) for i in python_utils.RANGE(3)]

        for exp in explorations:
            exp_services.save_new_exploration(self.owner_id, exp)

        self.model_instance_0 = (
            exp_models.ExplorationContextModel(id='0', story_id='0'))
        self.model_instance_0.update_timestamps()
        self.model_instance_0.put()
        self.model_instance_1 = (
            exp_models.ExplorationContextModel(id='1', story_id='0'))
        self.model_instance_1.update_timestamps()
        self.model_instance_1.put()
        self.model_instance_2 = (
            exp_models.ExplorationContextModel(id='2', story_id='1'))
        self.model_instance_2.update_timestamps()
        self.model_instance_2.put()

        self.job_class = (
            prod_validation_jobs_one_off.ExplorationContextModelAuditOneOffJob)

    def test_standard_operation(self):
        expected_output = [
            u'[u\'fully-validated ExplorationContextModel\', 3]']
        self.run_job_and_check_output(
            expected_output, sort=False, literal_eval=False)

    def test_model_with_created_on_greater_than_last_updated(self):
        self.model_instance_0.created_on = (
            self.model_instance_0.last_updated + datetime.timedelta(days=1))
        self.model_instance_0.update_timestamps()
        self.model_instance_0.put()
        expected_output = [
            (
                u'[u\'failed validation check for time field relation check '
                'of ExplorationContextModel\', '
                '[u\'Entity id %s: The created_on field has a value '
                '%s which is greater than the value '
                '%s of last_updated field\']]') % (
                    self.model_instance_0.id,
                    self.model_instance_0.created_on,
                    self.model_instance_0.last_updated
                ),
            u'[u\'fully-validated ExplorationContextModel\', 2]']
        self.run_job_and_check_output(
            expected_output, sort=True, literal_eval=False)

    def test_model_with_last_updated_greater_than_current_time(self):
        self.model_instance_1.delete()
        self.model_instance_2.delete()
        expected_output = [(
            u'[u\'failed validation check for current time check of '
            'ExplorationContextModel\', '
            '[u\'Entity id %s: The last_updated field has a '
            'value %s which is greater than the time when the job was run\']]'
        ) % (self.model_instance_0.id, self.model_instance_0.last_updated)]

        mocked_datetime = datetime.datetime.utcnow() - datetime.timedelta(
            hours=13)
        with datastore_services.mock_datetime_for_datastore(mocked_datetime):
            self.run_job_and_check_output(
                expected_output, sort=True, literal_eval=False)

    def test_missing_story_model_failure(self):
        story_models.StoryModel.get_by_id('1').delete(
            feconf.SYSTEM_COMMITTER_ID, '', [])
        expected_output = [
            (
                u'[u\'failed validation check for story_ids field '
                'check of ExplorationContextModel\', '
                '[u"Entity id 2: based on field story_ids '
                'having value 1, expected model StoryModel with id 1 but it '
                'doesn\'t exist"]]'),
            u'[u\'fully-validated ExplorationContextModel\', 2]']
        self.run_job_and_check_output(
            expected_output, sort=True, literal_eval=False)

    def test_missing_exp_model_failure(self):
        exp_models.ExplorationModel.get_by_id('2').delete(
            feconf.SYSTEM_COMMITTER_ID, '', [])
        expected_output = [
            (
                u'[u\'failed validation check for '
                'exp_ids field check of ExplorationContextModel\', '
                '[u"Entity id 2: based on field '
                'exp_ids having value 2, expected model ExplorationModel '
                'with id 2 but it doesn\'t exist"]]'),
            u'[u\'fully-validated ExplorationContextModel\', 2]']
        self.run_job_and_check_output(
            expected_output, sort=True, literal_eval=False)


class SubtopicPageModelValidatorTests(test_utils.AuditJobsTestBase):

    def setUp(self):
        super(SubtopicPageModelValidatorTests, self).setUp()

        self.signup(self.OWNER_EMAIL, self.OWNER_USERNAME)
        self.owner_id = self.get_user_id_from_email(self.OWNER_EMAIL)

        self.signup(self.ADMIN_EMAIL, self.ADMIN_USERNAME)
        self.admin_id = self.get_user_id_from_email(self.ADMIN_EMAIL)
        self.set_admins([self.ADMIN_USERNAME])

        topics = [topic_domain.Topic.create_default_topic(
            '%s' % i,
            'topic%s' % i,
            'abbrev-%s' % chr(120 + i),
            'description%s' % i) for i in python_utils.RANGE(3)]
        rubrics = [
            skill_domain.Rubric(
                constants.SKILL_DIFFICULTIES[0], ['Explanation 1']),
            skill_domain.Rubric(
                constants.SKILL_DIFFICULTIES[1], ['Explanation 2']),
            skill_domain.Rubric(
                constants.SKILL_DIFFICULTIES[2], ['Explanation 3'])]
        skills = [
            skill_domain.Skill.create_default_skill(
                '%s' % i, 'skill%s' % i, rubrics)
            for i in python_utils.RANGE(9)]

        for skill in skills:
            skill_services.save_new_skill(self.owner_id, skill)

        stories = [story_domain.Story.create_default_story(
            '%s' % i,
            'title %d',
            'description %d' % i,
            '%s' % (python_utils.divide(i, 2)),
            'title-%s' % chr(97 + i)
        ) for i in python_utils.RANGE(6)]

        for story in stories:
            story_services.save_new_story(self.owner_id, story)

        language_codes = ['ar', 'en', 'en']
        for index, topic in enumerate(topics):
            topic.language_code = language_codes[index]
            topic.add_additional_story('%s' % (index * 2))
            topic.add_canonical_story('%s' % (index * 2 + 1))
            topic.add_uncategorized_skill_id('%s' % (index * 3))
            topic.add_uncategorized_skill_id('%s' % (index * 3 + 1))
            topic.add_uncategorized_skill_id('%s' % (index * 3 + 2))
            topic_services.save_new_topic(self.owner_id, topic)
            topic_services.update_topic_and_subtopic_pages(
                self.owner_id, '%s' % index, [topic_domain.TopicChange({
                    'cmd': 'add_subtopic',
                    'title': 'subtopic1',
                    'subtopic_id': 1
                }), topic_domain.TopicChange({
                    'cmd': 'move_skill_id_to_subtopic',
                    'old_subtopic_id': None,
                    'new_subtopic_id': 1,
                    'skill_id': '%s' % (index * 3)
                }), topic_domain.TopicChange({
                    'cmd': 'move_skill_id_to_subtopic',
                    'old_subtopic_id': None,
                    'new_subtopic_id': 1,
                    'skill_id': '%s' % (index * 3 + 1)
                })], 'Changes.')

        self.model_instance_0 = (
            subtopic_models.SubtopicPageModel.get_by_id('0-1'))
        self.model_instance_1 = (
            subtopic_models.SubtopicPageModel.get_by_id('1-1'))
        self.model_instance_2 = (
            subtopic_models.SubtopicPageModel.get_by_id('2-1'))

        self.job_class = (
            prod_validation_jobs_one_off.SubtopicPageModelAuditOneOffJob)

    def test_standard_operation(self):
        topic_services.update_topic_and_subtopic_pages(
            self.owner_id, '0', [subtopic_page_domain.SubtopicPageChange({
                'cmd': 'update_subtopic_page_property',
                'property_name': 'page_contents_html',
                'subtopic_id': 1,
                'new_value': {
                    'html': '<p>html</p>',
                    'content_id': 'content'
                },
                'old_value': {}
            })], 'Changes.')
        expected_output = [
            u'[u\'fully-validated SubtopicPageModel\', 3]']
        self.run_job_and_check_output(
            expected_output, sort=False, literal_eval=False)

    def test_model_with_created_on_greater_than_last_updated(self):
        self.model_instance_0.created_on = (
            self.model_instance_0.last_updated + datetime.timedelta(days=1))
        self.model_instance_0.commit(
            feconf.SYSTEM_COMMITTER_ID, 'created_on test', [])
        expected_output = [
            (
                u'[u\'failed validation check for time field relation check '
                'of SubtopicPageModel\', '
                '[u\'Entity id %s: The created_on field has a value '
                '%s which is greater than the value '
                '%s of last_updated field\']]') % (
                    self.model_instance_0.id,
                    self.model_instance_0.created_on,
                    self.model_instance_0.last_updated
                ),
            u'[u\'fully-validated SubtopicPageModel\', 2]']
        self.run_job_and_check_output(
            expected_output, sort=True, literal_eval=False)

    def test_model_with_last_updated_greater_than_current_time(self):
        self.model_instance_1.delete(feconf.SYSTEM_COMMITTER_ID, 'delete')
        self.model_instance_2.delete(feconf.SYSTEM_COMMITTER_ID, 'delete')
        expected_output = [
            '[u\'fully-validated SubtopicPageModel\', 2]',
            (
                '[u\'failed validation check for current time check of '
                'SubtopicPageModel\', '
                '[u\'Entity id %s: The last_updated field has a '
                'value %s which is greater '
                'than the time when the job was run\']]'
            ) % (self.model_instance_0.id, self.model_instance_0.last_updated)
        ]

        mocked_datetime = datetime.datetime.utcnow() - datetime.timedelta(
            hours=13)
        with datastore_services.mock_datetime_for_datastore(mocked_datetime):
            self.run_job_and_check_output(
                expected_output, sort=True, literal_eval=False)

    def test_model_with_invalid_subtopic_page_schema(self):
        self.model_instance_0.language_code = 'ar'
        self.model_instance_0.commit(self.owner_id, '', [])
        expected_output = [
            (
                u'[u\'failed validation check for domain object check of '
                'SubtopicPageModel\', '
                '[u\'Entity id %s: Entity fails domain validation with the '
                'error Invalid language code: %s\']]'
            ) % (self.model_instance_0.id, self.model_instance_0.language_code),
            u'[u\'fully-validated SubtopicPageModel\', 2]']
        with self.swap(
            constants, 'SUPPORTED_CONTENT_LANGUAGES', [{
                'code': 'en', 'description': 'English'}]):
            self.run_job_and_check_output(
                expected_output, sort=True, literal_eval=False)

    def test_missing_topic_model_failure(self):
        topic_models.TopicModel.get_by_id('0').delete(
            feconf.SYSTEM_COMMITTER_ID, '', [])

        expected_output = [
            (
                u'[u\'failed validation check for topic_ids field '
                'check of SubtopicPageModel\', '
                '[u"Entity id 0-1: based on field topic_ids having value '
                '0, expected model TopicModel with id 0 but it '
                'doesn\'t exist"]]'),
            u'[u\'fully-validated SubtopicPageModel\', 2]']
        self.run_job_and_check_output(
            expected_output, sort=True, literal_eval=False)

    def test_missing_subtopic_page_commit_log_entry_model_failure(self):
        topic_services.update_topic_and_subtopic_pages(
            self.owner_id, '0', [subtopic_page_domain.SubtopicPageChange({
                'cmd': 'update_subtopic_page_property',
                'property_name': 'page_contents_html',
                'subtopic_id': 1,
                'new_value': {
                    'html': '<p>html</p>',
                    'content_id': 'content'
                },
                'old_value': {}
            })], 'Changes.')
        subtopic_models.SubtopicPageCommitLogEntryModel.get_by_id(
            'subtopicpage-0-1-1').delete()

        expected_output = [
            (
                u'[u\'failed validation check for '
                'subtopic_page_commit_log_entry_ids field check of '
                'SubtopicPageModel\', '
                '[u"Entity id 0-1: based on field '
                'subtopic_page_commit_log_entry_ids having value '
                'subtopicpage-0-1-1, expected model '
                'SubtopicPageCommitLogEntryModel '
                'with id subtopicpage-0-1-1 but it doesn\'t exist"]]'),
            u'[u\'fully-validated SubtopicPageModel\', 2]']
        self.run_job_and_check_output(
            expected_output, sort=True, literal_eval=False)

    def test_missing_snapshot_metadata_model_failure(self):
        subtopic_models.SubtopicPageSnapshotMetadataModel.get_by_id(
            '0-1-1').delete()
        expected_output = [
            (
                u'[u\'failed validation check for snapshot_metadata_ids '
                'field check of SubtopicPageModel\', '
                '[u"Entity id 0-1: based on field snapshot_metadata_ids having '
                'value 0-1-1, expected model SubtopicPageSnapshotMetadataModel '
                'with id 0-1-1 but it doesn\'t exist"]]'),
            u'[u\'fully-validated SubtopicPageModel\', 2]']
        self.run_job_and_check_output(
            expected_output, sort=True, literal_eval=False)

    def test_missing_snapshot_content_model_failure(self):
        subtopic_models.SubtopicPageSnapshotContentModel.get_by_id(
            '0-1-1').delete()
        expected_output = [
            (
                u'[u\'failed validation check for snapshot_content_ids '
                'field check of SubtopicPageModel\', '
                '[u"Entity id 0-1: based on field snapshot_content_ids having '
                'value 0-1-1, expected model SubtopicPageSnapshotContentModel '
                'with id 0-1-1 but it doesn\'t exist"]]'),
            u'[u\'fully-validated SubtopicPageModel\', 2]']
        self.run_job_and_check_output(
            expected_output, sort=True, literal_eval=False)


class SubtopicPageSnapshotMetadataModelValidatorTests(
        test_utils.AuditJobsTestBase):

    def setUp(self):
        super(SubtopicPageSnapshotMetadataModelValidatorTests, self).setUp()
        self.signup(self.OWNER_EMAIL, self.OWNER_USERNAME)
        self.owner_id = self.get_user_id_from_email(self.OWNER_EMAIL)

        self.signup(USER_EMAIL, USER_NAME)
        self.user_id = self.get_user_id_from_email(USER_EMAIL)

        self.signup(self.ADMIN_EMAIL, self.ADMIN_USERNAME)
        self.admin_id = self.get_user_id_from_email(self.ADMIN_EMAIL)
        self.set_admins([self.ADMIN_USERNAME])

        topics = [topic_domain.Topic.create_default_topic(
            '%s' % i,
            'topic%s' % i,
            'abbrev-%s' % chr(120 + i),
            'description%s' % i) for i in python_utils.RANGE(3)]
        rubrics = [
            skill_domain.Rubric(
                constants.SKILL_DIFFICULTIES[0], ['Explanation 1']),
            skill_domain.Rubric(
                constants.SKILL_DIFFICULTIES[1], ['Explanation 2']),
            skill_domain.Rubric(
                constants.SKILL_DIFFICULTIES[2], ['Explanation 3'])]
        skills = [
            skill_domain.Skill.create_default_skill(
                '%s' % i, 'skill%s' % i, rubrics)
            for i in python_utils.RANGE(9)]

        for skill in skills:
            skill_services.save_new_skill(self.owner_id, skill)

        stories = [story_domain.Story.create_default_story(
            '%s' % i,
            'title %d',
            'description %d' % i,
            '%s' % (python_utils.divide(i, 2)),
            'title-%s' % chr(97 + i)
        ) for i in python_utils.RANGE(6)]

        for story in stories:
            story_services.save_new_story(self.owner_id, story)

        language_codes = ['ar', 'en', 'en']
        for index, topic in enumerate(topics):
            topic.language_code = language_codes[index]
            topic.add_additional_story('%s' % (index * 2))
            topic.add_canonical_story('%s' % (index * 2 + 1))
            topic.add_uncategorized_skill_id('%s' % (index * 3))
            topic.add_uncategorized_skill_id('%s' % (index * 3 + 1))
            topic.add_uncategorized_skill_id('%s' % (index * 3 + 2))
            topic_services.save_new_topic(self.owner_id, topic)
            if index == 0:
                committer_id = self.user_id
            else:
                committer_id = self.owner_id
            topic_services.update_topic_and_subtopic_pages(
                committer_id, '%s' % index, [topic_domain.TopicChange({
                    'cmd': 'add_subtopic',
                    'title': 'subtopic1',
                    'subtopic_id': 1
                }), topic_domain.TopicChange({
                    'cmd': 'move_skill_id_to_subtopic',
                    'old_subtopic_id': None,
                    'new_subtopic_id': 1,
                    'skill_id': '%s' % (index * 3)
                }), topic_domain.TopicChange({
                    'cmd': 'move_skill_id_to_subtopic',
                    'old_subtopic_id': None,
                    'new_subtopic_id': 1,
                    'skill_id': '%s' % (index * 3 + 1)
                })], 'Changes.')

        self.model_instance_0 = (
            subtopic_models.SubtopicPageSnapshotMetadataModel.get_by_id(
                '0-1-1'))
        self.model_instance_1 = (
            subtopic_models.SubtopicPageSnapshotMetadataModel.get_by_id(
                '1-1-1'))
        self.model_instance_2 = (
            subtopic_models.SubtopicPageSnapshotMetadataModel.get_by_id(
                '2-1-1'))

        self.job_class = (
            prod_validation_jobs_one_off
            .SubtopicPageSnapshotMetadataModelAuditOneOffJob)

    def test_standard_operation(self):
        topic_services.update_topic_and_subtopic_pages(
            self.owner_id, '0', [subtopic_page_domain.SubtopicPageChange({
                'cmd': 'update_subtopic_page_property',
                'property_name': 'page_contents_html',
                'subtopic_id': 1,
                'new_value': {
                    'html': '<p>html</p>',
                    'content_id': 'content'
                },
                'old_value': {}
            })], 'Changes.')
        expected_output = [
            u'[u\'fully-validated SubtopicPageSnapshotMetadataModel\', 4]']
        self.run_job_and_check_output(
            expected_output, sort=False, literal_eval=False)

    def test_model_with_committer_id_migration_bot(self):
        self.model_instance_1.committer_id = feconf.MIGRATION_BOT_USER_ID
        self.model_instance_1.update_timestamps(update_last_updated_time=False)
        self.model_instance_1.put()

        expected_output = [
            u'[u\'fully-validated SubtopicPageSnapshotMetadataModel\', 3]'
        ]
        self.run_job_and_check_output(
            expected_output, sort=False, literal_eval=False)

    def test_model_with_pseudo_committer_id(self):
        self.model_instance_1.committer_id = self.PSEUDONYMOUS_ID
        self.model_instance_1.update_timestamps(update_last_updated_time=False)
        self.model_instance_1.put()

        expected_output = [
            u'[u\'fully-validated SubtopicPageSnapshotMetadataModel\', 3]'
        ]
        self.run_job_and_check_output(
            expected_output, sort=False, literal_eval=False)

    def test_model_with_created_on_greater_than_last_updated(self):
        self.model_instance_0.created_on = (
            self.model_instance_0.last_updated + datetime.timedelta(days=1))
        self.model_instance_0.update_timestamps()
        self.model_instance_0.put()
        expected_output = [(
            u'[u\'failed validation check for time field relation check '
            'of SubtopicPageSnapshotMetadataModel\', '
            '[u\'Entity id %s: The created_on field has a value '
            '%s which is greater than the value '
            '%s of last_updated field\']]') % (
                self.model_instance_0.id,
                self.model_instance_0.created_on,
                self.model_instance_0.last_updated
            ), (
                u'[u\'fully-validated '
                'SubtopicPageSnapshotMetadataModel\', 2]')]
        self.run_job_and_check_output(
            expected_output, sort=True, literal_eval=False)

    def test_model_with_last_updated_greater_than_current_time(self):
        self.model_instance_1.delete()
        self.model_instance_2.delete()
        expected_output = [(
            u'[u\'failed validation check for current time check of '
            'SubtopicPageSnapshotMetadataModel\', '
            '[u\'Entity id %s: The last_updated field has a '
            'value %s which is greater than the time when the job was run\']]'
        ) % (self.model_instance_0.id, self.model_instance_0.last_updated)]

        mocked_datetime = datetime.datetime.utcnow() - datetime.timedelta(
            hours=13)
        with datastore_services.mock_datetime_for_datastore(mocked_datetime):
            self.run_job_and_check_output(
                expected_output, sort=True, literal_eval=False)

    def test_missing_subtopic_page_model_failure(self):
        subtopic_models.SubtopicPageModel.get_by_id('0-1').delete(
            self.user_id, '', [])
        expected_output = [
            (
                u'[u\'failed validation check for subtopic_page_ids '
                'field check of SubtopicPageSnapshotMetadataModel\', '
                '[u"Entity id 0-1-1: based on field subtopic_page_ids '
                'having value 0-1, expected model SubtopicPageModel with '
                'id 0-1 but it doesn\'t exist", u"Entity id 0-1-2: based '
                'on field subtopic_page_ids having value 0-1, expected model '
                'SubtopicPageModel with id 0-1 but it doesn\'t exist"]]'
            ), (
                u'[u\'fully-validated '
                'SubtopicPageSnapshotMetadataModel\', 2]')]
        self.run_job_and_check_output(
            expected_output, literal_eval=True)

    def test_missing_committer_model_failure(self):
        user_models.UserSettingsModel.get_by_id(self.user_id).delete()
        expected_output = [
            (
                u'[u\'failed validation check for committer_ids field '
                'check of SubtopicPageSnapshotMetadataModel\', '
                '[u"Entity id 0-1-1: based on field committer_ids having '
                'value %s, expected model UserSettingsModel with id %s '
                'but it doesn\'t exist"]]'
            ) % (self.user_id, self.user_id), (
                u'[u\'fully-validated '
                'SubtopicPageSnapshotMetadataModel\', 2]')]
        self.run_job_and_check_output(
            expected_output, sort=True, literal_eval=False)

    def test_invalid_subtopic_page_version_in_model_id(self):
        model_with_invalid_version_in_id = (
            subtopic_models.SubtopicPageSnapshotMetadataModel(
                id='0-1-3', committer_id=self.owner_id, commit_type='edit',
                commit_message='msg', commit_cmds=[{}]))
        model_with_invalid_version_in_id.update_timestamps()
        model_with_invalid_version_in_id.put()
        expected_output = [
            (
                u'[u\'failed validation check for subtopic page model '
                'version check of SubtopicPageSnapshotMetadataModel\', '
                '[u\'Entity id 0-1-3: SubtopicPage model corresponding to '
                'id 0-1 has a version 1 which is less than the version 3 in '
                'snapshot metadata model id\']]'
            ), (
                u'[u\'fully-validated SubtopicPageSnapshotMetadataModel\', '
                '3]')]
        self.run_job_and_check_output(
            expected_output, sort=True, literal_eval=False)

    def test_model_with_invalid_commit_cmd_schmea(self):
        self.model_instance_0.commit_cmds = [{
            'cmd': 'create_new',
            'invalid_attribute': 'invalid'
        }]
        self.model_instance_0.update_timestamps()
        self.model_instance_0.put()
        expected_output = [
            (
                u'[u\'failed validation check for commit cmd create_new '
                'check of SubtopicPageSnapshotMetadataModel\', '
                '[u"Entity id 0-1-1: Commit command domain validation '
                'for command: {u\'cmd\': u\'create_new\', '
                'u\'invalid_attribute\': u\'invalid\'} failed with error: '
                'The following required attributes are missing: '
                'subtopic_id, topic_id, The following extra attributes '
                'are present: invalid_attribute"]]'
            ), u'[u\'fully-validated SubtopicPageSnapshotMetadataModel\', 2]']
        self.run_job_and_check_output(
            expected_output, sort=True, literal_eval=False)


class SubtopicPageSnapshotContentModelValidatorTests(
        test_utils.AuditJobsTestBase):

    def setUp(self):
        super(SubtopicPageSnapshotContentModelValidatorTests, self).setUp()
        self.signup(self.OWNER_EMAIL, self.OWNER_USERNAME)
        self.owner_id = self.get_user_id_from_email(self.OWNER_EMAIL)

        self.signup(USER_EMAIL, USER_NAME)
        self.user_id = self.get_user_id_from_email(USER_EMAIL)

        self.signup(self.ADMIN_EMAIL, self.ADMIN_USERNAME)
        self.admin_id = self.get_user_id_from_email(self.ADMIN_EMAIL)
        self.set_admins([self.ADMIN_USERNAME])

        topics = [topic_domain.Topic.create_default_topic(
            '%s' % i,
            'topic%s' % i,
            'abbrev-%s' % chr(120 + i),
            'description%s' % i) for i in python_utils.RANGE(3)]
        rubrics = [
            skill_domain.Rubric(
                constants.SKILL_DIFFICULTIES[0], ['Explanation 1']),
            skill_domain.Rubric(
                constants.SKILL_DIFFICULTIES[1], ['Explanation 2']),
            skill_domain.Rubric(
                constants.SKILL_DIFFICULTIES[2], ['Explanation 3'])]
        skills = [
            skill_domain.Skill.create_default_skill(
                '%s' % i, 'skill%s' % i, rubrics)
            for i in python_utils.RANGE(9)]

        for skill in skills:
            skill_services.save_new_skill(self.owner_id, skill)

        stories = [story_domain.Story.create_default_story(
            '%s' % i,
            'title %d',
            'description %d' % i,
            '%s' % (python_utils.divide(i, 2)),
            'title-%s' % chr(97 + i)
        ) for i in python_utils.RANGE(6)]

        for story in stories:
            story_services.save_new_story(self.owner_id, story)

        language_codes = ['ar', 'en', 'en']
        for index, topic in enumerate(topics):
            topic.language_code = language_codes[index]
            topic.add_additional_story('%s' % (index * 2))
            topic.add_canonical_story('%s' % (index * 2 + 1))
            topic.add_uncategorized_skill_id('%s' % (index * 3))
            topic.add_uncategorized_skill_id('%s' % (index * 3 + 1))
            topic.add_uncategorized_skill_id('%s' % (index * 3 + 2))
            topic_services.save_new_topic(self.owner_id, topic)
            topic_services.update_topic_and_subtopic_pages(
                self.owner_id, '%s' % index, [topic_domain.TopicChange({
                    'cmd': 'add_subtopic',
                    'title': 'subtopic1',
                    'subtopic_id': 1
                }), topic_domain.TopicChange({
                    'cmd': 'move_skill_id_to_subtopic',
                    'old_subtopic_id': None,
                    'new_subtopic_id': 1,
                    'skill_id': '%s' % (index * 3)
                }), topic_domain.TopicChange({
                    'cmd': 'move_skill_id_to_subtopic',
                    'old_subtopic_id': None,
                    'new_subtopic_id': 1,
                    'skill_id': '%s' % (index * 3 + 1)
                })], 'Changes.')

        self.model_instance_0 = (
            subtopic_models.SubtopicPageSnapshotContentModel.get_by_id(
                '0-1-1'))
        self.model_instance_1 = (
            subtopic_models.SubtopicPageSnapshotContentModel.get_by_id(
                '1-1-1'))
        self.model_instance_2 = (
            subtopic_models.SubtopicPageSnapshotContentModel.get_by_id(
                '2-1-1'))

        self.job_class = (
            prod_validation_jobs_one_off
            .SubtopicPageSnapshotContentModelAuditOneOffJob)

    def test_standard_operation(self):
        topic_services.update_topic_and_subtopic_pages(
            self.owner_id, '0', [subtopic_page_domain.SubtopicPageChange({
                'cmd': 'update_subtopic_page_property',
                'property_name': 'page_contents_html',
                'subtopic_id': 1,
                'new_value': {
                    'html': '<p>html</p>',
                    'content_id': 'content'
                },
                'old_value': {}
            })], 'Changes.')
        expected_output = [
            u'[u\'fully-validated SubtopicPageSnapshotContentModel\', 4]']
        self.run_job_and_check_output(
            expected_output, sort=False, literal_eval=False)

    def test_model_with_created_on_greater_than_last_updated(self):
        self.model_instance_0.created_on = (
            self.model_instance_0.last_updated + datetime.timedelta(days=1))
        self.model_instance_0.update_timestamps()
        self.model_instance_0.put()
        expected_output = [(
            u'[u\'failed validation check for time field relation check '
            'of SubtopicPageSnapshotContentModel\', '
            '[u\'Entity id %s: The created_on field has a value '
            '%s which is greater than the value '
            '%s of last_updated field\']]') % (
                self.model_instance_0.id,
                self.model_instance_0.created_on,
                self.model_instance_0.last_updated
            ), (
                u'[u\'fully-validated '
                'SubtopicPageSnapshotContentModel\', 2]')]
        self.run_job_and_check_output(
            expected_output, sort=True, literal_eval=False)

    def test_model_with_last_updated_greater_than_current_time(self):
        self.model_instance_1.delete()
        self.model_instance_2.delete()
        expected_output = [(
            u'[u\'failed validation check for current time check of '
            'SubtopicPageSnapshotContentModel\', '
            '[u\'Entity id %s: The last_updated field has a '
            'value %s which is greater than the time when the job was run\']]'
        ) % (self.model_instance_0.id, self.model_instance_0.last_updated)]

        mocked_datetime = datetime.datetime.utcnow() - datetime.timedelta(
            hours=13)
        with datastore_services.mock_datetime_for_datastore(mocked_datetime):
            self.run_job_and_check_output(
                expected_output, sort=True, literal_eval=False)

    def test_missing_subtopic_page_model_failure(self):
        subtopic_models.SubtopicPageModel.get_by_id('0-1').delete(
            self.user_id, '', [])
        expected_output = [
            (
                u'[u\'failed validation check for subtopic_page_ids '
                'field check of SubtopicPageSnapshotContentModel\', '
                '[u"Entity id 0-1-1: based on field subtopic_page_ids '
                'having value 0-1, expected model SubtopicPageModel with '
                'id 0-1 but it doesn\'t exist", u"Entity id 0-1-2: based '
                'on field subtopic_page_ids having value 0-1, expected model '
                'SubtopicPageModel with id 0-1 but it doesn\'t exist"]]'
            ), (
                u'[u\'fully-validated '
                'SubtopicPageSnapshotContentModel\', 2]')]
        self.run_job_and_check_output(
            expected_output, literal_eval=True)

    def test_invalid_subtopic_page_version_in_model_id(self):
        model_with_invalid_version_in_id = (
            subtopic_models.SubtopicPageSnapshotContentModel(id='0-1-3'))
        model_with_invalid_version_in_id.update_timestamps()
        model_with_invalid_version_in_id.put()
        expected_output = [
            (
                u'[u\'failed validation check for subtopic page model '
                'version check of SubtopicPageSnapshotContentModel\', '
                '[u\'Entity id 0-1-3: SubtopicPage model corresponding to '
                'id 0-1 has a version 1 which is less than the version 3 in '
                'snapshot content model id\']]'
            ), (
                u'[u\'fully-validated SubtopicPageSnapshotContentModel\', '
                '3]')]
        self.run_job_and_check_output(
            expected_output, sort=True, literal_eval=False)


class SubtopicPageCommitLogEntryModelValidatorTests(
        test_utils.AuditJobsTestBase):

    def setUp(self):
        super(SubtopicPageCommitLogEntryModelValidatorTests, self).setUp()

        self.signup(self.OWNER_EMAIL, self.OWNER_USERNAME)
        self.owner_id = self.get_user_id_from_email(self.OWNER_EMAIL)

        self.signup(USER_EMAIL, USER_NAME)
        self.user_id = self.get_user_id_from_email(USER_EMAIL)

        self.signup(self.ADMIN_EMAIL, self.ADMIN_USERNAME)
        self.admin_id = self.get_user_id_from_email(self.ADMIN_EMAIL)
        self.set_admins([self.ADMIN_USERNAME])

        topics = [topic_domain.Topic.create_default_topic(
            '%s' % i,
            'topic%s' % i,
            'abbrev-%s' % chr(120 + i),
            'description%s' % i) for i in python_utils.RANGE(3)]
        rubrics = [
            skill_domain.Rubric(
                constants.SKILL_DIFFICULTIES[0], ['Explanation 1']),
            skill_domain.Rubric(
                constants.SKILL_DIFFICULTIES[1], ['Explanation 2']),
            skill_domain.Rubric(
                constants.SKILL_DIFFICULTIES[2], ['Explanation 3'])]
        skills = [
            skill_domain.Skill.create_default_skill(
                '%s' % i, 'skill%s' % i, rubrics)
            for i in python_utils.RANGE(9)]

        for skill in skills:
            skill_services.save_new_skill(self.owner_id, skill)

        stories = [story_domain.Story.create_default_story(
            '%s' % i,
            'title %d',
            'description %d' % i,
            '%s' % (python_utils.divide(i, 2)),
            'title-%s' % chr(97 + i)
        ) for i in python_utils.RANGE(6)]

        for story in stories:
            story_services.save_new_story(self.owner_id, story)

        language_codes = ['ar', 'en', 'en']
        for index, topic in enumerate(topics):
            topic.language_code = language_codes[index]
            topic.add_additional_story('%s' % (index * 2))
            topic.add_canonical_story('%s' % (index * 2 + 1))
            topic.add_uncategorized_skill_id('%s' % (index * 3))
            topic.add_uncategorized_skill_id('%s' % (index * 3 + 1))
            topic.add_uncategorized_skill_id('%s' % (index * 3 + 2))
            topic_services.save_new_topic(self.owner_id, topic)
            if index == 0:
                committer_id = self.user_id
            else:
                committer_id = self.owner_id
            topic_services.update_topic_and_subtopic_pages(
                committer_id, '%s' % index, [topic_domain.TopicChange({
                    'cmd': 'add_subtopic',
                    'title': 'subtopic1',
                    'subtopic_id': 1
                }), topic_domain.TopicChange({
                    'cmd': 'move_skill_id_to_subtopic',
                    'old_subtopic_id': None,
                    'new_subtopic_id': 1,
                    'skill_id': '%s' % (index * 3)
                }), topic_domain.TopicChange({
                    'cmd': 'move_skill_id_to_subtopic',
                    'old_subtopic_id': None,
                    'new_subtopic_id': 1,
                    'skill_id': '%s' % (index * 3 + 1)
                })], 'Changes.')

        self.model_instance_0 = (
            subtopic_models.SubtopicPageCommitLogEntryModel.get_by_id(
                'subtopicpage-0-1-1'))
        self.model_instance_1 = (
            subtopic_models.SubtopicPageCommitLogEntryModel.get_by_id(
                'subtopicpage-1-1-1'))
        self.model_instance_2 = (
            subtopic_models.SubtopicPageCommitLogEntryModel.get_by_id(
                'subtopicpage-2-1-1'))

        self.job_class = (
            prod_validation_jobs_one_off
            .SubtopicPageCommitLogEntryModelAuditOneOffJob)

    def test_standard_operation(self):
        topic_services.update_topic_and_subtopic_pages(
            self.owner_id, '0', [subtopic_page_domain.SubtopicPageChange({
                'cmd': 'update_subtopic_page_property',
                'property_name': 'page_contents_html',
                'subtopic_id': 1,
                'new_value': {
                    'html': '<p>html</p>',
                    'content_id': 'content'
                },
                'old_value': {}
            })], 'Changes.')
        expected_output = [
            u'[u\'fully-validated SubtopicPageCommitLogEntryModel\', 4]']
        self.run_job_and_check_output(
            expected_output, sort=False, literal_eval=False)

    def test_model_with_user_id_migration_bot(self):
        self.model_instance_1.user_id = feconf.MIGRATION_BOT_USER_ID
        self.model_instance_1.update_timestamps(update_last_updated_time=False)
        self.model_instance_1.put()

        expected_output = [
            u'[u\'fully-validated SubtopicPageCommitLogEntryModel\', 3]'
        ]
        self.run_job_and_check_output(
            expected_output, sort=False, literal_eval=False)

    def test_model_with_pseudo_user_id(self):
        self.model_instance_1.user_id = self.PSEUDONYMOUS_ID
        self.model_instance_1.update_timestamps(update_last_updated_time=False)
        self.model_instance_1.put()

        expected_output = [
            u'[u\'fully-validated SubtopicPageCommitLogEntryModel\', 3]'
        ]
        self.run_job_and_check_output(
            expected_output, sort=False, literal_eval=False)

    def test_model_with_created_on_greater_than_last_updated(self):
        self.model_instance_0.created_on = (
            self.model_instance_0.last_updated + datetime.timedelta(days=1))
        self.model_instance_0.update_timestamps()
        self.model_instance_0.put()
        expected_output = [(
            u'[u\'failed validation check for time field relation check '
            'of SubtopicPageCommitLogEntryModel\', '
            '[u\'Entity id %s: The created_on field has a value '
            '%s which is greater than the value '
            '%s of last_updated field\']]') % (
                self.model_instance_0.id,
                self.model_instance_0.created_on,
                self.model_instance_0.last_updated
            ), u'[u\'fully-validated SubtopicPageCommitLogEntryModel\', 2]']
        self.run_job_and_check_output(
            expected_output, sort=True, literal_eval=False)

    def test_model_with_last_updated_greater_than_current_time(self):
        self.model_instance_1.delete()
        self.model_instance_2.delete()
        expected_output = [(
            u'[u\'failed validation check for current time check of '
            'SubtopicPageCommitLogEntryModel\', '
            '[u\'Entity id %s: The last_updated field has a '
            'value %s which is greater than the time when the job was run\']]'
        ) % (self.model_instance_0.id, self.model_instance_0.last_updated)]

        mocked_datetime = datetime.datetime.utcnow() - datetime.timedelta(
            hours=13)
        with datastore_services.mock_datetime_for_datastore(mocked_datetime):
            self.run_job_and_check_output(
                expected_output, sort=True, literal_eval=False)

    def test_missing_subtopic_page_model_failure(self):
        subtopic_models.SubtopicPageModel.get_by_id('0-1').delete(
            feconf.SYSTEM_COMMITTER_ID, '', [])
        expected_output = [
            (
                u'[u\'failed validation check for subtopic_page_ids '
                'field check of SubtopicPageCommitLogEntryModel\', '
                '[u"Entity id subtopicpage-0-1-1: based on field '
                'subtopic_page_ids having value 0-1, expected model '
                'SubtopicPageModel with id 0-1 but it doesn\'t exist", '
                'u"Entity id subtopicpage-0-1-2: based on field '
                'subtopic_page_ids having value 0-1, expected model '
                'SubtopicPageModel with id 0-1 but it doesn\'t exist"]]'
            ), u'[u\'fully-validated SubtopicPageCommitLogEntryModel\', 2]']
        self.run_job_and_check_output(
            expected_output, sort=False, literal_eval=True)

    def test_invalid_topic_version_in_model_id(self):
        model_with_invalid_version_in_id = (
            subtopic_models.SubtopicPageCommitLogEntryModel.create(
                '0-1', 3, self.owner_id, 'edit', 'msg', [{}],
                constants.ACTIVITY_STATUS_PUBLIC, False))
        model_with_invalid_version_in_id.subtopic_page_id = '0-1'
        model_with_invalid_version_in_id.update_timestamps()
        model_with_invalid_version_in_id.put()
        expected_output = [
            (
                u'[u\'failed validation check for subtopic page model '
                'version check of SubtopicPageCommitLogEntryModel\', '
                '[u\'Entity id %s: SubtopicPage model corresponding '
                'to id 0-1 has a version 1 which is less than '
                'the version 3 in commit log entry model id\']]'
            ) % (model_with_invalid_version_in_id.id),
            u'[u\'fully-validated SubtopicPageCommitLogEntryModel\', 3]']
        self.run_job_and_check_output(
            expected_output, sort=True, literal_eval=False)

    def test_model_with_invalid_id(self):
        model_with_invalid_id = (
            subtopic_models.SubtopicPageCommitLogEntryModel(
                id='invalid-0-1-1',
                user_id=self.owner_id,
                commit_type='edit',
                commit_message='msg',
                commit_cmds=[{}],
                post_commit_status=constants.ACTIVITY_STATUS_PUBLIC,
                post_commit_is_private=False))
        model_with_invalid_id.subtopic_page_id = '0-1'
        model_with_invalid_id.update_timestamps()
        model_with_invalid_id.put()
        expected_output = [
            (
                u'[u\'failed validation check for model id check of '
                'SubtopicPageCommitLogEntryModel\', '
                '[u\'Entity id %s: Entity id does not match regex pattern\']]'
            ) % (model_with_invalid_id.id), (
                u'[u\'failed validation check for commit cmd check of '
                'SubtopicPageCommitLogEntryModel\', [u\'Entity id '
                'invalid-0-1-1: No commit command domain object defined '
                'for entity with commands: [{}]\']]'),
            u'[u\'fully-validated SubtopicPageCommitLogEntryModel\', 3]']
        self.run_job_and_check_output(
            expected_output, sort=True, literal_eval=False)

    def test_model_with_invalid_commit_type(self):
        self.model_instance_0.commit_type = 'invalid'
        self.model_instance_0.update_timestamps()
        self.model_instance_0.put()
        expected_output = [
            (
                u'[u\'failed validation check for commit type check of '
                'SubtopicPageCommitLogEntryModel\', '
                '[u\'Entity id subtopicpage-0-1-1: Commit type invalid is '
                'not allowed\']]'
            ), u'[u\'fully-validated SubtopicPageCommitLogEntryModel\', 2]']
        self.run_job_and_check_output(
            expected_output, sort=True, literal_eval=False)

    def test_model_with_invalid_post_commit_status(self):
        self.model_instance_0.post_commit_status = 'invalid'
        self.model_instance_0.update_timestamps()
        self.model_instance_0.put()
        expected_output = [
            (
                u'[u\'failed validation check for post commit status check '
                'of SubtopicPageCommitLogEntryModel\', '
                '[u\'Entity id subtopicpage-0-1-1: Post commit status invalid '
                'is invalid\']]'
            ), u'[u\'fully-validated SubtopicPageCommitLogEntryModel\', 2]']
        self.run_job_and_check_output(
            expected_output, sort=True, literal_eval=False)

    def test_model_with_invalid_true_post_commit_is_private(self):
        self.model_instance_0.post_commit_status = 'public'
        self.model_instance_0.post_commit_is_private = True
        self.model_instance_0.update_timestamps()
        self.model_instance_0.put()

        expected_output = [
            (
                u'[u\'failed validation check for post commit is private '
                'check of SubtopicPageCommitLogEntryModel\', '
                '[u\'Entity id %s: Post commit status is '
                'public but post_commit_is_private is True\']]'
            ) % self.model_instance_0.id,
            u'[u\'fully-validated SubtopicPageCommitLogEntryModel\', 2]']
        self.run_job_and_check_output(
            expected_output, sort=True, literal_eval=False)

    def test_model_with_invalid_false_post_commit_is_private(self):
        self.model_instance_0.post_commit_status = 'private'
        self.model_instance_0.post_commit_is_private = False
        self.model_instance_0.update_timestamps()
        self.model_instance_0.put()

        expected_output = [
            (
                u'[u\'failed validation check for post commit is private '
                'check of SubtopicPageCommitLogEntryModel\', '
                '[u\'Entity id %s: Post commit status is '
                'private but post_commit_is_private is False\']]'
            ) % self.model_instance_0.id,
            u'[u\'fully-validated SubtopicPageCommitLogEntryModel\', 2]']
        self.run_job_and_check_output(
            expected_output, sort=True, literal_eval=False)

    def test_model_with_invalid_commit_cmd_schmea(self):
        self.model_instance_0.commit_cmds = [{
            'cmd': 'create_new',
            'invalid_attribute': 'invalid'
        }]
        self.model_instance_0.update_timestamps()
        self.model_instance_0.put()
        expected_output = [
            (
                u'[u\'failed validation check for commit cmd create_new '
                'check of SubtopicPageCommitLogEntryModel\', '
                '[u"Entity id subtopicpage-0-1-1: Commit command domain '
                'validation for command: {u\'cmd\': u\'create_new\', '
                'u\'invalid_attribute\': u\'invalid\'} failed with error: '
                'The following required attributes are missing: '
                'subtopic_id, topic_id, The following extra attributes '
                'are present: invalid_attribute"]]'
            ), u'[u\'fully-validated SubtopicPageCommitLogEntryModel\', 2]']
        self.run_job_and_check_output(
            expected_output, sort=True, literal_eval=False)<|MERGE_RESOLUTION|>--- conflicted
+++ resolved
@@ -1702,748 +1702,6 @@
             expected_output, sort=True, literal_eval=False)
 
 
-<<<<<<< HEAD
-class GeneralFeedbackThreadModelValidatorTests(test_utils.AuditJobsTestBase):
-
-    def setUp(self):
-        super(GeneralFeedbackThreadModelValidatorTests, self).setUp()
-
-        self.signup(self.OWNER_EMAIL, self.OWNER_USERNAME)
-        self.owner_id = self.get_user_id_from_email(self.OWNER_EMAIL)
-
-        self.signup(self.ADMIN_EMAIL, self.ADMIN_USERNAME)
-        self.admin_id = self.get_user_id_from_email(self.ADMIN_EMAIL)
-        self.set_admins([self.ADMIN_USERNAME])
-
-        exp = exp_domain.Exploration.create_default_exploration(
-            '0',
-            title='title 0',
-            category='Art',
-        )
-        exp_services.save_new_exploration(self.owner_id, exp)
-
-        self.thread_id = feedback_services.create_thread(
-            'exploration', '0', self.owner_id, 'Subject', 'Text',
-            has_suggestion=False)
-
-        score_category = (
-            suggestion_models.SCORE_TYPE_CONTENT +
-            suggestion_models.SCORE_CATEGORY_DELIMITER + exp.category)
-        change = {
-            'cmd': exp_domain.CMD_EDIT_STATE_PROPERTY,
-            'property_name': exp_domain.STATE_PROPERTY_CONTENT,
-            'state_name': 'state_1',
-            'new_value': 'new suggestion content'
-        }
-        suggestion_models.GeneralSuggestionModel.create(
-            feconf.SUGGESTION_TYPE_EDIT_STATE_CONTENT,
-            feconf.ENTITY_TYPE_EXPLORATION, '0',
-            1, suggestion_models.STATUS_ACCEPTED, self.owner_id,
-            self.admin_id, change, score_category, self.thread_id, None)
-
-        self.model_instance = (
-            feedback_models.GeneralFeedbackThreadModel.get_by_id(
-                self.thread_id))
-        self.model_instance.has_suggestion = True
-        self.model_instance.update_timestamps()
-        self.model_instance.put()
-
-        self.job_class = (
-            prod_validation_jobs_one_off
-            .GeneralFeedbackThreadModelAuditOneOffJob)
-
-    def test_standard_operation(self):
-        expected_output = [
-            u'[u\'fully-validated GeneralFeedbackThreadModel\', 1]']
-        self.run_job_and_check_output(
-            expected_output, sort=False, literal_eval=False)
-
-    def test_model_with_pseudo_author_id(self):
-        self.model_instance.original_author_id = self.PSEUDONYMOUS_ID
-        self.model_instance.update_timestamps(update_last_updated_time=False)
-        self.model_instance.put()
-
-        expected_output = [
-            u'[u\'fully-validated GeneralFeedbackThreadModel\', 1]'
-        ]
-        self.run_job_and_check_output(
-            expected_output, sort=False, literal_eval=False)
-
-    def test_model_with_pseudo_last_nonempty_message_author_id(self):
-        self.model_instance.last_nonempty_message_author_id = (
-            self.PSEUDONYMOUS_ID)
-        self.model_instance.update_timestamps(update_last_updated_time=False)
-        self.model_instance.put()
-
-        expected_output = [
-            u'[u\'fully-validated GeneralFeedbackThreadModel\', 1]'
-        ]
-        self.run_job_and_check_output(
-            expected_output, sort=False, literal_eval=False)
-
-    def test_model_with_created_on_greater_than_last_updated(self):
-        self.model_instance.created_on = (
-            self.model_instance.last_updated + datetime.timedelta(days=1))
-        self.model_instance.update_timestamps()
-        self.model_instance.put()
-        expected_output = [(
-            u'[u\'failed validation check for time field relation check '
-            'of GeneralFeedbackThreadModel\', '
-            '[u\'Entity id %s: The created_on field has a value '
-            '%s which is greater than the value '
-            '%s of last_updated field\']]') % (
-                self.model_instance.id,
-                self.model_instance.created_on,
-                self.model_instance.last_updated
-            )]
-        self.run_job_and_check_output(
-            expected_output, sort=True, literal_eval=False)
-
-    def test_model_with_last_updated_greater_than_current_time(self):
-        expected_output = [(
-            u'[u\'failed validation check for current time check of '
-            'GeneralFeedbackThreadModel\', '
-            '[u\'Entity id %s: The last_updated field has a '
-            'value %s which is greater than the time when the job was run\']]'
-        ) % (self.model_instance.id, self.model_instance.last_updated)]
-        mocked_datetime = datetime.datetime.utcnow() - datetime.timedelta(
-            hours=13)
-        with datastore_services.mock_datetime_for_datastore(mocked_datetime):
-            self.run_job_and_check_output(
-                expected_output, sort=True, literal_eval=False)
-
-    def test_missing_exploration_model_failure(self):
-        exp_models.ExplorationModel.get_by_id('0').delete(
-            feconf.SYSTEM_COMMITTER_ID, '', [])
-        expected_output = [
-            (
-                u'[u\'failed validation check for exploration_ids field '
-                'check of GeneralFeedbackThreadModel\', '
-                '[u"Entity id %s: based on field exploration_ids having value '
-                '0, expected model ExplorationModel with id 0 but it doesn\'t '
-                'exist"]]') % self.model_instance.id]
-        self.run_job_and_check_output(
-            expected_output, sort=True, literal_eval=False)
-
-    def test_missing_suggestion_model_failure(self):
-        suggestion_models.GeneralSuggestionModel.get_by_id(
-            self.thread_id).delete()
-        expected_output = [
-            (
-                u'[u\'failed validation check for suggestion_ids field '
-                'check of GeneralFeedbackThreadModel\', '
-                '[u"Entity id %s: based on field suggestion_ids having '
-                'value %s, expected model GeneralSuggestionModel with id %s '
-                'but it doesn\'t exist"]]') % (
-                    self.model_instance.id, self.thread_id, self.thread_id)]
-        self.run_job_and_check_output(
-            expected_output, sort=True, literal_eval=False)
-
-    def test_missing_author_model_failure(self):
-        user_models.UserSettingsModel.get_by_id(self.owner_id).delete()
-        expected_output = [
-            (
-                '[u\'failed validation check for '
-                'last_nonempty_message_author_ids field '
-                'check of GeneralFeedbackThreadModel\', '
-                '[u"Entity id %s: based on field '
-                'last_nonempty_message_author_ids having value '
-                '%s, expected model UserSettingsModel with id %s but it '
-                'doesn\'t exist"]]'
-            ) % (
-                self.model_instance.id, self.owner_id, self.owner_id
-            ),
-            (
-                '[u\'failed validation check for author_ids field '
-                'check of GeneralFeedbackThreadModel\', '
-                '[u"Entity id %s: based on field author_ids having value '
-                '%s, expected model UserSettingsModel with id %s but it '
-                'doesn\'t exist"]]'
-            ) % (
-                self.model_instance.id, self.owner_id, self.owner_id
-            ),
-        ]
-        self.run_job_and_check_output(
-            expected_output, sort=True, literal_eval=False)
-
-    def test_wrong_original_author_id_format_failure(self):
-        self.model_instance.original_author_id = 'wrong_id'
-        self.model_instance.update_timestamps()
-        self.model_instance.put()
-        expected_output = [
-            (
-                u'[u\'failed validation check for final author '
-                'check of GeneralFeedbackThreadModel\', [u\'Entity id %s: '
-                'Original author ID %s is in a wrong format. '
-                'It should be either pid_<32 chars> or uid_<32 chars>.\']]'
-            ) % (
-                self.model_instance.id, self.model_instance.original_author_id)
-        ]
-        self.run_job_and_check_output(
-            expected_output, sort=True, literal_eval=False)
-
-    def test_wrong_last_nonempty_message_author_id_format_failure(self):
-        self.model_instance.last_nonempty_message_author_id = 'wrong_id'
-        self.model_instance.update_timestamps()
-        self.model_instance.put()
-        expected_output = [
-            (
-                u'[u\'failed validation check for final author '
-                'check of GeneralFeedbackThreadModel\', [u\'Entity id %s: '
-                'Last non-empty message author ID %s is in a wrong format. '
-                'It should be either pid_<32 chars> or uid_<32 chars>.\']]'
-            ) % (
-                self.model_instance.id,
-                self.model_instance.last_nonempty_message_author_id
-            )
-        ]
-        self.run_job_and_check_output(
-            expected_output, sort=True, literal_eval=False)
-
-    def test_missing_message_model_failure(self):
-        feedback_models.GeneralFeedbackMessageModel.get_by_id(
-            '%s.0' % self.thread_id).delete()
-        expected_output = [
-            (
-                u'[u\'failed validation check for message_ids field '
-                'check of GeneralFeedbackThreadModel\', '
-                '[u"Entity id %s: based on field message_ids having value '
-                '%s.0, expected model GeneralFeedbackMessageModel with '
-                'id %s.0 but it doesn\'t exist"]]') % (
-                    self.model_instance.id, self.thread_id, self.thread_id)]
-        self.run_job_and_check_output(
-            expected_output, sort=True, literal_eval=False)
-
-    def test_invalid_has_suggestion(self):
-        self.model_instance.has_suggestion = False
-        self.model_instance.update_timestamps()
-        self.model_instance.put()
-        expected_output = [
-            (
-                u'[u\'failed validation check for has suggestion '
-                'check of GeneralFeedbackThreadModel\', [u\'Entity id %s: '
-                'has suggestion for entity is false but a suggestion exists '
-                'with id same as entity id\']]'
-            ) % self.model_instance.id]
-        self.run_job_and_check_output(
-            expected_output, sort=True, literal_eval=False)
-
-    def test_model_with_invalid_entity_type(self):
-        expected_output = [
-            (
-                u'[u\'failed validation check for entity type check '
-                'of GeneralFeedbackThreadModel\', [u\'Entity id %s: Entity '
-                'type exploration is not allowed\']]'
-            ) % self.model_instance.id]
-        with self.swap(
-            prod_validators, 'TARGET_TYPE_TO_TARGET_MODEL', {}):
-            self.run_job_and_check_output(
-                expected_output, sort=True, literal_eval=False)
-
-
-class GeneralFeedbackMessageModelValidatorTests(test_utils.AuditJobsTestBase):
-
-    def setUp(self):
-        super(GeneralFeedbackMessageModelValidatorTests, self).setUp()
-
-        self.signup(self.OWNER_EMAIL, self.OWNER_USERNAME)
-        self.owner_id = self.get_user_id_from_email(self.OWNER_EMAIL)
-
-        exp = exp_domain.Exploration.create_default_exploration(
-            '0',
-            title='title 0',
-            category='Art',
-        )
-        exp_services.save_new_exploration(self.owner_id, exp)
-
-        self.thread_id = feedback_services.create_thread(
-            'exploration', '0', self.owner_id, 'Subject', 'Text',
-            has_suggestion=False)
-
-        self.model_instance = (
-            feedback_models.GeneralFeedbackMessageModel.get_by_id(
-                '%s.0' % self.thread_id))
-
-        self.job_class = (
-            prod_validation_jobs_one_off
-            .GeneralFeedbackMessageModelAuditOneOffJob)
-
-    def test_standard_operation(self):
-        expected_output = [
-            u'[u\'fully-validated GeneralFeedbackMessageModel\', 1]']
-        self.run_job_and_check_output(
-            expected_output, sort=False, literal_eval=False)
-
-    def test_model_with_pseudo_author_id(self):
-        self.model_instance.author_id = self.PSEUDONYMOUS_ID
-        self.model_instance.update_timestamps(update_last_updated_time=False)
-        self.model_instance.put()
-
-        expected_output = [
-            u'[u\'fully-validated GeneralFeedbackMessageModel\', 1]'
-        ]
-        self.run_job_and_check_output(
-            expected_output, sort=False, literal_eval=False)
-
-    def test_model_with_created_on_greater_than_last_updated(self):
-        self.model_instance.created_on = (
-            self.model_instance.last_updated + datetime.timedelta(days=1))
-        self.model_instance.update_timestamps()
-        self.model_instance.put()
-        expected_output = [(
-            u'[u\'failed validation check for time field relation check '
-            'of GeneralFeedbackMessageModel\', '
-            '[u\'Entity id %s: The created_on field has a value '
-            '%s which is greater than the value '
-            '%s of last_updated field\']]') % (
-                self.model_instance.id,
-                self.model_instance.created_on,
-                self.model_instance.last_updated
-            )]
-        self.run_job_and_check_output(
-            expected_output, sort=True, literal_eval=False)
-
-    def test_model_with_last_updated_greater_than_current_time(self):
-        expected_output = [(
-            u'[u\'failed validation check for current time check of '
-            'GeneralFeedbackMessageModel\', '
-            '[u\'Entity id %s: The last_updated field has a '
-            'value %s which is greater than the time when the job was run\']]'
-        ) % (self.model_instance.id, self.model_instance.last_updated)]
-
-        mocked_datetime = datetime.datetime.utcnow() - datetime.timedelta(
-            hours=13)
-        with datastore_services.mock_datetime_for_datastore(mocked_datetime):
-            self.run_job_and_check_output(
-                expected_output, sort=True, literal_eval=False)
-
-    def test_missing_author_model_failure(self):
-        user_models.UserSettingsModel.get_by_id(self.owner_id).delete()
-        expected_output = [
-            (
-                u'[u\'failed validation check for author_ids field '
-                'check of GeneralFeedbackMessageModel\', '
-                '[u"Entity id %s: based on field author_ids having value '
-                '%s, expected model UserSettingsModel with id %s but it '
-                'doesn\'t exist"]]') % (
-                    self.model_instance.id, self.owner_id, self.owner_id)]
-        self.run_job_and_check_output(
-            expected_output, sort=True, literal_eval=False)
-
-    def test_wrong_author_id_format_failure(self):
-        self.model_instance.author_id = 'wrong_id'
-        self.model_instance.update_timestamps()
-        self.model_instance.put()
-        expected_output = [
-            (
-                u'[u\'failed validation check for final author '
-                'check of GeneralFeedbackMessageModel\', [u\'Entity id %s: '
-                'Author ID %s is in a wrong format. '
-                'It should be either pid_<32 chars> or uid_<32 chars>.\']]'
-            ) % (
-                self.model_instance.id, self.model_instance.author_id)
-        ]
-        self.run_job_and_check_output(
-            expected_output, sort=True, literal_eval=False)
-
-    def test_missing_feedback_thread_model_failure(self):
-        feedback_models.GeneralFeedbackThreadModel.get_by_id(
-            self.thread_id).delete()
-        expected_output = [
-            (
-                u'[u\'failed validation check for feedback_thread_ids field '
-                'check of GeneralFeedbackMessageModel\', '
-                '[u"Entity id %s: based on field feedback_thread_ids having '
-                'value %s, expected model GeneralFeedbackThreadModel with '
-                'id %s but it doesn\'t exist"]]') % (
-                    self.model_instance.id, self.thread_id, self.thread_id)]
-        self.run_job_and_check_output(
-            expected_output, sort=True, literal_eval=False)
-
-    def test_invalid_message_id(self):
-        self.model_instance.message_id = 2
-        self.model_instance.update_timestamps()
-        self.model_instance.put()
-        expected_output = [
-            (
-                u'[u\'failed validation check for message id check of '
-                'GeneralFeedbackMessageModel\', [u\'Entity id %s: '
-                'message id 2 not less than total count of messages '
-                '1 in feedback thread model with id %s '
-                'corresponding to the entity\']]'
-            ) % (self.model_instance.id, self.thread_id), (
-                u'[u\'failed validation check for model id check '
-                'of GeneralFeedbackMessageModel\', [u\'Entity id %s: '
-                'Entity id does not match regex pattern\']]'
-            ) % self.model_instance.id]
-        self.run_job_and_check_output(
-            expected_output, sort=True, literal_eval=False)
-
-
-class GeneralFeedbackThreadUserModelValidatorTests(
-        test_utils.AuditJobsTestBase):
-
-    def setUp(self):
-        super(GeneralFeedbackThreadUserModelValidatorTests, self).setUp()
-
-        self.signup(self.OWNER_EMAIL, self.OWNER_USERNAME)
-        self.owner_id = self.get_user_id_from_email(self.OWNER_EMAIL)
-
-        exp = exp_domain.Exploration.create_default_exploration(
-            '0',
-            title='title 0',
-            category='Art',
-        )
-        exp_services.save_new_exploration(self.owner_id, exp)
-
-        self.thread_id = feedback_services.create_thread(
-            'exploration', '0', self.owner_id, 'Subject', 'Text',
-            has_suggestion=False)
-
-        self.model_instance = (
-            feedback_models.GeneralFeedbackThreadUserModel.get_by_id(
-                '%s.%s' % (self.owner_id, self.thread_id)))
-
-        self.job_class = (
-            prod_validation_jobs_one_off
-            .GeneralFeedbackThreadUserModelAuditOneOffJob)
-
-    def test_standard_operation(self):
-        expected_output = [
-            u'[u\'fully-validated GeneralFeedbackThreadUserModel\', 1]']
-        self.run_job_and_check_output(
-            expected_output, sort=False, literal_eval=False)
-
-    def test_model_with_created_on_greater_than_last_updated(self):
-        self.model_instance.created_on = (
-            self.model_instance.last_updated + datetime.timedelta(days=1))
-        self.model_instance.update_timestamps()
-        self.model_instance.put()
-        expected_output = [(
-            u'[u\'failed validation check for time field relation check '
-            'of GeneralFeedbackThreadUserModel\', '
-            '[u\'Entity id %s: The created_on field has a value '
-            '%s which is greater than the value '
-            '%s of last_updated field\']]') % (
-                self.model_instance.id,
-                self.model_instance.created_on,
-                self.model_instance.last_updated
-            )]
-        self.run_job_and_check_output(
-            expected_output, sort=True, literal_eval=False)
-
-    def test_model_with_last_updated_greater_than_current_time(self):
-        expected_output = [(
-            u'[u\'failed validation check for current time check of '
-            'GeneralFeedbackThreadUserModel\', '
-            '[u\'Entity id %s: The last_updated field has a '
-            'value %s which is greater than the time when the job was run\']]'
-        ) % (self.model_instance.id, self.model_instance.last_updated)]
-
-        mocked_datetime = datetime.datetime.utcnow() - datetime.timedelta(
-            hours=13)
-        with datastore_services.mock_datetime_for_datastore(mocked_datetime):
-            self.run_job_and_check_output(
-                expected_output, sort=True, literal_eval=False)
-
-    def test_missing_user_model_failure(self):
-        user_models.UserSettingsModel.get_by_id(self.owner_id).delete()
-        expected_output = [
-            (
-                u'[u\'failed validation check for user_ids field '
-                'check of GeneralFeedbackThreadUserModel\', '
-                '[u"Entity id %s: based on field user_ids having value '
-                '%s, expected model UserSettingsModel with id %s but it '
-                'doesn\'t exist"]]') % (
-                    self.model_instance.id, self.owner_id, self.owner_id)]
-        self.run_job_and_check_output(
-            expected_output, sort=True, literal_eval=False)
-
-    def test_missing_message_model_failure(self):
-        feedback_models.GeneralFeedbackMessageModel.get_by_id(
-            '%s.0' % self.thread_id).delete()
-        expected_output = [
-            (
-                u'[u\'failed validation check for message_ids field '
-                'check of GeneralFeedbackThreadUserModel\', '
-                '[u"Entity id %s: based on field message_ids having '
-                'value %s.0, expected model GeneralFeedbackMessageModel with '
-                'id %s.0 but it doesn\'t exist"]]') % (
-                    self.model_instance.id, self.thread_id, self.thread_id)]
-        self.run_job_and_check_output(
-            expected_output, sort=True, literal_eval=False)
-
-
-class FeedbackAnalyticsModelValidatorTests(test_utils.AuditJobsTestBase):
-
-    def setUp(self):
-        super(FeedbackAnalyticsModelValidatorTests, self).setUp()
-
-        self.signup(self.OWNER_EMAIL, self.OWNER_USERNAME)
-        self.owner_id = self.get_user_id_from_email(self.OWNER_EMAIL)
-
-        exp = exp_domain.Exploration.create_default_exploration(
-            '0',
-            title='title 0',
-            category='Art',
-        )
-        exp_services.save_new_exploration(self.owner_id, exp)
-
-        self.model_instance = feedback_models.FeedbackAnalyticsModel(id='0')
-        self.model_instance.update_timestamps()
-        self.model_instance.put()
-
-        self.job_class = (
-            prod_validation_jobs_one_off.FeedbackAnalyticsModelAuditOneOffJob)
-
-    def test_standard_operation(self):
-        expected_output = [
-            u'[u\'fully-validated FeedbackAnalyticsModel\', 1]']
-        self.run_job_and_check_output(
-            expected_output, sort=False, literal_eval=False)
-
-    def test_model_with_created_on_greater_than_last_updated(self):
-        self.model_instance.created_on = (
-            self.model_instance.last_updated + datetime.timedelta(days=1))
-        self.model_instance.update_timestamps()
-        self.model_instance.put()
-        expected_output = [(
-            u'[u\'failed validation check for time field relation check '
-            'of FeedbackAnalyticsModel\', '
-            '[u\'Entity id %s: The created_on field has a value '
-            '%s which is greater than the value '
-            '%s of last_updated field\']]') % (
-                self.model_instance.id,
-                self.model_instance.created_on,
-                self.model_instance.last_updated
-            )]
-        self.run_job_and_check_output(
-            expected_output, sort=True, literal_eval=False)
-
-    def test_model_with_last_updated_greater_than_current_time(self):
-        expected_output = [(
-            u'[u\'failed validation check for current time check of '
-            'FeedbackAnalyticsModel\', '
-            '[u\'Entity id %s: The last_updated field has a '
-            'value %s which is greater than the time when the job was run\']]'
-        ) % (self.model_instance.id, self.model_instance.last_updated)]
-
-        mocked_datetime = datetime.datetime.utcnow() - datetime.timedelta(
-            hours=13)
-        with datastore_services.mock_datetime_for_datastore(mocked_datetime):
-            self.run_job_and_check_output(
-                expected_output, sort=True, literal_eval=False)
-
-    def test_missing_exploration_model_failure(self):
-        exp_models.ExplorationModel.get_by_id('0').delete(
-            feconf.SYSTEM_COMMITTER_ID, '', [])
-        expected_output = [
-            (
-                u'[u\'failed validation check for exploration_ids field '
-                'check of FeedbackAnalyticsModel\', '
-                '[u"Entity id %s: based on field exploration_ids having value '
-                '0, expected model ExplorationModel with id 0 but it doesn\'t '
-                'exist"]]') % self.model_instance.id]
-        self.run_job_and_check_output(
-            expected_output, sort=True, literal_eval=False)
-
-
-class UnsentFeedbackEmailModelValidatorTests(test_utils.AuditJobsTestBase):
-
-    def setUp(self):
-        super(UnsentFeedbackEmailModelValidatorTests, self).setUp()
-
-        self.signup(self.OWNER_EMAIL, self.OWNER_USERNAME)
-        self.owner_id = self.get_user_id_from_email(self.OWNER_EMAIL)
-
-        exp = exp_domain.Exploration.create_default_exploration(
-            '0',
-            title='title 0',
-            category='Art',
-        )
-        exp_services.save_new_exploration(self.owner_id, exp)
-
-        self.thread_id = feedback_services.create_thread(
-            'exploration', '0', self.owner_id, 'Subject', 'Text',
-            has_suggestion=False)
-
-        feedback_message_references = [{
-            'entity_type': 'exploration',
-            'entity_id': '0',
-            'thread_id': self.thread_id,
-            'message_id': 0
-        }]
-        self.model_instance = feedback_models.UnsentFeedbackEmailModel(
-            id=self.owner_id,
-            feedback_message_references=feedback_message_references,
-            retries=1)
-        self.model_instance.update_timestamps()
-        self.model_instance.put()
-
-        self.job_class = (
-            prod_validation_jobs_one_off.UnsentFeedbackEmailModelAuditOneOffJob)
-
-    def test_standard_operation(self):
-        expected_output = [
-            u'[u\'fully-validated UnsentFeedbackEmailModel\', 1]']
-        self.run_job_and_check_output(
-            expected_output, sort=False, literal_eval=False)
-
-    def test_model_with_created_on_greater_than_last_updated(self):
-        self.model_instance.created_on = (
-            self.model_instance.last_updated + datetime.timedelta(days=1))
-        self.model_instance.update_timestamps()
-        self.model_instance.put()
-        expected_output = [(
-            u'[u\'failed validation check for time field relation check '
-            'of UnsentFeedbackEmailModel\', '
-            '[u\'Entity id %s: The created_on field has a value '
-            '%s which is greater than the value '
-            '%s of last_updated field\']]') % (
-                self.model_instance.id,
-                self.model_instance.created_on,
-                self.model_instance.last_updated
-            )]
-        self.run_job_and_check_output(
-            expected_output, sort=True, literal_eval=False)
-
-    def test_model_with_last_updated_greater_than_current_time(self):
-        expected_output = [(
-            u'[u\'failed validation check for current time check of '
-            'UnsentFeedbackEmailModel\', '
-            '[u\'Entity id %s: The last_updated field has a '
-            'value %s which is greater than the time when the job was run\']]'
-        ) % (self.model_instance.id, self.model_instance.last_updated)]
-
-        mocked_datetime = datetime.datetime.utcnow() - datetime.timedelta(
-            hours=13)
-        with datastore_services.mock_datetime_for_datastore(mocked_datetime):
-            self.run_job_and_check_output(
-                expected_output, sort=True, literal_eval=False)
-
-    def test_missing_user_model_failure(self):
-        user_models.UserSettingsModel.get_by_id(self.owner_id).delete()
-        expected_output = [
-            (
-                u'[u\'failed validation check for user_ids field '
-                'check of UnsentFeedbackEmailModel\', '
-                '[u"Entity id %s: based on field user_ids having value '
-                '%s, expected model UserSettingsModel with id %s but it '
-                'doesn\'t exist"]]') % (
-                    self.model_instance.id, self.owner_id, self.owner_id)]
-        self.run_job_and_check_output(
-            expected_output, sort=True, literal_eval=False)
-
-    def test_missing_message_model_failure(self):
-        feedback_models.GeneralFeedbackMessageModel.get_by_id(
-            '%s.0' % self.thread_id).delete()
-        expected_output = [
-            (
-                u'[u\'failed validation check for message_ids field '
-                'check of UnsentFeedbackEmailModel\', '
-                '[u"Entity id %s: based on field message_ids having value '
-                '%s.0, expected model GeneralFeedbackMessageModel with '
-                'id %s.0 but it doesn\'t exist"]]') % (
-                    self.model_instance.id, self.thread_id, self.thread_id)]
-        self.run_job_and_check_output(
-            expected_output, sort=True, literal_eval=False)
-
-    def test_missing_message_id_in_feedback_reference(self):
-        self.model_instance.feedback_message_references[0].pop('message_id')
-        self.model_instance.update_timestamps()
-        self.model_instance.put()
-        expected_output = [
-            (
-                u'[u\'failed validation check for feedback message '
-                'reference check of UnsentFeedbackEmailModel\', '
-                '[u"Entity id %s: Invalid feedback reference: '
-                '{u\'thread_id\': u\'%s\', u\'entity_id\': u\'0\', '
-                'u\'entity_type\': u\'exploration\'}"]]'
-            ) % (self.model_instance.id, self.thread_id)]
-        self.run_job_and_check_output(
-            expected_output, sort=True, literal_eval=False)
-
-    def test_missing_thread_id_in_feedback_reference(self):
-        self.model_instance.feedback_message_references[0].pop('thread_id')
-        self.model_instance.update_timestamps()
-        self.model_instance.put()
-        expected_output = [
-            (
-                u'[u\'failed validation check for feedback message '
-                'reference check of UnsentFeedbackEmailModel\', '
-                '[u"Entity id %s: Invalid feedback reference: '
-                '{u\'entity_id\': u\'0\', u\'message_id\': 0, '
-                'u\'entity_type\': u\'exploration\'}"]]'
-            ) % self.model_instance.id]
-        self.run_job_and_check_output(
-            expected_output, sort=True, literal_eval=False)
-
-    def test_missing_entity_id_in_feedback_reference(self):
-        self.model_instance.feedback_message_references[0].pop('entity_id')
-        self.model_instance.update_timestamps()
-        self.model_instance.put()
-        expected_output = [
-            (
-                u'[u\'failed validation check for feedback message reference '
-                'check of UnsentFeedbackEmailModel\', '
-                '[u"Entity id %s: Invalid feedback reference: {u\'thread_id\': '
-                'u\'%s\', u\'message_id\': 0, u\'entity_type\': '
-                'u\'exploration\'}"]]'
-            ) % (self.model_instance.id, self.thread_id)]
-        self.run_job_and_check_output(
-            expected_output, sort=True, literal_eval=False)
-
-    def test_missing_entity_type_in_feedback_reference(self):
-        self.model_instance.feedback_message_references[0].pop('entity_type')
-        self.model_instance.update_timestamps()
-        self.model_instance.put()
-        expected_output = [
-            (
-                u'[u\'failed validation check for feedback message '
-                'reference check of UnsentFeedbackEmailModel\', '
-                '[u"Entity id %s: Invalid feedback reference: '
-                '{u\'thread_id\': u\'%s\', u\'entity_id\': u\'0\', '
-                'u\'message_id\': 0}"]]'
-            ) % (self.model_instance.id, self.thread_id)]
-
-        self.run_job_and_check_output(
-            expected_output, sort=True, literal_eval=False)
-
-    def test_invalid_entity_type_in_feedback_reference(self):
-        self.model_instance.feedback_message_references[0]['entity_type'] = (
-            'invalid')
-        self.model_instance.update_timestamps()
-        self.model_instance.put()
-        expected_output = [
-            (
-                u'[u\'failed validation check for feedback message reference '
-                'check of UnsentFeedbackEmailModel\', '
-                '[u"Entity id %s: Invalid feedback reference: {u\'thread_id\': '
-                'u\'%s\', u\'entity_id\': u\'0\', u\'message_id\': 0, '
-                'u\'entity_type\': u\'invalid\'}"]]'
-            ) % (self.model_instance.id, self.thread_id)]
-        self.run_job_and_check_output(
-            expected_output, sort=True, literal_eval=False)
-
-    def test_invalid_entity_id_in_feedback_reference(self):
-        self.model_instance.feedback_message_references[0]['entity_id'] = (
-            'invalid')
-        self.model_instance.update_timestamps()
-        self.model_instance.put()
-        expected_output = [
-            (
-                u'[u\'failed validation check for feedback message reference '
-                'check of UnsentFeedbackEmailModel\', '
-                '[u"Entity id %s: Invalid feedback reference: {u\'thread_id\': '
-                'u\'%s\', u\'entity_id\': u\'invalid\', u\'message_id\': 0, '
-                'u\'entity_type\': u\'exploration\'}"]]'
-            ) % (self.model_instance.id, self.thread_id)]
-        self.run_job_and_check_output(
-            expected_output, sort=True, literal_eval=False)
-
-
-=======
->>>>>>> e82da765
 class ExplorationContextModelValidatorTests(test_utils.AuditJobsTestBase):
 
     def setUp(self):
