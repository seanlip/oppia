# coding: utf-8
#
# Copyright 2014 The Oppia Authors. All Rights Reserved.
#
# Licensed under the Apache License, Version 2.0 (the "License");
# you may not use this file except in compliance with the License.
# You may obtain a copy of the License at
#
#      http://www.apache.org/licenses/LICENSE-2.0
#
# Unless required by applicable law or agreed to in writing, software
# distributed under the License is distributed on an "AS-IS" BASIS,
# WITHOUT WARRANTIES OR CONDITIONS OF ANY KIND, either express or implied.
# See the License for the specific language governing permissions and
# limitations under the License.

"""Jobs for statistics views."""

import ast
import collections
import copy
import datetime

from core import jobs
from core.domain import config_domain
from core.domain import exp_domain
from core.domain import exp_services
from core.domain import stats_domain
from core.domain import stats_jobs_continuous
from core.domain import stats_services
from core.platform import models
import feconf

(exp_models, stats_models,) = models.Registry.import_models([
    models.NAMES.exploration, models.NAMES.statistics
])


PLAYTHROUGH_PROJECT_RELEASE_DATETIME = datetime.datetime(2018, 9, 1)


<<<<<<< HEAD
class PlaythroughAudit(jobs.BaseMapReduceOneOffJobManager):
    """Performs a brief audit of playthrough recordings to make sure they pass
    simple sanity checks.
=======
class ExplorationIssuesModelCreatorOneOffJob(
        jobs.BaseMapReduceOneOffJobManager):
    """A one-off job for creating a default ExplorationIsssues model instance
    for all the explorations in the datastore. If an ExplorationIssues model
    already exists for an exploration, it is refreshed to a default instance.
>>>>>>> e6819746
    """

    @classmethod
    def entity_classes_to_map_over(cls):
        return [stats_models.PlaythroughModel]

    @staticmethod
    def map(playthrough_model):
        """Builds audit data for inspection. Must be declared @staticmethod.

        Args:
            playthrough_model: PlaythroughModel.

        Yields:
            A 2-tuple of the form (playthrough_model.id, audit_data), where the
            structure of audit_data is:
                exp_id: str. The exploration the playthrough records.
                created_on: str. The date the model was created in YYYY-MM-DD
                    format.
                validate_error: str | None. Stringified exception raised by
                    trying to create the model as a domain object, or None if no
                    error occurred.
        """
        if playthrough_model.deleted:
            return

        try:
            playthrough = (
                stats_services.get_playthrough_from_model(playthrough_model))
            playthrough.validate()
        except Exception as e:
            validate_error = str(e)
        else:
            validate_error = None

        exp_id = playthrough_model.exp_id
        exp_version = playthrough_model.exp_version
        exp_issues = (
            stats_models.ExplorationIssuesModel.get_model(exp_id, exp_version))
        reference_error = (
            'This playthrough was not found as a reference in the containing '
            'ExplorationIssuesModel (id=%s)' % (exp_issues.id))
        for exp_issue_dict in exp_issues.unresolved_issues:
            if playthrough_model.id in exp_issue_dict['playthrough_ids']:
                reference_error = None
                break

        audit_data = {
            'exp_id': playthrough_model.exp_id,
            'created_on': playthrough_model.created_on.strftime('%Y-%m-%d'),
            'validate_error': validate_error,
            'reference_error': reference_error,
        }
        yield (playthrough_model.id, audit_data)

    @staticmethod
    def reduce(key, stringified_values):
        """Yields errors in playthrough models. Must be declared @staticmethod.

        Args:
            key: str. The id of the playthrough.
            stringified_values: list(str). Each string is a stringified dict
                with the following structure:
                    exp_id: str. The exploration the playthrough records.
                    created_on: str. The date the model was created in
                        YYYY-MM-DD format.
                    validate_error: str | None. Stringified exception raised by
                        trying to create the model as a domain object, or None
                        if no error occurred.

        Yields:
            tuple(str). A 1-tuple whose only element is an error message.
        """
        whitelisted_exp_ids_for_playthroughs = (
            config_domain.WHITELISTED_EXPLORATION_IDS_FOR_PLAYTHROUGHS.value)

        for stringified_value in stringified_values:
            audit_data = ast.literal_eval(stringified_value)

            if audit_data['validate_error'] is not None:
                yield (
                    'playthrough_id:%s could not be validated as a domain '
                    'object because of the error: %s.' % (
                        key, audit_data['validate_error']),)

            if audit_data['exp_id'] not in whitelisted_exp_ids_for_playthroughs:
                yield (
                    'playthrough_id:%s was recorded in exploration_id:%s which '
                    'has not been curated for recording.' % (
                        key, audit_data['exp_id']),)

            created_on_datetime = datetime.datetime.strptime(
                audit_data['created_on'], '%Y-%m-%d')
            if created_on_datetime < PLAYTHROUGH_PROJECT_RELEASE_DATETIME:
                yield (
                    'playthrough_id:%s was released on %s, which is before the '
                    'GSoC 2018 submission deadline (2018-09-01) and should '
                    'therefore not exist.' % (key, audit_data['created_on']),)

            if audit_data['reference_error'] is not None:
                yield (
                    'playthrough_id:%s is not referenced by any issue. '
                    'Details: %s.' % (key, audit_data['reference_error']),)


class PlaythroughAudit(jobs.BaseMapReduceOneOffJobManager):
    """Performs a brief audit of playthrough recordings to make sure they pass
    simple sanity checks.
    """

    @classmethod
    def entity_classes_to_map_over(cls):
        return [stats_models.PlaythroughModel]

    @staticmethod
    def map(playthrough_model):
        """Builds audit data for inspection. Must be declared @staticmethod.

        Args:
            playthrough_model: PlaythroughModel.

        Yields:
            A 2-tuple of the form (playthrough_model.id, audit_data), where the
            structure of audit_data is:
                exp_id: str. The exploration the playthrough records.
                created_on: str. The date the model was created in YYYY-MM-DD
                    format.
                validate_error: str | None. Stringified exception raised by
                    trying to create the model as a domain object, or None if no
                    error occurred.
        """
        if playthrough_model.deleted:
            return

        try:
            playthrough = (
                stats_services.get_playthrough_from_model(playthrough_model))
            playthrough.validate()
        except Exception as e:
            validate_error = str(e)
        else:
            validate_error = None

        exp_id = playthrough_model.exp_id
        exp_version = playthrough_model.exp_version
        exp_issues = (
            stats_models.ExplorationIssuesModel.get_model(exp_id, exp_version))
        reference_error = (
            'This playthrough was not found as a reference in the containing '
            'ExplorationIssuesModel (id=%s)' % (exp_issues.id))
        for exp_issue_dict in exp_issues.unresolved_issues:
            if playthrough_model.id in exp_issue_dict['playthrough_ids']:
                reference_error = None
                break

        audit_data = {
            'exp_id': playthrough_model.exp_id,
            'created_on': playthrough_model.created_on.strftime('%Y-%m-%d'),
            'validate_error': validate_error,
            'reference_error': reference_error,
        }
        yield (playthrough_model.id, audit_data)

    @staticmethod
    def reduce(key, stringified_values):
        """Yields errors in playthrough models. Must be declared @staticmethod.

        Args:
            key: str. The id of the playthrough.
            stringified_values: list(str). Each string is a stringified dict
                with the following structure:
                    exp_id: str. The exploration the playthrough records.
                    created_on: str. The date the model was created in
                        YYYY-MM-DD format.
                    validate_error: str | None. Stringified exception raised by
                        trying to create the model as a domain object, or None
                        if no error occurred.

        Yields:
            tuple(str). A 1-tuple whose only element is an error message.
        """
        whitelisted_exp_ids_for_playthroughs = (
            config_domain.WHITELISTED_EXPLORATION_IDS_FOR_PLAYTHROUGHS.value)

        for stringified_value in stringified_values:
            audit_data = ast.literal_eval(stringified_value)

            if audit_data['validate_error'] is not None:
                yield (
                    'playthrough_id:%s could not be validated as a domain '
                    'object because of the error: %s.' % (
                        key, audit_data['validate_error']),)

            if audit_data['exp_id'] not in whitelisted_exp_ids_for_playthroughs:
                yield (
                    'playthrough_id:%s was recorded in exploration_id:%s which '
                    'has not been curated for recording.' % (
                        key, audit_data['exp_id']),)

            created_on_datetime = datetime.datetime.strptime(
                audit_data['created_on'], '%Y-%m-%d')
            if created_on_datetime < PLAYTHROUGH_PROJECT_RELEASE_DATETIME:
                yield (
                    'playthrough_id:%s was released on %s, which is before the '
                    'GSoC 2018 submission deadline (2018-09-01) and should '
                    'therefore not exist.' % (key, audit_data['created_on']),)

            if audit_data['reference_error'] is not None:
                yield (
                    'playthrough_id:%s is not referenced by any issue. '
                    'Details: %s.' % (key, audit_data['reference_error']),)


class RegenerateMissingStatsModelsOneOffJob(jobs.BaseMapReduceOneOffJobManager):
    """A one-off job to regenerate missing stats models for explorations with
    correct v1 stats from previous versions.

    Note that job RecomputeStatisticsOneOffJob must be run immediately after
    this one, otherwise the v2 stats will be inconsistent.
    """

    @classmethod
    def entity_classes_to_map_over(cls):
        return [exp_models.ExplorationModel]

    @staticmethod
    def map(exploration_model):
        exp_stats_instances = []

        if exploration_model.deleted:
            return

        relevant_commit_cmds = [
            exp_domain.CMD_ADD_STATE,
            exp_domain.CMD_RENAME_STATE,
            exp_domain.CMD_DELETE_STATE,
            exp_models.ExplorationModel.CMD_REVERT_COMMIT
        ]

        # Find the latest version number.
        exploration = exp_services.get_exploration_by_id(exploration_model.id)
        latest_exp_version = exploration.version
        versions = range(1, latest_exp_version + 1)

        # Retrieve all exploration instances.
        exploration_instances = exp_models.ExplorationModel.get_multi_versions(
            exploration.id, versions)

        old_exp_stats_models = (
            stats_models.ExplorationStatsModel.get_multi_versions(
                exploration.id, versions))
        old_exp_stats_instances = [(
            stats_services.get_exploration_stats_from_model(exp_stats_model)
            if exp_stats_model else None
        ) for exp_stats_model in old_exp_stats_models]

        # Get list of snapshot models for each version of the exploration.
        snapshots_by_version = (
            exp_models.ExplorationModel.get_snapshots_metadata(
                exploration.id, versions))

        current_version = exploration_model.version
        for exp_version in xrange(1, current_version + 1):
            exp_stats = old_exp_stats_instances[exp_version - 1]
            if not exp_stats:
                curr_exploration = exploration_instances[exp_version - 1]
                state_stats_mapping = {
                    state_name: stats_domain.StateStats.create_default()
                    for state_name in curr_exploration.states
                }
                exp_stats_default = (
                    stats_domain.ExplorationStats.create_default(
                        exploration.id, exp_version, state_stats_mapping))
                if exp_version > 1:
                    prev_exp_stats = exp_stats_instances[exp_version - 2]
                    change_dicts = snapshots_by_version[exp_version - 1][
                        'commit_cmds']
                    change_list = [
                        exp_domain.ExplorationChange(change_dict)
                        for change_dict in change_dicts
                        if change_dict['cmd'] in relevant_commit_cmds]
                    exp_versions_diff = exp_domain.ExplorationVersionsDiff(
                        change_list)

                    # Copy v1 stats.
                    exp_stats_default.num_starts_v1 = (
                        prev_exp_stats.num_starts_v1)
                    exp_stats_default.num_actual_starts_v1 = (
                        prev_exp_stats.num_actual_starts_v1)
                    exp_stats_default.num_completions_v1 = (
                        prev_exp_stats.num_completions_v1)
                    for state_name in exp_stats_default.state_stats_mapping:
                        old_state_name = state_name
                        if state_name in (
                                exp_versions_diff.added_state_names):
                            continue
                        if state_name in (
                                exp_versions_diff.new_to_old_state_names):
                            old_state_name = (
                                exp_versions_diff.new_to_old_state_names[
                                    state_name])
                        # 'pssm' mean 'previous state stats mapping'.
                        pssm = prev_exp_stats.state_stats_mapping[
                            old_state_name]
                        exp_stats_default.state_stats_mapping[
                            state_name].first_hit_count_v1 = (
                                pssm.first_hit_count_v1)
                        exp_stats_default.state_stats_mapping[
                            state_name].total_hit_count_v1 = (
                                pssm.total_hit_count_v1)
                        exp_stats_default.state_stats_mapping[
                            state_name].useful_feedback_count_v1 = (
                                pssm.useful_feedback_count_v1)
                        exp_stats_default.state_stats_mapping[
                            state_name].total_answers_count_v1 = (
                                pssm.total_answers_count_v1)
                        exp_stats_default.state_stats_mapping[
                            state_name].num_completions_v1 = (
                                pssm.num_completions_v1)

                exp_stats_instances.append(exp_stats_default)
                stats_services.create_stats_model(exp_stats_default)
                yield (
                    'ExplorationStatsModel for missing versions regenerated: ',
                    '%s v%s' % (exploration.id, exp_version))
            else:
                exp_stats_instances.append(exp_stats)

    @staticmethod
    def reduce(message, values):
        yield (message, values)


class RecomputeStatisticsOneOffJob(jobs.BaseMapReduceOneOffJobManager):
    """A one-off job for recomputing creator statistics from the events
    in the datastore. Should only be run in events of data corruption.
    """

    ENTITY_CLASSES_TO_MAP_OVER = [
        stats_models.StateCompleteEventLogEntryModel,
        stats_models.AnswerSubmittedEventLogEntryModel,
        stats_models.StateHitEventLogEntryModel,
        stats_models.SolutionHitEventLogEntryModel,
        stats_models.StartExplorationEventLogEntryModel,
        stats_models.ExplorationActualStartEventLogEntryModel,
        stats_models.CompleteExplorationEventLogEntryModel
    ]

    @classmethod
    def entity_classes_to_map_over(cls):
        return RecomputeStatisticsOneOffJob.ENTITY_CLASSES_TO_MAP_OVER

    @classmethod
    def prepare_map(cls, item):
        """Returns a tuple that represents the given model instance, so that it
        can be processed by the MapReduce pipeline.

        Args:
            item: StateCompleteEventLogEntryModel|
                AnswerSubmittedEventLogEntryModel|StateHitEventLogEntryModel|
                SolutionHitEventLogEntryModel|StartExplorationEventLogEntryModel
                |ExplorationActualStartEventLogEntryModel|
                CompleteExplorationEventLogEntryModel. The model instance for
                different statistics models.

        Returns:
            tuple(str, dict(str, str)). The first element of the tuple is the
                exploration id corresponding to the item. The second element of
                the tuple is the dict containing information about the event
                associated with the map.

        Raises:
            Exception: The item type is wrong.
        """
        # pylint: disable=too-many-return-statements
        if isinstance(item, stats_models.StateCompleteEventLogEntryModel):
            return (
                item.exp_id,
                {
                    'event_type': feconf.EVENT_TYPE_STATE_COMPLETED,
                    'version': item.exp_version,
                    'state_name': item.state_name
                })
        elif isinstance(
                item, stats_models.AnswerSubmittedEventLogEntryModel):
            return (
                item.exp_id,
                {
                    'event_type': feconf.EVENT_TYPE_ANSWER_SUBMITTED,
                    'version': item.exp_version,
                    'state_name': item.state_name,
                    'is_feedback_useful': item.is_feedback_useful
                })
        elif isinstance(item, stats_models.StateHitEventLogEntryModel):
            return (
                item.exploration_id,
                {
                    'event_type': feconf.EVENT_TYPE_STATE_HIT,
                    'version': item.exploration_version,
                    'state_name': item.state_name,
                    'session_id': item.session_id
                })
        elif isinstance(item, stats_models.SolutionHitEventLogEntryModel):
            return (
                item.exp_id,
                {
                    'event_type': feconf.EVENT_TYPE_SOLUTION_HIT,
                    'version': item.exp_version,
                    'state_name': item.state_name,
                    'session_id': item.session_id
                })
        elif isinstance(
                item, stats_models.StartExplorationEventLogEntryModel):
            return (
                item.exploration_id,
                {
                    'event_type': feconf.EVENT_TYPE_START_EXPLORATION,
                    'version': item.exploration_version,
                    'state_name': item.state_name,
                    'id': item.id,
                    'created_on': str(item.created_on),
                    'session_id': item.session_id
                })
        elif isinstance(
                item, stats_models.ExplorationActualStartEventLogEntryModel):
            return (
                item.exp_id,
                {
                    'event_type': feconf.EVENT_TYPE_ACTUAL_START_EXPLORATION,
                    'version': item.exp_version,
                    'state_name': item.state_name,
                    'session_id': item.session_id
                })
        elif isinstance(
                item, stats_models.CompleteExplorationEventLogEntryModel):
            return (
                item.exploration_id,
                {
                    'event_type': feconf.EVENT_TYPE_COMPLETE_EXPLORATION,
                    'version': item.exploration_version,
                    'state_name': item.state_name,
                    'session_id': item.session_id
                })
        else:
            raise Exception('Bad item: %s' % type(item))
        # pylint: enable=too-many-return-statements

    @staticmethod
    def map(item):
        if item.event_schema_version != 2:
            return
        yield RecomputeStatisticsOneOffJob.prepare_map(item)

    @staticmethod
    def reduce(exp_id, values):
        exp_stats_dicts, _, error_messages = (
            RecomputeStatisticsOneOffJob.prepare_reduce(exp_id, values))
        for error_message in error_messages:
            yield (error_message,)
        stats_models.ExplorationStatsModel.save_multi(exp_stats_dicts)

    @classmethod
    def prepare_reduce(cls, exp_id, values):
        """Runs the reduce step to extract aggregate exploration statistics from
        the dicts passed in by the mapping function.

        Args:
            exp_id: str. The exploration id.
            values: list(str). List of string-encoded version of an event dict.

        Returns:
            tuple(list(dict), list(ExplorationStats), list(str)). 3-tuple where:
            - The first element is the list of dicts of different version-wise
                ExplorationStats. Each dict contains the following key-value
                pairs:
                - num_starts_v1: int. Number of learners who started the
                    exploration.
                - num_starts_v2: int. As above, but for events with version 2.
                - num_actual_starts_v1: int. Number of learners who actually
                    attempted the exploration. These are the learners who have
                    completed the initial state of the exploration and traversed
                    to the next state.
                - num_actual_starts_v2: int. As above, but for events with
                    version 2.
                - num_completions_v1: int. Number of learners who completed the
                    exploration.
                - num_completions_v2: int. As above, but for events with
                    version 2.
                - state_stats_mapping: dict. A dictionary mapping the state
                    names of an exploration to the corresponding statistics
                    dicts of the states.
            - The second element is the list of ExplorationStats domain class
                instances of the corrupted statistics models.
            - The third element is the list of all the errors that occured
                during the preparation of reduce.
        """
        values = map(ast.literal_eval, values)
        error_messages = []

        for value in values:
            if value['version'] is None:
                error_messages.append(
                    'None version for %s %s %s %s %s' % (
                        exp_id,
                        value['event_type'], value['state_name'], value['id'],
                        value['created_on']))

        filtered_values = [
            value for value in values if value['version'] is not None]
        if not filtered_values:
            return [], [], error_messages

        sorted_events_dicts = sorted(
            filtered_values, key=lambda x: x['version'])

        # Find the latest version number.
        exploration = exp_services.get_exploration_by_id(exp_id, strict=False)
        if exploration is None:
            return [], [], error_messages
        latest_exp_version = exploration.version
        versions = range(1, latest_exp_version + 1)

        # Get a copy of the corrupted statistics models to copy uncorrupted
        # v1 fields.
        old_stats = stats_services.get_multiple_exploration_stats_by_version(
            exp_id, versions)
        # Get list of snapshot models for each version of the exploration.
        snapshots_by_version = (
            exp_models.ExplorationModel.get_snapshots_metadata(
                exp_id, versions))

        exp_stats_dicts = []
        event_dict_idx = 0
        event_dict = sorted_events_dicts[event_dict_idx]
        for version in versions:
            datastore_stats_for_version = copy.deepcopy(old_stats[version - 1])

            if datastore_stats_for_version is None:
                # All datastore stats from this version onwards are missing
                # anyway. No use processing further.
                error_messages.append(
                    'ERROR in retrieving datastore stats. They do not exist '
                    'for: exp_id: %s, exp_version: %s' % (exp_id, version))
                break

            if version == 1:
                # Reset the possibly corrupted stats.
                datastore_stats_for_version.num_starts_v2 = 0
                datastore_stats_for_version.num_completions_v2 = 0
                datastore_stats_for_version.num_actual_starts_v2 = 0
                for state_stats in (datastore_stats_for_version.
                                    state_stats_mapping.values()):
                    state_stats.total_answers_count_v2 = 0
                    state_stats.useful_feedback_count_v2 = 0
                    state_stats.total_hit_count_v2 = 0
                    state_stats.first_hit_count_v2 = 0
                    state_stats.num_times_solution_viewed_v2 = 0
                    state_stats.num_completions_v2 = 0
                exp_stats_dict = datastore_stats_for_version.to_dict()
            else:
                change_list = snapshots_by_version[version - 1]['commit_cmds']
                # Copy recomputed v2 events from previous version.
                prev_stats_dict = copy.deepcopy(exp_stats_dicts[-1])
                prev_stats_dict = (
                    RecomputeStatisticsOneOffJob._apply_state_name_changes(
                        prev_stats_dict, change_list))
                # Copy uncorrupt v1 stats.
                prev_stats_dict['num_starts_v1'] = (
                    datastore_stats_for_version.num_starts_v1)
                prev_stats_dict['num_completions_v1'] = (
                    datastore_stats_for_version.num_completions_v1)
                prev_stats_dict['num_actual_starts_v1'] = (
                    datastore_stats_for_version.num_actual_starts_v1)
                state_stats_mapping = prev_stats_dict['state_stats_mapping']
                for state in state_stats_mapping:
                    state_stats_mapping[state]['total_answers_count_v1'] = (
                        datastore_stats_for_version.state_stats_mapping[state]
                        .total_answers_count_v1)
                    state_stats_mapping[state]['useful_feedback_count_v1'] = (
                        datastore_stats_for_version.state_stats_mapping[state]
                        .useful_feedback_count_v1)
                    state_stats_mapping[state]['total_hit_count_v1'] = (
                        datastore_stats_for_version.state_stats_mapping[state]
                        .total_hit_count_v1)
                    state_stats_mapping[state]['first_hit_count_v1'] = (
                        datastore_stats_for_version.state_stats_mapping[state]
                        .first_hit_count_v1)
                    state_stats_mapping[state]['num_completions_v1'] = (
                        datastore_stats_for_version.state_stats_mapping[state]
                        .num_completions_v1)
                exp_stats_dict = copy.deepcopy(prev_stats_dict)

            # Compute the statistics for events corresponding to this version.
            exp_started_session_ids, exp_completed_session_ids = set(), set()
            exp_actually_started_session_ids = set()
            state_hit_session_ids, solution_hit_session_ids = set(), set()
            while event_dict['version'] == version:
                state_stats = (exp_stats_dict['state_stats_mapping'][
                    event_dict['state_name']])
                if event_dict['event_type'] == (
                        feconf.EVENT_TYPE_START_EXPLORATION):
                    if event_dict['session_id'] not in exp_started_session_ids:
                        exp_stats_dict['num_starts_v2'] += 1
                        exp_started_session_ids.add(event_dict['session_id'])
                elif event_dict['event_type'] == (
                        feconf.EVENT_TYPE_ACTUAL_START_EXPLORATION):
                    if event_dict['session_id'] not in (
                            exp_actually_started_session_ids):
                        exp_stats_dict['num_actual_starts_v2'] += 1
                        exp_actually_started_session_ids.add(
                            event_dict['session_id'])
                elif event_dict['event_type'] == (
                        feconf.EVENT_TYPE_COMPLETE_EXPLORATION):
                    if event_dict['session_id'] not in (
                            exp_completed_session_ids):
                        exp_stats_dict['num_completions_v2'] += 1
                        exp_completed_session_ids.add(event_dict['session_id'])
                elif event_dict['event_type'] == (
                        feconf.EVENT_TYPE_ANSWER_SUBMITTED):
                    state_stats['total_answers_count_v2'] += 1
                    if event_dict['is_feedback_useful']:
                        state_stats['useful_feedback_count_v2'] += 1
                elif event_dict['event_type'] == feconf.EVENT_TYPE_STATE_HIT:
                    state_stats['total_hit_count_v2'] += 1
                    state_hit_key = (
                        event_dict['session_id'] + event_dict['state_name'])
                    if state_hit_key not in state_hit_session_ids:
                        state_stats['first_hit_count_v2'] += 1
                        state_hit_session_ids.add(state_hit_key)
                elif event_dict['event_type'] == feconf.EVENT_TYPE_SOLUTION_HIT:
                    solution_hit_key = (
                        event_dict['session_id'] + event_dict['state_name'])
                    if solution_hit_key not in solution_hit_session_ids:
                        state_stats['num_times_solution_viewed_v2'] += 1
                        solution_hit_session_ids.add(solution_hit_key)
                elif event_dict['event_type'] == (
                        feconf.EVENT_TYPE_STATE_COMPLETED):
                    state_stats['num_completions_v2'] += 1
                event_dict_idx += 1
                if event_dict_idx < len(sorted_events_dicts):
                    event_dict = sorted_events_dicts[event_dict_idx]
                else:
                    break

            exp_stats_dicts.append(copy.deepcopy(exp_stats_dict))

        return exp_stats_dicts, old_stats, error_messages

    @classmethod
    def _apply_state_name_changes(cls, prev_stats_dict, change_dicts):
        """Update the state_stats_mapping to correspond with the changes
        in change_list.

        Args:
            prev_stats_dict: dict. A dict representation of an
                ExplorationStatsModel.
            change_dicts: list(dict). A list of all of the commit cmds from
                the old_stats_model up to the next version.

        Returns:
            dict. A dict representation of an ExplorationStatsModel
                with updated state_stats_mapping and version.
        """
        relevant_commit_cmds = [
            exp_domain.CMD_ADD_STATE,
            exp_domain.CMD_RENAME_STATE,
            exp_domain.CMD_DELETE_STATE,
            exp_models.ExplorationModel.CMD_REVERT_COMMIT
        ]

        change_list = [
            exp_domain.ExplorationChange(change_dict)
            for change_dict in change_dicts
            if change_dict['cmd'] in relevant_commit_cmds]
        exp_versions_diff = exp_domain.ExplorationVersionsDiff(change_list)

        # Handling state deletions, renames and additions (in that order). The
        # order in which the above changes are handled is important.

        for state_name in exp_versions_diff.deleted_state_names:
            prev_stats_dict['state_stats_mapping'].pop(state_name)

        for old_state_name, new_state_name in (
                exp_versions_diff.old_to_new_state_names.iteritems()):
            prev_stats_dict['state_stats_mapping'][new_state_name] = (
                prev_stats_dict['state_stats_mapping'].pop(old_state_name))

        for state_name in exp_versions_diff.added_state_names:
            prev_stats_dict['state_stats_mapping'][state_name] = (
                stats_domain.StateStats.create_default().to_dict())

        prev_stats_dict['exp_version'] += 1

        return prev_stats_dict


class RecomputeStatisticsValidationCopyOneOffJob(
        jobs.BaseMapReduceOneOffJobManager):
    """A one-off job for recomputing creator statistics from the events
    in the datastore and then validating it against the existing values. This
    does not lead to modifications in the datastore.
    """

    @classmethod
    def entity_classes_to_map_over(cls):
        return RecomputeStatisticsOneOffJob.ENTITY_CLASSES_TO_MAP_OVER

    @staticmethod
    def map(item):
        if item.event_schema_version != 2:
            return
        yield RecomputeStatisticsOneOffJob.prepare_map(item)

    @staticmethod
    def reduce(exp_id, values):
        exp_stats_dicts, old_stats, error_messages = (
            RecomputeStatisticsOneOffJob.prepare_reduce(exp_id, values))

        for error_message in error_messages:
            yield (error_message,)

        for index, exp_stats_dict in enumerate(exp_stats_dicts):
            old_stats_dict = old_stats[index].to_dict()
            if exp_stats_dict != old_stats_dict:
                yield (
                    'ERROR in recomputation. exp_id: %s, exp_version: %s, '
                    'new_stats_dict: %s, old_stats_dict: %s' % (
                        exp_id, index + 1, exp_stats_dict, old_stats_dict))

        yield ('Completed', exp_id)


class StatisticsAuditV1(jobs.BaseMapReduceOneOffJobManager):
    """A one-off statistics audit.

    Performs a brief audit of exploration stats values to ensure that they
    maintain simple sanity checks like being non-negative and so on.
    """

    @classmethod
    def entity_classes_to_map_over(cls):
        return [stats_models.ExplorationStatsModel]

    @classmethod
    def require_non_negative(
            cls, exp_id, exp_version, property_name, value, state_name=None):
        """Ensures that all the statistical data is non-negative.

        Args:
            exp_id: str. ID of the exploration.
            exp_version: str. Version of the exploration.
            property_name: str. The name used as the property's key in the
                value dict.
            value: dict. Its structure is as follows:
                {
                    'num_starts_v1': int. # of times exploration was
                        started.
                    'num_completions_v1': int. # of times exploration was
                        completed.
                    'num_actual_starts_v1': int. # of times exploration was
                        actually started.
                    'state_stats_mapping': A dict containing the values of
                        stats for the states of the exploration. It is
                        formatted as follows:
                        {
                            state_name: {
                                'total_answers_count_v1',
                                'useful_feedback_count_v1',
                                'total_hit_count_v1',
                                'first_hit_count_v1',
                                'num_completions_v1'
                            }
                        }
                }
            state_name: str|None. The name of the state whose statistics should
                be checked. It is None when exploration-wide stats models are
                passed in.

        Yield:
            str. "Negative count: exp_id:? version:? state:? ?:?",
                where ? is the placeholder for exp_id, exp_version,
                state_name, property_name and value.
        """
        state_name = state_name if state_name else ''
        if value[property_name] < 0:
            yield (
                'Negative count: exp_id:%s version:%s state:%s %s:%s' % (
                    exp_id, exp_version, property_name, state_name, value))

    @staticmethod
    def map(item):
        """Implements the map function. Must be declared @staticmethod.

        Args:
            item: ExplorationStatsModel.

        Yields:
            tuple. For ExplorationStatsModel, a 2-tuple of the form
                (exp_id, value) where value is of the form:
                    {
                        'version': int. Version of the exploration.
                        'num_starts_v1': int. # of times exploration was
                            started.
                        'num_completions_v1': int. # of times exploration was
                            completed.
                        'num_actual_starts_v1': int. # of times exploration was
                            actually started.
                        'state_stats_mapping': A dict containing the values of
                            stats for the states of the exploration. It is
                            formatted as follows:
                            {
                                state_name: {
                                    'total_answers_count_v1',
                                    'useful_feedback_count_v1',
                                    'total_hit_count_v1',
                                    'first_hit_count_v1',
                                    'num_completions_v1'
                                }
                            }
                    }
        """
        reduced_state_stats_mapping = {
            state_name: {
                'total_answers_count_v1': item.state_stats_mapping[state_name][
                    'total_answers_count_v1'],
                'useful_feedback_count_v1': item.state_stats_mapping[
                    state_name]['useful_feedback_count_v1'],
                'total_hit_count_v1': item.state_stats_mapping[state_name][
                    'total_hit_count_v1'],
                'first_hit_count_v1': item.state_stats_mapping[state_name][
                    'first_hit_count_v1'],
                'num_completions_v1': item.state_stats_mapping[state_name][
                    'num_completions_v1']
            } for state_name in item.state_stats_mapping
        }

        yield (
            item.exp_id, {
                'exp_version': item.exp_version,
                'num_starts_v1': item.num_starts_v1,
                'num_completions_v1': item.num_completions_v1,
                'num_actual_starts_v1': item.num_actual_starts_v1,
                'state_stats_mapping': reduced_state_stats_mapping
            })

    @staticmethod
    def reduce(exp_id, stringified_values):
        for exp_stats in stringified_values:
            exp_stats = ast.literal_eval(exp_stats)
            exp_version = exp_stats['exp_version']

            num_starts_v1 = exp_stats['num_starts_v1']
            num_completions_v1 = exp_stats['num_completions_v1']
            num_actual_starts_v1 = exp_stats['num_actual_starts_v1']

            StatisticsAuditV1.require_non_negative(
                exp_id, exp_version, 'num_starts_v1', num_starts_v1)
            StatisticsAuditV1.require_non_negative(
                exp_id, exp_version, 'num_completions_v1', num_completions_v1)
            StatisticsAuditV1.require_non_negative(
                exp_id, exp_version, 'num_actual_starts_v1',
                num_actual_starts_v1)

            # Number of starts must never be less than the number of
            # completions.
            if num_starts_v1 < num_completions_v1:
                yield ('Completions > starts: exp_id:%s version:%s %s > %s' % (
                    exp_id, exp_version, num_completions_v1, num_starts_v1),)

            # Number of actual starts must never be less than the number of
            # completions.
            if num_actual_starts_v1 < num_completions_v1:
                yield (
                    'Completions > actual starts: exp_id:%s '
                    'version:%s %s > %s' % (
                        exp_id, exp_version, num_completions_v1,
                        num_actual_starts_v1),)

            # Number of starts must never be less than the number of actual
            # starts.
            if num_starts_v1 < num_actual_starts_v1:
                yield (
                    'Actual starts > starts: exp_id:%s '
                    'version:%s %s > %s' % (
                        exp_id, exp_version, num_actual_starts_v1,
                        num_starts_v1),)

            for state_name in exp_stats['state_stats_mapping']:
                state_stats = exp_stats['state_stats_mapping'][state_name]

                total_answers_count_v1 = state_stats['total_answers_count_v1']
                useful_feedback_count_v1 = state_stats[
                    'useful_feedback_count_v1']
                total_hit_count_v1 = state_stats['total_hit_count_v1']
                first_hit_count_v1 = state_stats['first_hit_count_v1']
                num_completions_v1 = state_stats['num_completions_v1']

                StatisticsAuditV1.require_non_negative(
                    exp_id, exp_version, 'total_answers_count_v1',
                    total_answers_count_v1, state_name=state_name)
                StatisticsAuditV1.require_non_negative(
                    exp_id, exp_version, 'useful_feedback_count_v1',
                    useful_feedback_count_v1, state_name=state_name)
                StatisticsAuditV1.require_non_negative(
                    exp_id, exp_version, 'total_hit_count_v1',
                    total_hit_count_v1, state_name=state_name)
                StatisticsAuditV1.require_non_negative(
                    exp_id, exp_version, 'first_hit_count_v1',
                    first_hit_count_v1, state_name=state_name)
                StatisticsAuditV1.require_non_negative(
                    exp_id, exp_version, 'num_completions_v1',
                    num_completions_v1, state_name=state_name)

                # The total number of answers submitted can never be less than
                # the number of submitted answers for which useful feedback was
                # given.
                if total_answers_count_v1 < useful_feedback_count_v1:
                    yield (
                        'Total answers < Answers with useful feedback: '
                        'exp_id:%s version:%s state:%s %s > %s' % (
                            exp_id, exp_version, state_name,
                            total_answers_count_v1, useful_feedback_count_v1),)

                # The total hit count for a state can never be less than the
                # number of times the state was hit for the first time.
                if total_hit_count_v1 < first_hit_count_v1:
                    yield (
                        'Total state hits < First state hits: '
                        'exp_id:%s version:%s state:%s %s > %s' % (
                            exp_id, exp_version, state_name, total_hit_count_v1,
                            first_hit_count_v1),)

                # The total hit count for a state can never be less than the
                # total number of times the state was completed.
                if total_hit_count_v1 < num_completions_v1:
                    yield (
                        'Total state hits < Total state completions: '
                        'exp_id:%s version:%s state:%s %s > %s' % (
                            exp_id, exp_version, state_name, total_hit_count_v1,
                            num_completions_v1),)


class StatisticsAuditV2(jobs.BaseMapReduceOneOffJobManager):
    """A one-off statistics audit for the v2 stats.

    Performs a brief audit of exploration stats values to ensure that they
    maintain simple sanity checks like being non-negative and so on.
    """

    @classmethod
    def entity_classes_to_map_over(cls):
        return [stats_models.ExplorationStatsModel]

    @classmethod
    def _require_non_negative(
            cls, exp_id, exp_version, property_name, value, state_name=None):
        """Ensures that all the statistical data is non-negative.

        Args:
            exp_id: str. ID of the exploration.
            exp_version: str. Version of the exploration.
            property_name: str. The name used as the property's key in the
                value dict.
            value: dict. Its structure is as follows:
                {
                    'num_starts_v2': int. # of times exploration was
                        started.
                    'num_completions_v2': int. # of times exploration was
                        completed.
                    'num_actual_starts_v2': int. # of times exploration was
                        actually started.
                    'state_stats_mapping': A dict containing the values of
                        stats for the states of the exploration. It is
                        formatted as follows:
                        {
                            state_name: {
                                'total_answers_count_v2',
                                'useful_feedback_count_v2',
                                'total_hit_count_v2',
                                'first_hit_count_v2',
                                'num_times_solution_viewed_v2',
                                'num_completions_v2'
                            }
                        }
                }
            state_name: str|None. The name of the state whose statistics should
                be checked. It is None when exploration-wide stats models are
                passed in.

        Yield:
            str. "Negative count: exp_id:? version:? state:? ?:?",
                where ? is the placeholder for exp_id, exp_version,
                state_name, property_name and value.
        """
        state_name = state_name if state_name else ''
        if value[property_name] < 0:
            yield (
                'Negative count: exp_id:%s version:%s state:%s %s:%s' % (
                    exp_id, exp_version, property_name, state_name, value))

    @staticmethod
    def map(item):
        """Implements the map function. Must be declared @staticmethod.

        Args:
            item: ExplorationStatsModel.

        Yields:
            tuple. For ExplorationStatsModel, a 2-tuple of the form
                (exp_id, value) where value is of the form:
                    {
                        'version': int. Version of the exploration.
                        'num_starts_v2': int. # of times exploration was
                            started.
                        'num_completions_v2': int. # of times exploration was
                            completed.
                        'num_actual_starts_v2': int. # of times exploration was
                            actually started.
                        'state_stats_mapping': A dict containing the values of
                            stats for the states of the exploration. It is
                            formatted as follows:
                            {
                                state_name: {
                                    'total_answers_count_v2',
                                    'useful_feedback_count_v2',
                                    'total_hit_count_v2',
                                    'first_hit_count_v2',
                                    'num_times_solution_viewed_v2',
                                    'num_completions_v2'
                                }
                            }
                    }
        """
        reduced_state_stats_mapping = {
            state_name: {
                'total_answers_count_v2': item.state_stats_mapping[state_name][
                    'total_answers_count_v2'],
                'useful_feedback_count_v2': item.state_stats_mapping[
                    state_name]['useful_feedback_count_v2'],
                'total_hit_count_v2': item.state_stats_mapping[state_name][
                    'total_hit_count_v2'],
                'first_hit_count_v2': item.state_stats_mapping[state_name][
                    'first_hit_count_v2'],
                'num_times_solution_viewed_v2': item.state_stats_mapping[
                    state_name]['num_times_solution_viewed_v2'],
                'num_completions_v2': item.state_stats_mapping[state_name][
                    'num_completions_v2']
            } for state_name in item.state_stats_mapping
        }

        yield (
            item.exp_id, {
                'exp_version': item.exp_version,
                'num_starts_v2': item.num_starts_v2,
                'num_completions_v2': item.num_completions_v2,
                'num_actual_starts_v2': item.num_actual_starts_v2,
                'state_stats_mapping': reduced_state_stats_mapping
            })

    @staticmethod
    def reduce(exp_id, stringified_values):
        for exp_stats in stringified_values:
            exp_stats = ast.literal_eval(exp_stats)
            exp_version = exp_stats['exp_version']

            num_starts_v2 = exp_stats['num_starts_v2']
            num_completions_v2 = exp_stats['num_completions_v2']
            num_actual_starts_v2 = exp_stats['num_actual_starts_v2']

            StatisticsAuditV2._require_non_negative(
                exp_id, exp_version, 'num_starts_v2', num_starts_v2)
            StatisticsAuditV2._require_non_negative(
                exp_id, exp_version, 'num_completions_v2', num_completions_v2)
            StatisticsAuditV2._require_non_negative(
                exp_id, exp_version, 'num_actual_starts_v2',
                num_actual_starts_v2)

            # Number of starts must never be less than the number of
            # completions.
            if num_starts_v2 < num_completions_v2:
                yield ('Completions > starts: exp_id:%s version:%s %s > %s' % (
                    exp_id, exp_version, num_completions_v2, num_starts_v2),)

            # Number of actual starts must never be less than the number of
            # completions.
            if num_actual_starts_v2 < num_completions_v2:
                yield (
                    'Completions > actual starts: exp_id:%s '
                    'version:%s %s > %s' % (
                        exp_id, exp_version, num_completions_v2,
                        num_actual_starts_v2),)

            # Number of starts must never be less than the number of actual
            # starts.
            if num_starts_v2 < num_actual_starts_v2:
                yield (
                    'Actual starts > starts: exp_id:%s '
                    'version:%s %s > %s' % (
                        exp_id, exp_version, num_actual_starts_v2,
                        num_starts_v2),)

            for state_name in exp_stats['state_stats_mapping']:
                state_stats = exp_stats['state_stats_mapping'][state_name]

                total_answers_count_v2 = state_stats['total_answers_count_v2']
                useful_feedback_count_v2 = state_stats[
                    'useful_feedback_count_v2']
                total_hit_count_v2 = state_stats['total_hit_count_v2']
                first_hit_count_v2 = state_stats['first_hit_count_v2']
                num_completions_v2 = state_stats['num_completions_v2']
                num_times_solution_viewed_v2 = state_stats[
                    'num_times_solution_viewed_v2']

                StatisticsAuditV2._require_non_negative(
                    exp_id, exp_version, 'total_answers_count_v2',
                    total_answers_count_v2, state_name=state_name)
                StatisticsAuditV2._require_non_negative(
                    exp_id, exp_version, 'useful_feedback_count_v2',
                    useful_feedback_count_v2, state_name=state_name)
                StatisticsAuditV2._require_non_negative(
                    exp_id, exp_version, 'total_hit_count_v2',
                    total_hit_count_v2, state_name=state_name)
                StatisticsAuditV2._require_non_negative(
                    exp_id, exp_version, 'first_hit_count_v2',
                    first_hit_count_v2, state_name=state_name)
                StatisticsAuditV2._require_non_negative(
                    exp_id, exp_version, 'num_completions_v2',
                    num_completions_v2, state_name=state_name)
                StatisticsAuditV2._require_non_negative(
                    exp_id, exp_version, 'num_times_solution_viewed_v2',
                    num_times_solution_viewed_v2, state_name=state_name)

                # The total number of answers submitted can never be less than
                # the number of submitted answers for which useful feedback was
                # given.
                if total_answers_count_v2 < useful_feedback_count_v2:
                    yield (
                        'Total answers < Answers with useful feedback: '
                        'exp_id:%s version:%s state:%s %s > %s' % (
                            exp_id, exp_version, state_name,
                            total_answers_count_v2, useful_feedback_count_v2),)

                # The solution count can never be greater than the total hit
                # count.
                if num_times_solution_viewed_v2 > total_hit_count_v2:
                    yield (
                        'Solution count > Total state hits: '
                        'exp_id:%s version:%s state:%s %s > %s' % (
                            exp_id, exp_version, state_name,
                            num_times_solution_viewed_v2,
                            total_hit_count_v2),)

                # The total hit count for a state can never be less than the
                # number of times the state was hit for the first time.
                if total_hit_count_v2 < first_hit_count_v2:
                    yield (
                        'Total state hits < First state hits: '
                        'exp_id:%s version:%s state:%s %s > %s' % (
                            exp_id, exp_version, state_name, total_hit_count_v2,
                            first_hit_count_v2),)

                # The total hit count for a state can never be less than the
                # total number of times the state was completed.
                if total_hit_count_v2 < num_completions_v2:
                    yield (
                        'Total state hits < Total state completions: '
                        'exp_id:%s version:%s state:%s %s > %s' % (
                            exp_id, exp_version, state_name, total_hit_count_v2,
                            num_completions_v2),)


class StatisticsAudit(jobs.BaseMapReduceOneOffJobManager):
    """A one-off statistics audit.

    Performs a brief audit of exploration completions and state hit counts to
    make sure they match counts stored in StateCounterModel. It also checks for
    some possible error cases like negative counts.
    """
    _STATE_COUNTER_ERROR_KEY = 'State Counter ERROR'

    @classmethod
    def entity_classes_to_map_over(cls):
        return [
            stats_models.ExplorationAnnotationsModel,
            stats_models.StateCounterModel]

    @staticmethod
    def map(item):
        """Implements the map function. Must be declared @staticmethod.

        Args:
            item: ExplorationAnnotationsModel or
                StateCounterModel.

        Yields:
            tuple. For StateCounterModel, a 2-tuple in the form
                (_STATE_COUNTER_ERROR_KEY, error message).
            tuple. For ExplorationAnnotationModel, a 2-tuple in the form
                ('exploration_id', value).
                'exploration_id': str. The id of the exploration.
                'value': dict. Its structure is as follows:
                    {
                        'version': str. Version of the exploration.
                        'starts': int. # of times exploration was started.
                        'completions': int. # of times exploration was
                            completed.
                        'state_hit': dict. It contains the hit counts for the
                            states in the exploration. It is formatted as
                            follows:
                            {
                                state_name: {
                                    'first_entry_count': int. # of sessions
                                        which hit this state.
                                    'total_entry_count': int. # of total hits
                                        for this state.
                                    'no_answer_count': int. # of hits with no
                                        answer for this state.
                                }
                            }
                    }
        """
        if isinstance(item, stats_models.StateCounterModel):
            if item.first_entry_count < 0:
                yield (
                    StatisticsAudit._STATE_COUNTER_ERROR_KEY,
                    'Less than 0: %s %d' % (item.key, item.first_entry_count))
            return
        # Older versions of ExplorationAnnotations didn't store exp_id.
        # This is short hand for making sure we get ones updated most recently.
        else:
            if item.exploration_id is not None:
                yield (
                    item.exploration_id, {
                        'version': item.version,
                        'starts': item.num_starts,
                        'completions': item.num_completions,
                        'state_hit': item.state_hit_counts
                    })

    @staticmethod
    def reduce(key, stringified_values):
        """Updates statistics for the given exploration.

        Args:
            key: str. The id of the exploration.
            stringified_values: list(str). A list of stringified values
                associated with the given key. An element of stringified_values
                would be of the form:
                    {
                        'version': str. Version of the exploration.
                        'starts': int. # of times exploration was started.
                        'completions': int. # of times exploration was
                            completed.
                        'state_hit': dict. A dict containing the hit counts
                            for the states in the exploration. It is formatted
                            as follows:
                            {
                                state_name: {
                                    'first_entry_count': int. # of sessions
                                        which hit this state.
                                    'total_entry_count': int. # of total
                                        hits for this state.
                                    'no_answer_count': int. # of hits with
                                        no answer for this state.
                                }
                            }
                    }

        Yields:
            tuple(str). A 1-tuple whose only element is an error message.
        """
        if key == StatisticsAudit._STATE_COUNTER_ERROR_KEY:
            for value_str in stringified_values:
                yield (value_str,)
            return

        # If the code reaches this point, we are looking at values that
        # correspond to each version of a particular exploration.

        # These variables correspond to the VERSION_ALL version.
        all_starts = 0
        all_completions = 0
        all_state_hit = collections.defaultdict(int)

        # These variables correspond to the sum of counts for all other
        # versions besides VERSION_ALL.
        sum_starts = 0
        sum_completions = 0
        sum_state_hit = collections.defaultdict(int)

        for value_str in stringified_values:
            value = ast.literal_eval(value_str)
            if value['starts'] < 0:
                yield (
                    'Negative start count: exp_id:%s version:%s starts:%s' %
                    (key, value['version'], value['starts']),)

            if value['completions'] < 0:
                yield (
                    'Negative completion count: exp_id:%s version:%s '
                    'completions:%s' %
                    (key, value['version'], value['completions']),)

            if value['completions'] > value['starts']:
                yield ('Completions > starts: exp_id:%s version:%s %s>%s' % (
                    key, value['version'], value['completions'],
                    value['starts']),)

            if value['version'] == stats_jobs_continuous.VERSION_ALL:
                all_starts = value['starts']
                all_completions = value['completions']
                for (state_name, counts) in value['state_hit'].iteritems():
                    all_state_hit[state_name] = counts['first_entry_count']
            else:
                sum_starts += value['starts']
                sum_completions += value['completions']
                for (state_name, counts) in value['state_hit'].iteritems():
                    sum_state_hit[state_name] += counts['first_entry_count']

        if sum_starts != all_starts:
            yield (
                'Non-all != all for starts: exp_id:%s sum: %s all: %s'
                % (key, sum_starts, all_starts),)
        if sum_completions != all_completions:
            yield (
                'Non-all != all for completions: exp_id:%s sum: %s all: %s'
                % (key, sum_completions, all_completions),)

        for state_name in all_state_hit:
            if (state_name not in sum_state_hit and
                    all_state_hit[state_name] != 0):
                yield (
                    'state hit count not same exp_id:%s state:%s, '
                    'all:%s sum: null' % (
                        key, state_name, all_state_hit[state_name]),)
            elif all_state_hit[state_name] != sum_state_hit[state_name]:
                yield (
                    'state hit count not same exp_id: %s state: %s '
                    'all: %s sum:%s' % (
                        key, state_name, all_state_hit[state_name],
                        sum_state_hit[state_name]),)<|MERGE_RESOLUTION|>--- conflicted
+++ resolved
@@ -39,120 +39,43 @@
 PLAYTHROUGH_PROJECT_RELEASE_DATETIME = datetime.datetime(2018, 9, 1)
 
 
-<<<<<<< HEAD
-class PlaythroughAudit(jobs.BaseMapReduceOneOffJobManager):
-    """Performs a brief audit of playthrough recordings to make sure they pass
-    simple sanity checks.
-=======
 class ExplorationIssuesModelCreatorOneOffJob(
         jobs.BaseMapReduceOneOffJobManager):
     """A one-off job for creating a default ExplorationIsssues model instance
     for all the explorations in the datastore. If an ExplorationIssues model
     already exists for an exploration, it is refreshed to a default instance.
->>>>>>> e6819746
     """
 
     @classmethod
     def entity_classes_to_map_over(cls):
-        return [stats_models.PlaythroughModel]
-
-    @staticmethod
-    def map(playthrough_model):
-        """Builds audit data for inspection. Must be declared @staticmethod.
-
-        Args:
-            playthrough_model: PlaythroughModel.
-
-        Yields:
-            A 2-tuple of the form (playthrough_model.id, audit_data), where the
-            structure of audit_data is:
-                exp_id: str. The exploration the playthrough records.
-                created_on: str. The date the model was created in YYYY-MM-DD
-                    format.
-                validate_error: str | None. Stringified exception raised by
-                    trying to create the model as a domain object, or None if no
-                    error occurred.
-        """
-        if playthrough_model.deleted:
-            return
-
-        try:
-            playthrough = (
-                stats_services.get_playthrough_from_model(playthrough_model))
-            playthrough.validate()
-        except Exception as e:
-            validate_error = str(e)
-        else:
-            validate_error = None
-
-        exp_id = playthrough_model.exp_id
-        exp_version = playthrough_model.exp_version
-        exp_issues = (
-            stats_models.ExplorationIssuesModel.get_model(exp_id, exp_version))
-        reference_error = (
-            'This playthrough was not found as a reference in the containing '
-            'ExplorationIssuesModel (id=%s)' % (exp_issues.id))
-        for exp_issue_dict in exp_issues.unresolved_issues:
-            if playthrough_model.id in exp_issue_dict['playthrough_ids']:
-                reference_error = None
-                break
-
-        audit_data = {
-            'exp_id': playthrough_model.exp_id,
-            'created_on': playthrough_model.created_on.strftime('%Y-%m-%d'),
-            'validate_error': validate_error,
-            'reference_error': reference_error,
-        }
-        yield (playthrough_model.id, audit_data)
-
-    @staticmethod
-    def reduce(key, stringified_values):
-        """Yields errors in playthrough models. Must be declared @staticmethod.
-
-        Args:
-            key: str. The id of the playthrough.
-            stringified_values: list(str). Each string is a stringified dict
-                with the following structure:
-                    exp_id: str. The exploration the playthrough records.
-                    created_on: str. The date the model was created in
-                        YYYY-MM-DD format.
-                    validate_error: str | None. Stringified exception raised by
-                        trying to create the model as a domain object, or None
-                        if no error occurred.
-
-        Yields:
-            tuple(str). A 1-tuple whose only element is an error message.
-        """
-        whitelisted_exp_ids_for_playthroughs = (
-            config_domain.WHITELISTED_EXPLORATION_IDS_FOR_PLAYTHROUGHS.value)
-
-        for stringified_value in stringified_values:
-            audit_data = ast.literal_eval(stringified_value)
-
-            if audit_data['validate_error'] is not None:
-                yield (
-                    'playthrough_id:%s could not be validated as a domain '
-                    'object because of the error: %s.' % (
-                        key, audit_data['validate_error']),)
-
-            if audit_data['exp_id'] not in whitelisted_exp_ids_for_playthroughs:
-                yield (
-                    'playthrough_id:%s was recorded in exploration_id:%s which '
-                    'has not been curated for recording.' % (
-                        key, audit_data['exp_id']),)
-
-            created_on_datetime = datetime.datetime.strptime(
-                audit_data['created_on'], '%Y-%m-%d')
-            if created_on_datetime < PLAYTHROUGH_PROJECT_RELEASE_DATETIME:
-                yield (
-                    'playthrough_id:%s was released on %s, which is before the '
-                    'GSoC 2018 submission deadline (2018-09-01) and should '
-                    'therefore not exist.' % (key, audit_data['created_on']),)
-
-            if audit_data['reference_error'] is not None:
-                yield (
-                    'playthrough_id:%s is not referenced by any issue. '
-                    'Details: %s.' % (key, audit_data['reference_error']),)
+        return [exp_models.ExplorationModel]
+
+    @staticmethod
+    def map(exploration_model):
+        if not exploration_model.deleted:
+            current_version = exploration_model.version
+            for exp_version in xrange(1, current_version + 1):
+                exp_issues_model = (
+                    stats_models.ExplorationIssuesModel.get_model(
+                        exploration_model.id, exp_version))
+                if not exp_issues_model:
+                    exp_issues_default = (
+                        stats_domain.ExplorationIssues.create_default(
+                            exploration_model.id, exp_version))
+                    stats_models.ExplorationIssuesModel.create(
+                        exp_issues_default.exp_id,
+                        exp_issues_default.exp_version,
+                        exp_issues_default.unresolved_issues)
+                else:
+                    exp_issues_model.unresolved_issues = []
+                    exp_issues_model.put()
+            yield(
+                exploration_model.id,
+                'ExplorationIssuesModel created')
+
+    @staticmethod
+    def reduce(exp_id, values):
+        yield '%s: %s' % (exp_id, values)
 
 
 class PlaythroughAudit(jobs.BaseMapReduceOneOffJobManager):
