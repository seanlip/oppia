--- conflicted
+++ resolved
@@ -16,24 +16,22 @@
 
 import ast
 import collections
-<<<<<<< HEAD
+import copy
 import itertools
-
-from core import jobs
-from core.domain import exp_domain
-=======
 import logging
+
+import feconf
+import utils
+
 
 from core import jobs
 from core.domain import exp_domain
 from core.domain import exp_services
->>>>>>> a94ccefe
 from core.domain import stats_domain
 from core.domain import stats_jobs_continuous
 from core.domain import stats_services
 from core.platform import models
 
-<<<<<<< HEAD
 (exp_models, stats_models,) = models.Registry.import_models([
     models.NAMES.exploration, models.NAMES.statistics
 ])
@@ -56,69 +54,71 @@
 
     @staticmethod
     def map(item):
-        if item.event_schema_version == 2:
-            if isinstance(item, stats_models.StateCompleteEventLogEntryModel):
-                yield (item.exp_id,
-                       {
-                           'type': 'state_complete',
-                           'version': item.exp_version,
-                           'state': item.state_name
-                       })
-            elif isinstance(
-                    item, stats_models.AnswerSubmittedEventLogEntryModel):
-                yield (item.exp_id,
-                       {
-                           'type': 'answer_submitted',
-                           'version': item.exp_version,
-                           'state': item.state_name,
-                           'is_feedback_useful': item.is_feedback_useful
-                       })
-            elif isinstance(item, stats_models.StateHitEventLogEntryModel):
-                yield (item.exploration_id,
-                       {
-                           'type': 'state_hit',
-                           'version': item.exploration_version,
-                           'state': item.state_name,
-                           'session_id': item.session_id
-                       })
-            elif isinstance(item, stats_models.SolutionHitEventLogEntryModel):
-                yield (item.exp_id,
-                       {
-                           'type': 'solution_hit',
-                           'version': item.exp_version,
-                           'state': item.state_name,
-                           'session_id': item.session_id
-                       })
-            elif isinstance(
-                    item,
-                    stats_models.ExplorationActualStartEventLogEntryModel):
-                yield (item.exp_id,
-                       {
-                           'type': 'exploration_actual_start',
-                           'version': item.exp_version,
-                           'state': item.state_name
-                       })
-            elif isinstance(
-                    item, stats_models.CompleteExplorationEventLogEntryModel):
-                yield (item.exploration_id,
-                       {
-                           'type': 'complete_exploration',
-                           'version': item.exploration_version,
-                           'state': item.state_name
-                       })
+        if item.event_schema_version != 2:
+            return
+        if isinstance(item, stats_models.StateCompleteEventLogEntryModel):
+            yield (item.exp_id,
+                   {
+                       'type': feconf.EVENT_TYPE_STATE_COMPLETED,
+                       'version': item.exp_version,
+                       'state_name': item.state_name
+                   })
+        elif isinstance(
+                item, stats_models.AnswerSubmittedEventLogEntryModel):
+            yield (item.exp_id,
+                   {
+                       'type': feconf.EVENT_TYPE_ANSWER_SUBMITTED,
+                       'version': item.exp_version,
+                       'state_name': item.state_name,
+                       'is_feedback_useful': item.is_feedback_useful
+                   })
+        elif isinstance(item, stats_models.StateHitEventLogEntryModel):
+            yield (item.exploration_id,
+                   {
+                       'type': feconf.EVENT_TYPE_STATE_HIT,
+                       'version': item.exploration_version,
+                       'state_name': item.state_name,
+                       'session_id': item.session_id
+                   })
+        elif isinstance(item, stats_models.SolutionHitEventLogEntryModel):
+            yield (item.exp_id,
+                   {
+                       'type': feconf.EVENT_TYPE_SOLUTION_HIT,
+                       'version': item.exp_version,
+                       'state_name': item.state_name,
+                       'session_id': item.session_id
+                   })
+        elif isinstance(
+                item,
+                stats_models.ExplorationActualStartEventLogEntryModel):
+            yield (item.exp_id,
+                   {
+                       'type': feconf.EVENT_TYPE_ACTUAL_START_EXPLORATION,
+                       'version': item.exp_version,
+                       'state_name': item.state_name
+                   })
+        elif isinstance(
+                item, stats_models.CompleteExplorationEventLogEntryModel):
+            yield (item.exploration_id,
+                   {
+                       'type': feconf.EVENT_TYPE_COMPLETE_EXPLORATION,
+                       'version': item.exploration_version,
+                       'state_name': item.state_name
+                   })
 
 
     @staticmethod
-    def reduce(key, values):
+    def reduce(exp_id, values):
         values = map(ast.literal_eval, values)
         values = sorted(values, key=lambda x: x['version'])
 
+        exp_stats_dicts = []
         for version, events in itertools.groupby(values,
                                                  key=lambda x: x['version']):
             if version == 1:
                 # Get a copy of the uncorrupted *_v1 statistics
                 old_stats = stats_services.get_exploration_stats_by_id(
-                    key, version)
+                    exp_id, version)
                 for state_stats in old_stats.state_stats_mapping.values():
                     state_stats.total_answers_count_v2 = 0
                     state_stats.useful_feedback_count_v2 = 0
@@ -126,25 +126,23 @@
                     state_stats.first_hit_count_v2 = 0
                     state_stats.num_times_solution_viewed_v2 = 0
                     state_stats.num_completions_v2 = 0
-                RecomputeStatistics._recompute_statistics(
-                    key, version, events, old_stats)
+                exp_stats_dict = RecomputeStatistics._recompute_statistics(
+                    exp_id, version, events, old_stats.to_dict())
+                exp_stats_dicts.append(exp_stats_dict)
             else:
                 change_list = exp_models.ExplorationCommitLogEntryModel.get(
-                    'exploration-%s-%s' % (key, version)).commit_cmds
-
-                old_exp_version = version - 1
-                exploration_stats = stats_services.get_exploration_stats_by_id(
-                    key, old_exp_version)
-                if exploration_stats is None:
-                    raise ValueError('Recomputation of exploration with id'
-                                     '%s for version %s failed'
-                                     % (key, old_exp_version))
+                    'exploration-%s-%s' % (exp_id, version)).commit_cmds
+
+                old_exp_stats_dict = copy.deepcopy(exp_stats_dicts[-1])
                 exploration_stats = (
                     RecomputeStatistics._update_state_stats_mapping(
-                        exploration_stats, change_list))
-
-                RecomputeStatistics._recompute_statistics(
-                    key, version, events, exploration_stats)
+                        old_exp_stats_dict, change_list))
+
+                exp_stats_dict = RecomputeStatistics._recompute_statistics(
+                    exp_id, version, events, exploration_stats)
+                exp_stats_dicts.append(exp_stats_dict)
+
+        stats_models.ExplorationStatsModel.save_multi(exp_stats_dicts)
 
     @classmethod
     def _update_state_stats_mapping(cls, old_stats_model, change_list):
@@ -152,90 +150,94 @@
         in change_list.
 
         Args:
-            old_stats_model: ExplorationStatsModel. The stats model
-                for the previous verion.
+            old_stats_model: dict. A dict representation of an
+                ExplorationStatsModel.
             change_list: list(dict). A list of all of the commit cmds to
                 the old_stats_model up to the next version.
 
         Returns:
-            ExplorationStatsModel. An ExplorationStatsModel with updated
-                state_stats_mapping and version.
+            dict. An dict representation of an ExplorationStatsModel
+                with updated state_stats_mapping and version.
         """
         # Handling state additions, deletions and renames.
         for change_dict in change_list:
             if change_dict['cmd'] == exp_domain.CMD_ADD_STATE:
-                old_stats_model.state_stats_mapping[change_dict[
+
+                old_stats_model['state_stats_mapping'][change_dict[
                     'state_name']] = (stats_domain.StateStats
                                       .create_default())
             elif change_dict['cmd'] == exp_domain.CMD_DELETE_STATE:
-                old_stats_model.state_stats_mapping.pop(change_dict[
+                old_stats_model['state_stats_mapping'].pop(change_dict[
                     'state_name'])
             elif change_dict['cmd'] == exp_domain.CMD_RENAME_STATE:
-                old_stats_model.state_stats_mapping[
+                old_stats_model['state_stats_mapping'][
                     change_dict['new_state_name']] = (
-                        old_stats_model.state_stats_mapping.pop(
+                        old_stats_model['state_stats_mapping'].pop(
                             change_dict['old_state_name']))
-        old_stats_model.exp_version += 1
+        old_stats_model['exp_version'] += 1
 
         return old_stats_model
 
     @classmethod
     def _recompute_statistics(
             cls, exp_id, exp_version, events, old_stats_model):
-        """Create a ExplorationStatsModel with the statistics from
-        events added.
+        """Creates a dict representing the attributes of an
+        ExplorationStatsModel instance.
 
         Args:
             exp_id: str. The id of the exploration to recompute statistics for.
             exp_version. The version of the exploration.
             events: list(dict). A list of event data dicts from the datastore.
-            stats_model: ExplorationStatsModel. The stats_model to recompute
-                statistics for.
+            old_stats_model: A dict representing the ExplorationStatsModel
+                instance.
+
+        Returns:
+            dict. A dict representing the attributes of an ExplorationStatsModel
+                instance.
         """
         state_hit_ids, solution_hit_ids = set(), set()
 
+        exp_stats_dict = {}
         for event in events:
-            state_stats = old_stats_model.state_stats_mapping[event['state']]
-            if event['type'] == 'answer_submitted':
-                state_stats.total_answers_count_v2 += 1
-                if event['is_feedback_useful'] is True:
-                    state_stats.useful_feedback_count_v2 += 1
-            elif event['type'] == 'state_hit':
-                state_stats.total_hit_count_v2 += 1
+            state_stats = (old_stats_model['state_stats_mapping'][
+                event['state_name']])
+            if event['type'] == feconf.EVENT_TYPE_ANSWER_SUBMITTED:
+                state_stats['total_answers_count_v2'] += 1
+                if event['is_feedback_useful']:
+                    state_stats['useful_feedback_count_v2'] += 1
+            elif event['type'] == feconf.EVENT_TYPE_STATE_HIT:
+                state_stats['total_hit_count_v2'] += 1
                 if event['session_id'] not in state_hit_ids:
-                    state_stats.first_hit_count_v2 += 1
+                    state_stats['first_hit_count_v2'] += 1
                     state_hit_ids.add(event['session_id'])
-            elif event['type'] == 'solution_hit':
+            elif event['type'] == feconf.EVENT_TYPE_SOLUTION_HIT:
                 if event['session_id'] not in solution_hit_ids:
-                    state_stats.num_times_solution_viewed_v2 += 1
+                    state_stats['num_times_solution_viewed_v2'] += 1
                     solution_hit_ids.add(event['session_id'])
-            elif event['type'] == 'exploration_actual_start':
-                old_stats_model.num_actual_starts_v2 += 1
-            elif event['type'] == 'complete_exploration':
-                old_stats_model.num_completions_v2 += 1
-            elif event['type'] == 'state_complete':
-                state_stats.num_completions_v2 += 1
-
-        for state, stats in old_stats_model.state_stats_mapping.iteritems():
-            old_stats_model.state_stats_mapping[state] = stats.to_dict()
-
-        stats_models.ExplorationStatsModel.create(
-            exp_id=exp_id,
-            exp_version=exp_version,
-            num_starts_v1=old_stats_model.num_starts_v1,
-            num_starts_v2=old_stats_model.num_starts_v2,
-            num_actual_starts_v1=old_stats_model.num_actual_starts_v1,
-            num_actual_starts_v2=old_stats_model.num_actual_starts_v2,
-            num_completions_v1=old_stats_model.num_completions_v1,
-            num_completions_v2=old_stats_model.num_completions_v2,
-            state_stats_mapping=old_stats_model.state_stats_mapping)
-=======
-import feconf
-import utils
-
-(stats_models, exp_models) = models.Registry.import_models([
-    models.NAMES.statistics, models.NAMES.exploration
-])
+            elif event['type'] == feconf.EVENT_TYPE_ACTUAL_START_EXPLORATION:
+                old_stats_model['num_actual_starts_v2'] += 1
+            elif event['type'] == feconf.EVENT_TYPE_COMPLETE_EXPLORATION:
+                old_stats_model['num_completions_v2'] += 1
+            elif event['type'] == feconf.EVENT_TYPE_STATE_COMPLETED:
+                state_stats['num_completions_v2'] += 1
+            old_stats_model['state_stats_mapping'][event['state_name']] = (
+                state_stats)
+
+        exp_stats_dict['exp_id'] = exp_id
+        exp_stats_dict['exp_version'] = exp_version
+        exp_stats_dict['num_starts_v1'] = old_stats_model['num_starts_v1']
+        exp_stats_dict['num_starts_v2'] = old_stats_model['num_starts_v2']
+        exp_stats_dict['num_actual_starts_v1'] = (
+            old_stats_model['num_actual_starts_v1'])
+        exp_stats_dict['num_actual_starts_v2'] = (
+            old_stats_model['num_actual_starts_v2'])
+        exp_stats_dict['num_completions_v1'] = (
+            old_stats_model['num_completions_v1'])
+        exp_stats_dict['num_completions_v2'] = (
+            old_stats_model['num_completions_v2'])
+        exp_stats_dict['state_stats_mapping'] = (
+            old_stats_model['state_stats_mapping'])
+        return exp_stats_dict
 
 
 class GenerateV1StatisticsJob(jobs.BaseMapReduceOneOffJobManager):
@@ -751,7 +753,6 @@
                         'exp_id:%s version:%s state:%s %s > %s' % (
                             exp_id, exp_version, state_name, total_hit_count_v1,
                             num_completions_v1),)
->>>>>>> a94ccefe
 
 
 class StatisticsAudit(jobs.BaseMapReduceOneOffJobManager):
