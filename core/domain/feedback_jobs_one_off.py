--- conflicted
+++ resolved
@@ -149,13 +149,8 @@
         if item.deleted:
             return
         target_model = (
-<<<<<<< HEAD
-            prod_validators.TARGET_TYPE_TO_TARGET_MODEL[
+            feedback_services.TARGET_TYPE_TO_TARGET_MODEL[
                 item.entity_type].get(item.entity_id, strict=False))
-=======
-            feedback_services.TARGET_TYPE_TO_TARGET_MODEL[
-                item.entity_type].get_by_id(item.entity_id))
->>>>>>> 9a3b5f29
         if target_model is None or target_model.deleted:
             yield ('Deleted GeneralFeedbackThreadModel', item.id)
             item.delete()
