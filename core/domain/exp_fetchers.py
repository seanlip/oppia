--- conflicted
+++ resolved
@@ -132,14 +132,9 @@
 
     if error_versions:
         raise Exception(
-<<<<<<< HEAD
-            'Exploration %s, versions [%s] could not be converted to latest'
+            'Exploration %s, versions [%s] could not be converted to latest '
             'schema version.'
             % (exp_id, ', '.join(builtins.map(str, error_versions))))
-=======
-            'Exploration %s, versions [%s] could not be converted to latest '
-            'schema version.' % (exp_id, ', '.join(map(str, error_versions))))
->>>>>>> 105ba20a
     return explorations
 
 
