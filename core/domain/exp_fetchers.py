# coding: utf-8
#
# Copyright 2014 The Oppia Authors. All Rights Reserved.
#
# Licensed under the Apache License, Version 2.0 (the "License");
# you may not use this file except in compliance with the License.
# You may obtain a copy of the License at
#
#      http://www.apache.org/licenses/LICENSE-2.0
#
# Unless required by applicable law or agreed to in writing, software
# distributed under the License is distributed on an "AS-IS" BASIS,
# WITHOUT WARRANTIES OR CONDITIONS OF ANY KIND, either express or implied.
# See the License for the specific language governing permissions and
# limitations under the License.

"""Commands that can be used to fetch exploration related models.

All functions here should be agnostic of how ExplorationModel objects are
stored in the database. In particular, the various query methods should
delegate to the Exploration model class. This will enable the exploration
storage model to be changed without affecting this module and others above it.
"""

from __future__ import annotations

import copy
import logging

from core import feconf
from core.domain import caching_services
from core.domain import exp_domain
from core.domain import subscription_services
from core.domain import user_domain
from core.platform import models

from typing import Dict, List, Optional, Sequence, overload
from typing_extensions import Literal

MYPY = False
if MYPY: # pragma: no cover
    from mypy_imports import datastore_services
    from mypy_imports import exp_models
    from mypy_imports import user_models

(exp_models, user_models) = models.Registry.import_models([
    models.NAMES.exploration, models.NAMES.user
])
datastore_services = models.Registry.import_datastore_services()


def _migrate_states_schema(
    versioned_exploration_states: exp_domain.VersionedExplorationStatesDict,
    init_state_name: str
) -> None:
    """Holds the responsibility of performing a step-by-step, sequential update
    of an exploration states structure based on the schema version of the input
    exploration dictionary. This is very similar to the YAML conversion process
    found in exp_domain.py and, in fact, many of the conversion functions for
    states are also used in the YAML conversion pipeline. If the current
    exploration states schema version changes
    (feconf.CURRENT_STATE_SCHEMA_VERSION), a new conversion
    function must be added and some code appended to this function to account
    for that new version.

    Args:
        versioned_exploration_states: dict. A dict with two keys:
            - states_schema_version: int. the states schema version for the
                exploration.
            - states: the dict of states comprising the exploration. The keys in
                this dict are state names.
        init_state_name: str. Name of initial state.

    Raises:
        Exception. The given states_schema_version is invalid.
    """
    states_schema_version = versioned_exploration_states[
        'states_schema_version']

    if not (feconf.EARLIEST_SUPPORTED_STATE_SCHEMA_VERSION
            <= states_schema_version
            <= feconf.CURRENT_STATE_SCHEMA_VERSION):
        raise Exception(
            'Sorry, we can only process v%d-v%d exploration state schemas at '
            'present.' % (
                feconf.EARLIEST_SUPPORTED_STATE_SCHEMA_VERSION,
                feconf.CURRENT_STATE_SCHEMA_VERSION))

    next_content_id_index = None
    while (states_schema_version <
           feconf.CURRENT_STATE_SCHEMA_VERSION):
<<<<<<< HEAD
        if state_schema_version == 50:
            # State conversion function from 50 to 51 removes
            # next_content_id_index from the state level, hence this if case
            # populates the next_content_id_index from the old state, which will
            # be used for introducing next_content_id_index into
            # exploration level.
            next_content_id_index = (
                exp_domain.Exploration.update_states_from_model(
                    versioned_exploration_states,
                    states_schema_version, init_state_name)
            )
        else:
            exp_domain.Exploration.update_states_from_model(
                versioned_exploration_states,
                states_schema_version, init_state_name)
=======
        exp_domain.Exploration.update_states_from_model(  # type: ignore[no-untyped-call]
            versioned_exploration_states,
            states_schema_version, init_state_name)
>>>>>>> 60f19a72
        states_schema_version += 1
    return next_content_id_index


def get_new_exploration_id() -> str:
    """Returns a new exploration id.

    Returns:
        str. A new exploration id.
    """
    return exp_models.ExplorationModel.get_new_id('')


def get_new_unique_progress_url_id() -> str:
    """Returns a new unique progress url id.

    Returns:
        str. A new unique progress url id.
    """
    return exp_models.TransientCheckpointUrlModel.get_new_progress_id()


def get_multiple_versioned_exp_interaction_ids_mapping_by_version(
    exp_id: str,
    version_numbers: List[int]
) -> List[exp_domain.VersionedExplorationInteractionIdsMapping]:
    """Returns a list of VersionedExplorationInteractionIdsMapping domain
    objects corresponding to the specified versions.

    Args:
        exp_id: str. ID of the exploration.
        version_numbers: list(int). List of version numbers.

    Returns:
        list(VersionedExplorationInteractionIdsMapping). List of Exploration
        domain objects.

    Raises:
        Exception. One or more of the given versions of the exploration could
            not be converted to the latest schema version.
    """
    versioned_exp_interaction_ids_mapping = []
    exploration_models = exp_models.ExplorationModel.get_multi_versions(
        exp_id, version_numbers)
    for index, exploration_model in enumerate(exploration_models):
        if (exploration_model.states_schema_version !=
                feconf.CURRENT_STATE_SCHEMA_VERSION):
            raise Exception(
                'Exploration(id=%s, version=%s, states_schema_version=%s) '
                'does not match the latest schema version %s' % (
                    exp_id,
                    version_numbers[index],
                    exploration_model.states_schema_version,
                    feconf.CURRENT_STATE_SCHEMA_VERSION
                ))
        states_to_interaction_id_mapping = {}
        for state_name in exploration_model.states:
            states_to_interaction_id_mapping[state_name] = (
                exploration_model.states[state_name]['interaction']['id'])
        versioned_exp_interaction_ids_mapping.append(
            exp_domain.VersionedExplorationInteractionIdsMapping(  # type: ignore[no-untyped-call]
                exploration_model.version,
                states_to_interaction_id_mapping))

    return versioned_exp_interaction_ids_mapping


def get_exploration_from_model(
    exploration_model: exp_models.ExplorationModel,
    run_conversion: bool = True
) -> exp_domain.Exploration:
    """Returns an Exploration domain object given an exploration model loaded
    from the datastore.

    If run_conversion is True, then the exploration's states schema version
    will be checked against the current states schema version. If they do not
    match, the exploration will be automatically updated to the latest states
    schema version.

    IMPORTANT NOTE TO DEVELOPERS: In general, run_conversion should never be
    False. This option is only used for testing that the states schema version
    migration works correctly, and it should never be changed otherwise.

    Args:
        exploration_model: ExplorationModel. An exploration storage model.
        run_conversion: bool. When True, updates the exploration to the latest
            states_schema_version if necessary.

    Returns:
        Exploration. The exploration domain object corresponding to the given
        exploration model.
    """

    # Ensure the original exploration model does not get altered.
    versioned_exploration_states: exp_domain.VersionedExplorationStatesDict = {
        'states_schema_version': exploration_model.states_schema_version,
        'states': copy.deepcopy(exploration_model.states)
    }
    init_state_name = exploration_model.init_state_name
    next_content_id_index = None

    # If the exploration uses the latest states schema version, no conversion
    # is necessary.
    if (run_conversion and exploration_model.states_schema_version !=
            feconf.CURRENT_STATE_SCHEMA_VERSION):
        next_content_id_index = (
            _migrate_states_schema(
                versioned_exploration_states, init_state_name)
        )
    if next_content_id_index is not None:
        exploration_model.next_content_id_index = next_content_id_index


    return exp_domain.Exploration(  # type: ignore[no-untyped-call]
        exploration_model.id, exploration_model.title,
        exploration_model.category, exploration_model.objective,
        exploration_model.language_code, exploration_model.tags,
        exploration_model.blurb, exploration_model.author_notes,
        versioned_exploration_states['states_schema_version'],
        exploration_model.init_state_name,
        versioned_exploration_states['states'],
        exploration_model.param_specs, exploration_model.param_changes,
        exploration_model.version, exploration_model.auto_tts_enabled,
        exploration_model.correctness_feedback_enabled,
        exploration_model.next_content_id_index,
        exploration_model.edits_allowed,
        created_on=exploration_model.created_on,
        last_updated=exploration_model.last_updated)


@overload
def get_exploration_summary_by_id(
    exploration_id: str,
) -> exp_domain.ExplorationSummary: ...


@overload
def get_exploration_summary_by_id(
    exploration_id: str, *, strict: Literal[True]
) -> exp_domain.ExplorationSummary: ...


@overload
def get_exploration_summary_by_id(
    exploration_id: str, *, strict: Literal[False]
) -> Optional[exp_domain.ExplorationSummary]: ...


def get_exploration_summary_by_id(
    exploration_id: str,
    strict: bool = True
) -> Optional[exp_domain.ExplorationSummary]:
    """Returns a domain object representing an exploration summary.

    Args:
        exploration_id: str. The id of the ExplorationSummary to be returned.
        strict: bool. Whether to fail noisily if no exploration with a given id
            exists.

    Returns:
        ExplorationSummary|None. The summary domain object corresponding to the
        given exploration, and none if no ExpSummaryModel exists for given id.
    """
    # TODO(msl): Maybe use memcache similarly to get_exploration_by_id.
    exp_summary_model = exp_models.ExpSummaryModel.get(
        exploration_id, strict=strict)
    if exp_summary_model:
        exp_summary = get_exploration_summary_from_model(exp_summary_model)
        return exp_summary
    else:
        return None


def get_exploration_summaries_from_models(
    exp_summary_models: List[exp_models.ExpSummaryModel]
) -> Dict[str, exp_domain.ExplorationSummary]:
    """Returns a dict with ExplorationSummary domain objects as values,
    keyed by their exploration id.

    Args:
        exp_summary_models: list(ExplorationSummary). List of ExplorationSummary
            model instances.

    Returns:
        dict. The keys are exploration ids and the values are the corresponding
        ExplorationSummary domain objects.
    """
    exploration_summaries = [
        get_exploration_summary_from_model(exp_summary_model)
        for exp_summary_model in exp_summary_models]
    result = {}
    for exp_summary in exploration_summaries:
        result[exp_summary.id] = exp_summary
    return result


def get_exploration_summary_from_model(
    exp_summary_model: exp_models.ExpSummaryModel
) -> exp_domain.ExplorationSummary:
    """Returns an ExplorationSummary domain object.

    Args:
        exp_summary_model: ExplorationSummary. An ExplorationSummary model
            instance.

    Returns:
        ExplorationSummary. The summary domain object correspoding to the
        given exploration summary model.
    """

    return exp_domain.ExplorationSummary(
        exp_summary_model.id, exp_summary_model.title,
        exp_summary_model.category, exp_summary_model.objective,
        exp_summary_model.language_code, exp_summary_model.tags,
        exp_summary_model.ratings, exp_summary_model.scaled_average_rating,
        exp_summary_model.status, exp_summary_model.community_owned,
        exp_summary_model.owner_ids, exp_summary_model.editor_ids,
        exp_summary_model.voice_artist_ids, exp_summary_model.viewer_ids,
        exp_summary_model.contributor_ids,
        exp_summary_model.contributors_summary, exp_summary_model.version,
        exp_summary_model.exploration_model_created_on,
        exp_summary_model.exploration_model_last_updated,
        exp_summary_model.first_published_msec,
        exp_summary_model.deleted
    )


def get_exploration_summaries_matching_ids(
    exp_ids: List[str]
) -> List[Optional[exp_domain.ExplorationSummary]]:
    """Returns a list of ExplorationSummary domain objects (or None if the
    corresponding summary does not exist) corresponding to the given
    list of exploration ids.

    Args:
        exp_ids: list(str). List of exploration ids.

    Returns:
        list(ExplorationSummary|None). List of ExplorationSummary domain objects
        corresponding to the given exploration ids. If an ExplorationSummary
        does not exist, the corresponding returned list element is None.
    """
    return [get_exploration_summary_from_model(model) if model else None
            for model in exp_models.ExpSummaryModel.get_multi(exp_ids)]


def get_exploration_summaries_subscribed_to(
    user_id: str
) -> List[exp_domain.ExplorationSummary]:
    """Returns a list of ExplorationSummary domain objects that the user
    subscribes to.

    Args:
        user_id: str. The id of the user.

    Returns:
        list(ExplorationSummary). List of ExplorationSummary domain objects that
        the user subscribes to.
    """
    return [
        summary for summary in
        get_exploration_summaries_matching_ids(
            subscription_services.get_exploration_ids_subscribed_to(user_id)
        ) if summary is not None
    ]


@overload
def get_exploration_by_id(
    exploration_id: str,
) -> exp_domain.Exploration: ...


@overload
def get_exploration_by_id(
    exploration_id: str,
    *,
    version: Optional[int] = None
) -> exp_domain.Exploration: ...


@overload
def get_exploration_by_id(
    exploration_id: str,
    *,
    strict: Literal[True],
    version: Optional[int] = None
) -> exp_domain.Exploration: ...


@overload
def get_exploration_by_id(
    exploration_id: str,
    *,
    strict: Literal[False],
    version: Optional[int] = None
) -> Optional[exp_domain.Exploration]: ...


def get_exploration_by_id(
    exploration_id: str,
    strict: bool = True,
    version: Optional[int] = None
) -> Optional[exp_domain.Exploration]:
    """Returns an Exploration domain object.

    Args:
        exploration_id: str. The id of the exploration to be returned.
        strict: bool. Whether to fail noisily if no exploration with a given id
            exists.
        version: int or None. The version of the exploration to be returned.
            If None, the latest version of the exploration is returned.

    Returns:
        Exploration|None. The domain object corresponding to the given
        exploration.
    """
    sub_namespace = str(version) if version else None
    cached_exploration = caching_services.get_multi(
        caching_services.CACHE_NAMESPACE_EXPLORATION,
        sub_namespace,
        [exploration_id]
    ).get(exploration_id)

    if cached_exploration is not None:
        return cached_exploration
    else:
        exploration_model = exp_models.ExplorationModel.get(
            exploration_id, strict=strict, version=version)
        if exploration_model:
            exploration = get_exploration_from_model(exploration_model)
            caching_services.set_multi(
                caching_services.CACHE_NAMESPACE_EXPLORATION,
                sub_namespace,
                {
                    exploration_id: exploration
                })
            return exploration
        else:
            return None


def get_multiple_explorations_by_id(
    exp_ids: List[str], strict: bool = True
) -> Dict[str, exp_domain.Exploration]:
    """Returns a dict of domain objects representing explorations with the
    given ids as keys. If an exp_id is not present, it is not included in the
    return dict.

    Args:
        exp_ids: list(str). List of ids of the exploration to be returned.
        strict: bool. If True, a ValueError is raised when any exploration id
            is invalid.

    Returns:
        dict. Maps exploration ids to the corresponding Exploration domain
        objects. Any invalid exploration ids are omitted.

    Raises:
        ValueError. When strict is True and at least one of the given exp_ids
            is invalid.
    """
    result = {}
    uncached = []
    cache_result = caching_services.get_multi(
        caching_services.CACHE_NAMESPACE_EXPLORATION, None, exp_ids)

    for exp_obj in cache_result.values():
        result[exp_obj.id] = exp_obj

    for _id in exp_ids:
        if _id not in result:
            uncached.append(_id)

    db_exp_models = exp_models.ExplorationModel.get_multi(uncached)
    db_results_dict = {}
    not_found = []
    for i, eid in enumerate(uncached):
        model = db_exp_models[i]
        if model:
            exploration = get_exploration_from_model(model)
            db_results_dict[eid] = exploration
        else:
            logging.info(
                'Tried to fetch exploration with id %s, but no such '
                'exploration exists in the datastore' % eid)
            not_found.append(eid)

    if strict and not_found:
        raise ValueError(
            'Couldn\'t find explorations with the following ids:\n%s'
            % '\n'.join(not_found))

    cache_update = {
        eid: results for eid, results in db_results_dict.items()
        if results is not None
    }

    if cache_update:
        caching_services.set_multi(
            caching_services.CACHE_NAMESPACE_EXPLORATION, None, cache_update)

    result.update(db_results_dict)
    return result


def get_exploration_summaries_where_user_has_role(
    user_id: str
) -> List[exp_domain.ExplorationSummary]:
    """Returns a list of ExplorationSummary domain objects where the user has
    some role.

    Args:
        user_id: str. The id of the user.

    Returns:
        list(ExplorationSummary). List of ExplorationSummary domain objects
        where the user has some role.
    """
    exp_summary_models: Sequence[exp_models.ExpSummaryModel] = (
        exp_models.ExpSummaryModel.query(
            datastore_services.any_of(
                exp_models.ExpSummaryModel.owner_ids == user_id,
                exp_models.ExpSummaryModel.editor_ids == user_id,
                exp_models.ExpSummaryModel.voice_artist_ids == user_id,
                exp_models.ExpSummaryModel.viewer_ids == user_id,
                exp_models.ExpSummaryModel.contributor_ids == user_id
            )
        ).fetch()
    )
    return [
        get_exploration_summary_from_model(exp_summary_model)
        for exp_summary_model in exp_summary_models
    ]


def get_exploration_user_data(
    user_id: str, exp_id: str
) -> Optional[user_domain.ExplorationUserData]:
    """Returns an ExplorationUserData domain object.

    Args:
        user_id: str. The Id of the user.
        exp_id: str. The Id of the exploration.

    Returns:
        ExplorationUserData or None. The domain object corresponding to the
        given user and exploration. If the model corresponsing to given user
        and exploration is not found, return None.
    """
    exp_user_data_model = user_models.ExplorationUserDataModel.get(
        user_id, exp_id)

    if exp_user_data_model is None:
        return None

    return user_domain.ExplorationUserData(
        exp_user_data_model.user_id,
        exp_user_data_model.exploration_id,
        exp_user_data_model.rating,
        exp_user_data_model.rated_on,
        exp_user_data_model.draft_change_list,
        exp_user_data_model.draft_change_list_last_updated,
        exp_user_data_model.draft_change_list_exp_version,
        exp_user_data_model.draft_change_list_id,
        exp_user_data_model.mute_suggestion_notifications,
        exp_user_data_model.mute_feedback_notifications,
        exp_user_data_model.furthest_reached_checkpoint_exp_version,
        exp_user_data_model.furthest_reached_checkpoint_state_name,
        exp_user_data_model.most_recently_reached_checkpoint_exp_version,
        exp_user_data_model.most_recently_reached_checkpoint_state_name
    )


def get_logged_out_user_progress(
    unique_progress_url_id: str
) -> Optional[exp_domain.TransientCheckpointUrl]:
    """Returns an TransientCheckpointUrl domain object.

    Args:
        unique_progress_url_id: str. The 6 digit long unique id
            assigned to the progress made by a logged-out user.

    Returns:
        TransientCheckpointUrl or None. The domain object corresponding to the
        given unique_progress_url_id. If the model corresponding to given
        unique_progress_url_id is not found, return None.
    """
    logged_out_user_progress_model = (
        exp_models.TransientCheckpointUrlModel.get(
        unique_progress_url_id, strict=False))

    if logged_out_user_progress_model is None:
        return None

    return exp_domain.TransientCheckpointUrl(  # type: ignore[no-untyped-call]
        logged_out_user_progress_model.exploration_id,
        logged_out_user_progress_model.furthest_reached_checkpoint_state_name,
        logged_out_user_progress_model.furthest_reached_checkpoint_exp_version,
        logged_out_user_progress_model.
            most_recently_reached_checkpoint_state_name,
        logged_out_user_progress_model.
            most_recently_reached_checkpoint_exp_version
    )<|MERGE_RESOLUTION|>--- conflicted
+++ resolved
@@ -89,8 +89,7 @@
     next_content_id_index = None
     while (states_schema_version <
            feconf.CURRENT_STATE_SCHEMA_VERSION):
-<<<<<<< HEAD
-        if state_schema_version == 50:
+        if states_schema_version == 50:
             # State conversion function from 50 to 51 removes
             # next_content_id_index from the state level, hence this if case
             # populates the next_content_id_index from the old state, which will
@@ -102,14 +101,9 @@
                     states_schema_version, init_state_name)
             )
         else:
-            exp_domain.Exploration.update_states_from_model(
+            exp_domain.Exploration.update_states_from_model( # type: ignore[no-untyped-call]
                 versioned_exploration_states,
                 states_schema_version, init_state_name)
-=======
-        exp_domain.Exploration.update_states_from_model(  # type: ignore[no-untyped-call]
-            versioned_exploration_states,
-            states_schema_version, init_state_name)
->>>>>>> 60f19a72
         states_schema_version += 1
     return next_content_id_index
 
