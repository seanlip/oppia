--- conflicted
+++ resolved
@@ -581,7 +581,6 @@
         activity_rights: rights_object or None. Rights object of the given
             activity.
 
-<<<<<<< HEAD
     Returns:
         bool. Whether the given user can edit this activity.
     """
@@ -591,13 +590,6 @@
             return True
     else:
         return False
-=======
-        Args:
-            activity_type: str. The type of activity. Possible values:
-                constants.ACTIVITY_TYPE_EXPLORATION
-                constants.ACTIVITY_TYPE_COLLECTION
-            activity_id: str. ID of the activity.
->>>>>>> 0ea0c858
 
     if (activity_rights.community_owned or
             (role_services.ACTION_EDIT_ANY_ACTIVITY in user_actions)):
@@ -608,32 +600,16 @@
              user_actions)):
         return True
 
-<<<<<<< HEAD
     return False
-=======
-        Args:
-            activity_type: str. The type of activity. Possible values:
-                constants.ACTIVITY_TYPE_EXPLORATION
-                constants.ACTIVITY_TYPE_COLLECTION
-            activity_id: str. ID of the activity.
->>>>>>> 0ea0c858
 
 
 def check_can_unpublish_collection(user_actions, collection_rights):
     """Checks whether the user can unpublish given collection.
 
-<<<<<<< HEAD
     Args:
         user_actions: list(str). List of actions the user can perform.
         collection_rights: rights_object or None. Rights object of given
             collection.
-=======
-        Args:
-            activity_type: str. The type of activity. Possible values:
-                constants.ACTIVITY_TYPE_EXPLORATION
-                constants.ACTIVITY_TYPE_COLLECTION
-            activity_id: str. ID of the activity.
->>>>>>> 0ea0c858
 
     Returns:
         bool. Whether the user can unpublish given collection.
@@ -645,33 +621,17 @@
             role_services.ACTION_UNPUBLISH_PUBLIC_COLLECTION in user_actions):
         return True
 
-<<<<<<< HEAD
     return False
-=======
-        Args:
-            activity_type: str. The type of activity. Possible values:
-                constants.ACTIVITY_TYPE_EXPLORATION
-                constants.ACTIVITY_TYPE_COLLECTION
-            activity_id: str. ID of the activity.
->>>>>>> 0ea0c858
 
 
 def check_can_delete_activity(user_id, user_actions, activity_rights):
     """Checks whether the user can delete given activity.
 
-<<<<<<< HEAD
     Args:
         user_id: str or None. Id of the user.
         user_actions: list(str). List of actions the user can perform.
         activity_rights: rights_object or None. Rights object of given
             activity.
-=======
-        Args:
-            activity_type: str. The type of activity. Possible values:
-                constants.ACTIVITY_TYPE_EXPLORATION
-                constants.ACTIVITY_TYPE_COLLECTION
-            activity_id: str. ID of the activity.
->>>>>>> 0ea0c858
 
     Returns:
         bool. Whether the user can delete given exploration.
@@ -690,14 +650,6 @@
         return True
     return False
 
-<<<<<<< HEAD
-=======
-        Args:
-            activity_type: str. The type of activity. Possible values:
-                constants.ACTIVITY_TYPE_EXPLORATION
-                constants.ACTIVITY_TYPE_COLLECTION
-            activity_id: str. ID of the activity.
->>>>>>> 0ea0c858
 
 def check_can_modify_activity_roles(user_id, user_actions, activity_rights):
     """Checks whether the user can modify roles for given activity.
@@ -708,19 +660,11 @@
         activity_rights: rights_object or None. Rights Object of given
             exploration.
 
-<<<<<<< HEAD
     Returns:
         bool. Whether the user can modify roles for given exploration.
     """
     if activity_rights is None:
         return False
-=======
-        Args:
-            activity_type: str. The type of activity. Possible values:
-                constants.ACTIVITY_TYPE_EXPLORATION
-                constants.ACTIVITY_TYPE_COLLECTION
-            activity_id: str. ID of the activity.
->>>>>>> 0ea0c858
 
     if (activity_rights.community_owned or
             activity_rights.cloned_from):
@@ -736,16 +680,8 @@
     return False
 
 
-<<<<<<< HEAD
 def check_can_release_ownership(user_id, user_actions, activity_rights):
     """Checks whether the user can release ownership for given activity.
-=======
-        Args:
-            activity_type: str. The type of activity. Possible values:
-                constants.ACTIVITY_TYPE_EXPLORATION
-                constants.ACTIVITY_TYPE_COLLECTION
-            activity_id: str. ID of the activity.
->>>>>>> 0ea0c858
 
     Args:
         user_id: str or None. Id of the user.
@@ -762,16 +698,8 @@
     if activity_rights.is_private():
         return False
 
-<<<<<<< HEAD
     return check_can_modify_activity_roles(
         user_id, user_actions, activity_rights)
-=======
-        Args:
-            activity_type: str. The type of activity. Possible values:
-                constants.ACTIVITY_TYPE_EXPLORATION
-                constants.ACTIVITY_TYPE_COLLECTION
-            activity_id: str. ID of the activity.
->>>>>>> 0ea0c858
 
 
 def check_can_publish_activity(user_id, user_actions, activity_rights):
@@ -789,16 +717,8 @@
     if activity_rights is None:
         return False
 
-<<<<<<< HEAD
     if activity_rights.cloned_from:
         return False
-=======
-        Args:
-            activity_type: str. The type of activity. Possible values:
-                constants.ACTIVITY_TYPE_EXPLORATION
-                constants.ACTIVITY_TYPE_COLLECTION
-            activity_id: str. ID of the activity.
->>>>>>> 0ea0c858
 
     if role_services.ACTION_PUBLISH_ANY_ACTIVITY in user_actions:
         return True
@@ -811,16 +731,8 @@
     return False
 
 
-<<<<<<< HEAD
 def check_can_publicize_exploration(user_actions, exploration_rights):
     """Checks whether the user can publicize given exploration.
-=======
-        Args:
-            activity_type: str. The type of activity. Possible values:
-                constants.ACTIVITY_TYPE_EXPLORATION
-                constants.ACTIVITY_TYPE_COLLECTION
-            activity_id: str. ID of the activity.
->>>>>>> 0ea0c858
 
     Args:
         user_actions: list(str). List of actions the user can perform.
@@ -836,15 +748,8 @@
     if exploration_rights.status == ACTIVITY_STATUS_PUBLIC:
         if role_services.ACTION_PUBLICIZE_EXPLORATION in user_actions:
             return True
-
-<<<<<<< HEAD
-=======
-        Args:
-            activity_type: str. The type of activity. Possible values:
-                constants.ACTIVITY_TYPE_EXPLORATION
-                constants.ACTIVITY_TYPE_COLLECTION
-            activity_id: str. ID of the activity.
->>>>>>> 0ea0c858
+    return False
+
 
 def check_can_unpublicize_exploration(user_actions, exploration_rights):
     """Checks whether the user can unpublicize given exploration.
@@ -860,17 +765,10 @@
     if exploration_rights is None:
         return False
 
-<<<<<<< HEAD
     if exploration_rights.status == ACTIVITY_STATUS_PUBLICIZED:
         if role_services.ACTION_UNPUBLICIZE_EXPLORATION in user_actions:
             return True
-=======
-        Args:
-            activity_type: str. The type of activity. Possible values:
-                constants.ACTIVITY_TYPE_EXPLORATION
-                constants.ACTIVITY_TYPE_COLLECTION
-            activity_id: str. ID of the activity.
->>>>>>> 0ea0c858
+    return False
 
 
 def check_can_unpublish_exploration(user_actions, exploration_rights):
@@ -881,19 +779,11 @@
         exploration_rights: rights_object or None. Rights object of given
             exploration.
 
-<<<<<<< HEAD
     Returns:
         bool. Whether the user can unpublish given exploration.
     """
     if exploration_rights is None:
         return False
-=======
-        Args:
-            activity_type: str. The type of activity. Possible values:
-                constants.ACTIVITY_TYPE_EXPLORATION
-                constants.ACTIVITY_TYPE_COLLECTION
-            activity_id: str. ID of the activity.
->>>>>>> 0ea0c858
 
     if exploration_rights.community_owned:
         return False
@@ -1280,7 +1170,6 @@
             action.
         Exception. If the viewable_if_private property is already as desired.
     """
-<<<<<<< HEAD
     committer_role = user_services.get_user_role_from_id(committer_id)
     committer_actions = role_services.get_all_actions(committer_role)
     exploration_rights = get_exploration_rights(exploration_id)
@@ -1288,10 +1177,6 @@
     # The user who can publish activity can change its private viewability.
     if not check_can_publish_activity(
             committer_id, committer_actions, exploration_rights):
-=======
-    if not Actor(committer_id).can_change_private_viewability(
-            constants.ACTIVITY_TYPE_EXPLORATION, exploration_id):
->>>>>>> 0ea0c858
         logging.error(
             'User %s tried to change private viewability of exploration %s '
             'but was refused permission.' % (committer_id, exploration_id))
@@ -1495,282 +1380,4 @@
             _unpublicize_activity.
     """
     _unpublicize_activity(
-<<<<<<< HEAD
-        committer_id, collection_id, feconf.ACTIVITY_TYPE_COLLECTION)
-=======
-        committer_id, collection_id, constants.ACTIVITY_TYPE_COLLECTION)
-
-
-def check_can_access_activity(
-        user_id, user_actions, activity_type, activity_rights):
-    """Checks whether the user can access given activity.
-
-    Args:
-        user_id: str or None. Id of the given user.
-        user_actions: list(str). List of actions given user can perform.
-        activity_type: str. Signifies whether activity is exploration or
-            collection.
-        activity_rights: rights_object or None. Rights object of the given
-            activity.
-
-    Returns:
-        bool. Whether the given activity can be accessed.
-    """
-    action_play_public = (
-        role_services.ACTION_PLAY_ANY_PUBLIC_EXPLORATION
-        if activity_type == constants.ACTIVITY_TYPE_EXPLORATION
-        else role_services.ACTION_PLAY_ANY_PUBLIC_COLLECTION)
-
-    action_play_private = (
-        role_services.ACTION_PLAY_ANY_PRIVATE_EXPLORATION
-        if activity_type == constants.ACTIVITY_TYPE_EXPLORATION
-        else role_services.ACTION_PLAY_ANY_PRIVATE_COLLECTION)
-
-    if activity_rights is None:
-        return False
-    elif activity_rights.is_published():
-        return bool(action_play_public in user_actions)
-    elif activity_rights.is_private():
-        return bool(
-            (action_play_private in user_actions) or
-            activity_rights.is_viewer(user_id) or
-            activity_rights.is_owner(user_id) or
-            activity_rights.is_editor(user_id) or
-            activity_rights.viewable_if_private)
-
-
-def check_can_edit_activity(
-        user_id, user_actions, activity_type, activity_rights):
-    """Checks whether the user can edit given activity.
-
-    Args:
-        user_id: str or None. Id of the given user.
-        user_actions: list(str). List of actions the user can perform.
-        activity_type: str. Signifies whether activity is exploration or
-            collection.
-        activity_rights: rights_object or None. Rights object of the given
-            activity.
-
-    Returns:
-        bool. Whether the given user can edit this activity.
-    """
-    action_edit_any_activity = (
-        role_services.ACTION_EDIT_ANY_EXPLORATION
-        if activity_type == constants.ACTIVITY_TYPE_EXPLORATION
-        else role_services.ACTION_EDIT_ANY_COLLECTION)
-    action_edit_any_public_activity = (
-        role_services.ACTION_EDIT_ANY_PUBLIC_EXPLORATION
-        if activity_type == constants.ACTIVITY_TYPE_EXPLORATION
-        else role_services.ACTION_EDIT_ANY_PUBLIC_COLLECTION)
-    action_edit_owned_activity = (
-        role_services.ACTION_EDIT_OWNED_EXPLORATION
-        if activity_type == constants.ACTIVITY_TYPE_EXPLORATION
-        else role_services.ACTION_EDIT_OWNED_COLLECTION)
-
-    if action_edit_owned_activity in user_actions:
-        if (activity_rights.is_owner(user_id) or
-                activity_rights.is_editor(user_id)):
-            return True
-    else:
-        return False
-
-    if (activity_rights.community_owned or
-            (action_edit_any_activity in user_actions)):
-        return True
-
-    if (activity_rights.is_published() and
-            (action_edit_any_public_activity in user_actions)):
-        return True
-
-    return False
-
-
-def check_can_unpublish_collection(user_actions, collection_rights):
-    """Checks whether the user can unpublish given collection.
-
-    Args:
-        user_actions: list(str). List of actions the user can perform.
-        collection_rights: rights_object or None. Rights object of given
-            collection.
-
-    Returns:
-        bool. Whether the user can unpublish given collection.
-    """
-    if collection_rights is None:
-        return False
-
-    if (collection_rights.is_published() and
-            role_services.ACTION_UNPUBLISH_PUBLIC_COLLECTION in user_actions):
-        return True
-
-    return False
-
-
-def check_can_delete_exploration(user_id, user_actions, exploration_rights):
-    """Checks whether the user can delete given exploration.
-
-    Args:
-        user_id: str or None. Id of the user.
-        user_actions: list(str). List of actions the user can perform.
-        exploration_rights: rights_object or None. Rights object of given
-            exploration.
-
-    Returns:
-        bool. Whether the user can delete given exploration.
-    """
-    if exploration_rights is None:
-        return False
-
-    if (exploration_rights.is_private() and
-            (role_services.ACTION_DELETE_OWNED_PRIVATE_EXPLORATION in (
-                user_actions)) and
-            exploration_rights.is_owner(user_id)):
-        return True
-    elif (exploration_rights.is_published() and
-          role_services.ACTION_DELETE_ANY_PUBLIC_EXPLORATION in (
-              user_actions)):
-        return True
-    return False
-
-
-def check_can_modify_exploration_roles(
-        user_id, user_actions, exploration_rights):
-    """Checks whether the user can modify roles for given exploration.
-
-    Args:
-        user_id: str or None. Id of the user.
-        user_actions: list(str). List of actions the user can perform.
-        exploration_rights: rights_object or None. Rights Object of given
-            exploration.
-
-    Returns:
-        bool. Whether the user can modify roles for given exploration.
-    """
-    if exploration_rights is None:
-        return False
-
-    if (exploration_rights.community_owned or
-            exploration_rights.cloned_from):
-        return False
-
-    if (role_services.ACTION_MODIFY_ROLES_FOR_ANY_EXPLORATION in
-            user_actions):
-        return True
-    if (role_services.ACTION_MODIFY_ROLES_FOR_OWNED_EXPLORATION in
-            user_actions):
-        if exploration_rights.is_owner(user_id):
-            return True
-    return False
-
-
-def check_can_release_ownership(user_id, user_actions, exploration_rights):
-    """Checks whether the user can release ownership for given exploration.
-
-    Args:
-        user_id: str or None. Id of the user.
-        user_actions: list(str). List of actions the user can perform.
-        exploration_rights: rights_object or None. Rights Object of given
-            exploration.
-
-    Returns:
-        bool. Whether the user can release ownership for given exploration.
-    """
-    if exploration_rights is None:
-        return False
-
-    if exploration_rights.is_private():
-        return False
-
-    return check_can_modify_exploration_roles(
-        user_id, user_actions, exploration_rights)
-
-
-def check_can_publish_exploration(user_id, user_actions, exploration_rights):
-    """Checks whether the user can publish given exploration.
-
-    Args:
-        user_id: str or None. Id of the user.
-        user_actions: list(str). List of actions the user can perform.
-        exploration_rights: rights_object or None. Rights Object of given
-            exploration.
-
-    Returns:
-        bool. Whether the user can publish given exploration.
-    """
-    if exploration_rights is None:
-        return False
-
-    if exploration_rights.cloned_from:
-        return False
-
-    if role_services.ACTION_PUBLISH_ANY_EXPLORATION in user_actions:
-        return True
-
-    if exploration_rights.is_private():
-        if role_services.ACTION_PUBLISH_OWNED_EXPLORATION in user_actions:
-            if exploration_rights.is_owner(user_id):
-                return True
-
-    return False
-
-
-def check_can_publicize_exploration(user_actions, exploration_rights):
-    """Checks whether the user can publicize given exploration.
-
-    Args:
-        user_actions: list(str). List of actions the user can perform.
-        exploration_rights: rights_object or None. Rights object of given
-            exploration.
-
-    Returns:
-        bool. Whether the user can publicize given exploration.
-    """
-    if exploration_rights is None:
-        return False
-
-    if exploration_rights.status == ACTIVITY_STATUS_PUBLIC:
-        if role_services.ACTION_PUBLICIZE_EXPLORATION in user_actions:
-            return True
-
-
-def check_can_unpublicize_exploration(user_actions, exploration_rights):
-    """Checks whether the user can unpublicize given exploration.
-
-    Args:
-        user_actions: list(str). List of actions the user can perform.
-        exploration_rights: rights_object or None. Rights object of given
-            exploration.
-
-    Returns:
-        bool. Whether the user can unpublicize given exploration.
-    """
-    if exploration_rights is None:
-        return False
-
-    if exploration_rights.status == ACTIVITY_STATUS_PUBLICIZED:
-        if role_services.ACTION_UNPUBLICIZE_EXPLORATION in user_actions:
-            return True
-
-
-def check_can_unpublish_exploration(user_actions, exploration_rights):
-    """Checks whether the user can unpublish given exploration.
-
-    Args:
-        user_actions: list(str). List of actions the user can perform.
-        exploration_rights: rights_object or None. Rights object of given
-            exploration.
-
-    Returns:
-        bool. Whether the user can unpublish given exploration.
-    """
-    if exploration_rights is None:
-        return False
-
-    if exploration_rights.community_owned:
-        return False
-
-    if exploration_rights.status == ACTIVITY_STATUS_PUBLIC:
-        if role_services.ACTION_UNPUBLISH_PUBLIC_EXPLORATION in user_actions:
-            return True
-    return False
->>>>>>> 0ea0c858
+        committer_id, collection_id, feconf.ACTIVITY_TYPE_COLLECTION)