# coding: utf-8
#
# Copyright 2014 The Oppia Authors. All Rights Reserved.
#
# Licensed under the Apache License, Version 2.0 (the "License");
# you may not use this file except in compliance with the License.
# You may obtain a copy of the License at
#
#      http://www.apache.org/licenses/LICENSE-2.0
#
# Unless required by applicable law or agreed to in writing, software
# distributed under the License is distributed on an "AS-IS" BASIS,
# WITHOUT WARRANTIES OR CONDITIONS OF ANY KIND, either express or implied.
# See the License for the specific language governing permissions and
# limitations under the License.

"""Functions that manage rights for various user actions."""

from __future__ import absolute_import  # pylint: disable=import-only-modules
from __future__ import unicode_literals  # pylint: disable=import-only-modules

import logging

from constants import constants
from core.domain import activity_services
from core.domain import rights_domain
from core.domain import role_services
from core.domain import subscription_services
from core.domain import taskqueue_services
from core.domain import user_services
from core.platform import models
import feconf
import utils

datastore_services = models.Registry.import_datastore_services()
(collection_models, exp_models) = models.Registry.import_models([
    models.NAMES.collection, models.NAMES.exploration
])


def get_activity_rights_from_model(activity_rights_model, activity_type):
    """Constructs an ActivityRights object from the given activity rights model.

    Args:
        activity_rights_model: ActivityRightsModel. Activity rights from the
            datastore.
        activity_type: str. The type of activity. Possible values:
            constants.ACTIVITY_TYPE_EXPLORATION,
            constants.ACTIVITY_TYPE_COLLECTION.

    Returns:
        ActivityRights. The rights object created from the model.
    """

    return rights_domain.ActivityRights(
        activity_rights_model.id,
        activity_rights_model.owner_ids,
        activity_rights_model.editor_ids,
        activity_rights_model.voice_artist_ids,
        activity_rights_model.viewer_ids,
        community_owned=activity_rights_model.community_owned,
        cloned_from=(
            activity_rights_model.cloned_from
            if activity_type == constants.ACTIVITY_TYPE_EXPLORATION else None),
        status=activity_rights_model.status,
        viewable_if_private=activity_rights_model.viewable_if_private,
        first_published_msec=activity_rights_model.first_published_msec
    )


def _save_activity_rights(
        committer_id, activity_rights, activity_type, commit_message,
        commit_cmds):
    """Saves an ExplorationRights or CollectionRights domain object to the
    datastore.

    Args:
        committer_id: str. ID of the committer.
        activity_rights: ActivityRights. The rights object for the given
            activity.
        activity_type: str. The type of activity. Possible values:
            constants.ACTIVITY_TYPE_EXPLORATION,
            constants.ACTIVITY_TYPE_COLLECTION.
        commit_message: str. Descriptive message for the commit.
        commit_cmds: list(dict). A list of commands describing what kind of
            commit was done.
    """
    activity_rights.validate()

    if activity_type == constants.ACTIVITY_TYPE_EXPLORATION:
        model_cls = exp_models.ExplorationRightsModel
    elif activity_type == constants.ACTIVITY_TYPE_COLLECTION:
        model_cls = collection_models.CollectionRightsModel
    model = model_cls.get(activity_rights.id, strict=False)

    model.owner_ids = activity_rights.owner_ids
    model.editor_ids = activity_rights.editor_ids
    model.viewer_ids = activity_rights.viewer_ids
    model.voice_artist_ids = activity_rights.voice_artist_ids
    model.community_owned = activity_rights.community_owned
    model.status = activity_rights.status
    model.viewable_if_private = activity_rights.viewable_if_private
    model.first_published_msec = activity_rights.first_published_msec

    model.commit(committer_id, commit_message, commit_cmds)


def _update_exploration_summary(activity_rights):
    """Updates the exploration summary for the activity associated with the
    given rights object.

    The ID of rights object is the same as the ID of associated activity.

    Args:
        activity_rights: ActivityRights. The rights object for the given
            activity.
    """
    # TODO(msl): Get rid of inline imports by refactoring code.
    from core.domain import exp_services
    exp_services.regenerate_exploration_and_contributors_summaries(
        activity_rights.id)


def _update_collection_summary(activity_rights):
    """Updates the collection summary for the given activity associated with
    the given rights object.

    The ID of rights object is the same as the ID of associated activity.

    Args:
        activity_rights: ActivityRights. The rights object for the given
            activity.
    """
    from core.domain import collection_services
    collection_services.regenerate_collection_and_contributors_summaries(
        activity_rights.id)


def _update_activity_summary(activity_type, activity_rights):
    """Updates the activity summary for the given activity associated with
    the given rights object.

    The ID of rights object is the same as the ID of associated activity.

    Args:
        activity_type: str. The type of activity. Possible values:
            constants.ACTIVITY_TYPE_EXPLORATION,
            constants.ACTIVITY_TYPE_COLLECTION.
        activity_rights: ActivityRights. The rights object for the given
            activity.
    """
    if activity_type == constants.ACTIVITY_TYPE_EXPLORATION:
        _update_exploration_summary(activity_rights)
    elif activity_type == constants.ACTIVITY_TYPE_COLLECTION:
        _update_collection_summary(activity_rights)


def update_activity_first_published_msec(
        activity_type, activity_id, first_published_msec):
    """Updates the first_published_msec field for the given activity.

    The caller is responsible for ensuring that this value is not already
    set before updating it.

    Args:
        activity_type: str. The type of activity. Possible values:
            constants.ACTIVITY_TYPE_EXPLORATION,
            constants.ACTIVITY_TYPE_COLLECTION.
        activity_id: str. ID of the activity.
        first_published_msec: float. First publication time in milliseconds
            since the Epoch.
    """
    activity_rights = _get_activity_rights(activity_type, activity_id)
    commit_cmds = [{
        'cmd': rights_domain.CMD_UPDATE_FIRST_PUBLISHED_MSEC,
        'old_first_published_msec': activity_rights.first_published_msec,
        'new_first_published_msec': first_published_msec
    }]
    activity_rights.first_published_msec = first_published_msec
    _save_activity_rights(
        feconf.SYSTEM_COMMITTER_ID, activity_rights, activity_type,
        'set first published time in msec', commit_cmds)


def create_new_exploration_rights(exploration_id, committer_id):
    """Creates a new exploration rights object and saves it to the datastore.
    Subscribes the committer to the new exploration.

    Args:
        exploration_id: str. ID of the exploration.
        committer_id: str. ID of the committer.
    """
    exploration_rights = rights_domain.ActivityRights(
        exploration_id, [committer_id], [], [], [])
    commit_cmds = [{'cmd': rights_domain.CMD_CREATE_NEW}]

    exp_models.ExplorationRightsModel(
        id=exploration_rights.id,
        owner_ids=exploration_rights.owner_ids,
        editor_ids=exploration_rights.editor_ids,
        voice_artist_ids=exploration_rights.voice_artist_ids,
        viewer_ids=exploration_rights.viewer_ids,
        community_owned=exploration_rights.community_owned,
        status=exploration_rights.status,
        viewable_if_private=exploration_rights.viewable_if_private,
        first_published_msec=exploration_rights.first_published_msec,
    ).commit(committer_id, 'Created new exploration', commit_cmds)

    subscription_services.subscribe_to_exploration(
        committer_id, exploration_id)


def get_exploration_rights(exploration_id, strict=True):
    """Retrieves the rights for this exploration from the datastore.

    Args:
        exploration_id: str. ID of the exploration.
        strict: bool. Whether to raise an error if there is no exploration
            matching the given ID.

    Returns:
        ActivityRights. The rights object for the given exploration.

    Raises:
        EntityNotFoundError. The exploration with ID exploration_id was not
            found in the datastore.
    """
    model = exp_models.ExplorationRightsModel.get(
        exploration_id, strict=strict)
    if model is None:
        return None
    return get_activity_rights_from_model(
        model, constants.ACTIVITY_TYPE_EXPLORATION)


def get_multiple_exploration_rights_by_ids(exp_ids):
    """Returns a list of ActivityRights objects for given exploration ids.

    Args:
        exp_ids: list(str). List of exploration ids.

    Returns:
        list(ActivityRights or None). List of rights object --> ActivityRights
        objects for existing exploration or None.
    """
    exp_rights_models = exp_models.ExplorationRightsModel.get_multi(
        exp_ids)
    exp_models_list = []

    for model in exp_rights_models:
        if model is None:
            exp_models_list.append(None)
        else:
            exp_models_list.append(
                get_activity_rights_from_model(
                    model, constants.ACTIVITY_TYPE_EXPLORATION))

    return exp_models_list


def _get_activity_rights_where_user_is_owner(activity_type, user_id):
    """Returns a list of activity rights where the user is the owner.

    Args:
        activity_type: str. The type of activity. Possible values:
            constants.ACTIVITY_TYPE_EXPLORATION,
            constants.ACTIVITY_TYPE_COLLECTION.
        user_id: str. The id of the user.

    Returns:
        list(ActivityRights). List of domain objects where the user has some
        role.
    """
    if activity_type == constants.ACTIVITY_TYPE_EXPLORATION:
        rights_model_class = exp_models.ExplorationRightsModel
    elif activity_type == constants.ACTIVITY_TYPE_COLLECTION:
        rights_model_class = collection_models.CollectionRightsModel

    activity_rights_models = rights_model_class.query(
        datastore_services.any_of(
            rights_model_class.owner_ids == user_id
        )
    ).fetch()
    return [
        get_activity_rights_from_model(activity_rights_model, activity_type)
        for activity_rights_model in activity_rights_models
    ]


def get_exploration_rights_where_user_is_owner(user_id):
    """Returns a list of exploration rights where the user is the owner.

    Args:
        user_id: str. The id of the user.

    Returns:
        list(ActivityRights). List of domain objects where the user is
        the owner.
    """
    return _get_activity_rights_where_user_is_owner(
        constants.ACTIVITY_TYPE_EXPLORATION, user_id
    )


def get_collection_rights_where_user_is_owner(user_id):
    """Returns a list of collection rights where the user is the owner.

    Args:
        user_id: str. The id of the user.

    Returns:
        list(ActivityRights). List of domain objects where the user is
        the owner.
    """
    return _get_activity_rights_where_user_is_owner(
        constants.ACTIVITY_TYPE_COLLECTION, user_id
    )


def is_exploration_private(exploration_id):
    """Returns whether exploration is private.

    Args:
        exploration_id: str. ID of the exploration.

    Returns:
        bool. Whether the exploration is private or not.
    """
    exploration_rights = get_exploration_rights(exploration_id)
    return exploration_rights.status == rights_domain.ACTIVITY_STATUS_PRIVATE


def is_exploration_public(exploration_id):
    """Returns whether exploration is public.

    Args:
        exploration_id: str. ID of the exploration.

    Returns:
        bool. Whether the exploration is public.
    """
    exploration_rights = get_exploration_rights(exploration_id)
    return exploration_rights.status == rights_domain.ACTIVITY_STATUS_PUBLIC


def is_exploration_cloned(exploration_id):
    """Returns whether the exploration is a clone of another exploration.

    Args:
        exploration_id: str. ID of the exploration.

    Returns:
        bool. Whether the exploration is a clone of another exploration.
    """
    exploration_rights = get_exploration_rights(exploration_id)
    return bool(exploration_rights.cloned_from)


def create_new_collection_rights(collection_id, committer_id):
    """Creates a new collection rights object and saves it to the datastore.
    Subscribes the committer to the new collection.

    Args:
        collection_id: str. ID of the collection.
        committer_id: str. ID of the committer.
    """
    collection_rights = rights_domain.ActivityRights(
        collection_id, [committer_id], [], [], [])
    commit_cmds = [{'cmd': rights_domain.CMD_CREATE_NEW}]

    collection_models.CollectionRightsModel(
        id=collection_rights.id,
        owner_ids=collection_rights.owner_ids,
        editor_ids=collection_rights.editor_ids,
        voice_artist_ids=collection_rights.voice_artist_ids,
        viewer_ids=collection_rights.viewer_ids,
        community_owned=collection_rights.community_owned,
        status=collection_rights.status,
        viewable_if_private=collection_rights.viewable_if_private,
        first_published_msec=collection_rights.first_published_msec
    ).commit(committer_id, 'Created new collection', commit_cmds)

    subscription_services.subscribe_to_collection(committer_id, collection_id)


def get_collection_rights(collection_id, strict=True):
    """Retrieves the rights for this collection from the datastore.

    Args:
        collection_id: str. ID of the collection.
        strict: bool. Whether to raise an error if ID is not found.

    Returns:
        ActivityRights. The rights object for the collection.

    Raises:
        EntityNotFoundError. The collection with ID collection_id is not found
            in the datastore.
    """
    model = collection_models.CollectionRightsModel.get(
        collection_id, strict=strict)
    if model is None:
        return None
    return get_activity_rights_from_model(
        model, constants.ACTIVITY_TYPE_COLLECTION)


def get_collection_owner_names(collection_id):
    """Retrieves the owners for this collection from the datastore.

    Args:
        collection_id: str. ID of the collection.

    Returns:
        list(str). Human-readable usernames (or truncated email addresses) of
        owners for this collection.
    """
    collection_rights = get_collection_rights(collection_id)
    return user_services.get_human_readable_user_ids(
        collection_rights.owner_ids)


def is_collection_private(collection_id):
    """Returns whether the collection is private.

    Args:
        collection_id: str. ID of the collection.

    Returns:
        bool. Whether the collection is private.
    """
    collection_rights = get_collection_rights(collection_id)
    return collection_rights.status == rights_domain.ACTIVITY_STATUS_PRIVATE


def is_collection_public(collection_id):
    """Returns whether the collection is public.

    Args:
        collection_id: str. ID of the collection.

    Returns:
        bool. Whether the collection is public.
    """
    collection_rights = get_collection_rights(collection_id)
    return collection_rights.status == rights_domain.ACTIVITY_STATUS_PUBLIC


def _get_activity_rights(activity_type, activity_id):
    """Retrieves the rights object for the given activity
    based on its type.

    Args:
        activity_type: str. The type of activity. Possible values:
            constants.ACTIVITY_TYPE_EXPLORATION,
            constants.ACTIVITY_TYPE_COLLECTION.
        activity_id: str. ID of the activity.

    Returns:
        ActivityRights. The rights object associated with the given activity.

    Raises:
        Exception. The activity_type provided is unknown.
    """
    if activity_type == constants.ACTIVITY_TYPE_EXPLORATION:
        return get_exploration_rights(activity_id, strict=False)
    elif activity_type == constants.ACTIVITY_TYPE_COLLECTION:
        return get_collection_rights(activity_id, strict=False)
    else:
        raise Exception(
            'Cannot get activity rights for unknown activity type: %s' % (
                activity_type))


def check_can_access_activity(user, activity_rights):
    """Checks whether the user can access given activity.

    Args:
        user: UserActionsInfo. Object having user_id, role and actions for
            given user.
        activity_rights: AcitivityRights or None. Rights object for the given
            activity.

    Returns:
        bool. Whether the given activity can be accessed by the given user.
    """
    if activity_rights is None:
        return False
    elif activity_rights.is_published():
        return bool(
            role_services.ACTION_PLAY_ANY_PUBLIC_ACTIVITY in user.actions)
    elif activity_rights.is_private():
        return bool(
            (role_services.ACTION_PLAY_ANY_PRIVATE_ACTIVITY in user.actions) or
            activity_rights.is_viewer(user.user_id) or
            activity_rights.is_owner(user.user_id) or
            activity_rights.is_editor(user.user_id) or
            activity_rights.is_voice_artist(user.user_id) or
            activity_rights.viewable_if_private)


def check_can_edit_activity(user, activity_rights):
    """Checks whether the user can edit given activity.

    Args:
        user: UserActionsInfo. Object having user_id, role and actions for
            given user.
        activity_rights: ActivityRights or None. Rights object for the given
            activity.

    Returns:
        bool. Whether the given user can edit this activity.
    """
    if activity_rights is None:
        return False

    if role_services.ACTION_EDIT_OWNED_ACTIVITY not in user.actions:
        return False

    if (activity_rights.is_owner(user.user_id) or
            activity_rights.is_editor(user.user_id)):
        return True

    if (activity_rights.community_owned or
            (role_services.ACTION_EDIT_ANY_ACTIVITY in user.actions)):
        return True

    if (activity_rights.is_published() and
            role_services.ACTION_EDIT_ANY_PUBLIC_ACTIVITY in user.actions):
        return True

    return False


def check_can_voiceover_activity(user, activity_rights):
    """Checks whether the user can voiceover given activity.

    Args:
        user: UserActionsInfo. Object having user_id, role and actions for
            given user.
        activity_rights: ActivityRights or None. Rights object for the given
            activity.

    Returns:
        bool. Whether the given user can voiceover this activity.
    """
    if activity_rights is None:
        return False

    if role_services.ACTION_EDIT_OWNED_ACTIVITY not in user.actions:
        return False

    if (activity_rights.is_owner(user.user_id) or
            activity_rights.is_editor(user.user_id) or
            activity_rights.is_voice_artist(user.user_id)):
        return True

    if (activity_rights.community_owned or
            role_services.ACTION_EDIT_ANY_ACTIVITY in user.actions):
        return True

    if (activity_rights.is_published() and
            role_services.ACTION_EDIT_ANY_PUBLIC_ACTIVITY in user.actions):
        return True

    return False


<<<<<<< HEAD
def check_can_modify_voiceartist_in_activity(user, activity_rights):
=======
def check_can_modify_voice_artist_in_activity(user, activity_rights):
>>>>>>> 9d781fe0
    """Check whether the user can assign voice artist to activity.

    Args:
        user: UserActionInfo. Object having user_id, role, and actions for
            given user.
        activity_rights: AcitivityRights or None. Rights object for the given
            activity.

    Returns:
        bool. Whether the user can assign voice artist.
    """
    if activity_rights is None:
        return False
<<<<<<< HEAD
    elif (role_services.ACTION_CAN_ASSIGN_VOICEARTIST in user.actions and (
=======
    elif (role_services.ACTION_CAN_ASSIGN_VOICE_ARTIST in user.actions and (
>>>>>>> 9d781fe0
            activity_rights.community_owned or activity_rights.is_published())):
        return True
    else:
        return False


def check_can_save_activity(user, activity_rights):
    """Checks whether the user can save given activity.

    Args:
        user: UserActionsInfo. Object having user_id, role and actions for
            given user.
        activity_rights: ActivityRights or None. Rights object for the given
            activity.

    Returns:
        bool. Whether the user can save given activity.
    """

    return (check_can_edit_activity(user, activity_rights) or (
        check_can_voiceover_activity(user, activity_rights)))


def check_can_delete_activity(user, activity_rights):
    """Checks whether the user can delete given activity.

    Args:
        user: UserActionsInfo. Object having user_id, role and actions for
            given user.
        activity_rights: ActivityRights or None. Rights object for the given
            activity.

    Returns:
        bool. Whether the user can delete given activity.
    """
    if activity_rights is None:
        return False

    if role_services.ACTION_DELETE_ANY_ACTIVITY in user.actions:
        return True
    elif (activity_rights.is_private() and
          (role_services.ACTION_DELETE_OWNED_PRIVATE_ACTIVITY in user.actions)
          and activity_rights.is_owner(user.user_id)):
        return True
    elif (activity_rights.is_published() and
          (role_services.ACTION_DELETE_ANY_PUBLIC_ACTIVITY in user.actions)):
        return True

    return False


def check_can_modify_activity_roles(user, activity_rights):
    """Checks whether the user can modify roles for given activity.

    Args:
        user: UserActionsInfo. Object having user_id, role and actions for
            given user.
        activity_rights: ActivityRights or None. Rights object for the given
            activity.

    Returns:
        bool. Whether the user can modify roles for given activity.
    """
    if activity_rights is None:
        return False

    if (activity_rights.community_owned or
            activity_rights.cloned_from):
        return False

    if (role_services.ACTION_MODIFY_ROLES_FOR_ANY_ACTIVITY in
            user.actions):
        return True
    if (role_services.ACTION_MODIFY_ROLES_FOR_OWNED_ACTIVITY in
            user.actions):
        if activity_rights.is_owner(user.user_id):
            return True
    return False


def check_can_release_ownership(user, activity_rights):
    """Checks whether the user can release ownership for given activity.

    Args:
        user: UserActionsInfo. Object having user_id, role and actions for
            given user.
        activity_rights: ActivityRights or None. Rights object for the given
            activity.

    Returns:
        bool. Whether the user can release ownership for given activity.
    """
    if activity_rights is None:
        return False

    if activity_rights.is_private():
        return False

    return check_can_modify_activity_roles(
        user, activity_rights)


def check_can_publish_activity(user, activity_rights):
    """Checks whether the user can publish given activity.

    Args:
        user: UserActionsInfo. Object having user_id, role and actions for
            given user.
        activity_rights: ActivityRights or None. Rights object for the given
            activity.

    Returns:
        bool. Whether the user can publish given activity.
    """
    if activity_rights is None:
        return False

    if activity_rights.cloned_from:
        return False

    if activity_rights.is_published():
        return False

    if role_services.ACTION_PUBLISH_ANY_ACTIVITY in user.actions:
        return True

    if role_services.ACTION_PUBLISH_OWNED_ACTIVITY in user.actions:
        if activity_rights.is_owner(user.user_id):
            return True

    return False


def check_can_unpublish_activity(user, activity_rights):
    """Checks whether the user can unpublish given activity.

    Args:
        user: UserActionsInfo. Object having user_id, role and actions for
            given user.
        activity_rights: ActivityRights or None. Rights object for the given
            activity.

    Returns:
        bool. Whether the user can unpublish given activity.
    """
    if activity_rights is None:
        return False

    if activity_rights.community_owned:
        return False

    if activity_rights.is_published():
        if role_services.ACTION_UNPUBLISH_ANY_PUBLIC_ACTIVITY in user.actions:
            return True
    return False


def _assign_role(
        committer, assignee_id, new_role, activity_id, activity_type,
        allow_assigning_any_role=False):
    """Assigns a new role to the user.

    Args:
        committer: UserActionsInfo. UserActionInfo object for the user
            who is performing the action.
        assignee_id: str. ID of the user whose role is being changed.
        new_role: str. The name of the new role: One of
            ROLE_OWNER,
            ROLE_EDITOR,
            ROLE_VOICE_ARTIST,
            ROLE_VIEWER.
        activity_id: str. ID of the activity.
        activity_type: str. The type of activity. Possible values:
            constants.ACTIVITY_TYPE_EXPLORATION,
            constants.ACTIVITY_TYPE_COLLECTION.
        allow_assigning_any_role: bool. Whether to assign a role to the user
            irrespective of whether they have any existing role in the activity.
            The default value is false.

    Raises:
        Exception. The committer does not have rights to modify a role.
        Exception. The user already owns the activity.
        Exception. The user can already edit the activity.
        Exception. The user can already voiceover the activity.
        Exception. The activity is already publicly editable.
        Exception. The activity is already publicly translatable.
        Exception. The user can already view the activity.
        Exception. The activity is already publicly viewable.
        Exception. The role is invalid.
    """
    committer_id = committer.user_id
    activity_rights = _get_activity_rights(activity_type, activity_id)

    role_is_voice_artist = new_role == constants.ROLE_VOICE_ARTIST
<<<<<<< HEAD
    user_can_assigning_voice_artist = check_can_modify_voiceartist_in_activity(
=======
    user_can_assigning_voice_artist = check_can_modify_voice_artist_in_activity(
>>>>>>> 9d781fe0
        committer, activity_rights)

    user_can_assigning_role = (
        check_can_modify_activity_roles(committer, activity_rights)) or (
            role_is_voice_artist and user_can_assigning_voice_artist)

    if not user_can_assigning_role:
        logging.error(
            'User %s tried to allow user %s to be a(n) %s of activity %s '
            'but was refused permission.' % (
                committer_id, assignee_id, new_role, activity_id))
        raise Exception(
            'UnauthorizedUserException: Could not assign new role.')

    assignee_username = user_services.get_username(assignee_id)
    old_role = rights_domain.ROLE_NONE

    if new_role not in [
            rights_domain.ROLE_OWNER,
            rights_domain.ROLE_EDITOR,
            rights_domain.ROLE_VOICE_ARTIST,
            rights_domain.ROLE_VIEWER
    ]:
        raise Exception('Invalid role: %s' % new_role)
    # TODO(#12369): Currently, only exploration allows reassigning users to
    # any role. We are expecting to remove the below check and allow this
    # function to assign any role in general once the collection is removed.
    if allow_assigning_any_role:
        old_role = activity_rights.assign_new_role(assignee_id, new_role)

    elif new_role == rights_domain.ROLE_OWNER:
        if activity_rights.is_owner(assignee_id):
            raise Exception('This user already owns this %s.' % activity_type)

        activity_rights.owner_ids.append(assignee_id)

        if assignee_id in activity_rights.viewer_ids:
            activity_rights.viewer_ids.remove(assignee_id)
            old_role = rights_domain.ROLE_VIEWER
        if assignee_id in activity_rights.editor_ids:
            activity_rights.editor_ids.remove(assignee_id)
            old_role = rights_domain.ROLE_EDITOR
        if assignee_id in activity_rights.voice_artist_ids:
            activity_rights.voice_artist_ids.remove(assignee_id)
            old_role = rights_domain.ROLE_VOICE_ARTIST

    elif new_role == rights_domain.ROLE_EDITOR:

        if (activity_rights.is_editor(assignee_id) or
                activity_rights.is_owner(assignee_id)):
            raise Exception(
                'This user already can edit this %s.' % activity_type)

        activity_rights.editor_ids.append(assignee_id)

        if assignee_id in activity_rights.voice_artist_ids:
            activity_rights.voice_artist_ids.remove(assignee_id)
            old_role = rights_domain.ROLE_VOICE_ARTIST

        if assignee_id in activity_rights.viewer_ids:
            activity_rights.viewer_ids.remove(assignee_id)
            old_role = rights_domain.ROLE_VIEWER

    elif new_role == rights_domain.ROLE_VOICE_ARTIST:

        if (activity_rights.is_editor(assignee_id) or
                activity_rights.is_voice_artist(assignee_id) or
                activity_rights.is_owner(assignee_id)):
            raise Exception(
                'This user already can voiceover this %s.' % activity_type)

        activity_rights.voice_artist_ids.append(assignee_id)

        if assignee_id in activity_rights.viewer_ids:
            activity_rights.viewer_ids.remove(assignee_id)
            old_role = rights_domain.ROLE_VIEWER

    elif new_role == rights_domain.ROLE_VIEWER:

        if (activity_rights.is_owner(assignee_id) or
                activity_rights.is_editor(assignee_id) or
                activity_rights.is_viewer(assignee_id)):
            raise Exception(
                'This user already can view this %s.' % activity_type)

        if activity_rights.status != rights_domain.ACTIVITY_STATUS_PRIVATE:
            raise Exception(
                'Public %ss can be viewed by anyone.' % activity_type)

        activity_rights.viewer_ids.append(assignee_id)

    commit_message = rights_domain.ASSIGN_ROLE_COMMIT_MESSAGE_TEMPLATE % (
        assignee_username, old_role, new_role)
    commit_cmds = [{
        'cmd': rights_domain.CMD_CHANGE_ROLE,
        'assignee_id': assignee_id,
        'old_role': old_role,
        'new_role': new_role
    }]

    _save_activity_rights(
        committer_id, activity_rights, activity_type,
        commit_message, commit_cmds)
    _update_activity_summary(activity_type, activity_rights)


def _deassign_role(committer, removed_user_id, activity_id, activity_type):
    """Deassigns given user from their current role in the activity.

    Args:
        committer: UserActionsInfo. UserActionsInfo object for the user
            who is performing the action.
        removed_user_id: str. ID of the user who is being deassigned from
            the activity.
        activity_id: str. ID of the activity.
        activity_type: str. The type of activity. Possible values:
            constants.ACTIVITY_TYPE_EXPLORATION,
            constants.ACTIVITY_TYPE_COLLECTION.

    Raises:
        Exception. UnauthorizedUserException: Could not deassign role.
        Exception. This user does not have any role for the given activity.
    """
    committer_id = committer.user_id
    activity_rights = _get_activity_rights(activity_type, activity_id)

    user_can_modify_activity_roles = (
        check_can_modify_activity_roles(committer, activity_rights) or (
<<<<<<< HEAD
            check_can_modify_voiceartist_in_activity(
=======
            check_can_modify_voice_artist_in_activity(
>>>>>>> 9d781fe0
                committer, activity_rights) and (
                    activity_rights.is_voice_artist(removed_user_id)
                )
            )
        )
    if not user_can_modify_activity_roles:
        logging.error(
            'User %s tried to remove user %s from an activity %s '
            'but was refused permission.' % (
                committer_id, removed_user_id, activity_id))
        raise Exception(
            'UnauthorizedUserException: Could not deassign role.')
    if activity_rights.is_owner(removed_user_id):
        old_role = rights_domain.ROLE_OWNER
        activity_rights.owner_ids.remove(removed_user_id)
    elif activity_rights.is_editor(removed_user_id):
        old_role = rights_domain.ROLE_EDITOR
        activity_rights.editor_ids.remove(removed_user_id)
    elif activity_rights.is_voice_artist(removed_user_id):
        old_role = rights_domain.ROLE_VOICE_ARTIST
        activity_rights.voice_artist_ids.remove(removed_user_id)
    elif activity_rights.is_viewer(removed_user_id):
        old_role = rights_domain.ROLE_VIEWER
        activity_rights.viewer_ids.remove(removed_user_id)
    else:
        raise Exception(
            'This user does not have any role in %s with ID %s'
            % (activity_type, activity_id))

    assignee_username = user_services.get_usernames(removed_user_id)[0]
    if assignee_username is None:
        assignee_username = 'ANONYMOUS'
    commit_message = 'Remove %s from role %s for %s' % (
        assignee_username, old_role, activity_type)
    commit_cmds = [{
        'cmd': rights_domain.CMD_REMOVE_ROLE,
        'removed_user_id': removed_user_id,
        'old_role': old_role,
    }]

    _save_activity_rights(
        committer_id,
        activity_rights,
        activity_type,
        commit_message,
        commit_cmds
    )
    _update_activity_summary(activity_type, activity_rights)


def _release_ownership_of_activity(committer, activity_id, activity_type):
    """Releases ownership of the given activity to the community.

    Args:
        committer: UserActionsInfo. UserActionsInfo object for the user who
            is performing the action.
        activity_id: str. ID of the activity.
        activity_type: str. The type of activity. Possible values:
            constants.ACTIVITY_TYPE_EXPLORATION,
            constants.ACTIVITY_TYPE_COLLECTION.

    Raise:
        Exception. The committer does not have release rights.
    """
    committer_id = committer.user_id
    activity_rights = _get_activity_rights(activity_type, activity_id)

    if not check_can_release_ownership(committer, activity_rights):
        logging.error(
            'User %s tried to release ownership of %s %s but was '
            'refused permission.' % (committer_id, activity_type, activity_id))
        raise Exception(
            'The ownership of this %s cannot be released.' % activity_type)

    activity_rights.community_owned = True
    activity_rights.owner_ids = []
    activity_rights.editor_ids = []
    activity_rights.viewer_ids = []
    commit_cmds = [{
        'cmd': rights_domain.CMD_RELEASE_OWNERSHIP,
    }]

    _save_activity_rights(
        committer_id, activity_rights, activity_type,
        '%s ownership released to the community.' % activity_type, commit_cmds)
    _update_activity_summary(activity_type, activity_rights)


def _change_activity_status(
        committer_id, activity_id, activity_type, new_status, commit_message):
    """Changes the status of the given activity.

    Args:
        committer_id: str. ID of the user who is performing the update action.
        activity_id: str. ID of the activity.
        activity_type: str. The type of activity. Possible values:
            constants.ACTIVITY_TYPE_EXPLORATION,
            constants.ACTIVITY_TYPE_COLLECTION.
        new_status: str. The new status of the activity.
        commit_message: str. The human-written commit message for this change.
    """
    activity_rights = _get_activity_rights(activity_type, activity_id)
    old_status = activity_rights.status
    activity_rights.status = new_status
    if activity_type == constants.ACTIVITY_TYPE_EXPLORATION:
        cmd_type = rights_domain.CMD_CHANGE_EXPLORATION_STATUS
    elif activity_type == constants.ACTIVITY_TYPE_COLLECTION:
        cmd_type = rights_domain.CMD_CHANGE_COLLECTION_STATUS
    commit_cmds = [{
        'cmd': cmd_type,
        'old_status': old_status,
        'new_status': new_status
    }]

    if new_status != rights_domain.ACTIVITY_STATUS_PRIVATE:
        activity_rights.viewer_ids = []
        if activity_rights.first_published_msec is None:
            activity_rights.first_published_msec = (
                utils.get_current_time_in_millisecs())

    _save_activity_rights(
        committer_id, activity_rights, activity_type, commit_message,
        commit_cmds)
    _update_activity_summary(activity_type, activity_rights)


def _publish_activity(committer, activity_id, activity_type):
    """Publishes the given activity.

    Args:
        committer: UserActionsInfo. UserActionsInfo object for the committer.
        activity_id: str. ID of the activity.
        activity_type: str. The type of activity. Possible values:
            constants.ACTIVITY_TYPE_EXPLORATION,
            constants.ACTIVITY_TYPE_COLLECTION.

    Raises:
        Exception. The committer does not have rights to publish the
            activity.
    """
    committer_id = committer.user_id
    activity_rights = _get_activity_rights(activity_type, activity_id)

    if not check_can_publish_activity(committer, activity_rights):
        logging.error(
            'User %s tried to publish %s %s but was refused '
            'permission.' % (committer_id, activity_type, activity_id))
        raise Exception('This %s cannot be published.' % activity_type)

    _change_activity_status(
        committer_id,
        activity_id,
        activity_type,
        rights_domain.ACTIVITY_STATUS_PUBLIC,
        '%s published.' % activity_type
    )


def _unpublish_activity(committer, activity_id, activity_type):
    """Unpublishes the given activity.

    Args:
        committer: UserActionsInfo. UserActionsInfo object for the committer.
        activity_id: str. ID of the activity.
        activity_type: str. The type of activity. Possible values:
            constants.ACTIVITY_TYPE_EXPLORATION,
            constants.ACTIVITY_TYPE_COLLECTION.

    Raises:
        Exception. The committer does not have rights to unpublish the
            activity.
    """
    committer_id = committer.user_id
    activity_rights = _get_activity_rights(activity_type, activity_id)

    if not check_can_unpublish_activity(committer, activity_rights):
        logging.error(
            'User %s tried to unpublish %s %s but was refused '
            'permission.' % (committer_id, activity_type, activity_id))
        raise Exception('This %s cannot be unpublished.' % activity_type)

    _change_activity_status(
        committer_id,
        activity_id,
        activity_type,
        rights_domain.ACTIVITY_STATUS_PRIVATE,
        '%s unpublished.' % activity_type
    )

    activity_services.remove_featured_activity(activity_type, activity_id)


# Rights functions for activities.
def assign_role_for_exploration(
        committer, exploration_id, assignee_id, new_role):
    """Assigns a user to the given role and subscribes the assignee to future
    exploration updates.

    The caller should ensure that assignee_id corresponds to a valid user in
    the system.

    Args:
        committer: UserActionsInfo. The UserActionsInfo object for the
            committer.
        exploration_id: str. ID of the exploration.
        assignee_id: str. ID of the user whose role is being changed.
        new_role: str. The name of the new role: One of
            ROLE_OWNER,
            ROLE_EDITOR,
            ROLE_VOICE_ARTIST.

    Raises:
        Exception. This could potentially throw an exception from
            _assign_role.
    """
    _assign_role(
        committer, assignee_id, new_role, exploration_id,
        constants.ACTIVITY_TYPE_EXPLORATION, allow_assigning_any_role=True)
    if new_role in [
            rights_domain.ROLE_OWNER,
            rights_domain.ROLE_EDITOR,
            rights_domain.ROLE_VOICE_ARTIST
    ]:
        subscription_services.subscribe_to_exploration(
            assignee_id, exploration_id)


def deassign_role_for_exploration(committer, exploration_id, removed_user_id):
    """Deassigns a user from a given exploration.

    The caller should ensure that assignee_id corresponds to a valid user in
    the system.

    Args:
        committer: UserActionsInfo. The UserActionsInfo object for the
            committer.
        exploration_id: str. ID of the exploration.
        removed_user_id: str. ID of the user whom is being deassigned from
            the exploration.

    Raises:
        Exception. This could potentially throw an exception from
            _deassign_role.
    """
    _deassign_role(
        committer,
        removed_user_id,
        exploration_id,
        constants.ACTIVITY_TYPE_EXPLORATION
    )


def release_ownership_of_exploration(committer, exploration_id):
    """Releases ownership of the given exploration to the community.

    Args:
        committer: UserActionsInfo. UserActionsInfo object for the committer.
        exploration_id: str. ID of the exploration.

    Raises:
        Exception. This could potentially throw an exception from
            _release_ownership_of_activity.
    """
    _release_ownership_of_activity(
        committer, exploration_id, constants.ACTIVITY_TYPE_EXPLORATION)


def set_private_viewability_of_exploration(
        committer, exploration_id, viewable_if_private):
    """Sets the viewable_if_private attribute for the given exploration's rights
    object.

    If viewable_if_private is True, this allows a private exploration
    to be viewed by anyone with the link.

    Args:
        committer: UserActionsInfo. UserActionsInfo object for the committer.
        exploration_id: str. ID of the exploration.
        viewable_if_private: bool. Whether the exploration should be made
            viewable (by anyone with the link).

    Raises:
        Exception. The committer does not have the permission to perform change
            action.
        Exception. If the viewable_if_private property is already as desired.
    """
    committer_id = committer.user_id
    exploration_rights = get_exploration_rights(exploration_id)

    # The user who can publish activity can change its private viewability.
    if not check_can_publish_activity(committer, exploration_rights):
        logging.error(
            'User %s tried to change private viewability of exploration %s '
            'but was refused permission.' % (committer_id, exploration_id))
        raise Exception(
            'The viewability status of this exploration cannot be changed.')

    old_viewable_if_private = exploration_rights.viewable_if_private
    if old_viewable_if_private == viewable_if_private:
        raise Exception(
            'Trying to change viewability status of this exploration to %s, '
            'but that is already the current value.' % viewable_if_private)

    exploration_rights.viewable_if_private = viewable_if_private
    commit_cmds = [{
        'cmd': rights_domain.CMD_CHANGE_PRIVATE_VIEWABILITY,
        'old_viewable_if_private': old_viewable_if_private,
        'new_viewable_if_private': viewable_if_private,
    }]
    commit_message = (
        'Made exploration viewable to anyone with the link.'
        if viewable_if_private else
        'Made exploration viewable only to invited playtesters.')

    _save_activity_rights(
        committer_id, exploration_rights, constants.ACTIVITY_TYPE_EXPLORATION,
        commit_message, commit_cmds)
    _update_exploration_summary(exploration_rights)


def publish_exploration(committer, exploration_id):
    """Publishes the given exploration.

    It is the responsibility of the caller to check that the exploration is
    valid prior to publication.

    Args:
        committer: UserActionsInfo. UserActionsInfo object for the committer.
        exploration_id: str. ID of the exploration.

    Raises:
        Exception. This could potentially throw an exception from
            _publish_activity.
    """
    _publish_activity(
        committer, exploration_id, constants.ACTIVITY_TYPE_EXPLORATION)


def unpublish_exploration(committer, exploration_id):
    """Unpublishes the given exploration.

    Args:
        committer: UserActionsInfo. UserActionsInfo object for the committer.
        exploration_id: str. ID of the exploration.

    Raises:
        Exception. This could potentially throw an exception from
            _unpublish_activity.
    """
    _unpublish_activity(
        committer, exploration_id, constants.ACTIVITY_TYPE_EXPLORATION)
    taskqueue_services.defer(
        taskqueue_services.FUNCTION_ID_DELETE_EXPS_FROM_ACTIVITIES,
        taskqueue_services.QUEUE_NAME_ONE_OFF_JOBS, [exploration_id])


# Rights functions for collections.
def assign_role_for_collection(
        committer, collection_id, assignee_id, new_role):
    """Assign the given user to the given role and subscribes the assignee
    to future collection updates.

    The caller should ensure that assignee_id corresponds to a valid user in
    the system.

    Args:
        committer: UserActionsInfo. UserActionsInfo object for the committer.
        collection_id: str. ID of the collection.
        assignee_id: str. ID of the user whose role is being changed.
        new_role: str. The name of the new role: One of
            ROLE_OWNER,
            ROLE_EDITOR.

    Raises:
        Exception. This could potentially throw an exception from
            _assign_role.
    """
    _assign_role(
        committer, assignee_id, new_role, collection_id,
        constants.ACTIVITY_TYPE_COLLECTION)
    if new_role in [rights_domain.ROLE_OWNER, rights_domain.ROLE_EDITOR]:
        subscription_services.subscribe_to_collection(
            assignee_id, collection_id)


def deassign_role_for_collection(committer, collection_id, removed_user_id):
    """Deassigns a user from a given collection.

    The caller should ensure that assignee_id corresponds to a valid user in
    the system.

    Args:
        committer: UserActionsInfo. The UserActionsInfo object for the
            committer.
        collection_id: str. ID of the collection.
        removed_user_id: str. ID of the user whom is being deassigned from
            the exploration.

    Raises:
        Exception. This could potentially throw an exception from
            _deassign_role.
    """
    _deassign_role(
        committer,
        removed_user_id,
        collection_id,
        constants.ACTIVITY_TYPE_COLLECTION
    )


def release_ownership_of_collection(committer, collection_id):
    """Releases ownership of the given collection to the community.

    Args:
        committer: UserActionsInfo. UserActionsInfo object for the committer.
        collection_id: str. ID of the collection.

    Raises:
        Exception. This could potentially throw an exception from
            _release_ownership_of_activity.
    """
    _release_ownership_of_activity(
        committer, collection_id, constants.ACTIVITY_TYPE_COLLECTION)


def publish_collection(committer, collection_id):
    """Publishes the given collection.

    It is the responsibility of the caller to check that the collection is
    valid prior to publication.

    Args:
        committer: UserActionsInfo. UserActionsInfo object for the committer.
        collection_id: str. ID of the collection.

    Raises:
        Exception. This could potentially throw an exception from
            _publish_activity.
    """
    _publish_activity(
        committer, collection_id, constants.ACTIVITY_TYPE_COLLECTION)


def unpublish_collection(committer, collection_id):
    """Unpublishes the given collection.

    Args:
        committer: UserActionsInfo. UserActionsInfo object for the committer.
        collection_id: str. ID of the collection.

    Raises:
        Exception. This could potentially throw an exception from
            _unpublish_activity.
    """
    _unpublish_activity(
        committer, collection_id, constants.ACTIVITY_TYPE_COLLECTION)<|MERGE_RESOLUTION|>--- conflicted
+++ resolved
@@ -566,11 +566,7 @@
     return False
 
 
-<<<<<<< HEAD
-def check_can_modify_voiceartist_in_activity(user, activity_rights):
-=======
 def check_can_modify_voice_artist_in_activity(user, activity_rights):
->>>>>>> 9d781fe0
     """Check whether the user can assign voice artist to activity.
 
     Args:
@@ -584,11 +580,7 @@
     """
     if activity_rights is None:
         return False
-<<<<<<< HEAD
-    elif (role_services.ACTION_CAN_ASSIGN_VOICEARTIST in user.actions and (
-=======
     elif (role_services.ACTION_CAN_ASSIGN_VOICE_ARTIST in user.actions and (
->>>>>>> 9d781fe0
             activity_rights.community_owned or activity_rights.is_published())):
         return True
     else:
@@ -783,11 +775,7 @@
     activity_rights = _get_activity_rights(activity_type, activity_id)
 
     role_is_voice_artist = new_role == constants.ROLE_VOICE_ARTIST
-<<<<<<< HEAD
-    user_can_assigning_voice_artist = check_can_modify_voiceartist_in_activity(
-=======
     user_can_assigning_voice_artist = check_can_modify_voice_artist_in_activity(
->>>>>>> 9d781fe0
         committer, activity_rights)
 
     user_can_assigning_role = (
@@ -916,11 +904,7 @@
 
     user_can_modify_activity_roles = (
         check_can_modify_activity_roles(committer, activity_rights) or (
-<<<<<<< HEAD
-            check_can_modify_voiceartist_in_activity(
-=======
             check_can_modify_voice_artist_in_activity(
->>>>>>> 9d781fe0
                 committer, activity_rights) and (
                     activity_rights.is_voice_artist(removed_user_id)
                 )
