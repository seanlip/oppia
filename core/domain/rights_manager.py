--- conflicted
+++ resolved
@@ -1443,10 +1443,7 @@
             _unpublicize_activity.
     """
     _unpublicize_activity(
-<<<<<<< HEAD
         committer_id, collection_id, constants.ACTIVITY_TYPE_COLLECTION)
-=======
-        committer_id, collection_id, feconf.ACTIVITY_TYPE_COLLECTION)
 
 
 def check_can_access_activity(
@@ -1466,12 +1463,12 @@
     """
     action_play_public = (
         role_services.ACTION_PLAY_ANY_PUBLIC_EXPLORATION
-        if activity_type == feconf.ACTIVITY_TYPE_EXPLORATION
+        if activity_type == constants.ACTIVITY_TYPE_EXPLORATION
         else role_services.ACTION_PLAY_ANY_PUBLIC_COLLECTION)
 
     action_play_private = (
         role_services.ACTION_PLAY_ANY_PRIVATE_EXPLORATION
-        if activity_type == feconf.ACTIVITY_TYPE_EXPLORATION
+        if activity_type == constants.ACTIVITY_TYPE_EXPLORATION
         else role_services.ACTION_PLAY_ANY_PRIVATE_COLLECTION)
 
     if activity_rights is None:
@@ -1504,15 +1501,15 @@
     """
     action_edit_any_activity = (
         role_services.ACTION_EDIT_ANY_EXPLORATION
-        if activity_type == feconf.ACTIVITY_TYPE_EXPLORATION
+        if activity_type == constants.ACTIVITY_TYPE_EXPLORATION
         else role_services.ACTION_EDIT_ANY_COLLECTION)
     action_edit_any_public_activity = (
         role_services.ACTION_EDIT_ANY_PUBLIC_EXPLORATION
-        if activity_type == feconf.ACTIVITY_TYPE_EXPLORATION
+        if activity_type == constants.ACTIVITY_TYPE_EXPLORATION
         else role_services.ACTION_EDIT_ANY_PUBLIC_COLLECTION)
     action_edit_owned_activity = (
         role_services.ACTION_EDIT_OWNED_EXPLORATION
-        if activity_type == feconf.ACTIVITY_TYPE_EXPLORATION
+        if activity_type == constants.ACTIVITY_TYPE_EXPLORATION
         else role_services.ACTION_EDIT_OWNED_COLLECTION)
 
     if action_edit_owned_activity in user_actions:
@@ -1720,5 +1717,4 @@
     if exploration_rights.status == ACTIVITY_STATUS_PUBLIC:
         if role_services.ACTION_UNPUBLISH_PUBLIC_EXPLORATION in user_actions:
             return True
-    return False
->>>>>>> bc31014e
+    return False