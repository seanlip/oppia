--- conflicted
+++ resolved
@@ -619,15 +619,6 @@
             role_services.ACTION_PLAY_ANY_PUBLIC_ACTIVITY in user.actions)
     elif activity_rights.is_private():
         return bool(
-<<<<<<< HEAD
-            (role_services.ACTION_PLAY_ANY_PRIVATE_ACTIVITY in user.actions) or
-            user.user_id and (
-                activity_rights.is_viewer(user.user_id) or
-                activity_rights.is_owner(user.user_id) or
-                activity_rights.is_editor(user.user_id) or
-                activity_rights.is_voice_artist(user.user_id) or
-                activity_rights.viewable_if_private
-=======
             role_services.ACTION_PLAY_ANY_PRIVATE_ACTIVITY in user.actions or
             (
                 user.user_id and (
@@ -637,7 +628,6 @@
                     activity_rights.is_voice_artist(user.user_id) or
                     activity_rights.viewable_if_private
                 )
->>>>>>> dcc74a5f
             )
         )
     return False
@@ -666,13 +656,8 @@
 
     if (
         user.user_id and (
-<<<<<<< HEAD
-            activity_rights.is_owner(user.user_id)
-            or activity_rights.is_editor(user.user_id)
-=======
             activity_rights.is_owner(user.user_id) or
             activity_rights.is_editor(user.user_id)
->>>>>>> dcc74a5f
         )
     ):
         return True
@@ -796,15 +781,9 @@
     if role_services.ACTION_DELETE_ANY_ACTIVITY in user.actions:
         return True
     elif (
-<<<<<<< HEAD
-        activity_rights.is_private() and (
-            role_services.ACTION_DELETE_OWNED_PRIVATE_ACTIVITY in user.actions
-        ) and user.user_id and activity_rights.is_owner(user.user_id)
-=======
         activity_rights.is_private() and
         role_services.ACTION_DELETE_OWNED_PRIVATE_ACTIVITY in user.actions and
         activity_rights.is_owner(user.user_id)
->>>>>>> dcc74a5f
     ):
         return True
     elif (activity_rights.is_published() and
