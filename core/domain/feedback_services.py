# coding: utf-8
#
# Copyright 2016 The Oppia Authors. All Rights Reserved.
#
# Licensed under the Apache License, Version 2.0 (the "License");
# you may not use this file except in compliance with the License.
# You may obtain a copy of the License at
#
#      http://www.apache.org/licenses/LICENSE-2.0
#
# Unless required by applicable law or agreed to in writing, software
# distributed under the License is distributed on an "AS-IS" BASIS,
# WITHOUT WARRANTIES OR CONDITIONS OF ANY KIND, either express or implied.
# See the License for the specific language governing permissions and
# limitations under the License.

"""Commands for feedback thread and message operations."""

import datetime

from core.domain import feedback_domain
from core.domain import feedback_jobs_continuous
from core.domain import rights_manager
from core.domain import subscription_services
from core.domain import user_services
from core.domain import email_manager
from core.platform import models
import feconf
import utils

(feedback_models, email_models) = models.Registry.import_models(
    [models.NAMES.feedback, models.NAMES.email])
datastore_services = models.Registry.import_datastore_services()
taskqueue_services = models.Registry.import_taskqueue_services()
transaction_services = models.Registry.import_transaction_services()

DEFAULT_SUGGESTION_THREAD_SUBJECT = 'Suggestion from a learner'
DEFAULT_SUGGESTION_THREAD_INITIAL_MESSAGE = ''


def _create_models_for_thread_and_first_message(
        exploration_id, state_name, original_author_id, subject, text,
        has_suggestion):
    """Creates a feedback thread and its first message.

    Args:
        exploration_id: str. The exploration id the thread belongs to.
        state_name: str or None. The state name for the thread. If None,
            this indicates that the thread pertains to the exploration as a
            whole.
        original_author_id: str. The author id who starts this thread.
        subject: str. The subject of this thread.
        text: str. The text of the feedback message. This may be ''.
        has_suggestion: bool. Whether this thread has a related
            learner suggestion.

    Returns:
        The thread id we created.
    """
    thread_id = feedback_models.FeedbackThreadModel.generate_new_thread_id(
        exploration_id)
    thread = feedback_models.FeedbackThreadModel.create(
        exploration_id, thread_id)
    thread.exploration_id = exploration_id
    thread.state_name = state_name
    thread.original_author_id = original_author_id
    # The feedback analytics jobs rely on the thread status being set to 'open'
    # when a new thread is created. If this is changed, changes need to be
    # made there as well
    thread.status = feedback_models.STATUS_CHOICES_OPEN
    thread.subject = subject
    thread.has_suggestion = has_suggestion
    thread.message_count = 0
    thread.put()
    create_message(
        exploration_id, thread_id, original_author_id,
        feedback_models.STATUS_CHOICES_OPEN, subject, text)
    return thread_id


def create_thread(
        exploration_id, state_name, original_author_id, subject, text):
    """Creates a thread and its first message.

    Args:
        exploration_id: str. The exploration id the thread belongs to.
        state_name: str or None. The state name for the thread. If None, this
            indicates that the thread pertains to the exploration as a whole.
        original_author_id: str. The author id who starts this thread.
        subject: str. The subject of this thread.
        text: str. The text of the feedback message. This may be ''.
    """
    _create_models_for_thread_and_first_message(
        exploration_id, state_name, original_author_id, subject, text, False)


def create_message(
        exploration_id, thread_id, author_id, updated_status, updated_subject,
        text, received_via_email=False):
    """Creates a new message for the thread and subscribes the author to the
    thread.

    Args:
        exploration_id: str. The exploration id the thread belongs to.
        thread_id: str. The thread id the message belongs to.
        author_id: str. The author id who creates this message.
        updated_status: str, one of STATUS_CHOICES. New thread status.
            Must be supplied if this is the first message of a thread. For the
            rest of the thread, should exist only when the status changes.
        updated_subject: str. New thread subject. Must be supplied if this is
            the first message of a thread. For the rest of the thread, should
            exist only when the subject changes.
        text: str. The text of the feedback message. This may be ''.
        received_via_email: bool. Whether new message is received via email or
            web.
    """
    from core.domain import event_services
    # Get the thread at the outset, in order to check that the thread_id passed
    # in is valid.
    full_thread_id = (
        feedback_models.FeedbackThreadModel.generate_full_thread_id(
            exploration_id, thread_id))
    thread = feedback_models.FeedbackThreadModel.get(full_thread_id)

    message_id = feedback_models.FeedbackMessageModel.get_message_count(
        exploration_id, thread_id)
    msg = feedback_models.FeedbackMessageModel.create(
        exploration_id, thread_id, message_id)
    msg.thread_id = full_thread_id
    msg.message_id = message_id
    msg.author_id = author_id
    if updated_status:
        if message_id == 0:
            # New thread.
            event_services.FeedbackThreadCreatedEventHandler.record(
                thread.exploration_id)
        else:
            # Thread status changed.
            event_services.FeedbackThreadStatusChangedEventHandler.record(
                thread.exploration_id, thread.status, updated_status)

        msg.updated_status = updated_status
    if updated_subject:
        msg.updated_subject = updated_subject
    msg.text = text
    msg.received_via_email = received_via_email
    msg.put()

    # Update the message count in the thread.
    thread.message_count += 1

    # We do a put() even if the status and subject are not updated, so that the
    # last_updated time of the thread reflects the last time a message was
    # added to it.
    old_status = thread.status
    if message_id != 0 and (updated_status or updated_subject):
        if updated_status and updated_status != thread.status:
            thread.status = updated_status
        if updated_subject and updated_subject != thread.subject:
            thread.subject = updated_subject
    new_status = thread.status
    thread.put()

    if (user_services.is_user_registered(author_id) and
            feconf.CAN_SEND_EMAILS and
            feconf.CAN_SEND_FEEDBACK_MESSAGE_EMAILS):
            # send feedback message email if user is registered.
        _add_message_to_email_buffer(
            author_id, exploration_id, thread_id, message_id, len(text),
            old_status, new_status)

    if author_id:
        subscription_services.subscribe_to_thread(author_id, full_thread_id)
        add_message_id_to_read_by_list(
            exploration_id, thread_id, author_id, message_id)


def update_messages_read_by_the_user(user_id, exploration_id, thread_id,
                                     message_ids):
    """Replaces the list of message ids read by the message ids given to the
    function.

    Args:
        exploration_id: str. The id of the exploration.
        thread_id. str. The id of the thread.
        user_id: str. The id of the user reading the messages,
        message_ids: list(int): The ids of the messages in the thread read by
            the user.
    """
    feedback_thread_user_model = feedback_models.FeedbackThreadUserModel.get(
        user_id, exploration_id, thread_id)

    if not feedback_thread_user_model:
        feedback_thread_user_model = (
            feedback_models.FeedbackThreadUserModel.create(
                user_id, exploration_id, thread_id))

    feedback_thread_user_model.message_ids_read_by_user = message_ids
    feedback_thread_user_model.put()


def add_message_id_to_read_by_list(exploration_id, thread_id,
                                   user_id, message_id):
    """Adds the message id to the list of message ids read by the user.

    Args:
        exploration_id: str. The id of the exploration.
        thread_id. str. The id of the thread.
        user_id: str. The id of the user reading the messages,
        message_id: int: The id of the message.
    """
    feedback_thread_user_model = feedback_models.FeedbackThreadUserModel.get(
        user_id, exploration_id, thread_id)

    if not feedback_thread_user_model:
        feedback_thread_user_model = (
            feedback_models.FeedbackThreadUserModel.create(
                user_id, exploration_id, thread_id))

    feedback_thread_user_model.message_ids_read_by_user.append(message_id)
    feedback_thread_user_model.put()


def _get_message_from_model(message_model):
    """Converts the FeedbackMessageModel to a FeedbackMessage.

    Args:
        message_model: FeedbackMessageModel. The FeedbackMessageModel to
            be converted.

    Returns:
        FeedbackMessage. The resulting FeedbackMessage domain object.
    """
    return feedback_domain.FeedbackMessage(
        message_model.id, message_model.thread_id, message_model.message_id,
        message_model.author_id, message_model.updated_status,
        message_model.updated_subject, message_model.text,
        message_model.created_on, message_model.last_updated,
        message_model.received_via_email)


def get_messages(exploration_id, thread_id):
    """Fetches all messages of the given thread indexed by
        [exploration_id].[thread_id].

    Args:
        exploration_id: str.
        thread_id: str.

    Returns:
        list of FeedbackMessage. Contains all the messages in the thread.
    """
    return [
        _get_message_from_model(m)
        for m in feedback_models.FeedbackMessageModel.get_messages(
            exploration_id, thread_id)]


def get_message(exploration_id, thread_id, message_id):
    """Fetches the message indexed by [exploration_id].[thread_id].[message_id].

    Args:
        exploration_id: str.
        thread_id: str.
        message_id: int.

    Returns:
        FeedbackMessage. The fetched message.
    """
    return _get_message_from_model(
        feedback_models.FeedbackMessageModel.get(
            exploration_id, thread_id, message_id))


def get_next_page_of_all_feedback_messages(
        page_size=feconf.FEEDBACK_TAB_PAGE_SIZE, urlsafe_start_cursor=None):
    """Fetches a single page from the list of all feedback messages that have
    been posted to any exploration on the site.

    Args:
        page_size: int. The number of feedback messages to display per page.
            Defaults to feconf.FEEDBACK_TAB_PAGE_SIZE.
        urlsafe_start_cursor: str or None. The cursor which represents the
            current position to begin the fetch from. If None, the fetch is
            started from the beginning of the list of all messages.

    Returns:
        tuple of (messages, new_urlsafe_start_cursor, more), where
            messages: list of FeedbackMessage. Contains all the messages we
                want.
            new_urlsafe_start_cursor: str. The new cursor.
            more: bool. Whether there are more messages available to fetch after
                this batch.
    """
    results, new_urlsafe_start_cursor, more = (
        feedback_models.FeedbackMessageModel.get_all_messages(
            page_size, urlsafe_start_cursor))

    result_messages = [_get_message_from_model(m) for m in results]
    return (result_messages, new_urlsafe_start_cursor, more)

def get_thread_analytics_multi(exploration_ids):
    """Fetches all FeedbackAnalytics, for all the given exploration ids.

    A FeedbackAnalytics contains the exploration id the analytics
    belongs to, how many open threads exist for the exploration,
    how many total threads exist for the exploration.

    Args:
        exploration_ids: list of str. A list of exploration ids.

    Returns:
        list of FeedbackAnalytics. It's in the the same order as the input
        list. If the exploration id is invalid, the number of threads in the
        corresponding FeedbackAnalytics object will be zero.
    """
    return feedback_jobs_continuous.FeedbackAnalyticsAggregator.get_thread_analytics_multi( # pylint: disable=line-too-long
        exploration_ids)


def get_thread_analytics(exploration_id):
    """Fetches the FeedbackAnalytics for the given exploration id.

    Args:
        exploration_id: str.

    Returns:
        list of FeedbackAnalytics.
    """
    return feedback_jobs_continuous.FeedbackAnalyticsAggregator.get_thread_analytics( # pylint: disable=line-too-long
        exploration_id)


def get_total_open_threads(feedback_thread_analytics):
    """Gets the count of all open threads for the given FeedbackThreadAnalytics
    domain object.

    Args:
        feedback_thread_analytics: FeedbackThreadAnalytics.

    Returns:
        int. The count of all open threads for the given FeedbackThreadAnalytics
        domain object.
    """
    return sum(
        feedback.num_open_threads for feedback in feedback_thread_analytics)


def create_suggestion(exploration_id, author_id, exploration_version,
                      state_name, description, suggestion_content):
    """Creates a new SuggestionModel and the corresponding FeedbackThreadModel
    domain object.

    Args:
        exploration_id: str. The exploration id the suggestion belongs to.
        author_id: str. ID of the user who submitted the suggestion.
        exploration_version: int. The exploration version for
            which the suggestion was made.
        state_name: str or None. The state name for the thread. If None,
            this indicates that the thread pertains to the exploration as a
            whole.
        description: str. Learner-provided description of suggestion changes.
        suggestion_content: dict. Only contains two keys, "type" and "value".
            For historical reasons, the value of "type" is always "text" while
            the value of "value" is the actual content of the suggestion.
    """
    thread_id = _create_models_for_thread_and_first_message(
        exploration_id, state_name, author_id, description,
        DEFAULT_SUGGESTION_THREAD_INITIAL_MESSAGE, True)
    feedback_models.SuggestionModel.create(
        exploration_id, thread_id, author_id, exploration_version, state_name,
        description, suggestion_content)

    full_thread_id = (
        feedback_models.FeedbackThreadModel.generate_full_thread_id(
            exploration_id, thread_id))
    subscription_services.subscribe_to_thread(author_id, full_thread_id)
    _enqueue_suggestion_email_task(exploration_id, thread_id)


def _get_suggestion_from_model(suggestion_model):
    """Converts the given SuggestionModel to a Suggestion object.

    Args:
        suggestion_model: SuggestionModel.

    Returns:
        Suggestion. The corresponding Suggestion domain object.
    """
    return feedback_domain.Suggestion(
        suggestion_model.id, suggestion_model.author_id,
        suggestion_model.exploration_id, suggestion_model.exploration_version,
        suggestion_model.state_name, suggestion_model.description,
        suggestion_model.get_suggestion_html())


def get_suggestion(exploration_id, thread_id):
    """Fetches the Suggestion for the given thread.

    Args:
        exploration_id: str. The exploration id of the given thread.
        thread_id: str. The thread id of the given thread.

    Returns:
        Suggestion, or None if there's no associated suggestion.
    """
    model = feedback_models.SuggestionModel.get_by_exploration_and_thread_id(
        exploration_id, thread_id)
    return _get_suggestion_from_model(model) if model else None


def _get_thread_from_model(thread_model):
    """Converts the given FeedbackThreadModel to a FeedbackThread object.

    Args:
        thread_model: FeedbackThreadModel.

    Returns:
        FeedbackThread. The corresponding FeedbackThread domain object.
    """
    return feedback_domain.FeedbackThread(
        thread_model.id, thread_model.exploration_id, thread_model.state_name,
        thread_model.original_author_id, thread_model.status,
        thread_model.subject, thread_model.summary, thread_model.has_suggestion,
        thread_model.message_count, thread_model.created_on,
        thread_model.last_updated)


def get_thread_summaries(user_id, full_thread_ids):
    """Returns a list of summaries corresponding to each of the threads given.
<<<<<<< HEAD
=======
    It also returns the number of threads that are currently not read by the
    user.
>>>>>>> b663fa4b

    Args:
        user_id: str. The id of the user.
        full_thread_ids: str. The complete ids of the threads for which we have
            to fetch the summaries.

    Returns:
        list(dict). A list of dictionaries containing the summaries of the
            threads given to it. Each dict has the following keys:
            - 'status': str. The status of the thread.
            - 'original_author_id': str. The id of the original author of the
                thread.
            - 'last_updated': datetime.datetime. When was the thread last
                updated.
            - 'last_message_text': str. The text of the last message.
<<<<<<< HEAD
            - 'total_no_of_messages': int. The total number of messages in the
=======
            - 'total_message_count': int. The total number of messages in the
>>>>>>> b663fa4b
                thread.
            - 'last_message_read': boolean. Whether the last message is read by
                the user.
            - 'second_last_message_read': boolean. Whether the second last
                message is read by the user,
            - 'author_last_message': str. The name of the author of the last
                message.
            - 'author_second_last_message': str. The name of the author of the
                second last message.
            - 'exploration_title': str. The title of the exploration to which
                exploration belongs.
<<<<<<< HEAD
=======
        int. The number of threads not read by the user.
>>>>>>> b663fa4b
    """
    exploration_ids, thread_ids = (
        feedback_models.FeedbackThreadModel.get_exploration_and_thread_ids(
            full_thread_ids))

    thread_model_ids = (
        [feedback_models.FeedbackThreadModel.generate_full_thread_id(
            exploration_id, thread_id)
         for exploration_id, thread_id in zip(exploration_ids, thread_ids)])

    feedback_thread_user_model_ids = (
        [feedback_models.FeedbackThreadUserModel.generate_full_id(
            user_id, exploration_id, thread_id)
         for exploration_id, thread_id in zip(exploration_ids, thread_ids)])

    multiple_models = (
        datastore_services.fetch_multiple_entities_by_ids_and_models(
            [
                ('FeedbackThreadModel', thread_model_ids),
                ('FeedbackThreadUserModel', feedback_thread_user_model_ids),
                ('ExplorationModel', exploration_ids),
            ]))

    thread_models = multiple_models[0]
    feedback_thread_user_models = multiple_models[1]
    explorations = multiple_models[2]

    threads = [_get_thread_from_model(thread_model)
               for thread_model in thread_models]

    last_two_messages_ids = []
    for thread in threads:
        last_two_messages_ids += thread.get_last_two_message_ids()

    messages = feedback_models.FeedbackMessageModel.get_multi(
        last_two_messages_ids)

    last_two_messages = [messages[i:i + 2] for i in range(0, len(messages), 2)]

    thread_summaries = []
<<<<<<< HEAD
=======
    number_of_unread_threads = 0
>>>>>>> b663fa4b
    for index, thread in enumerate(threads):
        last_message_read = (
            last_two_messages[index][0].message_id
            in feedback_thread_user_models[index].message_ids_read_by_user)
<<<<<<< HEAD
        author_last_message = last_two_messages[index][0].author_id
=======
        author_last_message = user_services.get_username(
            last_two_messages[index][0].author_id)
>>>>>>> b663fa4b

        second_last_message_read = None
        author_second_last_message = None

        does_second_message_exist = (last_two_messages[index][1] is not None)
        if does_second_message_exist:
            second_last_message_read = (
                last_two_messages[index][1].message_id
                in feedback_thread_user_models[index].message_ids_read_by_user)
<<<<<<< HEAD
            author_second_last_message = last_two_messages[index][1].author_id

        if thread.message_count:
            total_no_of_messages = thread.message_count
        # TODO(Arunabh): Remove else clause after each thread has a message
        # count.
        else:
            total_no_of_messages = (
=======
            author_second_last_message = user_services.get_username(
                last_two_messages[index][1].author_id)
        if not last_message_read:
            number_of_unread_threads += 1

        if thread.message_count:
            total_message_count = thread.message_count
        # TODO(Arunabh): Remove else clause after each thread has a message
        # count.
        else:
            total_message_count = (
>>>>>>> b663fa4b
                feedback_models.FeedbackMessageModel.get_message_count(
                    thread.exploration_id, thread.get_thread_id()))

        thread_summary = {
            'status': thread.status,
            'original_author_id': thread.original_author_id,
<<<<<<< HEAD
            'last_updated': thread.last_updated,
            'last_message_text': last_two_messages[index][0].text,
            'total_no_of_messages': total_no_of_messages,
=======
            'last_updated': utils.get_time_in_millisecs(thread.last_updated),
            'last_message_text': last_two_messages[index][0].text,
            'total_message_count': total_message_count,
>>>>>>> b663fa4b
            'last_message_read': last_message_read,
            'second_last_message_read': second_last_message_read,
            'author_last_message': author_last_message,
            'author_second_last_message': author_second_last_message,
<<<<<<< HEAD
            'exploration_title': explorations[index].title
=======
            'exploration_title': explorations[index].title,
            'exploration_id': exploration_ids[index],
            'thread_id': thread_ids[index]
>>>>>>> b663fa4b
        }

        thread_summaries.append(thread_summary)

<<<<<<< HEAD
    return thread_summaries
=======
    return thread_summaries, number_of_unread_threads
>>>>>>> b663fa4b


def get_most_recent_messages(exp_id):
    """Fetch the most recently updated feedback threads for a given exploration,
    and then get the latest feedback message out of each thread.

    Args:
        exp_id: str.

    Returns:
       A list of FeedbackMessage.
    """
    thread_models = (
        feedback_models.FeedbackThreadModel.get_threads(
            exp_id, limit=feconf.OPEN_FEEDBACK_COUNT_DASHBOARD))

    message_models = []
    for thread_model in thread_models:
        message_models.append(
            feedback_models.FeedbackMessageModel.get_most_recent_message(
                exp_id, thread_model.thread_id))

    return [
        _get_message_from_model(message_model)
        for message_model in message_models]


def get_threads(exploration_id):
    """Fetches all the threads for the given exploration id.

    Args:
        exploration_id: str.

    Returns:
        list of FeedbackThread. The corresponding Suggestion domain object.
    """
    thread_models = feedback_models.FeedbackThreadModel.get_threads(
        exploration_id)
    return [_get_thread_from_model(model) for model in thread_models]


def get_thread(exploration_id, thread_id):
    """Fetches the thread for the given exploration id and thread id.

    Args:
        exploration_id: str.
        thread_id: str.

    Returns:
        FeedbackThread. The resulting FeedbackThread domain object.
    """
    model = feedback_models.FeedbackThreadModel.get_by_exp_and_thread_id(
        exploration_id, thread_id)
    return _get_thread_from_model(model)


def get_open_threads(exploration_id, has_suggestion):
    """Fetches all open threads for the given exploration id.

    Args:
        exploration_id: str.
        has_suggestion: bool. If it's True, return a list of all open threads
            that have a suggestion, otherwise return a list of all open threads
            that do not have a suggestion.

    Returns:
        list of FeedbackThread. The resulting FeedbackThread domain objects.
    """

    threads = get_threads(exploration_id)
    open_threads = []
    for thread in threads:
        if (thread.has_suggestion == has_suggestion and
                thread.status == feedback_models.STATUS_CHOICES_OPEN):
            open_threads.append(thread)
    return open_threads


def get_closed_threads(exploration_id, has_suggestion):
    """Fetches all closed threads of the given exploration id.

    Args:
        exploration_id: str.
        has_suggestion: bool. If it's True, return a list of all closed threads
            that have a suggestion, otherwise return a list of all closed
            threads that do not have a suggestion.

    Returns:
        list of FeedbackThread. The resulting FeedbackThread domain objects.
    """
    threads = get_threads(exploration_id)
    closed_threads = []
    for thread in threads:
        if (thread.has_suggestion == has_suggestion and
                thread.status != feedback_models.STATUS_CHOICES_OPEN):
            closed_threads.append(thread)
    return closed_threads


def get_all_threads(exploration_id, has_suggestion):
    """Fetches all threads (regardless of their status) that correspond to the
    given exploration id.

    Args:
        exploration_id: str.
        has_suggestion: bool. If it's True, return a list of all threads
            that have a suggestion, otherwise return a list of all threads
            that do not have a suggestion.

    Returns:
        list of FeedbackThread. The resulting FeedbackThread domain objects.
    """
    threads = get_threads(exploration_id)
    all_threads = []
    for thread in threads:
        if thread.has_suggestion == has_suggestion:
            all_threads.append(thread)
    return all_threads


def get_all_thread_participants(exploration_id, thread_id):
    """Fetches all participants of the given thread.

    Args:
        exploration_id: str.
        thread_id: str.

    Returns:
        set(str). A set containing all author_ids of participants in the thread.
    """
    return set([m.author_id for m in get_messages(exploration_id, thread_id)
                if user_services.is_user_registered(m.author_id)])


def enqueue_feedback_message_batch_email_task(user_id):
    """Adds a 'send feedback email' (batch) task into the task queue.

    Args:
        user_id: str. The user to be notified.
    """
    taskqueue_services.enqueue_task(
        feconf.TASK_URL_FEEDBACK_MESSAGE_EMAILS, {'user_id': user_id},
        feconf.DEFAULT_FEEDBACK_MESSAGE_EMAIL_COUNTDOWN_SECS)


def enqueue_feedback_message_instant_email_task(user_id, reference):
    """Adds a 'send feedback email' (instant) task into the task queue.

    Args:
        user_id: str. The user to be notified.
        reference: FeedbackMessageReference. A reference that contains
            the data needed to identify the feedback message.
    """

    payload = {
        'user_id': user_id,
        'reference_dict': reference.to_dict()
    }
    taskqueue_services.enqueue_task(
        feconf.TASK_URL_INSTANT_FEEDBACK_EMAILS, payload, 0)


def _enqueue_feedback_thread_status_change_email_task(
        user_id, reference, old_status, new_status):
    """Adds a task for sending email when a feedback thread status is changed.

    Args:
        user_id: str. The user to be notified.
        reference: FeedbackMessageReference.
        old_status: str, one of STATUS_CHOICES.
        new_status: str, one of STATUS_CHOICES.
    """

    payload = {
        'user_id': user_id,
        'reference_dict': reference.to_dict(),
        'old_status': old_status,
        'new_status': new_status
    }
    taskqueue_services.enqueue_task(
        feconf.TASK_URL_FEEDBACK_STATUS_EMAILS, payload, 0)


def _enqueue_suggestion_email_task(exploration_id, thread_id):
    """Adds a 'send suggestion email' task into the task queue.

    Args:
        exploration_id: str.
        thread_id: str.
    """

    payload = {
        'exploration_id': exploration_id,
        'thread_id': thread_id
    }
    # Suggestion emails are sent immediately.
    taskqueue_services.enqueue_task(
        feconf.TASK_URL_SUGGESTION_EMAILS, payload, 0)


def get_feedback_message_references(user_id):
    """Fetches all FeedbackMessageReference objects written by the given user。

    Args:
        user_id: str. If the user id is invalid or there is no message for this
            user, return an empty list.

    Returns:
        list of FeedbackMessageReference. The resulting FeedbackMessageReference
        domain objects.
    """
    model = feedback_models.UnsentFeedbackEmailModel.get(user_id, strict=False)

    if model is None:
        # Model may not exist if user has already attended to feedback.
        return []

    return [feedback_domain.FeedbackMessageReference(
        reference['exploration_id'], reference['thread_id'],
        reference['message_id']
    ) for reference in model.feedback_message_references]


def _add_feedback_message_reference(user_id, reference):
    """Adds a new message to the feedback message buffer that is used to
    generate the next notification email to the given user.

    Args:
        user_id: str. If there's an UnsentFeedbackEmailModel for the given
            user, update the instance with given reference, otherwise
            create a new instance
        reference: FeedbackMessageReference. The new message reference to
            add to the buffer.
    """
    model = feedback_models.UnsentFeedbackEmailModel.get(user_id, strict=False)
    if model is not None:
        model.feedback_message_references.append(reference.to_dict())
        model.put()
    else:
        model = feedback_models.UnsentFeedbackEmailModel(
            id=user_id,
            feedback_message_references=[reference.to_dict()])
        model.put()
        enqueue_feedback_message_batch_email_task(user_id)


def update_feedback_email_retries(user_id):
    """If sufficient time has passed, increment the number of retries for
    the corresponding user's UnsentEmailFeedbackModel.

    Args:
        user_id: str.
    """
    model = feedback_models.UnsentFeedbackEmailModel.get(user_id)
    time_since_buffered = (
        (datetime.datetime.utcnow() - model.created_on).seconds)

    if (time_since_buffered >
            feconf.DEFAULT_FEEDBACK_MESSAGE_EMAIL_COUNTDOWN_SECS):
        model.retries += 1
        model.put()


def pop_feedback_message_references(user_id, num_references_to_pop):
    """Pops feedback message references of the given user
    which have been processed already.

    Args:
        user_id: str.
        num_references_to_pop: int. Number of feedback message references
            that have been processed already.
    """
    model = feedback_models.UnsentFeedbackEmailModel.get(user_id)

    if num_references_to_pop == len(model.feedback_message_references):
        model.delete()
    else:
        message_references = (
            model.feedback_message_references[num_references_to_pop:])
        model.delete()
        # We delete and recreate the model in order to re-initialize its
        # 'created_on' property and reset the retries count to 0.
        # If we don't do this, then the retries count will be incorrect.
        model = feedback_models.UnsentFeedbackEmailModel(
            id=user_id,
            feedback_message_references=message_references)
        model.put()
        enqueue_feedback_message_batch_email_task(user_id)


def clear_feedback_message_references(user_id, exploration_id, thread_id):
    """Removes feedback message references associated with a feedback thread.

    Args:
        user_id: str. The user who created this reference.
        exploration_id: str.
        thread_id: str.
    """
    model = feedback_models.UnsentFeedbackEmailModel.get(user_id, strict=False)
    if model is None:
        # Model exists only if user has received feedback on exploration.
        return

    updated_references = []
    for reference in model.feedback_message_references:
        if (reference['exploration_id'] != exploration_id or
                reference['thread_id'] != thread_id):
            updated_references.append(reference)

    if not updated_references:
        # Note that any tasks remaining in the email queue will still be
        # processed, but if the model for the given user does not exist,
        # no email will be sent.

        # Note that, since the task in the queue is not deleted, the following
        # scenario may occur: If creator attends to arrived feedback bedore
        # email is sent then model will be deleted but task will still execute
        # after its countdown. Arrival of new feedback (before task is executed)
        # will create new model and task. But actual email will be sent by first
        # task. It means that email may be sent just after a few minutes of
        # feedback's arrival.

        # In PR #2261, we decided to leave things as they are for now, since it
        # looks like the obvious solution of keying tasks by user id doesn't
        # work (see #2258). However, this may be worth addressing in the future.
        model.delete()
    else:
        model.feedback_message_references = updated_references
        model.put()


def _get_all_recipient_ids(exploration_id, thread_id, author_id):
    """Fetches all authors of the exploration excluding the given author and
    all the other recipients.

    Args:
        exploration_id: str.
        thread_id: str.
        author_id: str. One author of the given exploration_id.

    Returns:
         tuple of (batch_recipients, other_recipients)
            batch_recipients: set(str). The user_ids of the authors excluding
                the given author.
            other_recipients: set(str). The user_ids of the other participants
                in this thread, excluding owners of the exploration and the
                given author.
    """
    exploration_rights = rights_manager.get_exploration_rights(exploration_id)

    owner_ids = set(exploration_rights.owner_ids)
    participant_ids = get_all_thread_participants(exploration_id, thread_id)
    sender_id = set([author_id])

    batch_recipient_ids = owner_ids - sender_id
    other_recipient_ids = participant_ids - batch_recipient_ids - sender_id

    return (batch_recipient_ids, other_recipient_ids)


def _send_batch_emails(
        recipient_list, feedback_message_reference, exploration_id,
        has_suggestion):
    """Adds the given FeedbackMessageReference to each of the
    recipient's email buffers. The collected messages will be
    sent out as a batch after a short delay.

    Args:
        recipient_list: list of str. A list of user_ids of all recipients
            of the email.
        feedback_message_reference: FeedbackMessageReference.
            The reference to add to each email buffer.
        exploration_id: str. ID of exploration that received new message.
        has_suggestion: bool. Whether this thread has a related
            learner suggestion.
    """
    can_users_receive_email = (
        email_manager.can_users_receive_thread_email(
            recipient_list, exploration_id, has_suggestion))
    for index, recipient_id in enumerate(recipient_list):
        if can_users_receive_email[index]:
            transaction_services.run_in_transaction(
                _add_feedback_message_reference, recipient_id,
                feedback_message_reference)


def _send_instant_emails(
        recipient_list, feedback_message_reference, exploration_id,
        has_suggestion):
    """Adds the given FeedbackMessageReference to each of the
    recipient's email buffers. The collected messages will be
    sent out immediately.

    Args:
        recipient_list: list of str. A list of user_ids of all
            recipients of the email.
        feedback_message_reference: FeedbackMessageReference.
        exploration_id: str. ID of exploration that received new message.
        has_suggestion: bool. Whether this thread has a related
            learner suggestion.
    """
    can_users_receive_email = (
        email_manager.can_users_receive_thread_email(
            recipient_list, exploration_id, has_suggestion))
    for index, recipient_id in enumerate(recipient_list):
        if can_users_receive_email[index]:
            transaction_services.run_in_transaction(
                enqueue_feedback_message_instant_email_task, recipient_id,
                feedback_message_reference)


def _send_feedback_thread_status_change_emails(
        recipient_list, feedback_message_reference, old_status, new_status,
        exploration_id, has_suggestion):
    """Notifies the given recipients about the status change.

    Args:
        recipient_list: list of str. A list of recipient ids.
        feedback_message_reference: FeedbackMessageReference
        old_status: str, one of STATUS_CHOICES
        new_status: str, one of STATUS_CHOICES
        exploration_id: str. ID of exploration that received new message.
        has_suggestion: bool. Whether this thread has a related
            learner suggestion.
    """
    can_users_receive_email = (
        email_manager.can_users_receive_thread_email(
            recipient_list, exploration_id, has_suggestion))
    for index, recipient_id in enumerate(recipient_list):
        if can_users_receive_email[index]:
            transaction_services.run_in_transaction(
                _enqueue_feedback_thread_status_change_email_task,
                recipient_id, feedback_message_reference,
                old_status, new_status)


def _ensure_each_recipient_has_reply_to_id(user_ids, exploration_id, thread_id):
    """Ensures that instance of FeedbackEmailReplyToIdModel exists
    for each user in user_ids.

    Args:
        user_ids: list of str. A list of user_ids.
        exploration_id: str. The id of exploration used to obtain
            FeedbackEmailReplyToIdModel for given user.
        thread_id: str. The id of thread used to obtain
            FeedbackEmailReplyToIdModel for given user.
    """
    feedback_email_id_models = (
        email_models.FeedbackEmailReplyToIdModel.get_multi_by_user_ids(
            user_ids, exploration_id, thread_id))

    # Users are added to thread incrementally. Therefore at a time there can be
    # at most one user who does not have FeedbackEmailReplyToIdModel instance.
    for user_id in user_ids:
        if feedback_email_id_models[user_id] is None:
            new_model = email_models.FeedbackEmailReplyToIdModel.create(
                user_id, exploration_id, thread_id)
            new_model.put()


def _add_message_to_email_buffer(
        author_id, exploration_id, thread_id, message_id, message_length,
        old_status, new_status):
    """Sends the given message to the recipients of the given thread.

    Sends the given message to the recipients of the given thread. If
    status has changed, notify the recipients as well.

    Args:
        author_id: str. ID of author of message.
        exploration_id: str. ID of exploration that received new message.
        thread_id: str. ID of thread that received new message.
        message_id: int. ID of new message.
        message_length: int. Length of the feedback message to be sent.
        old_status: str, one of STATUS_CHOICES. Value of old thread status.
        new_status: str, one of STATUS_CHOICES. Value of new thread status.
    """
    thread = (
        feedback_models.FeedbackThreadModel.get_by_exp_and_thread_id(
            exploration_id, thread_id))
    has_suggestion = thread.has_suggestion

    feedback_message_reference = feedback_domain.FeedbackMessageReference(
        exploration_id, thread_id, message_id)
    batch_recipient_ids, other_recipient_ids = (
        _get_all_recipient_ids(exploration_id, thread_id, author_id))

    _ensure_each_recipient_has_reply_to_id(
        other_recipient_ids, exploration_id, thread_id)

    if old_status != new_status:
        # Send email for feedback thread status change.
        _send_feedback_thread_status_change_emails(
            other_recipient_ids, feedback_message_reference,
            old_status, new_status, exploration_id, has_suggestion)

    if message_length > 0:
        # Send feedback message email only if message text is non empty.
        # It can be empty in the case when only status is changed.
        _send_batch_emails(
            batch_recipient_ids, feedback_message_reference,
            exploration_id, has_suggestion)
        _send_instant_emails(
            other_recipient_ids, feedback_message_reference,
            exploration_id, has_suggestion)<|MERGE_RESOLUTION|>--- conflicted
+++ resolved
@@ -428,11 +428,8 @@
 
 def get_thread_summaries(user_id, full_thread_ids):
     """Returns a list of summaries corresponding to each of the threads given.
-<<<<<<< HEAD
-=======
     It also returns the number of threads that are currently not read by the
     user.
->>>>>>> b663fa4b
 
     Args:
         user_id: str. The id of the user.
@@ -448,11 +445,7 @@
             - 'last_updated': datetime.datetime. When was the thread last
                 updated.
             - 'last_message_text': str. The text of the last message.
-<<<<<<< HEAD
-            - 'total_no_of_messages': int. The total number of messages in the
-=======
             - 'total_message_count': int. The total number of messages in the
->>>>>>> b663fa4b
                 thread.
             - 'last_message_read': boolean. Whether the last message is read by
                 the user.
@@ -464,10 +457,7 @@
                 second last message.
             - 'exploration_title': str. The title of the exploration to which
                 exploration belongs.
-<<<<<<< HEAD
-=======
         int. The number of threads not read by the user.
->>>>>>> b663fa4b
     """
     exploration_ids, thread_ids = (
         feedback_models.FeedbackThreadModel.get_exploration_and_thread_ids(
@@ -508,20 +498,13 @@
     last_two_messages = [messages[i:i + 2] for i in range(0, len(messages), 2)]
 
     thread_summaries = []
-<<<<<<< HEAD
-=======
     number_of_unread_threads = 0
->>>>>>> b663fa4b
     for index, thread in enumerate(threads):
         last_message_read = (
             last_two_messages[index][0].message_id
             in feedback_thread_user_models[index].message_ids_read_by_user)
-<<<<<<< HEAD
-        author_last_message = last_two_messages[index][0].author_id
-=======
         author_last_message = user_services.get_username(
             last_two_messages[index][0].author_id)
->>>>>>> b663fa4b
 
         second_last_message_read = None
         author_second_last_message = None
@@ -531,16 +514,6 @@
             second_last_message_read = (
                 last_two_messages[index][1].message_id
                 in feedback_thread_user_models[index].message_ids_read_by_user)
-<<<<<<< HEAD
-            author_second_last_message = last_two_messages[index][1].author_id
-
-        if thread.message_count:
-            total_no_of_messages = thread.message_count
-        # TODO(Arunabh): Remove else clause after each thread has a message
-        # count.
-        else:
-            total_no_of_messages = (
-=======
             author_second_last_message = user_services.get_username(
                 last_two_messages[index][1].author_id)
         if not last_message_read:
@@ -552,42 +525,27 @@
         # count.
         else:
             total_message_count = (
->>>>>>> b663fa4b
                 feedback_models.FeedbackMessageModel.get_message_count(
                     thread.exploration_id, thread.get_thread_id()))
 
         thread_summary = {
             'status': thread.status,
             'original_author_id': thread.original_author_id,
-<<<<<<< HEAD
-            'last_updated': thread.last_updated,
-            'last_message_text': last_two_messages[index][0].text,
-            'total_no_of_messages': total_no_of_messages,
-=======
             'last_updated': utils.get_time_in_millisecs(thread.last_updated),
             'last_message_text': last_two_messages[index][0].text,
             'total_message_count': total_message_count,
->>>>>>> b663fa4b
             'last_message_read': last_message_read,
             'second_last_message_read': second_last_message_read,
             'author_last_message': author_last_message,
             'author_second_last_message': author_second_last_message,
-<<<<<<< HEAD
-            'exploration_title': explorations[index].title
-=======
             'exploration_title': explorations[index].title,
             'exploration_id': exploration_ids[index],
             'thread_id': thread_ids[index]
->>>>>>> b663fa4b
         }
 
         thread_summaries.append(thread_summary)
 
-<<<<<<< HEAD
-    return thread_summaries
-=======
     return thread_summaries, number_of_unread_threads
->>>>>>> b663fa4b
 
 
 def get_most_recent_messages(exp_id):
