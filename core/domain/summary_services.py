--- conflicted
+++ resolved
@@ -266,14 +266,9 @@
                 rights_manager.ACTIVITY_STATUS_PRIVATE):
             if editor_user_id is None:
                 continue
-<<<<<<< HEAD
+
             if not rights_manager.check_can_edit_activity(
                     editor_user_id, editor_user_actions, exploration_rights):
-=======
-            if not rights_manager.Actor(editor_user_id).can_edit(
-                    constants.ACTIVITY_TYPE_EXPLORATION,
-                    exploration_summary.id):
->>>>>>> 0ea0c858
                 continue
 
         filtered_exploration_summaries.append(exploration_summary)
@@ -341,14 +336,8 @@
                 rights_manager.ACTIVITY_STATUS_PRIVATE):
             if editor_user_id is None:
                 continue
-<<<<<<< HEAD
             if not rights_manager.check_can_edit_activity(
                     editor_user_id, editor_actions, exploration_rights):
-=======
-            if not rights_manager.Actor(editor_user_id).can_edit(
-                    constants.ACTIVITY_TYPE_EXPLORATION,
-                    exploration_summary.id):
->>>>>>> 0ea0c858
                 continue
 
         filtered_exploration_summaries.append(exploration_summary)
