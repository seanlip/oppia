--- conflicted
+++ resolved
@@ -394,8 +394,8 @@
         key=lambda exp_summary: lower_bound_wilson_scores[exp_summary.id],
         reverse=True)[:NUMBER_OF_TOP_RATED_EXPLORATIONS]
 
-<<<<<<< HEAD
-    return _get_displayable_exp_summary_dicts(sorted_exp_summaries)
+    return _get_displayable_exp_summary_dicts(
+        sorted_exp_summaries, include_contributors=False)
 
 
 def get_recently_published_exploration_summary_dicts():
@@ -412,7 +412,4 @@
                            reverse=True)
 
     return _get_displayable_exp_summary_dicts(summary_dicts)
-=======
-    return _get_displayable_exp_summary_dicts(
-        sorted_exp_summaries, include_contributors=False)
->>>>>>> 63c7888b
+    