# coding: utf-8
#
# Copyright 2014 The Oppia Authors. All Rights Reserved.
#
# Licensed under the Apache License, Version 2.0 (the "License");
# you may not use this file except in compliance with the License.
# You may obtain a copy of the License at
#
#      http://www.apache.org/licenses/LICENSE-2.0
#
# Unless required by applicable law or agreed to in writing, software
# distributed under the License is distributed on an "AS-IS" BASIS,
# WITHOUT WARRANTIES OR CONDITIONS OF ANY KIND, either express or implied.
# See the License for the specific language governing permissions and
# limitations under the License.

"""Commands that can be used to operate on exploration summaries."""

from core.domain import collection_services
from core.domain import exp_services
from core.domain import rights_manager
from core.domain import stats_jobs_continuous
from core.domain import user_services
import utils

<<<<<<< HEAD

_GALLERY_CATEGORY_GROUPINGS = [{
    'header': 'Computation & Programming',
    'search_categories': ['Computing', 'Programming'],
}, {
=======
_LIBRARY_INDEX_GROUPS = [{
>>>>>>> 07982c1c
    'header': 'Mathematics & Statistics',
    'search_categories': [
        'Mathematics', 'Algebra', 'Arithmetic', 'Calculus', 'Combinatorics',
        'Geometry', 'Graph Theory', 'Logic', 'Probability', 'Statistics',
        'Trigonometry',
    ],
}, {
    'header': 'Computing',
    'search_categories': ['Algorithms', 'Computing', 'Programming'],
}, {
    'header': 'Science',
    'search_categories': [
        'Astronomy', 'Biology', 'Chemistry', 'Engineering', 'Environment',
        'Medicine', 'Physics',
    ],
}, {
    'header': 'Humanities',
    'search_categories': [
        'Architecture', 'Art', 'Music', 'Philosophy', 'Poetry'
    ],
}, {
    'header': 'Languages',
    'search_categories': ['Languages', 'Reading', 'English', 'Latin'],
}, {
    'header': 'Social Science',
    'search_categories': [
        'Business', 'Economics', 'Geography', 'Government', 'History', 'Law'],
}]


def get_human_readable_contributors_summary(contributors_summary):
    contributor_ids = contributors_summary.keys()
    contributor_usernames = user_services.get_human_readable_user_ids(
        contributor_ids)
    contributor_profile_pictures = (
        user_services.get_profile_pictures_by_user_ids(contributor_ids))
    return {
        contributor_usernames[ind]: {
            'num_commits': contributors_summary[contributor_ids[ind]],
            'profile_picture_data_url': contributor_profile_pictures[
                contributor_ids[ind]]
        }
        for ind in xrange(len(contributor_ids))
    }


def get_learner_collection_dict_by_id(
        collection_id, user_id, strict=True, allow_invalid_explorations=False,
        version=None):
    """Creates and returns a dictionary representation of a collection given by
    the provided collection ID. This dictionary contains extra information
    along with the dict returned by collection_domain.Collection.to_dict()
    which includes useful data for the collection learner view. The information
    includes progress in the collection, information about explorations
    referenced within the collection, and a slightly nicer data structure for
    frontend work.
    This raises a ValidationError if the collection retrieved using the given ID
    references non-existent explorations.
    which includes useful data for the collection learner view.
    """
    collection = collection_services.get_collection_by_id(
        collection_id, strict=strict, version=version)

    exp_ids = collection.exploration_ids
    exp_summary_dicts = (get_displayable_exp_summary_dicts_matching_ids(
        exp_ids, editor_user_id=user_id))
    exp_summaries_dict_map = {
        exp_summary_dict['id']: exp_summary_dict
        for exp_summary_dict in exp_summary_dicts
    }

    # TODO(bhenning): Users should not be recommended explorations they have
    # completed outside the context of a collection (see #1461).
    next_exploration_ids = None
    completed_exp_ids = None
    if user_id:
        completed_exp_ids = collection_services.get_valid_completed_exploration_ids( # pylint: disable=line-too-long
            user_id, collection_id, collection)
        next_exploration_ids = collection.get_next_exploration_ids(
            completed_exp_ids)
    else:
        # If the user is not logged in or they have not completed any of
        # the explorations yet within the context of this collection,
        # recommend the initial explorations.
        next_exploration_ids = collection.init_exploration_ids
        completed_exp_ids = []

    collection_dict = collection.to_dict()
    collection_dict['skills'] = collection.skills
    collection_dict['playthrough_dict'] = {
        'next_exploration_ids': next_exploration_ids,
        'completed_exploration_ids': completed_exp_ids
    }
    collection_dict['version'] = collection.version
    collection_is_public = rights_manager.is_collection_public(collection_id)

    # Insert an 'exploration' dict into each collection node, where the
    # dict includes meta information about the exploration (ID and title).
    for collection_node in collection_dict['nodes']:
        exploration_id = collection_node['exploration_id']
        summary_dict = exp_summaries_dict_map.get(exploration_id)
        if not allow_invalid_explorations:
            if not summary_dict:
                raise utils.ValidationError(
                    'Expected collection to only reference valid '
                    'explorations, but found an exploration with ID: %s (was '
                    'the exploration deleted or is it a private exploration '
                    'that you do not have edit access to?)'
                    % exploration_id)
            if collection_is_public and rights_manager.is_exploration_private(
                    exploration_id):
                raise utils.ValidationError(
                    'Cannot reference a private exploration within a public '
                    'collection, exploration ID: %s' % exploration_id)

        if summary_dict:
            collection_node['exploration_summary'] = summary_dict
        else:
            collection_node['exploration_summary'] = None

    return collection_dict


def get_displayable_col_summary_dicts_matching_ids(col_ids):
    """Returns a list with all collection summary objects that can be
    displayed on the gallery page as collection summary tiles.
    """
    col_summaries_to_display = []
    col_summaries = collection_services.get_collection_summaries_matching_ids(
        col_ids)
    for col_summary in col_summaries:
        if col_summary and col_summary.status != (
                rights_manager.ACTIVITY_STATUS_PRIVATE):
            col_summaries_to_display.append({
                'id': col_summary.id,
                'title': col_summary.title,
                'category': col_summary.category,
                'activity_type': rights_manager.ACTIVITY_TYPE_COLLECTION,
                'objective': col_summary.objective,
                'num_explorations': len(
                    collection_services.get_collection_by_id(
                        col_summary.id).nodes),
                'last_updated_msec': utils.get_time_in_millisecs(
                    col_summary.collection_model_last_updated),
                'thumbnail_icon_url': utils.get_thumbnail_icon_url_for_category(
                    col_summary.category),
                'thumbnail_bg_color': utils.get_hex_color_for_category(
                    col_summary.category)})
    return col_summaries_to_display


def get_displayable_exp_summary_dicts_matching_ids(
        exploration_ids, editor_user_id=None):
    """Given a list of exploration ids, optionally filters the list for
    explorations that are currently non-private and not deleted, and returns a
    list of dicts of the corresponding exploration summaries. This function can
    also filter based on a user ID who has edit access to the corresponding
    exploration, where the editor ID is for private explorations. Please use
    this function when needing summary information to display on exploration
    summary tiles in the frontend.
    """
    exploration_summaries = (
        exp_services.get_exploration_summaries_matching_ids(exploration_ids))

    filtered_exploration_summaries = []
    for exploration_summary in exploration_summaries:
        if exploration_summary is None:
            continue
        if exploration_summary.status == (
                rights_manager.ACTIVITY_STATUS_PRIVATE):
            if editor_user_id is None:
                continue
            if not rights_manager.Actor(editor_user_id).can_edit(
                    rights_manager.ACTIVITY_TYPE_EXPLORATION,
                    exploration_summary.id):
                continue

        filtered_exploration_summaries.append(exploration_summary)

    return _get_displayable_exp_summary_dicts(filtered_exploration_summaries)


def _get_displayable_exp_summary_dicts(exploration_summaries):
    """Given a list of exploration summary domain objects, returns a list,
    with the same number of elements, of the corresponding human-readable
    exploration summary dicts.

    This assumes that all the exploration summary domain objects passed in are
    valid (i.e., none of them are None).
    """
    exploration_ids = [
        exploration_summary.id
        for exploration_summary in exploration_summaries]

    view_counts = (
        stats_jobs_continuous.StatisticsAggregator.get_views_multi(
            exploration_ids))
    displayable_exp_summaries = []

    for ind, exploration_summary in enumerate(exploration_summaries):
        if not exploration_summary:
            continue

        displayable_exp_summaries.append({
            'id': exploration_summary.id,
            'title': exploration_summary.title,
            'activity_type': rights_manager.ACTIVITY_TYPE_EXPLORATION,
            'category': exploration_summary.category,
            'objective': exploration_summary.objective,
            'language_code': exploration_summary.language_code,
            'last_updated_msec': utils.get_time_in_millisecs(
                exploration_summary.exploration_model_last_updated
            ),
            'status': exploration_summary.status,
            'ratings': exploration_summary.ratings,
            'community_owned': exploration_summary.community_owned,
            'human_readable_contributors_summary':
                get_human_readable_contributors_summary(
                    exploration_summary.contributors_summary),
            'tags': exploration_summary.tags,
            'thumbnail_icon_url': utils.get_thumbnail_icon_url_for_category(
                exploration_summary.category),
            'thumbnail_bg_color': utils.get_hex_color_for_category(
                exploration_summary.category),
            'num_views': view_counts[ind],
        })

    return displayable_exp_summaries


<<<<<<< HEAD
def update_collection_dict(
        collection_id, collection_dict, user_id,
        allow_invalid_explorations=False):
    collection_is_public = rights_manager.is_collection_public(
        collection_id)

    # Insert an 'exploration' dict into each collection node, where the
    # dict includes meta information about the exploration (ID and title).
    for collection_node in collection_dict['nodes']:
        exploration_id = collection_node['exploration_id']
        exploration_is_private = rights_manager.is_exploration_private(
            exploration_id)
        # Temporary variable to avoid line-too-long lint error
        exploration_ids = []
        exploration_ids.append(exploration_id)
        summary_dicts = get_displayable_exp_summary_dicts_matching_ids(
            exploration_ids, user_id)
        if not allow_invalid_explorations:
            if not summary_dicts:
                raise utils.ValidationError(
                    'Expected collection to only reference valid '
                    'explorations, but found an exploration with ID: %s '
                    '(was the exploration deleted or is it a private '
                    'exploration that you do not have edit access to?)'
                    % exploration_id)
            if collection_is_public and exploration_is_private:
                raise utils.ValidationError(
                    'Cannot reference a private exploration within a '
                    'public collection, exploration ID: %s'
                    % exploration_id)
        if summary_dicts:
            collection_node['exploration_summary'] = summary_dicts[0]
        else:
            collection_node['exploration_summary'] = None


def get_gallery_category_groupings(language_codes):
    """Returns a list of groups in the gallery. Each group has a header and
    a list of dicts representing activity summaries.
=======
def get_library_groups(language_codes):
    """Returns a list of groups for the library index page. Each group has a
    header and a list of dicts representing activity summaries.
>>>>>>> 07982c1c
    """
    language_codes_suffix = ''
    if language_codes:
        language_codes_suffix = ' language_code=("%s")' % (
            '" OR "'.join(language_codes))

    def _generate_query(categories):
        # This assumes that 'categories' is non-empty.
        return 'category=("%s")%s' % (
            '" OR "'.join(categories), language_codes_suffix)

<<<<<<< HEAD
    results = []
    for gallery_group in _GALLERY_CATEGORY_GROUPINGS:
        exp_ids = exp_services.search_explorations(
            _generate_query(gallery_group['search_categories']), 10)[0]
        col_ids = collection_services.search_collections(
            _generate_query(gallery_group['search_categories']), 10)[0]
        summary_dicts = []
        summary_dicts = get_displayable_col_summary_dicts_matching_ids(col_ids)
        summary_dicts += get_displayable_exp_summary_dicts_matching_ids(exp_ids)
=======
    # Collect all exp ids so that the summary details can be retrieved with a
    # single get_multi() call.
    all_exp_ids = []
    header_to_exp_ids = {}
    for group in _LIBRARY_INDEX_GROUPS:
        exp_ids = exp_services.search_explorations(
            _generate_query(group['search_categories']), 8)[0]
        header_to_exp_ids[group['header']] = exp_ids
        all_exp_ids += exp_ids

    all_summaries = [
        summary for summary in
        exp_services.get_exploration_summaries_matching_ids(all_exp_ids)
        if summary is not None]
    all_summary_dicts = {
        summary_dict['id']: summary_dict
        for summary_dict in _get_displayable_exp_summary_dicts(
            all_summaries)
    }

    results = []
    for group in _LIBRARY_INDEX_GROUPS:
        exp_ids_to_display = header_to_exp_ids[group['header']]
        summary_dicts = [
            all_summary_dicts[exp_id] for exp_id in exp_ids_to_display
            if exp_id in all_summary_dicts]
>>>>>>> 07982c1c

        if not summary_dicts:
            continue

        results.append({
            'header': group['header'],
            'categories': group['search_categories'],
            'activity_summary_dicts': summary_dicts,
        })

    return results


def get_featured_exploration_summary_dicts(language_codes):
    """Returns a list of featured explorations with the given language code.

    The return value is sorted in decreasing order of search rank.
    """
    filtered_exp_summaries = [
        exp_summary for exp_summary in
        exp_services.get_featured_exploration_summaries().values()
        if exp_summary.language_code in language_codes]

    search_ranks = {
        exp_summary.id: exp_services.get_search_rank_from_exp_summary(
            exp_summary)
        for exp_summary in filtered_exp_summaries
    }

    sorted_exp_summaries = sorted(
        filtered_exp_summaries,
        key=lambda exp_summary: search_ranks[exp_summary.id],
        reverse=True)

    return _get_displayable_exp_summary_dicts(sorted_exp_summaries)<|MERGE_RESOLUTION|>--- conflicted
+++ resolved
@@ -23,15 +23,7 @@
 from core.domain import user_services
 import utils
 
-<<<<<<< HEAD
-
-_GALLERY_CATEGORY_GROUPINGS = [{
-    'header': 'Computation & Programming',
-    'search_categories': ['Computing', 'Programming'],
-}, {
-=======
 _LIBRARY_INDEX_GROUPS = [{
->>>>>>> 07982c1c
     'header': 'Mathematics & Statistics',
     'search_categories': [
         'Mathematics', 'Algebra', 'Arithmetic', 'Calculus', 'Combinatorics',
@@ -159,28 +151,9 @@
     """Returns a list with all collection summary objects that can be
     displayed on the gallery page as collection summary tiles.
     """
-    col_summaries_to_display = []
     col_summaries = collection_services.get_collection_summaries_matching_ids(
         col_ids)
-    for col_summary in col_summaries:
-        if col_summary and col_summary.status != (
-                rights_manager.ACTIVITY_STATUS_PRIVATE):
-            col_summaries_to_display.append({
-                'id': col_summary.id,
-                'title': col_summary.title,
-                'category': col_summary.category,
-                'activity_type': rights_manager.ACTIVITY_TYPE_COLLECTION,
-                'objective': col_summary.objective,
-                'num_explorations': len(
-                    collection_services.get_collection_by_id(
-                        col_summary.id).nodes),
-                'last_updated_msec': utils.get_time_in_millisecs(
-                    col_summary.collection_model_last_updated),
-                'thumbnail_icon_url': utils.get_thumbnail_icon_url_for_category(
-                    col_summary.category),
-                'thumbnail_bg_color': utils.get_hex_color_for_category(
-                    col_summary.category)})
-    return col_summaries_to_display
+    return _get_displayable_col_summary_dicts(col_summaries)
 
 
 def get_displayable_exp_summary_dicts_matching_ids(
@@ -261,52 +234,33 @@
 
     return displayable_exp_summaries
 
-
-<<<<<<< HEAD
-def update_collection_dict(
-        collection_id, collection_dict, user_id,
-        allow_invalid_explorations=False):
-    collection_is_public = rights_manager.is_collection_public(
-        collection_id)
-
-    # Insert an 'exploration' dict into each collection node, where the
-    # dict includes meta information about the exploration (ID and title).
-    for collection_node in collection_dict['nodes']:
-        exploration_id = collection_node['exploration_id']
-        exploration_is_private = rights_manager.is_exploration_private(
-            exploration_id)
-        # Temporary variable to avoid line-too-long lint error
-        exploration_ids = []
-        exploration_ids.append(exploration_id)
-        summary_dicts = get_displayable_exp_summary_dicts_matching_ids(
-            exploration_ids, user_id)
-        if not allow_invalid_explorations:
-            if not summary_dicts:
-                raise utils.ValidationError(
-                    'Expected collection to only reference valid '
-                    'explorations, but found an exploration with ID: %s '
-                    '(was the exploration deleted or is it a private '
-                    'exploration that you do not have edit access to?)'
-                    % exploration_id)
-            if collection_is_public and exploration_is_private:
-                raise utils.ValidationError(
-                    'Cannot reference a private exploration within a '
-                    'public collection, exploration ID: %s'
-                    % exploration_id)
-        if summary_dicts:
-            collection_node['exploration_summary'] = summary_dicts[0]
-        else:
-            collection_node['exploration_summary'] = None
-
-
-def get_gallery_category_groupings(language_codes):
-    """Returns a list of groups in the gallery. Each group has a header and
-    a list of dicts representing activity summaries.
-=======
+def _get_displayable_col_summary_dicts(col_summaries):
+    col_summaries_to_display = []
+    for col_summary in col_summaries:
+        if col_summary and col_summary.status != (
+                rights_manager.ACTIVITY_STATUS_PRIVATE):
+            col_summaries_to_display.append({
+                'id': col_summary.id,
+                'title': col_summary.title,
+                'category': col_summary.category,
+                'activity_type': rights_manager.ACTIVITY_TYPE_COLLECTION,
+                'objective': col_summary.objective,
+                'num_explorations': len(
+                    collection_services.get_collection_by_id(
+                        col_summary.id).nodes),
+                'last_updated_msec': utils.get_time_in_millisecs(
+                    col_summary.collection_model_last_updated),
+                'thumbnail_icon_url': utils.get_thumbnail_icon_url_for_category(
+                    col_summary.category),
+                'thumbnail_bg_color': utils.get_hex_color_for_category(
+                    col_summary.category)})
+    return col_summaries_to_display
+
+
+
 def get_library_groups(language_codes):
     """Returns a list of groups for the library index page. Each group has a
     header and a list of dicts representing activity summaries.
->>>>>>> 07982c1c
     """
     language_codes_suffix = ''
     if language_codes:
@@ -318,17 +272,29 @@
         return 'category=("%s")%s' % (
             '" OR "'.join(categories), language_codes_suffix)
 
-<<<<<<< HEAD
-    results = []
-    for gallery_group in _GALLERY_CATEGORY_GROUPINGS:
-        exp_ids = exp_services.search_explorations(
-            _generate_query(gallery_group['search_categories']), 10)[0]
+    # Collect all collection ids so that the summary details can be retrieved
+    # with a single get_multi() call.
+    all_col_ids = []
+    header_to_col_ids = {}
+    for group in _LIBRARY_INDEX_GROUPS:
         col_ids = collection_services.search_collections(
-            _generate_query(gallery_group['search_categories']), 10)[0]
-        summary_dicts = []
-        summary_dicts = get_displayable_col_summary_dicts_matching_ids(col_ids)
-        summary_dicts += get_displayable_exp_summary_dicts_matching_ids(exp_ids)
-=======
+            _generate_query(group['search_categories']), 8)[0]
+        header_to_col_ids[group['header']] = col_ids
+        all_col_ids += col_ids
+
+    col_summaries = [
+        summary for summary in
+        collection_services.get_collection_summaries_matching_ids(all_col_ids)
+        if summary is not None]
+
+
+    col_summary_dicts = {
+        summary_dict['id']: summary_dict
+        for summary_dict in _get_displayable_col_summary_dicts(
+            col_summaries)
+    }
+
+
     # Collect all exp ids so that the summary details can be retrieved with a
     # single get_multi() call.
     all_exp_ids = []
@@ -339,23 +305,29 @@
         header_to_exp_ids[group['header']] = exp_ids
         all_exp_ids += exp_ids
 
-    all_summaries = [
+    exp_summaries = [
         summary for summary in
         exp_services.get_exploration_summaries_matching_ids(all_exp_ids)
         if summary is not None]
-    all_summary_dicts = {
+
+    exp_summary_dicts = {
         summary_dict['id']: summary_dict
         for summary_dict in _get_displayable_exp_summary_dicts(
-            all_summaries)
+            exp_summaries)
     }
 
     results = []
     for group in _LIBRARY_INDEX_GROUPS:
+        summary_dicts = []
+        col_ids_to_display = header_to_col_ids[group['header']]
+        summary_dicts = [
+            col_summary_dicts[col_id] for col_id in col_ids_to_display
+            if col_id in col_summary_dicts]
+
         exp_ids_to_display = header_to_exp_ids[group['header']]
-        summary_dicts = [
-            all_summary_dicts[exp_id] for exp_id in exp_ids_to_display
-            if exp_id in all_summary_dicts]
->>>>>>> 07982c1c
+        summary_dicts += [
+            exp_summary_dicts[exp_id] for exp_id in exp_ids_to_display
+            if exp_id in exp_summary_dicts]
 
         if not summary_dicts:
             continue
