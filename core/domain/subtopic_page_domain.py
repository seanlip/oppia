--- conflicted
+++ resolved
@@ -24,11 +24,8 @@
 from core.domain import change_domain
 from core.domain import state_domain
 
-<<<<<<< HEAD
+from typing import List
 from typing_extensions import TypedDict
-=======
-from typing import List
->>>>>>> 69f47671
 
 from core.domain import html_validation_service  # pylint: disable=invalid-import-from # isort:skip
 
