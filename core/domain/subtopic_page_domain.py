# coding: utf-8
#
# Copyright 2018 The Oppia Authors. All Rights Reserved.
#
# Licensed under the Apache License, Version 2.0 (the "License");
# you may not use this file except in compliance with the License.
# You may obtain a copy of the License at
#
#      http://www.apache.org/licenses/LICENSE-2.0
#
# Unless required by applicable law or agreed to in writing, software
# distributed under the License is distributed on an "AS-IS" BASIS,
# WITHOUT WARRANTIES OR CONDITIONS OF ANY KIND, either express or implied.
# See the License for the specific language governing permissions and
# limitations under the License.

"""Domain objects for the pages for subtopics, and related models."""

from __future__ import annotations

from core import feconf
from core import utils
from core.constants import constants
from core.domain import change_domain
from core.domain import state_domain
from core.domain import translation_domain

from typing import Callable, List, Optional
from typing_extensions import Final, TypedDict

from core.domain import html_validation_service  # pylint: disable=invalid-import-from # isort:skip

# TODO(#14537): Refactor this file and remove imports marked
# with 'invalid-import-from'.

SUBTOPIC_PAGE_PROPERTY_PAGE_CONTENTS_HTML: Final = 'page_contents_html'
SUBTOPIC_PAGE_PROPERTY_PAGE_CONTENTS_AUDIO: Final = 'page_contents_audio'
SUBTOPIC_PAGE_PROPERTY_PAGE_WRITTEN_TRANSLATIONS: Final = (
    'page_written_translations'
)

CMD_CREATE_NEW: Final = 'create_new'
# These take additional 'property_name' and 'new_value' parameters and,
# optionally, 'old_value'.
CMD_UPDATE_SUBTOPIC_PAGE_PROPERTY: Final = 'update_subtopic_page_property'


class SubtopicPageChange(change_domain.BaseChange):
    """Domain object for changes made to subtopic_page object.

    The allowed commands, together with the attributes:
        - 'create_new' (with topic_id, subtopic_id)
        - 'update_subtopic_page_property' (
            with property_name, new_value, old_value, subtopic_id).
    """

    # The allowed list of subtopic page properties which can be used in
    # update_subtopic_page_property command.
    SUBTOPIC_PAGE_PROPERTIES: List[str] = [
        SUBTOPIC_PAGE_PROPERTY_PAGE_CONTENTS_HTML,
        SUBTOPIC_PAGE_PROPERTY_PAGE_CONTENTS_AUDIO,
        SUBTOPIC_PAGE_PROPERTY_PAGE_WRITTEN_TRANSLATIONS
    ]

    ALLOWED_COMMANDS: List[feconf.ValidCmdDict] = [{
        'name': CMD_CREATE_NEW,
        'required_attribute_names': ['topic_id', 'subtopic_id'],
        'optional_attribute_names': [],
        'user_id_attribute_names': [],
        'allowed_values': {},
        'deprecated_values': {}
    }, {
        'name': CMD_UPDATE_SUBTOPIC_PAGE_PROPERTY,
        'required_attribute_names': [
            'property_name', 'new_value', 'old_value', 'subtopic_id'],
        'optional_attribute_names': [],
        'user_id_attribute_names': [],
        'allowed_values': {'property_name': SUBTOPIC_PAGE_PROPERTIES},
        'deprecated_values': {}
    }]


class SubtopicPageContentsDict(TypedDict):
    """Dictionary representing the SubtopicPageContents object."""

    subtitled_html: state_domain.SubtitledHtmlDict
    recorded_voiceovers: state_domain.RecordedVoiceoversDict
    written_translations: state_domain.WrittenTranslationsDict


class VersionedSubtopicPageContentsDict(TypedDict):
    """Dictionary representing the versioned SubtopicPageContents object."""

    schema_version: int
    page_contents: SubtopicPageContentsDict


class SubtopicPageContents:
    """Domain object for the contents on a subtopic page."""

    def __init__(
        self,
        subtitled_html: state_domain.SubtitledHtml,
        recorded_voiceovers: state_domain.RecordedVoiceovers,
        written_translations: state_domain.WrittenTranslations
    ) -> None:
        """Constructs a SubtopicPageContents domain object.

        Args:
            subtitled_html: SubtitledHtml. The html data being displayed on
                the page.
            recorded_voiceovers: RecordedVoiceovers. The recorded voiceovers for
                the subtopic page content and their translations in different
                languages.
            written_translations: WrittenTranslations. The text translations of
                the subtopic page content.
        """
        self.subtitled_html = subtitled_html
        self.recorded_voiceovers = recorded_voiceovers
        self.written_translations = written_translations

    def validate(self) -> None:
        """Validates the SubtopicPageContentsObject, verifying that all
        fields are of the correct type.
        """
        self.subtitled_html.validate()
        content_ids = [self.subtitled_html.content_id]
        self.recorded_voiceovers.validate(content_ids)
        self.written_translations.validate(content_ids)

    @classmethod
    def create_default_subtopic_page_contents(cls) -> SubtopicPageContents:
        """Creates a default subtopic page contents object.

        Returns:
            SubtopicPageContents. A default object.
        """
        content_id = feconf.DEFAULT_SUBTOPIC_PAGE_CONTENT_ID
        return cls(
            state_domain.SubtitledHtml.create_default_subtitled_html(
                content_id),
            state_domain.RecordedVoiceovers.from_dict(
                {'voiceovers_mapping': {content_id: {}}}),
            translation_domain.WrittenTranslations.from_dict(
                {'translations_mapping': {content_id: {}}}))

    def to_dict(self) -> SubtopicPageContentsDict:
        """Returns a dict representing this SubtopicPageContents domain object.

        Returns:
            dict. A dict, mapping all fields of SubtopicPageContents instance.
        """
        return {
            'subtitled_html': self.subtitled_html.to_dict(),
            'recorded_voiceovers': self.recorded_voiceovers.to_dict(),
            'written_translations': self.written_translations.to_dict()
        }

    @classmethod
    def from_dict(
        cls, page_contents_dict: SubtopicPageContentsDict
    ) -> SubtopicPageContents:
        """Creates a subtopic page contents object from a dictionary.

        Args:
            page_contents_dict: dict. The dict representation of
                SubtopicPageContents object.

        Returns:
            SubtopicPageContents. The corresponding object.
        """
        page_contents = state_domain.SubtitledHtml.from_dict(
            page_contents_dict['subtitled_html'])
        page_contents.validate()
        return cls(
            page_contents,
            state_domain.RecordedVoiceovers.from_dict(page_contents_dict[
                'recorded_voiceovers']),
            translation_domain.WrittenTranslations.from_dict(page_contents_dict[
                'written_translations']))


class SubtopicPageDict(TypedDict):
    """Dictionary representing the SubtopicPage object."""

    id: str
    topic_id: str
    page_contents: SubtopicPageContentsDict
    page_contents_schema_version: int
    language_code: str
    version: int


class SubtopicPage:
    """Domain object for a Subtopic page."""

    def __init__(
        self,
        subtopic_page_id: str,
        topic_id: str,
        page_contents: SubtopicPageContents,
        page_contents_schema_version: int,
        language_code: str,
        version: int
    ) -> None:
        """Constructs a SubtopicPage domain object.

        Args:
            subtopic_page_id: str. The unique ID of the subtopic page.
            topic_id: str. The ID of the topic that this subtopic is a part of.
            page_contents: SubtopicPageContents. The html and audio
                translations to be surfaced to the learner.
            page_contents_schema_version: int. The schema version for the page
                contents object.
            language_code: str. The ISO 639-1 code for the language this
                subtopic page is written in.
            version: int. The current version of the subtopic.
        """
        self.id = subtopic_page_id
        self.topic_id = topic_id
        self.page_contents = page_contents
        self.page_contents_schema_version = page_contents_schema_version
        self.language_code = language_code
        self.version = version

    def to_dict(self) -> SubtopicPageDict:
        """Returns a dict representing this SubtopicPage domain object.

        Returns:
            dict. A dict, mapping all fields of SubtopicPage instance.
        """
        return {
            'id': self.id,
            'topic_id': self.topic_id,
            'page_contents': self.page_contents.to_dict(),
            'page_contents_schema_version': self.page_contents_schema_version,
            'language_code': self.language_code,
            'version': self.version
        }

    @classmethod
    def get_subtopic_page_id(cls, topic_id: str, subtopic_id: int) -> str:
        """Returns the subtopic page id from the topic_id and subtopic_id.

        Args:
            topic_id: str. The id of the topic that the subtopic is a part of.
            subtopic_id: int. The id of the subtopic.

        Returns:
            str. The subtopic_page_id calculated from the given values.
        """
        return '%s-%s' % (topic_id, subtopic_id)

    @classmethod
    def create_default_subtopic_page(
        cls, subtopic_id: int, topic_id: str
    ) -> SubtopicPage:
        """Creates a SubtopicPage object with default values.

        Args:
            subtopic_id: int. ID of the subtopic.
            topic_id: str. The Id of the topic to which this page is linked
                with.

        Returns:
            SubtopicPage. A subtopic object with given id, topic_id and default
            page contents field.
        """
        subtopic_page_id = cls.get_subtopic_page_id(topic_id, subtopic_id)
        return cls(
            subtopic_page_id, topic_id,
            SubtopicPageContents.create_default_subtopic_page_contents(),
            feconf.CURRENT_SUBTOPIC_PAGE_CONTENTS_SCHEMA_VERSION,
            constants.DEFAULT_LANGUAGE_CODE, 0)

    @classmethod
    def convert_html_fields_in_subtopic_page_contents(
        cls,
        subtopic_page_contents_dict: SubtopicPageContentsDict,
        conversion_fn: Callable[[str], str]
    ) -> SubtopicPageContentsDict:
        """Applies a conversion function on all the html strings in subtopic
        page contents to migrate them to a desired state.

        Args:
            subtopic_page_contents_dict: dict. The dict representation of
                subtopic page contents.
            conversion_fn: function. The conversion function to be applied on
                the subtopic_page_contents_dict.

        Returns:
            dict. The converted subtopic_page_contents_dict.
        """
        subtopic_page_contents_dict['written_translations'] = (
<<<<<<< HEAD
            translation_domain.WrittenTranslations.  # type: ignore[no-untyped-call]
=======
            state_domain.WrittenTranslations.
>>>>>>> 7ad815df
            convert_html_in_written_translations(
                subtopic_page_contents_dict['written_translations'],
                conversion_fn))
        subtopic_page_contents_dict['subtitled_html']['html'] = (
            conversion_fn(
                subtopic_page_contents_dict['subtitled_html']['html']))
        return subtopic_page_contents_dict

    @classmethod
    def _convert_page_contents_v1_dict_to_v2_dict(
        cls, page_contents_dict: SubtopicPageContentsDict
    ) -> SubtopicPageContentsDict:
        """Converts v1 SubtopicPage Contents schema to the v2 schema.
        v2 schema introduces the new schema for Math components.

        Args:
            page_contents_dict: dict. A dict used to initialize a SubtopicPage
                domain object.

        Returns:
            dict. The converted page_contents_dict.
        """
        return cls.convert_html_fields_in_subtopic_page_contents(
            page_contents_dict,
            html_validation_service.add_math_content_to_math_rte_components)

    @classmethod
    def _convert_page_contents_v2_dict_to_v3_dict(
        cls, page_contents_dict: SubtopicPageContentsDict
    ) -> SubtopicPageContentsDict:
        """Converts v2 SubtopicPage Contents schema to the v3 schema.
        v3 schema deprecates oppia-noninteractive-svgdiagram tag and converts
        existing occurences of it to oppia-noninteractive-image tag.

        Args:
            page_contents_dict: dict. A dict used to initialize a SubtopicPage
                domain object.

        Returns:
            dict. The converted page_contents_dict.
        """
        return cls.convert_html_fields_in_subtopic_page_contents(
            page_contents_dict,
            html_validation_service.convert_svg_diagram_tags_to_image_tags)

    @classmethod
    def _convert_page_contents_v3_dict_to_v4_dict(
        cls, page_contents_dict: SubtopicPageContentsDict
    ) -> SubtopicPageContentsDict:
        """Converts v3 SubtopicPage Contents schema to the v4 schema.
        v4 schema fixes HTML encoding issues.

        Args:
            page_contents_dict: dict. A dict used to initialize a SubtopicPage
                domain object.

        Returns:
            dict. The converted page_contents_dict.
        """
        return cls.convert_html_fields_in_subtopic_page_contents(
            page_contents_dict,
            html_validation_service.fix_incorrectly_encoded_chars)

    @classmethod
    def update_page_contents_from_model(
        cls,
        versioned_page_contents: VersionedSubtopicPageContentsDict,
        current_version: int
    ) -> None:
        """Converts the page_contents blob contained in the given
        versioned_page_contents dict from current_version to
        current_version + 1. Note that the versioned_page_contents being
        passed in is modified in-place.

        Args:
            versioned_page_contents: dict. A dict with two keys:
                - schema_version: str. The schema version for the
                    page_contents dict.
                - page_contents: dict. The dict comprising the subtopic page
                    contents.
            current_version: int. The current schema version of page_contents.
        """
        versioned_page_contents['schema_version'] = current_version + 1

        conversion_fn = getattr(
            cls, '_convert_page_contents_v%s_dict_to_v%s_dict' % (
                current_version, current_version + 1))
        versioned_page_contents['page_contents'] = conversion_fn(
            versioned_page_contents['page_contents'])

    def get_subtopic_id_from_subtopic_page_id(self) -> int:
        """Returns the id from the subtopic page id of the object.

        Returns:
            int. The subtopic_id of the object.
        """
        return int(self.id[len(self.topic_id) + 1:])

    def update_page_contents_html(
        self, new_page_contents_html: state_domain.SubtitledHtml
    ) -> None:
        """The new value for the html data field.

        Args:
            new_page_contents_html: SubtitledHtml. The new html for the subtopic
                page.
        """
        self.page_contents.subtitled_html = new_page_contents_html

    def update_page_contents_audio(
        self, new_page_contents_audio: state_domain.RecordedVoiceovers
    ) -> None:
        """The new value for the recorded_voiceovers data field.

        Args:
            new_page_contents_audio: RecordedVoiceovers. The new audio for
                the subtopic page.
        """
        self.page_contents.recorded_voiceovers = new_page_contents_audio

    def update_page_contents_written_translations(
        self,
        new_page_written_translations_dict: state_domain.WrittenTranslationsDict
    ) -> None:
        """The new value for the written_translations data field.

        Args:
            new_page_written_translations_dict: dict. The new translation for
                the subtopic page.
        """
        self.page_contents.written_translations = (
            translation_domain.WrittenTranslations.from_dict(
                new_page_written_translations_dict))

    def validate(self) -> None:
        """Validates various properties of the SubtopicPage object.

        Raises:
            ValidationError. One or more attributes of the subtopic page are
                invalid.
        """
        if not isinstance(self.topic_id, str):
            raise utils.ValidationError(
                'Expected topic_id to be a string, received %s' %
                self.topic_id)
        if not isinstance(self.version, int):
            raise utils.ValidationError(
                'Expected version number to be an int, received %s' %
                self.version)
        self.page_contents.validate()

        if not isinstance(self.page_contents_schema_version, int):
            raise utils.ValidationError(
                'Expected page contents schema version to be an integer, '
                'received %s' % self.page_contents_schema_version)
        if (
                self.page_contents_schema_version !=
                feconf.CURRENT_SUBTOPIC_PAGE_CONTENTS_SCHEMA_VERSION):
            raise utils.ValidationError(
                'Expected page contents schema version to be %s, received %s'
                % (
                    feconf.CURRENT_SUBTOPIC_PAGE_CONTENTS_SCHEMA_VERSION,
                    self.page_contents_schema_version)
            )

        if not isinstance(self.language_code, str):
            raise utils.ValidationError(
                'Expected language code to be a string, received %s' %
                self.language_code)
        if not any(
                self.language_code == lc['code']
                for lc in constants.SUPPORTED_CONTENT_LANGUAGES
        ):
            raise utils.ValidationError(
                'Invalid language code: %s' % self.language_code)


class SubtopicPageSummaryDict(TypedDict):
    """Dictionary representation of SubtopicPageSummary domain object."""

    subtopic_id: int
    subtopic_title: str
    parent_topic_id: str
    parent_topic_name: str
    thumbnail_filename: Optional[str]
    thumbnail_bg_color: Optional[str]
    subtopic_mastery: Optional[float]


class SubtopicPageSummary:
    """Domain object for Subtopic Page Summary."""

    def __init__(
        self,
        subtopic_id: int,
        subtopic_title: str,
        parent_topic_id: str,
        parent_topic_name: str,
        thumbnail_filename: Optional[str],
        thumbnail_bg_color: Optional[str],
        subtopic_mastery: Optional[float]
    ):
        """Initialize a SubtopicPageSummary object.

        Args:
            subtopic_id: str. The id of the subtopic.
            subtopic_title: str. The title of the subtopic.
            parent_topic_id: str. The id of the parent topic.
            parent_topic_name: str. The name of the parent topic.
            thumbnail_filename: str. The filename of the thumbnail image.
            thumbnail_bg_color: str. The background color of the thumbnail
                image.
            subtopic_mastery: float. The mastery score of a user in the
                subtopic.
        """
        self.subtopic_id = subtopic_id
        self.subtopic_title = subtopic_title
        self.parent_topic_id = parent_topic_id
        self.parent_topic_name = parent_topic_name
        self.thumbnail_filename = thumbnail_filename
        self.thumbnail_bg_color = thumbnail_bg_color
        self.subtopic_mastery = subtopic_mastery

    def to_dict(self) -> SubtopicPageSummaryDict:
        """Returns a dict representing this SubtopicPageSummary domain object.

        Returns:
            dict. A dict, mapping all fields of SubtopicPageSummary instance.
        """
        return {
            'subtopic_id': self.subtopic_id,
            'subtopic_title': self.subtopic_title,
            'parent_topic_id': self.parent_topic_id,
            'parent_topic_name': self.parent_topic_name,
            'thumbnail_filename': self.thumbnail_filename,
            'thumbnail_bg_color': self.thumbnail_bg_color,
            'subtopic_mastery': self.subtopic_mastery
        }<|MERGE_RESOLUTION|>--- conflicted
+++ resolved
@@ -292,11 +292,7 @@
             dict. The converted subtopic_page_contents_dict.
         """
         subtopic_page_contents_dict['written_translations'] = (
-<<<<<<< HEAD
-            translation_domain.WrittenTranslations.  # type: ignore[no-untyped-call]
-=======
-            state_domain.WrittenTranslations.
->>>>>>> 7ad815df
+            translation_domain.WrittenTranslations.
             convert_html_in_written_translations(
                 subtopic_page_contents_dict['written_translations'],
                 conversion_fn))
