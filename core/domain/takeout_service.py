--- conflicted
+++ resolved
@@ -103,24 +103,12 @@
         final_name = ('_').join([x.lower() for x in split_name])
         exported_data[final_name] = exported_model_data
 
-<<<<<<< HEAD
-    # Separate out images. We store the images that need to be separated here,
-    # as the images are now stored in GCS we will fetch them and return them.
-=======
->>>>>>> a0458602
     takeout_image_files: List[takeout_domain.TakeoutImage] = []
     if user_settings is not None:
         if user_settings.username is not None:
             fs = fs_services.GcsFileSystem(
                 feconf.ENTITY_TYPE_USER, user_settings.username)
             filename_png = 'profile_picture.png'
-<<<<<<< HEAD
-            image_data = utils.convert_png_binary_to_data_url(
-                fs.get(filename_png))
-            takeout_image_files.append(
-                takeout_domain.TakeoutImage(
-                    image_data, 'user_settings_profile_picture.png'))
-=======
             filename_webp = 'profile_picture.webp'
             image_data_png = utils.convert_png_or_webp_binary_to_data_url(
                 fs.get(filename_png), 'png')
@@ -132,6 +120,5 @@
             takeout_image_files.append(
                 takeout_domain.TakeoutImage(
                     image_data_webp, 'user_settings_profile_picture.webp'))
->>>>>>> a0458602
 
     return takeout_domain.TakeoutData(exported_data, takeout_image_files)