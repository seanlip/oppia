--- conflicted
+++ resolved
@@ -535,89 +535,102 @@
     ParamName.NOREPLY_EMAIL_ADDRESS,
     'Email address used for mails sent by Oppia.',
     platform_parameter_domain.DataTypes.STRING,
-<<<<<<< HEAD
-    # TODO(release-scripts#130): Update post the first trial release.
-    default=feconf.NOREPLY_EMAIL_ADDRESS
-=======
     default='noreply@example.com'
->>>>>>> 4984783f
 )
 
 Registry.create_platform_parameter(
     ParamName.MAILCHIMP_AUDIENCE_ID,
     'Audience ID of the mailing list for Oppia in Mailchimp.',
     platform_parameter_domain.DataTypes.STRING,
-<<<<<<< HEAD
+    default=''
+)
+
+Registry.create_platform_parameter(
+    ParamName.MAILCHIMP_USERNAME,
+    'Username of the mailing list for Oppia in Mailchimp.',
+    platform_parameter_domain.DataTypes.STRING,
+    default=''
+)
+
+Registry.create_platform_parameter(
+    ParamName.MAILGUN_DOMAIN_NAME,
+    'Domain name for Mailgun email API.',
+    platform_parameter_domain.DataTypes.STRING,
+    default=''
+)
+
+Registry.create_platform_parameter(
+    ParamName.ES_CLOUD_ID,
+    'ID for elastic search service.',
+    platform_parameter_domain.DataTypes.STRING,
+    default=''
+)
+
+Registry.create_platform_parameter(
+    ParamName.ES_USERNAME,
+    'Username for elastic search service.',
+    platform_parameter_domain.DataTypes.STRING,
+    default=''
+)
+
+Registry.create_platform_parameter(
+    ParamName.OPPIA_PROJECT_ID,
+    'Project ID of oppia server.',
+    platform_parameter_domain.DataTypes.STRING,
+    default='dev-project-id'
+)
+
+Registry.create_platform_parameter(
+    ParamName.OPPIA_SITE_URL_FOR_EMAILS,
+    'Oppia site URL used in emails.',
+    platform_parameter_domain.DataTypes.STRING,
+    default='http://localhost:8181'
+)
+
+Registry.create_platform_parameter(
+    ParamName.MAILCHIMP_AUDIENCE_ID,
+    'Audience ID of the mailing list for Oppia in Mailchimp.',
+    platform_parameter_domain.DataTypes.STRING,
     # TODO(release-scripts#134): Update post the first trial release.
     default=feconf.MAILCHIMP_AUDIENCE_ID
-=======
-    default=''
->>>>>>> 4984783f
 )
 
 Registry.create_platform_parameter(
     ParamName.MAILCHIMP_USERNAME,
     'Username of the mailing list for Oppia in Mailchimp.',
     platform_parameter_domain.DataTypes.STRING,
-<<<<<<< HEAD
     # TODO(release-scripts#134): Update post the first trial release.
     default=feconf.MAILCHIMP_USERNAME
-=======
-    default=''
->>>>>>> 4984783f
 )
 
 Registry.create_platform_parameter(
     ParamName.MAILGUN_DOMAIN_NAME,
     'Domain name for Mailgun email API.',
     platform_parameter_domain.DataTypes.STRING,
-<<<<<<< HEAD
     # TODO(release-scripts#134): Update post the first trial release.
     default=feconf.MAILGUN_DOMAIN_NAME
-=======
-    default=''
->>>>>>> 4984783f
 )
 
 Registry.create_platform_parameter(
     ParamName.ES_CLOUD_ID,
     'ID for elastic search service.',
     platform_parameter_domain.DataTypes.STRING,
-<<<<<<< HEAD
     # TODO(release-scripts#134): Update post the first trial release.
     default=feconf.ES_CLOUD_ID
-=======
-    default=''
->>>>>>> 4984783f
 )
 
 Registry.create_platform_parameter(
     ParamName.ES_USERNAME,
     'Username for elastic search service.',
     platform_parameter_domain.DataTypes.STRING,
-<<<<<<< HEAD
     # TODO(release-scripts#134): Update post the first trial release.
     default=feconf.ES_USERNAME
-=======
-    default=''
->>>>>>> 4984783f
 )
 
 Registry.create_platform_parameter(
     ParamName.OPPIA_PROJECT_ID,
     'Project ID of oppia server.',
     platform_parameter_domain.DataTypes.STRING,
-<<<<<<< HEAD
     # TODO(release-scripts#137): Update post the first trial release.
     default=feconf.OPPIA_PROJECT_ID
-=======
-    default='dev-project-id'
-)
-
-Registry.create_platform_parameter(
-    ParamName.OPPIA_SITE_URL_FOR_EMAILS,
-    'Oppia site URL used in emails.',
-    platform_parameter_domain.DataTypes.STRING,
-    default='http://localhost:8181'
->>>>>>> 4984783f
 )