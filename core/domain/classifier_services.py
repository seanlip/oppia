--- conflicted
+++ resolved
@@ -608,13 +608,8 @@
         state_names: list(str). The state names for which we retrieve the job.
 
     Returns:
-<<<<<<< HEAD
         list(dict(str: ClassifierTrainingJob)). Domain objects for the
             Classifier training job model for algorithm_ids.
-=======
-        list(ClassifierTrainingJob). Domain objects for the Classifier training
-        job model.
->>>>>>> 982d0465
     """
     training_job_exploration_mapping_models = (
         classifier_models.TrainingJobExplorationMappingModel.get_models(
