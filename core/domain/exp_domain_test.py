# coding: utf-8
#
# Copyright 2014 The Oppia Authors. All Rights Reserved.
#
# Licensed under the Apache License, Version 2.0 (the "License");
# you may not use this file except in compliance with the License.
# You may obtain a copy of the License at
#
#      http://www.apache.org/licenses/LICENSE-2.0
#
# Unless required by applicable law or agreed to in writing, software
# distributed under the License is distributed on an "AS-IS" BASIS,
# WITHOUT WARRANTIES OR CONDITIONS OF ANY KIND, either express or implied.
# See the License for the specific language governing permissions and
# limitations under the License.

"""Tests for exploration domain objects and methods defined on them."""

from __future__ import absolute_import
from __future__ import unicode_literals

import copy
import os
import re

from constants import constants
from core.domain import exp_domain
from core.domain import exp_fetchers
from core.domain import exp_services
from core.domain import exp_services_test
from core.domain import param_domain
from core.domain import rights_manager
from core.domain import state_domain
from core.platform import models
from core.tests import test_utils
import feconf
import python_utils
import utils

(exp_models,) = models.Registry.import_models([models.NAMES.exploration])


class ExplorationChangeTests(test_utils.GenericTestBase):

    def test_exp_change_object_with_missing_cmd(self):
        with self.assertRaisesRegexp(
            utils.ValidationError, 'Missing cmd key in change dict'):
            exp_domain.ExplorationChange({'invalid': 'data'})

    def test_exp_change_object_with_invalid_cmd(self):
        with self.assertRaisesRegexp(
            utils.ValidationError, 'Command invalid is not allowed'):
            exp_domain.ExplorationChange({'cmd': 'invalid'})

    def test_exp_change_object_with_deprecated_cmd(self):
        with self.assertRaisesRegexp(
            utils.DeprecatedCommandError, 'Command clone is deprecated'):
            exp_domain.ExplorationChange({
                'cmd': 'clone',
                'property_name': 'content',
                'old_value': 'old_value'
            })

    def test_exp_change_object_with_deprecated_cmd_argument(self):
        with self.assertRaisesRegexp(
            utils.DeprecatedCommandError,
            'Value for property_name in cmd edit_state_property: '
            'fallbacks is deprecated'):
            exp_domain.ExplorationChange({
                'cmd': 'edit_state_property',
                'state_name': 'Introduction',
                'property_name': 'fallbacks',
                'new_value': 'foo',
            })

    def test_exp_change_object_with_missing_attribute_in_cmd(self):
        with self.assertRaisesRegexp(
            utils.ValidationError, (
                'The following required attributes are missing: '
                'new_value')):
            exp_domain.ExplorationChange({
                'cmd': 'edit_state_property',
                'property_name': 'content',
                'old_value': 'old_value'
            })

    def test_exp_change_object_with_extra_attribute_in_cmd(self):
        with self.assertRaisesRegexp(
            utils.ValidationError, (
                'The following extra attributes are present: invalid')):
            exp_domain.ExplorationChange({
                'cmd': 'rename_state',
                'old_state_name': 'old_state_name',
                'new_state_name': 'new_state_name',
                'invalid': 'invalid'
            })

    def test_exp_change_object_with_invalid_exploration_property(self):
        with self.assertRaisesRegexp(
            utils.ValidationError, (
                'Value for property_name in cmd edit_exploration_property: '
                'invalid is not allowed')):
            exp_domain.ExplorationChange({
                'cmd': 'edit_exploration_property',
                'property_name': 'invalid',
                'old_value': 'old_value',
                'new_value': 'new_value',
            })

    def test_exp_change_object_with_invalid_state_property(self):
        with self.assertRaisesRegexp(
            utils.ValidationError, (
                'Value for property_name in cmd edit_state_property: '
                'invalid is not allowed')):
            exp_domain.ExplorationChange({
                'cmd': 'edit_state_property',
                'state_name': 'state_name',
                'property_name': 'invalid',
                'old_value': 'old_value',
                'new_value': 'new_value',
            })

    def test_exp_change_object_with_create_new(self):
        exp_change_object = exp_domain.ExplorationChange({
            'cmd': 'create_new',
            'category': 'category',
            'title': 'title'
        })

        self.assertEqual(exp_change_object.cmd, 'create_new')
        self.assertEqual(exp_change_object.category, 'category')
        self.assertEqual(exp_change_object.title, 'title')

    def test_exp_change_object_with_add_state(self):
        exp_change_object = exp_domain.ExplorationChange({
            'cmd': 'add_state',
            'state_name': 'state_name',
        })

        self.assertEqual(exp_change_object.cmd, 'add_state')
        self.assertEqual(exp_change_object.state_name, 'state_name')

    def test_exp_change_object_with_rename_state(self):
        exp_change_object = exp_domain.ExplorationChange({
            'cmd': 'rename_state',
            'old_state_name': 'old_state_name',
            'new_state_name': 'new_state_name'
        })

        self.assertEqual(exp_change_object.cmd, 'rename_state')
        self.assertEqual(exp_change_object.old_state_name, 'old_state_name')
        self.assertEqual(exp_change_object.new_state_name, 'new_state_name')

    def test_exp_change_object_with_delete_state(self):
        exp_change_object = exp_domain.ExplorationChange({
            'cmd': 'delete_state',
            'state_name': 'state_name',
        })

        self.assertEqual(exp_change_object.cmd, 'delete_state')
        self.assertEqual(exp_change_object.state_name, 'state_name')

    def test_exp_change_object_with_edit_state_property(self):
        exp_change_object = exp_domain.ExplorationChange({
            'cmd': 'edit_state_property',
            'state_name': 'state_name',
            'property_name': 'content',
            'new_value': 'new_value',
            'old_value': 'old_value'
        })

        self.assertEqual(exp_change_object.cmd, 'edit_state_property')
        self.assertEqual(exp_change_object.state_name, 'state_name')
        self.assertEqual(exp_change_object.property_name, 'content')
        self.assertEqual(exp_change_object.new_value, 'new_value')
        self.assertEqual(exp_change_object.old_value, 'old_value')

    def test_exp_change_object_with_edit_exploration_property(self):
        exp_change_object = exp_domain.ExplorationChange({
            'cmd': 'edit_exploration_property',
            'property_name': 'title',
            'new_value': 'new_value',
            'old_value': 'old_value'
        })

        self.assertEqual(exp_change_object.cmd, 'edit_exploration_property')
        self.assertEqual(exp_change_object.property_name, 'title')
        self.assertEqual(exp_change_object.new_value, 'new_value')
        self.assertEqual(exp_change_object.old_value, 'old_value')

    def test_exp_change_object_with_migrate_states_schema_to_latest_version(
            self):
        exp_change_object = exp_domain.ExplorationChange({
            'cmd': 'migrate_states_schema_to_latest_version',
            'from_version': 'from_version',
            'to_version': 'to_version',
        })

        self.assertEqual(
            exp_change_object.cmd, 'migrate_states_schema_to_latest_version')
        self.assertEqual(exp_change_object.from_version, 'from_version')
        self.assertEqual(exp_change_object.to_version, 'to_version')

    def test_exp_change_object_with_revert_commit(self):
        exp_change_object = exp_domain.ExplorationChange({
            'cmd': exp_models.ExplorationModel.CMD_REVERT_COMMIT,
            'version_number': 'version_number'
        })

        self.assertEqual(
            exp_change_object.cmd,
            exp_models.ExplorationModel.CMD_REVERT_COMMIT)
        self.assertEqual(exp_change_object.version_number, 'version_number')

    def test_to_dict(self):
        exp_change_dict = {
            'cmd': 'create_new',
            'title': 'title',
            'category': 'category'
        }
        exp_change_object = exp_domain.ExplorationChange(exp_change_dict)
        self.assertEqual(exp_change_object.to_dict(), exp_change_dict)


class ExplorationVersionsDiffDomainUnitTests(test_utils.GenericTestBase):
    """Test the exploration versions difference domain object."""

    def setUp(self):
        super(ExplorationVersionsDiffDomainUnitTests, self).setUp()
        self.exp_id = 'exp_id1'
        test_exp_filepath = os.path.join(
            feconf.TESTS_DATA_DIR, 'string_classifier_test.yaml')
        yaml_content = utils.get_file_contents(test_exp_filepath)
        assets_list = []
        exp_services.save_new_exploration_from_yaml_and_assets(
            feconf.SYSTEM_COMMITTER_ID, yaml_content, self.exp_id,
            assets_list)
        self.exploration = exp_fetchers.get_exploration_by_id(self.exp_id)

    def test_correct_creation_of_version_diffs(self):
        # Rename a state.
        self.exploration.rename_state('Home', 'Renamed state')
        change_list = [exp_domain.ExplorationChange({
            'cmd': 'rename_state',
            'old_state_name': 'Home',
            'new_state_name': 'Renamed state'
        })]

        exp_versions_diff = exp_domain.ExplorationVersionsDiff(change_list)

        self.assertEqual(exp_versions_diff.added_state_names, [])
        self.assertEqual(exp_versions_diff.deleted_state_names, [])
        self.assertEqual(
            exp_versions_diff.old_to_new_state_names, {
                'Home': 'Renamed state'
            })
        self.exploration.version += 1

        # Add a state.
        self.exploration.add_states(['New state'])
        self.exploration.states['New state'] = copy.deepcopy(
            self.exploration.states['Renamed state'])
        change_list = [exp_domain.ExplorationChange({
            'cmd': 'add_state',
            'state_name': 'New state',
        })]

        exp_versions_diff = exp_domain.ExplorationVersionsDiff(change_list)

        self.assertEqual(exp_versions_diff.added_state_names, ['New state'])
        self.assertEqual(exp_versions_diff.deleted_state_names, [])
        self.assertEqual(exp_versions_diff.old_to_new_state_names, {})
        self.exploration.version += 1

        # Delete state.
        self.exploration.delete_state('New state')
        change_list = [exp_domain.ExplorationChange({
            'cmd': 'delete_state',
            'state_name': 'New state'
        })]

        exp_versions_diff = exp_domain.ExplorationVersionsDiff(change_list)

        self.assertEqual(exp_versions_diff.added_state_names, [])
        self.assertEqual(exp_versions_diff.deleted_state_names, ['New state'])
        self.assertEqual(exp_versions_diff.old_to_new_state_names, {})
        self.exploration.version += 1

        # Test addition and multiple renames.
        self.exploration.add_states(['New state'])
        self.exploration.states['New state'] = copy.deepcopy(
            self.exploration.states['Renamed state'])
        self.exploration.rename_state('New state', 'New state2')
        self.exploration.rename_state('New state2', 'New state3')
        change_list = [exp_domain.ExplorationChange({
            'cmd': 'add_state',
            'state_name': 'New state',
        }), exp_domain.ExplorationChange({
            'cmd': 'rename_state',
            'old_state_name': 'New state',
            'new_state_name': 'New state2'
        }), exp_domain.ExplorationChange({
            'cmd': 'rename_state',
            'old_state_name': 'New state2',
            'new_state_name': 'New state3'
        })]

        exp_versions_diff = exp_domain.ExplorationVersionsDiff(change_list)

        self.assertEqual(exp_versions_diff.added_state_names, ['New state3'])
        self.assertEqual(exp_versions_diff.deleted_state_names, [])
        self.assertEqual(exp_versions_diff.old_to_new_state_names, {})
        self.exploration.version += 1

        # Test addition, rename and deletion.
        self.exploration.add_states(['New state 2'])
        self.exploration.rename_state('New state 2', 'Renamed state 2')
        self.exploration.delete_state('Renamed state 2')
        change_list = [exp_domain.ExplorationChange({
            'cmd': 'add_state',
            'state_name': 'New state 2'
        }), exp_domain.ExplorationChange({
            'cmd': 'rename_state',
            'old_state_name': 'New state 2',
            'new_state_name': 'Renamed state 2'
        }), exp_domain.ExplorationChange({
            'cmd': 'delete_state',
            'state_name': 'Renamed state 2'
        })]

        exp_versions_diff = exp_domain.ExplorationVersionsDiff(change_list)

        self.assertEqual(exp_versions_diff.added_state_names, [])
        self.assertEqual(exp_versions_diff.deleted_state_names, [])
        self.assertEqual(exp_versions_diff.old_to_new_state_names, {})
        self.exploration.version += 1

        # Test multiple renames and deletion.
        self.exploration.rename_state('New state3', 'Renamed state 3')
        self.exploration.rename_state('Renamed state 3', 'Renamed state 4')
        self.exploration.delete_state('Renamed state 4')
        change_list = [exp_domain.ExplorationChange({
            'cmd': 'rename_state',
            'old_state_name': 'New state3',
            'new_state_name': 'Renamed state 3'
        }), exp_domain.ExplorationChange({
            'cmd': 'rename_state',
            'old_state_name': 'Renamed state 3',
            'new_state_name': 'Renamed state 4'
        }), exp_domain.ExplorationChange({
            'cmd': 'delete_state',
            'state_name': 'Renamed state 4'
        })]

        exp_versions_diff = exp_domain.ExplorationVersionsDiff(change_list)

        self.assertEqual(exp_versions_diff.added_state_names, [])
        self.assertEqual(
            exp_versions_diff.deleted_state_names, ['New state3'])
        self.assertEqual(exp_versions_diff.old_to_new_state_names, {})
        self.exploration.version += 1

    def test_cannot_create_exploration_change_with_invalid_change_dict(self):
        with self.assertRaisesRegexp(
            Exception, 'Missing cmd key in change dict'):
            exp_domain.ExplorationChange({
                'invalid_cmd': 'invalid'
            })

    def test_cannot_create_exploration_change_with_invalid_cmd(self):
        with self.assertRaisesRegexp(
            Exception, 'Command invalid_cmd is not allowed'):
            exp_domain.ExplorationChange({
                'cmd': 'invalid_cmd'
            })

    def test_cannot_create_exploration_change_with_invalid_state_property(self):
        exp_change = exp_domain.ExplorationChange({
            'cmd': exp_domain.CMD_EDIT_STATE_PROPERTY,
            'property_name': exp_domain.STATE_PROPERTY_INTERACTION_ID,
            'state_name': '',
            'new_value': ''
        })
        self.assertTrue(isinstance(exp_change, exp_domain.ExplorationChange))

        with self.assertRaisesRegexp(
            Exception,
            'Value for property_name in cmd edit_state_property: '
            'invalid_property is not allowed'):
            exp_domain.ExplorationChange({
                'cmd': exp_domain.CMD_EDIT_STATE_PROPERTY,
                'property_name': 'invalid_property',
                'state_name': '',
                'new_value': ''
            })

    def test_cannot_create_exploration_change_with_invalid_exploration_property(
            self):
        exp_change = exp_domain.ExplorationChange({
            'cmd': exp_domain.CMD_EDIT_EXPLORATION_PROPERTY,
            'property_name': 'title',
            'new_value': ''
        })
        self.assertTrue(isinstance(exp_change, exp_domain.ExplorationChange))

        with self.assertRaisesRegexp(
            Exception,
            'Value for property_name in cmd edit_exploration_property: '
            'invalid_property is not allowed'):
            exp_domain.ExplorationChange({
                'cmd': exp_domain.CMD_EDIT_EXPLORATION_PROPERTY,
                'property_name': 'invalid_property',
                'new_value': ''
            })

    def test_revert_exploration_commit(self):
        exp_change = exp_domain.ExplorationChange({
            'cmd': exp_models.ExplorationModel.CMD_REVERT_COMMIT,
            'version_number': 1
        })

        self.assertEqual(exp_change.version_number, 1)

        exp_change = exp_domain.ExplorationChange({
            'cmd': exp_models.ExplorationModel.CMD_REVERT_COMMIT,
            'version_number': 2
        })

        self.assertEqual(exp_change.version_number, 2)


class ExpVersionReferenceTests(test_utils.GenericTestBase):

    def test_create_exp_version_reference_object(self):
        exp_version_reference = exp_domain.ExpVersionReference('exp_id', 1)

        self.assertEqual(
            exp_version_reference.to_dict(), {
                'exp_id': 'exp_id',
                'version': 1
            })

    def test_validate_exp_version(self):
        with self.assertRaisesRegexp(
            Exception,
            'Expected version to be an int, received invalid_version'):
            exp_domain.ExpVersionReference('exp_id', 'invalid_version')

    def test_validate_exp_id(self):
        with self.assertRaisesRegexp(
            Exception, 'Expected exp_id to be a str, received 0'):
            exp_domain.ExpVersionReference(0, 1)


class ExplorationCheckpointsUnitTests(test_utils.GenericTestBase):
    """Test checkpoints validations in an exploration. """

    def setUp(self):
        super(ExplorationCheckpointsUnitTests, self).setUp()
        self.exploration = (
            exp_domain.Exploration.create_default_exploration('eid'))
        self.new_state = state_domain.State.create_default_state(
            'Introduction', is_initial_state=True)
        self.set_interaction_for_state(self.new_state, 'TextInput')
        self.exploration.init_state_name = 'Introduction'
        self.exploration.states = {
            self.exploration.init_state_name: self.new_state
        }
        self.set_interaction_for_state(
            self.exploration.states[self.exploration.init_state_name],
            'TextInput')
        self.init_state = (
            self.exploration.states[self.exploration.init_state_name])
        self.end_state = state_domain.State.create_default_state('End')
        self.set_interaction_for_state(self.end_state, 'EndExploration')

        self.end_state.update_interaction_default_outcome(None)

    def test_init_state_with_card_is_checkpoint_false_is_invalid(self):
        self.init_state.update_card_is_checkpoint(False)
        with self.assertRaisesRegexp(
            Exception, 'Expected card_is_checkpoint of first state to '
            'be True but found it to be False'):
            self.exploration.validate(strict=True)
        self.init_state.update_card_is_checkpoint(True)

    def test_end_state_with_card_is_checkpoint_true_is_invalid(self):
        default_outcome = self.init_state.interaction.default_outcome
        default_outcome.dest = self.exploration.init_state_name
        self.init_state.update_interaction_default_outcome(default_outcome)

        self.exploration.states = {
            self.exploration.init_state_name: self.new_state,
            'End': self.end_state
        }
        self.end_state.update_card_is_checkpoint(True)
        with self.assertRaisesRegexp(
            Exception, 'Expected card_is_checkpoint of terminal state '
            'to be False but found it to be True'):
            self.exploration.validate(strict=True)
        self.end_state.update_card_is_checkpoint(False)

    def test_init_state_checkpoint_with_end_exp_interaction_is_valid(self):
        self.exploration.init_state_name = 'End'
        self.exploration.states = {
            self.exploration.init_state_name: self.end_state
        }
        self.exploration.objective = 'Objective'
        self.exploration.title = 'Title'
        self.exploration.category = 'Category'
        self.end_state.update_card_is_checkpoint(True)
        self.exploration.validate(strict=True)
        self.end_state.update_card_is_checkpoint(False)

    def test_checkpoint_count_with_count_outside_range_is_invalid(self):
        self.exploration.init_state_name = 'Introduction'
        self.exploration.states = {
            self.exploration.init_state_name: self.new_state,
            'End': self.end_state
        }

        for i in python_utils.RANGE(8):
            self.exploration.add_states(['State%s' % i])
            self.exploration.states['State%s' % i].card_is_checkpoint = True
            self.set_interaction_for_state(
                self.exploration.states['State%s' % i],
                'Continue')
        with self.assertRaisesRegexp(
            Exception, 'Expected checkpoint count to be between 1 and 8 '
            'inclusive but found it to be 9'
            ):
            self.exploration.validate(strict=True)
        self.exploration.states = {
            self.exploration.init_state_name: self.new_state,
            'End': self.end_state
        }

    def test_bypassable_state_with_card_is_checkpoint_true_is_invalid(self):
        # Note: In the graphs below, states with the * symbol are checkpoints.

        # Exploration to test a checkpoint state which has no outcome.
        #       ┌────────────────┐
        #       │  Introduction* │
        #       └──┬───────────┬─┘
        #          │           │
        #          │           │
        # ┌────────┴──┐      ┌─┴─────────┐
        # │   Second* │      │   Third   │
        # └───────────┘      └─┬─────────┘
        #                      │
        #        ┌─────────────┴─┐
        #        │      End      │
        #        └───────────────┘.

        second_state = state_domain.State.create_default_state('Second')
        self.set_interaction_for_state(second_state, 'TextInput')
        third_state = state_domain.State.create_default_state('Third')
        self.set_interaction_for_state(third_state, 'TextInput')

        self.exploration.states = {
            self.exploration.init_state_name: self.new_state,
            'End': self.end_state,
            'Second': second_state,
            'Third': third_state,
        }

        # Answer group dicts to connect init_state to second_state and
        # third_state.
        init_state_answer_groups = [
            state_domain.AnswerGroup(
                state_domain.Outcome(
                    'Second', state_domain.SubtitledHtml(
                        'feedback_0', '<p>Feedback</p>'),
                    False, [], None, None),
                [
                    state_domain.RuleSpec(
                        'Contains',
                        {
                            'x':
                            {
                                'contentId': 'rule_input_0',
                                'normalizedStrSet': ['Test0']
                            }
                        })
                ],
                [],
                None
            ), state_domain.AnswerGroup(
                state_domain.Outcome(
                    'Third', state_domain.SubtitledHtml(
                        'feedback_1', '<p>Feedback</p>'),
                    False, [], None, None),
                [
                    state_domain.RuleSpec(
                        'Contains',
                        {
                            'x':
                            {
                                'contentId': 'rule_input_1',
                                'normalizedStrSet': ['Test1']
                            }
                        })
                ],
                [],
                None
            )
        ]

        # Answer group dict to connect third_state to end_state.
        third_state_answer_groups = [
            state_domain.AnswerGroup(
                state_domain.Outcome(
                    'End', state_domain.SubtitledHtml(
                        'feedback_0', '<p>Feedback</p>'),
                    False, [], None, None),
                [
                    state_domain.RuleSpec(
                        'Contains',
                        {
                            'x':
                            {
                                'contentId': 'rule_input_0',
                                'normalizedStrSet': ['Test0']
                            }
                        })
                ],
                [],
                None
            )
        ]
        self.init_state.update_interaction_answer_groups(
            init_state_answer_groups)
        third_state.update_interaction_answer_groups(
            third_state_answer_groups)

        # The exploration can be completed via third_state. Hence, making
        # second_state a checkpoint raises a validation error.
        second_state.card_is_checkpoint = True
        with self.assertRaisesRegexp(
            Exception, 'Cannot make Second a checkpoint as it is'
            ' bypassable'
            ):
            self.exploration.validate(strict=True)
        second_state.card_is_checkpoint = False

        # Exploration to test a checkpoint state when the state in the other
        # path has no outcome.
        #       ┌────────────────┐
        #       │  Introduction* │
        #       └──┬───────────┬─┘
        #          │           │
        #          │           │
        # ┌────────┴──┐      ┌─┴─────────┐
        # │  Second*  │      │   Third   │
        # └────────┬──┘      └───────────┘
        #          │
        #        ┌─┴─────────────┐
        #        │      End      │
        #        └───────────────┘.

        # Answer group dicts to connect second_state to end_state.
        second_state_answer_groups = [
            state_domain.AnswerGroup(
                state_domain.Outcome(
                    'End', state_domain.SubtitledHtml(
                        'feedback_0', '<p>Feedback</p>'),
                    False, [], None, None),
                [
                    state_domain.RuleSpec(
                        'Contains',
                        {
                            'x':
                            {
                                'contentId': 'rule_input_0',
                                'normalizedStrSet': ['Test0']
                            }
                        })
                ],
                [],
                None
            )
        ]

        second_state.update_interaction_answer_groups(
            second_state_answer_groups)

        # Reset the answer group dicts of third_state.
        third_state.update_interaction_answer_groups([])

        # As second_state is now connected to end_state and third_state has no
        # outcome, second_state has become non-bypassable.
        second_state.update_card_is_checkpoint(True)
        self.exploration.validate()

        # Reset the exploration.
        self.exploration.states = {
            self.exploration.init_state_name: self.new_state,
            'End': self.end_state
        }

        # Exploration to test a bypassable state.
        #                ┌────────────────┐
        #                │ Introduction*  │
        #                └─┬─────┬──────┬─┘
        # ┌───────────┐    │     │      │     ┌────────────┐
        # │    A      ├────┘     │      └─────┤      C     │
        # └────┬──────┘          │            └─────┬──────┘
        #      │            ┌────┴─────┐            │
        #      │            │    B     │            │
        #      │            └──┬───────┘            │
        #      └─────────┐     │                    │
        #         ┌──────┴─────┴─┐    ┌─────────────┘
        #         │      D*      │    │
        #         └─────────────┬┘    │
        #                       │     │
        #                    ┌──┴─────┴──┐
        #                    │    End    │
        #                    └───────────┘.

        a_state = state_domain.State.create_default_state('A')
        self.set_interaction_for_state(a_state, 'TextInput')
        b_state = state_domain.State.create_default_state('B')
        self.set_interaction_for_state(b_state, 'TextInput')
        c_state = state_domain.State.create_default_state('C')
        self.set_interaction_for_state(c_state, 'TextInput')
        d_state = state_domain.State.create_default_state('D')
        self.set_interaction_for_state(d_state, 'TextInput')

        self.exploration.states = {
            self.exploration.init_state_name: self.new_state,
            'A': a_state,
            'B': b_state,
            'C': c_state,
            'D': d_state,
            'End': self.end_state
        }

        # Answer group dicts to connect init_state to a_state, b_state and
        # c_state.
        init_state_answer_groups = [
            state_domain.AnswerGroup(
                state_domain.Outcome(
                    'A', state_domain.SubtitledHtml(
                        'feedback_0', '<p>Feedback</p>'),
                    False, [], None, None),
                [
                    state_domain.RuleSpec(
                        'Contains',
                        {
                            'x':
                            {
                                'contentId': 'rule_input_0',
                                'normalizedStrSet': ['Test0']
                            }
                        })
                ],
                [],
                None
            ), state_domain.AnswerGroup(
                state_domain.Outcome(
                    'B', state_domain.SubtitledHtml(
                        'feedback_1', '<p>Feedback</p>'),
                    False, [], None, None),
                [
                    state_domain.RuleSpec(
                        'Contains',
                        {
                            'x':
                            {
                                'contentId': 'rule_input_1',
                                'normalizedStrSet': ['Test1']
                            }
                        })
                ],
                [],
                None
            ), state_domain.AnswerGroup(
                state_domain.Outcome(
                    'C', state_domain.SubtitledHtml(
                        'feedback_2', '<p>Feedback</p>'),
                    False, [], None, None),
                [
                    state_domain.RuleSpec(
                        'Contains',
                        {
                            'x':
                            {
                                'contentId': 'rule_input_2',
                                'normalizedStrSet': ['Test2']
                            }
                        })
                ],
                [],
                None
            )
        ]

        # Answer group dict to connect a_state and b_state to d_state.
        a_and_b_state_answer_groups = [
            state_domain.AnswerGroup(
                state_domain.Outcome(
                    'D', state_domain.SubtitledHtml(
                        'feedback_0', '<p>Feedback</p>'),
                    False, [], None, None),
                [
                    state_domain.RuleSpec(
                        'Contains',
                        {
                            'x':
                            {
                                'contentId': 'rule_input_0',
                                'normalizedStrSet': ['Test0']
                            }
                        })
                ],
                [],
                None
            )
        ]

        # Answer group dict to connect c_state and d_state to end_state.
        c_and_d_state_answer_groups = [
            state_domain.AnswerGroup(
                state_domain.Outcome(
                    'End', state_domain.SubtitledHtml(
                        'feedback_0', '<p>Feedback</p>'),
                    False, [], None, None),
                [
                    state_domain.RuleSpec(
                        'Contains',
                        {
                            'x':
                            {
                                'contentId': 'rule_input_0',
                                'normalizedStrSet': ['Test0']
                            }
                        })
                ],
                [],
                None
            )
        ]

        self.init_state.update_interaction_answer_groups(
            init_state_answer_groups)
        a_state.update_interaction_answer_groups(
            a_and_b_state_answer_groups)
        b_state.update_interaction_answer_groups(
            a_and_b_state_answer_groups)
        c_state.update_interaction_answer_groups(
            c_and_d_state_answer_groups)
        d_state.update_interaction_answer_groups(
            c_and_d_state_answer_groups)

        # As a user can complete the exploration by going through c_state,
        # d_state becomes bypassable. Hence, making d_state a checkpoint raises
        # validation error.
        d_state.update_card_is_checkpoint(True)
        with self.assertRaisesRegexp(
            Exception, 'Cannot make D a checkpoint as it is bypassable'
            ):
            self.exploration.validate(strict=True)
        d_state.update_card_is_checkpoint(False)

        # Modifying the graph to make D non-bypassable.
        #                ┌────────────────┐
        #                │ Introduction*  │
        #                └─┬─────┬──────┬─┘
        # ┌───────────┐    │     │      │     ┌────────────┐
        # │    A      ├────┘     │      └─────┤      C     │
        # └────┬──────┘          │            └──────┬─────┘
        #      │            ┌────┴─────┐             │
        #      │            │    B     │             │
        #      │            └────┬─────┘             │
        #      │                 │                   │
        #      │          ┌──────┴───────┐           │
        #      └──────────┤      D*      ├───────────┘
        #                 └──────┬───────┘
        #                        │
        #                  ┌─────┴─────┐
        #                  │    End    │
        #                  └───────────┘.

        # Answer group dict to connect c_state to d_state. Hence, making d_state
        # non-bypassable.
        c_state_answer_groups = [
            state_domain.AnswerGroup(
                state_domain.Outcome(
                    'D', state_domain.SubtitledHtml(
                        'feedback_0', '<p>Feedback</p>'),
                    False, [], None, None),
                [
                    state_domain.RuleSpec(
                        'Contains',
                        {
                            'x':
                            {
                                'contentId': 'rule_input_0',
                                'normalizedStrSet': ['Test0']
                            }
                        })
                ],
                [],
                None
            )
        ]
        c_state.update_interaction_answer_groups(
            c_state_answer_groups)

        d_state.update_card_is_checkpoint(True)
        self.exploration.validate()

        # Modifying the graph to add another EndExploration state.
        #                ┌────────────────┐
        #                │ Introduction*  │
        #                └─┬─────┬──────┬─┘
        # ┌───────────┐    │     │      │     ┌────────────┐
        # │    A      ├────┘     │      └─────┤      C     │
        # └────┬──────┘          │            └──────┬───┬─┘
        #      │            ┌────┴─────┐             │   │
        #      │            │    B     │             │   │
        #      │            └────┬─────┘             │   │
        #      │                 │                   │   │
        #      │          ┌──────┴───────┐           │   │
        #      └──────────┤      D*      ├───────────┘   │
        #                 └──────┬───────┘               │
        #                        │                       │
        #                  ┌─────┴─────┐           ┌─────┴─────┐
        #                  │    End    │           │    End 2  │
        #                  └───────────┘           └───────────┘.

        new_end_state = state_domain.State.create_default_state('End 2')
        self.set_interaction_for_state(new_end_state, 'EndExploration')
        new_end_state.update_interaction_default_outcome(None)

        self.exploration.states = {
            self.exploration.init_state_name: self.new_state,
            'A': a_state,
            'B': b_state,
            'C': c_state,
            'D': d_state,
            'End': self.end_state,
            'End 2': new_end_state
        }

        # Answer group dicts to connect c_state to d_state and new_end_state,
        # making d_state bypassable.
        c_state_answer_groups = [
            state_domain.AnswerGroup(
                state_domain.Outcome(
                    'D', state_domain.SubtitledHtml(
                        'feedback_0', '<p>Feedback</p>'),
                    False, [], None, None),
                [
                    state_domain.RuleSpec(
                        'Contains',
                        {
                            'x':
                            {
                                'contentId': 'rule_input_0',
                                'normalizedStrSet': ['Test0']
                            }
                        })
                ],
                [],
                None
            ), state_domain.AnswerGroup(
                state_domain.Outcome(
                    'End 2', state_domain.SubtitledHtml(
                        'feedback_1', '<p>Feedback</p>'),
                    False, [], None, None),
                [
                    state_domain.RuleSpec(
                        'Contains',
                        {
                            'x':
                            {
                                'contentId': 'rule_input_1',
                                'normalizedStrSet': ['Test1']
                            }
                        })
                ],
                [],
                None
            )
        ]
        c_state.update_interaction_answer_groups(
            c_state_answer_groups)

        with self.assertRaisesRegexp(
            Exception, 'Cannot make D a checkpoint as it is bypassable'
            ):
            self.exploration.validate(strict=True)
        d_state.update_card_is_checkpoint(False)


class ExplorationDomainUnitTests(test_utils.GenericTestBase):
    """Test the exploration domain object."""

    # TODO(bhenning): The validation tests below should be split into separate
    # unit tests. Also, all validation errors should be covered in the tests.
    def test_validation(self):
        """Test validation of explorations."""
        exploration = exp_domain.Exploration.create_default_exploration('eid')
        exploration.init_state_name = ''
        exploration.states = {}

        exploration.title = 'Hello #'
        self._assert_validation_error(exploration, 'Invalid character #')

        exploration.title = 'Title'
        exploration.category = 'Category'

        # Note: If '/' ever becomes a valid state name, ensure that the rule
        # editor frontend tenplate is fixed -- it currently uses '/' as a
        # sentinel for an invalid state name.
        bad_state = state_domain.State.create_default_state('/')
        exploration.states = {'/': bad_state}
        self._assert_validation_error(
            exploration, 'Invalid character / in a state name')

        new_state = state_domain.State.create_default_state('ABC')
        self.set_interaction_for_state(new_state, 'TextInput')

        # The 'states' property must be a non-empty dict of states.
        exploration.states = {}
        self._assert_validation_error(
            exploration, 'exploration has no states')
        exploration.states = {'A string #': new_state}
        self._assert_validation_error(
            exploration, 'Invalid character # in a state name')
        exploration.states = {'A string _': new_state}
        self._assert_validation_error(
            exploration, 'Invalid character _ in a state name')

        exploration.states = {'ABC': new_state}

        self._assert_validation_error(
            exploration, 'has no initial state name')

        exploration.init_state_name = 'initname'

        self._assert_validation_error(
            exploration,
            r'There is no state in \[\'ABC\'\] corresponding to '
            'the exploration\'s initial state name initname.')

        # Test whether a default outcome to a non-existing state is invalid.
        exploration.states = {exploration.init_state_name: new_state}
        self._assert_validation_error(
            exploration, 'destination ABC is not a valid')

        # Restore a valid exploration.
        init_state = exploration.states[exploration.init_state_name]
        default_outcome = init_state.interaction.default_outcome
        default_outcome.dest = exploration.init_state_name
        init_state.update_interaction_default_outcome(default_outcome)
        init_state.update_card_is_checkpoint(True)
        exploration.validate()

        # Ensure an invalid destination can also be detected for answer groups.
        # Note: The state must keep its default_outcome, otherwise it will
        # trigger a validation error for non-terminal states needing to have a
        # default outcome. To validate the outcome of the answer group, this
        # default outcome must point to a valid state.
        init_state = exploration.states[exploration.init_state_name]
        default_outcome = init_state.interaction.default_outcome
        default_outcome.dest = exploration.init_state_name
        old_answer_groups = copy.deepcopy(init_state.interaction.answer_groups)
        old_answer_groups.append({
            'outcome': {
                'dest': exploration.init_state_name,
                'feedback': {
                    'content_id': 'feedback_1',
                    'html': '<p>Feedback</p>'
                },
                'labelled_as_correct': False,
                'param_changes': [],
                'refresher_exploration_id': None,
                'missing_prerequisite_skill_id': None
            },
            'rule_specs': [{
                'inputs': {
                    'x': {
                        'contentId': 'rule_input_Equals',
                        'normalizedStrSet': ['Test']
                    }
                },
                'rule_type': 'Contains'
            }],
            'training_data': [],
            'tagged_skill_misconception_id': None
        })

        new_answer_groups = [
            state_domain.AnswerGroup.from_dict(answer_group)
            for answer_group in old_answer_groups
        ]
        init_state.update_interaction_answer_groups(new_answer_groups)

        exploration.validate()

        interaction = init_state.interaction
        answer_groups = interaction.answer_groups
        answer_group = answer_groups[0]
        answer_group.outcome.dest = 'DEF'
        self._assert_validation_error(
            exploration, 'destination DEF is not a valid')

        # Restore a valid exploration.
        self.set_interaction_for_state(
            init_state, 'TextInput')
        new_answer_groups = [
            state_domain.AnswerGroup.from_dict(answer_groups)
            for answer_groups in old_answer_groups
        ]
        init_state.update_interaction_answer_groups(new_answer_groups)
        answer_groups = interaction.answer_groups
        answer_group = answer_groups[0]
        answer_group.outcome.dest = exploration.init_state_name
        exploration.validate()

        # Validate RuleSpec.
        rule_spec = answer_group.rule_specs[0]
        rule_spec.inputs = {}
        self._assert_validation_error(
            exploration, 'RuleSpec \'Contains\' is missing inputs')

        rule_spec.inputs = 'Inputs string'
        self._assert_validation_error(
            exploration, 'Expected inputs to be a dict')

        rule_spec.inputs = {'x': 'Test'}
        rule_spec.rule_type = 'FakeRuleType'
        self._assert_validation_error(exploration, 'Unrecognized rule type')

        rule_spec.inputs = {'x': {
            'contentId': 'rule_input_Equals',
            'normalizedStrSet': 15
        }}
        rule_spec.rule_type = 'Contains'
        with self.assertRaisesRegexp(
            AssertionError, 'Expected list, received 15'
        ):
            exploration.validate()

        self.set_interaction_for_state(
            exploration.states[exploration.init_state_name],
            'PencilCodeEditor')
        temp_rule = old_answer_groups[0]['rule_specs'][0]
        old_answer_groups[0]['rule_specs'][0] = {
            'rule_type': 'ErrorContains',
            'inputs': {'x': '{{ExampleParam}}'}
        }
        new_answer_groups = [
            state_domain.AnswerGroup.from_dict(answer_group)
            for answer_group in old_answer_groups
        ]
        init_state.update_interaction_answer_groups(new_answer_groups)
        old_answer_groups[0]['rule_specs'][0] = temp_rule

        self._assert_validation_error(
            exploration,
            'RuleSpec \'ErrorContains\' has an input with name \'x\' which '
            'refers to an unknown parameter within the exploration: '
            'ExampleParam')

        # Restore a valid exploration.
        exploration.param_specs['ExampleParam'] = param_domain.ParamSpec(
            'UnicodeString')
        exploration.validate()

        # Validate Outcome.
        outcome = init_state.interaction.answer_groups[0].outcome
        destination = exploration.init_state_name
        outcome.dest = None
        self._assert_validation_error(
            exploration, 'Every outcome should have a destination.')

        # Try setting the outcome destination to something other than a string.
        outcome.dest = 15
        self._assert_validation_error(
            exploration, 'Expected outcome dest to be a string')

        outcome.dest = destination

        outcome.feedback = state_domain.SubtitledHtml('feedback_1', '')
        exploration.validate()

        outcome.labelled_as_correct = 'hello'
        self._assert_validation_error(
            exploration, 'The "labelled_as_correct" field should be a boolean')

        # Test that labelled_as_correct must be False for self-loops, and that
        # this causes a strict validation failure but not a normal validation
        # failure.
        outcome.labelled_as_correct = True
        with self.assertRaisesRegexp(
            Exception, 'is labelled correct but is a self-loop.'
        ):
            exploration.validate(strict=True)
        exploration.validate()

        outcome.labelled_as_correct = False
        exploration.validate()

        outcome.param_changes = 'Changes'
        self._assert_validation_error(
            exploration, 'Expected outcome param_changes to be a list')

        outcome.param_changes = [param_domain.ParamChange(
            0, 'generator_id', {})]
        self._assert_validation_error(
            exploration,
            'Expected param_change name to be a string, received 0')

        outcome.param_changes = []
        exploration.validate()

        outcome.refresher_exploration_id = 12345
        self._assert_validation_error(
            exploration,
            'Expected outcome refresher_exploration_id to be a string')

        outcome.refresher_exploration_id = None
        exploration.validate()

        outcome.refresher_exploration_id = 'valid_string'
        exploration.validate()

        outcome.missing_prerequisite_skill_id = 12345
        self._assert_validation_error(
            exploration,
            'Expected outcome missing_prerequisite_skill_id to be a string')

        outcome.missing_prerequisite_skill_id = None
        exploration.validate()

        outcome.missing_prerequisite_skill_id = 'valid_string'
        exploration.validate()

        # Test that refresher_exploration_id must be None for non-self-loops.
        new_state_name = 'New state'
        exploration.add_states([new_state_name])

        outcome.dest = new_state_name
        outcome.refresher_exploration_id = 'another_string'
        self._assert_validation_error(
            exploration,
            'has a refresher exploration ID, but is not a self-loop')

        outcome.refresher_exploration_id = None
        exploration.validate()
        exploration.delete_state(new_state_name)

        # Validate InteractionInstance.
        interaction.id = 15
        self._assert_validation_error(
            exploration, 'Expected interaction id to be a string')

        interaction.id = 'SomeInteractionTypeThatDoesNotExist'
        self._assert_validation_error(exploration, 'Invalid interaction id')
        interaction.id = 'PencilCodeEditor'

        self.set_interaction_for_state(init_state, 'TextInput')
        new_answer_groups = [
            state_domain.AnswerGroup.from_dict(answer_group)
            for answer_group in old_answer_groups
        ]
        init_state.update_interaction_answer_groups(new_answer_groups)
        valid_text_input_cust_args = init_state.interaction.customization_args
        rule_spec.inputs = {'x': {
            'contentId': 'rule_input_Equals',
            'normalizedStrSet': ['Test']
        }}
        rule_spec.rule_type = 'Contains'
        exploration.validate()

        interaction.customization_args = []
        self._assert_validation_error(
            exploration, 'Expected customization args to be a dict')

        interaction.customization_args = {15: ''}
        self._assert_validation_error(
            exploration,
            (
                'Expected customization arg value to be a '
                'InteractionCustomizationArg'
            )
        )

        interaction.customization_args = {
            15: state_domain.InteractionCustomizationArg('', {
                'type': 'unicode'
            })
        }
        self._assert_validation_error(
            exploration, 'Invalid customization arg name')

        interaction.customization_args = valid_text_input_cust_args
        self.set_interaction_for_state(init_state, 'TextInput')
        exploration.validate()

        interaction.answer_groups = {}
        self._assert_validation_error(
            exploration, 'Expected answer groups to be a list')

        new_answer_groups = [
            state_domain.AnswerGroup.from_dict(answer_group)
            for answer_group in old_answer_groups
        ]
        init_state.update_interaction_answer_groups(new_answer_groups)
        self.set_interaction_for_state(init_state, 'EndExploration')
        self._assert_validation_error(
            exploration,
            'Terminal interactions must not have a default outcome.')

        self.set_interaction_for_state(init_state, 'TextInput')
        init_state.update_interaction_default_outcome(None)
        self._assert_validation_error(
            exploration,
            'Non-terminal interactions must have a default outcome.')

        self.set_interaction_for_state(init_state, 'EndExploration')
        init_state.interaction.answer_groups = answer_groups
        self._assert_validation_error(
            exploration,
            'Terminal interactions must not have any answer groups.')

        # A terminal interaction without a default outcome or answer group is
        # valid. This resets the exploration back to a valid state.
        init_state.interaction.answer_groups = []
        exploration.validate()

        # Restore a valid exploration.
        self.set_interaction_for_state(init_state, 'TextInput')
        init_state.update_interaction_answer_groups(answer_groups)
        init_state.update_interaction_default_outcome(default_outcome)
        exploration.validate()
        solution_dict = {
            'answer_is_exclusive': True,
            'correct_answer': 'hello_world!',
            'explanation': {
                'content_id': 'solution',
                'html': 'hello_world is a string'
                }
        }
        solution = state_domain.Solution.from_dict(
            init_state.interaction.id, solution_dict)
        init_state.update_interaction_solution(solution)
        self._assert_validation_error(
            exploration,
            re.escape('Hint(s) must be specified if solution is specified'))

        init_state.update_interaction_solution(None)
        interaction.hints = {}
        self._assert_validation_error(
            exploration, 'Expected hints to be a list')
        interaction.hints = []

        # Validate AnswerGroup.
        state_answer_group = state_domain.AnswerGroup(
            state_domain.Outcome(
                exploration.init_state_name, state_domain.SubtitledHtml(
                    'feedback_1', 'Feedback'),
                False, [], None, None),
            [
                state_domain.RuleSpec(
                    'Contains',
                    {
                        'x':
                        {
                            'contentId': 'rule_input_Contains',
                            'normalizedStrSet': ['Test']
                        }
                    })
            ],
            [],
            1
        )
        init_state.update_interaction_answer_groups([state_answer_group])

        self._assert_validation_error(
            exploration,
            'Expected tagged skill misconception id to be a str, received 1')
        state_answer_group = state_domain.AnswerGroup(
            state_domain.Outcome(
                exploration.init_state_name, state_domain.SubtitledHtml(
                    'feedback_1', 'Feedback'),
                False, [], None, None),
            [
                state_domain.RuleSpec(
                    'Contains',
                    {
                        'x':
                        {
                            'contentId': 'rule_input_Contains',
                            'normalizedStrSet': ['Test']
                        }
                    })
            ],
            [],
            'invalid_tagged_skill_misconception_id'
        )
        init_state.update_interaction_answer_groups([state_answer_group])

        self._assert_validation_error(
            exploration,
            'Expected the format of tagged skill misconception id '
            'to be <skill_id>-<misconception_id>, received '
            'invalid_tagged_skill_misconception_id')

        init_state.interaction.answer_groups[0].rule_specs = {}
        self._assert_validation_error(
            exploration, 'Expected answer group rules to be a list')

        first_answer_group = init_state.interaction.answer_groups[0]
        first_answer_group.tagged_skill_misconception_id = None
        first_answer_group.rule_specs = []
        self._assert_validation_error(
            exploration,
            'There must be at least one rule or training data for each'
            ' answer group.')

        exploration.states = {
            exploration.init_state_name: (
                state_domain.State.create_default_state(
                    exploration.init_state_name, is_initial_state=True))
        }
        self.set_interaction_for_state(
            exploration.states[exploration.init_state_name], 'TextInput')
        exploration.validate()

        exploration.language_code = 'fake_code'
        self._assert_validation_error(exploration, 'Invalid language_code')
        exploration.language_code = 'English'
        self._assert_validation_error(exploration, 'Invalid language_code')
        exploration.language_code = 'en'
        exploration.validate()

        exploration.param_specs = 'A string'
        self._assert_validation_error(exploration, 'param_specs to be a dict')

        exploration.param_specs = {
            '@': param_domain.ParamSpec.from_dict({
                'obj_type': 'UnicodeString'
            })
        }
        self._assert_validation_error(
            exploration, 'Only parameter names with characters')

        exploration.param_specs = {
            'notAParamSpec': param_domain.ParamSpec.from_dict(
                {'obj_type': 'UnicodeString'})
        }
        exploration.validate()

    def test_tag_validation(self):
        """Test validation of exploration tags."""
        exploration = exp_domain.Exploration.create_default_exploration('eid')
        exploration.objective = 'Objective'
        init_state = exploration.states[exploration.init_state_name]
        self.set_interaction_for_state(init_state, 'EndExploration')
        init_state.update_interaction_default_outcome(None)
        exploration.validate()

        exploration.tags = 'this should be a list'
        self._assert_validation_error(
            exploration, 'Expected \'tags\' to be a list')

        exploration.tags = [123]
        self._assert_validation_error(exploration, 'to be a string')
        exploration.tags = ['abc', 123]
        self._assert_validation_error(exploration, 'to be a string')

        exploration.tags = ['']
        self._assert_validation_error(exploration, 'Tags should be non-empty')

        exploration.tags = ['123']
        self._assert_validation_error(
            exploration, 'should only contain lowercase letters and spaces')
        exploration.tags = ['ABC']
        self._assert_validation_error(
            exploration, 'should only contain lowercase letters and spaces')

        exploration.tags = [' a b']
        self._assert_validation_error(
            exploration, 'Tags should not start or end with whitespace')
        exploration.tags = ['a b ']
        self._assert_validation_error(
            exploration, 'Tags should not start or end with whitespace')

        exploration.tags = ['a    b']
        self._assert_validation_error(
            exploration, 'Adjacent whitespace in tags should be collapsed')

        exploration.tags = ['abc', 'abc']
        self._assert_validation_error(
            exploration, 'Some tags duplicate each other')

        exploration.tags = ['computer science', 'analysis', 'a b c']
        exploration.validate()

    def test_title_category_and_objective_validation(self):
        """Test that titles, categories and objectives are validated only in
        'strict' mode.
        """
        self.save_new_valid_exploration(
            'exp_id', 'user@example.com', title='', category='',
            objective='', end_state_name='End')
        exploration = exp_fetchers.get_exploration_by_id('exp_id')
        exploration.validate()

        with self.assertRaisesRegexp(
            utils.ValidationError, 'title must be specified'
            ):
            exploration.validate(strict=True)
        exploration.title = 'A title'

        with self.assertRaisesRegexp(
            utils.ValidationError, 'category must be specified'
            ):
            exploration.validate(strict=True)
        exploration.category = 'A category'

        with self.assertRaisesRegexp(
            utils.ValidationError, 'objective must be specified'
            ):
            exploration.validate(strict=True)

        exploration.objective = 'An objective'

        exploration.validate(strict=True)

    def test_get_trainable_states_dict(self):
        """Test the get_trainable_states_dict() method."""
        exp_id = 'exp_id1'
        test_exp_filepath = os.path.join(
            feconf.TESTS_DATA_DIR, 'string_classifier_test.yaml')
        yaml_content = utils.get_file_contents(test_exp_filepath)
        assets_list = []
        exp_services.save_new_exploration_from_yaml_and_assets(
            feconf.SYSTEM_COMMITTER_ID, yaml_content, exp_id,
            assets_list)

        exploration_model = exp_models.ExplorationModel.get(
            exp_id, strict=False)
        old_states = exp_fetchers.get_exploration_from_model(
            exploration_model).states
        exploration = exp_fetchers.get_exploration_by_id(exp_id)

        # Rename a state to add it in unchanged answer group.
        exploration.rename_state('Home', 'Renamed state')
        change_list = [exp_domain.ExplorationChange({
            'cmd': 'rename_state',
            'old_state_name': 'Home',
            'new_state_name': 'Renamed state'
        })]

        expected_dict = {
            'state_names_with_changed_answer_groups': [],
            'state_names_with_unchanged_answer_groups': ['Renamed state']
        }
        exp_versions_diff = exp_domain.ExplorationVersionsDiff(change_list)
        actual_dict = exploration.get_trainable_states_dict(
            old_states, exp_versions_diff)
        self.assertEqual(actual_dict, expected_dict)

        # Modify answer groups to trigger change in answer groups.
        state = exploration.states['Renamed state']
        exploration.states['Renamed state'].interaction.answer_groups.insert(
            3, state.interaction.answer_groups[3])
        answer_groups = []
        for answer_group in state.interaction.answer_groups:
            answer_groups.append(answer_group.to_dict())
        change_list = [exp_domain.ExplorationChange({
            'cmd': 'edit_state_property',
            'state_name': 'Renamed state',
            'property_name': 'answer_groups',
            'new_value': answer_groups
        })]

        expected_dict = {
            'state_names_with_changed_answer_groups': ['Renamed state'],
            'state_names_with_unchanged_answer_groups': []
        }
        exp_versions_diff = exp_domain.ExplorationVersionsDiff(change_list)
        actual_dict = exploration.get_trainable_states_dict(
            old_states, exp_versions_diff)
        self.assertEqual(actual_dict, expected_dict)

        # Add new state to trigger change in answer groups.
        exploration.add_states(['New state'])
        exploration.states['New state'] = copy.deepcopy(
            exploration.states['Renamed state'])
        change_list = [exp_domain.ExplorationChange({
            'cmd': 'add_state',
            'state_name': 'New state',
        })]

        expected_dict = {
            'state_names_with_changed_answer_groups': [
                'Renamed state', 'New state'],
            'state_names_with_unchanged_answer_groups': []
        }
        exp_versions_diff = exp_domain.ExplorationVersionsDiff(change_list)
        actual_dict = exploration.get_trainable_states_dict(
            old_states, exp_versions_diff)
        self.assertEqual(actual_dict, expected_dict)

        # Delete state.
        exploration.delete_state('New state')
        change_list = [exp_domain.ExplorationChange({
            'cmd': 'delete_state',
            'state_name': 'New state'
        })]

        expected_dict = {
            'state_names_with_changed_answer_groups': ['Renamed state'],
            'state_names_with_unchanged_answer_groups': []
        }
        exp_versions_diff = exp_domain.ExplorationVersionsDiff(change_list)
        actual_dict = exploration.get_trainable_states_dict(
            old_states, exp_versions_diff)
        self.assertEqual(actual_dict, expected_dict)

        # Test addition and multiple renames.
        exploration.add_states(['New state'])
        exploration.states['New state'] = copy.deepcopy(
            exploration.states['Renamed state'])
        exploration.rename_state('New state', 'New state2')
        exploration.rename_state('New state2', 'New state3')
        change_list = [exp_domain.ExplorationChange({
            'cmd': 'add_state',
            'state_name': 'New state',
        }), exp_domain.ExplorationChange({
            'cmd': 'rename_state',
            'old_state_name': 'New state',
            'new_state_name': 'New state2'
        }), exp_domain.ExplorationChange({
            'cmd': 'rename_state',
            'old_state_name': 'New state2',
            'new_state_name': 'New state3'
        })]

        expected_dict = {
            'state_names_with_changed_answer_groups': [
                'Renamed state', 'New state3'
            ],
            'state_names_with_unchanged_answer_groups': []
        }
        exp_versions_diff = exp_domain.ExplorationVersionsDiff(change_list)
        actual_dict = exploration.get_trainable_states_dict(
            old_states, exp_versions_diff)
        self.assertEqual(actual_dict, expected_dict)

    def test_get_languages_with_complete_translation(self):
        exploration = exp_domain.Exploration.create_default_exploration('0')
        self.assertEqual(
            exploration.get_languages_with_complete_translation(), [])
        written_translations = state_domain.WrittenTranslations.from_dict({
            'translations_mapping': {
                'content': {
                    'hi': {
                        'data_format': 'html',
                        'translation': '<p>Translation in Hindi.</p>',
                        'needs_update': False
                    }
                }
            }
        })
        exploration.states[
            feconf.DEFAULT_INIT_STATE_NAME].update_written_translations(
                written_translations)

        self.assertEqual(
            exploration.get_languages_with_complete_translation(), ['hi'])

    def test_get_translation_counts_with_no_needs_update(self):
        exploration = exp_domain.Exploration.create_default_exploration('0')
        self.assertEqual(
            exploration.get_translation_counts(), {})

        init_state = exploration.states[exploration.init_state_name]
        init_state.update_content(
            state_domain.SubtitledHtml.from_dict({
                'content_id': 'content',
                'html': '<p>This is content</p>'
            }))
        init_state.update_interaction_id('TextInput')
        default_outcome = state_domain.Outcome(
            'Introduction', state_domain.SubtitledHtml(
                'default_outcome', '<p>The default outcome.</p>'),
            False, [], None, None
        )

        init_state.update_interaction_default_outcome(default_outcome)

        written_translations = state_domain.WrittenTranslations.from_dict({
            'translations_mapping': {
                'content': {
                    'hi': {
                        'data_format': 'html',
                        'translation': '<p>Translation in Hindi.</p>',
                        'needs_update': False
                    }
                },
                'default_outcome': {
                    'hi': {
                        'data_format': 'html',
                        'translation': '<p>Translation in Hindi.</p>',
                        'needs_update': False
                    }
                }
            }
        })
        init_state.update_written_translations(written_translations)

        exploration.add_states(['New state'])
        new_state = exploration.states['New state']
        new_state.update_content(
            state_domain.SubtitledHtml.from_dict({
                'content_id': 'content',
                'html': '<p>This is content</p>'
            }))
        new_state.update_interaction_id('TextInput')
        default_outcome = state_domain.Outcome(
            'Introduction', state_domain.SubtitledHtml(
                'default_outcome', '<p>The default outcome.</p>'),
            False, [], None, None)
        new_state.update_interaction_default_outcome(default_outcome)

        written_translations = state_domain.WrittenTranslations.from_dict({
            'translations_mapping': {
                'content': {
                    'hi': {
                        'data_format': 'html',
                        'translation': '<p>New state translation in Hindi.</p>',
                        'needs_update': False
                    }
                },
                'default_outcome': {
                    'hi': {
                        'data_format': 'html',
                        'translation': '<p>New State translation in Hindi.</p>',
                        'needs_update': False
                    }
                }
            }
        })
        new_state.update_written_translations(written_translations)

        self.assertEqual(
            exploration.get_translation_counts(), {'hi': 4})

    def test_get_translation_counts_with_needs_update(self):
        exploration = exp_domain.Exploration.create_default_exploration('0')
        self.assertEqual(
            exploration.get_translation_counts(), {})

        init_state = exploration.states[feconf.DEFAULT_INIT_STATE_NAME]
        init_state.update_content(
            state_domain.SubtitledHtml.from_dict({
                'content_id': 'content',
                'html': '<p>This is content</p>'
            }))
        init_state.update_interaction_id('TextInput')
        default_outcome = state_domain.Outcome(
            'Introduction', state_domain.SubtitledHtml(
                'default_outcome', '<p>The default outcome.</p>'),
            False, [], None, None
        )
        init_state.update_interaction_default_outcome(default_outcome)

        written_translations = state_domain.WrittenTranslations.from_dict({
            'translations_mapping': {
                'content': {
                    'hi': {
                        'data_format': 'html',
                        'translation': '<p>Translation in Hindi.</p>',
                        'needs_update': True
                    }
                },
                'default_outcome': {
                    'hi': {
                        'data_format': 'html',
                        'translation': '<p>Translation in Hindi.</p>',
                        'needs_update': False
                    }
                }
            }
        })
        init_state.update_written_translations(written_translations)

        self.assertEqual(
            exploration.get_translation_counts(), {'hi': 1})

    def test_get_translation_counts_with_translation_in_multiple_lang(self):
        exploration = exp_domain.Exploration.create_default_exploration('0')
        self.assertEqual(
            exploration.get_translation_counts(), {})
        init_state = exploration.states[feconf.DEFAULT_INIT_STATE_NAME]
        init_state.update_content(
            state_domain.SubtitledHtml.from_dict({
                'content_id': 'content',
                'html': '<p>This is content</p>'
            }))
        init_state.update_interaction_id('TextInput')
        default_outcome = state_domain.Outcome(
            'Introduction', state_domain.SubtitledHtml(
                'default_outcome', '<p>The default outcome.</p>'),
            False, [], None, None
        )

        init_state.update_interaction_default_outcome(default_outcome)

        written_translations = state_domain.WrittenTranslations.from_dict({
            'translations_mapping': {
                'content': {
                    'hi-en': {
                        'data_format': 'html',
                        'translation': '<p>Translation in Hindi.</p>',
                        'needs_update': False
                    },
                    'hi': {
                        'data_format': 'html',
                        'translation': '<p>Translation in Hindi.</p>',
                        'needs_update': False
                    }
                },
                'default_outcome': {
                    'hi': {
                        'data_format': 'html',
                        'translation': '<p>Translation in Hindi.</p>',
                        'needs_update': False
                    }
                }
            }
        })
        init_state.update_written_translations(written_translations)

        self.assertEqual(
            exploration.get_translation_counts(), {
                'hi': 2,
                'hi-en': 1
            })

    def test_get_content_count(self):
        # Adds 1 to content count to exploration (content, default_outcome).
        exploration = exp_domain.Exploration.create_default_exploration('0')
        self.assertEqual(exploration.get_content_count(), 1)

        # Adds 2 to content count to exploration (content default_outcome).
        exploration.add_states(['New state'])
        init_state = exploration.states[exploration.init_state_name]

        # Adds 1 to content count to exploration (ca_placeholder_0)
        self.set_interaction_for_state(init_state, 'TextInput')

        state_answer_group = state_domain.AnswerGroup(
            state_domain.Outcome(
                exploration.init_state_name, state_domain.SubtitledHtml(
                    'feedback_1', 'Feedback'),
                False, [], None, None),
            [
                state_domain.RuleSpec(
                    'Contains',
                    {
                        'x':
                        {
                            'contentId': 'rule_input_5',
                            'normalizedStrSet': ['Test']
                        }
                    })
            ],
            [],
            None
        )
        # Adds 1 to content count to exploration (feedback_1).
        init_state.update_interaction_answer_groups([state_answer_group])

        hints_list = [
            state_domain.Hint(
                state_domain.SubtitledHtml('hint_1', '<p>hint one</p>')
            )
        ]
        # Adds 1 to content count to exploration (hint_1).
        init_state.update_interaction_hints(hints_list)

        solution_dict = {
            'answer_is_exclusive': False,
            'correct_answer': 'helloworld!',
            'explanation': {
                'content_id': 'solution',
                'html': '<p>hello_world is a string</p>'
            },
        }
        solution = state_domain.Solution.from_dict(
            init_state.interaction.id, solution_dict)
        # Adds 1 to content count to exploration (solution).
        init_state.update_interaction_solution(solution)

        self.assertEqual(exploration.get_content_count(), 6)

    def test_get_content_with_correct_state_name_returns_html(self):
        exploration = exp_domain.Exploration.create_default_exploration('0')

        init_state = exploration.states[exploration.init_state_name]
        self.set_interaction_for_state(init_state, 'TextInput')
        hints_list = [
            state_domain.Hint(
                state_domain.SubtitledHtml('hint_1', '<p>hint one</p>')
            )
        ]
        init_state.update_interaction_hints(hints_list)

        self.assertEqual(
            exploration.get_content_html(exploration.init_state_name, 'hint_1'),
            '<p>hint one</p>')

        hints_list[0].hint_content.html = '<p>Changed hint one</p>'
        init_state.update_interaction_hints(hints_list)

        self.assertEqual(
            exploration.get_content_html(exploration.init_state_name, 'hint_1'),
            '<p>Changed hint one</p>')

    def test_get_content_with_incorrect_state_name_raise_error(self):
        exploration = exp_domain.Exploration.create_default_exploration('0')

        init_state = exploration.states[exploration.init_state_name]
        self.set_interaction_for_state(init_state, 'TextInput')
        hints_list = [
            state_domain.Hint(
                state_domain.SubtitledHtml('hint_1', '<p>hint one</p>')
            )
        ]
        init_state.update_interaction_hints(hints_list)

        self.assertEqual(
            exploration.get_content_html(exploration.init_state_name, 'hint_1'),
            '<p>hint one</p>')

        with self.assertRaisesRegexp(
            ValueError, 'State Invalid state does not exist'):
            exploration.get_content_html('Invalid state', 'hint_1')

    def test_is_demo_property(self):
        """Test the is_demo property."""
        demo = exp_domain.Exploration.create_default_exploration('0')
        self.assertEqual(demo.is_demo, True)

        notdemo1 = exp_domain.Exploration.create_default_exploration('a')
        self.assertEqual(notdemo1.is_demo, False)

        notdemo2 = exp_domain.Exploration.create_default_exploration('abcd')
        self.assertEqual(notdemo2.is_demo, False)

    def test_has_state_name(self):
        """Test for has_state_name."""
        demo = exp_domain.Exploration.create_default_exploration('0')
        state_names = list(demo.states.keys())
        self.assertEqual(state_names, ['Introduction'])
        self.assertEqual(demo.has_state_name('Introduction'), True)
        self.assertEqual(demo.has_state_name('Fake state name'), False)

    def test_get_interaction_id_by_state_name(self):
        """Test for get_interaction_id_by_state_name."""
        demo = exp_domain.Exploration.create_default_exploration('0')
        self.assertEqual(
            demo.get_interaction_id_by_state_name('Introduction'), None)

    def test_exploration_export_import(self):
        """Test that to_dict and from_dict preserve all data within an
        exploration.
        """
        demo = exp_domain.Exploration.create_default_exploration('0')
        demo_dict = demo.to_dict()
        exp_from_dict = exp_domain.Exploration.from_dict(demo_dict)
        self.assertEqual(exp_from_dict.to_dict(), demo_dict)

    def test_interaction_with_none_id_is_not_terminal(self):
        """Test that an interaction with an id of None leads to is_terminal
        being false.
        """
        # Default exploration has a default interaction with an ID of None.
        demo = exp_domain.Exploration.create_default_exploration('0')
        init_state = demo.states[feconf.DEFAULT_INIT_STATE_NAME]
        self.assertFalse(init_state.interaction.is_terminal)

    def test_cannot_create_demo_exp_with_invalid_param_changes(self):
        demo_exp = exp_domain.Exploration.create_default_exploration('0')
        demo_dict = demo_exp.to_dict()
        new_state = state_domain.State.create_default_state('new_state_name')
        new_state.param_changes = [param_domain.ParamChange.from_dict({
            'customization_args': {
                'list_of_values': ['1', '2'], 'parse_with_jinja': False
            },
            'name': 'myParam',
            'generator_id': 'RandomSelector'
        })]

        demo_dict['states']['new_state_name'] = new_state.to_dict()
        demo_dict['param_specs'] = {
            'ParamSpec': {'obj_type': 'UnicodeString'}
        }
        with self.assertRaisesRegexp(
            Exception,
            'Parameter myParam was used in a state but not '
            'declared in the exploration param_specs.'):
            exp_domain.Exploration.from_dict(demo_dict)

    def test_validate_exploration_category(self):
        exploration = self.save_new_valid_exploration(
            'exp_id', 'user@example.com', title='', category='',
            objective='', end_state_name='End')
        exploration.validate()

        exploration.category = 1
        with self.assertRaisesRegexp(
            Exception, 'Expected category to be a string, received 1'):
            exploration.validate()

    def test_validate_exploration_objective(self):
        exploration = self.save_new_valid_exploration(
            'exp_id', 'user@example.com', title='', category='',
            objective='', end_state_name='End')
        exploration.validate()

        exploration.objective = 1
        with self.assertRaisesRegexp(
            Exception, 'Expected objective to be a string, received 1'):
            exploration.validate()

    def test_validate_exploration_blurb(self):
        exploration = self.save_new_valid_exploration(
            'exp_id', 'user@example.com', title='', category='',
            objective='', end_state_name='End')
        exploration.validate()

        exploration.blurb = 1
        with self.assertRaisesRegexp(
            Exception, 'Expected blurb to be a string, received 1'):
            exploration.validate()

    def test_validate_exploration_language_code(self):
        exploration = self.save_new_valid_exploration(
            'exp_id', 'user@example.com', title='', category='',
            objective='', end_state_name='End')
        exploration.validate()

        exploration.language_code = 1
        with self.assertRaisesRegexp(
            Exception, 'Expected language_code to be a string, received 1'):
            exploration.validate()

    def test_validate_exploration_author_notes(self):
        exploration = self.save_new_valid_exploration(
            'exp_id', 'user@example.com', title='', category='',
            objective='', end_state_name='End')
        exploration.validate()

        exploration.author_notes = 1
        with self.assertRaisesRegexp(
            Exception, 'Expected author_notes to be a string, received 1'):
            exploration.validate()

    def test_validate_exploration_states(self):
        exploration = self.save_new_valid_exploration(
            'exp_id', 'user@example.com', title='', category='',
            objective='', end_state_name='End')
        exploration.validate()

        exploration.states = 1
        with self.assertRaisesRegexp(
            Exception, 'Expected states to be a dict, received 1'):
            exploration.validate()

    def test_validate_exploration_outcome_dest(self):
        exploration = self.save_new_valid_exploration(
            'exp_id', 'user@example.com', title='', category='',
            objective='', end_state_name='End')
        exploration.validate()

        exploration.init_state.interaction.default_outcome.dest = None
        with self.assertRaisesRegexp(
            Exception, 'Every outcome should have a destination.'):
            exploration.validate()

    def test_validate_exploration_outcome_dest_type(self):
        exploration = self.save_new_valid_exploration(
            'exp_id', 'user@example.com', title='', category='',
            objective='', end_state_name='End')
        exploration.validate()

        exploration.init_state.interaction.default_outcome.dest = 1
        with self.assertRaisesRegexp(
            Exception, 'Expected outcome dest to be a string, received 1'):
            exploration.validate()

    def test_validate_exploration_states_schema_version(self):
        exploration = self.save_new_valid_exploration(
            'exp_id', 'user@example.com', title='', category='',
            objective='', end_state_name='End')
        exploration.validate()

        exploration.states_schema_version = None
        with self.assertRaisesRegexp(
            Exception, 'This exploration has no states schema version.'):
            exploration.validate()

    def test_validate_exploration_auto_tts_enabled(self):
        exploration = self.save_new_valid_exploration(
            'exp_id', 'user@example.com', title='', category='',
            objective='', end_state_name='End')
        exploration.validate()

        exploration.auto_tts_enabled = 1
        with self.assertRaisesRegexp(
            Exception, 'Expected auto_tts_enabled to be a bool, received 1'):
            exploration.validate()

    def test_validate_exploration_correctness_feedback_enabled(self):
        exploration = self.save_new_valid_exploration(
            'exp_id', 'user@example.com', title='', category='',
            objective='', end_state_name='End')
        exploration.validate()

        exploration.correctness_feedback_enabled = 1
        with self.assertRaisesRegexp(
            Exception,
            'Expected correctness_feedback_enabled to be a bool, received 1'):
            exploration.validate()

    def test_validate_exploration_proto_size_in_bytes(self):
        """Test validating proto_size_in_bytes of explorations."""
        exploration = self.save_new_valid_exploration(
            'exp_id', 'user@example.com', title='', category='',
            objective='', end_state_name='End')
        exploration.validate()

        exploration.proto_size_in_bytes = '1'
        with self.assertRaisesRegexp(
            Exception, 'Expected proto size to be a int, received 1'):
            exploration.validate()

    def test_validate_exploration_param_specs(self):
        exploration = self.save_new_valid_exploration(
            'exp_id', 'user@example.com', title='', category='',
            objective='', end_state_name='End')
        exploration.validate()

        exploration.param_specs = {
            1: param_domain.ParamSpec.from_dict(
                {'obj_type': 'UnicodeString'})
        }
        with self.assertRaisesRegexp(
            Exception, 'Expected parameter name to be a string, received 1'):
            exploration.validate()

    def test_validate_exploration_param_changes_type(self):
        exploration = self.save_new_valid_exploration(
            'exp_id', 'user@example.com', title='', category='',
            objective='', end_state_name='End')
        exploration.validate()

        exploration.param_changes = 1
        with self.assertRaisesRegexp(
            Exception, 'Expected param_changes to be a list, received 1'):
            exploration.validate()

    def test_validate_exploration_param_name(self):
        exploration = self.save_new_valid_exploration(
            'exp_id', 'user@example.com', title='', category='',
            objective='', end_state_name='End')
        exploration.validate()

        exploration.param_changes = [param_domain.ParamChange.from_dict({
            'customization_args': {
                'list_of_values': ['1', '2'], 'parse_with_jinja': False
            },
            'name': 'invalid',
            'generator_id': 'RandomSelector'
        })]
        with self.assertRaisesRegexp(
            Exception,
            'No parameter named \'invalid\' exists in this '
            'exploration'):
            exploration.validate()

    def test_validate_exploration_reserved_param_name(self):
        exploration = self.save_new_valid_exploration(
            'exp_id', 'user@example.com', title='', category='',
            objective='', end_state_name='End')
        exploration.validate()

        exploration.param_changes = [param_domain.ParamChange.from_dict({
            'customization_args': {
                'list_of_values': ['1', '2'], 'parse_with_jinja': False
            },
            'name': 'all',
            'generator_id': 'RandomSelector'
        })]
        with self.assertRaisesRegexp(
            Exception,
            'The exploration-level parameter with name \'all\' is '
            'reserved. Please choose a different name.'):
            exploration.validate()

    def test_validate_exploration_is_non_self_loop(self):
        exploration = self.save_new_valid_exploration(
            'exp_id', 'user@example.com', title='', category='',
            objective='', end_state_name='End')
        exploration.validate()

        exploration.add_states(['DEF'])

        default_outcome = state_domain.Outcome(
            'DEF', state_domain.SubtitledHtml(
                'default_outcome', '<p>Default outcome for state1</p>'),
            False, [], 'refresher_exploration_id', None,
        )
        exploration.init_state.update_interaction_default_outcome(
            default_outcome
        )

        with self.assertRaisesRegexp(
            Exception,
            'The default outcome for state Introduction has a refresher '
            'exploration ID, but is not a self-loop.'):
            exploration.validate()

    def test_validate_exploration_answer_group_parameter(self):
        exploration = self.save_new_valid_exploration(
            'exp_id', 'user@example.com', title='', category='',
            objective='', end_state_name='End')
        exploration.validate()

        param_changes = [param_domain.ParamChange(
            'ParamChange', 'RandomSelector', {
                'list_of_values': ['1', '2'], 'parse_with_jinja': False
            }
        )]
        state_answer_group = state_domain.AnswerGroup(
            state_domain.Outcome(
                exploration.init_state_name, state_domain.SubtitledHtml(
                    'feedback_1', 'Feedback'),
                False, param_changes, None, None),
            [
                state_domain.RuleSpec(
                    'Contains',
                    {
                        'x':
                        {
                            'contentId': 'rule_input_Equals',
                            'normalizedStrSet': ['Test']
                        }
                    })
            ],
            [],
            None
        )
        exploration.init_state.update_interaction_answer_groups(
            [state_answer_group])
        with self.assertRaisesRegexp(
            Exception,
            'The parameter ParamChange was used in an answer group, '
            'but it does not exist in this exploration'):
            exploration.validate()

    def test_verify_all_states_reachable(self):
        exploration = self.save_new_valid_exploration(
            'exp_id', 'owner_id')
        exploration.validate()

        exploration.add_states(['End'])
        end_state = exploration.states['End']
        self.set_interaction_for_state(end_state, 'EndExploration')
        end_state.update_interaction_default_outcome(None)

        with self.assertRaisesRegexp(
            Exception,
            'Please fix the following issues before saving this exploration: '
            '1. The following states are not reachable from the initial state: '
            'End 2. It is impossible to complete the exploration from the '
            'following states: Introduction'):
            exploration.validate(strict=True)

    def test_update_init_state_name_with_invalid_state(self):
        exploration = self.save_new_valid_exploration(
            'exp_id', 'user@example.com', title='title', category='category',
            objective='objective', end_state_name='End')

        exploration.update_init_state_name('End')
        self.assertEqual(exploration.init_state_name, 'End')

        with self.assertRaisesRegexp(
            Exception,
            'Invalid new initial state name: invalid_state;'):
            exploration.update_init_state_name('invalid_state')

    def test_rename_state_with_invalid_state(self):
        exploration = self.save_new_valid_exploration(
            'exp_id', 'user@example.com', title='title', category='category',
            objective='objective', end_state_name='End')

        self.assertTrue(exploration.states.get('End'))
        self.assertFalse(exploration.states.get('new state name'))

        exploration.rename_state('End', 'new state name')
        self.assertFalse(exploration.states.get('End'))
        self.assertTrue(exploration.states.get('new state name'))

        with self.assertRaisesRegexp(
            Exception, 'State invalid_state does not exist'):
            exploration.rename_state('invalid_state', 'new state name')

    def test_default_outcome_is_labelled_incorrect_for_self_loop(self):
        exploration = self.save_new_valid_exploration(
            'exp_id', 'user@example.com', title='title', category='category',
            objective='objective', end_state_name='End')
        exploration.validate(strict=True)

        (
            exploration.init_state.interaction.default_outcome
            .labelled_as_correct) = True

        (
            exploration.init_state.interaction.default_outcome
            .dest) = exploration.init_state_name

        with self.assertRaisesRegexp(
            Exception,
            'The default outcome for state Introduction is labelled '
            'correct but is a self-loop'):
            exploration.validate(strict=True)

    def test_serialize_and_deserialize_returns_unchanged_exploration(self):
        """Checks that serializing and then deserializing a default exploration
        works as intended by leaving the exploration unchanged.
        """
        exploration = exp_domain.Exploration.create_default_exploration('eid')
        self.assertEqual(
            exploration.to_dict(),
            exp_domain.Exploration.deserialize(
                exploration.serialize()).to_dict())

    def test_subtitled_html_proto_is_correct(self):
        content = state_domain.SubtitledHtml('id_1', '<p>content</p>')
        expected_subtitled_html_proto = (
            exp_domain.Exploration.to_subtitled_html_proto(content))

        self.assertEqual(expected_subtitled_html_proto.content_id, 'id_1')
        self.assertEqual(expected_subtitled_html_proto.html, '<p>content</p>')


class ExplorationSummaryTests(test_utils.GenericTestBase):

    def setUp(self):
        super(ExplorationSummaryTests, self).setUp()
        self.signup(self.OWNER_EMAIL, self.OWNER_USERNAME)
        self.owner_id = self.get_user_id_from_email(self.OWNER_EMAIL)
        exploration = exp_domain.Exploration.create_default_exploration('eid')
        exp_services.save_new_exploration(self.owner_id, exploration)
        self.exp_summary = exp_fetchers.get_exploration_summary_by_id('eid')
        self.exp_summary.editor_ids = ['editor_id']
        self.exp_summary.voice_artist_ids = ['voice_artist_id']
        self.exp_summary.viewer_ids = ['viewer_id']
        self.exp_summary.contributor_ids = ['contributor_id']

    def test_validation_passes_with_valid_properties(self):
        self.exp_summary.validate()

    def test_validation_fails_with_invalid_title(self):
        self.exp_summary.title = 0
        with self.assertRaisesRegexp(
            utils.ValidationError,
            'Expected title to be a string, received 0'):
            self.exp_summary.validate()

    def test_validation_fails_with_invalid_category(self):
        self.exp_summary.category = 0
        with self.assertRaisesRegexp(
            utils.ValidationError,
            'Expected category to be a string, received 0'):
            self.exp_summary.validate()

    def test_validation_fails_with_invalid_objective(self):
        self.exp_summary.objective = 0
        with self.assertRaisesRegexp(
            utils.ValidationError,
            'Expected objective to be a string, received 0'):
            self.exp_summary.validate()

    def test_validation_fails_with_invalid_language_code(self):
        self.exp_summary.language_code = 0
        with self.assertRaisesRegexp(
            utils.ValidationError,
            'Expected language_code to be a string, received 0'):
            self.exp_summary.validate()

    def test_validation_fails_with_unallowed_language_code(self):
        self.exp_summary.language_code = 'invalid'
        with self.assertRaisesRegexp(
            utils.ValidationError, 'Invalid language_code: invalid'):
            self.exp_summary.validate()

    def test_validation_fails_with_invalid_tags(self):
        self.exp_summary.tags = 'tags'
        with self.assertRaisesRegexp(
            utils.ValidationError,
            'Expected \'tags\' to be a list, received tags'):
            self.exp_summary.validate()

    def test_validation_fails_with_invalid_tag_in_tags(self):
        self.exp_summary.tags = ['tag', 2]
        with self.assertRaisesRegexp(
            utils.ValidationError,
            'Expected each tag in \'tags\' to be a string, received \'2\''):
            self.exp_summary.validate()

    def test_validation_fails_with_empty_tag_in_tags(self):
        self.exp_summary.tags = ['', 'abc']
        with self.assertRaisesRegexp(
            utils.ValidationError, 'Tags should be non-empty'):
            self.exp_summary.validate()

    def test_validation_fails_with_unallowed_characters_in_tag(self):
        self.exp_summary.tags = ['123', 'abc']
        with self.assertRaisesRegexp(
            utils.ValidationError, (
                'Tags should only contain lowercase '
                'letters and spaces, received \'123\'')):
            self.exp_summary.validate()

    def test_validation_fails_with_whitespace_in_tag_start(self):
        self.exp_summary.tags = [' ab', 'abc']
        with self.assertRaisesRegexp(
            utils.ValidationError,
            'Tags should not start or end with whitespace, received \' ab\''):
            self.exp_summary.validate()

    def test_validation_fails_with_whitespace_in_tag_end(self):
        self.exp_summary.tags = ['ab ', 'abc']
        with self.assertRaisesRegexp(
            utils.ValidationError,
            'Tags should not start or end with whitespace, received \'ab \''):
            self.exp_summary.validate()

    def test_validation_fails_with_adjacent_whitespace_in_tag(self):
        self.exp_summary.tags = ['a   b', 'abc']
        with self.assertRaisesRegexp(
            utils.ValidationError, (
                'Adjacent whitespace in tags should '
                'be collapsed, received \'a   b\'')):
            self.exp_summary.validate()

    def test_validation_fails_with_duplicate_tags(self):
        self.exp_summary.tags = ['abc', 'abc', 'ab']
        with self.assertRaisesRegexp(
            utils.ValidationError, 'Some tags duplicate each other'):
            self.exp_summary.validate()

    def test_validation_fails_with_invalid_rating_type(self):
        self.exp_summary.ratings = 0
        with self.assertRaisesRegexp(
            utils.ValidationError, 'Expected ratings to be a dict, received 0'):
            self.exp_summary.validate()

    def test_validation_fails_with_invalid_rating_keys(self):
        self.exp_summary.ratings = {'1': 0, '10': 1}
        with self.assertRaisesRegexp(
            utils.ValidationError,
            'Expected ratings to have keys: 1, 2, 3, 4, 5, received 1, 10'):
            self.exp_summary.validate()

    def test_validation_fails_with_invalid_value_type_for_ratings(self):
        self.exp_summary.ratings = {'1': 0, '2': 'one', '3': 0, '4': 0, '5': 0}
        with self.assertRaisesRegexp(
            utils.ValidationError, 'Expected value to be int, received one'):
            self.exp_summary.validate()

    def test_validation_fails_with_invalid_value_for_ratings(self):
        self.exp_summary.ratings = {'1': 0, '2': -1, '3': 0, '4': 0, '5': 0}
        with self.assertRaisesRegexp(
            utils.ValidationError,
            'Expected value to be non-negative, received -1'):
            self.exp_summary.validate()

    def test_validation_fails_with_invalid_scaled_average_rating(self):
        self.exp_summary.scaled_average_rating = 'one'
        with self.assertRaisesRegexp(
            utils.ValidationError,
            'Expected scaled_average_rating to be float, received one'):
            self.exp_summary.validate()

    def test_validation_fails_with_invalid_status(self):
        self.exp_summary.status = 0
        with self.assertRaisesRegexp(
            utils.ValidationError, 'Expected status to be string, received 0'):
            self.exp_summary.validate()

    def test_validation_fails_with_invalid_community_owned(self):
        self.exp_summary.community_owned = '1'
        with self.assertRaisesRegexp(
            utils.ValidationError,
            'Expected community_owned to be bool, received 1'):
            self.exp_summary.validate()

    def test_validation_fails_with_invalid_contributors_summary(self):
        self.exp_summary.contributors_summary = 0
        with self.assertRaisesRegexp(
            utils.ValidationError,
            'Expected contributors_summary to be dict, received 0'):
            self.exp_summary.validate()

    def test_validation_fails_with_invalid_owner_ids_type(self):
        self.exp_summary.owner_ids = 0
        with self.assertRaisesRegexp(
            utils.ValidationError, 'Expected owner_ids to be list, received 0'):
            self.exp_summary.validate()

    def test_validation_fails_with_invalid_owner_id_in_owner_ids(self):
        self.exp_summary.owner_ids = ['1', 2, '3']
        with self.assertRaisesRegexp(
            utils.ValidationError,
            'Expected each id in owner_ids to be string, received 2'):
            self.exp_summary.validate()

    def test_validation_fails_with_invalid_editor_ids_type(self):
        self.exp_summary.editor_ids = 0
        with self.assertRaisesRegexp(
            utils.ValidationError,
            'Expected editor_ids to be list, received 0'):
            self.exp_summary.validate()

    def test_validation_fails_with_invalid_editor_id_in_editor_ids(self):
        self.exp_summary.editor_ids = ['1', 2, '3']
        with self.assertRaisesRegexp(
            utils.ValidationError,
            'Expected each id in editor_ids to be string, received 2'):
            self.exp_summary.validate()

    def test_validation_fails_with_invalid_voice_artist_ids_type(self):
        self.exp_summary.voice_artist_ids = 0
        with self.assertRaisesRegexp(
            utils.ValidationError,
            'Expected voice_artist_ids to be list, received 0'):
            self.exp_summary.validate()

    def test_validation_fails_with_invalid_voice_artist_id_in_voice_artists_ids(
            self):
        self.exp_summary.voice_artist_ids = ['1', 2, '3']
        with self.assertRaisesRegexp(
            utils.ValidationError,
            'Expected each id in voice_artist_ids to be string, received 2'):
            self.exp_summary.validate()

    def test_validation_fails_with_invalid_viewer_ids_type(self):
        self.exp_summary.viewer_ids = 0
        with self.assertRaisesRegexp(
            utils.ValidationError,
            'Expected viewer_ids to be list, received 0'):
            self.exp_summary.validate()

    def test_validation_fails_with_invalid_viewer_id_in_viewer_ids(self):
        self.exp_summary.viewer_ids = ['1', 2, '3']
        with self.assertRaisesRegexp(
            utils.ValidationError,
            'Expected each id in viewer_ids to be string, received 2'):
            self.exp_summary.validate()

    def test_validation_fails_with_invalid_contributor_ids_type(self):
        self.exp_summary.contributor_ids = 0
        with self.assertRaisesRegexp(
            utils.ValidationError,
            'Expected contributor_ids to be list, received 0'):
            self.exp_summary.validate()

    def test_validation_fails_with_invalid_contributor_id_in_contributor_ids(
            self):
        self.exp_summary.contributor_ids = ['1', 2, '3']
        with self.assertRaisesRegexp(
            utils.ValidationError,
            'Expected each id in contributor_ids to be string, received 2'):
            self.exp_summary.validate()

    def test_is_private(self):
        self.assertTrue(self.exp_summary.is_private())
        self.exp_summary.status = constants.ACTIVITY_STATUS_PUBLIC
        self.assertFalse(self.exp_summary.is_private())

    def test_is_solely_owned_by_user_one_owner(self):
        self.assertTrue(self.exp_summary.is_solely_owned_by_user(self.owner_id))
        self.assertFalse(self.exp_summary.is_solely_owned_by_user('other_id'))
        self.exp_summary.owner_ids = ['other_id']
        self.assertFalse(
            self.exp_summary.is_solely_owned_by_user(self.owner_id))
        self.assertTrue(self.exp_summary.is_solely_owned_by_user('other_id'))

    def test_is_solely_owned_by_user_multiple_owners(self):
        self.assertTrue(self.exp_summary.is_solely_owned_by_user(self.owner_id))
        self.assertFalse(self.exp_summary.is_solely_owned_by_user('other_id'))
        self.exp_summary.owner_ids = [self.owner_id, 'other_id']
        self.assertFalse(
            self.exp_summary.is_solely_owned_by_user(self.owner_id))
        self.assertFalse(self.exp_summary.is_solely_owned_by_user('other_id'))

    def test_is_solely_owned_by_user_other_users(self):
        self.assertFalse(self.exp_summary.is_solely_owned_by_user('editor_id'))
        self.assertFalse(
            self.exp_summary.is_solely_owned_by_user('voice_artist_id'))
        self.assertFalse(self.exp_summary.is_solely_owned_by_user('viewer_id'))
        self.assertFalse(
            self.exp_summary.is_solely_owned_by_user('contributor_id'))

    def test_add_new_contribution_for_user_adds_user_to_contributors(self):
        self.exp_summary.add_contribution_by_user('user_id')
        self.assertIn('user_id', self.exp_summary.contributors_summary)
        self.assertEqual(self.exp_summary.contributors_summary['user_id'], 1)
        self.assertIn('user_id', self.exp_summary.contributor_ids)

    def test_add_new_contribution_for_user_increases_score_in_contributors(
            self):
        self.exp_summary.add_contribution_by_user('user_id')
        self.exp_summary.add_contribution_by_user('user_id')
        self.assertIn('user_id', self.exp_summary.contributors_summary)
        self.assertEqual(self.exp_summary.contributors_summary['user_id'], 2)

    def test_add_new_contribution_for_user_does_not_add_system_user(self):
        self.exp_summary.add_contribution_by_user(
            feconf.SYSTEM_COMMITTER_ID)
        self.assertNotIn(
            feconf.SYSTEM_COMMITTER_ID, self.exp_summary.contributors_summary)
        self.assertNotIn(
            feconf.SYSTEM_COMMITTER_ID, self.exp_summary.contributor_ids)


class YamlCreationUnitTests(test_utils.GenericTestBase):
    """Test creation of explorations from YAML files."""

    YAML_CONTENT_INVALID_SCHEMA_VERSION = (
        """author_notes: ''
auto_tts_enabled: true
blurb: ''
category: Category
correctness_feedback_enabled: false
init_state_name: (untitled state)
language_code: en
objective: ''
param_changes: []
param_specs: {}
proto_size_in_bytes: 0
schema_version: 10000
states:
  (untitled state):
    classifier_model_id: null
    content:
      content_id: content
      html: ''
    interaction:
      answer_groups:
      - outcome:
          dest: END
          feedback:
            content_id: feedback_1
            html: <p>Correct!</p>
          labelled_as_correct: false
          missing_prerequisite_skill_id: null
          param_changes: []
          refresher_exploration_id: null
        rule_specs:
        - inputs:
            x:
              contentId: rule_input_3
              normalizedStrSet:
              - InputString
          rule_type: Equals
        tagged_skill_misconception_id: null
        training_data: []
      confirmed_unclassified_answers: []
      customization_args:
        placeholder:
          value:
            content_id: ca_placeholder_2
            unicode_str: ''
        rows:
          value: 1
      default_outcome:
        dest: (untitled state)
        feedback:
          content_id: default_outcome
          html: ''
        labelled_as_correct: false
        missing_prerequisite_skill_id: null
        param_changes: []
        refresher_exploration_id: null
      hints: []
      id: TextInput
      solution: null
    next_content_id_index: 4
    param_changes: []
    recorded_voiceovers:
      voiceovers_mapping:
        ca_placeholder_2: {}
        content: {}
        default_outcome: {}
        feedback_1: {}
        rule_input_3: {}
    solicit_answer_details: false
    written_translations:
      translations_mapping:
        ca_placeholder_2: {}
        content: {}
        default_outcome: {}
        feedback_1: {}
        rule_input_3: {}
  END:
    classifier_model_id: null
    content:
      content_id: content
      html: <p>Congratulations, you have finished!</p>
    interaction:
      answer_groups: []
      confirmed_unclassified_answers: []
      customization_args:
        recommendedExplorationIds:
          value: []
      default_outcome: null
      hints: []
      id: EndExploration
      solution: null
    next_content_id_index: 0
    param_changes: []
    recorded_voiceovers:
      voiceovers_mapping:
        content: {}
    solicit_answer_details: false
    written_translations:
      translations_mapping:
        content: {}
  New state:
    classifier_model_id: null
    content:
      content_id: content
      html: ''
    interaction:
      answer_groups: []
      confirmed_unclassified_answers: []
      customization_args:
        placeholder:
          value:
            content_id: ca_placeholder_0
            unicode_str: ''
        rows:
          value: 1
      default_outcome:
        dest: END
        feedback:
          content_id: default_outcome
          html: ''
        labelled_as_correct: false
        missing_prerequisite_skill_id: null
        param_changes: []
        refresher_exploration_id: null
      hints: []
      id: TextInput
      solution: null
    next_content_id_index: 1
    param_changes: []
    recorded_voiceovers:
      voiceovers_mapping:
        ca_placeholder_0: {}
        content: {}
        default_outcome: {}
    solicit_answer_details: false
    written_translations:
      translations_mapping:
        ca_placeholder_0: {}
        content: {}
        default_outcome: {}
states_schema_version: 10000
tags: []
title: Title
""")

    EXP_ID = 'An exploration_id'

    def test_creation_with_invalid_yaml_schema_version(self):
        """Test that a schema version that is too big is detected."""
        with self.assertRaisesRegexp(
            Exception,
            'Sorry, we can only process v46 to v[0-9]+ exploration YAML files '
            'at present.'):
            exp_domain.Exploration.from_yaml(
                'bad_exp', self.YAML_CONTENT_INVALID_SCHEMA_VERSION)

    def test_yaml_import_and_export(self):
        """Test the from_yaml() and to_yaml() methods."""
        exploration = exp_domain.Exploration.create_default_exploration(
            self.EXP_ID, title='Title', category='Category')
        exploration.add_states(['New state'])
        self.assertEqual(len(exploration.states), 2)

        exploration.validate()

        yaml_content = exploration.to_yaml()
        self.assertEqual(yaml_content, self.SAMPLE_YAML_CONTENT)

        exploration2 = exp_domain.Exploration.from_yaml('exp2', yaml_content)
        self.assertEqual(len(exploration2.states), 2)
        yaml_content_2 = exploration2.to_yaml()
        self.assertEqual(yaml_content_2, yaml_content)

        with self.assertRaisesRegexp(
            Exception, 'Please ensure that you are uploading a YAML text file, '
            'not a zip file. The YAML parser returned the following error: '):
            exp_domain.Exploration.from_yaml('exp3', 'No_initial_state_name')

        with self.assertRaisesRegexp(
            Exception,
            'Please ensure that you are uploading a YAML text file, not a zip'
            ' file. The YAML parser returned the following error: mapping '
            'values are not allowed here'):
            exp_domain.Exploration.from_yaml(
                'exp4', 'Invalid\ninit_state_name:\nMore stuff')

        with self.assertRaisesRegexp(
            Exception,
            'Please ensure that you are uploading a YAML text file, not a zip'
            ' file. The YAML parser returned the following error: while '
            'scanning a simple key'):
            exp_domain.Exploration.from_yaml(
                'exp4', 'State1:\n(\nInvalid yaml')


class SchemaMigrationMethodsUnitTests(test_utils.GenericTestBase):
    """Tests the presence of appropriate schema migration methods in the
    Exploration domain object class.
    """

    def test_correct_states_schema_conversion_methods_exist(self):
        """Test that the right states schema conversion methods exist."""
        current_states_schema_version = (
            feconf.CURRENT_STATE_SCHEMA_VERSION)
        for version_num in python_utils.RANGE(
                feconf.EARLIEST_SUPPORTED_STATE_SCHEMA_VERSION,
                current_states_schema_version):
            self.assertTrue(hasattr(
                exp_domain.Exploration,
                '_convert_states_v%s_dict_to_v%s_dict' % (
                    version_num, version_num + 1)))

        self.assertFalse(hasattr(
            exp_domain.Exploration,
            '_convert_states_v%s_dict_to_v%s_dict' % (
                current_states_schema_version,
                current_states_schema_version + 1)))

    def test_correct_exploration_schema_conversion_methods_exist(self):
        """Test that the right exploration schema conversion methods exist."""
        current_exp_schema_version = (
            exp_domain.Exploration.CURRENT_EXP_SCHEMA_VERSION)

        for version_num in python_utils.RANGE(
                exp_domain.Exploration.EARLIEST_SUPPORTED_EXP_SCHEMA_VERSION,
                current_exp_schema_version):
            self.assertTrue(hasattr(
                exp_domain.Exploration,
                '_convert_v%s_dict_to_v%s_dict' % (
                    version_num, version_num + 1)))

        self.assertFalse(hasattr(
            exp_domain.Exploration,
            '_convert_v%s_dict_to_v%s_dict' % (
                current_exp_schema_version, current_exp_schema_version + 1)))


class SchemaMigrationUnitTests(test_utils.GenericTestBase):
    """Test migration methods for yaml content."""

    YAML_CONTENT_V46 = (
        """author_notes: ''
auto_tts_enabled: true
blurb: ''
category: Category
correctness_feedback_enabled: false
init_state_name: (untitled state)
language_code: en
objective: ''
param_changes: []
param_specs: {}
proto_size_in_bytes: 0
schema_version: 46
states:
  (untitled state):
    classifier_model_id: null
    content:
      content_id: content
      html: ''
    interaction:
      answer_groups:
      - outcome:
          dest: END
          feedback:
            content_id: feedback_1
            html: <p>Correct!</p>
          labelled_as_correct: false
          missing_prerequisite_skill_id: null
          param_changes: []
          refresher_exploration_id: null
        rule_specs:
        - inputs:
            x:
              contentId: rule_input_3
              normalizedStrSet:
              - InputString
          rule_type: Equals
        tagged_skill_misconception_id: null
        training_data: []
      confirmed_unclassified_answers: []
      customization_args:
        placeholder:
          value:
            content_id: ca_placeholder_2
            unicode_str: ''
        rows:
          value: 1
      default_outcome:
        dest: (untitled state)
        feedback:
          content_id: default_outcome
          html: ''
        labelled_as_correct: false
        missing_prerequisite_skill_id: null
        param_changes: []
        refresher_exploration_id: null
      hints: []
      id: TextInput
      solution: null
    next_content_id_index: 4
    param_changes: []
    recorded_voiceovers:
      voiceovers_mapping:
        ca_placeholder_2: {}
        content: {}
        default_outcome: {}
        feedback_1: {}
        rule_input_3: {}
    solicit_answer_details: false
    written_translations:
      translations_mapping:
        ca_placeholder_2: {}
        content: {}
        default_outcome: {}
        feedback_1: {}
        rule_input_3: {}
  END:
    classifier_model_id: null
    content:
      content_id: content
      html: <p>Congratulations, you have finished!</p>
    interaction:
      answer_groups: []
      confirmed_unclassified_answers: []
      customization_args:
        recommendedExplorationIds:
          value: []
      default_outcome: null
      hints: []
      id: EndExploration
      solution: null
    next_content_id_index: 0
    param_changes: []
    recorded_voiceovers:
      voiceovers_mapping:
        content: {}
    solicit_answer_details: false
    written_translations:
      translations_mapping:
        content: {}
  New state:
    classifier_model_id: null
    content:
      content_id: content
      html: ''
    interaction:
      answer_groups: []
      confirmed_unclassified_answers: []
      customization_args:
        placeholder:
          value:
            content_id: ca_placeholder_0
            unicode_str: ''
        rows:
          value: 1
      default_outcome:
        dest: END
        feedback:
          content_id: default_outcome
          html: ''
        labelled_as_correct: false
        missing_prerequisite_skill_id: null
        param_changes: []
        refresher_exploration_id: null
      hints: []
      id: TextInput
      solution: null
    next_content_id_index: 1
    param_changes: []
    recorded_voiceovers:
      voiceovers_mapping:
        ca_placeholder_0: {}
        content: {}
        default_outcome: {}
    solicit_answer_details: false
    written_translations:
      translations_mapping:
        ca_placeholder_0: {}
        content: {}
        default_outcome: {}
states_schema_version: 41
tags: []
title: Title
""")

    YAML_CONTENT_V47 = (
        """author_notes: ''
auto_tts_enabled: true
blurb: ''
category: Category
correctness_feedback_enabled: false
init_state_name: (untitled state)
language_code: en
objective: ''
param_changes: []
param_specs: {}
proto_size_in_bytes: 0
schema_version: 47
states:
  (untitled state):
    classifier_model_id: null
    content:
      content_id: content
      html: ''
    interaction:
      answer_groups:
      - outcome:
          dest: END
          feedback:
            content_id: feedback_1
            html: <p>Correct!</p>
          labelled_as_correct: false
          missing_prerequisite_skill_id: null
          param_changes: []
          refresher_exploration_id: null
        rule_specs:
        - inputs:
            x:
              contentId: rule_input_3
              normalizedStrSet:
              - InputString
          rule_type: Equals
        tagged_skill_misconception_id: null
        training_data: []
      confirmed_unclassified_answers: []
      customization_args:
        placeholder:
          value:
            content_id: ca_placeholder_2
            unicode_str: ''
        rows:
          value: 1
      default_outcome:
        dest: (untitled state)
        feedback:
          content_id: default_outcome
          html: ''
        labelled_as_correct: false
        missing_prerequisite_skill_id: null
        param_changes: []
        refresher_exploration_id: null
      hints: []
      id: TextInput
      solution: null
    next_content_id_index: 4
    param_changes: []
    recorded_voiceovers:
      voiceovers_mapping:
        ca_placeholder_2: {}
        content: {}
        default_outcome: {}
        feedback_1: {}
        rule_input_3: {}
    solicit_answer_details: false
    written_translations:
      translations_mapping:
        ca_placeholder_2: {}
        content: {}
        default_outcome: {}
        feedback_1: {}
        rule_input_3: {}
  END:
    classifier_model_id: null
    content:
      content_id: content
      html: <p>Congratulations, you have finished!</p>
    interaction:
      answer_groups: []
      confirmed_unclassified_answers: []
      customization_args:
        recommendedExplorationIds:
          value: []
      default_outcome: null
      hints: []
      id: EndExploration
      solution: null
    next_content_id_index: 0
    param_changes: []
    recorded_voiceovers:
      voiceovers_mapping:
        content: {}
    solicit_answer_details: false
    written_translations:
      translations_mapping:
        content: {}
  New state:
    classifier_model_id: null
    content:
      content_id: content
      html: ''
    interaction:
      answer_groups: []
      confirmed_unclassified_answers: []
      customization_args:
        placeholder:
          value:
            content_id: ca_placeholder_0
            unicode_str: ''
        rows:
          value: 1
      default_outcome:
        dest: END
        feedback:
          content_id: default_outcome
          html: ''
        labelled_as_correct: false
        missing_prerequisite_skill_id: null
        param_changes: []
        refresher_exploration_id: null
      hints: []
      id: TextInput
      solution: null
    next_content_id_index: 1
    param_changes: []
    recorded_voiceovers:
      voiceovers_mapping:
        ca_placeholder_0: {}
        content: {}
        default_outcome: {}
    solicit_answer_details: false
    written_translations:
      translations_mapping:
        ca_placeholder_0: {}
        content: {}
        default_outcome: {}
states_schema_version: 42
tags: []
title: Title
""")

    YAML_CONTENT_V48 = (
        """author_notes: ''
auto_tts_enabled: true
blurb: ''
category: Category
correctness_feedback_enabled: false
init_state_name: (untitled state)
language_code: en
objective: ''
param_changes: []
param_specs: {}
proto_size_in_bytes: 0
schema_version: 48
states:
  (untitled state):
    classifier_model_id: null
    content:
      content_id: content
      html: ''
    interaction:
      answer_groups:
      - outcome:
          dest: END
          feedback:
            content_id: feedback_1
            html: <p>Correct!</p>
          labelled_as_correct: false
          missing_prerequisite_skill_id: null
          param_changes: []
          refresher_exploration_id: null
        rule_specs:
        - inputs:
            x:
              contentId: rule_input_3
              normalizedStrSet:
              - InputString
          rule_type: Equals
        tagged_skill_misconception_id: null
        training_data: []
      confirmed_unclassified_answers: []
      customization_args:
        placeholder:
          value:
            content_id: ca_placeholder_2
            unicode_str: ''
        rows:
          value: 1
      default_outcome:
        dest: (untitled state)
        feedback:
          content_id: default_outcome
          html: ''
        labelled_as_correct: false
        missing_prerequisite_skill_id: null
        param_changes: []
        refresher_exploration_id: null
      hints: []
      id: TextInput
      solution: null
    next_content_id_index: 4
    param_changes: []
    recorded_voiceovers:
      voiceovers_mapping:
        ca_placeholder_2: {}
        content: {}
        default_outcome: {}
        feedback_1: {}
        rule_input_3: {}
    solicit_answer_details: false
    written_translations:
      translations_mapping:
        ca_placeholder_2: {}
        content: {}
        default_outcome: {}
        feedback_1: {}
        rule_input_3: {}
  END:
    classifier_model_id: null
    content:
      content_id: content
      html: <p>Congratulations, you have finished!</p>
    interaction:
      answer_groups: []
      confirmed_unclassified_answers: []
      customization_args:
        recommendedExplorationIds:
          value: []
      default_outcome: null
      hints: []
      id: EndExploration
      solution: null
    next_content_id_index: 0
    param_changes: []
    recorded_voiceovers:
      voiceovers_mapping:
        content: {}
    solicit_answer_details: false
    written_translations:
      translations_mapping:
        content: {}
  New state:
    classifier_model_id: null
    content:
      content_id: content
      html: ''
    interaction:
      answer_groups: []
      confirmed_unclassified_answers: []
      customization_args:
        placeholder:
          value:
            content_id: ca_placeholder_0
            unicode_str: ''
        rows:
          value: 1
      default_outcome:
        dest: END
        feedback:
          content_id: default_outcome
          html: ''
        labelled_as_correct: false
        missing_prerequisite_skill_id: null
        param_changes: []
        refresher_exploration_id: null
      hints: []
      id: TextInput
      solution: null
    next_content_id_index: 1
    param_changes: []
    recorded_voiceovers:
      voiceovers_mapping:
        ca_placeholder_0: {}
        content: {}
        default_outcome: {}
    solicit_answer_details: false
    written_translations:
      translations_mapping:
        ca_placeholder_0: {}
        content: {}
        default_outcome: {}
states_schema_version: 43
tags: []
title: Title
""")

    YAML_CONTENT_V49 = (
        """author_notes: ''
auto_tts_enabled: true
blurb: ''
category: Category
correctness_feedback_enabled: false
init_state_name: (untitled state)
language_code: en
objective: ''
param_changes: []
param_specs: {}
proto_size_in_bytes: 0
schema_version: 49
states:
  (untitled state):
    card_is_checkpoint: true
    classifier_model_id: null
    content:
      content_id: content
      html: ''
    interaction:
      answer_groups:
      - outcome:
          dest: END
          feedback:
            content_id: feedback_1
            html: <p>Correct!</p>
          labelled_as_correct: false
          missing_prerequisite_skill_id: null
          param_changes: []
          refresher_exploration_id: null
        rule_specs:
        - inputs:
            x:
              contentId: rule_input_3
              normalizedStrSet:
              - InputString
          rule_type: Equals
        tagged_skill_misconception_id: null
        training_data: []
      confirmed_unclassified_answers: []
      customization_args:
        placeholder:
          value:
            content_id: ca_placeholder_2
            unicode_str: ''
        rows:
          value: 1
      default_outcome:
        dest: (untitled state)
        feedback:
          content_id: default_outcome
          html: ''
        labelled_as_correct: false
        missing_prerequisite_skill_id: null
        param_changes: []
        refresher_exploration_id: null
      hints: []
      id: TextInput
      solution: null
    next_content_id_index: 4
    param_changes: []
    recorded_voiceovers:
      voiceovers_mapping:
        ca_placeholder_2: {}
        content: {}
        default_outcome: {}
        feedback_1: {}
        rule_input_3: {}
    solicit_answer_details: false
    written_translations:
      translations_mapping:
        ca_placeholder_2: {}
        content: {}
        default_outcome: {}
        feedback_1: {}
        rule_input_3: {}
  END:
    card_is_checkpoint: false
    classifier_model_id: null
    content:
      content_id: content
      html: <p>Congratulations, you have finished!</p>
    interaction:
      answer_groups: []
      confirmed_unclassified_answers: []
      customization_args:
        recommendedExplorationIds:
          value: []
      default_outcome: null
      hints: []
      id: EndExploration
      solution: null
    next_content_id_index: 0
    param_changes: []
    recorded_voiceovers:
      voiceovers_mapping:
        content: {}
    solicit_answer_details: false
    written_translations:
      translations_mapping:
        content: {}
  New state:
    classifier_model_id: null
    content:
      content_id: content
      html: ''
    interaction:
      answer_groups: []
      confirmed_unclassified_answers: []
      customization_args:
        placeholder:
          value:
            content_id: ca_placeholder_0
            unicode_str: ''
        rows:
          value: 1
      default_outcome:
        dest: END
        feedback:
          content_id: default_outcome
          html: ''
        labelled_as_correct: false
        missing_prerequisite_skill_id: null
        param_changes: []
        refresher_exploration_id: null
      hints: []
      id: TextInput
      solution: null
    next_content_id_index: 1
    param_changes: []
    recorded_voiceovers:
      voiceovers_mapping:
        ca_placeholder_0: {}
        content: {}
        default_outcome: {}
    solicit_answer_details: false
    written_translations:
      translations_mapping:
        ca_placeholder_0: {}
        content: {}
        default_outcome: {}
states_schema_version: 44
tags: []
title: Title
""")

    YAML_CONTENT_V50 = (
        """author_notes: ''
auto_tts_enabled: true
blurb: ''
category: Category
correctness_feedback_enabled: false
init_state_name: (untitled state)
language_code: en
objective: ''
param_changes: []
param_specs: {}
schema_version: 50
states:
  (untitled state):
    card_is_checkpoint: true
    classifier_model_id: null
    content:
      content_id: content
      html: ''
    interaction:
      answer_groups:
      - outcome:
          dest: END
          feedback:
            content_id: feedback_1
            html: <p>Correct!</p>
          labelled_as_correct: false
          missing_prerequisite_skill_id: null
          param_changes: []
          refresher_exploration_id: null
        rule_specs:
        - inputs:
            x:
              contentId: rule_input_3
              normalizedStrSet:
              - InputString
          rule_type: Equals
        tagged_skill_misconception_id: null
        training_data: []
      confirmed_unclassified_answers: []
      customization_args:
        placeholder:
          value:
            content_id: ca_placeholder_2
            unicode_str: ''
        rows:
          value: 1
      default_outcome:
        dest: (untitled state)
        feedback:
          content_id: default_outcome
          html: ''
        labelled_as_correct: false
        missing_prerequisite_skill_id: null
        param_changes: []
        refresher_exploration_id: null
      hints: []
      id: TextInput
      solution: null
    linked_skill_id: null
    next_content_id_index: 4
    param_changes: []
    recorded_voiceovers:
      voiceovers_mapping:
        ca_placeholder_2: {}
        content: {}
        default_outcome: {}
        feedback_1: {}
        rule_input_3: {}
    solicit_answer_details: false
    written_translations:
      translations_mapping:
        ca_placeholder_2: {}
        content: {}
        default_outcome: {}
        feedback_1: {}
        rule_input_3: {}
  END:
    card_is_checkpoint: false
    classifier_model_id: null
    content:
      content_id: content
      html: <p>Congratulations, you have finished!</p>
    interaction:
      answer_groups: []
      confirmed_unclassified_answers: []
      customization_args:
        recommendedExplorationIds:
          value: []
      default_outcome: null
      hints: []
      id: EndExploration
      solution: null
    linked_skill_id: null
    next_content_id_index: 0
    param_changes: []
    recorded_voiceovers:
      voiceovers_mapping:
        content: {}
    solicit_answer_details: false
    written_translations:
      translations_mapping:
        content: {}
  New state:
    classifier_model_id: null
    content:
      content_id: content
      html: ''
    interaction:
      answer_groups: []
      confirmed_unclassified_answers: []
      customization_args:
        placeholder:
          value:
            content_id: ca_placeholder_0
            unicode_str: ''
        rows:
          value: 1
      default_outcome:
        dest: END
        feedback:
          content_id: default_outcome
          html: ''
        labelled_as_correct: false
        missing_prerequisite_skill_id: null
        param_changes: []
        refresher_exploration_id: null
      hints: []
      id: TextInput
      solution: null
    linked_skill_id: null
    next_content_id_index: 1
    param_changes: []
    recorded_voiceovers:
      voiceovers_mapping:
        ca_placeholder_0: {}
        content: {}
        default_outcome: {}
    solicit_answer_details: false
    written_translations:
      translations_mapping:
        ca_placeholder_0: {}
        content: {}
        default_outcome: {}
states_schema_version: 45
tags: []
title: Title
""")

    YAML_CONTENT_V51 = (
        """author_notes: ''
auto_tts_enabled: true
blurb: ''
category: Category
correctness_feedback_enabled: false
init_state_name: (untitled state)
language_code: en
objective: ''
param_changes: []
param_specs: {}
schema_version: 51
states:
  (untitled state):
    card_is_checkpoint: true
    classifier_model_id: null
    content:
      content_id: content
      html: ''
    interaction:
      answer_groups:
      - outcome:
          dest: END
          feedback:
            content_id: feedback_1
            html: <p>Correct!</p>
          labelled_as_correct: false
          missing_prerequisite_skill_id: null
          param_changes: []
          refresher_exploration_id: null
        rule_specs:
        - inputs:
            x:
              contentId: rule_input_3
              normalizedStrSet:
              - InputString
          rule_type: Equals
        tagged_skill_misconception_id: null
        training_data: []
      confirmed_unclassified_answers: []
      customization_args:
        placeholder:
          value:
            content_id: ca_placeholder_2
            unicode_str: ''
        rows:
          value: 1
      default_outcome:
        dest: (untitled state)
        feedback:
          content_id: default_outcome
          html: ''
        labelled_as_correct: false
        missing_prerequisite_skill_id: null
        param_changes: []
        refresher_exploration_id: null
      hints: []
      id: TextInput
      solution: null
    linked_skill_id: null
    next_content_id_index: 4
    param_changes: []
    recorded_voiceovers:
      voiceovers_mapping:
        ca_placeholder_2: {}
        content: {}
        default_outcome: {}
        feedback_1: {}
        rule_input_3: {}
    solicit_answer_details: false
    written_translations:
      translations_mapping:
        ca_placeholder_2: {}
        content: {}
        default_outcome: {}
        feedback_1: {}
        rule_input_3: {}
  END:
    card_is_checkpoint: false
    classifier_model_id: null
    content:
      content_id: content
      html: <p>Congratulations, you have finished!</p>
    interaction:
      answer_groups: []
      confirmed_unclassified_answers: []
      customization_args:
        recommendedExplorationIds:
          value: []
      default_outcome: null
      hints: []
      id: EndExploration
      solution: null
    linked_skill_id: null
    next_content_id_index: 0
    param_changes: []
    recorded_voiceovers:
      voiceovers_mapping:
        content: {}
    solicit_answer_details: false
    written_translations:
      translations_mapping:
        content: {}
  New state:
    classifier_model_id: null
    content:
      content_id: content
      html: ''
    interaction:
      answer_groups: []
      confirmed_unclassified_answers: []
      customization_args:
        placeholder:
          value:
            content_id: ca_placeholder_0
            unicode_str: ''
        rows:
          value: 1
      default_outcome:
        dest: END
        feedback:
          content_id: default_outcome
          html: ''
        labelled_as_correct: false
        missing_prerequisite_skill_id: null
        param_changes: []
        refresher_exploration_id: null
      hints: []
      id: TextInput
      solution: null
    linked_skill_id: null
    next_content_id_index: 1
    param_changes: []
    recorded_voiceovers:
      voiceovers_mapping:
        ca_placeholder_0: {}
        content: {}
        default_outcome: {}
    solicit_answer_details: false
    written_translations:
      translations_mapping:
        ca_placeholder_0: {}
        content: {}
        default_outcome: {}
states_schema_version: 46
tags: []
title: Title
""")

    YAML_CONTENT_V52 = (
        """author_notes: ''
auto_tts_enabled: true
blurb: ''
category: Category
correctness_feedback_enabled: false
init_state_name: (untitled state)
language_code: en
objective: ''
param_changes: []
param_specs: {}
schema_version: 52
states:
  (untitled state):
    card_is_checkpoint: true
    classifier_model_id: null
    content:
      content_id: content
      html: ''
    interaction:
      answer_groups:
      - outcome:
          dest: END
          feedback:
            content_id: feedback_1
            html: <p>Correct!</p>
          labelled_as_correct: false
          missing_prerequisite_skill_id: null
          param_changes: []
          refresher_exploration_id: null
        rule_specs:
        - inputs:
            x:
              contentId: rule_input_3
              normalizedStrSet:
              - InputString
          rule_type: Equals
        tagged_skill_misconception_id: null
        training_data: []
      confirmed_unclassified_answers: []
      customization_args:
        placeholder:
          value:
            content_id: ca_placeholder_2
            unicode_str: ''
        rows:
          value: 1
      default_outcome:
        dest: (untitled state)
        feedback:
          content_id: default_outcome
          html: ''
        labelled_as_correct: false
        missing_prerequisite_skill_id: null
        param_changes: []
        refresher_exploration_id: null
      hints: []
      id: TextInput
      solution: null
    linked_skill_id: null
    next_content_id_index: 4
    param_changes: []
    recorded_voiceovers:
      voiceovers_mapping:
        ca_placeholder_2: {}
        content: {}
        default_outcome: {}
        feedback_1: {}
        rule_input_3: {}
    solicit_answer_details: false
    written_translations:
      translations_mapping:
        ca_placeholder_2: {}
        content: {}
        default_outcome: {}
        feedback_1: {}
        rule_input_3: {}
  END:
    card_is_checkpoint: false
    classifier_model_id: null
    content:
      content_id: content
      html: <p>Congratulations, you have finished!</p>
    interaction:
      answer_groups: []
      confirmed_unclassified_answers: []
      customization_args:
        recommendedExplorationIds:
          value: []
      default_outcome: null
      hints: []
      id: EndExploration
      solution: null
    linked_skill_id: null
    next_content_id_index: 0
    param_changes: []
    recorded_voiceovers:
      voiceovers_mapping:
        content: {}
    solicit_answer_details: false
    written_translations:
      translations_mapping:
        content: {}
  New state:
    classifier_model_id: null
    content:
      content_id: content
      html: ''
    interaction:
      answer_groups: []
      confirmed_unclassified_answers: []
      customization_args:
        placeholder:
          value:
            content_id: ca_placeholder_0
            unicode_str: ''
        rows:
          value: 1
      default_outcome:
        dest: END
        feedback:
          content_id: default_outcome
          html: ''
        labelled_as_correct: false
        missing_prerequisite_skill_id: null
        param_changes: []
        refresher_exploration_id: null
      hints: []
      id: TextInput
      solution: null
    linked_skill_id: null
    next_content_id_index: 1
    param_changes: []
    recorded_voiceovers:
      voiceovers_mapping:
        ca_placeholder_0: {}
        content: {}
        default_outcome: {}
    solicit_answer_details: false
    written_translations:
      translations_mapping:
        ca_placeholder_0: {}
        content: {}
        default_outcome: {}
states_schema_version: 47
tags: []
title: Title
""")

    YAML_CONTENT_V53 = (
        """author_notes: ''
auto_tts_enabled: true
blurb: ''
category: Category
correctness_feedback_enabled: false
init_state_name: (untitled state)
language_code: en
objective: ''
param_changes: []
param_specs: {}
schema_version: 53
states:
  (untitled state):
    card_is_checkpoint: true
    classifier_model_id: null
    content:
      content_id: content
      html: ''
    interaction:
      answer_groups:
      - outcome:
          dest: END
          feedback:
            content_id: feedback_1
            html: <p>Correct!</p>
          labelled_as_correct: false
          missing_prerequisite_skill_id: null
          param_changes: []
          refresher_exploration_id: null
        rule_specs:
        - inputs:
            x:
              contentId: rule_input_3
              normalizedStrSet:
              - InputString
          rule_type: Equals
        tagged_skill_misconception_id: null
        training_data: []
      confirmed_unclassified_answers: []
      customization_args:
        placeholder:
          value:
            content_id: ca_placeholder_2
            unicode_str: ''
        rows:
          value: 1
      default_outcome:
        dest: (untitled state)
        feedback:
          content_id: default_outcome
          html: ''
        labelled_as_correct: false
        missing_prerequisite_skill_id: null
        param_changes: []
        refresher_exploration_id: null
      hints: []
      id: TextInput
      solution: null
    linked_skill_id: null
    next_content_id_index: 4
    param_changes: []
    recorded_voiceovers:
      voiceovers_mapping:
        ca_placeholder_2: {}
        content: {}
        default_outcome: {}
        feedback_1: {}
        rule_input_3: {}
    solicit_answer_details: false
    written_translations:
      translations_mapping:
        ca_placeholder_2: {}
        content: {}
        default_outcome: {}
        feedback_1: {}
        rule_input_3: {}
  END:
    card_is_checkpoint: false
    classifier_model_id: null
    content:
      content_id: content
      html: <p>Congratulations, you have finished!</p>
    interaction:
      answer_groups: []
      confirmed_unclassified_answers: []
      customization_args:
        recommendedExplorationIds:
          value: []
      default_outcome: null
      hints: []
      id: EndExploration
      solution: null
    linked_skill_id: null
    next_content_id_index: 0
    param_changes: []
    recorded_voiceovers:
      voiceovers_mapping:
        content: {}
    solicit_answer_details: false
    written_translations:
      translations_mapping:
        content: {}
  New state:
    classifier_model_id: null
    content:
      content_id: content
      html: ''
    interaction:
      answer_groups: []
      confirmed_unclassified_answers: []
      customization_args:
        placeholder:
          value:
            content_id: ca_placeholder_0
            unicode_str: ''
        rows:
          value: 1
      default_outcome:
        dest: END
        feedback:
          content_id: default_outcome
          html: ''
        labelled_as_correct: false
        missing_prerequisite_skill_id: null
        param_changes: []
        refresher_exploration_id: null
      hints: []
      id: TextInput
      solution: null
    linked_skill_id: null
    next_content_id_index: 1
    param_changes: []
    recorded_voiceovers:
      voiceovers_mapping:
        ca_placeholder_0: {}
        content: {}
        default_outcome: {}
    solicit_answer_details: false
    written_translations:
      translations_mapping:
        ca_placeholder_0: {}
        content: {}
        default_outcome: {}
states_schema_version: 48
tags: []
title: Title
""")

    _LATEST_YAML_CONTENT = YAML_CONTENT_V53

    def test_load_from_v46_with_item_selection_input_interaction(self):
        """Tests the migration of ItemSelectionInput rule inputs."""
        sample_yaml_content = (
            """author_notes: ''
auto_tts_enabled: true
blurb: ''
category: Category
correctness_feedback_enabled: false
init_state_name: (untitled state)
language_code: en
objective: ''
param_changes: []
param_specs: {}
proto_size_in_bytes: 0
schema_version: 46
states:
  (untitled state):
    classifier_model_id: null
    content:
      content_id: content
      html: ''
    interaction:
      answer_groups:
      - outcome:
          dest: END
          feedback:
            content_id: feedback_1
            html: <p>Correct!</p>
          labelled_as_correct: false
          missing_prerequisite_skill_id: null
          param_changes: []
          refresher_exploration_id: null
        rule_specs:
        - inputs:
            x:
            - <p>Choice 1</p>
            - <p>Choice 2</p>
            - <p>Choice Invalid</p>
          rule_type: Equals
        tagged_skill_misconception_id: null
        training_data: []
      confirmed_unclassified_answers: []
      customization_args:
        choices:
          value:
          - content_id: ca_choices_2
            html: <p>Choice 1</p>
          - content_id: ca_choices_3
            html: <p>Choice 2</p>
        maxAllowableSelectionCount:
          value: 2
        minAllowableSelectionCount:
          value: 1
      default_outcome:
        dest: (untitled state)
        feedback:
          content_id: default_outcome
          html: ''
        labelled_as_correct: false
        missing_prerequisite_skill_id: null
        param_changes: []
        refresher_exploration_id: null
      hints: []
      id: ItemSelectionInput
      solution:
        answer_is_exclusive: true
        correct_answer:
          - <p>Choice 1</p>
        explanation:
          content_id: solution
          html: This is <i>solution</i> for state1
    next_content_id_index: 4
    param_changes: []
    recorded_voiceovers:
      voiceovers_mapping:
        ca_choices_2: {}
        ca_choices_3: {}
        content: {}
        default_outcome: {}
        feedback_1: {}
        solution: {}
    solicit_answer_details: false
    written_translations:
      translations_mapping:
        ca_choices_2: {}
        ca_choices_3: {}
        content: {}
        default_outcome: {}
        feedback_1: {}
        solution: {}
  END:
    classifier_model_id: null
    content:
      content_id: content
      html: <p>Congratulations, you have finished!</p>
    interaction:
      answer_groups: []
      confirmed_unclassified_answers: []
      customization_args:
        recommendedExplorationIds:
          value: []
      default_outcome: null
      hints: []
      id: EndExploration
      solution: null
    next_content_id_index: 0
    param_changes: []
    recorded_voiceovers:
      voiceovers_mapping:
        content: {}
    solicit_answer_details: false
    written_translations:
      translations_mapping:
        content: {}
states_schema_version: 41
tags: []
title: Title
""")

        latest_sample_yaml_content = (
            """author_notes: ''
auto_tts_enabled: true
blurb: ''
category: Category
correctness_feedback_enabled: false
init_state_name: (untitled state)
language_code: en
objective: ''
param_changes: []
param_specs: {}
<<<<<<< HEAD
proto_size_in_bytes: 0
=======
>>>>>>> 4c4b4ba8
schema_version: 53
states:
  (untitled state):
    card_is_checkpoint: true
    classifier_model_id: null
    content:
      content_id: content
      html: ''
    interaction:
      answer_groups:
      - outcome:
          dest: END
          feedback:
            content_id: feedback_1
            html: <p>Correct!</p>
          labelled_as_correct: false
          missing_prerequisite_skill_id: null
          param_changes: []
          refresher_exploration_id: null
        rule_specs:
        - inputs:
            x:
            - ca_choices_2
            - ca_choices_3
            - invalid_content_id
          rule_type: Equals
        tagged_skill_misconception_id: null
        training_data: []
      confirmed_unclassified_answers: []
      customization_args:
        choices:
          value:
          - content_id: ca_choices_2
            html: <p>Choice 1</p>
          - content_id: ca_choices_3
            html: <p>Choice 2</p>
        maxAllowableSelectionCount:
          value: 2
        minAllowableSelectionCount:
          value: 1
      default_outcome:
        dest: (untitled state)
        feedback:
          content_id: default_outcome
          html: ''
        labelled_as_correct: false
        missing_prerequisite_skill_id: null
        param_changes: []
        refresher_exploration_id: null
      hints: []
      id: ItemSelectionInput
      solution:
        answer_is_exclusive: true
        correct_answer:
        - ca_choices_2
        explanation:
          content_id: solution
          html: This is <i>solution</i> for state1
    linked_skill_id: null
    next_content_id_index: 4
    param_changes: []
    recorded_voiceovers:
      voiceovers_mapping:
        ca_choices_2: {}
        ca_choices_3: {}
        content: {}
        default_outcome: {}
        feedback_1: {}
        solution: {}
    solicit_answer_details: false
    written_translations:
      translations_mapping:
        ca_choices_2: {}
        ca_choices_3: {}
        content: {}
        default_outcome: {}
        feedback_1: {}
        solution: {}
  END:
    card_is_checkpoint: false
    classifier_model_id: null
    content:
      content_id: content
      html: <p>Congratulations, you have finished!</p>
    interaction:
      answer_groups: []
      confirmed_unclassified_answers: []
      customization_args:
        recommendedExplorationIds:
          value: []
      default_outcome: null
      hints: []
      id: EndExploration
      solution: null
    linked_skill_id: null
    next_content_id_index: 0
    param_changes: []
    recorded_voiceovers:
      voiceovers_mapping:
        content: {}
    solicit_answer_details: false
    written_translations:
      translations_mapping:
        content: {}
states_schema_version: 48
tags: []
title: Title
""")
        exploration = exp_domain.Exploration.from_yaml(
            'eid', sample_yaml_content)
        self.assertEqual(exploration.to_yaml(), latest_sample_yaml_content)

    def test_load_from_v46_with_drag_and_drop_sort_input_interaction(self):
        """Tests the migration of DragAndDropSortInput rule inputs."""
        sample_yaml_content = (
            """author_notes: ''
auto_tts_enabled: true
blurb: ''
category: Category
correctness_feedback_enabled: false
init_state_name: (untitled state)
language_code: en
objective: ''
param_changes: []
param_specs: {}
proto_size_in_bytes: 0
schema_version: 46
states:
  (untitled state):
    classifier_model_id: null
    content:
      content_id: content
      html: ''
    interaction:
      answer_groups:
      - outcome:
          dest: END
          feedback:
            content_id: feedback_1
            html: <p>Correct!</p>
          labelled_as_correct: false
          missing_prerequisite_skill_id: null
          param_changes: []
          refresher_exploration_id: null
        rule_specs:
        - inputs:
            x:
            - - <p>Choice 1</p>
              - <p>Choice 2</p>
          rule_type: IsEqualToOrdering
        - inputs:
            x:
            - - <p>Choice 1</p>
          rule_type: IsEqualToOrderingWithOneItemAtIncorrectPosition
        - inputs:
            x: <p>Choice 1</p>
            y: 1
          rule_type: HasElementXAtPositionY
        - inputs:
            x: <p>Choice 1</p>
            y: <p>Choice 2</p>
          rule_type: HasElementXBeforeElementY
        tagged_skill_misconception_id: null
        training_data: []
      confirmed_unclassified_answers: []
      customization_args:
        allowMultipleItemsInSamePosition:
          value: true
        choices:
          value:
          - content_id: ca_choices_2
            html: <p>Choice 1</p>
          - content_id: ca_choices_3
            html: <p>Choice 2</p>
      default_outcome:
        dest: (untitled state)
        feedback:
          content_id: default_outcome
          html: ''
        labelled_as_correct: false
        missing_prerequisite_skill_id: null
        param_changes: []
        refresher_exploration_id: null
      hints: []
      id: DragAndDropSortInput
      solution:
        answer_is_exclusive: true
        correct_answer:
        - - <p>Choice 1</p>
          - <p>Choice 2</p>
        explanation:
          content_id: solution
          html: This is <i>solution</i> for state1
    linked_skill_id: null
    next_content_id_index: 4
    param_changes: []
    recorded_voiceovers:
      voiceovers_mapping:
        ca_choices_2: {}
        ca_choices_3: {}
        content: {}
        default_outcome: {}
        feedback_1: {}
        solution: {}
    solicit_answer_details: false
    written_translations:
      translations_mapping:
        ca_choices_2: {}
        ca_choices_3: {}
        content: {}
        default_outcome: {}
        feedback_1: {}
        solution: {}
  END:
    classifier_model_id: null
    content:
      content_id: content
      html: <p>Congratulations, you have finished!</p>
    interaction:
      answer_groups: []
      confirmed_unclassified_answers: []
      customization_args:
        recommendedExplorationIds:
          value: []
      default_outcome: null
      hints: []
      id: EndExploration
      solution: null
    linked_skill_id: null
    next_content_id_index: 0
    param_changes: []
    recorded_voiceovers:
      voiceovers_mapping:
        content: {}
    solicit_answer_details: false
    written_translations:
      translations_mapping:
        content: {}
states_schema_version: 41
tags: []
title: Title
""")

        latest_sample_yaml_content = (
            """author_notes: ''
auto_tts_enabled: true
blurb: ''
category: Category
correctness_feedback_enabled: false
init_state_name: (untitled state)
language_code: en
objective: ''
param_changes: []
param_specs: {}
<<<<<<< HEAD
proto_size_in_bytes: 0
=======
>>>>>>> 4c4b4ba8
schema_version: 53
states:
  (untitled state):
    card_is_checkpoint: true
    classifier_model_id: null
    content:
      content_id: content
      html: ''
    interaction:
      answer_groups:
      - outcome:
          dest: END
          feedback:
            content_id: feedback_1
            html: <p>Correct!</p>
          labelled_as_correct: false
          missing_prerequisite_skill_id: null
          param_changes: []
          refresher_exploration_id: null
        rule_specs:
        - inputs:
            x:
            - - ca_choices_2
              - ca_choices_3
          rule_type: IsEqualToOrdering
        - inputs:
            x:
            - - ca_choices_2
          rule_type: IsEqualToOrderingWithOneItemAtIncorrectPosition
        - inputs:
            x: ca_choices_2
            y: 1
          rule_type: HasElementXAtPositionY
        - inputs:
            x: ca_choices_2
            y: ca_choices_3
          rule_type: HasElementXBeforeElementY
        tagged_skill_misconception_id: null
        training_data: []
      confirmed_unclassified_answers: []
      customization_args:
        allowMultipleItemsInSamePosition:
          value: true
        choices:
          value:
          - content_id: ca_choices_2
            html: <p>Choice 1</p>
          - content_id: ca_choices_3
            html: <p>Choice 2</p>
      default_outcome:
        dest: (untitled state)
        feedback:
          content_id: default_outcome
          html: ''
        labelled_as_correct: false
        missing_prerequisite_skill_id: null
        param_changes: []
        refresher_exploration_id: null
      hints: []
      id: DragAndDropSortInput
      solution:
        answer_is_exclusive: true
        correct_answer:
        - - ca_choices_2
          - ca_choices_3
        explanation:
          content_id: solution
          html: This is <i>solution</i> for state1
    linked_skill_id: null
    next_content_id_index: 4
    param_changes: []
    recorded_voiceovers:
      voiceovers_mapping:
        ca_choices_2: {}
        ca_choices_3: {}
        content: {}
        default_outcome: {}
        feedback_1: {}
        solution: {}
    solicit_answer_details: false
    written_translations:
      translations_mapping:
        ca_choices_2: {}
        ca_choices_3: {}
        content: {}
        default_outcome: {}
        feedback_1: {}
        solution: {}
  END:
    card_is_checkpoint: false
    classifier_model_id: null
    content:
      content_id: content
      html: <p>Congratulations, you have finished!</p>
    interaction:
      answer_groups: []
      confirmed_unclassified_answers: []
      customization_args:
        recommendedExplorationIds:
          value: []
      default_outcome: null
      hints: []
      id: EndExploration
      solution: null
    linked_skill_id: null
    next_content_id_index: 0
    param_changes: []
    recorded_voiceovers:
      voiceovers_mapping:
        content: {}
    solicit_answer_details: false
    written_translations:
      translations_mapping:
        content: {}
states_schema_version: 48
tags: []
title: Title
""")
        exploration = exp_domain.Exploration.from_yaml(
            'eid', sample_yaml_content)
        self.assertEqual(exploration.to_yaml(), latest_sample_yaml_content)

    def test_load_from_v46_with_invalid_unicode_written_translations(self):
        """Tests the migration of unicode written translations rule inputs."""
        sample_yaml_content = (
            """author_notes: ''
auto_tts_enabled: true
blurb: ''
category: Category
correctness_feedback_enabled: false
init_state_name: (untitled state)
language_code: en
objective: ''
param_changes: []
param_specs: {}
proto_size_in_bytes: 0
schema_version: 46
states:
  (untitled state):
    classifier_model_id: null
    content:
      content_id: content
      html: ''
    interaction:
      answer_groups: []
      confirmed_unclassified_answers: []
      customization_args:
        buttonText:
          value:
            content_id: ca_buttonText
            unicode_str: Continue
      default_outcome:
        dest: END
        feedback:
          content_id: default_outcome
          html: ''
        labelled_as_correct: false
        missing_prerequisite_skill_id: null
        param_changes: []
        refresher_exploration_id: null
      hints: []
      id: Continue
      solution: null
    linked_skill_id: null
    next_content_id_index: 4
    param_changes: []
    recorded_voiceovers:
      voiceovers_mapping:
        ca_buttonText: {}
        content: {}
        default_outcome: {}
        feedback_1: {}
        solution: {}
    solicit_answer_details: false
    written_translations:
      translations_mapping:
        ca_buttonText:
          bn:
            data_format: html
            needs_update: false
            translation: <p>hello</p>
        content: {}
        default_outcome: {}
        feedback_1: {}
        solution: {}
  END:
    classifier_model_id: null
    content:
      content_id: content
      html: <p>Congratulations, you have finished!</p>
    interaction:
      answer_groups: []
      confirmed_unclassified_answers: []
      customization_args:
        recommendedExplorationIds:
          value: []
      default_outcome: null
      hints: []
      id: EndExploration
      solution: null
    linked_skill_id: null
    next_content_id_index: 0
    param_changes: []
    recorded_voiceovers:
      voiceovers_mapping:
        content: {}
    solicit_answer_details: false
    written_translations:
      translations_mapping:
        content: {}
states_schema_version: 41
tags: []
title: Title
""")

        latest_sample_yaml_content = (
            """author_notes: ''
auto_tts_enabled: true
blurb: ''
category: Category
correctness_feedback_enabled: false
init_state_name: (untitled state)
language_code: en
objective: ''
param_changes: []
param_specs: {}
<<<<<<< HEAD
proto_size_in_bytes: 0
=======
>>>>>>> 4c4b4ba8
schema_version: 53
states:
  (untitled state):
    card_is_checkpoint: true
    classifier_model_id: null
    content:
      content_id: content
      html: ''
    interaction:
      answer_groups: []
      confirmed_unclassified_answers: []
      customization_args:
        buttonText:
          value:
            content_id: ca_buttonText
            unicode_str: Continue
      default_outcome:
        dest: END
        feedback:
          content_id: default_outcome
          html: ''
        labelled_as_correct: false
        missing_prerequisite_skill_id: null
        param_changes: []
        refresher_exploration_id: null
      hints: []
      id: Continue
      solution: null
    linked_skill_id: null
    next_content_id_index: 4
    param_changes: []
    recorded_voiceovers:
      voiceovers_mapping:
        ca_buttonText: {}
        content: {}
        default_outcome: {}
        feedback_1: {}
        solution: {}
    solicit_answer_details: false
    written_translations:
      translations_mapping:
        ca_buttonText:
          bn:
            data_format: unicode
            needs_update: false
            translation: hello
        content: {}
        default_outcome: {}
        feedback_1: {}
        solution: {}
  END:
    card_is_checkpoint: false
    classifier_model_id: null
    content:
      content_id: content
      html: <p>Congratulations, you have finished!</p>
    interaction:
      answer_groups: []
      confirmed_unclassified_answers: []
      customization_args:
        recommendedExplorationIds:
          value: []
      default_outcome: null
      hints: []
      id: EndExploration
      solution: null
    linked_skill_id: null
    next_content_id_index: 0
    param_changes: []
    recorded_voiceovers:
      voiceovers_mapping:
        content: {}
    solicit_answer_details: false
    written_translations:
      translations_mapping:
        content: {}
states_schema_version: 48
tags: []
title: Title
""")
        exploration = exp_domain.Exploration.from_yaml(
            'eid', sample_yaml_content)
        self.assertEqual(exploration.to_yaml(), latest_sample_yaml_content)


class ConversionUnitTests(test_utils.GenericTestBase):
    """Test conversion methods."""

    def test_convert_exploration_to_player_dict(self):
        exp_title = 'Title'
        second_state_name = 'first state'

        exploration = exp_domain.Exploration.create_default_exploration(
            'eid', title=exp_title, category='Category')
        exploration.add_states([second_state_name])

        def _get_default_state_dict(content_str, dest_name, is_init_state):
            """Gets the default state dict of the exploration."""
            return {
                'linked_skill_id': None,
                'next_content_id_index': 0,
                'classifier_model_id': None,
                'content': {
                    'content_id': 'content',
                    'html': content_str,
                },
                'recorded_voiceovers': {
                    'voiceovers_mapping': {
                        'content': {},
                        'default_outcome': {}
                    }
                },
                'solicit_answer_details': False,
                'card_is_checkpoint': is_init_state,
                'written_translations': {
                    'translations_mapping': {
                        'content': {},
                        'default_outcome': {}
                    }
                },
                'interaction': {
                    'answer_groups': [],
                    'confirmed_unclassified_answers': [],
                    'customization_args': {},
                    'default_outcome': {
                        'dest': dest_name,
                        'feedback': {
                            'content_id': feconf.DEFAULT_OUTCOME_CONTENT_ID,
                            'html': ''
                        },
                        'labelled_as_correct': False,
                        'param_changes': [],
                        'refresher_exploration_id': None,
                        'missing_prerequisite_skill_id': None
                    },
                    'hints': [],
                    'id': None,
                    'solution': None,
                },
                'param_changes': [],
            }

        self.assertEqual(exploration.to_player_dict(), {
            'init_state_name': feconf.DEFAULT_INIT_STATE_NAME,
            'title': exp_title,
            'objective': feconf.DEFAULT_EXPLORATION_OBJECTIVE,
            'states': {
                feconf.DEFAULT_INIT_STATE_NAME: _get_default_state_dict(
                    feconf.DEFAULT_INIT_STATE_CONTENT_STR,
                    feconf.DEFAULT_INIT_STATE_NAME, True),
                second_state_name: _get_default_state_dict(
                    '', second_state_name, False),
            },
            'param_changes': [],
            'param_specs': {},
            'language_code': 'en',
            'correctness_feedback_enabled': False,
        })


class StateOperationsUnitTests(test_utils.GenericTestBase):
    """Test methods operating on states."""

    def test_delete_state(self):
        """Test deletion of states."""
        exploration = exp_domain.Exploration.create_default_exploration('eid')
        exploration.add_states(['first state'])

        with self.assertRaisesRegexp(
            ValueError, 'Cannot delete initial state'
            ):
            exploration.delete_state(exploration.init_state_name)

        exploration.add_states(['second state'])
        exploration.delete_state('second state')

        with self.assertRaisesRegexp(ValueError, 'fake state does not exist'):
            exploration.delete_state('fake state')


class HtmlCollectionTests(test_utils.GenericTestBase):
    """Test method to obtain all html strings."""

    def test_all_html_strings_are_collected(self):

        exploration = exp_domain.Exploration.create_default_exploration(
            'eid', title='title', category='category')
        exploration.add_states(['state1', 'state2', 'state3', 'state4'])
        state1 = exploration.states['state1']
        state2 = exploration.states['state2']
        state3 = exploration.states['state3']
        state4 = exploration.states['state4']
        content1_dict = {
            'content_id': 'content',
            'html': '<blockquote>Hello, this is state1</blockquote>'
        }
        content2_dict = {
            'content_id': 'content',
            'html': '<pre>Hello, this is state2</pre>'
        }
        content3_dict = {
            'content_id': 'content',
            'html': '<p>Hello, this is state3</p>'
        }
        content4_dict = {
            'content_id': 'content',
            'html': '<p>Hello, this is state4</p>'
        }
        state1.update_content(
            state_domain.SubtitledHtml.from_dict(content1_dict))
        state2.update_content(
            state_domain.SubtitledHtml.from_dict(content2_dict))
        state3.update_content(
            state_domain.SubtitledHtml.from_dict(content3_dict))
        state4.update_content(
            state_domain.SubtitledHtml.from_dict(content4_dict))

        self.set_interaction_for_state(state1, 'TextInput')
        self.set_interaction_for_state(state2, 'MultipleChoiceInput')
        self.set_interaction_for_state(state3, 'ItemSelectionInput')
        self.set_interaction_for_state(state4, 'DragAndDropSortInput')

        customization_args_dict1 = {
            'placeholder': {
                'value': {
                    'content_id': 'ca_placeholder_0',
                    'unicode_str': 'Enter here.'
                }
            },
            'rows': {'value': 1}
        }
        customization_args_dict2 = {
            'choices': {'value': [
                {
                    'content_id': 'ca_choices_0',
                    'html': '<p>This is value1 for MultipleChoice</p>'
                },
                {
                    'content_id': 'ca_choices_1',
                    'html': '<p>This is value2 for MultipleChoice</p>'
                }
            ]},
            'showChoicesInShuffledOrder': {'value': True}
        }
        customization_args_dict3 = {
            'choices': {'value': [
                {
                    'content_id': 'ca_choices_0',
                    'html': '<p>This is value1 for ItemSelection</p>'
                },
                {
                    'content_id': 'ca_choices_1',
                    'html': '<p>This is value2 for ItemSelection</p>'
                },
                {
                    'content_id': 'ca_choices_2',
                    'html': '<p>This is value3 for ItemSelection</p>'
                }
            ]},
            'minAllowableSelectionCount': {'value': 1},
            'maxAllowableSelectionCount': {'value': 2}
        }
        customization_args_dict4 = {
            'choices': {'value': [
                {
                    'content_id': 'ca_choices_0',
                    'html': '<p>This is value1 for DragAndDropSortInput</p>'
                },
                {
                    'content_id': 'ca_choices_1',
                    'html': '<p>This is value2 for DragAndDropSortInput</p>'
                }
            ]},
            'allowMultipleItemsInSamePosition': {'value': True}
        }

        state1.update_interaction_customization_args(customization_args_dict1)
        state2.update_interaction_customization_args(customization_args_dict2)
        state3.update_interaction_customization_args(customization_args_dict3)
        state4.update_interaction_customization_args(customization_args_dict4)

        default_outcome = state_domain.Outcome(
            'state2', state_domain.SubtitledHtml(
                'default_outcome', '<p>Default outcome for state1</p>'),
            False, [], None, None
        )
        state1.update_interaction_default_outcome(default_outcome)

        hint_list2 = [
            state_domain.Hint(
                state_domain.SubtitledHtml(
                    'hint_1', '<p>Hello, this is html1 for state2</p>'
                )
            ),
            state_domain.Hint(
                state_domain.SubtitledHtml(
                    'hint_2', '<p>Hello, this is html2 for state2</p>'
                )
            ),
        ]
        state2.update_interaction_hints(hint_list2)

        solution_dict = {
            'interaction_id': '',
            'answer_is_exclusive': True,
            'correct_answer': 'Answer1',
            'explanation': {
                'content_id': 'solution',
                'html': '<p>This is solution for state1</p>'
            }
        }
        solution = state_domain.Solution.from_dict(
            state1.interaction.id, solution_dict)
        state1.update_interaction_solution(solution)

        state_answer_group_list2 = [
            state_domain.AnswerGroup(
                state_domain.Outcome(
                    'state1', state_domain.SubtitledHtml(
                        'feedback_1', '<p>Outcome2 for state2</p>'),
                    False, [], None, None),
                [
                    state_domain.RuleSpec(
                        'Equals',
                        {
                            'x': 0
                        }),
                    state_domain.RuleSpec(
                        'Equals',
                        {
                            'x': 1
                        })
                ],
                [],
                None),
            state_domain.AnswerGroup(
                state_domain.Outcome(
                    'state3', state_domain.SubtitledHtml(
                        'feedback_2', '<p>Outcome1 for state2</p>'),
                    False, [], None, None),
                [
                    state_domain.RuleSpec(
                        'Equals',
                        {
                            'x': 0
                        })
                ],
                [],
                None
            )]
        state_answer_group_list3 = [state_domain.AnswerGroup(
            state_domain.Outcome(
                'state1', state_domain.SubtitledHtml(
                    'feedback_1', '<p>Outcome for state3</p>'),
                False, [], None, None),
            [
                state_domain.RuleSpec(
                    'Equals',
                    {
                        'x': ['ca_choices_0']
                    }),
                state_domain.RuleSpec(
                    'Equals',
                    {
                        'x': ['ca_choices_2']
                    })
            ],
            [],
            None
        )]
        state2.update_interaction_answer_groups(state_answer_group_list2)
        state3.update_interaction_answer_groups(state_answer_group_list3)

        expected_html_list = [
            '',
            '',
            '<pre>Hello, this is state2</pre>',
            '<p>Outcome1 for state2</p>',
            '<p>Outcome2 for state2</p>',
            '',
            '<p>Hello, this is html1 for state2</p>',
            '<p>Hello, this is html2 for state2</p>',
            '<p>This is value1 for MultipleChoice</p>',
            '<p>This is value2 for MultipleChoice</p>',
            '<blockquote>Hello, this is state1</blockquote>',
            '<p>Default outcome for state1</p>',
            '<p>This is solution for state1</p>',
            '<p>Hello, this is state3</p>',
            '<p>Outcome for state3</p>',
            '',
            '<p>This is value1 for ItemSelection</p>',
            '<p>This is value2 for ItemSelection</p>',
            '<p>This is value3 for ItemSelection</p>',
            '<p>Hello, this is state4</p>',
            '',
            '<p>This is value1 for DragAndDropSortInput</p>',
            '<p>This is value2 for DragAndDropSortInput</p>'
        ]

        actual_outcome_list = exploration.get_all_html_content_strings()

        self.assertItemsEqual(set(actual_outcome_list), set(expected_html_list))


class ExplorationChangesMergeabilityUnitTests(
        exp_services_test.ExplorationServicesUnitTests,
        test_utils.EmailTestBase):
    """Test methods related to exploration changes mergeability."""

    def test_changes_are_mergeable_when_content_changes_do_not_conflict(self):
        self.save_new_valid_exploration(
            self.EXP_0_ID, self.owner_id, end_state_name='End')

        rights_manager.publish_exploration(self.owner, self.EXP_0_ID)

        change_list = [exp_domain.ExplorationChange({
            'cmd': exp_domain.CMD_EDIT_EXPLORATION_PROPERTY,
            'property_name': 'title',
            'new_value': 'First title'
        })]
        exp_services.update_exploration(
            self.owner_id, self.EXP_0_ID, change_list, 'Changed title.')

        # Making changes to properties except content.
        change_list_2 = [exp_domain.ExplorationChange({
            'state_name': 'Introduction',
            'cmd': 'edit_state_property',
            'property_name': 'widget_id',
            'new_value': None,
            'old_value': 'TextInput'
        }), exp_domain.ExplorationChange({
            'state_name': 'Introduction',
            'cmd': 'edit_state_property',
            'property_name': 'widget_customization_args',
            'new_value': {},
            'old_value': {
                'placeholder': {
                    'value': {
                        'content_id': 'ca_placeholder_0',
                        'unicode_str': ''
                    }
                },
                'rows': {
                    'value': 1
                }
            }
        }), exp_domain.ExplorationChange({
            'state_name': 'Introduction',
            'cmd': 'edit_state_property',
            'property_name': 'next_content_id_index',
            'new_value': 2,
            'old_value': 1
        }), exp_domain.ExplorationChange({
            'state_name': 'Introduction',
            'cmd': 'edit_state_property',
            'property_name': 'widget_id',
            'new_value': 'Continue',
            'old_value': None
        }), exp_domain.ExplorationChange({
            'state_name': 'Introduction',
            'cmd': 'edit_state_property',
            'property_name': 'widget_customization_args',
            'new_value': {
                'buttonText': {
                    'value': {
                        'content_id': 'ca_buttonText_1',
                        'unicode_str': 'Continue'
                    }
                }
            },
            'old_value': {}
        })]
        exp_services.update_exploration(
            self.owner_id, self.EXP_0_ID, change_list_2, 'Changed Interaction.')

        # Changing content of second state.
        change_list_3 = [exp_domain.ExplorationChange({
            'property_name': 'content',
            'state_name': 'End',
            'cmd': 'edit_state_property',
            'old_value': {
                'html': '',
                'content_id': 'content'
            },
            'new_value': {
                'html': '<p>Congratulations, you have finished!</p>',
                'content_id': 'content'
            }
        })]

        # Checking that the changes can be applied when
        # changing to same version.
        changes_are_mergeable = exp_services.are_changes_mergeable(
            self.EXP_0_ID, 3, change_list_3)
        self.assertEqual(changes_are_mergeable, True)

        changes_are_mergeable = exp_services.are_changes_mergeable(
            self.EXP_0_ID, 2, change_list_3)
        self.assertEqual(changes_are_mergeable, True)

        exp_services.update_exploration(
            self.owner_id, self.EXP_0_ID, change_list_3,
            'Changed content of End state.')

        # Changing content of first state.
        change_list_4 = [exp_domain.ExplorationChange({
            'cmd': exp_domain.CMD_RENAME_STATE,
            'old_state_name': 'Introduction',
            'new_state_name': 'Renamed state'
        }), exp_domain.ExplorationChange({
            'cmd': exp_domain.CMD_RENAME_STATE,
            'old_state_name': 'Renamed state',
            'new_state_name': 'Renamed state again'
        }), exp_domain.ExplorationChange({
            'cmd': exp_domain.CMD_RENAME_STATE,
            'old_state_name': 'Renamed state again',
            'new_state_name': 'Introduction'
        }), exp_domain.ExplorationChange({
            'property_name': 'content',
            'state_name': 'Introduction',
            'cmd': 'edit_state_property',
            'old_value': {
                'html': '',
                'content_id': 'content'
            },
            'new_value': {
                'html': '<p>Hello</p>',
                'content_id': 'content'
            }
        })]

        # Checking for the mergability of the fourth change list.
        changes_are_mergeable = exp_services.are_changes_mergeable(
            self.EXP_0_ID, 2, change_list_4)
        self.assertEqual(changes_are_mergeable, True)

        # Checking for the mergability when working on latest version.
        changes_are_mergeable = exp_services.are_changes_mergeable(
            self.EXP_0_ID, 3, change_list_4)
        self.assertEqual(changes_are_mergeable, True)

    def test_changes_are_not_mergeable_when_content_changes_conflict(self):
        self.save_new_valid_exploration(
            self.EXP_0_ID, self.owner_id, end_state_name='End')

        rights_manager.publish_exploration(self.owner, self.EXP_0_ID)

        # Making changes to content of the first state.
        change_list = [exp_domain.ExplorationChange({
            'property_name': 'content',
            'state_name': 'Introduction',
            'cmd': 'edit_state_property',
            'old_value': {
                'html': '',
                'content_id': 'content'
            },
            'new_value': {
                'html': '<p>Content 1.</p>',
                'content_id': 'content'
            }
        })]
        exp_services.update_exploration(
            self.owner_id, self.EXP_0_ID, change_list, 'Changed Content.')

        # Changing content of the same state to check that
        # changes are not mergeable.
        change_list_2 = [exp_domain.ExplorationChange({
            'property_name': 'content',
            'state_name': 'Introduction',
            'cmd': 'edit_state_property',
            'old_value': {
                'html': '',
                'content_id': 'content'
            },
            'new_value': {
                'html': '<p>Content 2.</p>',
                'content_id': 'content'
            }
        })]

        # Checking for the mergability of the second change list.
        changes_are_not_mergeable = exp_services.are_changes_mergeable(
            self.EXP_0_ID, 1, change_list_2)
        self.assertEqual(changes_are_not_mergeable, False)

    def test_changes_are_mergeable_when_interaction_id_changes_do_not_conflict(self): # pylint: disable=line-too-long
        self.save_new_valid_exploration(
            self.EXP_0_ID, self.owner_id, end_state_name='End')

        rights_manager.publish_exploration(self.owner, self.EXP_0_ID)

        # Making changes in the properties which are
        # not related to the interaction id.
        change_list_2 = [exp_domain.ExplorationChange({
            'new_value': {
                'content_id': 'content',
                'html': '<p>This is the first state.</p>'
            },
            'state_name': 'Introduction',
            'old_value': {
                'content_id': 'content',
                'html': ''
            },
            'cmd': 'edit_state_property',
            'property_name': 'content'
        }), exp_domain.ExplorationChange({
            'new_value': [{
                'hint_content': {
                    'content_id': 'hint_1',
                    'html': '<p>This is a first hint.</p>'
                }
            }],
            'state_name': 'Introduction',
            'old_value': [],
            'cmd': 'edit_state_property',
            'property_name': 'hints'
        }), exp_domain.ExplorationChange({
            'new_value': 2,
            'state_name': 'Introduction',
            'old_value': 1,
            'cmd': 'edit_state_property',
            'property_name': 'next_content_id_index'
        }), exp_domain.ExplorationChange({
            'new_value': [{
                'hint_content': {
                    'content_id': 'hint_1',
                    'html': '<p>This is a first hint.</p>'
                }
            }, {
                'hint_content': {
                    'content_id': 'hint_2',
                    'html': '<p>This is the second hint.</p>'
                }
            }],
            'state_name': 'Introduction',
            'old_value': [{
                'hint_content': {
                    'content_id': 'hint_1',
                    'html': '<p>This is a first hint.</p>'
                }
            }],
            'cmd': 'edit_state_property',
            'property_name': 'hints'
        }), exp_domain.ExplorationChange({
            'new_value': {
                'content_id': 'content',
                'html': '<p>Congratulations, you have finished!</p>'
            },
            'state_name': 'End',
            'old_value': {
                'content_id': 'content',
                'html': ''
            },
            'cmd': 'edit_state_property',
            'property_name': 'content'
        })]
        exp_services.update_exploration(
            self.owner_id, self.EXP_0_ID, change_list_2,
            'Changed Contents and Hint')

        # Changes to the properties affected by or affecting
        # interaction id and in interaction_id itself.
        change_list_3 = [exp_domain.ExplorationChange({
            'new_value': None,
            'state_name': 'Introduction',
            'old_value': 'TextInput',
            'cmd': 'edit_state_property',
            'property_name': 'widget_id'
        }), exp_domain.ExplorationChange({
            'new_value': {},
            'state_name': 'Introduction',
            'old_value': {
                'rows': {
                    'value': 1
                },
                'placeholder': {
                    'value': {
                        'content_id': 'ca_placeholder_0',
                        'unicode_str': ''
                    }
                }
            },
            'cmd': 'edit_state_property',
            'property_name': 'widget_customization_args'
        }), exp_domain.ExplorationChange({
            'new_value': 2,
            'state_name': 'Introduction',
            'old_value': 1,
            'cmd': 'edit_state_property',
            'property_name': 'next_content_id_index'
        }), exp_domain.ExplorationChange({
            'new_value': 'Continue',
            'state_name': 'Introduction',
            'old_value': None,
            'cmd': 'edit_state_property',
            'property_name': 'widget_id'
        }), exp_domain.ExplorationChange({
            'new_value': {
                'buttonText': {
                    'value': {
                        'content_id': 'ca_buttonText_1',
                        'unicode_str': 'Continue'
                    }
                }
            },
            'state_name': 'Introduction',
            'old_value': {},
            'cmd': 'edit_state_property',
            'property_name': 'widget_customization_args'
        })]

        changes_are_mergeable = exp_services.are_changes_mergeable(
            self.EXP_0_ID, 1, change_list_3)
        self.assertEqual(changes_are_mergeable, True)

        # Creating second exploration to test the scenario
        # when changes to same properties are made in two
        # different states.
        self.save_new_valid_exploration(
            self.EXP_1_ID, self.owner_id, end_state_name='End')

        rights_manager.publish_exploration(self.owner, self.EXP_1_ID)

        # Using the old change_list_3 here because they already covers
        # the changes related to interaction in first state.
        exp_services.update_exploration(
            self.owner_id, self.EXP_1_ID, change_list_3, 'Changed Interaction')

        # Changes related to interaction in the second state
        # to check for mergeability.
        change_list_4 = [exp_domain.ExplorationChange({
            'state_name': 'End',
            'cmd': 'edit_state_property',
            'new_value': None,
            'old_value': 'EndExploration',
            'property_name': 'widget_id'
        }), exp_domain.ExplorationChange({
            'state_name': 'End',
            'cmd': 'edit_state_property',
            'new_value': {},
            'old_value': {
                'recommendedExplorationIds': {
                    'value': []
                }
            },
            'property_name': 'widget_customization_args'
        }), exp_domain.ExplorationChange({
            'state_name': 'End',
            'cmd': 'edit_state_property',
            'new_value': 'NumericInput',
            'old_value': None,
            'property_name': 'widget_id'
        }), exp_domain.ExplorationChange({
            'state_name': 'End',
            'cmd': 'edit_state_property',
            'new_value': {
                'refresher_exploration_id': None,
                'missing_prerequisite_skill_id': None,
                'dest': 'End',
                'labelled_as_correct': False,
                'param_changes': [],
                'feedback': {
                    'html': '',
                    'content_id': 'default_outcome'
                }
            },
            'old_value': None,
            'property_name': 'default_outcome'
        }), exp_domain.ExplorationChange({
            'state_name': 'End',
            'cmd': 'edit_state_property',
            'new_value': 1,
            'old_value': 0,
            'property_name': 'next_content_id_index'
        }), exp_domain.ExplorationChange({
            'state_name': 'End',
            'cmd': 'edit_state_property',
            'new_value': [{
                'outcome': {
                    'refresher_exploration_id': None,
                    'missing_prerequisite_skill_id': None,
                    'dest': 'End',
                    'labelled_as_correct': False,
                    'param_changes': [],
                    'feedback': {
                        'html': '<p>Feedback</p>',
                        'content_id': 'feedback_0'
                    }
                },
                'rule_specs': [{
                    'inputs': {
                        'x': 60
                    },
                    'rule_type': 'IsLessThanOrEqualTo'
                }],
                'tagged_skill_misconception_id': None,
                'training_data': []
            }],
            'old_value': [],
            'property_name': 'answer_groups'
        }), exp_domain.ExplorationChange({
            'cmd': 'edit_state_property',
            'state_name': 'End',
            'property_name': 'solicit_answer_details',
            'new_value': True
        })]
        changes_are_mergeable_1 = exp_services.are_changes_mergeable(
            self.EXP_1_ID, 1, change_list_4)
        self.assertEqual(changes_are_mergeable_1, True)

    def test_changes_are_not_mergeable_when_interaction_id_changes_conflict(self): # pylint: disable=line-too-long
        self.save_new_valid_exploration(
            self.EXP_0_ID, self.owner_id, end_state_name='End')

        rights_manager.publish_exploration(self.owner, self.EXP_0_ID)

        # Changes to the properties affected by or affecting
        # interaction id and in interaction_id itself.
        change_list_2 = [exp_domain.ExplorationChange({
            'new_value': None,
            'state_name': 'Introduction',
            'old_value': 'TextInput',
            'cmd': 'edit_state_property',
            'property_name': 'widget_id'
        }), exp_domain.ExplorationChange({
            'new_value': {},
            'state_name': 'Introduction',
            'old_value': {
                'rows': {
                    'value': 1
                },
                'placeholder': {
                    'value': {
                        'content_id': 'ca_placeholder_0',
                        'unicode_str': ''
                    }
                }
            },
            'cmd': 'edit_state_property',
            'property_name': 'widget_customization_args'
        }), exp_domain.ExplorationChange({
            'new_value': 2,
            'state_name': 'Introduction',
            'old_value': 1,
            'cmd': 'edit_state_property',
            'property_name': 'next_content_id_index'
        }), exp_domain.ExplorationChange({
            'new_value': 'Continue',
            'state_name': 'Introduction',
            'old_value': None,
            'cmd': 'edit_state_property',
            'property_name': 'widget_id'
        }), exp_domain.ExplorationChange({
            'new_value': {
                'buttonText': {
                    'value': {
                        'content_id': 'ca_buttonText_1',
                        'unicode_str': 'Continue'
                    }
                }
            },
            'state_name': 'Introduction',
            'old_value': {},
            'cmd': 'edit_state_property',
            'property_name': 'widget_customization_args'
        })]
        exp_services.update_exploration(
            self.owner_id, self.EXP_0_ID, change_list_2,
            'Changed Contents and Hint')

        # Changes to the properties affected by or affecting
        # interaction id and in interaction_id itself again
        # to check that changes are not mergeable.
        change_list_3 = [exp_domain.ExplorationChange({
            'new_value': None,
            'state_name': 'Introduction',
            'old_value': 'TextInput',
            'cmd': 'edit_state_property',
            'property_name': 'widget_id'
        }), exp_domain.ExplorationChange({
            'new_value': {},
            'state_name': 'Introduction',
            'old_value': {
                'rows': {
                    'value': 1
                },
                'placeholder': {
                    'value': {
                        'content_id': 'ca_placeholder_0',
                        'unicode_str': ''
                    }
                }
            },
            'cmd': 'edit_state_property',
            'property_name': 'widget_customization_args'
        }), exp_domain.ExplorationChange({
            'new_value': 2,
            'state_name': 'Introduction',
            'old_value': 1,
            'cmd': 'edit_state_property',
            'property_name': 'next_content_id_index'
        }), exp_domain.ExplorationChange({
            'new_value': 'Continue',
            'state_name': 'Introduction',
            'old_value': None,
            'cmd': 'edit_state_property',
            'property_name': 'widget_id'
        }), exp_domain.ExplorationChange({
            'new_value': {
                'buttonText': {
                    'value': {
                        'content_id': 'ca_buttonText_1',
                        'unicode_str': 'Continue'
                    }
                }
            },
            'state_name': 'Introduction',
            'old_value': {},
            'cmd': 'edit_state_property',
            'property_name': 'widget_customization_args'
        })]

        changes_are_not_mergeable = exp_services.are_changes_mergeable(
            self.EXP_0_ID, 1, change_list_3)
        self.assertEqual(changes_are_not_mergeable, False)

    def test_changes_are_mergeable_when_customization_args_changes_do_not_conflict(self): # pylint: disable=line-too-long
        self.save_new_valid_exploration(
            self.EXP_0_ID, self.owner_id, end_state_name='End')

        rights_manager.publish_exploration(self.owner, self.EXP_0_ID)

        # Changes in the properties which aren't affected by
        # customization args or doesn't affects customization_args.
        change_list = [exp_domain.ExplorationChange({
            'new_value': {
                'content_id': 'content',
                'html': '<p>This is the first state.</p>'
            },
            'state_name': 'Introduction',
            'old_value': {
                'content_id': 'content',
                'html': ''
            },
            'cmd': 'edit_state_property',
            'property_name': 'content'
        }), exp_domain.ExplorationChange({
            'new_value': [{
                'hint_content': {
                    'content_id': 'hint_1',
                    'html': '<p>This is a first hint.</p>'
                }
            }],
            'state_name': 'Introduction',
            'old_value': [],
            'cmd': 'edit_state_property',
            'property_name': 'hints'
        }), exp_domain.ExplorationChange({
            'new_value': 2,
            'state_name': 'Introduction',
            'old_value': 1,
            'cmd': 'edit_state_property',
            'property_name': 'next_content_id_index'
        }), exp_domain.ExplorationChange({
            'new_value': [{
                'hint_content': {
                    'content_id': 'hint_1',
                    'html': '<p>This is a first hint.</p>'
                }
            }, {
                'hint_content': {
                    'content_id': 'hint_2',
                    'html': '<p>This is the second hint.</p>'
                }
            }],
            'state_name': 'Introduction',
            'old_value': [{
                'hint_content': {
                    'content_id': 'hint_1',
                    'html': '<p>This is a first hint.</p>'
                }
            }],
            'cmd': 'edit_state_property',
            'property_name': 'hints'
        }), exp_domain.ExplorationChange({
            'new_value': 3,
            'state_name': 'Introduction',
            'old_value': 2,
            'cmd': 'edit_state_property',
            'property_name': 'next_content_id_index'
        }), exp_domain.ExplorationChange({
            'new_value': {
                'content_id': 'content',
                'html': '<p>Congratulations, you have finished!</p>'
            },
            'state_name': 'End',
            'old_value': {
                'content_id': 'content',
                'html': ''
            },
            'cmd': 'edit_state_property',
            'property_name': 'content'
        })]
        exp_services.update_exploration(
            self.owner_id, self.EXP_0_ID, change_list,
            'Changed Contents and Hints')

        # Changes to the properties affecting customization_args
        # or are affected by customization_args in the same state.
        # This includes changes related to renaming a state in
        # order to check that changes are applied even if states
        # are renamed.
        change_list_2 = [exp_domain.ExplorationChange({
            'cmd': 'rename_state',
            'new_state_name': 'Intro-rename',
            'old_state_name': 'Introduction'
        }), exp_domain.ExplorationChange({
            'old_value': 'Introduction',
            'property_name': 'init_state_name',
            'new_value': 'Intro-rename',
            'cmd': 'edit_exploration_property'
        }), exp_domain.ExplorationChange({
            'state_name': 'Intro-rename',
            'old_value': {
                'placeholder':
                {
                    'value':
                    {
                        'content_id': 'ca_placeholder_0',
                        'unicode_str': ''
                    }
                },
                'rows': {
                    'value': 1
                }
            },
            'property_name': 'widget_customization_args',
            'new_value':
            {
                'placeholder':
                {
                    'value':
                    {
                        'content_id': 'ca_placeholder_0',
                        'unicode_str': 'Placeholder text'
                    }
                },
                'rows':
                {
                    'value': 2
                }
            },
            'cmd': 'edit_state_property'
        }), exp_domain.ExplorationChange({
            'state_name': 'Intro-rename',
            'old_value': 'TextInput',
            'property_name': 'widget_id',
            'new_value': None,
            'cmd': 'edit_state_property'
        }), exp_domain.ExplorationChange({
            'state_name': 'Intro-rename',
            'old_value':
            {
                'placeholder':
                {
                    'value':
                    {
                        'content_id': 'ca_placeholder_0',
                        'unicode_str': 'Placeholder text'
                    }
                },
                'rows':
                {
                    'value': 2
                }
            },
            'property_name': 'widget_customization_args',
            'new_value': {},
            'cmd': 'edit_state_property'
        }), exp_domain.ExplorationChange({
            'state_name': 'Intro-rename',
            'old_value': 1,
            'property_name': 'next_content_id_index',
            'new_value': 3,
            'cmd': 'edit_state_property'
        }), exp_domain.ExplorationChange({
            'state_name': 'Intro-rename',
            'old_value': None,
            'property_name': 'widget_id',
            'new_value': 'NumericInput',
            'cmd': 'edit_state_property'
        }), exp_domain.ExplorationChange({
            'state_name': 'Intro-rename',
            'old_value': 3,
            'property_name': 'next_content_id_index',
            'new_value': 4,
            'cmd': 'edit_state_property'
        }), exp_domain.ExplorationChange({
            'state_name': 'Intro-rename',
            'old_value': [],
            'property_name': 'answer_groups',
            'new_value':
            [
                {
                    'rule_specs':
                    [
                        {
                            'inputs':
                            {
                                'x': 50
                            },
                            'rule_type': 'IsLessThanOrEqualTo'
                        }
                    ],
                    'training_data': [],
                    'tagged_skill_misconception_id': None,
                    'outcome':
                    {
                        'feedback':
                        {
                            'content_id': 'feedback_3',
                            'html': '<p>Next</p>'
                        },
                        'param_changes': [],
                        'refresher_exploration_id': None,
                        'dest': 'End',
                        'missing_prerequisite_skill_id': None,
                        'labelled_as_correct': False
                    }
                }
            ],
            'cmd': 'edit_state_property'
        })]

        changes_are_mergeable = exp_services.are_changes_mergeable(
            self.EXP_0_ID, 1, change_list_2)
        self.assertEqual(changes_are_mergeable, True)

        # Creating second exploration to test the scenario
        # when changes to same properties are made in two
        # different states.
        self.save_new_valid_exploration(
            self.EXP_1_ID, self.owner_id, end_state_name='End')

        rights_manager.publish_exploration(self.owner, self.EXP_1_ID)

        # Using the old change_list_2 here because they already covers
        # the changes related to customization args in first state.
        exp_services.update_exploration(
            self.owner_id, self.EXP_1_ID, change_list_2,
            'Changed Interactions and Customization_args in One State')

        # Changes to the properties related to the customization args
        # in the second state to check for mergeability.
        change_list_3 = [exp_domain.ExplorationChange({
            'old_value': 'EndExploration',
            'state_name': 'End',
            'property_name': 'widget_id',
            'cmd': 'edit_state_property',
            'new_value': None
        }), exp_domain.ExplorationChange({
            'old_value': {
                'recommendedExplorationIds': {
                    'value': []
                }
            },
            'state_name': 'End',
            'property_name': 'widget_customization_args',
            'cmd': 'edit_state_property',
            'new_value': {}
        }), exp_domain.ExplorationChange({
            'old_value': 0,
            'state_name': 'End',
            'property_name': 'next_content_id_index',
            'cmd': 'edit_state_property',
            'new_value': 4
        }), exp_domain.ExplorationChange({
            'old_value': None,
            'state_name': 'End',
            'property_name': 'widget_id',
            'cmd': 'edit_state_property',
            'new_value': 'ItemSelectionInput'
        }), exp_domain.ExplorationChange({
            'old_value': {},
            'state_name': 'End',
            'property_name': 'widget_customization_args',
            'cmd': 'edit_state_property',
            'new_value': {
                'minAllowableSelectionCount': {
                    'value': 1
                },
                'choices': {
                    'value': [{
                        'html': '<p>A</p>',
                        'content_id': 'ca_choices_0'
                    }, {
                        'html': '<p>B</p>',
                        'content_id': 'ca_choices_1'
                    }, {
                        'html': '<p>C</p>',
                        'content_id': 'ca_choices_2'
                    }, {
                        'html': '<p>D</p>',
                        'content_id': 'ca_choices_3'
                    }]
                },
                'maxAllowableSelectionCount': {
                    'value': 1
                }
            }
        }), exp_domain.ExplorationChange({
            'old_value': None,
            'state_name': 'End',
            'property_name': 'default_outcome',
            'cmd': 'edit_state_property',
            'new_value': {
                'refresher_exploration_id': None,
                'dest': 'End',
                'missing_prerequisite_skill_id': None,
                'feedback': {
                    'html': '',
                    'content_id': 'default_outcome'
                },
                'param_changes': [],
                'labelled_as_correct': False
            }
        }), exp_domain.ExplorationChange({
            'old_value': 4,
            'state_name': 'End',
            'property_name': 'next_content_id_index',
            'cmd': 'edit_state_property',
            'new_value': 5
        }), exp_domain.ExplorationChange({
            'old_value': [],
            'state_name': 'End',
            'property_name': 'answer_groups',
            'cmd': 'edit_state_property',
            'new_value':
            [
                {
                    'training_data': [],
                    'tagged_skill_misconception_id': None,
                    'outcome':
                    {
                        'refresher_exploration_id': None,
                        'dest': 'End',
                        'missing_prerequisite_skill_id': None,
                        'feedback':
                        {
                            'html': '<p>Good</p>',
                            'content_id': 'feedback_4'
                        },
                        'param_changes': [],
                        'labelled_as_correct': False
                    },
                    'rule_specs':
                    [
                        {
                            'rule_type': 'Equals',
                            'inputs':
                            {
                                'x':
                                [
                                    'ca_choices_1'
                                ]
                            }
                        }
                    ]
                }
            ]
        })]

        changes_are_mergeable_1 = exp_services.are_changes_mergeable(
            self.EXP_1_ID, 1, change_list_3)
        self.assertEqual(changes_are_mergeable_1, True)

    def test_changes_are_not_mergeable_when_customization_args_changes_conflict(self): # pylint: disable=line-too-long
        self.save_new_valid_exploration(
            self.EXP_0_ID, self.owner_id, end_state_name='End')

        rights_manager.publish_exploration(self.owner, self.EXP_0_ID)

        # Changes in the properties which affected by or affecting
        # customization_args.
        change_list = [exp_domain.ExplorationChange({
            'cmd': 'rename_state',
            'new_state_name': 'Intro-rename',
            'old_state_name': 'Introduction'
        }), exp_domain.ExplorationChange({
            'old_value': 'Introduction',
            'property_name': 'init_state_name',
            'new_value': 'Intro-rename',
            'cmd': 'edit_exploration_property'
        }), exp_domain.ExplorationChange({
            'state_name': 'Intro-rename',
            'old_value': {
                'placeholder':
                {
                    'value':
                    {
                        'content_id': 'ca_placeholder_0',
                        'unicode_str': ''
                    }
                },
                'rows': {
                    'value': 1
                }
            },
            'property_name': 'widget_customization_args',
            'new_value':
            {
                'placeholder':
                {
                    'value':
                    {
                        'content_id': 'ca_placeholder_0',
                        'unicode_str': 'Placeholder text'
                    }
                },
                'rows':
                {
                    'value': 2
                }
            },
            'cmd': 'edit_state_property'
        }), exp_domain.ExplorationChange({
            'state_name': 'Intro-rename',
            'old_value': 'TextInput',
            'property_name': 'widget_id',
            'new_value': None,
            'cmd': 'edit_state_property'
        }), exp_domain.ExplorationChange({
            'state_name': 'Intro-rename',
            'old_value':
            {
                'placeholder':
                {
                    'value':
                    {
                        'content_id': 'ca_placeholder_0',
                        'unicode_str': 'Placeholder text'
                    }
                },
                'rows':
                {
                    'value': 2
                }
            },
            'property_name': 'widget_customization_args',
            'new_value': {},
            'cmd': 'edit_state_property'
        }), exp_domain.ExplorationChange({
            'state_name': 'Intro-rename',
            'old_value': 1,
            'property_name': 'next_content_id_index',
            'new_value': 3,
            'cmd': 'edit_state_property'
        }), exp_domain.ExplorationChange({
            'state_name': 'Intro-rename',
            'old_value': None,
            'property_name': 'widget_id',
            'new_value': 'NumericInput',
            'cmd': 'edit_state_property'
        }), exp_domain.ExplorationChange({
            'state_name': 'Intro-rename',
            'old_value': 3,
            'property_name': 'next_content_id_index',
            'new_value': 4,
            'cmd': 'edit_state_property'
        }), exp_domain.ExplorationChange({
            'state_name': 'Intro-rename',
            'old_value': [],
            'property_name': 'answer_groups',
            'new_value':
            [
                {
                    'rule_specs':
                    [
                        {
                            'inputs':
                            {
                                'x': 50
                            },
                            'rule_type': 'IsLessThanOrEqualTo'
                        }
                    ],
                    'training_data': [],
                    'tagged_skill_misconception_id': None,
                    'outcome':
                    {
                        'feedback':
                        {
                            'content_id': 'feedback_3',
                            'html': '<p>Next</p>'
                        },
                        'param_changes': [],
                        'refresher_exploration_id': None,
                        'dest': 'End',
                        'missing_prerequisite_skill_id': None,
                        'labelled_as_correct': False
                    }
                }
            ],
            'cmd': 'edit_state_property'
        })]
        exp_services.update_exploration(
            self.owner_id, self.EXP_0_ID, change_list,
            'Changed Customization Args and related properties again')

        # Changes to the customization_args in same
        # state again to check that changes are not mergeable.
        change_list_2 = [exp_domain.ExplorationChange({
            'state_name': 'Introduction',
            'old_value': {
                'placeholder':
                {
                    'value':
                    {
                        'content_id': 'ca_placeholder_0',
                        'unicode_str': ''
                    }
                },
                'rows': {
                    'value': 1
                }
            },
            'property_name': 'widget_customization_args',
            'new_value':
            {
                'placeholder':
                {
                    'value':
                    {
                        'content_id': 'ca_placeholder_0',
                        'unicode_str': 'Placeholder text 2.'
                    }
                },
                'rows':
                {
                    'value': 2
                }
            },
            'cmd': 'edit_state_property'
        })]

        changes_are_not_mergeable = exp_services.are_changes_mergeable(
            self.EXP_0_ID, 1, change_list_2)
        self.assertEqual(changes_are_not_mergeable, False)

    def test_changes_are_mergeable_when_answer_groups_changes_do_not_conflict(self): # pylint: disable=line-too-long
        self.save_new_valid_exploration(
            self.EXP_0_ID, self.owner_id, end_state_name='End')

        rights_manager.publish_exploration(self.owner, self.EXP_0_ID)

        # Adding answer_groups and solutions to the existing state.
        change_list = [exp_domain.ExplorationChange({
            'cmd': 'edit_state_property',
            'property_name': 'next_content_id_index',
            'old_value': 1,
            'state_name': 'Introduction',
            'new_value': 3
        }), exp_domain.ExplorationChange({
            'cmd': 'edit_state_property',
            'property_name': 'answer_groups',
            'old_value': [],
            'state_name': 'Introduction',
            'new_value': [{
                'rule_specs': [{
                    'rule_type': 'StartsWith',
                    'inputs': {
                        'x': {
                            'contentId': 'rule_input_2',
                            'normalizedStrSet': ['Hello', 'Hola']
                        }
                    }
                }],
                'tagged_skill_misconception_id': None,
                'outcome': {
                    'labelled_as_correct': False,
                    'feedback': {
                        'content_id': 'feedback_1',
                        'html': '<p>Feedback</p>'
                    },
                    'missing_prerequisite_skill_id': None,
                    'dest': 'End',
                    'param_changes': [],
                    'refresher_exploration_id': None
                },
                'training_data': []
            }]
        }), exp_domain.ExplorationChange({
            'cmd': 'edit_state_property',
            'property_name': 'hints',
            'old_value': [],
            'state_name': 'Introduction',
            'new_value': [{
                'hint_content': {
                    'content_id': 'hint_3',
                    'html': '<p>Hint 1.</p>'
                }
            }]
        }), exp_domain.ExplorationChange({
            'cmd': 'edit_state_property',
            'property_name': 'next_content_id_index',
            'old_value': 3,
            'state_name': 'Introduction',
            'new_value': 4
        }), exp_domain.ExplorationChange({
            'cmd': 'edit_state_property',
            'property_name': 'solution',
            'old_value': None,
            'state_name': 'Introduction',
            'new_value': {
                'correct_answer': 'Hello Aryaman!',
                'explanation': {
                    'content_id': 'solution',
                    'html': '<p>Explanation.</p>'
                },
                'answer_is_exclusive': False
            }
        })]

        exp_services.update_exploration(
            self.owner_id, self.EXP_0_ID, change_list,
            'Added answer groups and solution')

        # Changes to the properties that are not related to
        # the answer_groups. These changes are done to check
        # when the changes are made in unrelated properties,
        # they can be merged easily.
        change_list_2 = [exp_domain.ExplorationChange({
            'new_value': {
                'content_id': 'content',
                'html': '<p>This is the first state.</p>'
            },
            'state_name': 'Introduction',
            'old_value': {
                'content_id': 'content',
                'html': ''
            },
            'cmd': 'edit_state_property',
            'property_name': 'content'
        }), exp_domain.ExplorationChange({
            'new_value': [{
                'hint_content': {
                    'content_id': 'hint_3',
                    'html': '<p>Hint 1.</p>'
                }
            }, {
                'hint_content': {
                    'content_id': 'hint_4',
                    'html': '<p>This is a first hint.</p>'
                }
            }],
            'state_name': 'Introduction',
            'old_value': [{
                'hint_content': {
                    'content_id': 'hint_3',
                    'html': '<p>Hint 1.</p>'
                }
            }],
            'cmd': 'edit_state_property',
            'property_name': 'hints'
        }), exp_domain.ExplorationChange({
            'new_value': 5,
            'state_name': 'Introduction',
            'old_value': 4,
            'cmd': 'edit_state_property',
            'property_name': 'next_content_id_index'
        }), exp_domain.ExplorationChange({
            'new_value': {
                'content_id': 'content',
                'html': '<p>Congratulations, you have finished!</p>'
            },
            'state_name': 'End',
            'old_value': {
                'content_id': 'content',
                'html': ''
            },
            'cmd': 'edit_state_property',
            'property_name': 'content'
        })]
        exp_services.update_exploration(
            self.owner_id, self.EXP_0_ID, change_list_2,
            'Changed Contents and Hint')

        change_list_3 = [exp_domain.ExplorationChange({
            'property_name': 'default_outcome',
            'old_value': {
                'labelled_as_correct': False,
                'missing_prerequisite_skill_id': None,
                'refresher_exploration_id': None,
                'feedback': {
                    'content_id': 'default_outcome',
                    'html': ''
                },
                'param_changes': [

                ],
                'dest': 'End'
            },
            'state_name': 'Introduction',
            'cmd': 'edit_state_property',
            'new_value': {
                'labelled_as_correct': False,
                'missing_prerequisite_skill_id': None,
                'refresher_exploration_id': None,
                'feedback': {
                    'content_id': 'default_outcome',
                    'html': '<p>Feedback 1.</p>'
                },
                'param_changes': [

                ],
                'dest': 'End'
            }
        })]
        changes_are_mergeable = exp_services.are_changes_mergeable(
            self.EXP_0_ID, 2, change_list_3)
        self.assertEqual(changes_are_mergeable, True)

        # Changes to the answer_groups and the properties that
        # affects or are affected by answer_groups.
        change_list_4 = [exp_domain.ExplorationChange({
            'state_name': 'Introduction',
            'new_value': [{
                'outcome': {
                    'feedback': {
                        'content_id': 'feedback_1',
                        'html': '<p>Feedback</p>'
                    },
                    'missing_prerequisite_skill_id': None,
                    'dest': 'End',
                    'param_changes': [],
                    'labelled_as_correct': False,
                    'refresher_exploration_id': None
                },
                'training_data': [],
                'rule_specs': [{
                    'inputs': {
                        'x': {
                            'normalizedStrSet': [
                                'Hello',
                                'Hola',
                                'Hi'],
                            'contentId': 'rule_input_2'
                        }
                    },
                    'rule_type': 'StartsWith'
                }],
                'tagged_skill_misconception_id': None
            }],
            'cmd': 'edit_state_property',
            'property_name': 'answer_groups',
            'old_value': [{
                'outcome': {
                    'feedback': {
                        'content_id': 'feedback_1',
                        'html': '<p>Feedback</p>'
                    },
                    'missing_prerequisite_skill_id': None,
                    'dest': 'End',
                    'param_changes': [],
                    'labelled_as_correct': False,
                    'refresher_exploration_id': None
                },
                'training_data': [],
                'rule_specs': [{
                    'inputs': {
                        'x': {
                            'normalizedStrSet': ['Hello', 'Hola'],
                            'contentId': 'rule_input_2'
                        }
                    },
                    'rule_type': 'StartsWith'
                }],
                'tagged_skill_misconception_id': None
            }]
        }), exp_domain.ExplorationChange({
            'state_name': 'Introduction',
            'new_value': {
                'answer_is_exclusive': False,
                'correct_answer': 'Hi Aryaman!',
                'explanation': {
                    'content_id': 'solution',
                    'html': '<p>Explanation.</p>'
                }
            },
            'cmd': 'edit_state_property',
            'property_name': 'solution',
            'old_value': {
                'answer_is_exclusive': False,
                'correct_answer': 'Hello Aryaman!',
                'explanation': {
                    'content_id': 'solution',
                    'html': '<p>Explanation.</p>'
                }
            }
        }), exp_domain.ExplorationChange({
            'state_name': 'Introduction',
            'new_value': 6,
            'cmd': 'edit_state_property',
            'property_name': 'next_content_id_index',
            'old_value': 4
        }), exp_domain.ExplorationChange({
            'state_name': 'Introduction',
            'new_value': [{
                'outcome': {
                    'feedback': {
                        'content_id': 'feedback_1',
                        'html': '<p>Feedback</p>'
                    },
                    'missing_prerequisite_skill_id': None,
                    'dest': 'End',
                    'param_changes': [],
                    'labelled_as_correct': False,
                    'refresher_exploration_id': None
                },
                'training_data': [],
                'rule_specs': [{
                    'inputs': {
                        'x': {
                            'normalizedStrSet': ['Hello', 'Hola', 'Hi'],
                            'contentId': 'rule_input_2'
                        }
                    },
                    'rule_type': 'StartsWith'
                }],
                'tagged_skill_misconception_id': None
            }, {
                'outcome': {
                    'feedback': {
                        'content_id': 'feedback_4',
                        'html': ''
                    },
                    'missing_prerequisite_skill_id': None,
                    'dest': 'End',
                    'param_changes': [],
                    'labelled_as_correct': False,
                    'refresher_exploration_id': None
                },
                'training_data': [],
                'rule_specs': [{
                    'inputs': {
                        'x': {
                            'normalizedStrSet': ['Oppia', 'GSoC'],
                            'contentId': 'rule_input_5'
                        }
                    },
                    'rule_type': 'Contains'
                }],
                'tagged_skill_misconception_id': None
            }],
            'cmd': 'edit_state_property',
            'property_name': 'answer_groups',
            'old_value': [{
                'outcome': {
                    'feedback': {
                        'content_id': 'feedback_1',
                        'html': '<p>Feedback</p>'
                    },
                    'missing_prerequisite_skill_id': None,
                    'dest': 'End',
                    'param_changes': [],
                    'labelled_as_correct': False,
                    'refresher_exploration_id': None
                },
                'training_data': [],
                'rule_specs': [{
                    'inputs': {
                        'x': {
                            'normalizedStrSet': ['Hello', 'Hola', 'Hi'],
                            'contentId': 'rule_input_2'
                        }
                    },
                    'rule_type': 'StartsWith'
                }],
                'tagged_skill_misconception_id': None
            }]
        }), exp_domain.ExplorationChange({
            'state_name': 'Introduction',
            'new_value': {
                'answer_is_exclusive': False,
                'correct_answer': 'Oppia is selected for GSoC.',
                'explanation': {
                    'content_id': 'solution',
                    'html': '<p>Explanation.</p>'
                }
            },
            'cmd': 'edit_state_property',
            'property_name': 'solution',
            'old_value': {
                'answer_is_exclusive': False,
                'correct_answer': 'Hi Aryaman!',
                'explanation': {
                    'content_id': 'solution',
                    'html': '<p>Explanation.</p>'
                }
            }
        }), exp_domain.ExplorationChange({
            'cmd': 'edit_state_property',
            'state_name': 'Introduction',
            'property_name': 'solicit_answer_details',
            'new_value': True
        })]

        changes_are_mergeable = exp_services.are_changes_mergeable(
            self.EXP_0_ID, 2, change_list_4)
        self.assertEqual(changes_are_mergeable, True)

        # Creating second exploration to test the scenario
        # when changes to same properties are made in two
        # different states.
        self.save_new_valid_exploration(
            self.EXP_1_ID, self.owner_id, end_state_name='End')

        rights_manager.publish_exploration(self.owner, self.EXP_1_ID)

        # Using the old change_list_2 and change_list_3 here
        # because they already covers the changes related to
        # the answer_groups in the first state.
        exp_services.update_exploration(
            self.owner_id, self.EXP_1_ID, change_list_2,
            'Added Answer Group and Solution in One state')

        exp_services.update_exploration(
            self.owner_id, self.EXP_1_ID, change_list_3,
            'Changed Answer Groups and Solutions in One State')

        # Changes to the properties related to the answer_groups
        # in the second state to check for mergeability.
        change_list_5 = [exp_domain.ExplorationChange({
            'old_value': 'EndExploration',
            'state_name': 'End',
            'property_name': 'widget_id',
            'cmd': 'edit_state_property',
            'new_value': None
        }), exp_domain.ExplorationChange({
            'old_value': {
                'recommendedExplorationIds': {
                    'value': []
                }
            },
            'state_name': 'End',
            'property_name': 'widget_customization_args',
            'cmd': 'edit_state_property',
            'new_value': {}
        }), exp_domain.ExplorationChange({
            'old_value': 0,
            'state_name': 'End',
            'property_name': 'next_content_id_index',
            'cmd': 'edit_state_property',
            'new_value': 4
        }), exp_domain.ExplorationChange({
            'old_value': None,
            'state_name': 'End',
            'property_name': 'widget_id',
            'cmd': 'edit_state_property',
            'new_value': 'ItemSelectionInput'
        }), exp_domain.ExplorationChange({
            'old_value': {},
            'state_name': 'End',
            'property_name': 'widget_customization_args',
            'cmd': 'edit_state_property',
            'new_value': {
                'minAllowableSelectionCount': {
                    'value': 1
                },
                'choices': {
                    'value': [{
                        'html': '<p>A</p>',
                        'content_id': 'ca_choices_0'
                    }, {
                        'html': '<p>B</p>',
                        'content_id': 'ca_choices_1'
                    }, {
                        'html': '<p>C</p>',
                        'content_id': 'ca_choices_2'
                    }, {
                        'html': '<p>D</p>',
                        'content_id': 'ca_choices_3'
                    }]
                },
                'maxAllowableSelectionCount': {
                    'value': 1
                }
            }
        }), exp_domain.ExplorationChange({
            'old_value': None,
            'state_name': 'End',
            'property_name': 'default_outcome',
            'cmd': 'edit_state_property',
            'new_value': {
                'refresher_exploration_id': None,
                'dest': 'End',
                'missing_prerequisite_skill_id': None,
                'feedback': {
                    'html': '',
                    'content_id': 'default_outcome'
                },
                'param_changes': [],
                'labelled_as_correct': False
            }
        }), exp_domain.ExplorationChange({
            'old_value': 4,
            'state_name': 'End',
            'property_name': 'next_content_id_index',
            'cmd': 'edit_state_property',
            'new_value': 5
        }), exp_domain.ExplorationChange({
            'old_value': [],
            'state_name': 'End',
            'property_name': 'answer_groups',
            'cmd': 'edit_state_property',
            'new_value': [{
                'training_data': [],
                'tagged_skill_misconception_id': None,
                'outcome': {
                    'refresher_exploration_id': None,
                    'dest': 'End',
                    'missing_prerequisite_skill_id': None,
                    'feedback': {
                        'html': '<p>Good</p>',
                        'content_id': 'feedback_4'
                    },
                    'param_changes': [],
                    'labelled_as_correct': False
                },
                'rule_specs': [{
                    'rule_type': 'Equals',
                    'inputs': {
                        'x': ['ca_choices_1']
                    }
                }]
            }]
        })]

        changes_are_mergeable_1 = exp_services.are_changes_mergeable(
            self.EXP_1_ID, 2, change_list_5)
        self.assertEqual(changes_are_mergeable_1, True)

    def test_changes_are_not_mergeable_when_answer_groups_changes_conflict(self): # pylint: disable=line-too-long
        self.save_new_valid_exploration(
            self.EXP_0_ID, self.owner_id, end_state_name='End')

        rights_manager.publish_exploration(self.owner, self.EXP_0_ID)

        # Adding answer_groups and solutions to the existing state.
        change_list = [exp_domain.ExplorationChange({
            'cmd': 'edit_state_property',
            'property_name': 'next_content_id_index',
            'old_value': 1,
            'state_name': 'Introduction',
            'new_value': 3
        }), exp_domain.ExplorationChange({
            'cmd': 'edit_state_property',
            'property_name': 'answer_groups',
            'old_value': [],
            'state_name': 'Introduction',
            'new_value': [{
                'rule_specs': [{
                    'rule_type': 'StartsWith',
                    'inputs': {
                        'x': {
                            'contentId': 'rule_input_2',
                            'normalizedStrSet': ['Hello', 'Hola']
                        }
                    }
                }],
                'tagged_skill_misconception_id': None,
                'outcome': {
                    'labelled_as_correct': False,
                    'feedback': {
                        'content_id': 'feedback_1',
                        'html': '<p>Feedback</p>'
                    },
                    'missing_prerequisite_skill_id': None,
                    'dest': 'End',
                    'param_changes': [],
                    'refresher_exploration_id': None
                },
                'training_data': []
            }]
        }), exp_domain.ExplorationChange({
            'cmd': 'edit_state_property',
            'property_name': 'hints',
            'old_value': [],
            'state_name': 'Introduction',
            'new_value': [{
                'hint_content': {
                    'content_id': 'hint_3',
                    'html': '<p>Hint 1.</p>'
                }
            }]
        }), exp_domain.ExplorationChange({
            'cmd': 'edit_state_property',
            'property_name': 'next_content_id_index',
            'old_value': 3,
            'state_name': 'Introduction',
            'new_value': 4
        }), exp_domain.ExplorationChange({
            'cmd': 'edit_state_property',
            'property_name': 'solution',
            'old_value': None,
            'state_name': 'Introduction',
            'new_value': {
                'correct_answer': 'Hello Aryaman!',
                'explanation': {
                    'content_id': 'solution',
                    'html': '<p>Explanation.</p>'
                },
                'answer_is_exclusive': False
            }
        })]

        exp_services.update_exploration(
            self.owner_id, self.EXP_0_ID, change_list,
            'Added answer groups and solution')

        # Changes to the answer_groups and the properties that
        # affects or are affected by answer_groups.
        change_list_2 = [exp_domain.ExplorationChange({
            'state_name': 'Introduction',
            'new_value': [{
                'outcome': {
                    'feedback': {
                        'content_id': 'feedback_1',
                        'html': '<p>Feedback</p>'
                    },
                    'missing_prerequisite_skill_id': None,
                    'dest': 'End',
                    'param_changes': [],
                    'labelled_as_correct': False,
                    'refresher_exploration_id': None
                },
                'training_data': [],
                'rule_specs': [{
                    'inputs': {
                        'x': {
                            'normalizedStrSet': [
                                'Hello',
                                'Hola',
                                'Hi'],
                            'contentId': 'rule_input_2'
                        }
                    },
                    'rule_type': 'StartsWith'
                }],
                'tagged_skill_misconception_id': None
            }],
            'cmd': 'edit_state_property',
            'property_name': 'answer_groups',
            'old_value': [{
                'outcome': {
                    'feedback': {
                        'content_id': 'feedback_1',
                        'html': '<p>Feedback</p>'
                    },
                    'missing_prerequisite_skill_id': None,
                    'dest': 'End',
                    'param_changes': [],
                    'labelled_as_correct': False,
                    'refresher_exploration_id': None
                },
                'training_data': [],
                'rule_specs': [{
                    'inputs': {
                        'x': {
                            'normalizedStrSet': ['Hello', 'Hola'],
                            'contentId': 'rule_input_2'
                        }
                    },
                    'rule_type': 'StartsWith'
                }],
                'tagged_skill_misconception_id': None
            }]
        }), exp_domain.ExplorationChange({
            'state_name': 'Introduction',
            'new_value': {
                'answer_is_exclusive': False,
                'correct_answer': 'Hi Aryaman!',
                'explanation': {
                    'content_id': 'solution',
                    'html': '<p>Explanation.</p>'
                }
            },
            'cmd': 'edit_state_property',
            'property_name': 'solution',
            'old_value': {
                'answer_is_exclusive': False,
                'correct_answer': 'Hello Aryaman!',
                'explanation': {
                    'content_id': 'solution',
                    'html': '<p>Explanation.</p>'
                }
            }
        }), exp_domain.ExplorationChange({
            'state_name': 'Introduction',
            'new_value': 6,
            'cmd': 'edit_state_property',
            'property_name': 'next_content_id_index',
            'old_value': 4
        }), exp_domain.ExplorationChange({
            'state_name': 'Introduction',
            'new_value': [{
                'outcome': {
                    'feedback': {
                        'content_id': 'feedback_1',
                        'html': '<p>Feedback</p>'
                    },
                    'missing_prerequisite_skill_id': None,
                    'dest': 'End',
                    'param_changes': [],
                    'labelled_as_correct': False,
                    'refresher_exploration_id': None
                },
                'training_data': [],
                'rule_specs': [{
                    'inputs': {
                        'x': {
                            'normalizedStrSet': ['Hello', 'Hola', 'Hi'],
                            'contentId': 'rule_input_2'
                        }
                    },
                    'rule_type': 'StartsWith'
                }],
                'tagged_skill_misconception_id': None
            }, {
                'outcome': {
                    'feedback': {
                        'content_id': 'feedback_4',
                        'html': ''
                    },
                    'missing_prerequisite_skill_id': None,
                    'dest': 'End',
                    'param_changes': [],
                    'labelled_as_correct': False,
                    'refresher_exploration_id': None
                },
                'training_data': [],
                'rule_specs': [{
                    'inputs': {
                        'x': {
                            'normalizedStrSet': ['Oppia', 'GSoC'],
                            'contentId': 'rule_input_5'
                        }
                    },
                    'rule_type': 'Contains'
                }],
                'tagged_skill_misconception_id': None
            }],
            'cmd': 'edit_state_property',
            'property_name': 'answer_groups',
            'old_value': [{
                'outcome': {
                    'feedback': {
                        'content_id': 'feedback_1',
                        'html': '<p>Feedback</p>'
                    },
                    'missing_prerequisite_skill_id': None,
                    'dest': 'End',
                    'param_changes': [],
                    'labelled_as_correct': False,
                    'refresher_exploration_id': None
                },
                'training_data': [],
                'rule_specs': [{
                    'inputs': {
                        'x': {
                            'normalizedStrSet': ['Hello', 'Hola', 'Hi'],
                            'contentId': 'rule_input_2'
                        }
                    },
                    'rule_type': 'StartsWith'
                }],
                'tagged_skill_misconception_id': None
            }]
        }), exp_domain.ExplorationChange({
            'state_name': 'Introduction',
            'new_value': {
                'answer_is_exclusive': False,
                'correct_answer': 'Oppia is selected for GSoC.',
                'explanation': {
                    'content_id': 'solution',
                    'html': '<p>Explanation.</p>'
                }
            },
            'cmd': 'edit_state_property',
            'property_name': 'solution',
            'old_value': {
                'answer_is_exclusive': False,
                'correct_answer': 'Hi Aryaman!',
                'explanation': {
                    'content_id': 'solution',
                    'html': '<p>Explanation.</p>'
                }
            }
        })]
        exp_services.update_exploration(
            self.owner_id, self.EXP_0_ID, change_list_2,
            'Changed Answer Groups and related properties')

        # Changes to the answer group in same state again
        # to check that changes are not mergeable.
        change_list_3 = [exp_domain.ExplorationChange({
            'state_name': 'Introduction',
            'new_value': [{
                'outcome': {
                    'feedback': {
                        'content_id': 'feedback_1',
                        'html': '<p>Feedback</p>'
                    },
                    'missing_prerequisite_skill_id': None,
                    'dest': 'End',
                    'param_changes': [],
                    'labelled_as_correct': False,
                    'refresher_exploration_id': None
                },
                'training_data': [],
                'rule_specs': [{
                    'inputs': {
                        'x': {
                            'normalizedStrSet': [
                                'Hello',
                                'Hola',
                                'Hey'],
                            'contentId': 'rule_input_2'
                        }
                    },
                    'rule_type': 'StartsWith'
                }],
                'tagged_skill_misconception_id': None
            }],
            'cmd': 'edit_state_property',
            'property_name': 'answer_groups',
            'old_value': [{
                'outcome': {
                    'feedback': {
                        'content_id': 'feedback_1',
                        'html': '<p>Feedback</p>'
                    },
                    'missing_prerequisite_skill_id': None,
                    'dest': 'End',
                    'param_changes': [],
                    'labelled_as_correct': False,
                    'refresher_exploration_id': None
                },
                'training_data': [],
                'rule_specs': [{
                    'inputs': {
                        'x': {
                            'normalizedStrSet': ['Hello', 'Hola'],
                            'contentId': 'rule_input_2'
                        }
                    },
                    'rule_type': 'StartsWith'
                }],
                'tagged_skill_misconception_id': None
            }]
        })]
        changes_are_not_mergeable = exp_services.are_changes_mergeable(
            self.EXP_0_ID, 2, change_list_3)
        self.assertEqual(changes_are_not_mergeable, False)

    def test_changes_are_mergeable_when_solutions_changes_do_not_conflict(self):
        self.save_new_valid_exploration(
            self.EXP_0_ID, self.owner_id, end_state_name='End')

        rights_manager.publish_exploration(self.owner, self.EXP_0_ID)

        # Adding new answer_groups and solutions.
        change_list = [exp_domain.ExplorationChange({
            'cmd': 'edit_state_property',
            'property_name': 'next_content_id_index',
            'old_value': 1,
            'state_name': 'Introduction',
            'new_value': 3
        }), exp_domain.ExplorationChange({
            'cmd': 'edit_state_property',
            'property_name': 'answer_groups',
            'old_value': [],
            'state_name': 'Introduction',
            'new_value': [{
                'rule_specs': [{
                    'rule_type': 'StartsWith',
                    'inputs': {
                        'x': {
                            'contentId': 'rule_input_2',
                            'normalizedStrSet': [
                                'Hello',
                                'Hola'
                            ]
                        }
                    }
                }],
                'tagged_skill_misconception_id': None,
                'outcome': {
                    'labelled_as_correct': False,
                    'feedback': {
                        'content_id': 'feedback_1',
                        'html': '<p>Feedback</p>'
                    },
                    'missing_prerequisite_skill_id': None,
                    'dest': 'End',
                    'param_changes': [],
                    'refresher_exploration_id': None
                },
                'training_data': []
            }]
        }), exp_domain.ExplorationChange({
            'cmd': 'edit_state_property',
            'property_name': 'hints',
            'old_value': [],
            'state_name': 'Introduction',
            'new_value': [{
                'hint_content': {
                    'content_id': 'hint_3',
                    'html': '<p>Hint 1.</p>'
                }
            }]
        }), exp_domain.ExplorationChange({
            'cmd': 'edit_state_property',
            'property_name': 'next_content_id_index',
            'old_value': 3,
            'state_name': 'Introduction',
            'new_value': 4
        }), exp_domain.ExplorationChange({
            'cmd': 'edit_state_property',
            'property_name': 'solution',
            'old_value': None,
            'state_name': 'Introduction',
            'new_value': {
                'correct_answer': 'Hello Aryaman!',
                'explanation': {
                    'content_id': 'solution',
                    'html': '<p>Explanation.</p>'
                },
                'answer_is_exclusive': False
            }
        }), exp_domain.ExplorationChange({
            'cmd': 'edit_state_property',
            'state_name': 'Introduction',
            'property_name': 'solicit_answer_details',
            'new_value': True
        })]

        exp_services.update_exploration(
            self.owner_id, self.EXP_0_ID, change_list,
            'Added answer groups and solution')

        # Changes to the properties unrelated to the solutions.
        change_list_2 = [exp_domain.ExplorationChange({
            'new_value': {
                'content_id': 'content',
                'html': '<p>This is the first state.</p>'
            },
            'state_name': 'Introduction',
            'old_value': {
                'content_id': 'content',
                'html': ''
            },
            'cmd': 'edit_state_property',
            'property_name': 'content'
        }), exp_domain.ExplorationChange({
            'new_value': [{
                'hint_content': {
                    'content_id': 'hint_3',
                    'html': '<p>Hint 1.</p>'
                }
            }, {
                'hint_content': {
                    'content_id': 'hint_4',
                    'html': '<p>This is a first hint.</p>'
                }
            }],
            'state_name': 'Introduction',
            'old_value': [{
                'hint_content': {
                    'content_id': 'hint_3',
                    'html': '<p>Hint 1.</p>'
                }
            }],
            'cmd': 'edit_state_property',
            'property_name': 'hints'
        }), exp_domain.ExplorationChange({
            'new_value': 5,
            'state_name': 'Introduction',
            'old_value': 4,
            'cmd': 'edit_state_property',
            'property_name': 'next_content_id_index'
        }), exp_domain.ExplorationChange({
            'new_value': {
                'content_id': 'content',
                'html': '<p>Congratulations, you have finished!</p>'
            },
            'state_name': 'End',
            'old_value': {
                'content_id': 'content',
                'html': ''
            },
            'cmd': 'edit_state_property',
            'property_name': 'content'
        }), exp_domain.ExplorationChange({
            'cmd': 'edit_state_property',
            'state_name': 'Introduction',
            'property_name': 'solicit_answer_details',
            'new_value': True
        })]
        exp_services.update_exploration(
            self.owner_id, self.EXP_0_ID, change_list_2,
            'Changed Contents and Hint')

        # Changes to the solutions and the properties that affects
        # solutions to check for mergeability.
        change_list_3 = [exp_domain.ExplorationChange({
            'state_name': 'Introduction',
            'new_value': [{
                'outcome': {
                    'feedback': {
                        'content_id': 'feedback_1',
                        'html': '<p>Feedback</p>'
                    },
                    'missing_prerequisite_skill_id': None,
                    'dest': 'End',
                    'param_changes': [],
                    'labelled_as_correct': False,
                    'refresher_exploration_id': None
                },
                'training_data': [],
                'rule_specs': [{
                    'inputs': {
                        'x': {
                            'normalizedStrSet': ['Hello', 'Hola', 'Hi'],
                            'contentId': 'rule_input_2'
                        }
                    },
                    'rule_type': 'StartsWith'
                }],
                'tagged_skill_misconception_id': None
            }],
            'cmd': 'edit_state_property',
            'property_name': 'answer_groups',
            'old_value': [{
                'outcome': {
                    'feedback': {
                        'content_id': 'feedback_1',
                        'html': '<p>Feedback</p>'
                    },
                    'missing_prerequisite_skill_id': None,
                    'dest': 'End',
                    'param_changes': [],
                    'labelled_as_correct': False,
                    'refresher_exploration_id': None
                },
                'training_data': [],
                'rule_specs': [{
                    'inputs': {
                        'x': {
                            'normalizedStrSet': ['Hello', 'Hola'],
                            'contentId': 'rule_input_2'
                        }
                    },
                    'rule_type': 'StartsWith'
                }],
                'tagged_skill_misconception_id': None
            }]
        }), exp_domain.ExplorationChange({
            'state_name': 'Introduction',
            'new_value': {
                'answer_is_exclusive': False,
                'correct_answer': 'Hi Aryaman!',
                'explanation': {
                    'content_id': 'solution',
                    'html': '<p>Explanation.</p>'
                }
            },
            'cmd': 'edit_state_property',
            'property_name': 'solution',
            'old_value': {
                'answer_is_exclusive': False,
                'correct_answer': 'Hello Aryaman!',
                'explanation': {
                    'content_id': 'solution',
                    'html': '<p>Explanation.</p>'
                }
            }
        }), exp_domain.ExplorationChange({
            'state_name': 'Introduction',
            'new_value': 6,
            'cmd': 'edit_state_property',
            'property_name': 'next_content_id_index',
            'old_value': 4
        }), exp_domain.ExplorationChange({
            'state_name': 'Introduction',
            'new_value': [{
                'outcome': {
                    'feedback': {
                        'content_id': 'feedback_1',
                        'html': '<p>Feedback</p>'
                    },
                    'missing_prerequisite_skill_id': None,
                    'dest': 'End',
                    'param_changes': [],
                    'labelled_as_correct': False,
                    'refresher_exploration_id': None
                },
                'training_data': [],
                'rule_specs': [{
                    'inputs': {
                        'x': {
                            'normalizedStrSet': ['Hello', 'Hola', 'Hi'],
                            'contentId': 'rule_input_2'
                        }
                    },
                    'rule_type': 'StartsWith'
                }],
                'tagged_skill_misconception_id': None
            }, {
                'outcome': {
                    'feedback': {
                        'content_id': 'feedback_4',
                        'html': ''
                    },
                    'missing_prerequisite_skill_id': None,
                    'dest': 'End',
                    'param_changes': [],
                    'labelled_as_correct': False,
                    'refresher_exploration_id': None
                },
                'training_data': [],
                'rule_specs': [{
                    'inputs': {
                        'x': {
                            'normalizedStrSet': ['Oppia', 'GSoC'],
                            'contentId': 'rule_input_5'
                        }
                    },
                    'rule_type': 'Contains'
                }],
                'tagged_skill_misconception_id': None
            }],
            'cmd': 'edit_state_property',
            'property_name': 'answer_groups',
            'old_value': [{
                'outcome': {
                    'feedback': {
                        'content_id': 'feedback_1',
                        'html': '<p>Feedback</p>'
                    },
                    'missing_prerequisite_skill_id': None,
                    'dest': 'End',
                    'param_changes': [],
                    'labelled_as_correct': False,
                    'refresher_exploration_id': None
                },
                'training_data': [],
                'rule_specs': [{
                    'inputs': {
                        'x': {
                            'normalizedStrSet': ['Hello', 'Hola', 'Hi'],
                            'contentId': 'rule_input_2'
                        }
                    },
                    'rule_type': 'StartsWith'
                }],
                'tagged_skill_misconception_id': None
            }]
        }), exp_domain.ExplorationChange({
            'state_name': 'Introduction',
            'new_value': {
                'answer_is_exclusive': False,
                'correct_answer': 'Oppia is selected for GSoC.',
                'explanation': {
                    'content_id': 'solution',
                    'html': '<p>Explanation.</p>'
                }
            },
            'cmd': 'edit_state_property',
            'property_name': 'solution',
            'old_value': {
                'answer_is_exclusive': False,
                'correct_answer': 'Hi Aryaman!',
                'explanation': {
                    'content_id': 'solution',
                    'html': '<p>Explanation.</p>'
                }
            }
        }), exp_domain.ExplorationChange({
            'cmd': 'edit_state_property',
            'state_name': 'Introduction',
            'property_name': 'solicit_answer_details',
            'new_value': False
        })]

        changes_are_mergeable = exp_services.are_changes_mergeable(
            self.EXP_0_ID, 2, change_list_3)
        self.assertEqual(changes_are_mergeable, True)

        # Creating second exploration to test the scenario
        # when changes to same properties are made in two
        # different states.
        self.save_new_valid_exploration(
            self.EXP_1_ID, self.owner_id, end_state_name='End')

        rights_manager.publish_exploration(self.owner, self.EXP_1_ID)

        # Using the old change_list_2 and change_list_3 here
        # because they already covers the changes related to
        # the solutions in the first state.
        exp_services.update_exploration(
            self.owner_id, self.EXP_1_ID, change_list_2,
            'Added Answer Group and Solution in One state')

        exp_services.update_exploration(
            self.owner_id, self.EXP_1_ID, change_list_3,
            'Changed Answer Groups and Solutions in One State')

        # Changes to the properties related to the solutions
        # in the second state to check for mergeability.
        change_list_4 = [exp_domain.ExplorationChange({
            'old_value': 'EndExploration',
            'new_value': None,
            'cmd': 'edit_state_property',
            'property_name': 'widget_id',
            'state_name': 'End'
        }), exp_domain.ExplorationChange({
            'old_value': {
                'recommendedExplorationIds': {
                    'value': []
                }
            },
            'new_value': {},
            'cmd': 'edit_state_property',
            'property_name': 'widget_customization_args',
            'state_name': 'End'
        }), exp_domain.ExplorationChange({
            'old_value': None,
            'new_value': 'NumericInput',
            'cmd': 'edit_state_property',
            'property_name': 'widget_id',
            'state_name': 'End'
        }), exp_domain.ExplorationChange({
            'old_value': None,
            'new_value': {
                'dest': 'End',
                'missing_prerequisite_skill_id': None,
                'param_changes': [],
                'labelled_as_correct': False,
                'refresher_exploration_id': None,
                'feedback': {
                    'html': '',
                    'content_id': 'default_outcome'
                }
            },
            'cmd': 'edit_state_property',
            'property_name': 'default_outcome',
            'state_name': 'End'
        }), exp_domain.ExplorationChange({
            'old_value': 0,
            'new_value': 1,
            'cmd': 'edit_state_property',
            'property_name': 'next_content_id_index',
            'state_name': 'End'
        }), exp_domain.ExplorationChange({
            'old_value': [],
            'new_value': [{
                'outcome': {
                    'dest': 'End',
                    'missing_prerequisite_skill_id': None,
                    'param_changes': [],
                    'labelled_as_correct': False,
                    'refresher_exploration_id': None,
                    'feedback': {
                        'html': '<p>Good</p>',
                        'content_id': 'feedback_0'
                    }
                },
                'training_data': [],
                'tagged_skill_misconception_id': None,
                'rule_specs': [{
                    'rule_type': 'IsGreaterThanOrEqualTo',
                    'inputs': {
                        'x': 20
                    }
                }]
            }],
            'cmd': 'edit_state_property',
            'property_name': 'answer_groups',
            'state_name': 'End'
        }), exp_domain.ExplorationChange({
            'old_value': [],
            'new_value': [{
                'hint_content': {
                    'html': '<p>Hint 1. State 2.</p>',
                    'content_id': 'hint_1'
                }
            }],
            'cmd': 'edit_state_property',
            'property_name': 'hints',
            'state_name': 'End'
        }), exp_domain.ExplorationChange({
            'old_value': 1,
            'new_value': 2,
            'cmd': 'edit_state_property',
            'property_name': 'next_content_id_index',
            'state_name': 'End'
        }), exp_domain.ExplorationChange({
            'old_value': None,
            'new_value': {
                'correct_answer': 30,
                'explanation': {
                    'html': '<p>Explanation.</p>',
                    'content_id': 'solution'
                },
                'answer_is_exclusive': False
            },
            'cmd': 'edit_state_property',
            'property_name': 'solution',
            'state_name': 'End'
        }), exp_domain.ExplorationChange({
            'old_value': {
                'correct_answer': 30,
                'explanation': {
                    'html': '<p>Explanation.</p>',
                    'content_id': 'solution'
                },
                'answer_is_exclusive': False
            },
            'new_value': {
                'correct_answer': 10,
                'explanation': {
                    'html': '<p>Explanation.</p>',
                    'content_id': 'solution'
                },
                'answer_is_exclusive': False
            },
            'cmd': 'edit_state_property',
            'property_name': 'solution',
            'state_name': 'End'
        })]

        changes_are_mergeable_1 = exp_services.are_changes_mergeable(
            self.EXP_1_ID, 2, change_list_4)
        self.assertEqual(changes_are_mergeable_1, True)

    def test_changes_are_not_mergeable_when_solutions_changes_conflict(self):
        self.save_new_valid_exploration(
            self.EXP_0_ID, self.owner_id, end_state_name='End')

        rights_manager.publish_exploration(self.owner, self.EXP_0_ID)

        # Adding new answer_groups and solutions.
        change_list = [exp_domain.ExplorationChange({
            'cmd': 'edit_state_property',
            'property_name': 'next_content_id_index',
            'old_value': 1,
            'state_name': 'Introduction',
            'new_value': 3
        }), exp_domain.ExplorationChange({
            'cmd': 'edit_state_property',
            'property_name': 'answer_groups',
            'old_value': [],
            'state_name': 'Introduction',
            'new_value': [{
                'rule_specs': [{
                    'rule_type': 'StartsWith',
                    'inputs': {
                        'x': {
                            'contentId': 'rule_input_2',
                            'normalizedStrSet': [
                                'Hello',
                                'Hola'
                            ]
                        }
                    }
                }],
                'tagged_skill_misconception_id': None,
                'outcome': {
                    'labelled_as_correct': False,
                    'feedback': {
                        'content_id': 'feedback_1',
                        'html': '<p>Feedback</p>'
                    },
                    'missing_prerequisite_skill_id': None,
                    'dest': 'End',
                    'param_changes': [],
                    'refresher_exploration_id': None
                },
                'training_data': []
            }]
        }), exp_domain.ExplorationChange({
            'cmd': 'edit_state_property',
            'property_name': 'hints',
            'old_value': [],
            'state_name': 'Introduction',
            'new_value': [{
                'hint_content': {
                    'content_id': 'hint_3',
                    'html': '<p>Hint 1.</p>'
                }
            }]
        }), exp_domain.ExplorationChange({
            'cmd': 'edit_state_property',
            'property_name': 'next_content_id_index',
            'old_value': 3,
            'state_name': 'Introduction',
            'new_value': 4
        }), exp_domain.ExplorationChange({
            'cmd': 'edit_state_property',
            'property_name': 'solution',
            'old_value': None,
            'state_name': 'Introduction',
            'new_value': {
                'correct_answer': 'Hello Aryaman!',
                'explanation': {
                    'content_id': 'solution',
                    'html': '<p>Explanation.</p>'
                },
                'answer_is_exclusive': False
            }
        })]

        exp_services.update_exploration(
            self.owner_id, self.EXP_0_ID, change_list,
            'Added answer groups and solution')

        # Changes to the solutions and the properties that affects
        # solutions to check for mergeability.
        change_list_2 = [exp_domain.ExplorationChange({
            'state_name': 'Introduction',
            'new_value': [{
                'outcome': {
                    'feedback': {
                        'content_id': 'feedback_1',
                        'html': '<p>Feedback</p>'
                    },
                    'missing_prerequisite_skill_id': None,
                    'dest': 'End',
                    'param_changes': [],
                    'labelled_as_correct': False,
                    'refresher_exploration_id': None
                },
                'training_data': [],
                'rule_specs': [{
                    'inputs': {
                        'x': {
                            'normalizedStrSet': ['Hello', 'Hola', 'Hi'],
                            'contentId': 'rule_input_2'
                        }
                    },
                    'rule_type': 'StartsWith'
                }],
                'tagged_skill_misconception_id': None
            }],
            'cmd': 'edit_state_property',
            'property_name': 'answer_groups',
            'old_value': [{
                'outcome': {
                    'feedback': {
                        'content_id': 'feedback_1',
                        'html': '<p>Feedback</p>'
                    },
                    'missing_prerequisite_skill_id': None,
                    'dest': 'End',
                    'param_changes': [],
                    'labelled_as_correct': False,
                    'refresher_exploration_id': None
                },
                'training_data': [],
                'rule_specs': [{
                    'inputs': {
                        'x': {
                            'normalizedStrSet': ['Hello', 'Hola'],
                            'contentId': 'rule_input_2'
                        }
                    },
                    'rule_type': 'StartsWith'
                }],
                'tagged_skill_misconception_id': None
            }]
        }), exp_domain.ExplorationChange({
            'state_name': 'Introduction',
            'new_value': {
                'answer_is_exclusive': False,
                'correct_answer': 'Hi Aryaman!',
                'explanation': {
                    'content_id': 'solution',
                    'html': '<p>Explanation.</p>'
                }
            },
            'cmd': 'edit_state_property',
            'property_name': 'solution',
            'old_value': {
                'answer_is_exclusive': False,
                'correct_answer': 'Hello Aryaman!',
                'explanation': {
                    'content_id': 'solution',
                    'html': '<p>Explanation.</p>'
                }
            }
        }), exp_domain.ExplorationChange({
            'state_name': 'Introduction',
            'new_value': 6,
            'cmd': 'edit_state_property',
            'property_name': 'next_content_id_index',
            'old_value': 4
        }), exp_domain.ExplorationChange({
            'state_name': 'Introduction',
            'new_value': [{
                'outcome': {
                    'feedback': {
                        'content_id': 'feedback_1',
                        'html': '<p>Feedback</p>'
                    },
                    'missing_prerequisite_skill_id': None,
                    'dest': 'End',
                    'param_changes': [],
                    'labelled_as_correct': False,
                    'refresher_exploration_id': None
                },
                'training_data': [],
                'rule_specs': [{
                    'inputs': {
                        'x': {
                            'normalizedStrSet': ['Hello', 'Hola', 'Hi'],
                            'contentId': 'rule_input_2'
                        }
                    },
                    'rule_type': 'StartsWith'
                }],
                'tagged_skill_misconception_id': None
            }, {
                'outcome': {
                    'feedback': {
                        'content_id': 'feedback_4',
                        'html': ''
                    },
                    'missing_prerequisite_skill_id': None,
                    'dest': 'End',
                    'param_changes': [],
                    'labelled_as_correct': False,
                    'refresher_exploration_id': None
                },
                'training_data': [],
                'rule_specs': [{
                    'inputs': {
                        'x': {
                            'normalizedStrSet': ['Oppia', 'GSoC'],
                            'contentId': 'rule_input_5'
                        }
                    },
                    'rule_type': 'Contains'
                }],
                'tagged_skill_misconception_id': None
            }],
            'cmd': 'edit_state_property',
            'property_name': 'answer_groups',
            'old_value': [{
                'outcome': {
                    'feedback': {
                        'content_id': 'feedback_1',
                        'html': '<p>Feedback</p>'
                    },
                    'missing_prerequisite_skill_id': None,
                    'dest': 'End',
                    'param_changes': [],
                    'labelled_as_correct': False,
                    'refresher_exploration_id': None
                },
                'training_data': [],
                'rule_specs': [{
                    'inputs': {
                        'x': {
                            'normalizedStrSet': ['Hello', 'Hola', 'Hi'],
                            'contentId': 'rule_input_2'
                        }
                    },
                    'rule_type': 'StartsWith'
                }],
                'tagged_skill_misconception_id': None
            }]
        }), exp_domain.ExplorationChange({
            'state_name': 'Introduction',
            'new_value': {
                'answer_is_exclusive': False,
                'correct_answer': 'Oppia is selected for GSoC.',
                'explanation': {
                    'content_id': 'solution',
                    'html': '<p>Explanation.</p>'
                }
            },
            'cmd': 'edit_state_property',
            'property_name': 'solution',
            'old_value': {
                'answer_is_exclusive': False,
                'correct_answer': 'Hi Aryaman!',
                'explanation': {
                    'content_id': 'solution',
                    'html': '<p>Explanation.</p>'
                }
            }
        })]
        exp_services.update_exploration(
            self.owner_id, self.EXP_0_ID, change_list_2,
            'Changed Solutions and affected properties')

        # Change to the solution of same state again
        # to check that changes are not mergeable.
        change_list_3 = [exp_domain.ExplorationChange({
            'state_name': 'Introduction',
            'new_value': {
                'answer_is_exclusive': False,
                'correct_answer': 'Hello Aryaman!',
                'explanation': {
                    'content_id': 'solution',
                    'html': '<p>Explanation.</p>'
                }
            },
            'cmd': 'edit_state_property',
            'property_name': 'solution',
            'old_value': {
                'answer_is_exclusive': False,
                'correct_answer': 'Hello Aryaman!',
                'explanation': {
                    'content_id': 'solution',
                    'html': '<p>Changed Explanation.</p>'
                }
            }
        })]

        changes_are_not_mergeable = exp_services.are_changes_mergeable(
            self.EXP_0_ID, 2, change_list_3)
        self.assertEqual(changes_are_not_mergeable, False)

    def test_changes_are_mergeable_when_hints_changes_do_not_conflict(self):
        self.save_new_valid_exploration(
            self.EXP_0_ID, self.owner_id, end_state_name='End')

        # Adding hints to the existing state.
        rights_manager.publish_exploration(self.owner, self.EXP_0_ID)
        change_list = [exp_domain.ExplorationChange({
            'state_name': 'Introduction',
            'new_value': [{
                'hint_content': {
                    'html': '<p>Hint 1.</p>',
                    'content_id': 'hint_1'
                }
            }],
            'property_name': 'hints',
            'cmd': 'edit_state_property',
            'old_value': []
        }), exp_domain.ExplorationChange({
            'state_name': 'Introduction',
            'new_value': 2,
            'property_name': 'next_content_id_index',
            'cmd': 'edit_state_property',
            'old_value': 1
        }), exp_domain.ExplorationChange({
            'state_name': 'Introduction',
            'new_value': {
                'answer_is_exclusive': False,
                'explanation': {
                    'html': '<p>Explanation</p>',
                    'content_id': 'solution'
                },
                'correct_answer': 'Hello'
            },
            'property_name': 'solution',
            'cmd': 'edit_state_property',
            'old_value': None
        })]

        exp_services.update_exploration(
            self.owner_id, self.EXP_0_ID, change_list,
            'Added Hint and Solution in Introduction state')

        # Changes to all state propeties other than the hints.
        change_list_2 = [exp_domain.ExplorationChange({
            'property_name': 'content',
            'state_name': 'Introduction',
            'cmd': 'edit_state_property',
            'old_value': {
                'html': '',
                'content_id': 'content'
            },
            'new_value': {
                'html': '<p>Content in Introduction.</p>',
                'content_id': 'content'
            }
        }), exp_domain.ExplorationChange({
            'property_name': 'solution',
            'state_name': 'Introduction',
            'cmd': 'edit_state_property',
            'old_value': {
                'explanation': {
                    'html': '<p>Explanation</p>',
                    'content_id': 'solution'
                },
                'answer_is_exclusive': False,
                'correct_answer': 'Hello'
            },
            'new_value': {
                'explanation': {
                    'html': '<p>Explanation</p>',
                    'content_id': 'solution'
                },
                'answer_is_exclusive': False,
                'correct_answer': 'Hello Aryaman'
            }
        }), exp_domain.ExplorationChange({
            'property_name': 'widget_id',
            'state_name': 'Introduction',
            'cmd': 'edit_state_property',
            'old_value': 'TextInput',
            'new_value': None
        }), exp_domain.ExplorationChange({
            'property_name': 'widget_customization_args',
            'state_name': 'Introduction',
            'cmd': 'edit_state_property',
            'old_value': {
                'placeholder': {
                    'value': {
                        'content_id': 'ca_placeholder_0',
                        'unicode_str': ''
                    }
                },
                'rows': {
                    'value': 1
                }
            },
            'new_value': {}
        }), exp_domain.ExplorationChange({
            'property_name': 'solution',
            'state_name': 'Introduction',
            'cmd': 'edit_state_property',
            'old_value': {
                'explanation': {
                    'html': '<p>Explanation</p>',
                    'content_id': 'solution'
                },
                'answer_is_exclusive': False,
                'correct_answer': 'Hello Aryaman'
            },
            'new_value': None
        }), exp_domain.ExplorationChange({
            'property_name': 'widget_id',
            'state_name': 'Introduction',
            'cmd': 'edit_state_property',
            'old_value': None,
            'new_value': 'NumericInput'
        }), exp_domain.ExplorationChange({
            'property_name': 'next_content_id_index',
            'state_name': 'Introduction',
            'cmd': 'edit_state_property',
            'old_value': 2,
            'new_value': 3
        }), exp_domain.ExplorationChange({
            'property_name': 'answer_groups',
            'state_name': 'Introduction',
            'cmd': 'edit_state_property',
            'old_value': [],
            'new_value': [{
                'rule_specs': [{
                    'inputs': {
                        'x': 46
                    },
                    'rule_type': 'IsLessThanOrEqualTo'
                }],
                'training_data': [],
                'tagged_skill_misconception_id': None,
                'outcome': {
                    'labelled_as_correct': False,
                    'refresher_exploration_id': None,
                    'missing_prerequisite_skill_id': None,
                    'dest': 'End',
                    'feedback': {
                        'html': '',
                        'content_id': 'feedback_2'
                    },
                    'param_changes': []
                }
            }]
        }), exp_domain.ExplorationChange({
            'property_name': 'solution',
            'state_name': 'Introduction',
            'cmd': 'edit_state_property',
            'old_value': None,
            'new_value': {
                'explanation': {
                    'html': '<p>Explanation</p>',
                    'content_id': 'solution'
                },
                'answer_is_exclusive': False,
                'correct_answer': 42
            }
        }), exp_domain.ExplorationChange({
            'property_name': 'content',
            'state_name': 'End',
            'cmd': 'edit_state_property',
            'old_value': {
                'html': '',
                'content_id': 'content'
            },
            'new_value': {
                'html': '<p>Congratulations, you have finished!</p>',
                'content_id': 'content'
            }
        }), exp_domain.ExplorationChange({
            'property_name': 'title',
            'cmd': 'edit_exploration_property',
            'old_value': 'A title',
            'new_value': 'First Title'
        }), exp_domain.ExplorationChange({
            'property_name': 'solution',
            'state_name': 'Introduction',
            'cmd': 'edit_state_property',
            'old_value': {
                'explanation': {
                    'html': '<p>Explanation</p>',
                    'content_id': 'solution'
                },
                'answer_is_exclusive': False,
                'correct_answer': 42
            },
            'new_value': {
                'explanation': {
                    'html': '<p>Explanation</p>',
                    'content_id': 'solution'
                },
                'answer_is_exclusive': False,
                'correct_answer': 40
            }
        })]

        exp_services.update_exploration(
            self.owner_id, self.EXP_0_ID, change_list_2,
            'Made changes in interaction, contents, solutions, answer_groups in both states') # pylint: disable=line-too-long

        # Changes to the old hints and also deleted and added
        # new hints to take all the cases to check for mergeability.
        change_list_3 = [exp_domain.ExplorationChange({
            'old_value': [{
                'hint_content': {
                    'html': '<p>Hint 1.</p>',
                    'content_id': 'hint_1'
                }
            }],
            'cmd': 'edit_state_property',
            'property_name': 'hints',
            'new_value': [{
                'hint_content': {
                    'html': '<p>Hint 1.</p>',
                    'content_id': 'hint_1'
                }
            }, {
                'hint_content': {
                    'html': '<p>Hint 2.</p>',
                    'content_id': 'hint_2'
                }
            }],
            'state_name': 'Introduction'
        }), exp_domain.ExplorationChange({
            'old_value': 2,
            'cmd': 'edit_state_property',
            'property_name': 'next_content_id_index',
            'new_value': 3,
            'state_name': 'Introduction'
        }), exp_domain.ExplorationChange({
            'old_value': [{
                'hint_content': {
                    'html': '<p>Hint 1.</p>',
                    'content_id': 'hint_1'
                }
            }, {
                'hint_content': {
                    'html': '<p>Hint 2.</p>',
                    'content_id': 'hint_2'
                }
            }],
            'cmd': 'edit_state_property',
            'property_name': 'hints',
            'new_value': [{
                'hint_content': {
                    'html': '<p>Changed hint 1.</p>',
                    'content_id': 'hint_1'
                }
            }, {
                'hint_content': {
                    'html': '<p>Hint 2.</p>',
                    'content_id': 'hint_2'
                }
            }],
            'state_name': 'Introduction'
        }), exp_domain.ExplorationChange({
            'old_value': [{
                'hint_content': {
                    'html': '<p>Changed hint 1.</p>',
                    'content_id': 'hint_1'
                }
            }, {
                'hint_content': {
                    'html': '<p>Hint 2.</p>',
                    'content_id': 'hint_2'
                }
            }],
            'cmd': 'edit_state_property',
            'property_name': 'hints',
            'new_value': [
                {
                    'hint_content': {
                        'html': '<p>Hint 2.</p>',
                        'content_id': 'hint_2'
                    }
                }, {
                    'hint_content': {
                        'html': '<p>Changed hint 1.</p>',
                        'content_id': 'hint_1'
                    }
                }
            ],
            'state_name': 'Introduction'
        })]

        changes_are_mergeable = exp_services.are_changes_mergeable(
            self.EXP_0_ID, 2, change_list_3)
        self.assertEqual(changes_are_mergeable, True)

    def test_changes_are_not_mergeable_when_hints_changes_conflict(self):
        self.save_new_valid_exploration(
            self.EXP_0_ID, self.owner_id, end_state_name='End')

        # Adding hints to the existing state.
        rights_manager.publish_exploration(self.owner, self.EXP_0_ID)
        change_list = [exp_domain.ExplorationChange({
            'state_name': 'Introduction',
            'new_value': [{
                'hint_content': {
                    'html': '<p>Hint 1.</p>',
                    'content_id': 'hint_1'
                }
            }],
            'property_name': 'hints',
            'cmd': 'edit_state_property',
            'old_value': []
        }), exp_domain.ExplorationChange({
            'state_name': 'Introduction',
            'new_value': 2,
            'property_name': 'next_content_id_index',
            'cmd': 'edit_state_property',
            'old_value': 1
        }), exp_domain.ExplorationChange({
            'state_name': 'Introduction',
            'new_value': {
                'answer_is_exclusive': False,
                'explanation': {
                    'html': '<p>Explanation</p>',
                    'content_id': 'solution'
                },
                'correct_answer': 'Hello'
            },
            'property_name': 'solution',
            'cmd': 'edit_state_property',
            'old_value': None
        })]

        exp_services.update_exploration(
            self.owner_id, self.EXP_0_ID, change_list,
            'Added Hint and Solution in Introduction state')

        # Changes to the old hints and also deleted and added
        # new hints to take all the cases to check for mergeability.
        change_list_2 = [exp_domain.ExplorationChange({
            'old_value': [{
                'hint_content': {
                    'html': '<p>Hint 1.</p>',
                    'content_id': 'hint_1'
                }
            }],
            'cmd': 'edit_state_property',
            'property_name': 'hints',
            'new_value': [{
                'hint_content': {
                    'html': '<p>Hint 1.</p>',
                    'content_id': 'hint_1'
                }
            }, {
                'hint_content': {
                    'html': '<p>Hint 2.</p>',
                    'content_id': 'hint_2'
                }
            }],
            'state_name': 'Introduction'
        }), exp_domain.ExplorationChange({
            'old_value': 2,
            'cmd': 'edit_state_property',
            'property_name': 'next_content_id_index',
            'new_value': 3,
            'state_name': 'Introduction'
        }), exp_domain.ExplorationChange({
            'old_value': [{
                'hint_content': {
                    'html': '<p>Hint 1.</p>',
                    'content_id': 'hint_1'
                }
            }, {
                'hint_content': {
                    'html': '<p>Hint 2.</p>',
                    'content_id': 'hint_2'
                }
            }],
            'cmd': 'edit_state_property',
            'property_name': 'hints',
            'new_value': [{
                'hint_content': {
                    'html': '<p>Changed hint 1.</p>',
                    'content_id': 'hint_1'
                }
            }, {
                'hint_content': {
                    'html': '<p>Hint 2.</p>',
                    'content_id': 'hint_2'
                }
            }],
            'state_name': 'Introduction'
        }), exp_domain.ExplorationChange({
            'old_value': [{
                'hint_content': {
                    'html': '<p>Changed hint 1.</p>',
                    'content_id': 'hint_1'
                }
            }, {
                'hint_content': {
                    'html': '<p>Hint 2.</p>',
                    'content_id': 'hint_2'
                }
            }],
            'cmd': 'edit_state_property',
            'property_name': 'hints',
            'new_value': [
                {
                    'hint_content': {
                        'html': '<p>Hint 2.</p>',
                        'content_id': 'hint_2'
                    }
                }, {
                    'hint_content': {
                        'html': '<p>Changed hint 1.</p>',
                        'content_id': 'hint_1'
                    }
                }
            ],
            'state_name': 'Introduction'
        })]
        exp_services.update_exploration(
            self.owner_id, self.EXP_0_ID, change_list_2,
            'Changes in the hints again.')

        change_list_3 = [exp_domain.ExplorationChange({
            'old_value': [{
                'hint_content': {
                    'html': '<p>Hint 1.</p>',
                    'content_id': 'hint_1'
                }
            }],
            'cmd': 'edit_state_property',
            'property_name': 'hints',
            'new_value': [{
                'hint_content': {
                    'html': '<p>Changed Hint 1.</p>',
                    'content_id': 'hint_1'
                }
            }],
            'state_name': 'Introduction'
        })]

        changes_are_not_mergeable = exp_services.are_changes_mergeable(
            self.EXP_0_ID, 2, change_list_3)
        self.assertEqual(changes_are_not_mergeable, False)

    def test_changes_are_mergeable_when_exploration_properties_changes_do_not_conflict(self): # pylint: disable=line-too-long
        self.save_new_valid_exploration(
            self.EXP_0_ID, self.owner_id, end_state_name='End')

        rights_manager.publish_exploration(self.owner, self.EXP_0_ID)

        # Changes to all the properties of both states other than
        # exploration properties i.e. title, category, objective etc.
        # Also included rename states changes to check that
        # renaming states doesn't affect anything.
        change_list = [exp_domain.ExplorationChange({
            'state_name': 'Introduction',
            'new_value': {
                'html': '<p>Content</p>',
                'content_id': 'content'
            },
            'cmd': 'edit_state_property',
            'property_name': 'content',
            'old_value': {
                'html': '',
                'content_id': 'content'
            }
        }), exp_domain.ExplorationChange({
            'state_name': 'Introduction',
            'new_value': [
                {
                    'hint_content': {
                        'html': '<p>Hint 1.</p>',
                        'content_id': 'hint_1'
                    }
                }
            ],
            'cmd': 'edit_state_property',
            'property_name': 'hints',
            'old_value': [

            ]
        }), exp_domain.ExplorationChange({
            'state_name': 'Introduction',
            'new_value': 2,
            'cmd': 'edit_state_property',
            'property_name': 'next_content_id_index',
            'old_value': 1
        }), exp_domain.ExplorationChange({
            'state_name': 'Introduction',
            'new_value': None,
            'cmd': 'edit_state_property',
            'property_name': 'widget_id',
            'old_value': 'TextInput'
        }), exp_domain.ExplorationChange({
            'state_name': 'Introduction',
            'new_value': {},
            'cmd': 'edit_state_property',
            'property_name': 'widget_customization_args',
            'old_value': {
                'rows': {
                    'value': 1
                },
                'placeholder': {
                    'value': {
                        'unicode_str': '',
                        'content_id': 'ca_placeholder_0'
                    }
                }
            }
        }), exp_domain.ExplorationChange({
            'state_name': 'Introduction',
            'new_value': 'NumericInput',
            'cmd': 'edit_state_property',
            'property_name': 'widget_id',
            'old_value': None
        }), exp_domain.ExplorationChange({
            'state_name': 'Introduction',
            'new_value': 3,
            'cmd': 'edit_state_property',
            'property_name': 'next_content_id_index',
            'old_value': 2
        }), exp_domain.ExplorationChange({
            'state_name': 'Introduction',
            'new_value': [
                {
                    'outcome': {
                        'refresher_exploration_id': None,
                        'feedback': {
                            'html': '<p>Good.</p>',
                            'content_id': 'feedback_2'
                        },
                        'missing_prerequisite_skill_id': None,
                        'labelled_as_correct': False,
                        'dest': 'End',
                        'param_changes': []
                    },
                    'training_data': [],
                    'rule_specs': [
                        {
                            'inputs': {
                                'x': 50
                            },
                            'rule_type': 'IsLessThanOrEqualTo'
                        }
                    ],
                    'tagged_skill_misconception_id': None
                }
            ],
            'cmd': 'edit_state_property',
            'property_name': 'answer_groups',
            'old_value': [

            ]
        }), exp_domain.ExplorationChange({
            'state_name': 'Introduction',
            'new_value': {
                'refresher_exploration_id': None,
                'feedback': {
                    'html': '<p>Try Again.</p>',
                    'content_id': 'default_outcome'
                },
                'missing_prerequisite_skill_id': None,
                'labelled_as_correct': False,
                'dest': 'End',
                'param_changes': []
            },
            'cmd': 'edit_state_property',
            'property_name': 'default_outcome',
            'old_value': {
                'refresher_exploration_id': None,
                'feedback': {
                    'html': '',
                    'content_id': 'default_outcome'
                },
                'missing_prerequisite_skill_id': None,
                'labelled_as_correct': False,
                'dest': 'End',
                'param_changes': [

                ]
            }
        }), exp_domain.ExplorationChange({
            'state_name': 'Introduction',
            'new_value': {
                'refresher_exploration_id': None,
                'feedback': {
                    'html': '<p>Try Again.</p>',
                    'content_id': 'default_outcome'
                },
                'missing_prerequisite_skill_id': None,
                'labelled_as_correct': False,
                'dest': 'Introduction',
                'param_changes': [

                ]
            },
            'cmd': 'edit_state_property',
            'property_name': 'default_outcome',
            'old_value': {
                'refresher_exploration_id': None,
                'feedback': {
                    'html': '<p>Try Again.</p>',
                    'content_id': 'default_outcome'
                },
                'missing_prerequisite_skill_id': None,
                'labelled_as_correct': False,
                'dest': 'End',
                'param_changes': [

                ]
            }
        })]
        exp_services.update_exploration(
            self.owner_id, self.EXP_0_ID, change_list,
            'Made changes in interaction, contents, solutions, answer_groups in introduction state.') # pylint: disable=line-too-long

        # Changes to properties of second state.
        change_list_2 = [exp_domain.ExplorationChange({
            'state_name': 'Introduction',
            'new_value': {
                'answer_is_exclusive': False,
                'correct_answer': 25,
                'explanation': {
                    'html': '<p>Explanation.</p>',
                    'content_id': 'solution'
                }
            },
            'cmd': 'edit_state_property',
            'property_name': 'solution',
            'old_value': None
        }), exp_domain.ExplorationChange({
            'state_name': 'Introduction',
            'new_value': [
                {
                    'hint_content': {
                        'html': '<p>Hint 1.</p>',
                        'content_id': 'hint_1'
                    }
                },
                {
                    'hint_content': {
                        'html': '<p>Hint 2.</p>',
                        'content_id': 'hint_3'
                    }
                }
            ],
            'cmd': 'edit_state_property',
            'property_name': 'hints',
            'old_value': [{
                'hint_content': {
                    'html': '<p>Hint 1.</p>',
                    'content_id': 'hint_1'
                }
            }]
        }), exp_domain.ExplorationChange({
            'state_name': 'Introduction',
            'new_value': 4,
            'cmd': 'edit_state_property',
            'property_name': 'next_content_id_index',
            'old_value': 3
        }), exp_domain.ExplorationChange({
            'state_name': 'End',
            'new_value': {
                'html': '<p>Congratulations, you have finished!</p>',
                'content_id': 'content'
            },
            'cmd': 'edit_state_property',
            'property_name': 'content',
            'old_value': {
                'html': '',
                'content_id': 'content'
            }
        }), exp_domain.ExplorationChange({
            'new_state_name': 'End-State',
            'cmd': 'rename_state',
            'old_state_name': 'End'
        })]

        exp_services.update_exploration(
            self.owner_id, self.EXP_0_ID, change_list_2,
            'Made changes in solutions in introduction state and content, state_name in end state.') # pylint: disable=line-too-long

        # Changes to the exploration properties to check
        # for mergeability.
        change_list_3 = [exp_domain.ExplorationChange({
            'property_name': 'title',
            'cmd': 'edit_exploration_property',
            'old_value': 'A title',
            'new_value': 'A changed title.'
        }), exp_domain.ExplorationChange({
            'property_name': 'objective',
            'cmd': 'edit_exploration_property',
            'old_value': 'An objective',
            'new_value': 'A changed objective.'
        }), exp_domain.ExplorationChange({
            'property_name': 'category',
            'cmd': 'edit_exploration_property',
            'old_value': 'A category',
            'new_value': 'A changed category'
        }), exp_domain.ExplorationChange({
            'property_name': 'auto_tts_enabled',
            'cmd': 'edit_exploration_property',
            'old_value': True,
            'new_value': False
        }), exp_domain.ExplorationChange({
            'property_name': 'tags',
            'cmd': 'edit_exploration_property',
            'old_value': [

            ],
            'new_value': [
                'new'
            ]
        }), exp_domain.ExplorationChange({
            'property_name': 'tags',
            'cmd': 'edit_exploration_property',
            'old_value': [
                'new'
            ],
            'new_value': [
                'new',
                'skill'
            ]
        }), exp_domain.ExplorationChange({
            'cmd': 'edit_exploration_property',
            'property_name': 'language_code',
            'new_value': 'bn',
            'old_value': 'en'
        }), exp_domain.ExplorationChange({
            'cmd': 'edit_exploration_property',
            'property_name': 'author_notes',
            'new_value': 'author_notes'
        }), exp_domain.ExplorationChange({
            'cmd': 'edit_exploration_property',
            'property_name': 'blurb',
            'new_value': 'blurb'
        }), exp_domain.ExplorationChange({
            'cmd': 'edit_exploration_property',
            'property_name': 'init_state_name',
            'new_value': 'End',
        }), exp_domain.ExplorationChange({
            'cmd': 'edit_exploration_property',
            'property_name': 'init_state_name',
            'new_value': 'Introduction',
        }), exp_domain.ExplorationChange({
            'cmd': 'edit_exploration_property',
            'property_name': 'auto_tts_enabled',
            'new_value': False
        }), exp_domain.ExplorationChange({
            'cmd': 'edit_exploration_property',
            'property_name': 'correctness_feedback_enabled',
            'new_value': True
        }), exp_domain.ExplorationChange({
            'cmd': 'edit_state_property',
            'property_name': 'confirmed_unclassified_answers',
            'state_name': 'Introduction',
            'new_value': ['test']
        }), exp_domain.ExplorationChange({
            'cmd': 'edit_state_property',
            'state_name': 'Introduction',
            'property_name': 'linked_skill_id',
            'new_value': 'string_1'
        }), exp_domain.ExplorationChange({
            'cmd': 'edit_state_property',
            'state_name': 'Introduction',
            'property_name': 'card_is_checkpoint',
            'new_value': True
        })]
        changes_are_mergeable = exp_services.are_changes_mergeable(
            self.EXP_0_ID, 1, change_list_3)
        self.assertEqual(changes_are_mergeable, True)

    def test_changes_are_not_mergeable_when_exploration_properties_changes_conflict(self): # pylint: disable=line-too-long
        self.save_new_valid_exploration(
            self.EXP_0_ID, self.owner_id, end_state_name='End')

        rights_manager.publish_exploration(self.owner, self.EXP_0_ID)

        # Changes to the exploration properties to check
        # for mergeability.
        change_list = [exp_domain.ExplorationChange({
            'property_name': 'title',
            'cmd': 'edit_exploration_property',
            'old_value': 'A title',
            'new_value': 'A changed title.'
        }), exp_domain.ExplorationChange({
            'property_name': 'objective',
            'cmd': 'edit_exploration_property',
            'old_value': 'An objective',
            'new_value': 'A changed objective.'
        }), exp_domain.ExplorationChange({
            'property_name': 'category',
            'cmd': 'edit_exploration_property',
            'old_value': 'A category',
            'new_value': 'A changed category'
        }), exp_domain.ExplorationChange({
            'property_name': 'auto_tts_enabled',
            'cmd': 'edit_exploration_property',
            'old_value': True,
            'new_value': False
        }), exp_domain.ExplorationChange({
            'property_name': 'tags',
            'cmd': 'edit_exploration_property',
            'old_value': [

            ],
            'new_value': [
                'new'
            ]
        }), exp_domain.ExplorationChange({
            'property_name': 'tags',
            'cmd': 'edit_exploration_property',
            'old_value': [
                'new'
            ],
            'new_value': [
                'new',
                'skill'
            ]
        })]

        exp_services.update_exploration(
            self.owner_id, self.EXP_0_ID, change_list,
            'Changes in the Exploration Properties.')

        change_list_2 = [exp_domain.ExplorationChange({
            'property_name': 'title',
            'cmd': 'edit_exploration_property',
            'old_value': 'A title',
            'new_value': 'A new title.'
        }), exp_domain.ExplorationChange({
            'property_name': 'objective',
            'cmd': 'edit_exploration_property',
            'old_value': 'An objective',
            'new_value': 'A new objective.'
        }), exp_domain.ExplorationChange({
            'property_name': 'category',
            'cmd': 'edit_exploration_property',
            'old_value': 'A category',
            'new_value': 'A new category'
        }), exp_domain.ExplorationChange({
            'property_name': 'auto_tts_enabled',
            'cmd': 'edit_exploration_property',
            'old_value': True,
            'new_value': False
        }), exp_domain.ExplorationChange({
            'property_name': 'tags',
            'cmd': 'edit_exploration_property',
            'old_value': [

            ],
            'new_value': [
                'new'
            ]
        }), exp_domain.ExplorationChange({
            'property_name': 'tags',
            'cmd': 'edit_exploration_property',
            'old_value': [
                'new'
            ],
            'new_value': [
                'new',
                'skill'
            ]
        })]

        changes_are_not_mergeable = exp_services.are_changes_mergeable(
            self.EXP_0_ID, 1, change_list_2)
        self.assertEqual(changes_are_not_mergeable, False)

    def test_changes_are_mergeable_when_translations_changes_do_not_conflict(self): # pylint: disable=line-too-long
        self.save_new_valid_exploration(
            self.EXP_0_ID, self.owner_id, end_state_name='End')

        rights_manager.publish_exploration(self.owner, self.EXP_0_ID)

        # Adding content, feedbacks, solutions so that
        # translations can be added later on.
        change_list = [exp_domain.ExplorationChange({
            'property_name': 'content',
            'old_value': {
                'content_id': 'content',
                'html': ''
            },
            'state_name': 'Introduction',
            'cmd': 'edit_state_property',
            'new_value': {
                'content_id': 'content',
                'html': '<p>First State Content.</p>'
            }
        }), exp_domain.ExplorationChange({
            'property_name': 'widget_customization_args',
            'old_value': {
                'placeholder': {
                    'value': {
                        'unicode_str': '',
                        'content_id': 'ca_placeholder_0'
                    }
                },
                'rows': {
                    'value': 1
                }
            },
            'state_name': 'Introduction',
            'cmd': 'edit_state_property',
            'new_value': {
                'placeholder': {
                    'value': {
                        'unicode_str': 'Placeholder',
                        'content_id': 'ca_placeholder_0'
                    }
                },
                'rows': {
                    'value': 1
                }
            }
        }), exp_domain.ExplorationChange({
            'property_name': 'default_outcome',
            'old_value': {
                'labelled_as_correct': False,
                'missing_prerequisite_skill_id': None,
                'refresher_exploration_id': None,
                'feedback': {
                    'content_id': 'default_outcome',
                    'html': ''
                },
                'param_changes': [

                ],
                'dest': 'End'
            },
            'state_name': 'Introduction',
            'cmd': 'edit_state_property',
            'new_value': {
                'labelled_as_correct': False,
                'missing_prerequisite_skill_id': None,
                'refresher_exploration_id': None,
                'feedback': {
                    'content_id': 'default_outcome',
                    'html': '<p>Feedback 1.</p>'
                },
                'param_changes': [

                ],
                'dest': 'End'
            }
        }), exp_domain.ExplorationChange({
            'property_name': 'hints',
            'old_value': [

            ],
            'state_name': 'Introduction',
            'cmd': 'edit_state_property',
            'new_value': [
                {
                    'hint_content': {
                        'content_id': 'hint_1',
                        'html': '<p>Hint 1.</p>'
                    }
                }
            ]
        }), exp_domain.ExplorationChange({
            'property_name': 'next_content_id_index',
            'old_value': 1,
            'state_name': 'Introduction',
            'cmd': 'edit_state_property',
            'new_value': 2
        }), exp_domain.ExplorationChange({
            'property_name': 'solution',
            'old_value': None,
            'state_name': 'Introduction',
            'cmd': 'edit_state_property',
            'new_value': {
                'answer_is_exclusive': False,
                'explanation': {
                    'content_id': 'solution',
                    'html': '<p>Explanation.</p>'
                },
                'correct_answer': 'Solution'
            }
        }), exp_domain.ExplorationChange({
            'property_name': 'content',
            'old_value': {
                'content_id': 'content',
                'html': ''
            },
            'state_name': 'End',
            'cmd': 'edit_state_property',
            'new_value': {
                'content_id': 'content',
                'html': '<p>Second State Content.</p>'
            }
        })]
        exp_services.update_exploration(
            self.owner_id, self.EXP_0_ID, change_list,
            'Added various contents.')

        change_list_2 = [exp_domain.ExplorationChange({
            'cmd': 'edit_state_property',
            'property_name': 'answer_groups',
            'old_value': [],
            'state_name': 'Introduction',
            'new_value': [{
                'rule_specs': [{
                    'rule_type': 'StartsWith',
                    'inputs': {
                        'x': {
                            'contentId': 'rule_input_2',
                            'normalizedStrSet': [
                                'Hello',
                                'Hola'
                            ]
                        }
                    }
                }],
                'tagged_skill_misconception_id': None,
                'outcome': {
                    'labelled_as_correct': False,
                    'feedback': {
                        'content_id': 'feedback_1',
                        'html': '<p>Feedback</p>'
                    },
                    'missing_prerequisite_skill_id': None,
                    'dest': 'End',
                    'param_changes': [],
                    'refresher_exploration_id': None
                },
                'training_data': []
            }]
        })]
        exp_services.update_exploration(
            self.owner_id, self.EXP_0_ID, change_list_2,
            'Added answer group.')

        # Adding some translations to the first state.
        change_list_3 = [exp_domain.ExplorationChange({
            'language_code': 'de',
            'data_format': 'html',
            'cmd': 'add_written_translation',
            'content_id': 'content',
            'translation_html': '<p>Translation Content.</p>',
            'state_name': 'Introduction',
            'content_html': 'N/A'
        }), exp_domain.ExplorationChange({
            'language_code': 'de',
            'data_format': 'html',
            'cmd': 'add_written_translation',
            'content_id': 'default_outcome',
            'translation_html': '<p>Translation Feedback 1.</p>',
            'state_name': 'Introduction',
            'content_html': 'N/A'
        }), exp_domain.ExplorationChange({
            'cmd': 'mark_written_translations_as_needing_update',
            'state_name': 'Introduction',
            'content_id': 'default_outcome'
        })]

        changes_are_mergeable = exp_services.are_changes_mergeable(
            self.EXP_0_ID, 2, change_list_3)
        self.assertEqual(changes_are_mergeable, True)
        exp_services.update_exploration(
            self.owner_id, self.EXP_0_ID, change_list_3,
            'Added some translations.')

        # Adding translations again to the different contents
        # of same state to check that they can be merged.
        change_list_4 = [exp_domain.ExplorationChange({
            'new_state_name': 'Intro-Rename',
            'cmd': 'rename_state',
            'old_state_name': 'Introduction'
        }), exp_domain.ExplorationChange({
            'content_html': 'N/A',
            'translation_html': 'Placeholder Translation.',
            'state_name': 'Intro-Rename',
            'language_code': 'de',
            'content_id': 'ca_placeholder_0',
            'cmd': 'add_written_translation',
            'data_format': 'unicode'
        }), exp_domain.ExplorationChange({
            'content_html': 'N/A',
            'translation_html': '<p>Hints Translation.</p>',
            'state_name': 'Intro-Rename',
            'language_code': 'de',
            'content_id': 'hint_1',
            'cmd': 'add_written_translation',
            'data_format': 'html'
        }), exp_domain.ExplorationChange({
            'language_code': 'de',
            'data_format': 'html',
            'cmd': 'add_written_translation',
            'content_id': 'rule_input_2',
            'translation_html': '<p>Translation Rule Input.</p>',
            'state_name': 'Intro-Rename',
            'content_html': 'N/A'
        }), exp_domain.ExplorationChange({
            'language_code': 'de',
            'data_format': 'html',
            'cmd': 'add_written_translation',
            'content_id': 'feedback_1',
            'translation_html': '<p>Translation Feedback.</p>',
            'state_name': 'Intro-Rename',
            'content_html': 'N/A'
        }), exp_domain.ExplorationChange({
            'language_code': 'de',
            'data_format': 'html',
            'cmd': 'add_written_translation',
            'content_id': 'solution',
            'translation_html': '<p>Translation Solution.</p>',
            'state_name': 'Intro-Rename',
            'content_html': 'N/A'
        }), exp_domain.ExplorationChange({
            'new_state_name': 'Introduction',
            'cmd': 'rename_state',
            'old_state_name': 'Intro-Rename'
        })]

        changes_are_mergeable = exp_services.are_changes_mergeable(
            self.EXP_0_ID, 3, change_list_4)
        self.assertEqual(changes_are_mergeable, True)

        # Adding translations to the second state to check
        # that they can be merged even in the same property.
        change_list_5 = [exp_domain.ExplorationChange({
            'content_html': 'N/A',
            'translation_html': '<p>State 2 Content Translation.</p>',
            'state_name': 'End',
            'language_code': 'de',
            'content_id': 'content',
            'cmd': 'add_written_translation',
            'data_format': 'html'
        })]

        changes_are_mergeable_1 = exp_services.are_changes_mergeable(
            self.EXP_0_ID, 3, change_list_5)
        self.assertEqual(changes_are_mergeable_1, True)

        # Add changes to the different content of first state to
        # check that translation changes to some properties doesn't
        # affects the changes of content of other properties.
        change_list_6 = [exp_domain.ExplorationChange({
            'old_value': {
                'rows': {
                    'value': 1
                },
                'placeholder': {
                    'value': {
                        'unicode_str': 'Placeholder',
                        'content_id': 'ca_placeholder_0'
                    }
                }
            },
            'state_name': 'Introduction',
            'cmd': 'edit_state_property',
            'property_name': 'widget_customization_args',
            'new_value': {
                'rows': {
                    'value': 1
                },
                'placeholder': {
                    'value': {
                        'unicode_str': 'Placeholder Changed.',
                        'content_id': 'ca_placeholder_0'
                    }
                }
            }
        }), exp_domain.ExplorationChange({
            'property_name': 'default_outcome',
            'old_value': {
                'labelled_as_correct': False,
                'missing_prerequisite_skill_id': None,
                'refresher_exploration_id': None,
                'feedback': {
                    'content_id': 'default_outcome',
                    'html': 'Feedback 1.'
                },
                'param_changes': [

                ],
                'dest': 'End'
            },
            'state_name': 'Introduction',
            'cmd': 'edit_state_property',
            'new_value': {
                'labelled_as_correct': False,
                'missing_prerequisite_skill_id': None,
                'refresher_exploration_id': None,
                'feedback': {
                    'content_id': 'default_outcome',
                    'html': '<p>Feedback 2.</p>'
                },
                'param_changes': [

                ],
                'dest': 'End'
            }
        })]

        exp_services.update_exploration(
            self.owner_id, self.EXP_0_ID, change_list_6,
            'Changing Customization Args Placeholder in First State.')
        changes_are_mergeable_3 = exp_services.are_changes_mergeable(
            self.EXP_0_ID, 4, change_list_5)
        self.assertEqual(changes_are_mergeable_3, True)

    def test_changes_are_not_mergeable_when_translations_changes_conflict(self): # pylint: disable=line-too-long
        self.save_new_valid_exploration(
            self.EXP_0_ID, self.owner_id, end_state_name='End')

        rights_manager.publish_exploration(self.owner, self.EXP_0_ID)

        # Adding content, feedbacks, solutions so that
        # translations can be added later on.
        change_list = [exp_domain.ExplorationChange({
            'cmd': 'edit_state_property',
            'property_name': 'answer_groups',
            'old_value': [],
            'state_name': 'Introduction',
            'new_value': [{
                'rule_specs': [{
                    'rule_type': 'StartsWith',
                    'inputs': {
                        'x': {
                            'contentId': 'rule_input_2',
                            'normalizedStrSet': [
                                'Hello',
                                'Hola'
                            ]
                        }
                    }
                }],
                'tagged_skill_misconception_id': None,
                'outcome': {
                    'labelled_as_correct': False,
                    'feedback': {
                        'content_id': 'feedback_1',
                        'html': '<p>Feedback</p>'
                    },
                    'missing_prerequisite_skill_id': None,
                    'dest': 'End',
                    'param_changes': [],
                    'refresher_exploration_id': None
                },
                'training_data': []
            }]
        }), exp_domain.ExplorationChange({
            'property_name': 'content',
            'old_value': {
                'content_id': 'content',
                'html': ''
            },
            'state_name': 'Introduction',
            'cmd': 'edit_state_property',
            'new_value': {
                'content_id': 'content',
                'html': '<p>First State Content.</p>'
            }
        }), exp_domain.ExplorationChange({
            'property_name': 'widget_customization_args',
            'old_value': {
                'placeholder': {
                    'value': {
                        'unicode_str': '',
                        'content_id': 'ca_placeholder_0'
                    }
                },
                'rows': {
                    'value': 1
                }
            },
            'state_name': 'Introduction',
            'cmd': 'edit_state_property',
            'new_value': {
                'placeholder': {
                    'value': {
                        'unicode_str': 'Placeholder',
                        'content_id': 'ca_placeholder_0'
                    }
                },
                'rows': {
                    'value': 1
                }
            }
        }), exp_domain.ExplorationChange({
            'property_name': 'default_outcome',
            'old_value': {
                'labelled_as_correct': False,
                'missing_prerequisite_skill_id': None,
                'refresher_exploration_id': None,
                'feedback': {
                    'content_id': 'default_outcome',
                    'html': ''
                },
                'param_changes': [

                ],
                'dest': 'End'
            },
            'state_name': 'Introduction',
            'cmd': 'edit_state_property',
            'new_value': {
                'labelled_as_correct': False,
                'missing_prerequisite_skill_id': None,
                'refresher_exploration_id': None,
                'feedback': {
                    'content_id': 'default_outcome',
                    'html': '<p>Feedback 1.</p>'
                },
                'param_changes': [

                ],
                'dest': 'End'
            }
        }), exp_domain.ExplorationChange({
            'property_name': 'hints',
            'old_value': [

            ],
            'state_name': 'Introduction',
            'cmd': 'edit_state_property',
            'new_value': [
                {
                    'hint_content': {
                        'content_id': 'hint_1',
                        'html': '<p>Hint 1.</p>'
                    }
                }
            ]
        }), exp_domain.ExplorationChange({
            'property_name': 'next_content_id_index',
            'old_value': 1,
            'state_name': 'Introduction',
            'cmd': 'edit_state_property',
            'new_value': 2
        }), exp_domain.ExplorationChange({
            'property_name': 'solution',
            'old_value': None,
            'state_name': 'Introduction',
            'cmd': 'edit_state_property',
            'new_value': {
                'answer_is_exclusive': False,
                'explanation': {
                    'content_id': 'solution',
                    'html': '<p>Explanation.</p>'
                },
                'correct_answer': 'Solution'
            }
        }), exp_domain.ExplorationChange({
            'property_name': 'content',
            'old_value': {
                'content_id': 'content',
                'html': ''
            },
            'state_name': 'End',
            'cmd': 'edit_state_property',
            'new_value': {
                'content_id': 'content',
                'html': '<p>Second State Content.</p>'
            }
        })]
        exp_services.update_exploration(
            self.owner_id, self.EXP_0_ID, change_list,
            'Added various contents.')

        # Adding some translations to the first state.
        change_list_2 = [exp_domain.ExplorationChange({
            'state_name': 'Introduction',
            'old_value': {
                'content_id': 'content',
                'html': '<p>First State Content.</p>'
            },
            'new_value': {
                'content_id': 'content',
                'html': '<p>Changed First State Content.</p>'
            },
            'property_name': 'content',
            'cmd': 'edit_state_property'
        }), exp_domain.ExplorationChange({
            'language_code': 'de',
            'data_format': 'html',
            'cmd': 'add_written_translation',
            'content_id': 'content',
            'translation_html': '<p>Translation Content.</p>',
            'state_name': 'Introduction',
            'content_html': 'N/A'
        }), exp_domain.ExplorationChange({
            'language_code': 'de',
            'data_format': 'html',
            'cmd': 'add_written_translation',
            'content_id': 'default_outcome',
            'translation_html': '<p>Translation Feedback 1.</p>',
            'state_name': 'Introduction',
            'content_html': 'N/A'
        }), exp_domain.ExplorationChange({
            'language_code': 'de',
            'data_format': 'html',
            'cmd': 'add_written_translation',
            'content_id': 'ca_placeholder_0',
            'translation_html': '<p>Translation Placeholder.</p>',
            'state_name': 'Introduction',
            'content_html': 'N/A'
        }), exp_domain.ExplorationChange({
            'language_code': 'de',
            'data_format': 'html',
            'cmd': 'add_written_translation',
            'content_id': 'hint_1',
            'translation_html': '<p>Translation Hint.</p>',
            'state_name': 'Introduction',
            'content_html': 'N/A'
        }), exp_domain.ExplorationChange({
            'language_code': 'de',
            'data_format': 'html',
            'cmd': 'add_written_translation',
            'content_id': 'solution',
            'translation_html': '<p>Translation Solution.</p>',
            'state_name': 'Introduction',
            'content_html': 'N/A'
        }), exp_domain.ExplorationChange({
            'language_code': 'de',
            'data_format': 'html',
            'cmd': 'add_written_translation',
            'content_id': 'rule_input_2',
            'translation_html': '<p>Translation Rule Input.</p>',
            'state_name': 'Introduction',
            'content_html': 'N/A'
        }), exp_domain.ExplorationChange({
            'new_state_name': 'Intro-Rename',
            'cmd': 'rename_state',
            'old_state_name': 'Introduction'
        }), exp_domain.ExplorationChange({
            'language_code': 'de',
            'data_format': 'html',
            'cmd': 'add_written_translation',
            'content_id': 'feedback_1',
            'translation_html': '<p>Translation Feedback.</p>',
            'state_name': 'Intro-Rename',
            'content_html': 'N/A'
        }), exp_domain.ExplorationChange({
            'new_state_name': 'Introduction',
            'cmd': 'rename_state',
            'old_state_name': 'Intro-Rename'
        })]

        exp_services.update_exploration(
            self.owner_id, self.EXP_0_ID, change_list_2,
            'Added some translations.')

        # Adding translations again to the same contents
        # of same state to check that they can not be
        # merged.
        change_list_3 = [exp_domain.ExplorationChange({
            'language_code': 'bn',
            'data_format': 'html',
            'cmd': 'add_written_translation',
            'content_id': 'content',
            'translation_html': '<p>Translation Content.</p>',
            'state_name': 'Introduction',
            'content_html': 'N/A'
        }), exp_domain.ExplorationChange({
            'language_code': 'bn',
            'data_format': 'html',
            'cmd': 'add_written_translation',
            'content_id': 'default_outcome',
            'translation_html': '<p>Translation Feedback 1.</p>',
            'state_name': 'Introduction',
            'content_html': 'N/A'
        })]

        changes_are_not_mergeable = exp_services.are_changes_mergeable(
            self.EXP_0_ID, 2, change_list_3)
        self.assertEqual(changes_are_not_mergeable, False)

        # Changes to the content of second state to check that
        # the changes to the translations can not be made in
        # same state if the property which can be translated is
        # changed.
        change_list_3 = [exp_domain.ExplorationChange({
            'state_name': 'End',
            'old_value': {
                'content_id': 'content',
                'html': '<p>Second State Content.</p>'
            },
            'new_value': {
                'content_id': 'content',
                'html': '<p>Changed Second State Content.</p>'
            },
            'property_name': 'content',
            'cmd': 'edit_state_property'
        })]
        exp_services.update_exploration(
            self.owner_id, self.EXP_0_ID, change_list_3,
            'Changing Content in Second State.')

        # Adding translations to the same property in
        # second state to check that they can not be merged.
        change_list_4 = [exp_domain.ExplorationChange({
            'content_html': 'N/A',
            'translation_html': '<p>State 2 Content Translation.</p>',
            'state_name': 'End',
            'language_code': 'de',
            'content_id': 'content',
            'cmd': 'add_written_translation',
            'data_format': 'html'
        })]
        changes_are_not_mergeable_1 = exp_services.are_changes_mergeable(
            self.EXP_0_ID, 3, change_list_4)
        self.assertEqual(changes_are_not_mergeable_1, False)

    def test_changes_are_mergeable_when_voiceovers_changes_do_not_conflict(self): # pylint: disable=line-too-long
        self.save_new_valid_exploration(
            self.EXP_0_ID, self.owner_id, end_state_name='End')

        rights_manager.publish_exploration(self.owner, self.EXP_0_ID)

        # Adding content, feedbacks, solutions so that
        # voiceovers can be added later on.
        change_list = [exp_domain.ExplorationChange({
            'property_name': 'content',
            'old_value': {
                'content_id': 'content',
                'html': ''
            },
            'state_name': 'Introduction',
            'cmd': 'edit_state_property',
            'new_value': {
                'content_id': 'content',
                'html': '<p>First State Content.</p>'
            }
        }), exp_domain.ExplorationChange({
            'property_name': 'widget_customization_args',
            'old_value': {
                'placeholder': {
                    'value': {
                        'unicode_str': '',
                        'content_id': 'ca_placeholder_0'
                    }
                },
                'rows': {
                    'value': 1
                }
            },
            'state_name': 'Introduction',
            'cmd': 'edit_state_property',
            'new_value': {
                'placeholder': {
                    'value': {
                        'unicode_str': 'Placeholder',
                        'content_id': 'ca_placeholder_0'
                    }
                },
                'rows': {
                    'value': 1
                }
            }
        }), exp_domain.ExplorationChange({
            'property_name': 'default_outcome',
            'old_value': {
                'labelled_as_correct': False,
                'missing_prerequisite_skill_id': None,
                'refresher_exploration_id': None,
                'feedback': {
                    'content_id': 'default_outcome',
                    'html': ''
                },
                'param_changes': [

                ],
                'dest': 'End'
            },
            'state_name': 'Introduction',
            'cmd': 'edit_state_property',
            'new_value': {
                'labelled_as_correct': False,
                'missing_prerequisite_skill_id': None,
                'refresher_exploration_id': None,
                'feedback': {
                    'content_id': 'default_outcome',
                    'html': '<p>Feedback 1.</p>'
                },
                'param_changes': [

                ],
                'dest': 'End'
            }
        }), exp_domain.ExplorationChange({
            'property_name': 'hints',
            'old_value': [],
            'state_name': 'Introduction',
            'cmd': 'edit_state_property',
            'new_value': [
                {
                    'hint_content': {
                        'content_id': 'hint_1',
                        'html': '<p>Hint 1.</p>'
                    }
                }
            ]
        }), exp_domain.ExplorationChange({
            'property_name': 'next_content_id_index',
            'old_value': 1,
            'state_name': 'Introduction',
            'cmd': 'edit_state_property',
            'new_value': 2
        }), exp_domain.ExplorationChange({
            'property_name': 'solution',
            'old_value': None,
            'state_name': 'Introduction',
            'cmd': 'edit_state_property',
            'new_value': {
                'answer_is_exclusive': False,
                'explanation': {
                    'content_id': 'solution',
                    'html': '<p>Explanation.</p>'
                },
                'correct_answer': 'Solution'
            }
        }), exp_domain.ExplorationChange({
            'property_name': 'content',
            'old_value': {
                'content_id': 'content',
                'html': ''
            },
            'state_name': 'End',
            'cmd': 'edit_state_property',
            'new_value': {
                'content_id': 'content',
                'html': '<p>Second State Content.</p>'
            }
        })]
        exp_services.update_exploration(
            self.owner_id, self.EXP_0_ID, change_list,
            'Added various contents.')

        # Adding change to the field which is neither
        # affected by nor affects voiceovers.
        change_list_2 = [exp_domain.ExplorationChange({
            'cmd': 'edit_state_property',
            'state_name': 'Introduction',
            'property_name': 'card_is_checkpoint',
            'new_value': True
        })]
        exp_services.update_exploration(
            self.owner_id, self.EXP_0_ID, change_list_2,
            'Added single unrelated change.')

        # Adding some voiceovers to the first state.
        change_list_3 = [exp_domain.ExplorationChange({
            'property_name': 'recorded_voiceovers',
            'old_value': {
                'voiceovers_mapping': {
                    'hint_1': {},
                    'default_outcome': {},
                    'solution': {},
                    'ca_placeholder_0': {},
                    'content': {}
                }
            },
            'state_name': 'Introduction',
            'new_value': {
                'voiceovers_mapping': {
                    'hint_1': {},
                    'default_outcome': {},
                    'solution': {},
                    'ca_placeholder_0': {},
                    'content': {
                        'en': {
                            'needs_update': False,
                            'filename': 'content-en-xrss3z3nso.mp3',
                            'file_size_bytes': 114938,
                            'duration_secs': 7.183625
                        }
                    }
                }
            },
            'cmd': 'edit_state_property'
        }), exp_domain.ExplorationChange({
            'property_name': 'recorded_voiceovers',
            'old_value': {
                'voiceovers_mapping': {
                    'hint_1': {},
                    'default_outcome': {},
                    'solution': {},
                    'ca_placeholder_0': {},
                    'content': {
                        'en': {
                            'needs_update': False,
                            'filename': 'content-en-xrss3z3nso.mp3',
                            'file_size_bytes': 114938,
                            'duration_secs': 7.183625
                        }
                    }
                }
            },
            'state_name': 'Introduction',
            'new_value': {
                'voiceovers_mapping': {
                    'hint_1': {},
                    'default_outcome': {},
                    'solution': {},
                    'ca_placeholder_0': {
                        'en': {
                            'needs_update': False,
                            'filename': 'ca_placeholder_0-en-mfy5l6logg.mp3',
                            'file_size_bytes': 175542,
                            'duration_secs': 10.971375
                        }
                    },
                    'content': {
                        'en': {
                            'needs_update': False,
                            'filename': 'content-en-xrss3z3nso.mp3',
                            'file_size_bytes': 114938,
                            'duration_secs': 7.183625
                        }
                    }
                }
            },
            'cmd': 'edit_state_property'
        })]
        changes_are_mergeable = exp_services.are_changes_mergeable(
            self.EXP_0_ID, 2, change_list_3)
        self.assertEqual(changes_are_mergeable, True)

        exp_services.update_exploration(
            self.owner_id, self.EXP_0_ID, change_list_3,
            'Added some voiceovers.')

        # Adding voiceovers again to the same first state
        # to check if they can be applied. They will not
        # be mergeable as the changes are in the same property
        # i.e. recorded_voiceovers.
        change_list_4 = [exp_domain.ExplorationChange({
            'property_name': 'recorded_voiceovers',
            'cmd': 'edit_state_property',
            'old_value': {
                'voiceovers_mapping': {
                    'default_outcome': {},
                    'solution': {},
                    'content': {},
                    'ca_placeholder_0': {},
                    'hint_1': {}
                }
            },
            'new_value': {
                'voiceovers_mapping': {
                    'default_outcome': {},
                    'solution': {},
                    'content': {},
                    'ca_placeholder_0': {},
                    'hint_1': {
                        'en': {
                            'needs_update': False,
                            'duration_secs': 30.0669375,
                            'filename': 'hint_1-en-ajclkw0cnz.mp3',
                            'file_size_bytes': 481071
                        }
                    }
                }
            },
            'state_name': 'Introduction'
        })]

        changes_are_mergeable = exp_services.are_changes_mergeable(
            self.EXP_0_ID, 3, change_list_4)
        self.assertEqual(changes_are_mergeable, False)

        # Adding voiceovers to the second state to check
        # if they can be applied. They can be mergead as
        # the changes are in the different states.
        change_list_5 = [exp_domain.ExplorationChange({
            'old_value': {
                'voiceovers_mapping': {
                    'content': {}
                }
            },
            'property_name': 'recorded_voiceovers',
            'cmd': 'edit_state_property',
            'new_value': {
                'voiceovers_mapping': {
                    'content': {
                        'en': {
                            'duration_secs': 10.3183125,
                            'filename': 'content-en-ar9zhd7edl.mp3',
                            'file_size_bytes': 165093,
                            'needs_update': False
                        }
                    }
                }
            },
            'state_name': 'End'
        })]

        changes_are_mergeable_1 = exp_services.are_changes_mergeable(
            self.EXP_0_ID, 3, change_list_5)
        self.assertEqual(changes_are_mergeable_1, True)

        # Changes to the content of first state to check
        # that the changes in the contents of first state
        # doesn't affects the changes to the voiceovers in
        # second state.
        change_list_6 = [exp_domain.ExplorationChange({
            'state_name': 'Introduction',
            'old_value': {
                'content_id': 'content',
                'html': '<p>First State Content.</p>'
            },
            'new_value': {
                'content_id': 'content',
                'html': '<p>Changed First State Content.</p>'
            },
            'property_name': 'content',
            'cmd': 'edit_state_property'
        })]

        exp_services.update_exploration(
            self.owner_id, self.EXP_0_ID, change_list_6,
            'Changing Content in First State.')
        changes_are_mergeable_3 = exp_services.are_changes_mergeable(
            self.EXP_0_ID, 4, change_list_5)
        self.assertEqual(changes_are_mergeable_3, True)

        # Changes to the content of second state to check that
        # the changes to the voiceovers can not be made in
        # same state if the property which can be recorded is
        # changed.
        change_list_6 = [exp_domain.ExplorationChange({
            'state_name': 'End',
            'old_value': {
                'content_id': 'content',
                'html': '<p>Second State Content.</p>'
            },
            'new_value': {
                'content_id': 'content',
                'html': '<p>Changed Second State Content.</p>'
            },
            'property_name': 'content',
            'cmd': 'edit_state_property'
        })]

        exp_services.update_exploration(
            self.owner_id, self.EXP_0_ID, change_list_6,
            'Changing Content in Second State.')

        changes_are_not_mergeable = exp_services.are_changes_mergeable(
            self.EXP_0_ID, 4, change_list_4)
        self.assertEqual(changes_are_not_mergeable, False)

    def test_changes_are_not_mergeable_when_voiceovers_changes_conflict(self):
        self.save_new_valid_exploration(
            self.EXP_0_ID, self.owner_id, end_state_name='End')

        rights_manager.publish_exploration(self.owner, self.EXP_0_ID)

        # Adding content, feedbacks, solutions so that
        # voiceovers can be added later on.
        change_list = [exp_domain.ExplorationChange({
            'property_name': 'content',
            'old_value': {
                'content_id': 'content',
                'html': ''
            },
            'state_name': 'Introduction',
            'cmd': 'edit_state_property',
            'new_value': {
                'content_id': 'content',
                'html': '<p>First State Content.</p>'
            }
        }), exp_domain.ExplorationChange({
            'property_name': 'widget_customization_args',
            'old_value': {
                'placeholder': {
                    'value': {
                        'unicode_str': '',
                        'content_id': 'ca_placeholder_0'
                    }
                },
                'rows': {
                    'value': 1
                }
            },
            'state_name': 'Introduction',
            'cmd': 'edit_state_property',
            'new_value': {
                'placeholder': {
                    'value': {
                        'unicode_str': 'Placeholder',
                        'content_id': 'ca_placeholder_0'
                    }
                },
                'rows': {
                    'value': 1
                }
            }
        }), exp_domain.ExplorationChange({
            'property_name': 'default_outcome',
            'old_value': {
                'labelled_as_correct': False,
                'missing_prerequisite_skill_id': None,
                'refresher_exploration_id': None,
                'feedback': {
                    'content_id': 'default_outcome',
                    'html': ''
                },
                'param_changes': [

                ],
                'dest': 'End'
            },
            'state_name': 'Introduction',
            'cmd': 'edit_state_property',
            'new_value': {
                'labelled_as_correct': False,
                'missing_prerequisite_skill_id': None,
                'refresher_exploration_id': None,
                'feedback': {
                    'content_id': 'default_outcome',
                    'html': '<p>Feedback 1.</p>'
                },
                'param_changes': [

                ],
                'dest': 'End'
            }
        }), exp_domain.ExplorationChange({
            'property_name': 'hints',
            'old_value': [],
            'state_name': 'Introduction',
            'cmd': 'edit_state_property',
            'new_value': [
                {
                    'hint_content': {
                        'content_id': 'hint_1',
                        'html': '<p>Hint 1.</p>'
                    }
                }
            ]
        }), exp_domain.ExplorationChange({
            'property_name': 'next_content_id_index',
            'old_value': 1,
            'state_name': 'Introduction',
            'cmd': 'edit_state_property',
            'new_value': 2
        }), exp_domain.ExplorationChange({
            'property_name': 'solution',
            'old_value': None,
            'state_name': 'Introduction',
            'cmd': 'edit_state_property',
            'new_value': {
                'answer_is_exclusive': False,
                'explanation': {
                    'content_id': 'solution',
                    'html': '<p>Explanation.</p>'
                },
                'correct_answer': 'Solution'
            }
        }), exp_domain.ExplorationChange({
            'property_name': 'content',
            'old_value': {
                'content_id': 'content',
                'html': ''
            },
            'state_name': 'End',
            'cmd': 'edit_state_property',
            'new_value': {
                'content_id': 'content',
                'html': '<p>Second State Content.</p>'
            }
        })]
        exp_services.update_exploration(
            self.owner_id, self.EXP_0_ID, change_list,
            'Added various contents.')

        # Adding some voiceovers to the first state.
        change_list_2 = [exp_domain.ExplorationChange({
            'property_name': 'recorded_voiceovers',
            'old_value': {
                'voiceovers_mapping': {
                    'hint_1': {},
                    'default_outcome': {},
                    'solution': {},
                    'ca_placeholder_0': {},
                    'content': {}
                }
            },
            'state_name': 'Introduction',
            'new_value': {
                'voiceovers_mapping': {
                    'hint_1': {},
                    'default_outcome': {},
                    'solution': {},
                    'ca_placeholder_0': {},
                    'content': {
                        'en': {
                            'needs_update': False,
                            'filename': 'content-en-xrss3z3nso.mp3',
                            'file_size_bytes': 114938,
                            'duration_secs': 7.183625
                        }
                    }
                }
            },
            'cmd': 'edit_state_property'
        }), exp_domain.ExplorationChange({
            'property_name': 'recorded_voiceovers',
            'old_value': {
                'voiceovers_mapping': {
                    'hint_1': {},
                    'default_outcome': {},
                    'solution': {},
                    'ca_placeholder_0': {},
                    'content': {
                        'en': {
                            'needs_update': False,
                            'filename': 'content-en-xrss3z3nso.mp3',
                            'file_size_bytes': 114938,
                            'duration_secs': 7.183625
                        }
                    }
                }
            },
            'state_name': 'Introduction',
            'new_value': {
                'voiceovers_mapping': {
                    'hint_1': {},
                    'default_outcome': {},
                    'solution': {},
                    'ca_placeholder_0': {
                        'en': {
                            'needs_update': False,
                            'filename': 'ca_placeholder_0-en-mfy5l6logg.mp3',
                            'file_size_bytes': 175542,
                            'duration_secs': 10.971375
                        }
                    },
                    'content': {
                        'en': {
                            'needs_update': False,
                            'filename': 'content-en-xrss3z3nso.mp3',
                            'file_size_bytes': 114938,
                            'duration_secs': 7.183625
                        }
                    }
                }
            },
            'cmd': 'edit_state_property'
        })]

        exp_services.update_exploration(
            self.owner_id, self.EXP_0_ID, change_list_2,
            'Added some voiceovers.')

        # Adding voiceovers again to the same first state
        # to check if they can be applied. They will not
        # be mergeable as the changes are in the same property
        # i.e. recorded_voiceovers.
        change_list_3 = [exp_domain.ExplorationChange({
            'property_name': 'recorded_voiceovers',
            'cmd': 'edit_state_property',
            'old_value': {
                'voiceovers_mapping': {
                    'default_outcome': {},
                    'solution': {},
                    'content': {},
                    'ca_placeholder_0': {},
                    'hint_1': {}
                }
            },
            'new_value': {
                'voiceovers_mapping': {
                    'default_outcome': {},
                    'solution': {},
                    'content': {},
                    'ca_placeholder_0': {},
                    'hint_1': {
                        'en': {
                            'needs_update': False,
                            'duration_secs': 30.0669375,
                            'filename': 'hint_1-en-ajclkw0cnz.mp3',
                            'file_size_bytes': 481071
                        }
                    }
                }
            },
            'state_name': 'Introduction'
        })]

        changes_are_mergeable = exp_services.are_changes_mergeable(
            self.EXP_0_ID, 2, change_list_3)
        self.assertEqual(changes_are_mergeable, False)

    def test_changes_are_not_mergeable_when_state_added_or_deleted(self):
        self.save_new_valid_exploration(
            self.EXP_0_ID, self.owner_id, end_state_name='End')

        rights_manager.publish_exploration(self.owner, self.EXP_0_ID)

        # Changes to the various properties of the first and
        # second state.
        change_list = [exp_domain.ExplorationChange({
            'old_value': 'TextInput',
            'cmd': 'edit_state_property',
            'property_name': 'widget_id',
            'new_value': None,
            'state_name': 'Introduction'
        }), exp_domain.ExplorationChange({
            'old_value': {
                'placeholder': {
                    'value': {
                        'content_id': 'ca_placeholder_0',
                        'unicode_str': ''
                    }
                },
                'rows': {
                    'value': 1
                }
            },
            'cmd': 'edit_state_property',
            'property_name': 'widget_customization_args',
            'new_value': {},
            'state_name': 'Introduction'
        }), exp_domain.ExplorationChange({
            'old_value': None,
            'cmd': 'edit_state_property',
            'property_name': 'widget_id',
            'new_value': 'NumericInput',
            'state_name': 'Introduction'
        }), exp_domain.ExplorationChange({
            'old_value': 1,
            'cmd': 'edit_state_property',
            'property_name': 'next_content_id_index',
            'new_value': 2,
            'state_name': 'Introduction'
        }), exp_domain.ExplorationChange({
            'old_value': [],
            'cmd': 'edit_state_property',
            'property_name': 'answer_groups',
            'new_value': [
                {
                    'tagged_skill_misconception_id': None,
                    'rule_specs': [
                        {
                            'rule_type': 'IsLessThanOrEqualTo',
                            'inputs': {
                                'x': 50
                            }
                        }
                    ],
                    'training_data': [],
                    'outcome': {
                        'param_changes': [],
                        'dest': 'End',
                        'missing_prerequisite_skill_id': None,
                        'feedback': {
                            'content_id': 'feedback_1',
                            'html': ''
                        },
                        'labelled_as_correct': False,
                        'refresher_exploration_id': None
                    }
                }
            ],
            'state_name': 'Introduction'
        }), exp_domain.ExplorationChange({
            'old_value': [],
            'cmd': 'edit_state_property',
            'property_name': 'hints',
            'new_value': [
                {
                    'hint_content': {
                        'content_id': 'hint_2',
                        'html': '<p>Hint.</p>'
                    }
                }
            ],
            'state_name': 'Introduction'
        }), exp_domain.ExplorationChange({
            'old_value': 2,
            'cmd': 'edit_state_property',
            'property_name': 'next_content_id_index',
            'new_value': 3,
            'state_name': 'Introduction'
        }), exp_domain.ExplorationChange({
            'old_value': {
                'content_id': 'content',
                'html': 'Congratulations, you have finished!'
            },
            'cmd': 'edit_state_property',
            'property_name': 'content',
            'new_value': {
                'content_id': 'content',
                'html': '<p>2Congratulations, you have finished!</p>'
            },
            'state_name': 'End'
        })]

        exp_services.update_exploration(
            self.owner_id, self.EXP_0_ID, change_list,
            'Changed various properties in both states.')

        # Change to the unrelated property to check that
        # it can be merged.
        change_list_2 = [exp_domain.ExplorationChange({
            'old_value': {
                'html': '',
                'content_id': 'content'
            },
            'new_value': {
                'html': '<p>Hello Aryaman!</p>',
                'content_id': 'content'
            },
            'state_name': 'Introduction',
            'property_name': 'content',
            'cmd': 'edit_state_property'
        })]

        changes_are_mergeable = exp_services.are_changes_mergeable(
            self.EXP_0_ID, 1, change_list_2)
        self.assertEqual(changes_are_mergeable, True)

        # Deleting and Adding states to check that when any
        # state is deleted or added, then the changes can not be
        # merged.
        change_list_3 = [exp_domain.ExplorationChange({
            'new_state_name': 'End-State',
            'cmd': 'rename_state',
            'old_state_name': 'End'
        }), exp_domain.ExplorationChange({
            'cmd': 'delete_state',
            'state_name': 'End-State'
        }), exp_domain.ExplorationChange({
            'cmd': 'add_state',
            'state_name': 'End'
        }), exp_domain.ExplorationChange({
            'cmd': 'delete_state',
            'state_name': 'End'
        }), exp_domain.ExplorationChange({
            'cmd': 'add_state',
            'state_name': 'End'
        }), exp_domain.ExplorationChange({
            'new_state_name': 'End-State',
            'cmd': 'rename_state',
            'old_state_name': 'End'
        }), exp_domain.ExplorationChange({
            'new_state_name': 'End',
            'cmd': 'rename_state',
            'old_state_name': 'End-State'
        }), exp_domain.ExplorationChange({
            'old_value': [{
                'tagged_skill_misconception_id': None,
                'rule_specs': [{
                    'rule_type': 'IsLessThanOrEqualTo',
                    'inputs': {
                        'x': 50
                    }
                }],
                'training_data': [],
                'outcome': {
                    'param_changes': [],
                    'dest': 'Introduction',
                    'missing_prerequisite_skill_id': None,
                    'feedback': {
                        'content_id': 'feedback_1',
                        'html': ''
                    },
                    'labelled_as_correct': False,
                    'refresher_exploration_id': None
                }
            }],
            'cmd': 'edit_state_property',
            'property_name': 'answer_groups',
            'new_value': [{
                'tagged_skill_misconception_id': None,
                'rule_specs': [{
                    'rule_type': 'IsLessThanOrEqualTo',
                    'inputs': {
                        'x': 50
                    }
                }],
                'training_data': [],
                'outcome': {
                    'param_changes': [],
                    'dest': 'End',
                    'missing_prerequisite_skill_id': None,
                    'feedback': {
                        'content_id': 'feedback_1',
                        'html': ''
                    },
                    'labelled_as_correct': False,
                    'refresher_exploration_id': None
                }
            }],
            'state_name': 'Introduction'
        }), exp_domain.ExplorationChange({
            'old_value': {
                'param_changes': [],
                'dest': 'Introduction',
                'missing_prerequisite_skill_id': None,
                'feedback': {
                    'content_id': 'default_outcome',
                    'html': ''
                },
                'labelled_as_correct': False,
                'refresher_exploration_id': None
            },
            'cmd': 'edit_state_property',
            'property_name': 'default_outcome',
            'new_value': {
                'param_changes': [],
                'dest': 'End',
                'missing_prerequisite_skill_id': None,
                'feedback': {
                    'content_id': 'default_outcome',
                    'html': ''
                },
                'labelled_as_correct': False,
                'refresher_exploration_id': None
            },
            'state_name': 'Introduction'
        }), exp_domain.ExplorationChange({
            'old_value': {
                'content_id': 'content',
                'html': ''
            },
            'cmd': 'edit_state_property',
            'property_name': 'content',
            'new_value': {
                'content_id': 'content',
                'html': 'Congratulations, you have finished!'
            },
            'state_name': 'End'
        }), exp_domain.ExplorationChange({
            'old_value': None,
            'cmd': 'edit_state_property',
            'property_name': 'widget_id',
            'new_value': 'EndExploration',
            'state_name': 'End'
        }), exp_domain.ExplorationChange({
            'old_value': {},
            'cmd': 'edit_state_property',
            'property_name': 'widget_customization_args',
            'new_value': {
                'recommendedExplorationIds': {
                    'value': []
                }
            },
            'state_name': 'End'
        }), exp_domain.ExplorationChange({
            'old_value': {
                'param_changes': [],
                'dest': 'End',
                'missing_prerequisite_skill_id': None,
                'feedback': {
                    'content_id': 'default_outcome',
                    'html': ''
                },
                'labelled_as_correct': False,
                'refresher_exploration_id': None
            },
            'cmd': 'edit_state_property',
            'property_name': 'default_outcome',
            'new_value': None,
            'state_name': 'End'
        })]

        exp_services.update_exploration(
            self.owner_id, self.EXP_0_ID, change_list_3,
            'Added and deleted states.')

        # Checking that old changes that could be
        # merged previously can not be merged after
        # addition or deletion of state.
        changes_are_not_mergeable = exp_services.are_changes_mergeable(
            self.EXP_0_ID, 1, change_list_2)
        self.assertEqual(changes_are_not_mergeable, False)

    def test_changes_are_not_mergeable_when_frontend_version_exceeds_backend_version(self): # pylint: disable=line-too-long
        self.save_new_valid_exploration(
            self.EXP_0_ID, self.owner_id, end_state_name='End')

        rights_manager.publish_exploration(self.owner, self.EXP_0_ID)

        # Changes to the various properties of the first and
        # second state.
        change_list = [exp_domain.ExplorationChange({
            'old_value': 'TextInput',
            'cmd': 'edit_state_property',
            'property_name': 'widget_id',
            'new_value': None,
            'state_name': 'Introduction'
        }), exp_domain.ExplorationChange({
            'old_value': {
                'placeholder': {
                    'value': {
                        'content_id': 'ca_placeholder_0',
                        'unicode_str': ''
                    }
                },
                'rows': {
                    'value': 1
                }
            },
            'cmd': 'edit_state_property',
            'property_name': 'widget_customization_args',
            'new_value': {},
            'state_name': 'Introduction'
        }), exp_domain.ExplorationChange({
            'old_value': None,
            'cmd': 'edit_state_property',
            'property_name': 'widget_id',
            'new_value': 'NumericInput',
            'state_name': 'Introduction'
        }), exp_domain.ExplorationChange({
            'old_value': 1,
            'cmd': 'edit_state_property',
            'property_name': 'next_content_id_index',
            'new_value': 2,
            'state_name': 'Introduction'
        }), exp_domain.ExplorationChange({
            'old_value': [],
            'cmd': 'edit_state_property',
            'property_name': 'answer_groups',
            'new_value': [
                {
                    'tagged_skill_misconception_id': None,
                    'rule_specs': [
                        {
                            'rule_type': 'IsLessThanOrEqualTo',
                            'inputs': {
                                'x': 50
                            }
                        }
                    ],
                    'training_data': [],
                    'outcome': {
                        'param_changes': [],
                        'dest': 'End',
                        'missing_prerequisite_skill_id': None,
                        'feedback': {
                            'content_id': 'feedback_1',
                            'html': ''
                        },
                        'labelled_as_correct': False,
                        'refresher_exploration_id': None
                    }
                }
            ],
            'state_name': 'Introduction'
        }), exp_domain.ExplorationChange({
            'old_value': [],
            'cmd': 'edit_state_property',
            'property_name': 'hints',
            'new_value': [
                {
                    'hint_content': {
                        'content_id': 'hint_2',
                        'html': '<p>Hint.</p>'
                    }
                }
            ],
            'state_name': 'Introduction'
        }), exp_domain.ExplorationChange({
            'old_value': 2,
            'cmd': 'edit_state_property',
            'property_name': 'next_content_id_index',
            'new_value': 3,
            'state_name': 'Introduction'
        }), exp_domain.ExplorationChange({
            'old_value': {
                'content_id': 'content',
                'html': 'Congratulations, you have finished!'
            },
            'cmd': 'edit_state_property',
            'property_name': 'content',
            'new_value': {
                'content_id': 'content',
                'html': '<p>2Congratulations, you have finished!</p>'
            },
            'state_name': 'End'
        })]

        # Changes are mergeable when updating the same version.
        changes_are_mergeable = exp_services.are_changes_mergeable(
            self.EXP_0_ID, 1, change_list)
        self.assertEqual(changes_are_mergeable, True)

        # Changes are not mergeable when updating from version
        # more than that on the backend.
        changes_are_not_mergeable = exp_services.are_changes_mergeable(
            self.EXP_0_ID, 3, change_list)
        self.assertEqual(changes_are_not_mergeable, False)

    def test_email_is_sent_to_admin_in_case_of_adding_deleting_state_changes(
            self):
        self.login(self.OWNER_EMAIL)
        with self.swap(feconf, 'CAN_SEND_EMAILS', True):
            messages = self._get_sent_email_messages(
                feconf.ADMIN_EMAIL_ADDRESS)
            self.assertEqual(len(messages), 0)
            self.save_new_valid_exploration(
                self.EXP_0_ID, self.owner_id, end_state_name='End')

            rights_manager.publish_exploration(self.owner, self.EXP_0_ID)

            # Changes to the various properties of the first and
            # second state.
            change_list = [exp_domain.ExplorationChange({
                'old_value': 'TextInput',
                'cmd': 'edit_state_property',
                'property_name': 'widget_id',
                'new_value': None,
                'state_name': 'Introduction'
            }), exp_domain.ExplorationChange({
                'old_value': {
                    'placeholder': {
                        'value': {
                            'content_id': 'ca_placeholder_0',
                            'unicode_str': ''
                        }
                    },
                    'rows': {
                        'value': 1
                    }
                },
                'cmd': 'edit_state_property',
                'property_name': 'widget_customization_args',
                'new_value': {},
                'state_name': 'Introduction'
            }), exp_domain.ExplorationChange({
                'old_value': None,
                'cmd': 'edit_state_property',
                'property_name': 'widget_id',
                'new_value': 'NumericInput',
                'state_name': 'Introduction'
            }), exp_domain.ExplorationChange({
                'old_value': 1,
                'cmd': 'edit_state_property',
                'property_name': 'next_content_id_index',
                'new_value': 2,
                'state_name': 'Introduction'
            }), exp_domain.ExplorationChange({
                'old_value': [],
                'cmd': 'edit_state_property',
                'property_name': 'answer_groups',
                'new_value': [
                    {
                        'tagged_skill_misconception_id': None,
                        'rule_specs': [
                            {
                                'rule_type': 'IsLessThanOrEqualTo',
                                'inputs': {
                                    'x': 50
                                }
                            }
                        ],
                        'training_data': [],
                        'outcome': {
                            'param_changes': [],
                            'dest': 'End',
                            'missing_prerequisite_skill_id': None,
                            'feedback': {
                                'content_id': 'feedback_1',
                                'html': ''
                            },
                            'labelled_as_correct': False,
                            'refresher_exploration_id': None
                        }
                    }
                ],
                'state_name': 'Introduction'
            }), exp_domain.ExplorationChange({
                'old_value': [],
                'cmd': 'edit_state_property',
                'property_name': 'hints',
                'new_value': [
                    {
                        'hint_content': {
                            'content_id': 'hint_2',
                            'html': '<p>Hint.</p>'
                        }
                    }
                ],
                'state_name': 'Introduction'
            }), exp_domain.ExplorationChange({
                'old_value': 2,
                'cmd': 'edit_state_property',
                'property_name': 'next_content_id_index',
                'new_value': 3,
                'state_name': 'Introduction'
            }), exp_domain.ExplorationChange({
                'old_value': {
                    'content_id': 'content',
                    'html': 'Congratulations, you have finished!'
                },
                'cmd': 'edit_state_property',
                'property_name': 'content',
                'new_value': {
                    'content_id': 'content',
                    'html': '<p>2Congratulations, you have finished!</p>'
                },
                'state_name': 'End'
            })]

            exp_services.update_exploration(
                self.owner_id, self.EXP_0_ID, change_list,
                'Changed various properties in both states.')

            change_list_2 = [exp_domain.ExplorationChange({
                'new_state_name': 'End-State',
                'cmd': 'rename_state',
                'old_state_name': 'End'
            }), exp_domain.ExplorationChange({
                'cmd': 'delete_state',
                'state_name': 'End-State'
            }), exp_domain.ExplorationChange({
                'cmd': 'add_state',
                'state_name': 'End'
            }), exp_domain.ExplorationChange({
                'cmd': 'delete_state',
                'state_name': 'End'
            }), exp_domain.ExplorationChange({
                'cmd': 'add_state',
                'state_name': 'End'
            }), exp_domain.ExplorationChange({
                'new_state_name': 'End-State',
                'cmd': 'rename_state',
                'old_state_name': 'End'
            }), exp_domain.ExplorationChange({
                'new_state_name': 'End',
                'cmd': 'rename_state',
                'old_state_name': 'End-State'
            }), exp_domain.ExplorationChange({
                'old_value': [{
                    'tagged_skill_misconception_id': None,
                    'rule_specs': [{
                        'rule_type': 'IsLessThanOrEqualTo',
                        'inputs': {
                            'x': 50
                        }
                    }],
                    'training_data': [],
                    'outcome': {
                        'param_changes': [],
                        'dest': 'Introduction',
                        'missing_prerequisite_skill_id': None,
                        'feedback': {
                            'content_id': 'feedback_1',
                            'html': ''
                        },
                        'labelled_as_correct': False,
                        'refresher_exploration_id': None
                    }
                }],
                'cmd': 'edit_state_property',
                'property_name': 'answer_groups',
                'new_value': [{
                    'tagged_skill_misconception_id': None,
                    'rule_specs': [{
                        'rule_type': 'IsLessThanOrEqualTo',
                        'inputs': {
                            'x': 50
                        }
                    }],
                    'training_data': [],
                    'outcome': {
                        'param_changes': [],
                        'dest': 'End',
                        'missing_prerequisite_skill_id': None,
                        'feedback': {
                            'content_id': 'feedback_1',
                            'html': ''
                        },
                        'labelled_as_correct': False,
                        'refresher_exploration_id': None
                    }
                }],
                'state_name': 'Introduction'
            }), exp_domain.ExplorationChange({
                'old_value': {
                    'param_changes': [],
                    'dest': 'Introduction',
                    'missing_prerequisite_skill_id': None,
                    'feedback': {
                        'content_id': 'default_outcome',
                        'html': ''
                    },
                    'labelled_as_correct': False,
                    'refresher_exploration_id': None
                },
                'cmd': 'edit_state_property',
                'property_name': 'default_outcome',
                'new_value': {
                    'param_changes': [],
                    'dest': 'End',
                    'missing_prerequisite_skill_id': None,
                    'feedback': {
                        'content_id': 'default_outcome',
                        'html': ''
                    },
                    'labelled_as_correct': False,
                    'refresher_exploration_id': None
                },
                'state_name': 'Introduction'
            }), exp_domain.ExplorationChange({
                'old_value': {
                    'content_id': 'content',
                    'html': ''
                },
                'cmd': 'edit_state_property',
                'property_name': 'content',
                'new_value': {
                    'content_id': 'content',
                    'html': 'Congratulations, you have finished!'
                },
                'state_name': 'End'
            }), exp_domain.ExplorationChange({
                'old_value': None,
                'cmd': 'edit_state_property',
                'property_name': 'widget_id',
                'new_value': 'EndExploration',
                'state_name': 'End'
            }), exp_domain.ExplorationChange({
                'old_value': {},
                'cmd': 'edit_state_property',
                'property_name': 'widget_customization_args',
                'new_value': {
                    'recommendedExplorationIds': {
                        'value': []
                    }
                },
                'state_name': 'End'
            }), exp_domain.ExplorationChange({
                'old_value': {
                    'param_changes': [],
                    'dest': 'End',
                    'missing_prerequisite_skill_id': None,
                    'feedback': {
                        'content_id': 'default_outcome',
                        'html': ''
                    },
                    'labelled_as_correct': False,
                    'refresher_exploration_id': None
                },
                'cmd': 'edit_state_property',
                'property_name': 'default_outcome',
                'new_value': None,
                'state_name': 'End'
            })]

            exp_services.update_exploration(
                self.owner_id, self.EXP_0_ID, change_list_2,
                'Added and deleted states.')
            change_list_3 = [exp_domain.ExplorationChange({
                'old_value': {
                    'html': '',
                    'content_id': 'content'
                },
                'new_value': {
                    'html': '<p>Hello Aryaman!</p>',
                    'content_id': 'content'
                },
                'state_name': 'Introduction',
                'property_name': 'content',
                'cmd': 'edit_state_property'
            })]
            changes_are_not_mergeable = exp_services.are_changes_mergeable(
                self.EXP_0_ID, 1, change_list_3)
            self.assertEqual(changes_are_not_mergeable, False)

            change_list_3_dict = [{
                'cmd': 'edit_state_property',
                'property_name': 'content',
                'state_name': 'Introduction',
                'new_value': {
                    'html': '<p>Hello Aryaman!</p>',
                    'content_id': 'content'
                },
                'old_value': {
                    'html': '',
                    'content_id': 'content'
                },
            }]

            expected_email_html_body = (
                '(Sent from dev-project-id)<br/><br/>'
                'Hi Admin,<br><br>'
                'Some draft changes were rejected in exploration %s because '
                'the changes were conflicting and could not be saved. Please '
                'see the rejected change list below:<br>'
                'Discarded change list: %s <br><br>'
                'Frontend Version: %s<br>'
                'Backend Version: %s<br><br>'
                'Thanks!' % (self.EXP_0_ID, change_list_3_dict, 1, 3)
            )
            messages = self._get_sent_email_messages(
                feconf.ADMIN_EMAIL_ADDRESS)
            self.assertEqual(len(messages), 1)
            self.assertEqual(messages[0].html, expected_email_html_body)

    def test_email_is_sent_to_admin_in_case_of_state_renames_changes_conflict(
            self):
        self.login(self.OWNER_EMAIL)
        with self.swap(feconf, 'CAN_SEND_EMAILS', True):
            messages = self._get_sent_email_messages(
                feconf.ADMIN_EMAIL_ADDRESS)
            self.assertEqual(len(messages), 0)
            self.save_new_valid_exploration(
                self.EXP_0_ID, self.owner_id, end_state_name='End')

            rights_manager.publish_exploration(self.owner, self.EXP_0_ID)
            change_list = [exp_domain.ExplorationChange({
                'old_value': {
                    'html': '',
                    'content_id': 'content'
                },
                'new_value': {
                    'html': '<p>End State</p>',
                    'content_id': 'content'
                },
                'state_name': 'End',
                'property_name': 'content',
                'cmd': 'edit_state_property'
            })]
            exp_services.update_exploration(
                self.owner_id, self.EXP_0_ID, change_list,
                'Changed various properties in both states.')

            # State name changed.
            change_list_2 = [exp_domain.ExplorationChange({
                'new_state_name': 'End-State',
                'cmd': 'rename_state',
                'old_state_name': 'End'
            })]

            exp_services.update_exploration(
                self.owner_id, self.EXP_0_ID, change_list_2,
                'Changed various properties in both states.')

            change_list_3 = [exp_domain.ExplorationChange({
                'old_value': {
                    'html': 'End State',
                    'content_id': 'content'
                },
                'new_value': {
                    'html': '<p>End State Changed</p>',
                    'content_id': 'content'
                },
                'state_name': 'End',
                'property_name': 'content',
                'cmd': 'edit_state_property'
            })]
            changes_are_not_mergeable = exp_services.are_changes_mergeable(
                self.EXP_0_ID, 2, change_list_3)
            self.assertEqual(changes_are_not_mergeable, False)

            change_list_3_dict = [{
                'cmd': 'edit_state_property',
                'property_name': 'content',
                'state_name': 'End',
                'new_value': {
                    'html': '<p>End State Changed</p>',
                    'content_id': 'content'
                },
                'old_value': {
                    'html': 'End State',
                    'content_id': 'content'
                },
            }]
            expected_email_html_body = (
                '(Sent from dev-project-id)<br/><br/>'
                'Hi Admin,<br><br>'
                'Some draft changes were rejected in exploration %s because '
                'the changes were conflicting and could not be saved. Please '
                'see the rejected change list below:<br>'
                'Discarded change list: %s <br><br>'
                'Frontend Version: %s<br>'
                'Backend Version: %s<br><br>'
                'Thanks!' % (self.EXP_0_ID, change_list_3_dict, 2, 3)
            )
            messages = self._get_sent_email_messages(
                feconf.ADMIN_EMAIL_ADDRESS)
            self.assertEqual(len(messages), 1)
            self.assertEqual(expected_email_html_body, messages[0].html)

            # Add a translation after state renames.
            change_list_4 = [exp_domain.ExplorationChange({
                'content_html': 'N/A',
                'translation_html': '<p>State 2 Content Translation.</p>',
                'state_name': 'End',
                'language_code': 'de',
                'content_id': 'content',
                'cmd': 'add_written_translation',
                'data_format': 'html'
            })]
            changes_are_not_mergeable_2 = exp_services.are_changes_mergeable(
                self.EXP_0_ID, 2, change_list_4)
            self.assertEqual(changes_are_not_mergeable_2, False)

            change_list_4_dict = [{
                'cmd': 'add_written_translation',
                'state_name': 'End',
                'content_id': 'content',
                'language_code': 'de',
                'content_html': 'N/A',
                'translation_html': '<p>State 2 Content Translation.</p>',
                'data_format': 'html'
            }]
            expected_email_html_body_2 = (
                '(Sent from dev-project-id)<br/><br/>'
                'Hi Admin,<br><br>'
                'Some draft changes were rejected in exploration %s because '
                'the changes were conflicting and could not be saved. Please '
                'see the rejected change list below:<br>'
                'Discarded change list: %s <br><br>'
                'Frontend Version: %s<br>'
                'Backend Version: %s<br><br>'
                'Thanks!' % (self.EXP_0_ID, change_list_4_dict, 2, 3)
            )
            messages = self._get_sent_email_messages(
                feconf.ADMIN_EMAIL_ADDRESS)
            self.assertEqual(len(messages), 2)
            self.assertEqual(expected_email_html_body_2, messages[1].html)<|MERGE_RESOLUTION|>--- conflicted
+++ resolved
@@ -4189,10 +4189,7 @@
 objective: ''
 param_changes: []
 param_specs: {}
-<<<<<<< HEAD
 proto_size_in_bytes: 0
-=======
->>>>>>> 4c4b4ba8
 schema_version: 53
 states:
   (untitled state):
@@ -4447,10 +4444,7 @@
 objective: ''
 param_changes: []
 param_specs: {}
-<<<<<<< HEAD
 proto_size_in_bytes: 0
-=======
->>>>>>> 4c4b4ba8
 schema_version: 53
 states:
   (untitled state):
@@ -4677,10 +4671,7 @@
 objective: ''
 param_changes: []
 param_specs: {}
-<<<<<<< HEAD
 proto_size_in_bytes: 0
-=======
->>>>>>> 4c4b4ba8
 schema_version: 53
 states:
   (untitled state):
