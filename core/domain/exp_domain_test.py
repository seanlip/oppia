--- conflicted
+++ resolved
@@ -5474,7 +5474,134 @@
 title: Title
 """)
 
-    _LATEST_YAML_CONTENT = YAML_CONTENT_V37
+    YAML_CONTENT_V38 = ("""author_notes: ''
+auto_tts_enabled: true
+blurb: ''
+category: Category
+correctness_feedback_enabled: false
+init_state_name: (untitled state)
+language_code: en
+objective: ''
+param_changes: []
+param_specs: {}
+schema_version: 38
+states:
+  (untitled state):
+    classifier_model_id: null
+    content:
+      content_id: content
+      html: ''
+    interaction:
+      answer_groups:
+      - outcome:
+          dest: END
+          feedback:
+            content_id: feedback_1
+            html: <p>Correct!</p>
+          labelled_as_correct: false
+          missing_prerequisite_skill_id: null
+          param_changes: []
+          refresher_exploration_id: null
+        rule_specs:
+        - inputs:
+            x: InputString
+          rule_type: Equals
+        tagged_skill_misconception_id: null
+        training_data: []
+      confirmed_unclassified_answers: []
+      customization_args:
+        placeholder:
+          value: ''
+        rows:
+          value: 1
+      default_outcome:
+        dest: (untitled state)
+        feedback:
+          content_id: default_outcome
+          html: ''
+        labelled_as_correct: false
+        missing_prerequisite_skill_id: null
+        param_changes: []
+        refresher_exploration_id: null
+      hints: []
+      id: TextInput
+      solution: null
+    param_changes: []
+    recorded_voiceovers:
+      voiceovers_mapping:
+        content: {}
+        default_outcome: {}
+        feedback_1: {}
+    solicit_answer_details: false
+    written_translations:
+      translations_mapping:
+        content: {}
+        default_outcome: {}
+        feedback_1: {}
+  END:
+    classifier_model_id: null
+    content:
+      content_id: content
+      html: <p>Congratulations, you have finished!</p>
+    interaction:
+      answer_groups: []
+      confirmed_unclassified_answers: []
+      customization_args:
+        recommendedExplorationIds:
+          value: []
+      default_outcome: null
+      hints: []
+      id: EndExploration
+      solution: null
+    param_changes: []
+    recorded_voiceovers:
+      voiceovers_mapping:
+        content: {}
+    solicit_answer_details: false
+    written_translations:
+      translations_mapping:
+        content: {}
+  New state:
+    classifier_model_id: null
+    content:
+      content_id: content
+      html: ''
+    interaction:
+      answer_groups: []
+      confirmed_unclassified_answers: []
+      customization_args:
+        placeholder:
+          value: ''
+        rows:
+          value: 1
+      default_outcome:
+        dest: END
+        feedback:
+          content_id: default_outcome
+          html: ''
+        labelled_as_correct: false
+        missing_prerequisite_skill_id: null
+        param_changes: []
+        refresher_exploration_id: null
+      hints: []
+      id: TextInput
+      solution: null
+    param_changes: []
+    recorded_voiceovers:
+      voiceovers_mapping:
+        content: {}
+        default_outcome: {}
+    solicit_answer_details: false
+    written_translations:
+      translations_mapping:
+        content: {}
+        default_outcome: {}
+states_schema_version: 33
+tags: []
+title: Title
+""")
+
+    _LATEST_YAML_CONTENT = YAML_CONTENT_V38
 
     def test_load_from_v1(self):
         """Test direct loading from a v1 yaml file."""
@@ -5909,7 +6036,7 @@
 objective: ''
 param_changes: []
 param_specs: {}
-schema_version: 37
+schema_version: 38
 states:
   (untitled state):
     classifier_model_id: null
@@ -6027,7 +6154,7 @@
       translations_mapping:
         content: {}
         default_outcome: {}
-states_schema_version: 32
+states_schema_version: 33
 tags: []
 title: Title
 """)
@@ -6059,7 +6186,7 @@
 objective: ''
 param_changes: []
 param_specs: {}
-schema_version: 37
+schema_version: 38
 states:
   (untitled state):
     classifier_model_id: null
@@ -6176,7 +6303,7 @@
         content: {}
         default_outcome: {}
         hint_1: {}
-states_schema_version: 32
+states_schema_version: 33
 tags: []
 title: Title
 """)
@@ -6226,7 +6353,7 @@
 objective: ''
 param_changes: []
 param_specs: {}
-schema_version: 37
+schema_version: 38
 states:
   (untitled state):
     classifier_model_id: null
@@ -6350,7 +6477,7 @@
         default_outcome: {}
         hint_1: {}
         solution: {}
-states_schema_version: 32
+states_schema_version: 33
 tags: []
 title: Title
 """)
@@ -6382,7 +6509,7 @@
 objective: ''
 param_changes: []
 param_specs: {}
-schema_version: 37
+schema_version: 38
 states:
   (untitled state):
     classifier_model_id: null
@@ -6502,7 +6629,7 @@
       translations_mapping:
         content: {}
         default_outcome: {}
-states_schema_version: 32
+states_schema_version: 33
 tags: []
 title: Title
 """)
@@ -6564,7 +6691,7 @@
 objective: ''
 param_changes: []
 param_specs: {}
-schema_version: 37
+schema_version: 38
 states:
   (untitled state):
     classifier_model_id: null
@@ -6681,7 +6808,7 @@
       translations_mapping:
         content: {}
         default_outcome: {}
-states_schema_version: 32
+states_schema_version: 33
 tags: []
 title: Title
 """)
@@ -7135,9 +7262,7 @@
 """)
 
 # pylint: disable=line-too-long
-<<<<<<< HEAD
-=======
-    YAML_CONTENT_V35_IMAGE_DIMENSIONS = ("""author_notes: ''
+    YAML_CONTENT_V38_IMAGE_DIMENSIONS = ("""author_notes: ''
 auto_tts_enabled: true
 blurb: ''
 category: category
@@ -7147,7 +7272,7 @@
 objective: ''
 param_changes: []
 param_specs: {}
-schema_version: 35
+schema_version: 38
 states:
   Introduction:
     classifier_model_id: null
@@ -7373,250 +7498,7 @@
         content: {}
         default_outcome: {}
         feedback_1: {}
-states_schema_version: 30
-tags: []
-title: title
-""")
-
-# pylint: disable=line-too-long
->>>>>>> 45834973
-    YAML_CONTENT_V37_IMAGE_DIMENSIONS = ("""author_notes: ''
-auto_tts_enabled: true
-blurb: ''
-category: category
-correctness_feedback_enabled: false
-init_state_name: Introduction
-language_code: en
-objective: ''
-param_changes: []
-param_specs: {}
-schema_version: 37
-states:
-  Introduction:
-    classifier_model_id: null
-    content:
-      content_id: content
-      html: ''
-    interaction:
-      answer_groups: []
-      confirmed_unclassified_answers: []
-      customization_args: {}
-      default_outcome:
-        dest: Introduction
-        feedback:
-          content_id: default_outcome
-          html: ''
-        labelled_as_correct: false
-        missing_prerequisite_skill_id: null
-        param_changes: []
-        refresher_exploration_id: null
-      hints: []
-      id: null
-      solution: null
-    param_changes: []
-    recorded_voiceovers:
-      voiceovers_mapping:
-        content: {}
-        default_outcome: {}
-    solicit_answer_details: false
-    written_translations:
-      translations_mapping:
-        content: {}
-        default_outcome: {}
-  state1:
-    classifier_model_id: null
-    content:
-      content_id: content
-      html: <blockquote><p>Hello, this is state1</p></blockquote>
-    interaction:
-      answer_groups: []
-      confirmed_unclassified_answers: []
-      customization_args:
-        placeholder:
-          value: ''
-        rows:
-          value: 1
-      default_outcome:
-        dest: state2
-        feedback:
-          content_id: default_outcome
-          html: <p>Default </p><p>outcome</p><p> for state1</p>
-        labelled_as_correct: false
-        missing_prerequisite_skill_id: null
-        param_changes: []
-        refresher_exploration_id: null
-      hints: []
-      id: TextInput
-      solution:
-        answer_is_exclusive: true
-        correct_answer: Answer1
-        explanation:
-          content_id: solution
-          html: <p>This is <em>solution</em> for state1</p>
-    param_changes: []
-    recorded_voiceovers:
-      voiceovers_mapping:
-        content: {}
-        default_outcome: {}
-        solution: {}
-    solicit_answer_details: false
-    written_translations:
-      translations_mapping:
-        content: {}
-        default_outcome: {}
-        solution: {}
-  state2:
-    classifier_model_id: null
-    content:
-      content_id: content
-      html: <p>Hello, </p><p>this <em>is </em>state2</p>
-    interaction:
-      answer_groups:
-      - outcome:
-          dest: state1
-          feedback:
-            content_id: feedback_1
-            html: <p>Outcome1 for state2</p>
-          labelled_as_correct: false
-          missing_prerequisite_skill_id: null
-          param_changes: []
-          refresher_exploration_id: null
-        rule_specs:
-        - inputs:
-            x: 0
-          rule_type: Equals
-        - inputs:
-            x: 1
-          rule_type: Equals
-        tagged_skill_misconception_id: null
-        training_data: []
-      - outcome:
-          dest: state3
-          feedback:
-            content_id: feedback_2
-            html: "<pre>Outcome2 \\nfor state2</pre>"
-          labelled_as_correct: false
-          missing_prerequisite_skill_id: null
-          param_changes: []
-          refresher_exploration_id: null
-        rule_specs:
-        - inputs:
-            x: 0
-          rule_type: Equals
-        tagged_skill_misconception_id: null
-        training_data: []
-      confirmed_unclassified_answers: []
-      customization_args:
-        choices:
-          value:
-          - <p>This is </p><p>value1 <br>for MultipleChoice</p>
-          - <p>This is value2 for <br>MultipleChoice</p>
-      default_outcome:
-        dest: state2
-        feedback:
-          content_id: default_outcome
-          html: ''
-        labelled_as_correct: false
-        missing_prerequisite_skill_id: null
-        param_changes: []
-        refresher_exploration_id: null
-      hints:
-      - hint_content:
-          content_id: hint_1
-          html: <p>Hello, this is</p><p> html1<strong> for </strong></p><p>state2</p>
-      - hint_content:
-          content_id: hint_2
-          html: <p>Here is link 2 <oppia-noninteractive-link text-with-value="&amp;quot;discussion
-            forum&amp;quot;" url-with-value="&amp;quot;https://groups.google.com/
-            forum/?fromgroups#!forum/oppia&amp;quot;"> </oppia-noninteractive-link></p>
-      id: MultipleChoiceInput
-      solution: null
-    param_changes: []
-    recorded_voiceovers:
-      voiceovers_mapping:
-        content: {}
-        default_outcome: {}
-        feedback_1: {}
-        feedback_2: {}
-        hint_1: {}
-        hint_2: {}
-    solicit_answer_details: false
-    written_translations:
-      translations_mapping:
-        content: {}
-        default_outcome: {}
-        feedback_1: {}
-        feedback_2: {}
-        hint_1: {}
-        hint_2: {}
-  state3:
-    classifier_model_id: null
-    content:
-      content_id: content
-      html: <p>Hello, this is state3</p>
-    interaction:
-      answer_groups:
-      - outcome:
-          dest: state1
-          feedback:
-            content_id: feedback_1
-            html: <p>Here is the image1 </p><oppia-noninteractive-image alt-with-value="&amp;quot;&amp;quot;"
-              caption-with-value="&amp;quot;&amp;quot;" filepath-with-value="&amp;quot;startBlue_height_490_width_120.png&amp;quot;">
-              </oppia-noninteractive-image><p>Here is the image2 </p><oppia-noninteractive-image
-              alt-with-value="&amp;quot;&amp;quot;" caption-with-value="&amp;quot;&amp;quot;"
-              filepath-with-value="&amp;quot;startBlue_height_490_width_120.png&amp;quot;">
-              </oppia-noninteractive-image>
-          labelled_as_correct: false
-          missing_prerequisite_skill_id: null
-          param_changes: []
-          refresher_exploration_id: null
-        rule_specs:
-        - inputs:
-            x:
-            - <p>This is value1 for ItemSelectionInput</p>
-          rule_type: Equals
-        - inputs:
-            x:
-            - <p>This is value3 for ItemSelectionInput</p>
-          rule_type: Equals
-        tagged_skill_misconception_id: null
-        training_data: []
-      confirmed_unclassified_answers: []
-      customization_args:
-        choices:
-          value:
-          - <p>This is value1 for ItemSelection</p>
-          - <p>This is value2 for ItemSelection</p>
-          - <p>This is value3 for ItemSelection</p>
-        maxAllowableSelectionCount:
-          value: 1
-        minAllowableSelectionCount:
-          value: 1
-      default_outcome:
-        dest: state3
-        feedback:
-          content_id: default_outcome
-          html: ''
-        labelled_as_correct: false
-        missing_prerequisite_skill_id: null
-        param_changes: []
-        refresher_exploration_id: null
-      hints: []
-      id: ItemSelectionInput
-      solution: null
-    param_changes: []
-    recorded_voiceovers:
-      voiceovers_mapping:
-        content: {}
-        default_outcome: {}
-        feedback_1: {}
-    solicit_answer_details: false
-    written_translations:
-      translations_mapping:
-        content: {}
-        default_outcome: {}
-        feedback_1: {}
-states_schema_version: 32
+states_schema_version: 33
 tags: []
 title: title
 """)
@@ -7860,7 +7742,7 @@
 title: Title
 """)
 
-    YAML_CONTENT_V37_WITH_IMAGE_CAPTION = ("""author_notes: ''
+    YAML_CONTENT_V38_WITH_IMAGE_CAPTION = ("""author_notes: ''
 auto_tts_enabled: true
 blurb: ''
 category: Category
@@ -7870,7 +7752,7 @@
 objective: ''
 param_changes: []
 param_specs: {}
-schema_version: 37
+schema_version: 38
 states:
   (untitled state):
     classifier_model_id: null
@@ -7984,136 +7866,7 @@
       translations_mapping:
         content: {}
         default_outcome: {}
-states_schema_version: 32
-tags: []
-title: Title
-""")
-
-    YAML_CONTENT_V37_WITH_IMAGE_CAPTION = ("""author_notes: ''
-auto_tts_enabled: true
-blurb: ''
-category: Category
-correctness_feedback_enabled: false
-init_state_name: (untitled state)
-language_code: en
-objective: ''
-param_changes: []
-param_specs: {}
-schema_version: 37
-states:
-  (untitled state):
-    classifier_model_id: null
-    content:
-      content_id: content
-      html: <oppia-noninteractive-image caption-with-value="&amp;quot;&amp;quot;"
-        filepath-with-value="&amp;quot;random_height_490_width_120.png&amp;quot;"></oppia-noninteractive-image><p>Hello
-        this is test case to check image tag inside p tag</p>
-    interaction:
-      answer_groups:
-      - outcome:
-          dest: END
-          feedback:
-            content_id: feedback_1
-            html: <p>Correct!</p>
-          labelled_as_correct: false
-          missing_prerequisite_skill_id: null
-          param_changes: []
-          refresher_exploration_id: null
-        rule_specs:
-        - inputs:
-            x: InputString
-          rule_type: Equals
-        tagged_skill_misconception_id: null
-        training_data: []
-      confirmed_unclassified_answers: []
-      customization_args:
-        placeholder:
-          value: ''
-        rows:
-          value: 1
-      default_outcome:
-        dest: (untitled state)
-        feedback:
-          content_id: default_outcome
-          html: ''
-        labelled_as_correct: false
-        missing_prerequisite_skill_id: null
-        param_changes: []
-        refresher_exploration_id: null
-      hints: []
-      id: TextInput
-      solution: null
-    param_changes: []
-    recorded_voiceovers:
-      voiceovers_mapping:
-        content: {}
-        default_outcome: {}
-        feedback_1: {}
-    solicit_answer_details: false
-    written_translations:
-      translations_mapping:
-        content: {}
-        default_outcome: {}
-        feedback_1: {}
-  END:
-    classifier_model_id: null
-    content:
-      content_id: content
-      html: <p>Congratulations, you have finished!</p>
-    interaction:
-      answer_groups: []
-      confirmed_unclassified_answers: []
-      customization_args:
-        recommendedExplorationIds:
-          value: []
-      default_outcome: null
-      hints: []
-      id: EndExploration
-      solution: null
-    param_changes: []
-    recorded_voiceovers:
-      voiceovers_mapping:
-        content: {}
-    solicit_answer_details: false
-    written_translations:
-      translations_mapping:
-        content: {}
-  New state:
-    classifier_model_id: null
-    content:
-      content_id: content
-      html: ''
-    interaction:
-      answer_groups: []
-      confirmed_unclassified_answers: []
-      customization_args:
-        placeholder:
-          value: ''
-        rows:
-          value: 1
-      default_outcome:
-        dest: END
-        feedback:
-          content_id: default_outcome
-          html: ''
-        labelled_as_correct: false
-        missing_prerequisite_skill_id: null
-        param_changes: []
-        refresher_exploration_id: null
-      hints: []
-      id: TextInput
-      solution: null
-    param_changes: []
-    recorded_voiceovers:
-      voiceovers_mapping:
-        content: {}
-        default_outcome: {}
-    solicit_answer_details: false
-    written_translations:
-      translations_mapping:
-        content: {}
-        default_outcome: {}
-states_schema_version: 32
+states_schema_version: 33
 tags: []
 title: Title
 """)
@@ -8131,7 +7884,7 @@
             exploration = exp_domain.Exploration.from_yaml(
                 'eid', self.YAML_CONTENT_V26_TEXTANGULAR)
         self.assertEqual(
-            exploration.to_yaml(), self.YAML_CONTENT_V37_IMAGE_DIMENSIONS)
+            exploration.to_yaml(), self.YAML_CONTENT_V38_IMAGE_DIMENSIONS)
 
 
     def test_load_from_v27_without_image_caption(self):
@@ -8144,7 +7897,7 @@
             exploration = exp_domain.Exploration.from_yaml(
                 'eid', self.YAML_CONTENT_V27_WITHOUT_IMAGE_CAPTION)
         self.assertEqual(
-            exploration.to_yaml(), self.YAML_CONTENT_V37_WITH_IMAGE_CAPTION)
+            exploration.to_yaml(), self.YAML_CONTENT_V38_WITH_IMAGE_CAPTION)
 
 
 class ConversionUnitTests(test_utils.GenericTestBase):
