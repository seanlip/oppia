--- conflicted
+++ resolved
@@ -41,11 +41,7 @@
 # exploration. If we do not use a mock there, the loading will
 # not pass the validation, since the current html validation
 # assumes CKEditor formatting.
-<<<<<<< HEAD
-def mock_validate_rte_format(unused_html_list, unused_rte_format):
-=======
 def mock_validate_rte_format_for_v26(unused_html_list, unused_rte_format):
->>>>>>> a3c02a7b
     return {}
 
 
@@ -53,11 +49,7 @@
 # without image caption. If we do not use a mock there, the loading will
 # not pass the validation, since the current html validation
 # requires image tags to have a caption attribute.
-<<<<<<< HEAD
-def mock_validate_customization_args(unused_html_list):
-=======
 def mock_validate_customization_args_for_v27(unused_html_list):
->>>>>>> a3c02a7b
     return {}
 
 
@@ -5190,21 +5182,12 @@
         mock_get_filename_with_dimensions_context = self.swap(
             html_validation_service, 'get_filename_with_dimensions',
             mock_get_filename_with_dimensions)
-<<<<<<< HEAD
-        mock_validate_rte_format_context = self.swap(
-            html_validation_service, 'validate_rte_format',
-            mock_validate_rte_format)
-
-        with mock_get_filename_with_dimensions_context:
-            with mock_validate_rte_format_context:
-=======
         mock_validate_rte_format_for_v26_context = self.swap(
             html_validation_service, 'validate_rte_format',
             mock_validate_rte_format_for_v26)
 
         with mock_get_filename_with_dimensions_context:
             with mock_validate_rte_format_for_v26_context:
->>>>>>> a3c02a7b
                 exploration = exp_domain.Exploration.from_yaml(
                     'eid', self.YAML_CONTENT_V26_TEXTANGULAR)
         self.assertEqual(
@@ -5216,21 +5199,12 @@
         mock_get_filename_with_dimensions_context = self.swap(
             html_validation_service, 'get_filename_with_dimensions',
             mock_get_filename_with_dimensions)
-<<<<<<< HEAD
-        mock_validate_customization_args_context = self.swap(
-            html_validation_service, 'validate_customization_args',
-            mock_validate_customization_args)
-
-        with mock_get_filename_with_dimensions_context:
-            with mock_validate_customization_args_context:
-=======
         mock_validate_customization_args_for_v27_context = self.swap(
             html_validation_service, 'validate_customization_args',
             mock_validate_customization_args_for_v27)
 
         with mock_get_filename_with_dimensions_context:
             with mock_validate_customization_args_for_v27_context:
->>>>>>> a3c02a7b
                 exploration = exp_domain.Exploration.from_yaml(
                     'eid', self.YAML_CONTENT_V27_WITHOUT_IMAGE_CAPTION)
         self.assertEqual(
