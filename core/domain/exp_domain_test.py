# coding: utf-8
#
# Copyright 2014 The Oppia Authors. All Rights Reserved.
#
# Licensed under the Apache License, Version 2.0 (the "License");
# you may not use this file except in compliance with the License.
# You may obtain a copy of the License at
#
#      http://www.apache.org/licenses/LICENSE-2.0
#
# Unless required by applicable law or agreed to in writing, software
# distributed under the License is distributed on an "AS-IS" BASIS,
# WITHOUT WARRANTIES OR CONDITIONS OF ANY KIND, either express or implied.
# See the License for the specific language governing permissions and
# limitations under the License.

"""Tests for exploration domain objects and methods defined on them."""

from __future__ import absolute_import  # pylint: disable=import-only-modules
from __future__ import unicode_literals  # pylint: disable=import-only-modules

import copy
import os
import re

from constants import constants
from core.domain import exp_domain
from core.domain import exp_fetchers
from core.domain import exp_services
from core.domain import html_validation_service
from core.domain import param_domain
from core.domain import state_domain
from core.platform import models
from core.tests import test_utils
import feconf
import python_utils
import utils

(exp_models,) = models.Registry.import_models([models.NAMES.exploration])


def mock_get_filename_with_dimensions(filename, unused_exp_id):
    return html_validation_service.regenerate_image_filename_using_dimensions(
        filename, 490, 120)


class ExplorationChangeTests(test_utils.GenericTestBase):

    def test_exp_change_object_with_missing_cmd(self):
        with self.assertRaisesRegexp(
            utils.ValidationError, 'Missing cmd key in change dict'):
            exp_domain.ExplorationChange({'invalid': 'data'})

    def test_exp_change_object_with_invalid_cmd(self):
        with self.assertRaisesRegexp(
            utils.ValidationError, 'Command invalid is not allowed'):
            exp_domain.ExplorationChange({'cmd': 'invalid'})

    def test_exp_change_object_with_missing_attribute_in_cmd(self):
        with self.assertRaisesRegexp(
            utils.ValidationError, (
                'The following required attributes are missing: '
                'new_value')):
            exp_domain.ExplorationChange({
                'cmd': 'edit_state_property',
                'property_name': 'content',
                'old_value': 'old_value'
            })

    def test_exp_change_object_with_extra_attribute_in_cmd(self):
        with self.assertRaisesRegexp(
            utils.ValidationError, (
                'The following extra attributes are present: invalid')):
            exp_domain.ExplorationChange({
                'cmd': 'rename_state',
                'old_state_name': 'old_state_name',
                'new_state_name': 'new_state_name',
                'invalid': 'invalid'
            })

    def test_exp_change_object_with_invalid_exploration_property(self):
        with self.assertRaisesRegexp(
            utils.ValidationError, (
                'Value for property_name in cmd edit_exploration_property: '
                'invalid is not allowed')):
            exp_domain.ExplorationChange({
                'cmd': 'edit_exploration_property',
                'property_name': 'invalid',
                'old_value': 'old_value',
                'new_value': 'new_value',
            })

    def test_exp_change_object_with_invalid_state_property(self):
        with self.assertRaisesRegexp(
            utils.ValidationError, (
                'Value for property_name in cmd edit_state_property: '
                'invalid is not allowed')):
            exp_domain.ExplorationChange({
                'cmd': 'edit_state_property',
                'state_name': 'state_name',
                'property_name': 'invalid',
                'old_value': 'old_value',
                'new_value': 'new_value',
            })

    def test_exp_change_object_with_create_new(self):
        exp_change_object = exp_domain.ExplorationChange({
            'cmd': 'create_new',
            'category': 'category',
            'title': 'title'
        })

        self.assertEqual(exp_change_object.cmd, 'create_new')
        self.assertEqual(exp_change_object.category, 'category')
        self.assertEqual(exp_change_object.title, 'title')

    def test_exp_change_object_with_add_state(self):
        exp_change_object = exp_domain.ExplorationChange({
            'cmd': 'add_state',
            'state_name': 'state_name',
        })

        self.assertEqual(exp_change_object.cmd, 'add_state')
        self.assertEqual(exp_change_object.state_name, 'state_name')

    def test_exp_change_object_with_rename_state(self):
        exp_change_object = exp_domain.ExplorationChange({
            'cmd': 'rename_state',
            'old_state_name': 'old_state_name',
            'new_state_name': 'new_state_name'
        })

        self.assertEqual(exp_change_object.cmd, 'rename_state')
        self.assertEqual(exp_change_object.old_state_name, 'old_state_name')
        self.assertEqual(exp_change_object.new_state_name, 'new_state_name')

    def test_exp_change_object_with_delete_state(self):
        exp_change_object = exp_domain.ExplorationChange({
            'cmd': 'delete_state',
            'state_name': 'state_name',
        })

        self.assertEqual(exp_change_object.cmd, 'delete_state')
        self.assertEqual(exp_change_object.state_name, 'state_name')

    def test_exp_change_object_with_edit_state_property(self):
        exp_change_object = exp_domain.ExplorationChange({
            'cmd': 'edit_state_property',
            'state_name': 'state_name',
            'property_name': 'content',
            'new_value': 'new_value',
            'old_value': 'old_value'
        })

        self.assertEqual(exp_change_object.cmd, 'edit_state_property')
        self.assertEqual(exp_change_object.state_name, 'state_name')
        self.assertEqual(exp_change_object.property_name, 'content')
        self.assertEqual(exp_change_object.new_value, 'new_value')
        self.assertEqual(exp_change_object.old_value, 'old_value')

    def test_exp_change_object_with_edit_exploration_property(self):
        exp_change_object = exp_domain.ExplorationChange({
            'cmd': 'edit_exploration_property',
            'property_name': 'title',
            'new_value': 'new_value',
            'old_value': 'old_value'
        })

        self.assertEqual(exp_change_object.cmd, 'edit_exploration_property')
        self.assertEqual(exp_change_object.property_name, 'title')
        self.assertEqual(exp_change_object.new_value, 'new_value')
        self.assertEqual(exp_change_object.old_value, 'old_value')

    def test_exp_change_object_with_migrate_states_schema_to_latest_version(
            self):
        exp_change_object = exp_domain.ExplorationChange({
            'cmd': 'migrate_states_schema_to_latest_version',
            'from_version': 'from_version',
            'to_version': 'to_version',
        })

        self.assertEqual(
            exp_change_object.cmd, 'migrate_states_schema_to_latest_version')
        self.assertEqual(exp_change_object.from_version, 'from_version')
        self.assertEqual(exp_change_object.to_version, 'to_version')

    def test_exp_change_object_with_revert_commit(self):
        exp_change_object = exp_domain.ExplorationChange({
            'cmd': exp_models.ExplorationModel.CMD_REVERT_COMMIT,
            'version_number': 'version_number'
        })

        self.assertEqual(
            exp_change_object.cmd,
            exp_models.ExplorationModel.CMD_REVERT_COMMIT)
        self.assertEqual(exp_change_object.version_number, 'version_number')

    def test_to_dict(self):
        exp_change_dict = {
            'cmd': 'create_new',
            'title': 'title',
            'category': 'category'
        }
        exp_change_object = exp_domain.ExplorationChange(exp_change_dict)
        self.assertEqual(exp_change_object.to_dict(), exp_change_dict)


class ExplorationVersionsDiffDomainUnitTests(test_utils.GenericTestBase):
    """Test the exploration versions difference domain object."""

    def setUp(self):
        super(ExplorationVersionsDiffDomainUnitTests, self).setUp()
        self.exp_id = 'exp_id1'
        test_exp_filepath = os.path.join(
            feconf.TESTS_DATA_DIR, 'string_classifier_test.yaml')
        yaml_content = utils.get_file_contents(test_exp_filepath)
        assets_list = []
        exp_services.save_new_exploration_from_yaml_and_assets(
            feconf.SYSTEM_COMMITTER_ID, yaml_content, self.exp_id,
            assets_list)
        self.exploration = exp_fetchers.get_exploration_by_id(self.exp_id)

    def test_correct_creation_of_version_diffs(self):
        # Rename a state.
        self.exploration.rename_state('Home', 'Renamed state')
        change_list = [exp_domain.ExplorationChange({
            'cmd': 'rename_state',
            'old_state_name': 'Home',
            'new_state_name': 'Renamed state'
        })]

        exp_versions_diff = exp_domain.ExplorationVersionsDiff(change_list)

        self.assertEqual(exp_versions_diff.added_state_names, [])
        self.assertEqual(exp_versions_diff.deleted_state_names, [])
        self.assertEqual(
            exp_versions_diff.old_to_new_state_names, {
                'Home': 'Renamed state'
            })
        self.exploration.version += 1

        # Add a state.
        self.exploration.add_states(['New state'])
        self.exploration.states['New state'] = copy.deepcopy(
            self.exploration.states['Renamed state'])
        change_list = [exp_domain.ExplorationChange({
            'cmd': 'add_state',
            'state_name': 'New state',
        })]

        exp_versions_diff = exp_domain.ExplorationVersionsDiff(change_list)

        self.assertEqual(exp_versions_diff.added_state_names, ['New state'])
        self.assertEqual(exp_versions_diff.deleted_state_names, [])
        self.assertEqual(exp_versions_diff.old_to_new_state_names, {})
        self.exploration.version += 1

        # Delete state.
        self.exploration.delete_state('New state')
        change_list = [exp_domain.ExplorationChange({
            'cmd': 'delete_state',
            'state_name': 'New state'
        })]

        exp_versions_diff = exp_domain.ExplorationVersionsDiff(change_list)

        self.assertEqual(exp_versions_diff.added_state_names, [])
        self.assertEqual(exp_versions_diff.deleted_state_names, ['New state'])
        self.assertEqual(exp_versions_diff.old_to_new_state_names, {})
        self.exploration.version += 1

        # Test addition and multiple renames.
        self.exploration.add_states(['New state'])
        self.exploration.states['New state'] = copy.deepcopy(
            self.exploration.states['Renamed state'])
        self.exploration.rename_state('New state', 'New state2')
        self.exploration.rename_state('New state2', 'New state3')
        change_list = [exp_domain.ExplorationChange({
            'cmd': 'add_state',
            'state_name': 'New state',
        }), exp_domain.ExplorationChange({
            'cmd': 'rename_state',
            'old_state_name': 'New state',
            'new_state_name': 'New state2'
        }), exp_domain.ExplorationChange({
            'cmd': 'rename_state',
            'old_state_name': 'New state2',
            'new_state_name': 'New state3'
        })]

        exp_versions_diff = exp_domain.ExplorationVersionsDiff(change_list)

        self.assertEqual(exp_versions_diff.added_state_names, ['New state3'])
        self.assertEqual(exp_versions_diff.deleted_state_names, [])
        self.assertEqual(exp_versions_diff.old_to_new_state_names, {})
        self.exploration.version += 1

        # Test addition, rename and deletion.
        self.exploration.add_states(['New state 2'])
        self.exploration.rename_state('New state 2', 'Renamed state 2')
        self.exploration.delete_state('Renamed state 2')
        change_list = [exp_domain.ExplorationChange({
            'cmd': 'add_state',
            'state_name': 'New state 2'
        }), exp_domain.ExplorationChange({
            'cmd': 'rename_state',
            'old_state_name': 'New state 2',
            'new_state_name': 'Renamed state 2'
        }), exp_domain.ExplorationChange({
            'cmd': 'delete_state',
            'state_name': 'Renamed state 2'
        })]

        exp_versions_diff = exp_domain.ExplorationVersionsDiff(change_list)

        self.assertEqual(exp_versions_diff.added_state_names, [])
        self.assertEqual(exp_versions_diff.deleted_state_names, [])
        self.assertEqual(exp_versions_diff.old_to_new_state_names, {})
        self.exploration.version += 1

        # Test multiple renames and deletion.
        self.exploration.rename_state('New state3', 'Renamed state 3')
        self.exploration.rename_state('Renamed state 3', 'Renamed state 4')
        self.exploration.delete_state('Renamed state 4')
        change_list = [exp_domain.ExplorationChange({
            'cmd': 'rename_state',
            'old_state_name': 'New state3',
            'new_state_name': 'Renamed state 3'
        }), exp_domain.ExplorationChange({
            'cmd': 'rename_state',
            'old_state_name': 'Renamed state 3',
            'new_state_name': 'Renamed state 4'
        }), exp_domain.ExplorationChange({
            'cmd': 'delete_state',
            'state_name': 'Renamed state 4'
        })]

        exp_versions_diff = exp_domain.ExplorationVersionsDiff(change_list)

        self.assertEqual(exp_versions_diff.added_state_names, [])
        self.assertEqual(
            exp_versions_diff.deleted_state_names, ['New state3'])
        self.assertEqual(exp_versions_diff.old_to_new_state_names, {})
        self.exploration.version += 1

    def test_cannot_create_exploration_change_with_invalid_change_dict(self):
        with self.assertRaisesRegexp(
            Exception, 'Missing cmd key in change dict'):
            exp_domain.ExplorationChange({
                'invalid_cmd': 'invalid'
            })

    def test_cannot_create_exploration_change_with_invalid_cmd(self):
        with self.assertRaisesRegexp(
            Exception, 'Command invalid_cmd is not allowed'):
            exp_domain.ExplorationChange({
                'cmd': 'invalid_cmd'
            })

    def test_cannot_create_exploration_change_with_invalid_state_property(self):
        exp_change = exp_domain.ExplorationChange({
            'cmd': exp_domain.CMD_EDIT_STATE_PROPERTY,
            'property_name': exp_domain.STATE_PROPERTY_INTERACTION_ID,
            'state_name': '',
            'new_value': ''
        })
        self.assertTrue(isinstance(exp_change, exp_domain.ExplorationChange))

        with self.assertRaisesRegexp(
            Exception,
            'Value for property_name in cmd edit_state_property: '
            'invalid_property is not allowed'):
            exp_domain.ExplorationChange({
                'cmd': exp_domain.CMD_EDIT_STATE_PROPERTY,
                'property_name': 'invalid_property',
                'state_name': '',
                'new_value': ''
            })

    def test_cannot_create_exploration_change_with_invalid_exploration_property(
            self):
        exp_change = exp_domain.ExplorationChange({
            'cmd': exp_domain.CMD_EDIT_EXPLORATION_PROPERTY,
            'property_name': 'title',
            'new_value': ''
        })
        self.assertTrue(isinstance(exp_change, exp_domain.ExplorationChange))

        with self.assertRaisesRegexp(
            Exception,
            'Value for property_name in cmd edit_exploration_property: '
            'invalid_property is not allowed'):
            exp_domain.ExplorationChange({
                'cmd': exp_domain.CMD_EDIT_EXPLORATION_PROPERTY,
                'property_name': 'invalid_property',
                'new_value': ''
            })

    def test_revert_exploration_commit(self):
        exp_change = exp_domain.ExplorationChange({
            'cmd': exp_models.ExplorationModel.CMD_REVERT_COMMIT,
            'version_number': 1
        })

        self.assertEqual(exp_change.version_number, 1)

        exp_change = exp_domain.ExplorationChange({
            'cmd': exp_models.ExplorationModel.CMD_REVERT_COMMIT,
            'version_number': 2
        })

        self.assertEqual(exp_change.version_number, 2)


class ExpVersionReferenceTests(test_utils.GenericTestBase):

    def test_create_exp_version_reference_object(self):
        exp_version_reference = exp_domain.ExpVersionReference('exp_id', 1)

        self.assertEqual(
            exp_version_reference.to_dict(), {
                'exp_id': 'exp_id',
                'version': 1
            })

    def test_validate_exp_version(self):
        with self.assertRaisesRegexp(
            Exception,
            'Expected version to be an int, received invalid_version'):
            exp_domain.ExpVersionReference('exp_id', 'invalid_version')

    def test_validate_exp_id(self):
        with self.assertRaisesRegexp(
            Exception, 'Expected exp_id to be a str, received 0'):
            exp_domain.ExpVersionReference(0, 1)


class ExplorationDomainUnitTests(test_utils.GenericTestBase):
    """Test the exploration domain object."""

    # TODO(bhenning): The validation tests below should be split into separate
    # unit tests. Also, all validation errors should be covered in the tests.
    def test_validation(self):
        """Test validation of explorations."""
        exploration = exp_domain.Exploration.create_default_exploration('eid')
        exploration.init_state_name = ''
        exploration.states = {}

        exploration.title = 'Hello #'
        self._assert_validation_error(exploration, 'Invalid character #')

        exploration.title = 'Title'
        exploration.category = 'Category'

        # Note: If '/' ever becomes a valid state name, ensure that the rule
        # editor frontend tenplate is fixed -- it currently uses '/' as a
        # sentinel for an invalid state name.
        bad_state = state_domain.State.create_default_state('/')
        exploration.states = {'/': bad_state}
        self._assert_validation_error(
            exploration, 'Invalid character / in a state name')

        new_state = state_domain.State.create_default_state('ABC')
        self.set_interaction_for_state(new_state, 'TextInput')

        # The 'states' property must be a non-empty dict of states.
        exploration.states = {}
        self._assert_validation_error(
            exploration, 'exploration has no states')
        exploration.states = {'A string #': new_state}
        self._assert_validation_error(
            exploration, 'Invalid character # in a state name')
        exploration.states = {'A string _': new_state}
        self._assert_validation_error(
            exploration, 'Invalid character _ in a state name')

        exploration.states = {'ABC': new_state}

        self._assert_validation_error(
            exploration, 'has no initial state name')

        exploration.init_state_name = 'initname'

        self._assert_validation_error(
            exploration,
            r'There is no state in \[u\'ABC\'\] corresponding to '
            'the exploration\'s initial state name initname.')

        # Test whether a default outcome to a non-existing state is invalid.
        exploration.states = {exploration.init_state_name: new_state}
        self._assert_validation_error(
            exploration, 'destination ABC is not a valid')

        # Restore a valid exploration.
        init_state = exploration.states[exploration.init_state_name]
        default_outcome = init_state.interaction.default_outcome
        default_outcome.dest = exploration.init_state_name
        init_state.update_interaction_default_outcome(default_outcome)
        exploration.validate()

        # Ensure an invalid destination can also be detected for answer groups.
        # Note: The state must keep its default_outcome, otherwise it will
        # trigger a validation error for non-terminal states needing to have a
        # default outcome. To validate the outcome of the answer group, this
        # default outcome must point to a valid state.
        init_state = exploration.states[exploration.init_state_name]
        default_outcome = init_state.interaction.default_outcome
        default_outcome.dest = exploration.init_state_name
        old_answer_groups = copy.deepcopy(init_state.interaction.answer_groups)
        old_answer_groups.append({
            'outcome': {
                'dest': exploration.init_state_name,
                'feedback': {
                    'content_id': 'feedback_1',
                    'html': '<p>Feedback</p>'
                },
                'labelled_as_correct': False,
                'param_changes': [],
                'refresher_exploration_id': None,
                'missing_prerequisite_skill_id': None
            },
            'rule_specs': [{
                'inputs': {
                    'x': 'Test'
                },
                'rule_type': 'Contains'
            }],
            'training_data': [],
            'tagged_skill_misconception_id': None
        })

        init_state.update_interaction_answer_groups(old_answer_groups)

        exploration.validate()

        interaction = init_state.interaction
        answer_groups = interaction.answer_groups
        answer_group = answer_groups[0]
        answer_group.outcome.dest = 'DEF'
        self._assert_validation_error(
            exploration, 'destination DEF is not a valid')

        # Restore a valid exploration.
        self.set_interaction_for_state(
            exploration.states[exploration.init_state_name], 'TextInput')
        answer_group.outcome.dest = exploration.init_state_name
        exploration.validate()

        # Validate RuleSpec.
        rule_spec = answer_group.rule_specs[0]
        rule_spec.inputs = {}
        self._assert_validation_error(
            exploration, 'RuleSpec \'Contains\' is missing inputs')

        rule_spec.inputs = 'Inputs string'
        self._assert_validation_error(
            exploration, 'Expected inputs to be a dict')

        rule_spec.inputs = {'x': 'Test'}
        rule_spec.rule_type = 'FakeRuleType'
        self._assert_validation_error(exploration, 'Unrecognized rule type')

        rule_spec.inputs = {'x': 15}
        rule_spec.rule_type = 'Contains'
        with self.assertRaisesRegexp(
            Exception, 'Expected unicode string, received 15'
            ):
            exploration.validate()

        rule_spec.inputs = {'x': '{{ExampleParam}}'}
        self._assert_validation_error(
            exploration,
            'RuleSpec \'Contains\' has an input with name \'x\' which refers '
            'to an unknown parameter within the exploration: ExampleParam')

        # Restore a valid exploration.
        exploration.param_specs['ExampleParam'] = param_domain.ParamSpec(
            'UnicodeString')
        exploration.validate()

        # Validate Outcome.
        outcome = answer_group.outcome
        destination = exploration.init_state_name
        outcome.dest = None
        self._assert_validation_error(
            exploration, 'Every outcome should have a destination.')

        # Try setting the outcome destination to something other than a string.
        outcome.dest = 15
        self._assert_validation_error(
            exploration, 'Expected outcome dest to be a string')

        outcome.dest = destination

        outcome.feedback = state_domain.SubtitledHtml('feedback_1', '')
        exploration.validate()

        outcome.labelled_as_correct = 'hello'
        self._assert_validation_error(
            exploration, 'The "labelled_as_correct" field should be a boolean')

        # Test that labelled_as_correct must be False for self-loops, and that
        # this causes a strict validation failure but not a normal validation
        # failure.
        outcome.labelled_as_correct = True
        with self.assertRaisesRegexp(
            Exception, 'is labelled correct but is a self-loop.'
            ):
            exploration.validate(strict=True)
        exploration.validate()

        outcome.labelled_as_correct = False
        exploration.validate()

        outcome.param_changes = 'Changes'
        self._assert_validation_error(
            exploration, 'Expected outcome param_changes to be a list')

        outcome.param_changes = [param_domain.ParamChange(
            0, 'generator_id', {})]
        self._assert_validation_error(
            exploration,
            'Expected param_change name to be a string, received 0')

        outcome.param_changes = []
        exploration.validate()

        outcome.refresher_exploration_id = 12345
        self._assert_validation_error(
            exploration,
            'Expected outcome refresher_exploration_id to be a string')

        outcome.refresher_exploration_id = None
        exploration.validate()

        outcome.refresher_exploration_id = 'valid_string'
        exploration.validate()

        outcome.missing_prerequisite_skill_id = 12345
        self._assert_validation_error(
            exploration,
            'Expected outcome missing_prerequisite_skill_id to be a string')

        outcome.missing_prerequisite_skill_id = None
        exploration.validate()

        outcome.missing_prerequisite_skill_id = 'valid_string'
        exploration.validate()

        # Test that refresher_exploration_id must be None for non-self-loops.
        new_state_name = 'New state'
        exploration.add_states([new_state_name])

        outcome.dest = new_state_name
        outcome.refresher_exploration_id = 'another_string'
        self._assert_validation_error(
            exploration,
            'has a refresher exploration ID, but is not a self-loop')

        outcome.refresher_exploration_id = None
        exploration.validate()
        exploration.delete_state(new_state_name)

        # Validate InteractionInstance.
        interaction.id = 15
        self._assert_validation_error(
            exploration, 'Expected interaction id to be a string')

        interaction.id = 'SomeInteractionTypeThatDoesNotExist'
        self._assert_validation_error(exploration, 'Invalid interaction id')

        self.set_interaction_for_state(init_state, 'TextInput')
        valid_text_input_cust_args = init_state.interaction.customization_args
        exploration.validate()

        interaction.customization_args = []
        self._assert_validation_error(
            exploration, 'Expected customization args to be a dict')

        interaction.customization_args = {15: ''}
        self._assert_validation_error(
            exploration, 'Invalid customization arg name')

        interaction.customization_args = valid_text_input_cust_args
        self.set_interaction_for_state(init_state, 'TextInput')
        exploration.validate()

        interaction.answer_groups = {}
        self._assert_validation_error(
            exploration, 'Expected answer groups to be a list')

        interaction.answer_groups = answer_groups
        self.set_interaction_for_state(init_state, 'EndExploration')
        self._assert_validation_error(
            exploration,
            'Terminal interactions must not have a default outcome.')

        self.set_interaction_for_state(init_state, 'TextInput')
        init_state.update_interaction_default_outcome(None)
        self._assert_validation_error(
            exploration,
            'Non-terminal interactions must have a default outcome.')

        self.set_interaction_for_state(init_state, 'EndExploration')
        self._assert_validation_error(
            exploration,
            'Terminal interactions must not have any answer groups.')

        # A terminal interaction without a default outcome or answer group is
        # valid. This resets the exploration back to a valid state.
        init_state.update_interaction_answer_groups([])
        exploration.validate()

        # Restore a valid exploration.
        self.set_interaction_for_state(init_state, 'TextInput')
        answer_groups_list = [
            answer_group.to_dict() for answer_group in answer_groups]
        init_state.update_interaction_answer_groups(answer_groups_list)
        init_state.update_interaction_default_outcome(default_outcome)
        exploration.validate()
        solution_dict = {
            'answer_is_exclusive': True,
            'correct_answer': 'hello_world!',
            'explanation': {
                'content_id': 'solution',
                'html': 'hello_world is a string'
                }
        }
        solution = state_domain.Solution.from_dict(
            init_state.interaction.id, solution_dict)
        init_state.update_interaction_solution(solution)
        self._assert_validation_error(
            exploration,
            re.escape('Hint(s) must be specified if solution is specified'))

        init_state.update_interaction_solution(None)
        interaction.hints = {}
        self._assert_validation_error(
            exploration, 'Expected hints to be a list')
        interaction.hints = []

        # Validate AnswerGroup.
        answer_groups_dict = {
            'outcome': {
                'dest': exploration.init_state_name,
                'feedback': {
                    'content_id': 'feedback_1',
                    'html': 'Feedback'
                },
                'labelled_as_correct': False,
                'param_changes': [],
                'refresher_exploration_id': None,
                'missing_prerequisite_skill_id': None
            },
            'rule_specs': [{
                'inputs': {
                    'x': 'Test'
                },
                'rule_type': 'Contains'
            }],
            'training_data': [],
            'tagged_skill_misconception_id': 1
        }
        init_state.update_interaction_answer_groups([answer_groups_dict])

        self._assert_validation_error(
            exploration,
            'Expected tagged skill misconception id to be a str, received 1')

        answer_groups_dict = {
            'outcome': {
                'dest': exploration.init_state_name,
                'feedback': {
                    'content_id': 'feedback_1',
                    'html': 'Feedback'
                },
                'labelled_as_correct': False,
                'param_changes': [],
                'refresher_exploration_id': None,
                'missing_prerequisite_skill_id': None
            },
            'rule_specs': [{
                'inputs': {
                    'x': 'Test'
                },
                'rule_type': 'Contains'
            }],
            'training_data': [],
            'tagged_skill_misconception_id':
                'invalid_tagged_skill_misconception_id'
        }
        init_state.update_interaction_answer_groups([answer_groups_dict])

        self._assert_validation_error(
            exploration,
            'Expected the format of tagged skill misconception id '
            'to be <skill_id>-<misconception_id>, received '
            'invalid_tagged_skill_misconception_id')

        init_state.interaction.answer_groups[0].rule_specs = {}
        self._assert_validation_error(
            exploration, 'Expected answer group rules to be a list')

        first_answer_group = init_state.interaction.answer_groups[0]
        first_answer_group.tagged_skill_misconception_id = None
        first_answer_group.rule_specs = []
        self._assert_validation_error(
            exploration,
            'There must be at least one rule or training data for each'
            ' answer group.')

        exploration.states = {
            exploration.init_state_name: (
                state_domain.State.create_default_state(
                    exploration.init_state_name))
        }
        self.set_interaction_for_state(
            exploration.states[exploration.init_state_name], 'TextInput')
        exploration.validate()

        exploration.language_code = 'fake_code'
        self._assert_validation_error(exploration, 'Invalid language_code')
        exploration.language_code = 'English'
        self._assert_validation_error(exploration, 'Invalid language_code')
        exploration.language_code = 'en'
        exploration.validate()

        exploration.param_specs = 'A string'
        self._assert_validation_error(exploration, 'param_specs to be a dict')

        exploration.param_specs = {
            '@': param_domain.ParamSpec.from_dict({
                'obj_type': 'UnicodeString'
            })
        }
        self._assert_validation_error(
            exploration, 'Only parameter names with characters')

        exploration.param_specs = {
            'notAParamSpec': param_domain.ParamSpec.from_dict(
                {'obj_type': 'UnicodeString'})
        }
        exploration.validate()

    def test_tag_validation(self):
        """Test validation of exploration tags."""
        exploration = exp_domain.Exploration.create_default_exploration('eid')
        exploration.objective = 'Objective'
        init_state = exploration.states[exploration.init_state_name]
        self.set_interaction_for_state(init_state, 'EndExploration')
        init_state.update_interaction_default_outcome(None)
        exploration.validate()

        exploration.tags = 'this should be a list'
        self._assert_validation_error(
            exploration, 'Expected \'tags\' to be a list')

        exploration.tags = [123]
        self._assert_validation_error(exploration, 'to be a string')
        exploration.tags = ['abc', 123]
        self._assert_validation_error(exploration, 'to be a string')

        exploration.tags = ['']
        self._assert_validation_error(exploration, 'Tags should be non-empty')

        exploration.tags = ['123']
        self._assert_validation_error(
            exploration, 'should only contain lowercase letters and spaces')
        exploration.tags = ['ABC']
        self._assert_validation_error(
            exploration, 'should only contain lowercase letters and spaces')

        exploration.tags = [' a b']
        self._assert_validation_error(
            exploration, 'Tags should not start or end with whitespace')
        exploration.tags = ['a b ']
        self._assert_validation_error(
            exploration, 'Tags should not start or end with whitespace')

        exploration.tags = ['a    b']
        self._assert_validation_error(
            exploration, 'Adjacent whitespace in tags should be collapsed')

        exploration.tags = ['abc', 'abc']
        self._assert_validation_error(
            exploration, 'Some tags duplicate each other')

        exploration.tags = ['computer science', 'analysis', 'a b c']
        exploration.validate()

    def test_title_category_and_objective_validation(self):
        """Test that titles, categories and objectives are validated only in
        'strict' mode.
        """
        self.save_new_valid_exploration(
            'exp_id', 'user@example.com', title='', category='',
            objective='', end_state_name='End')
        exploration = exp_fetchers.get_exploration_by_id('exp_id')
        exploration.validate()

        with self.assertRaisesRegexp(
            utils.ValidationError, 'title must be specified'
            ):
            exploration.validate(strict=True)
        exploration.title = 'A title'

        with self.assertRaisesRegexp(
            utils.ValidationError, 'category must be specified'
            ):
            exploration.validate(strict=True)
        exploration.category = 'A category'

        with self.assertRaisesRegexp(
            utils.ValidationError, 'objective must be specified'
            ):
            exploration.validate(strict=True)

        exploration.objective = 'An objective'

        exploration.validate(strict=True)

    def test_get_trainable_states_dict(self):
        """Test the get_trainable_states_dict() method."""
        exp_id = 'exp_id1'
        test_exp_filepath = os.path.join(
            feconf.TESTS_DATA_DIR, 'string_classifier_test.yaml')
        yaml_content = utils.get_file_contents(test_exp_filepath)
        assets_list = []
        exp_services.save_new_exploration_from_yaml_and_assets(
            feconf.SYSTEM_COMMITTER_ID, yaml_content, exp_id,
            assets_list)

        exploration_model = exp_models.ExplorationModel.get(
            exp_id, strict=False)
        old_states = exp_fetchers.get_exploration_from_model(
            exploration_model).states
        exploration = exp_fetchers.get_exploration_by_id(exp_id)

        # Rename a state to add it in unchanged answer group.
        exploration.rename_state('Home', 'Renamed state')
        change_list = [exp_domain.ExplorationChange({
            'cmd': 'rename_state',
            'old_state_name': 'Home',
            'new_state_name': 'Renamed state'
        })]

        expected_dict = {
            'state_names_with_changed_answer_groups': [],
            'state_names_with_unchanged_answer_groups': ['Renamed state']
        }
        exp_versions_diff = exp_domain.ExplorationVersionsDiff(change_list)
        actual_dict = exploration.get_trainable_states_dict(
            old_states, exp_versions_diff)
        self.assertEqual(actual_dict, expected_dict)

        # Modify answer groups to trigger change in answer groups.
        state = exploration.states['Renamed state']
        exploration.states['Renamed state'].interaction.answer_groups.insert(
            3, state.interaction.answer_groups[3])
        answer_groups = []
        for answer_group in state.interaction.answer_groups:
            answer_groups.append(answer_group.to_dict())
        change_list = [exp_domain.ExplorationChange({
            'cmd': 'edit_state_property',
            'state_name': 'Renamed state',
            'property_name': 'answer_groups',
            'new_value': answer_groups
        })]

        expected_dict = {
            'state_names_with_changed_answer_groups': ['Renamed state'],
            'state_names_with_unchanged_answer_groups': []
        }
        exp_versions_diff = exp_domain.ExplorationVersionsDiff(change_list)
        actual_dict = exploration.get_trainable_states_dict(
            old_states, exp_versions_diff)
        self.assertEqual(actual_dict, expected_dict)

        # Add new state to trigger change in answer groups.
        exploration.add_states(['New state'])
        exploration.states['New state'] = copy.deepcopy(
            exploration.states['Renamed state'])
        change_list = [exp_domain.ExplorationChange({
            'cmd': 'add_state',
            'state_name': 'New state',
        })]

        expected_dict = {
            'state_names_with_changed_answer_groups': [
                'New state', 'Renamed state'],
            'state_names_with_unchanged_answer_groups': []
        }
        exp_versions_diff = exp_domain.ExplorationVersionsDiff(change_list)
        actual_dict = exploration.get_trainable_states_dict(
            old_states, exp_versions_diff)
        self.assertEqual(actual_dict, expected_dict)

        # Delete state.
        exploration.delete_state('New state')
        change_list = [exp_domain.ExplorationChange({
            'cmd': 'delete_state',
            'state_name': 'New state'
        })]

        expected_dict = {
            'state_names_with_changed_answer_groups': ['Renamed state'],
            'state_names_with_unchanged_answer_groups': []
        }
        exp_versions_diff = exp_domain.ExplorationVersionsDiff(change_list)
        actual_dict = exploration.get_trainable_states_dict(
            old_states, exp_versions_diff)
        self.assertEqual(actual_dict, expected_dict)

        # Test addition and multiple renames.
        exploration.add_states(['New state'])
        exploration.states['New state'] = copy.deepcopy(
            exploration.states['Renamed state'])
        exploration.rename_state('New state', 'New state2')
        exploration.rename_state('New state2', 'New state3')
        change_list = [exp_domain.ExplorationChange({
            'cmd': 'add_state',
            'state_name': 'New state',
        }), exp_domain.ExplorationChange({
            'cmd': 'rename_state',
            'old_state_name': 'New state',
            'new_state_name': 'New state2'
        }), exp_domain.ExplorationChange({
            'cmd': 'rename_state',
            'old_state_name': 'New state2',
            'new_state_name': 'New state3'
        })]

        expected_dict = {
            'state_names_with_changed_answer_groups': [
                'Renamed state', 'New state3'],
            'state_names_with_unchanged_answer_groups': []
        }
        exp_versions_diff = exp_domain.ExplorationVersionsDiff(change_list)
        actual_dict = exploration.get_trainable_states_dict(
            old_states, exp_versions_diff)
        self.assertEqual(actual_dict, expected_dict)

    def test_get_languages_with_complete_translation(self):
        exploration = exp_domain.Exploration.create_default_exploration('0')
        self.assertEqual(
            exploration.get_languages_with_complete_translation(), [])
        written_translations = state_domain.WrittenTranslations.from_dict({
            'translations_mapping': {
                'content_1': {
                    'hi': {
                        'data_format': 'html',
                        'translation': '<p>Translation in Hindi.</p>',
                        'needs_update': False
                    }
                },
                'default_outcome': {
                    'hi': {
                        'data_format': 'html',
                        'translation': '<p>Translation in Hindi.</p>',
                        'needs_update': False
                    }
                }
            }
        })
        exploration.states[
            feconf.DEFAULT_INIT_STATE_NAME].update_written_translations(
                written_translations)

        self.assertEqual(
            exploration.get_languages_with_complete_translation(), ['hi'])

    def test_get_translation_counts_with_no_needs_update(self):
        exploration = exp_domain.Exploration.create_default_exploration('0')
        self.assertEqual(
            exploration.get_translation_counts(), {})
        written_translations = state_domain.WrittenTranslations.from_dict({
            'translations_mapping': {
                'content_1': {
                    'hi': {
                        'data_format': 'html',
                        'translation': '<p>Translation in Hindi.</p>',
                        'needs_update': False
                    }
                },
                'default_outcome': {
                    'hi': {
                        'data_format': 'html',
                        'translation': '<p>Translation in Hindi.</p>',
                        'needs_update': False
                    }
                }
            }
        })
        exploration.states[
            feconf.DEFAULT_INIT_STATE_NAME].update_written_translations(
                written_translations)

        exploration.add_states(['New state'])
        written_translations = state_domain.WrittenTranslations.from_dict({
            'translations_mapping': {
                'content_1': {
                    'hi': {
                        'data_format': 'html',
                        'translation': '<p>New state translation in Hindi.</p>',
                        'needs_update': False
                    }
                },
                'default_outcome': {
                    'hi': {
                        'data_format': 'html',
                        'translation': '<p>New State translation in Hindi.</p>',
                        'needs_update': False
                    }
                }
            }
        })
        exploration.states['New state'].update_written_translations(
            written_translations)

        self.assertEqual(
            exploration.get_translation_counts(), {'hi': 4})

    def test_get_translation_counts_with_needs_update(self):
        exploration = exp_domain.Exploration.create_default_exploration('0')
        self.assertEqual(
            exploration.get_translation_counts(), {})
        written_translations = state_domain.WrittenTranslations.from_dict({
            'translations_mapping': {
                'content_1': {
                    'hi': {
                        'data_format': 'html',
                        'translation': '<p>Translation in Hindi.</p>',
                        'needs_update': True
                    }
                },
                'default_outcome': {
                    'hi': {
                        'data_format': 'html',
                        'translation': '<p>Translation in Hindi.</p>',
                        'needs_update': False
                    }
                }
            }
        })
        exploration.states[
            feconf.DEFAULT_INIT_STATE_NAME].update_written_translations(
                written_translations)

        self.assertEqual(
            exploration.get_translation_counts(), {'hi': 1})

    def test_get_translation_counts_with_translation_in_multiple_lang(self):
        exploration = exp_domain.Exploration.create_default_exploration('0')
        self.assertEqual(
            exploration.get_translation_counts(), {})
        written_translations = state_domain.WrittenTranslations.from_dict({
            'translations_mapping': {
                'content_1': {
                    'hi-en': {
                        'data_format': 'html',
                        'translation': '<p>Translation in Hindi.</p>',
                        'needs_update': False
                    },
                    'hi': {
                        'data_format': 'html',
                        'translation': '<p>Translation in Hindi.</p>',
                        'needs_update': False
                    }
                },
                'default_outcome': {
                    'hi': {
                        'data_format': 'html',
                        'translation': '<p>Translation in Hindi.</p>',
                        'needs_update': False
                    }
                }
            }
        })
        exploration.states[
            feconf.DEFAULT_INIT_STATE_NAME].update_written_translations(
                written_translations)

        self.assertEqual(
            exploration.get_translation_counts(), {
                'hi': 2,
                'hi-en': 1
            })

    def test_get_content_count(self):
        # Adds 2 to content count to exploration (content, default_outcome).
        exploration = exp_domain.Exploration.create_default_exploration('0')
        self.assertEqual(
            exploration.get_content_count(), 2)

        # Adds 2 to content count to exploration (content default_outcome).
        exploration.add_states(['New state'])
        init_state = exploration.states[exploration.init_state_name]

        # Adds 1 to content count to exploration (ca_placeholder_0)
        self.set_interaction_for_state(init_state, 'TextInput')

        answer_group_dict = {
            'outcome': {
                'dest': exploration.init_state_name,
                'feedback': {
                    'content_id': 'feedback_1',
                    'html': '<p>Feedback</p>'
                },
                'labelled_as_correct': False,
                'param_changes': [],
                'refresher_exploration_id': None,
                'missing_prerequisite_skill_id': None
            },
            'rule_specs': [{
                'inputs': {
                    'x': 'Test'
                },
                'rule_type': 'Contains'
            }],
            'training_data': [],
            'tagged_skill_misconception_id': None
        }
        # Adds 1 to content count to exploration (feedback_1).
        init_state.update_interaction_answer_groups([answer_group_dict])

        hints_list = [
            state_domain.Hint(
                state_domain.SubtitledHtml('hint_1', '<p>hint one</p>')
            )
        ]
        # Adds 1 to content count to exploration (hint_1).
        init_state.update_interaction_hints(hints_list)

        solution_dict = {
            'answer_is_exclusive': False,
            'correct_answer': 'helloworld!',
            'explanation': {
                'content_id': 'solution',
                'html': '<p>hello_world is a string</p>'
            },
        }
        solution = state_domain.Solution.from_dict(
            init_state.interaction.id, solution_dict)
        # Adds 1 to content count to exploration (solution).
        init_state.update_interaction_solution(solution)

        self.assertEqual(exploration.get_content_count(), 8)

    def test_get_content_with_correct_state_name_returns_html(self):
        exploration = exp_domain.Exploration.create_default_exploration('0')

        init_state = exploration.states[exploration.init_state_name]
        self.set_interaction_for_state(init_state, 'TextInput')
        hints_list = [
            state_domain.Hint(
                state_domain.SubtitledHtml('hint_1', '<p>hint one</p>')
            )
        ]
        init_state.update_interaction_hints(hints_list)

        self.assertEqual(
            exploration.get_content_html(exploration.init_state_name, 'hint_1'),
            '<p>hint one</p>')

        hints_list[0].hint_content.html = '<p>Changed hint one</p>'
        init_state.update_interaction_hints(hints_list)

        self.assertEqual(
            exploration.get_content_html(exploration.init_state_name, 'hint_1'),
            '<p>Changed hint one</p>')

    def test_get_content_with_incorrect_state_name_raise_error(self):
        exploration = exp_domain.Exploration.create_default_exploration('0')

        init_state = exploration.states[exploration.init_state_name]
        self.set_interaction_for_state(init_state, 'TextInput')
        hints_list = [
            state_domain.Hint(
                state_domain.SubtitledHtml('hint_1', '<p>hint one</p>')
            )
        ]
        init_state.update_interaction_hints(hints_list)

        self.assertEqual(
            exploration.get_content_html(exploration.init_state_name, 'hint_1'),
            '<p>hint one</p>')

        with self.assertRaisesRegexp(
            ValueError, 'State Invalid state does not exist'):
            exploration.get_content_html('Invalid state', 'hint_1')

    def test_is_demo_property(self):
        """Test the is_demo property."""
        demo = exp_domain.Exploration.create_default_exploration('0')
        self.assertEqual(demo.is_demo, True)

        notdemo1 = exp_domain.Exploration.create_default_exploration('a')
        self.assertEqual(notdemo1.is_demo, False)

        notdemo2 = exp_domain.Exploration.create_default_exploration('abcd')
        self.assertEqual(notdemo2.is_demo, False)

    def test_has_state_name(self):
        """Test for has_state_name."""
        demo = exp_domain.Exploration.create_default_exploration('0')
        state_names = list(demo.states.keys())
        self.assertEqual(state_names, ['Introduction'])
        self.assertEqual(demo.has_state_name('Introduction'), True)
        self.assertEqual(demo.has_state_name('Fake state name'), False)

    def test_get_interaction_id_by_state_name(self):
        """Test for get_interaction_id_by_state_name."""
        demo = exp_domain.Exploration.create_default_exploration('0')
        self.assertEqual(
            demo.get_interaction_id_by_state_name('Introduction'), None)

    def test_exploration_export_import(self):
        """Test that to_dict and from_dict preserve all data within an
        exploration.
        """
        demo = exp_domain.Exploration.create_default_exploration('0')
        demo_dict = demo.to_dict()
        exp_from_dict = exp_domain.Exploration.from_dict(demo_dict)
        self.assertEqual(exp_from_dict.to_dict(), demo_dict)

    def test_interaction_with_none_id_is_not_terminal(self):
        """Test that an interaction with an id of None leads to is_terminal
        being false.
        """
        # Default exploration has a default interaction with an ID of None.
        demo = exp_domain.Exploration.create_default_exploration('0')
        init_state = demo.states[feconf.DEFAULT_INIT_STATE_NAME]
        self.assertFalse(init_state.interaction.is_terminal)

    def test_cannot_create_demo_exp_with_invalid_param_changes(self):
        demo_exp = exp_domain.Exploration.create_default_exploration('0')
        demo_dict = demo_exp.to_dict()
        new_state = state_domain.State.create_default_state('new_state_name')
        new_state.param_changes = [param_domain.ParamChange.from_dict({
            'customization_args': {
                'list_of_values': ['1', '2'], 'parse_with_jinja': False
            },
            'name': 'myParam',
            'generator_id': 'RandomSelector'
        })]

        demo_dict['states']['new_state_name'] = new_state.to_dict()
        demo_dict['param_specs'] = {
            'ParamSpec': {'obj_type': 'UnicodeString'}
        }
        with self.assertRaisesRegexp(
            Exception,
            'Parameter myParam was used in a state but not '
            'declared in the exploration param_specs.'):
            exp_domain.Exploration.from_dict(demo_dict)

    def test_validate_exploration_category(self):
        exploration = self.save_new_valid_exploration(
            'exp_id', 'user@example.com', title='', category='',
            objective='', end_state_name='End')
        exploration.validate()

        exploration.category = 1
        with self.assertRaisesRegexp(
            Exception, 'Expected category to be a string, received 1'):
            exploration.validate()

    def test_validate_exploration_objective(self):
        exploration = self.save_new_valid_exploration(
            'exp_id', 'user@example.com', title='', category='',
            objective='', end_state_name='End')
        exploration.validate()

        exploration.objective = 1
        with self.assertRaisesRegexp(
            Exception, 'Expected objective to be a string, received 1'):
            exploration.validate()

    def test_validate_exploration_blurb(self):
        exploration = self.save_new_valid_exploration(
            'exp_id', 'user@example.com', title='', category='',
            objective='', end_state_name='End')
        exploration.validate()

        exploration.blurb = 1
        with self.assertRaisesRegexp(
            Exception, 'Expected blurb to be a string, received 1'):
            exploration.validate()

    def test_validate_exploration_language_code(self):
        exploration = self.save_new_valid_exploration(
            'exp_id', 'user@example.com', title='', category='',
            objective='', end_state_name='End')
        exploration.validate()

        exploration.language_code = 1
        with self.assertRaisesRegexp(
            Exception, 'Expected language_code to be a string, received 1'):
            exploration.validate()

    def test_validate_exploration_author_notes(self):
        exploration = self.save_new_valid_exploration(
            'exp_id', 'user@example.com', title='', category='',
            objective='', end_state_name='End')
        exploration.validate()

        exploration.author_notes = 1
        with self.assertRaisesRegexp(
            Exception, 'Expected author_notes to be a string, received 1'):
            exploration.validate()

    def test_validate_exploration_states(self):
        exploration = self.save_new_valid_exploration(
            'exp_id', 'user@example.com', title='', category='',
            objective='', end_state_name='End')
        exploration.validate()

        exploration.states = 1
        with self.assertRaisesRegexp(
            Exception, 'Expected states to be a dict, received 1'):
            exploration.validate()

    def test_validate_exploration_outcome_dest(self):
        exploration = self.save_new_valid_exploration(
            'exp_id', 'user@example.com', title='', category='',
            objective='', end_state_name='End')
        exploration.validate()

        exploration.init_state.interaction.default_outcome.dest = None
        with self.assertRaisesRegexp(
            Exception, 'Every outcome should have a destination.'):
            exploration.validate()

    def test_validate_exploration_outcome_dest_type(self):
        exploration = self.save_new_valid_exploration(
            'exp_id', 'user@example.com', title='', category='',
            objective='', end_state_name='End')
        exploration.validate()

        exploration.init_state.interaction.default_outcome.dest = 1
        with self.assertRaisesRegexp(
            Exception, 'Expected outcome dest to be a string, received 1'):
            exploration.validate()

    def test_validate_exploration_states_schema_version(self):
        exploration = self.save_new_valid_exploration(
            'exp_id', 'user@example.com', title='', category='',
            objective='', end_state_name='End')
        exploration.validate()

        exploration.states_schema_version = None
        with self.assertRaisesRegexp(
            Exception, 'This exploration has no states schema version.'):
            exploration.validate()

    def test_validate_exploration_auto_tts_enabled(self):
        exploration = self.save_new_valid_exploration(
            'exp_id', 'user@example.com', title='', category='',
            objective='', end_state_name='End')
        exploration.validate()

        exploration.auto_tts_enabled = 1
        with self.assertRaisesRegexp(
            Exception, 'Expected auto_tts_enabled to be a bool, received 1'):
            exploration.validate()

    def test_validate_exploration_correctness_feedback_enabled(self):
        exploration = self.save_new_valid_exploration(
            'exp_id', 'user@example.com', title='', category='',
            objective='', end_state_name='End')
        exploration.validate()

        exploration.correctness_feedback_enabled = 1
        with self.assertRaisesRegexp(
            Exception,
            'Expected correctness_feedback_enabled to be a bool, received 1'):
            exploration.validate()

    def test_validate_exploration_param_specs(self):
        exploration = self.save_new_valid_exploration(
            'exp_id', 'user@example.com', title='', category='',
            objective='', end_state_name='End')
        exploration.validate()

        exploration.param_specs = {
            1: param_domain.ParamSpec.from_dict(
                {'obj_type': 'UnicodeString'})
        }
        with self.assertRaisesRegexp(
            Exception, 'Expected parameter name to be a string, received 1'):
            exploration.validate()

    def test_validate_exploration_param_changes_type(self):
        exploration = self.save_new_valid_exploration(
            'exp_id', 'user@example.com', title='', category='',
            objective='', end_state_name='End')
        exploration.validate()

        exploration.param_changes = 1
        with self.assertRaisesRegexp(
            Exception, 'Expected param_changes to be a list, received 1'):
            exploration.validate()

    def test_validate_exploration_param_name(self):
        exploration = self.save_new_valid_exploration(
            'exp_id', 'user@example.com', title='', category='',
            objective='', end_state_name='End')
        exploration.validate()

        exploration.param_changes = [param_domain.ParamChange.from_dict({
            'customization_args': {
                'list_of_values': ['1', '2'], 'parse_with_jinja': False
            },
            'name': 'invalid',
            'generator_id': 'RandomSelector'
        })]
        with self.assertRaisesRegexp(
            Exception,
            'No parameter named \'invalid\' exists in this '
            'exploration'):
            exploration.validate()

    def test_validate_exploration_reserved_param_name(self):
        exploration = self.save_new_valid_exploration(
            'exp_id', 'user@example.com', title='', category='',
            objective='', end_state_name='End')
        exploration.validate()

        exploration.param_changes = [param_domain.ParamChange.from_dict({
            'customization_args': {
                'list_of_values': ['1', '2'], 'parse_with_jinja': False
            },
            'name': 'all',
            'generator_id': 'RandomSelector'
        })]
        with self.assertRaisesRegexp(
            Exception,
            'The exploration-level parameter with name \'all\' is '
            'reserved. Please choose a different name.'):
            exploration.validate()

    def test_validate_exploration_is_non_self_loop(self):
        exploration = self.save_new_valid_exploration(
            'exp_id', 'user@example.com', title='', category='',
            objective='', end_state_name='End')
        exploration.validate()

        exploration.add_states(['DEF'])

        default_outcome = state_domain.Outcome(
            'DEF', state_domain.SubtitledHtml(
                'default_outcome', '<p>Default outcome for state1</p>'),
            False, [], 'refresher_exploration_id', None,
        )
        exploration.init_state.update_interaction_default_outcome(
            default_outcome
        )

        with self.assertRaisesRegexp(
            Exception,
            'The default outcome for state Introduction has a refresher '
            'exploration ID, but is not a self-loop.'):
            exploration.validate()

    def test_validate_exploration_answer_group_parameter(self):
        exploration = self.save_new_valid_exploration(
            'exp_id', 'user@example.com', title='', category='',
            objective='', end_state_name='End')
        exploration.validate()

        param_changes = [{
            'customization_args': {
                'list_of_values': ['1', '2'], 'parse_with_jinja': False
            },
            'name': 'ParamChange',
            'generator_id': 'RandomSelector'
        }]

        answer_groups = [{
            'outcome': {
                'dest': exploration.init_state_name,
                'feedback': {
                    'content_id': 'feedback_1',
                    'html': 'Feedback'
                },
                'labelled_as_correct': False,
                'param_changes': param_changes,
                'refresher_exploration_id': None,
                'missing_prerequisite_skill_id': None
            },
            'rule_specs': [{
                'inputs': {
                    'x': 'Test'
                },
                'rule_type': 'Contains'
            }],
            'training_data': [],
            'tagged_skill_misconception_id': None
        }]

        exploration.init_state.update_interaction_answer_groups(answer_groups)
        with self.assertRaisesRegexp(
            Exception,
            'The parameter ParamChange was used in an answer group, '
            'but it does not exist in this exploration'):
            exploration.validate()

    def test_verify_all_states_reachable(self):
        exploration = self.save_new_valid_exploration(
            'exp_id', 'owner_id')
        exploration.validate()

        exploration.add_states(['End'])
        end_state = exploration.states['End']
        self.set_interaction_for_state(end_state, 'EndExploration')
        end_state.update_interaction_default_outcome(None)

        with self.assertRaisesRegexp(
            Exception,
            'Please fix the following issues before saving this exploration: '
            '1. The following states are not reachable from the initial state: '
            'End 2. It is impossible to complete the exploration from the '
            'following states: Introduction'):
            exploration.validate(strict=True)

    def test_update_init_state_name_with_invalid_state(self):
        exploration = self.save_new_valid_exploration(
            'exp_id', 'user@example.com', title='title', category='category',
            objective='objective', end_state_name='End')

        exploration.update_init_state_name('End')
        self.assertEqual(exploration.init_state_name, 'End')

        with self.assertRaisesRegexp(
            Exception,
            'Invalid new initial state name: invalid_state;'):
            exploration.update_init_state_name('invalid_state')

    def test_rename_state_with_invalid_state(self):
        exploration = self.save_new_valid_exploration(
            'exp_id', 'user@example.com', title='title', category='category',
            objective='objective', end_state_name='End')

        self.assertTrue(exploration.states.get('End'))
        self.assertFalse(exploration.states.get('new state name'))

        exploration.rename_state('End', 'new state name')
        self.assertFalse(exploration.states.get('End'))
        self.assertTrue(exploration.states.get('new state name'))

        with self.assertRaisesRegexp(
            Exception, 'State invalid_state does not exist'):
            exploration.rename_state('invalid_state', 'new state name')

    def test_default_outcome_is_labelled_incorrect_for_self_loop(self):
        exploration = self.save_new_valid_exploration(
            'exp_id', 'user@example.com', title='title', category='category',
            objective='objective', end_state_name='End')
        exploration.validate(strict=True)

        (
            exploration.init_state.interaction.default_outcome
            .labelled_as_correct) = True

        (
            exploration.init_state.interaction.default_outcome
            .dest) = exploration.init_state_name

        with self.assertRaisesRegexp(
            Exception,
            'The default outcome for state Introduction is labelled '
            'correct but is a self-loop'):
            exploration.validate(strict=True)


class ExplorationSummaryTests(test_utils.GenericTestBase):

    def setUp(self):
        super(ExplorationSummaryTests, self).setUp()
        self.signup(self.OWNER_EMAIL, self.OWNER_USERNAME)
        self.owner_id = self.get_user_id_from_email(self.OWNER_EMAIL)
        exploration = exp_domain.Exploration.create_default_exploration('eid')
        exp_services.save_new_exploration(self.owner_id, exploration)
        self.exp_summary = exp_fetchers.get_exploration_summary_by_id('eid')
        self.exp_summary.editor_ids = ['editor_id']
        self.exp_summary.voice_artist_ids = ['voice_artist_id']
        self.exp_summary.viewer_ids = ['viewer_id']
        self.exp_summary.contributor_ids = ['contributor_id']

    def test_validation_passes_with_valid_properties(self):
        self.exp_summary.validate()

    def test_validation_fails_with_invalid_title(self):
        self.exp_summary.title = 0
        with self.assertRaisesRegexp(
            utils.ValidationError,
            'Expected title to be a string, received 0'):
            self.exp_summary.validate()

    def test_validation_fails_with_invalid_category(self):
        self.exp_summary.category = 0
        with self.assertRaisesRegexp(
            utils.ValidationError,
            'Expected category to be a string, received 0'):
            self.exp_summary.validate()

    def test_validation_fails_with_invalid_objective(self):
        self.exp_summary.objective = 0
        with self.assertRaisesRegexp(
            utils.ValidationError,
            'Expected objective to be a string, received 0'):
            self.exp_summary.validate()

    def test_validation_fails_with_invalid_language_code(self):
        self.exp_summary.language_code = 0
        with self.assertRaisesRegexp(
            utils.ValidationError,
            'Expected language_code to be a string, received 0'):
            self.exp_summary.validate()

    def test_validation_fails_with_unallowed_language_code(self):
        self.exp_summary.language_code = 'invalid'
        with self.assertRaisesRegexp(
            utils.ValidationError, 'Invalid language_code: invalid'):
            self.exp_summary.validate()

    def test_validation_fails_with_invalid_tags(self):
        self.exp_summary.tags = 'tags'
        with self.assertRaisesRegexp(
            utils.ValidationError,
            'Expected \'tags\' to be a list, received tags'):
            self.exp_summary.validate()

    def test_validation_fails_with_invalid_tag_in_tags(self):
        self.exp_summary.tags = ['tag', 2]
        with self.assertRaisesRegexp(
            utils.ValidationError,
            'Expected each tag in \'tags\' to be a string, received \'2\''):
            self.exp_summary.validate()

    def test_validation_fails_with_empty_tag_in_tags(self):
        self.exp_summary.tags = ['', 'abc']
        with self.assertRaisesRegexp(
            utils.ValidationError, 'Tags should be non-empty'):
            self.exp_summary.validate()

    def test_validation_fails_with_unallowed_characters_in_tag(self):
        self.exp_summary.tags = ['123', 'abc']
        with self.assertRaisesRegexp(
            utils.ValidationError, (
                'Tags should only contain lowercase '
                'letters and spaces, received \'123\'')):
            self.exp_summary.validate()

    def test_validation_fails_with_whitespace_in_tag_start(self):
        self.exp_summary.tags = [' ab', 'abc']
        with self.assertRaisesRegexp(
            utils.ValidationError,
            'Tags should not start or end with whitespace, received \' ab\''):
            self.exp_summary.validate()

    def test_validation_fails_with_whitespace_in_tag_end(self):
        self.exp_summary.tags = ['ab ', 'abc']
        with self.assertRaisesRegexp(
            utils.ValidationError,
            'Tags should not start or end with whitespace, received \'ab \''):
            self.exp_summary.validate()

    def test_validation_fails_with_adjacent_whitespace_in_tag(self):
        self.exp_summary.tags = ['a   b', 'abc']
        with self.assertRaisesRegexp(
            utils.ValidationError, (
                'Adjacent whitespace in tags should '
                'be collapsed, received \'a   b\'')):
            self.exp_summary.validate()

    def test_validation_fails_with_duplicate_tags(self):
        self.exp_summary.tags = ['abc', 'abc', 'ab']
        with self.assertRaisesRegexp(
            utils.ValidationError, 'Some tags duplicate each other'):
            self.exp_summary.validate()

    def test_validation_fails_with_invalid_rating_type(self):
        self.exp_summary.ratings = 0
        with self.assertRaisesRegexp(
            utils.ValidationError, 'Expected ratings to be a dict, received 0'):
            self.exp_summary.validate()

    def test_validation_fails_with_invalid_rating_keys(self):
        self.exp_summary.ratings = {'1': 0, '10': 1}
        with self.assertRaisesRegexp(
            utils.ValidationError,
            'Expected ratings to have keys: 1, 2, 3, 4, 5, received 1, 10'):
            self.exp_summary.validate()

    def test_validation_fails_with_invalid_value_type_for_ratings(self):
        self.exp_summary.ratings = {'1': 0, '2': 'one', '3': 0, '4': 0, '5': 0}
        with self.assertRaisesRegexp(
            utils.ValidationError, 'Expected value to be int, received one'):
            self.exp_summary.validate()

    def test_validation_fails_with_invalid_value_for_ratings(self):
        self.exp_summary.ratings = {'1': 0, '2': -1, '3': 0, '4': 0, '5': 0}
        with self.assertRaisesRegexp(
            utils.ValidationError,
            'Expected value to be non-negative, received -1'):
            self.exp_summary.validate()

    def test_validation_fails_with_invalid_scaled_average_rating(self):
        self.exp_summary.scaled_average_rating = 'one'
        with self.assertRaisesRegexp(
            utils.ValidationError,
            'Expected scaled_average_rating to be float, received one'):
            self.exp_summary.validate()

    def test_validation_fails_with_invalid_status(self):
        self.exp_summary.status = 0
        with self.assertRaisesRegexp(
            utils.ValidationError, 'Expected status to be string, received 0'):
            self.exp_summary.validate()

    def test_validation_fails_with_invalid_community_owned(self):
        self.exp_summary.community_owned = '1'
        with self.assertRaisesRegexp(
            utils.ValidationError,
            'Expected community_owned to be bool, received 1'):
            self.exp_summary.validate()

    def test_validation_fails_with_invalid_contributors_summary(self):
        self.exp_summary.contributors_summary = 0
        with self.assertRaisesRegexp(
            utils.ValidationError,
            'Expected contributors_summary to be dict, received 0'):
            self.exp_summary.validate()

    def test_validation_fails_with_invalid_owner_ids_type(self):
        self.exp_summary.owner_ids = 0
        with self.assertRaisesRegexp(
            utils.ValidationError, 'Expected owner_ids to be list, received 0'):
            self.exp_summary.validate()

    def test_validation_fails_with_invalid_owner_id_in_owner_ids(self):
        self.exp_summary.owner_ids = ['1', 2, '3']
        with self.assertRaisesRegexp(
            utils.ValidationError,
            'Expected each id in owner_ids to be string, received 2'):
            self.exp_summary.validate()

    def test_validation_fails_with_invalid_editor_ids_type(self):
        self.exp_summary.editor_ids = 0
        with self.assertRaisesRegexp(
            utils.ValidationError,
            'Expected editor_ids to be list, received 0'):
            self.exp_summary.validate()

    def test_validation_fails_with_invalid_editor_id_in_editor_ids(self):
        self.exp_summary.editor_ids = ['1', 2, '3']
        with self.assertRaisesRegexp(
            utils.ValidationError,
            'Expected each id in editor_ids to be string, received 2'):
            self.exp_summary.validate()

    def test_validation_fails_with_invalid_voice_artist_ids_type(self):
        self.exp_summary.voice_artist_ids = 0
        with self.assertRaisesRegexp(
            utils.ValidationError,
            'Expected voice_artist_ids to be list, received 0'):
            self.exp_summary.validate()

    def test_validation_fails_with_invalid_voice_artist_id_in_voice_artists_ids(
            self):
        self.exp_summary.voice_artist_ids = ['1', 2, '3']
        with self.assertRaisesRegexp(
            utils.ValidationError,
            'Expected each id in voice_artist_ids to be string, received 2'):
            self.exp_summary.validate()

    def test_validation_fails_with_invalid_viewer_ids_type(self):
        self.exp_summary.viewer_ids = 0
        with self.assertRaisesRegexp(
            utils.ValidationError,
            'Expected viewer_ids to be list, received 0'):
            self.exp_summary.validate()

    def test_validation_fails_with_invalid_viewer_id_in_viewer_ids(self):
        self.exp_summary.viewer_ids = ['1', 2, '3']
        with self.assertRaisesRegexp(
            utils.ValidationError,
            'Expected each id in viewer_ids to be string, received 2'):
            self.exp_summary.validate()

    def test_validation_fails_with_invalid_contributor_ids_type(self):
        self.exp_summary.contributor_ids = 0
        with self.assertRaisesRegexp(
            utils.ValidationError,
            'Expected contributor_ids to be list, received 0'):
            self.exp_summary.validate()

    def test_validation_fails_with_invalid_contributor_id_in_contributor_ids(
            self):
        self.exp_summary.contributor_ids = ['1', 2, '3']
        with self.assertRaisesRegexp(
            utils.ValidationError,
            'Expected each id in contributor_ids to be string, received 2'):
            self.exp_summary.validate()

    def test_is_private(self):
        self.assertTrue(self.exp_summary.is_private())
        self.exp_summary.status = constants.ACTIVITY_STATUS_PUBLIC
        self.assertFalse(self.exp_summary.is_private())

    def test_is_solely_owned_by_user_one_owner(self):
        self.assertTrue(self.exp_summary.is_solely_owned_by_user(self.owner_id))
        self.assertFalse(self.exp_summary.is_solely_owned_by_user('other_id'))
        self.exp_summary.owner_ids = ['other_id']
        self.assertFalse(
            self.exp_summary.is_solely_owned_by_user(self.owner_id))
        self.assertTrue(self.exp_summary.is_solely_owned_by_user('other_id'))

    def test_is_solely_owned_by_user_multiple_owners(self):
        self.assertTrue(self.exp_summary.is_solely_owned_by_user(self.owner_id))
        self.assertFalse(self.exp_summary.is_solely_owned_by_user('other_id'))
        self.exp_summary.owner_ids = [self.owner_id, 'other_id']
        self.assertFalse(
            self.exp_summary.is_solely_owned_by_user(self.owner_id))
        self.assertFalse(self.exp_summary.is_solely_owned_by_user('other_id'))

    def test_is_solely_owned_by_user_other_users(self):
        self.assertFalse(self.exp_summary.is_solely_owned_by_user('editor_id'))
        self.assertFalse(
            self.exp_summary.is_solely_owned_by_user('voice_artist_id'))
        self.assertFalse(self.exp_summary.is_solely_owned_by_user('viewer_id'))
        self.assertFalse(
            self.exp_summary.is_solely_owned_by_user('contributor_id'))


class YamlCreationUnitTests(test_utils.GenericTestBase):
    """Test creation of explorations from YAML files."""

    EXP_ID = 'An exploration_id'

    def test_yaml_import_and_export(self):
        """Test the from_yaml() and to_yaml() methods."""
        exploration = exp_domain.Exploration.create_default_exploration(
            self.EXP_ID, title='Title', category='Category')
        exploration.add_states(['New state'])
        self.assertEqual(len(exploration.states), 2)

        exploration.validate()

        yaml_content = exploration.to_yaml()
        self.assertEqual(yaml_content, self.SAMPLE_YAML_CONTENT)

        exploration2 = exp_domain.Exploration.from_yaml('exp2', yaml_content)
        self.assertEqual(len(exploration2.states), 2)
        yaml_content_2 = exploration2.to_yaml()
        self.assertEqual(yaml_content_2, yaml_content)

        # Verify SAMPLE_UNTITLED_YAML_CONTENT can be converted to an exploration
        # without error.
        exp_domain.Exploration.from_untitled_yaml(
            'exp4', 'Title', 'Category', self.SAMPLE_UNTITLED_YAML_CONTENT)

        with self.assertRaisesRegexp(
            Exception, 'Please ensure that you are uploading a YAML text file, '
            'not a zip file. The YAML parser returned the following error: '):
            exp_domain.Exploration.from_yaml('exp3', 'No_initial_state_name')

        with self.assertRaisesRegexp(
            Exception,
            'Please ensure that you are uploading a YAML text file, not a zip'
            ' file. The YAML parser returned the following error: mapping '
            'values are not allowed here'):
            exp_domain.Exploration.from_yaml(
                'exp4', 'Invalid\ninit_state_name:\nMore stuff')

        with self.assertRaisesRegexp(
            Exception,
            'Please ensure that you are uploading a YAML text file, not a zip'
            ' file. The YAML parser returned the following error: while '
            'scanning a simple key'):
            exp_domain.Exploration.from_yaml(
                'exp4', 'State1:\n(\nInvalid yaml')

        with self.assertRaisesRegexp(
            Exception, 'Expected a YAML version >= 10, received: 9'
            ):
            exp_domain.Exploration.from_yaml(
                'exp4', self.SAMPLE_UNTITLED_YAML_CONTENT)

        with self.assertRaisesRegexp(
            Exception, 'Expected a YAML version <= 9'
            ):
            exp_domain.Exploration.from_untitled_yaml(
                'exp4', 'Title', 'Category', self.SAMPLE_YAML_CONTENT)


class SchemaMigrationMethodsUnitTests(test_utils.GenericTestBase):
    """Tests the presence of appropriate schema migration methods in the
    Exploration domain object class.
    """

    def test_correct_states_schema_conversion_methods_exist(self):
        """Test that the right states schema conversion methods exist."""
        current_states_schema_version = (
            feconf.CURRENT_STATE_SCHEMA_VERSION)
        for version_num in python_utils.RANGE(current_states_schema_version):
            self.assertTrue(hasattr(
                exp_domain.Exploration,
                '_convert_states_v%s_dict_to_v%s_dict' % (
                    version_num, version_num + 1)))

        self.assertFalse(hasattr(
            exp_domain.Exploration,
            '_convert_states_v%s_dict_to_v%s_dict' % (
                current_states_schema_version,
                current_states_schema_version + 1)))

    def test_correct_exploration_schema_conversion_methods_exist(self):
        """Test that the right exploration schema conversion methods exist."""
        current_exp_schema_version = (
            exp_domain.Exploration.CURRENT_EXP_SCHEMA_VERSION)

        for version_num in python_utils.RANGE(1, current_exp_schema_version):
            self.assertTrue(hasattr(
                exp_domain.Exploration,
                '_convert_v%s_dict_to_v%s_dict' % (
                    version_num, version_num + 1)))

        self.assertFalse(hasattr(
            exp_domain.Exploration,
            '_convert_v%s_dict_to_v%s_dict' % (
                current_exp_schema_version, current_exp_schema_version + 1)))


class SchemaMigrationUnitTests(test_utils.GenericTestBase):
    """Test migration methods for yaml content."""

    YAML_CONTENT_V1 = (
        """default_skin: conversation_v1
param_changes: []
param_specs: {}
schema_version: 1
states:
- content:
  - type: text
    value: ''
  name: (untitled state)
  param_changes: []
  widget:
    customization_args: {}
    handlers:
    - name: submit
      rule_specs:
      - definition:
          inputs:
            x: InputString
          name: Equals
          rule_type: atomic
        dest: END
        feedback:
          - Correct!
        param_changes: []
      - definition:
          rule_type: default
        dest: (untitled state)
        feedback: []
        param_changes: []
    sticky: false
    widget_id: TextInput
- content:
  - type: text
    value: ''
  name: New state
  param_changes: []
  widget:
    customization_args: {}
    handlers:
    - name: submit
      rule_specs:
      - definition:
          rule_type: default
        dest: END
        feedback: []
        param_changes: []
    sticky: false
    widget_id: TextInput
""")

    YAML_CONTENT_V2 = (
        """default_skin: conversation_v1
init_state_name: (untitled state)
param_changes: []
param_specs: {}
schema_version: 2
states:
  (untitled state):
    content:
    - type: text
      value: ''
    param_changes: []
    widget:
      customization_args: {}
      handlers:
      - name: submit
        rule_specs:
        - definition:
            inputs:
              x: InputString
            name: Equals
            rule_type: atomic
          dest: END
          feedback:
            - Correct!
          param_changes: []
        - definition:
            rule_type: default
          dest: (untitled state)
          feedback: []
          param_changes: []
      sticky: false
      widget_id: TextInput
  New state:
    content:
    - type: text
      value: ''
    param_changes: []
    widget:
      customization_args: {}
      handlers:
      - name: submit
        rule_specs:
        - definition:
            rule_type: default
          dest: END
          feedback: []
          param_changes: []
      sticky: false
      widget_id: TextInput
""")

    YAML_CONTENT_V3 = (
        """author_notes: ''
blurb: ''
default_skin: conversation_v1
init_state_name: (untitled state)
language_code: en
objective: ''
param_changes: []
param_specs: {}
schema_version: 3
skill_tags: []
states:
  (untitled state):
    content:
    - type: text
      value: ''
    param_changes: []
    widget:
      customization_args:
        placeholder:
          value: ''
        rows:
          value: 1
      handlers:
      - name: submit
        rule_specs:
        - definition:
            inputs:
              x: InputString
            name: Equals
            rule_type: atomic
          dest: END
          feedback:
            - Correct!
          param_changes: []
        - definition:
            rule_type: default
          dest: (untitled state)
          feedback: []
          param_changes: []
      sticky: false
      widget_id: TextInput
  New state:
    content:
    - type: text
      value: ''
    param_changes: []
    widget:
      customization_args:
        placeholder:
          value: ''
        rows:
          value: 1
      handlers:
      - name: submit
        rule_specs:
        - definition:
            rule_type: default
          dest: END
          feedback: []
          param_changes: []
      sticky: false
      widget_id: TextInput
""")

    YAML_CONTENT_V4 = (
        """author_notes: ''
blurb: ''
default_skin: conversation_v1
init_state_name: (untitled state)
language_code: en
objective: ''
param_changes: []
param_specs: {}
schema_version: 4
skill_tags: []
states:
  (untitled state):
    content:
    - type: text
      value: ''
    interaction:
      customization_args:
        placeholder:
          value: ''
        rows:
          value: 1
      handlers:
      - name: submit
        rule_specs:
        - definition:
            inputs:
              x: InputString
            name: Equals
            rule_type: atomic
          dest: END
          feedback:
            - Correct!
          param_changes: []
        - definition:
            rule_type: default
          dest: (untitled state)
          feedback: []
          param_changes: []
      id: TextInput
    param_changes: []
  New state:
    content:
    - type: text
      value: ''
    interaction:
      customization_args:
        placeholder:
          value: ''
        rows:
          value: 1
      handlers:
      - name: submit
        rule_specs:
        - definition:
            rule_type: default
          dest: END
          feedback: []
          param_changes: []
      id: TextInput
    param_changes: []
""")

    YAML_CONTENT_V5 = (
        """author_notes: ''
blurb: ''
default_skin: conversation_v1
init_state_name: (untitled state)
language_code: en
objective: ''
param_changes: []
param_specs: {}
schema_version: 5
skin_customizations:
  panels_contents: {}
states:
  (untitled state):
    content:
    - type: text
      value: ''
    interaction:
      customization_args:
        placeholder:
          value: ''
        rows:
          value: 1
      handlers:
      - name: submit
        rule_specs:
        - definition:
            inputs:
              x: InputString
            name: Equals
            rule_type: atomic
          dest: END
          feedback:
            - Correct!
          param_changes: []
        - definition:
            rule_type: default
          dest: (untitled state)
          feedback: []
          param_changes: []
      id: TextInput
    param_changes: []
  New state:
    content:
    - type: text
      value: ''
    interaction:
      customization_args:
        placeholder:
          value: ''
        rows:
          value: 1
      handlers:
      - name: submit
        rule_specs:
        - definition:
            rule_type: default
          dest: END
          feedback: []
          param_changes: []
      id: TextInput
    param_changes: []
    widget:
      customization_args: {}
      handlers:
      - name: submit
        rule_specs:
        - definition:
            rule_type: default
          dest: END
          feedback: []
          param_changes: []
      sticky: false
      widget_id: TextInput
  END:
    content:
    - type: text
      value: Congratulations, you have finished!
    interaction:
      customization_args:
        recommendedExplorationIds:
          value: []
      handlers:
      - name: submit
        rule_specs:
        - definition:
            rule_type: default
          dest: END
          feedback: []
          param_changes: []
      id: EndExploration
      triggers: []
    param_changes: []
tags: []
""")

    YAML_CONTENT_V6 = (
        """author_notes: ''
blurb: ''
default_skin: conversation_v1
init_state_name: (untitled state)
language_code: en
objective: ''
param_changes: []
param_specs: {}
schema_version: 6
skin_customizations:
  panels_contents: {}
states:
  (untitled state):
    content:
    - type: text
      value: ''
    interaction:
      customization_args:
        placeholder:
          value: ''
        rows:
          value: 1
      handlers:
      - name: submit
        rule_specs:
        - definition:
            inputs:
              x: InputString
            name: Equals
            rule_type: atomic
          dest: END
          feedback:
            - Correct!
          param_changes: []
        - definition:
            rule_type: default
          dest: (untitled state)
          feedback: []
          param_changes: []
      id: TextInput
      triggers: []
    param_changes: []
  END:
    content:
    - type: text
      value: Congratulations, you have finished!
    interaction:
      customization_args:
        recommendedExplorationIds:
          value: []
      handlers:
      - name: submit
        rule_specs:
        - definition:
            rule_type: default
          dest: END
          feedback: []
          param_changes: []
      id: EndExploration
      triggers: []
    param_changes: []
  New state:
    content:
    - type: text
      value: ''
    interaction:
      customization_args:
        placeholder:
          value: ''
        rows:
          value: 1
      handlers:
      - name: submit
        rule_specs:
        - definition:
            rule_type: default
          dest: END
          feedback: []
          param_changes: []
      id: TextInput
      triggers: []
    param_changes: []
states_schema_version: 3
tags: []
""")

    YAML_CONTENT_V7 = (
        """author_notes: ''
blurb: ''
default_skin: conversation_v1
init_state_name: (untitled state)
language_code: en
objective: ''
param_changes: []
param_specs: {}
schema_version: 7
skin_customizations:
  panels_contents: {}
states:
  (untitled state):
    content:
    - type: text
      value: ''
    interaction:
      answer_groups:
      - outcome:
          dest: END
          feedback:
          - Correct!
          param_changes: []
        rule_specs:
        - inputs:
            x: InputString
          rule_type: Equals
      customization_args:
        placeholder:
          value: ''
        rows:
          value: 1
      default_outcome:
        dest: (untitled state)
        feedback: []
        param_changes: []
      id: TextInput
      triggers: []
    param_changes: []
  END:
    content:
    - type: text
      value: Congratulations, you have finished!
    interaction:
      answer_groups: []
      customization_args:
        recommendedExplorationIds:
          value: []
      default_outcome: null
      id: EndExploration
      triggers: []
    param_changes: []
  New state:
    content:
    - type: text
      value: ''
    interaction:
      answer_groups: []
      customization_args:
        placeholder:
          value: ''
        rows:
          value: 1
      default_outcome:
        dest: END
        feedback: []
        param_changes: []
      id: TextInput
      triggers: []
    param_changes: []
states_schema_version: 4
tags: []
""")

    YAML_CONTENT_V8 = (
        """author_notes: ''
blurb: ''
default_skin: conversation_v1
init_state_name: (untitled state)
language_code: en
objective: ''
param_changes: []
param_specs: {}
schema_version: 8
skin_customizations:
  panels_contents: {}
states:
  (untitled state):
    content:
    - type: text
      value: ''
    interaction:
      answer_groups:
      - outcome:
          dest: END
          feedback:
          - Correct!
          param_changes: []
        rule_specs:
        - inputs:
            x: InputString
          rule_type: Equals
      customization_args:
        placeholder:
          value: ''
        rows:
          value: 1
      default_outcome:
        dest: (untitled state)
        feedback: []
        param_changes: []
      fallbacks: []
      id: TextInput
    param_changes: []
  END:
    content:
    - type: text
      value: Congratulations, you have finished!
    interaction:
      answer_groups: []
      customization_args:
        recommendedExplorationIds:
          value: []
      default_outcome: null
      fallbacks: []
      id: EndExploration
    param_changes: []
  New state:
    content:
    - type: text
      value: ''
    interaction:
      answer_groups: []
      customization_args:
        placeholder:
          value: ''
        rows:
          value: 1
      default_outcome:
        dest: END
        feedback: []
        param_changes: []
      fallbacks: []
      id: TextInput
    param_changes: []
states_schema_version: 5
tags: []
""")

    YAML_CONTENT_V9 = (
        """author_notes: ''
blurb: ''
default_skin: conversation_v1
init_state_name: (untitled state)
language_code: en
objective: ''
param_changes: []
param_specs: {}
schema_version: 9
skin_customizations:
  panels_contents: {}
states:
  (untitled state):
    content:
    - type: text
      value: ''
    interaction:
      answer_groups:
      - outcome:
          dest: END
          feedback:
          - Correct!
          param_changes: []
        rule_specs:
        - inputs:
            x: InputString
          rule_type: Equals
      confirmed_unclassified_answers: []
      customization_args:
        placeholder:
          value: ''
        rows:
          value: 1
      default_outcome:
        dest: (untitled state)
        feedback: []
        param_changes: []
      fallbacks: []
      id: TextInput
    param_changes: []
  END:
    content:
    - type: text
      value: Congratulations, you have finished!
    interaction:
      answer_groups: []
      confirmed_unclassified_answers: []
      customization_args:
        recommendedExplorationIds:
          value: []
      default_outcome: null
      fallbacks: []
      id: EndExploration
    param_changes: []
  New state:
    content:
    - type: text
      value: ''
    interaction:
      answer_groups: []
      confirmed_unclassified_answers: []
      customization_args:
        placeholder:
          value: ''
        postCode:
          value: ''
        preCode:
          value: ''
        language:
          value: ''
      default_outcome:
        dest: END
        feedback: []
        param_changes: []
      fallbacks: []
      id: CodeRepl
    param_changes: []
states_schema_version: 6
tags: []
""")

    YAML_CONTENT_V10 = (
        """author_notes: ''
blurb: ''
category: Category
init_state_name: (untitled state)
language_code: en
objective: ''
param_changes: []
param_specs: {}
schema_version: 10
skin_customizations:
  panels_contents:
    bottom: []
states:
  (untitled state):
    content:
    - type: text
      value: ''
    interaction:
      answer_groups:
      - outcome:
          dest: END
          feedback:
          - Correct!
          param_changes: []
        rule_specs:
        - inputs:
            x: InputString
          rule_type: Equals
      confirmed_unclassified_answers: []
      customization_args:
        placeholder:
          value: ''
        rows:
          value: 1
      default_outcome:
        dest: (untitled state)
        feedback: []
        param_changes: []
      fallbacks: []
      id: TextInput
    param_changes: []
  END:
    content:
    - type: text
      value: Congratulations, you have finished!
    interaction:
      answer_groups: []
      confirmed_unclassified_answers: []
      customization_args:
        recommendedExplorationIds:
          value: []
      default_outcome: null
      fallbacks: []
      id: EndExploration
    param_changes: []
  New state:
    content:
    - type: text
      value: ''
    interaction:
      answer_groups: []
      confirmed_unclassified_answers: []
      customization_args:
        placeholder:
          value: ''
        rows:
          value: 1
      default_outcome:
        dest: END
        feedback: []
        param_changes: []
      fallbacks: []
      id: TextInput
    param_changes: []
states_schema_version: 7
tags: []
title: Title
""")
    YAML_CONTENT_V11 = (
        """author_notes: ''
blurb: ''
category: Category
init_state_name: (untitled state)
language_code: en
objective: ''
param_changes: []
param_specs: {}
schema_version: 11
skin_customizations:
  panels_contents:
    bottom: []
states:
  (untitled state):
    classifier_model_id: null
    content:
    - type: text
      value: ''
    interaction:
      answer_groups:
      - outcome:
          dest: END
          feedback:
          - Correct!
          param_changes: []
        rule_specs:
        - inputs:
            x: InputString
          rule_type: Equals
      confirmed_unclassified_answers: []
      customization_args:
        placeholder:
          value: ''
        rows:
          value: 1
      default_outcome:
        dest: (untitled state)
        feedback: []
        param_changes: []
      fallbacks: []
      id: TextInput
    param_changes: []
  END:
    classifier_model_id: null
    content:
    - type: text
      value: Congratulations, you have finished!
    interaction:
      answer_groups: []
      confirmed_unclassified_answers: []
      customization_args:
        recommendedExplorationIds:
          value: []
      default_outcome: null
      fallbacks: []
      id: EndExploration
    param_changes: []
  New state:
    classifier_model_id: null
    content:
    - type: text
      value: ''
    interaction:
      answer_groups: []
      confirmed_unclassified_answers: []
      customization_args:
        placeholder:
          value: ''
        rows:
          value: 1
      default_outcome:
        dest: END
        feedback: []
        param_changes: []
      fallbacks: []
      id: TextInput
    param_changes: []
states_schema_version: 8
tags: []
title: Title
""")
    YAML_CONTENT_V12 = (
        """author_notes: ''
blurb: ''
category: Category
init_state_name: (untitled state)
language_code: en
objective: ''
param_changes: []
param_specs: {}
schema_version: 12
skin_customizations:
  panels_contents:
    bottom: []
states:
  (untitled state):
    classifier_model_id: null
    content:
    - type: text
      value: ''
    interaction:
      answer_groups:
      - correct: false
        outcome:
          dest: END
          feedback:
          - Correct!
          param_changes: []
        rule_specs:
        - inputs:
            x: InputString
          rule_type: Equals
      confirmed_unclassified_answers: []
      customization_args:
        placeholder:
          value: ''
        rows:
          value: 1
      default_outcome:
        dest: (untitled state)
        feedback: []
        param_changes: []
      fallbacks: []
      id: TextInput
    param_changes: []
  END:
    classifier_model_id: null
    content:
    - type: text
      value: Congratulations, you have finished!
    interaction:
      answer_groups: []
      confirmed_unclassified_answers: []
      customization_args:
        recommendedExplorationIds:
          value: []
      default_outcome: null
      fallbacks: []
      id: EndExploration
    param_changes: []
  New state:
    classifier_model_id: null
    content:
    - type: text
      value: ''
    interaction:
      answer_groups: []
      confirmed_unclassified_answers: []
      customization_args:
        placeholder:
          value: ''
        rows:
          value: 1
      default_outcome:
        dest: END
        feedback: []
        param_changes: []
      fallbacks:
      - outcome:
          dest: END
          feedback:
          - Correct!
      id: TextInput
    param_changes: []
states_schema_version: 9
tags: []
title: Title
""")

    YAML_CONTENT_V13 = (
        """author_notes: ''
blurb: ''
category: Category
init_state_name: (untitled state)
language_code: en
objective: ''
param_changes: []
param_specs: {}
schema_version: 13
skin_customizations:
  panels_contents:
    bottom: []
states:
  (untitled state):
    classifier_model_id: null
    content:
    - type: text
      value: ''
    interaction:
      answer_groups:
      - correct: false
        outcome:
          dest: END
          feedback:
          - Correct!
          param_changes: []
        rule_specs:
        - inputs:
            x: InputString
          rule_type: Equals
      confirmed_unclassified_answers: []
      customization_args:
        placeholder:
          value: ''
        rows:
          value: 1
      default_outcome:
        dest: (untitled state)
        feedback: []
        param_changes: []
      fallbacks: []
      hints: []
      id: TextInput
      solution: {}
    param_changes: []
  END:
    classifier_model_id: null
    content:
    - type: text
      value: Congratulations, you have finished!
    interaction:
      answer_groups: []
      confirmed_unclassified_answers: []
      customization_args:
        recommendedExplorationIds:
          value: []
      default_outcome: null
      fallbacks: []
      hints: []
      id: EndExploration
      solution: {}
    param_changes: []
  New state:
    classifier_model_id: null
    content:
    - type: text
      value: ''
    interaction:
      answer_groups: []
      confirmed_unclassified_answers: []
      customization_args:
        placeholder:
          value: ''
        rows:
          value: 1
      default_outcome:
        dest: END
        feedback: []
        param_changes: []
      fallbacks: []
      hints: []
      id: TextInput
      solution: {}
    param_changes: []
states_schema_version: 10
tags: []
title: Title
""")

    YAML_CONTENT_V14 = (
        """author_notes: ''
blurb: ''
category: Category
init_state_name: (untitled state)
language_code: en
objective: ''
param_changes: []
param_specs: {}
schema_version: 14
skin_customizations:
  panels_contents:
    bottom: []
states:
  (untitled state):
    classifier_model_id: null
    content:
      audio_translations: []
      html: ''
    interaction:
      answer_groups:
      - correct: false
        outcome:
          dest: END
          feedback:
          - Correct!
          param_changes: []
        rule_specs:
        - inputs:
            x: InputString
          rule_type: Equals
      confirmed_unclassified_answers: []
      customization_args:
        placeholder:
          value: ''
        rows:
          value: 1
      default_outcome:
        dest: (untitled state)
        feedback: []
        param_changes: []
      fallbacks: []
      hints: []
      id: TextInput
      solution: {}
    param_changes: []
  END:
    classifier_model_id: null
    content:
      audio_translations: []
      html: Congratulations, you have finished!
    interaction:
      answer_groups: []
      confirmed_unclassified_answers: []
      customization_args:
        recommendedExplorationIds:
          value: []
      default_outcome: null
      fallbacks: []
      hints: []
      id: EndExploration
      solution: {}
    param_changes: []
  New state:
    classifier_model_id: null
    content:
      audio_translations: []
      html: ''
    interaction:
      answer_groups: []
      confirmed_unclassified_answers: []
      customization_args:
        placeholder:
          value: ''
        rows:
          value: 1
      default_outcome:
        dest: END
        feedback: []
        param_changes: []
      fallbacks: []
      hints: []
      id: TextInput
      solution: {}
    param_changes: []
states_schema_version: 11
tags: []
title: Title
""")

    YAML_CONTENT_V15 = (
        """author_notes: ''
blurb: ''
category: Category
init_state_name: (untitled state)
language_code: en
objective: ''
param_changes: []
param_specs: {}
schema_version: 15
skin_customizations:
  panels_contents:
    bottom: []
states:
  (untitled state):
    classifier_model_id: null
    content:
      audio_translations: {}
      html: ''
    interaction:
      answer_groups:
      - correct: false
        outcome:
          dest: END
          feedback:
          - Correct!
          param_changes: []
        rule_specs:
        - inputs:
            x: InputString
          rule_type: Equals
      confirmed_unclassified_answers: []
      customization_args:
        placeholder:
          value: ''
        rows:
          value: 1
      default_outcome:
        dest: (untitled state)
        feedback: []
        param_changes: []
      fallbacks: []
      hints: []
      id: TextInput
      solution: {}
    param_changes: []
  END:
    classifier_model_id: null
    content:
      audio_translations: {}
      html: Congratulations, you have finished!
    interaction:
      answer_groups: []
      confirmed_unclassified_answers: []
      customization_args:
        recommendedExplorationIds:
          value: []
      default_outcome: null
      fallbacks: []
      hints: []
      id: EndExploration
      solution: {}
    param_changes: []
  New state:
    classifier_model_id: null
    content:
      audio_translations: {}
      html: ''
    interaction:
      answer_groups: []
      confirmed_unclassified_answers: []
      customization_args:
        placeholder:
          value: ''
        rows:
          value: 1
      default_outcome:
        dest: END
        feedback: []
        param_changes: []
      fallbacks: []
      hints: []
      id: TextInput
      solution: {}
    param_changes: []
states_schema_version: 12
tags: []
title: Title
""")

    YAML_CONTENT_V16 = (
        """author_notes: ''
blurb: ''
category: Category
init_state_name: (untitled state)
language_code: en
objective: ''
param_changes: []
param_specs: {}
schema_version: 16
skin_customizations:
  panels_contents:
    bottom: []
states:
  (untitled state):
    classifier_model_id: null
    content:
      audio_translations: {}
      html: ''
    interaction:
      answer_groups:
      - correct: false
        outcome:
          dest: END
          feedback:
          - Correct!
          param_changes: []
        rule_specs:
        - inputs:
            x: InputString
          rule_type: Equals
      confirmed_unclassified_answers: []
      customization_args:
        placeholder:
          value: ''
        rows:
          value: 1
      default_outcome:
        dest: (untitled state)
        feedback: []
        param_changes: []
      hints: []
      id: TextInput
      solution: null
    param_changes: []
  END:
    classifier_model_id: null
    content:
      audio_translations: {}
      html: Congratulations, you have finished!
    interaction:
      answer_groups: []
      confirmed_unclassified_answers: []
      customization_args:
        recommendedExplorationIds:
          value: []
      default_outcome: null
      hints: []
      id: EndExploration
      solution: null
    param_changes: []
  New state:
    classifier_model_id: null
    content:
      audio_translations: {}
      html: ''
    interaction:
      answer_groups: []
      confirmed_unclassified_answers: []
      customization_args:
        placeholder:
          value: ''
        rows:
          value: 1
      default_outcome:
        dest: END
        feedback: []
        param_changes: []
      hints: []
      id: TextInput
      solution: null
    param_changes: []
states_schema_version: 13
tags: []
title: Title
""")

    YAML_CONTENT_V17 = (
        """author_notes: ''
blurb: ''
category: Category
init_state_name: (untitled state)
language_code: en
objective: ''
param_changes: []
param_specs: {}
schema_version: 17
states:
  (untitled state):
    classifier_model_id: null
    content:
      audio_translations: {}
      html: ''
    interaction:
      answer_groups:
      - correct: false
        outcome:
          dest: END
          feedback:
          - Correct!
          param_changes: []
        rule_specs:
        - inputs:
            x: InputString
          rule_type: Equals
      confirmed_unclassified_answers: []
      customization_args:
        placeholder:
          value: ''
        rows:
          value: 1
      default_outcome:
        dest: (untitled state)
        feedback: []
        param_changes: []
      hints: []
      id: TextInput
      solution: null
    param_changes: []
  END:
    classifier_model_id: null
    content:
      audio_translations: {}
      html: Congratulations, you have finished!
    interaction:
      answer_groups: []
      confirmed_unclassified_answers: []
      customization_args:
        recommendedExplorationIds:
          value: []
      default_outcome: null
      hints: []
      id: EndExploration
      solution: null
    param_changes: []
  New state:
    classifier_model_id: null
    content:
      audio_translations: {}
      html: ''
    interaction:
      answer_groups: []
      confirmed_unclassified_answers: []
      customization_args:
        placeholder:
          value: ''
        rows:
          value: 1
      default_outcome:
        dest: END
        feedback: []
        param_changes: []
      hints: []
      id: TextInput
      solution: null
    param_changes: []
states_schema_version: 13
tags: []
title: Title
""")

    YAML_CONTENT_V18 = (
        """author_notes: ''
auto_tts_enabled: true
blurb: ''
category: Category
init_state_name: (untitled state)
language_code: en
objective: ''
param_changes: []
param_specs: {}
schema_version: 18
states:
  (untitled state):
    classifier_model_id: null
    content:
      audio_translations: {}
      html: ''
    interaction:
      answer_groups:
      - correct: false
        outcome:
          dest: END
          feedback:
          - Correct!
          param_changes: []
        rule_specs:
        - inputs:
            x: InputString
          rule_type: Equals
      confirmed_unclassified_answers: []
      customization_args:
        placeholder:
          value: ''
        rows:
          value: 1
      default_outcome:
        dest: (untitled state)
        feedback: []
        param_changes: []
      hints: []
      id: TextInput
      solution: null
    param_changes: []
  END:
    classifier_model_id: null
    content:
      audio_translations: {}
      html: Congratulations, you have finished!
    interaction:
      answer_groups: []
      confirmed_unclassified_answers: []
      customization_args:
        recommendedExplorationIds:
          value: []
      default_outcome: null
      hints: []
      id: EndExploration
      solution: null
    param_changes: []
  New state:
    classifier_model_id: null
    content:
      audio_translations: {}
      html: ''
    interaction:
      answer_groups: []
      confirmed_unclassified_answers: []
      customization_args:
        placeholder:
          value: ''
        rows:
          value: 1
      default_outcome:
        dest: END
        feedback: []
        param_changes: []
      hints:
      - hint_text: ''
      id: TextInput
      solution:
        explanation: ''
        answer_is_exclusive: False
        correct_answer: Answer
    param_changes: []
states_schema_version: 13
tags: []
title: Title
""")

    YAML_CONTENT_V19 = (
        """author_notes: ''
auto_tts_enabled: true
blurb: ''
category: Category
init_state_name: (untitled state)
language_code: en
objective: ''
param_changes: []
param_specs: {}
schema_version: 19
states:
  (untitled state):
    classifier_model_id: null
    content:
      audio_translations: {}
      html: ''
    interaction:
      answer_groups:
      - correct: false
        outcome:
          dest: END
          feedback:
            audio_translations: {}
            html: Correct!
          param_changes: []
        rule_specs:
        - inputs:
            x: InputString
          rule_type: Equals
      confirmed_unclassified_answers: []
      customization_args:
        placeholder:
          value: ''
        rows:
          value: 1
      default_outcome:
        dest: (untitled state)
        feedback:
          audio_translations: {}
          html: ''
        param_changes: []
      hints: []
      id: TextInput
      solution: null
    param_changes: []
  END:
    classifier_model_id: null
    content:
      audio_translations: {}
      html: Congratulations, you have finished!
    interaction:
      answer_groups: []
      confirmed_unclassified_answers: []
      customization_args:
        recommendedExplorationIds:
          value: []
      default_outcome: null
      hints: []
      id: EndExploration
      solution: null
    param_changes: []
  New state:
    classifier_model_id: null
    content:
      audio_translations: {}
      html: ''
    interaction:
      answer_groups: []
      confirmed_unclassified_answers: []
      customization_args:
        placeholder:
          value: ''
        rows:
          value: 1
      default_outcome:
        dest: END
        feedback:
          audio_translations: {}
          html: ''
        param_changes: []
      hints: []
      id: TextInput
      solution: null
    param_changes: []
states_schema_version: 14
tags: []
title: Title
""")

    YAML_CONTENT_V20 = (
        """author_notes: ''
auto_tts_enabled: true
blurb: ''
category: Category
correctness_feedback_enabled: false
init_state_name: (untitled state)
language_code: en
objective: ''
param_changes: []
param_specs: {}
schema_version: 20
states:
  (untitled state):
    classifier_model_id: null
    content:
      audio_translations: {}
      html: ''
    interaction:
      answer_groups:
      - labelled_as_correct: false
        outcome:
          dest: END
          feedback:
            audio_translations: {}
            html: Correct!
          param_changes: []
        rule_specs:
        - inputs:
            x: InputString
          rule_type: Equals
      confirmed_unclassified_answers: []
      customization_args:
        placeholder:
          value: ''
        rows:
          value: 1
      default_outcome:
        dest: (untitled state)
        feedback:
          audio_translations: {}
          html: ''
        param_changes: []
      hints: []
      id: TextInput
      solution: null
    param_changes: []
  END:
    classifier_model_id: null
    content:
      audio_translations: {}
      html: Congratulations, you have finished!
    interaction:
      answer_groups: []
      confirmed_unclassified_answers: []
      customization_args:
        recommendedExplorationIds:
          value: []
      default_outcome: null
      hints: []
      id: EndExploration
      solution: null
    param_changes: []
  New state:
    classifier_model_id: null
    content:
      audio_translations: {}
      html: ''
    interaction:
      answer_groups: []
      confirmed_unclassified_answers: []
      customization_args:
        placeholder:
          value: ''
        rows:
          value: 1
      default_outcome:
        dest: END
        feedback:
          audio_translations: {}
          html: ''
        param_changes: []
      hints: []
      id: TextInput
      solution: null
    param_changes: []
states_schema_version: 15
tags: []
title: Title
""")

    YAML_CONTENT_V21 = (
        """author_notes: ''
auto_tts_enabled: true
blurb: ''
category: Category
correctness_feedback_enabled: false
init_state_name: (untitled state)
language_code: en
objective: ''
param_changes: []
param_specs: {}
schema_version: 21
states:
  (untitled state):
    classifier_model_id: null
    content:
      audio_translations: {}
      html: ''
    interaction:
      answer_groups:
      - labelled_as_correct: false
        outcome:
          dest: END
          feedback:
            audio_translations: {}
            html: Correct!
          param_changes: []
          refresher_exploration_id: null
        rule_specs:
        - inputs:
            x: InputString
          rule_type: Equals
      confirmed_unclassified_answers: []
      customization_args:
        placeholder:
          value: ''
        rows:
          value: 1
      default_outcome:
        dest: (untitled state)
        feedback:
          audio_translations: {}
          html: ''
        param_changes: []
        refresher_exploration_id: null
      hints: []
      id: TextInput
      solution: null
    param_changes: []
  END:
    classifier_model_id: null
    content:
      audio_translations: {}
      html: Congratulations, you have finished!
    interaction:
      answer_groups: []
      confirmed_unclassified_answers: []
      customization_args:
        recommendedExplorationIds:
          value: []
      default_outcome: null
      hints: []
      id: EndExploration
      solution: null
    param_changes: []
  New state:
    classifier_model_id: null
    content:
      audio_translations: {}
      html: ''
    interaction:
      answer_groups: []
      confirmed_unclassified_answers: []
      customization_args:
        allowImproperFraction:
          value: true
        allowNonzeroIntegerPart:
          value: true
        customPlaceholder:
          value: ''
        requireSimplestForm:
          value: false
      default_outcome:
        dest: END
        feedback:
          audio_translations: {}
          html: ''
        param_changes: []
        refresher_exploration_id: null
      hints: []
      id: FractionInput
      solution: null
    param_changes: []
states_schema_version: 16
tags: []
title: Title
""")

    YAML_CONTENT_V22 = (
        """author_notes: ''
auto_tts_enabled: true
blurb: ''
category: Category
correctness_feedback_enabled: false
init_state_name: (untitled state)
language_code: en
objective: ''
param_changes: []
param_specs: {}
schema_version: 22
states:
  (untitled state):
    classifier_model_id: null
    content:
      audio_translations: {}
      html: ''
    interaction:
      answer_groups:
      - outcome:
          dest: END
          feedback:
            audio_translations: {}
            html: Correct!
          labelled_as_correct: false
          param_changes: []
          refresher_exploration_id: null
        rule_specs:
        - inputs:
            x: InputString
          rule_type: Equals
      confirmed_unclassified_answers: []
      customization_args:
        placeholder:
          value: ''
        rows:
          value: 1
      default_outcome:
        dest: (untitled state)
        feedback:
          audio_translations: {}
          html: ''
        labelled_as_correct: false
        param_changes: []
        refresher_exploration_id: null
      hints: []
      id: TextInput
      solution: null
    param_changes: []
  END:
    classifier_model_id: null
    content:
      audio_translations: {}
      html: Congratulations, you have finished!
    interaction:
      answer_groups: []
      confirmed_unclassified_answers: []
      customization_args:
        recommendedExplorationIds:
          value: []
      default_outcome: null
      hints: []
      id: EndExploration
      solution: null
    param_changes: []
  New state:
    classifier_model_id: null
    content:
      audio_translations: {}
      html: ''
    interaction:
      answer_groups: []
      confirmed_unclassified_answers: []
      customization_args:
        placeholder:
          value: ''
        rows:
          value: 1
      default_outcome:
        dest: END
        feedback:
          audio_translations: {}
          html: ''
        labelled_as_correct: false
        param_changes: []
        refresher_exploration_id: null
      hints: []
      id: TextInput
      solution: null
    param_changes: []
states_schema_version: 17
tags: []
title: Title
""")
    YAML_CONTENT_V23 = (
        """author_notes: ''
auto_tts_enabled: true
blurb: ''
category: Category
correctness_feedback_enabled: false
init_state_name: (untitled state)
language_code: en
objective: ''
param_changes: []
param_specs: {}
schema_version: 23
states:
  (untitled state):
    classifier_model_id: null
    content:
      audio_translations: {}
      html: ''
    interaction:
      answer_groups:
      - outcome:
          dest: END
          feedback:
            audio_translations: {}
            html: Correct!
          labelled_as_correct: false
          param_changes: []
          refresher_exploration_id: null
        rule_specs:
        - inputs:
            x: InputString
          rule_type: Equals
      confirmed_unclassified_answers: []
      customization_args:
        placeholder:
          value: ''
        rows:
          value: 1
      default_outcome:
        dest: (untitled state)
        feedback:
          audio_translations: {}
          html: ''
        labelled_as_correct: false
        param_changes: []
        refresher_exploration_id: null
      hints: []
      id: TextInput
      solution: null
    param_changes: []
  END:
    classifier_model_id: null
    content:
      audio_translations: {}
      html: Congratulations, you have finished!
    interaction:
      answer_groups: []
      confirmed_unclassified_answers: []
      customization_args:
        recommendedExplorationIds:
          value: []
      default_outcome: null
      hints: []
      id: EndExploration
      solution: null
    param_changes: []
  New state:
    classifier_model_id: null
    content:
      audio_translations: {}
      html: ''
    interaction:
      answer_groups: []
      confirmed_unclassified_answers: []
      customization_args:
        placeholder:
          value: ''
        rows:
          value: 1
      default_outcome:
        dest: END
        feedback:
          audio_translations: {}
          html: ''
        labelled_as_correct: false
        param_changes: []
        refresher_exploration_id: null
      hints: []
      id: TextInput
      solution: null
    param_changes: []
states_schema_version: 18
tags: []
title: Title
""")

    YAML_CONTENT_V24 = (
        """author_notes: ''
auto_tts_enabled: true
blurb: ''
category: Category
correctness_feedback_enabled: false
init_state_name: (untitled state)
language_code: en
objective: ''
param_changes: []
param_specs: {}
schema_version: 24
states:
  (untitled state):
    classifier_model_id: null
    content:
      audio_translations: {}
      html: ''
    interaction:
      answer_groups:
      - outcome:
          dest: END
          feedback:
            audio_translations: {}
            html: Correct!
          labelled_as_correct: false
          param_changes: []
          refresher_exploration_id: null
        rule_specs:
        - inputs:
            x: InputString
          rule_type: Equals
        training_data: []
      confirmed_unclassified_answers: []
      customization_args:
        placeholder:
          value: ''
        rows:
          value: 1
      default_outcome:
        dest: (untitled state)
        feedback:
          audio_translations: {}
          html: ''
        labelled_as_correct: false
        param_changes: []
        refresher_exploration_id: null
      hints: []
      id: TextInput
      solution: null
    param_changes: []
  END:
    classifier_model_id: null
    content:
      audio_translations: {}
      html: Congratulations, you have finished!
    interaction:
      answer_groups: []
      confirmed_unclassified_answers: []
      customization_args:
        recommendedExplorationIds:
          value: []
      default_outcome: null
      hints: []
      id: EndExploration
      solution: null
    param_changes: []
  New state:
    classifier_model_id: null
    content:
      audio_translations: {}
      html: ''
    interaction:
      answer_groups: []
      confirmed_unclassified_answers: []
      customization_args:
        placeholder:
          value: ''
        rows:
          value: 1
      default_outcome:
        dest: END
        feedback:
          audio_translations: {}
          html: ''
        labelled_as_correct: false
        param_changes: []
        refresher_exploration_id: null
      hints: []
      id: TextInput
      solution: null
    param_changes: []
states_schema_version: 19
tags: []
title: Title
""")

    YAML_CONTENT_V25 = (
        """author_notes: ''
auto_tts_enabled: true
blurb: ''
category: Category
correctness_feedback_enabled: false
init_state_name: (untitled state)
language_code: en
objective: ''
param_changes: []
param_specs: {}
schema_version: 25
states:
  (untitled state):
    classifier_model_id: null
    content:
      audio_translations: {}
      html: ''
    interaction:
      answer_groups:
      - outcome:
          dest: END
          feedback:
            audio_translations: {}
            html: Correct!
          labelled_as_correct: false
          missing_prerequisite_skill_id: null
          param_changes: []
          refresher_exploration_id: null
        rule_specs:
        - inputs:
            x: InputString
          rule_type: Equals
        tagged_misconception_id: null
        training_data: []
      confirmed_unclassified_answers: []
      customization_args:
        placeholder:
          value: ''
        rows:
          value: 1
      default_outcome:
        dest: (untitled state)
        feedback:
          audio_translations: {}
          html: ''
        labelled_as_correct: false
        missing_prerequisite_skill_id: null
        param_changes: []
        refresher_exploration_id: null
      hints: []
      id: TextInput
      solution: null
    param_changes: []
  END:
    classifier_model_id: null
    content:
      audio_translations: {}
      html: Congratulations, you have finished!
    interaction:
      answer_groups: []
      confirmed_unclassified_answers: []
      customization_args:
        recommendedExplorationIds:
          value: []
      default_outcome: null
      hints: []
      id: EndExploration
      solution: null
    param_changes: []
  New state:
    classifier_model_id: null
    content:
      audio_translations: {}
      html: ''
    interaction:
      answer_groups: []
      confirmed_unclassified_answers: []
      customization_args:
        placeholder:
          value: ''
        rows:
          value: 1
      default_outcome:
        dest: END
        feedback:
          audio_translations: {}
          html: ''
        labelled_as_correct: false
        missing_prerequisite_skill_id: null
        param_changes: []
        refresher_exploration_id: null
      hints: []
      id: TextInput
      solution: null
    param_changes: []
states_schema_version: 20
tags: []
title: Title
""")

    YAML_CONTENT_V26 = (
        """author_notes: ''
auto_tts_enabled: true
blurb: ''
category: Category
correctness_feedback_enabled: false
init_state_name: (untitled state)
language_code: en
objective: ''
param_changes: []
param_specs: {}
schema_version: 26
states:
  (untitled state):
    classifier_model_id: null
    content:
      content_id: content
      html: ''
    content_ids_to_audio_translations:
      content: {}
      default_outcome: {}
      feedback_1: {}
    interaction:
      answer_groups:
      - outcome:
          dest: END
          feedback:
            content_id: feedback_1
            html: Correct!
          labelled_as_correct: false
          missing_prerequisite_skill_id: null
          param_changes: []
          refresher_exploration_id: null
        rule_specs:
        - inputs:
            x: InputString
          rule_type: Equals
        tagged_misconception_id: null
        training_data: []
      confirmed_unclassified_answers: []
      customization_args:
        placeholder:
          value: ''
        rows:
          value: 1
      default_outcome:
        dest: (untitled state)
        feedback:
          content_id: default_outcome
          html: ''
        labelled_as_correct: false
        missing_prerequisite_skill_id: null
        param_changes: []
        refresher_exploration_id: null
      hints: []
      id: TextInput
      solution: null
    param_changes: []
  END:
    classifier_model_id: null
    content:
      content_id: content
      html: Congratulations, you have finished!
    content_ids_to_audio_translations:
      content: {}
    interaction:
      answer_groups: []
      confirmed_unclassified_answers: []
      customization_args:
        recommendedExplorationIds:
          value: []
      default_outcome: null
      hints: []
      id: EndExploration
      solution: null
    param_changes: []
  New state:
    classifier_model_id: null
    content:
      content_id: content
      html: ''
    content_ids_to_audio_translations:
      content: {}
      default_outcome: {}
    interaction:
      answer_groups: []
      confirmed_unclassified_answers: []
      customization_args:
        placeholder:
          value: ''
        rows:
          value: 1
      default_outcome:
        dest: END
        feedback:
          content_id: default_outcome
          html: ''
        labelled_as_correct: false
        missing_prerequisite_skill_id: null
        param_changes: []
        refresher_exploration_id: null
      hints: []
      id: TextInput
      solution: null
    param_changes: []
states_schema_version: 21
tags: []
title: Title
""")

    YAML_CONTENT_V27 = (
        """author_notes: ''
auto_tts_enabled: true
blurb: ''
category: Category
correctness_feedback_enabled: false
init_state_name: (untitled state)
language_code: en
objective: ''
param_changes: []
param_specs: {}
schema_version: 27
states:
  (untitled state):
    classifier_model_id: null
    content:
      content_id: content
      html: ''
    content_ids_to_audio_translations:
      content: {}
      default_outcome: {}
      feedback_1: {}
    interaction:
      answer_groups:
      - outcome:
          dest: END
          feedback:
            content_id: feedback_1
            html: <p>Correct!</p>
          labelled_as_correct: false
          missing_prerequisite_skill_id: null
          param_changes: []
          refresher_exploration_id: null
        rule_specs:
        - inputs:
            x: InputString
          rule_type: Equals
        tagged_misconception_id: null
        training_data: []
      confirmed_unclassified_answers: []
      customization_args:
        placeholder:
          value: ''
        rows:
          value: 1
      default_outcome:
        dest: (untitled state)
        feedback:
          content_id: default_outcome
          html: ''
        labelled_as_correct: false
        missing_prerequisite_skill_id: null
        param_changes: []
        refresher_exploration_id: null
      hints: []
      id: TextInput
      solution: null
    param_changes: []
  END:
    classifier_model_id: null
    content:
      content_id: content
      html: <p>Congratulations, you have finished!</p>
    content_ids_to_audio_translations:
      content: {}
    interaction:
      answer_groups: []
      confirmed_unclassified_answers: []
      customization_args:
        recommendedExplorationIds:
          value: []
      default_outcome: null
      hints: []
      id: EndExploration
      solution: null
    param_changes: []
  New state:
    classifier_model_id: null
    content:
      content_id: content
      html: ''
    content_ids_to_audio_translations:
      content: {}
      default_outcome: {}
    interaction:
      answer_groups: []
      confirmed_unclassified_answers: []
      customization_args:
        placeholder:
          value: ''
        rows:
          value: 1
      default_outcome:
        dest: END
        feedback:
          content_id: default_outcome
          html: ''
        labelled_as_correct: false
        missing_prerequisite_skill_id: null
        param_changes: []
        refresher_exploration_id: null
      hints: []
      id: TextInput
      solution: null
    param_changes: []
states_schema_version: 22
tags: []
title: Title
""")

    YAML_CONTENT_V28 = (
        """author_notes: ''
auto_tts_enabled: true
blurb: ''
category: Category
correctness_feedback_enabled: false
init_state_name: (untitled state)
language_code: en
objective: ''
param_changes: []
param_specs: {}
schema_version: 28
states:
  (untitled state):
    classifier_model_id: null
    content:
      content_id: content
      html: ''
    content_ids_to_audio_translations:
      content: {}
      default_outcome: {}
      feedback_1: {}
    interaction:
      answer_groups:
      - outcome:
          dest: END
          feedback:
            content_id: feedback_1
            html: <p>Correct!</p>
          labelled_as_correct: false
          missing_prerequisite_skill_id: null
          param_changes: []
          refresher_exploration_id: null
        rule_specs:
        - inputs:
            x: InputString
          rule_type: Equals
        tagged_misconception_id: null
        training_data: []
      confirmed_unclassified_answers: []
      customization_args:
        placeholder:
          value: ''
        rows:
          value: 1
      default_outcome:
        dest: (untitled state)
        feedback:
          content_id: default_outcome
          html: ''
        labelled_as_correct: false
        missing_prerequisite_skill_id: null
        param_changes: []
        refresher_exploration_id: null
      hints: []
      id: TextInput
      solution: null
    param_changes: []
  END:
    classifier_model_id: null
    content:
      content_id: content
      html: <p>Congratulations, you have finished!</p>
    content_ids_to_audio_translations:
      content: {}
    interaction:
      answer_groups: []
      confirmed_unclassified_answers: []
      customization_args:
        recommendedExplorationIds:
          value: []
      default_outcome: null
      hints: []
      id: EndExploration
      solution: null
    param_changes: []
  New state:
    classifier_model_id: null
    content:
      content_id: content
      html: ''
    content_ids_to_audio_translations:
      content: {}
      default_outcome: {}
    interaction:
      answer_groups: []
      confirmed_unclassified_answers: []
      customization_args:
        placeholder:
          value: ''
        rows:
          value: 1
      default_outcome:
        dest: END
        feedback:
          content_id: default_outcome
          html: ''
        labelled_as_correct: false
        missing_prerequisite_skill_id: null
        param_changes: []
        refresher_exploration_id: null
      hints: []
      id: TextInput
      solution: null
    param_changes: []
states_schema_version: 23
tags: []
title: Title
""")

    YAML_CONTENT_V29 = (
        """author_notes: ''
auto_tts_enabled: true
blurb: ''
category: Category
correctness_feedback_enabled: false
init_state_name: (untitled state)
language_code: en
objective: ''
param_changes: []
param_specs: {}
schema_version: 29
states:
  (untitled state):
    classifier_model_id: null
    content:
      content_id: content
      html: ''
    content_ids_to_audio_translations:
      content: {}
      default_outcome: {}
      feedback_1: {}
    interaction:
      answer_groups:
      - outcome:
          dest: END
          feedback:
            content_id: feedback_1
            html: <p>Correct!</p>
          labelled_as_correct: false
          missing_prerequisite_skill_id: null
          param_changes: []
          refresher_exploration_id: null
        rule_specs:
        - inputs:
            x: InputString
          rule_type: Equals
        tagged_misconception_id: null
        training_data: []
      confirmed_unclassified_answers: []
      customization_args:
        placeholder:
          value: ''
        rows:
          value: 1
      default_outcome:
        dest: (untitled state)
        feedback:
          content_id: default_outcome
          html: ''
        labelled_as_correct: false
        missing_prerequisite_skill_id: null
        param_changes: []
        refresher_exploration_id: null
      hints: []
      id: TextInput
      solution: null
    param_changes: []
  END:
    classifier_model_id: null
    content:
      content_id: content
      html: <p>Congratulations, you have finished!</p>
    content_ids_to_audio_translations:
      content: {}
    interaction:
      answer_groups: []
      confirmed_unclassified_answers: []
      customization_args:
        recommendedExplorationIds:
          value: []
      default_outcome: null
      hints: []
      id: EndExploration
      solution: null
    param_changes: []
  New state:
    classifier_model_id: null
    content:
      content_id: content
      html: ''
    content_ids_to_audio_translations:
      content: {}
      default_outcome: {}
    interaction:
      answer_groups: []
      confirmed_unclassified_answers: []
      customization_args:
        highlightRegionsOnHover:
          value: false
        imageAndRegions:
          value:
            imagePath: s1ImagePath.png
      default_outcome:
        dest: END
        feedback:
          content_id: default_outcome
          html: ''
        labelled_as_correct: false
        missing_prerequisite_skill_id: null
        param_changes: []
        refresher_exploration_id: null
      hints: []
      id: ImageClickInput
      solution: null
    param_changes: []
states_schema_version: 24
tags: []
title: Title
""")

    YAML_CONTENT_V30 = (
        """author_notes: ''
auto_tts_enabled: true
blurb: ''
category: Category
correctness_feedback_enabled: false
init_state_name: (untitled state)
language_code: en
objective: ''
param_changes: []
param_specs: {}
schema_version: 30
states:
  (untitled state):
    classifier_model_id: null
    content:
      content_id: content
      html: ''
    content_ids_to_audio_translations:
      content: {}
      default_outcome: {}
      feedback_1: {}
    interaction:
      answer_groups:
      - outcome:
          dest: END
          feedback:
            content_id: feedback_1
            html: <p>Correct!</p>
          labelled_as_correct: false
          missing_prerequisite_skill_id: null
          param_changes: []
          refresher_exploration_id: null
        rule_specs:
        - inputs:
            x: InputString
          rule_type: Equals
        tagged_misconception_id: null
        training_data: []
      confirmed_unclassified_answers: []
      customization_args:
        placeholder:
          value: ''
        rows:
          value: 1
      default_outcome:
        dest: (untitled state)
        feedback:
          content_id: default_outcome
          html: ''
        labelled_as_correct: false
        missing_prerequisite_skill_id: null
        param_changes: []
        refresher_exploration_id: null
      hints: []
      id: TextInput
      solution: null
    param_changes: []
  END:
    classifier_model_id: null
    content:
      content_id: content
      html: <p>Congratulations, you have finished!</p>
    content_ids_to_audio_translations:
      content: {}
    interaction:
      answer_groups: []
      confirmed_unclassified_answers: []
      customization_args:
        recommendedExplorationIds:
          value: []
      default_outcome: null
      hints: []
      id: EndExploration
      solution: null
    param_changes: []
  New state:
    classifier_model_id: null
    content:
      content_id: content
      html: ''
    content_ids_to_audio_translations:
      content: {}
      default_outcome: {}
    interaction:
      answer_groups: []
      confirmed_unclassified_answers: []
      customization_args:
        placeholder:
          value: ''
        rows:
          value: 1
      default_outcome:
        dest: END
        feedback:
          content_id: default_outcome
          html: ''
        labelled_as_correct: false
        missing_prerequisite_skill_id: null
        param_changes: []
        refresher_exploration_id: null
      hints: []
      id: TextInput
      solution: null
    param_changes: []
states_schema_version: 25
tags: []
title: Title
""")

    YAML_CONTENT_V31 = (
        """author_notes: ''
auto_tts_enabled: true
blurb: ''
category: Category
correctness_feedback_enabled: false
init_state_name: (untitled state)
language_code: en
objective: ''
param_changes: []
param_specs: {}
schema_version: 31
states:
  (untitled state):
    classifier_model_id: null
    content:
      content_id: content
      html: ''
    content_ids_to_audio_translations:
      content: {}
      default_outcome: {}
      feedback_1: {}
    interaction:
      answer_groups:
      - outcome:
          dest: END
          feedback:
            content_id: feedback_1
            html: <p>Correct!</p>
          labelled_as_correct: false
          missing_prerequisite_skill_id: null
          param_changes: []
          refresher_exploration_id: null
        rule_specs:
        - inputs:
            x: InputString
          rule_type: Equals
        tagged_misconception_id: null
        training_data: []
      confirmed_unclassified_answers: []
      customization_args:
        placeholder:
          value: ''
        rows:
          value: 1
      default_outcome:
        dest: (untitled state)
        feedback:
          content_id: default_outcome
          html: ''
        labelled_as_correct: false
        missing_prerequisite_skill_id: null
        param_changes: []
        refresher_exploration_id: null
      hints: []
      id: TextInput
      solution: null
    param_changes: []
  END:
    classifier_model_id: null
    content:
      content_id: content
      html: <p>Congratulations, you have finished!</p>
    content_ids_to_audio_translations:
      content: {}
    interaction:
      answer_groups: []
      confirmed_unclassified_answers: []
      customization_args:
        recommendedExplorationIds:
          value: []
      default_outcome: null
      hints: []
      id: EndExploration
      solution: null
    param_changes: []
  New state:
    classifier_model_id: null
    content:
      content_id: content
      html: ''
    content_ids_to_audio_translations:
      content: {}
      default_outcome: {}
      new_content: {}
    interaction:
      answer_groups: []
      confirmed_unclassified_answers: []
      customization_args:
        placeholder:
          value: ''
        rows:
          value: 1
      default_outcome:
        dest: END
        feedback:
          content_id: default_outcome
          html: ''
        labelled_as_correct: false
        missing_prerequisite_skill_id: null
        param_changes: []
        refresher_exploration_id: null
      hints: []
      id: TextInput
      solution: null
    param_changes: []
states_schema_version: 26
tags: []
title: Title
""")

    YAML_CONTENT_V32 = (
        """author_notes: ''
auto_tts_enabled: true
blurb: ''
category: Category
correctness_feedback_enabled: false
init_state_name: (untitled state)
language_code: en
objective: ''
param_changes: []
param_specs: {}
schema_version: 32
states:
  (untitled state):
    classifier_model_id: null
    content:
      content_id: content
      html: ''
    content_ids_to_audio_translations:
      content: {}
      default_outcome: {}
      feedback_1: {}
    interaction:
      answer_groups:
      - outcome:
          dest: END
          feedback:
            content_id: feedback_1
            html: <p>Correct!</p>
          labelled_as_correct: false
          missing_prerequisite_skill_id: null
          param_changes: []
          refresher_exploration_id: null
        rule_specs:
        - inputs:
            x: InputString
          rule_type: Equals
        tagged_misconception_id: null
        training_data: []
      confirmed_unclassified_answers: []
      customization_args:
        placeholder:
          value: ''
        rows:
          value: 1
      default_outcome:
        dest: (untitled state)
        feedback:
          content_id: default_outcome
          html: ''
        labelled_as_correct: false
        missing_prerequisite_skill_id: null
        param_changes: []
        refresher_exploration_id: null
      hints: []
      id: TextInput
      solution: null
    param_changes: []
    written_translations:
      translations_mapping:
        content: {}
        default_outcome: {}
        feedback_1: {}
  END:
    classifier_model_id: null
    content:
      content_id: content
      html: <p>Congratulations, you have finished!</p>
    content_ids_to_audio_translations:
      content: {}
    interaction:
      answer_groups: []
      confirmed_unclassified_answers: []
      customization_args:
        recommendedExplorationIds:
          value: []
      default_outcome: null
      hints: []
      id: EndExploration
      solution: null
    param_changes: []
    written_translations:
      translations_mapping:
        content: {}
  New state:
    classifier_model_id: null
    content:
      content_id: content
      html: ''
    content_ids_to_audio_translations:
      content: {}
      default_outcome: {}
    interaction:
      answer_groups: []
      confirmed_unclassified_answers: []
      customization_args:
        placeholder:
          value: ''
        rows:
          value: 1
      default_outcome:
        dest: END
        feedback:
          content_id: default_outcome
          html: ''
        labelled_as_correct: false
        missing_prerequisite_skill_id: null
        param_changes: []
        refresher_exploration_id: null
      hints: []
      id: TextInput
      solution: null
    param_changes: []
    written_translations:
      translations_mapping:
        content: {}
        default_outcome: {}
states_schema_version: 27
tags: []
title: Title
""")

    YAML_CONTENT_V33 = (
        """author_notes: ''
auto_tts_enabled: true
blurb: ''
category: Category
correctness_feedback_enabled: false
init_state_name: (untitled state)
language_code: en
objective: ''
param_changes: []
param_specs: {}
schema_version: 33
states:
  (untitled state):
    classifier_model_id: null
    content:
      content_id: content
      html: ''
    interaction:
      answer_groups:
      - outcome:
          dest: END
          feedback:
            content_id: feedback_1
            html: <p>Correct!</p>
          labelled_as_correct: false
          missing_prerequisite_skill_id: null
          param_changes: []
          refresher_exploration_id: null
        rule_specs:
        - inputs:
            x: InputString
          rule_type: Equals
        tagged_misconception_id: null
        training_data: []
      confirmed_unclassified_answers: []
      customization_args:
        placeholder:
          value: ''
        rows:
          value: 1
      default_outcome:
        dest: (untitled state)
        feedback:
          content_id: default_outcome
          html: ''
        labelled_as_correct: false
        missing_prerequisite_skill_id: null
        param_changes: []
        refresher_exploration_id: null
      hints: []
      id: TextInput
      solution: null
    param_changes: []
    recorded_voiceovers:
      voiceovers_mapping:
        content: {}
        default_outcome: {}
        feedback_1: {}
    written_translations:
      translations_mapping:
        content: {}
        default_outcome: {}
        feedback_1: {}
  END:
    classifier_model_id: null
    content:
      content_id: content
      html: <p>Congratulations, you have finished!</p>
    interaction:
      answer_groups: []
      confirmed_unclassified_answers: []
      customization_args:
        recommendedExplorationIds:
          value: []
      default_outcome: null
      hints: []
      id: EndExploration
      solution: null
    param_changes: []
    recorded_voiceovers:
      voiceovers_mapping:
        content: {}
    written_translations:
      translations_mapping:
        content: {}
  New state:
    classifier_model_id: null
    content:
      content_id: content
      html: ''
    interaction:
      answer_groups: []
      confirmed_unclassified_answers: []
      customization_args:
        placeholder:
          value: ''
        rows:
          value: 1
      default_outcome:
        dest: END
        feedback:
          content_id: default_outcome
          html: ''
        labelled_as_correct: false
        missing_prerequisite_skill_id: null
        param_changes: []
        refresher_exploration_id: null
      hints: []
      id: TextInput
      solution: null
    param_changes: []
    recorded_voiceovers:
      voiceovers_mapping:
        content: {}
        default_outcome: {}
    written_translations:
      translations_mapping:
        content: {}
        default_outcome: {}
states_schema_version: 28
tags: []
title: Title
""")

    YAML_CONTENT_V34 = (
        """author_notes: ''
auto_tts_enabled: true
blurb: ''
category: Category
correctness_feedback_enabled: false
init_state_name: (untitled state)
language_code: en
objective: ''
param_changes: []
param_specs: {}
schema_version: 34
states:
  (untitled state):
    classifier_model_id: null
    content:
      content_id: content
      html: ''
    interaction:
      answer_groups:
      - outcome:
          dest: END
          feedback:
            content_id: feedback_1
            html: <p>Correct!</p>
          labelled_as_correct: false
          missing_prerequisite_skill_id: null
          param_changes: []
          refresher_exploration_id: null
        rule_specs:
        - inputs:
            x: InputString
          rule_type: Equals
        tagged_misconception_id: null
        training_data: []
      confirmed_unclassified_answers: []
      customization_args:
        placeholder:
          value: ''
        rows:
          value: 1
      default_outcome:
        dest: (untitled state)
        feedback:
          content_id: default_outcome
          html: ''
        labelled_as_correct: false
        missing_prerequisite_skill_id: null
        param_changes: []
        refresher_exploration_id: null
      hints: []
      id: TextInput
      solution: null
    param_changes: []
    recorded_voiceovers:
      voiceovers_mapping:
        content: {}
        default_outcome: {}
        feedback_1: {}
    solicit_answer_details: false
    written_translations:
      translations_mapping:
        content: {}
        default_outcome: {}
        feedback_1: {}
  END:
    classifier_model_id: null
    content:
      content_id: content
      html: <p>Congratulations, you have finished!</p>
    interaction:
      answer_groups: []
      confirmed_unclassified_answers: []
      customization_args:
        recommendedExplorationIds:
          value: []
      default_outcome: null
      hints: []
      id: EndExploration
      solution: null
    param_changes: []
    recorded_voiceovers:
      voiceovers_mapping:
        content: {}
    solicit_answer_details: false
    written_translations:
      translations_mapping:
        content: {}
  New state:
    classifier_model_id: null
    content:
      content_id: content
      html: ''
    interaction:
      answer_groups: []
      confirmed_unclassified_answers: []
      customization_args:
        placeholder:
          value: ''
        rows:
          value: 1
      default_outcome:
        dest: END
        feedback:
          content_id: default_outcome
          html: ''
        labelled_as_correct: false
        missing_prerequisite_skill_id: null
        param_changes: []
        refresher_exploration_id: null
      hints: []
      id: TextInput
      solution: null
    param_changes: []
    recorded_voiceovers:
      voiceovers_mapping:
        content: {}
        default_outcome: {}
    solicit_answer_details: false
    written_translations:
      translations_mapping:
        content: {}
        default_outcome: {}
states_schema_version: 29
tags: []
title: Title
""")

    YAML_CONTENT_V35 = (
        """author_notes: ''
auto_tts_enabled: true
blurb: ''
category: Category
correctness_feedback_enabled: false
init_state_name: (untitled state)
language_code: en
objective: ''
param_changes: []
param_specs: {}
schema_version: 35
states:
  (untitled state):
    classifier_model_id: null
    content:
      content_id: content
      html: ''
    interaction:
      answer_groups:
      - outcome:
          dest: END
          feedback:
            content_id: feedback_1
            html: <p>Correct!</p>
          labelled_as_correct: false
          missing_prerequisite_skill_id: null
          param_changes: []
          refresher_exploration_id: null
        rule_specs:
        - inputs:
            x: InputString
          rule_type: Equals
        tagged_skill_misconception_id: null
        training_data: []
      confirmed_unclassified_answers: []
      customization_args:
        placeholder:
          value: ''
        rows:
          value: 1
      default_outcome:
        dest: (untitled state)
        feedback:
          content_id: default_outcome
          html: ''
        labelled_as_correct: false
        missing_prerequisite_skill_id: null
        param_changes: []
        refresher_exploration_id: null
      hints: []
      id: TextInput
      solution: null
    param_changes: []
    recorded_voiceovers:
      voiceovers_mapping:
        content: {}
        default_outcome: {}
        feedback_1: {}
    solicit_answer_details: false
    written_translations:
      translations_mapping:
        content: {}
        default_outcome: {}
        feedback_1: {}
  END:
    classifier_model_id: null
    content:
      content_id: content
      html: <p>Congratulations, you have finished!</p>
    interaction:
      answer_groups: []
      confirmed_unclassified_answers: []
      customization_args:
        recommendedExplorationIds:
          value: []
      default_outcome: null
      hints: []
      id: EndExploration
      solution: null
    param_changes: []
    recorded_voiceovers:
      voiceovers_mapping:
        content: {}
    solicit_answer_details: false
    written_translations:
      translations_mapping:
        content: {}
  New state:
    classifier_model_id: null
    content:
      content_id: content
      html: ''
    interaction:
      answer_groups: []
      confirmed_unclassified_answers: []
      customization_args:
        placeholder:
          value: ''
        rows:
          value: 1
      default_outcome:
        dest: END
        feedback:
          content_id: default_outcome
          html: ''
        labelled_as_correct: false
        missing_prerequisite_skill_id: null
        param_changes: []
        refresher_exploration_id: null
      hints: []
      id: TextInput
      solution: null
    param_changes: []
    recorded_voiceovers:
      voiceovers_mapping:
        content: {}
        default_outcome: {}
    solicit_answer_details: false
    written_translations:
      translations_mapping:
        content: {}
        default_outcome: {}
states_schema_version: 30
tags: []
title: Title
""")

    YAML_CONTENT_V36 = (
        """author_notes: ''
auto_tts_enabled: true
blurb: ''
category: Category
correctness_feedback_enabled: false
init_state_name: (untitled state)
language_code: en
objective: ''
param_changes: []
param_specs: {}
schema_version: 36
states:
  (untitled state):
    classifier_model_id: null
    content:
      content_id: content
      html: ''
    interaction:
      answer_groups:
      - outcome:
          dest: END
          feedback:
            content_id: feedback_1
            html: <p>Correct!</p>
          labelled_as_correct: false
          missing_prerequisite_skill_id: null
          param_changes: []
          refresher_exploration_id: null
        rule_specs:
        - inputs:
            x: InputString
          rule_type: Equals
        tagged_skill_misconception_id: null
        training_data: []
      confirmed_unclassified_answers: []
      customization_args:
        placeholder:
          value: ''
        rows:
          value: 1
      default_outcome:
        dest: (untitled state)
        feedback:
          content_id: default_outcome
          html: ''
        labelled_as_correct: false
        missing_prerequisite_skill_id: null
        param_changes: []
        refresher_exploration_id: null
      hints: []
      id: TextInput
      solution: null
    param_changes: []
    recorded_voiceovers:
      voiceovers_mapping:
        content: {}
        default_outcome: {}
        feedback_1: {}
    solicit_answer_details: false
    written_translations:
      translations_mapping:
        content: {}
        default_outcome: {}
        feedback_1: {}
  END:
    classifier_model_id: null
    content:
      content_id: content
      html: <p>Congratulations, you have finished!</p>
    interaction:
      answer_groups: []
      confirmed_unclassified_answers: []
      customization_args:
        recommendedExplorationIds:
          value: []
      default_outcome: null
      hints: []
      id: EndExploration
      solution: null
    param_changes: []
    recorded_voiceovers:
      voiceovers_mapping:
        content: {}
    solicit_answer_details: false
    written_translations:
      translations_mapping:
        content: {}
  New state:
    classifier_model_id: null
    content:
      content_id: content
      html: ''
    interaction:
      answer_groups: []
      confirmed_unclassified_answers: []
      customization_args:
        placeholder:
          value: ''
        rows:
          value: 1
      default_outcome:
        dest: END
        feedback:
          content_id: default_outcome
          html: ''
        labelled_as_correct: false
        missing_prerequisite_skill_id: null
        param_changes: []
        refresher_exploration_id: null
      hints: []
      id: TextInput
      solution: null
    param_changes: []
    recorded_voiceovers:
      voiceovers_mapping:
        content: {}
        default_outcome: {}
    solicit_answer_details: false
    written_translations:
      translations_mapping:
        content: {}
        default_outcome: {}
states_schema_version: 31
tags: []
title: Title
""")

    YAML_CONTENT_V37 = (
        """author_notes: ''
auto_tts_enabled: true
blurb: ''
category: Category
correctness_feedback_enabled: false
init_state_name: (untitled state)
language_code: en
objective: ''
param_changes: []
param_specs: {}
schema_version: 37
states:
  (untitled state):
    classifier_model_id: null
    content:
      content_id: content
      html: ''
    interaction:
      answer_groups:
      - outcome:
          dest: END
          feedback:
            content_id: feedback_1
            html: <p>Correct!</p>
          labelled_as_correct: false
          missing_prerequisite_skill_id: null
          param_changes: []
          refresher_exploration_id: null
        rule_specs:
        - inputs:
            x: InputString
          rule_type: Equals
        tagged_skill_misconception_id: null
        training_data: []
      confirmed_unclassified_answers: []
      customization_args:
        placeholder:
          value: ''
        rows:
          value: 1
      default_outcome:
        dest: (untitled state)
        feedback:
          content_id: default_outcome
          html: ''
        labelled_as_correct: false
        missing_prerequisite_skill_id: null
        param_changes: []
        refresher_exploration_id: null
      hints: []
      id: TextInput
      solution: null
    param_changes: []
    recorded_voiceovers:
      voiceovers_mapping:
        content: {}
        default_outcome: {}
        feedback_1: {}
    solicit_answer_details: false
    written_translations:
      translations_mapping:
        content: {}
        default_outcome: {}
        feedback_1: {}
  END:
    classifier_model_id: null
    content:
      content_id: content
      html: <p>Congratulations, you have finished!</p>
    interaction:
      answer_groups: []
      confirmed_unclassified_answers: []
      customization_args:
        recommendedExplorationIds:
          value: []
      default_outcome: null
      hints: []
      id: EndExploration
      solution: null
    param_changes: []
    recorded_voiceovers:
      voiceovers_mapping:
        content: {}
    solicit_answer_details: false
    written_translations:
      translations_mapping:
        content: {}
  New state:
    classifier_model_id: null
    content:
      content_id: content
      html: ''
    interaction:
      answer_groups: []
      confirmed_unclassified_answers: []
      customization_args:
        placeholder:
          value: ''
        rows:
          value: 1
      default_outcome:
        dest: END
        feedback:
          content_id: default_outcome
          html: ''
        labelled_as_correct: false
        missing_prerequisite_skill_id: null
        param_changes: []
        refresher_exploration_id: null
      hints: []
      id: TextInput
      solution: null
    param_changes: []
    recorded_voiceovers:
      voiceovers_mapping:
        content: {}
        default_outcome: {}
    solicit_answer_details: false
    written_translations:
      translations_mapping:
        content: {}
        default_outcome: {}
states_schema_version: 32
tags: []
title: Title
""")

    YAML_CONTENT_V38 = (
        """author_notes: ''
auto_tts_enabled: true
blurb: ''
category: Category
correctness_feedback_enabled: false
init_state_name: (untitled state)
language_code: en
objective: ''
param_changes: []
param_specs: {}
schema_version: 38
states:
  (untitled state):
    classifier_model_id: null
    content:
      content_id: content
      html: ''
    interaction:
      answer_groups:
      - outcome:
          dest: END
          feedback:
            content_id: feedback_1
            html: <p>Correct!</p>
          labelled_as_correct: false
          missing_prerequisite_skill_id: null
          param_changes: []
          refresher_exploration_id: null
        rule_specs:
        - inputs:
            x: InputString
          rule_type: Equals
        tagged_skill_misconception_id: null
        training_data: []
      confirmed_unclassified_answers: []
      customization_args:
        placeholder:
          value: ''
        rows:
          value: 1
      default_outcome:
        dest: (untitled state)
        feedback:
          content_id: default_outcome
          html: ''
        labelled_as_correct: false
        missing_prerequisite_skill_id: null
        param_changes: []
        refresher_exploration_id: null
      hints: []
      id: TextInput
      solution: null
    param_changes: []
    recorded_voiceovers:
      voiceovers_mapping:
        content: {}
        default_outcome: {}
        feedback_1: {}
    solicit_answer_details: false
    written_translations:
      translations_mapping:
        content: {}
        default_outcome: {}
        feedback_1: {}
  END:
    classifier_model_id: null
    content:
      content_id: content
      html: <p>Congratulations, you have finished!</p>
    interaction:
      answer_groups: []
      confirmed_unclassified_answers: []
      customization_args:
        recommendedExplorationIds:
          value: []
      default_outcome: null
      hints: []
      id: EndExploration
      solution: null
    param_changes: []
    recorded_voiceovers:
      voiceovers_mapping:
        content: {}
    solicit_answer_details: false
    written_translations:
      translations_mapping:
        content: {}
  New state:
    classifier_model_id: null
    content:
      content_id: content
      html: ''
    interaction:
      answer_groups: []
      confirmed_unclassified_answers: []
      customization_args:
        placeholder:
          value: ''
        rows:
          value: 1
      default_outcome:
        dest: END
        feedback:
          content_id: default_outcome
          html: ''
        labelled_as_correct: false
        missing_prerequisite_skill_id: null
        param_changes: []
        refresher_exploration_id: null
      hints: []
      id: TextInput
      solution: null
    param_changes: []
    recorded_voiceovers:
      voiceovers_mapping:
        content: {}
        default_outcome: {}
    solicit_answer_details: false
    written_translations:
      translations_mapping:
        content: {}
        default_outcome: {}
states_schema_version: 33
tags: []
title: Title
""")

    YAML_CONTENT_V39 = (
        """author_notes: ''
auto_tts_enabled: true
blurb: ''
category: Category
correctness_feedback_enabled: false
init_state_name: (untitled state)
language_code: en
objective: ''
param_changes: []
param_specs: {}
schema_version: 39
states:
  (untitled state):
    classifier_model_id: null
    content:
      content_id: content
      html: ''
    interaction:
      answer_groups:
      - outcome:
          dest: END
          feedback:
            content_id: feedback_1
            html: <p>Correct!</p>
          labelled_as_correct: false
          missing_prerequisite_skill_id: null
          param_changes: []
          refresher_exploration_id: null
        rule_specs:
        - inputs:
            x: InputString
          rule_type: Equals
        tagged_skill_misconception_id: null
        training_data: []
      confirmed_unclassified_answers: []
      customization_args:
        placeholder:
          value: ''
        rows:
          value: 1
      default_outcome:
        dest: (untitled state)
        feedback:
          content_id: default_outcome
          html: ''
        labelled_as_correct: false
        missing_prerequisite_skill_id: null
        param_changes: []
        refresher_exploration_id: null
      hints: []
      id: TextInput
      solution: null
    param_changes: []
    recorded_voiceovers:
      voiceovers_mapping:
        content: {}
        default_outcome: {}
        feedback_1: {}
    solicit_answer_details: false
    written_translations:
      translations_mapping:
        content: {}
        default_outcome: {}
        feedback_1: {}
  END:
    classifier_model_id: null
    content:
      content_id: content
      html: <p>Congratulations, you have finished!</p>
    interaction:
      answer_groups: []
      confirmed_unclassified_answers: []
      customization_args:
        recommendedExplorationIds:
          value: []
      default_outcome: null
      hints: []
      id: EndExploration
      solution: null
    param_changes: []
    recorded_voiceovers:
      voiceovers_mapping:
        content: {}
    solicit_answer_details: false
    written_translations:
      translations_mapping:
        content: {}
  New state:
    classifier_model_id: null
    content:
      content_id: content
      html: ''
    interaction:
      answer_groups: []
      confirmed_unclassified_answers: []
      customization_args:
        placeholder:
          value: ''
        rows:
          value: 1
      default_outcome:
        dest: END
        feedback:
          content_id: default_outcome
          html: ''
        labelled_as_correct: false
        missing_prerequisite_skill_id: null
        param_changes: []
        refresher_exploration_id: null
      hints: []
      id: TextInput
      solution: null
    param_changes: []
    recorded_voiceovers:
      voiceovers_mapping:
        content: {}
        default_outcome: {}
    solicit_answer_details: false
    written_translations:
      translations_mapping:
        content: {}
        default_outcome: {}
states_schema_version: 34
tags: []
title: Title
""")

    YAML_CONTENT_V40 = (
        """author_notes: ''
auto_tts_enabled: true
blurb: ''
category: Category
correctness_feedback_enabled: false
init_state_name: (untitled state)
language_code: en
objective: ''
param_changes: []
param_specs: {}
schema_version: 40
states:
  (untitled state):
    classifier_model_id: null
    content:
      content_id: content
      html: ''
    interaction:
      answer_groups:
      - outcome:
          dest: END
          feedback:
            content_id: feedback_1
            html: <p>Correct!</p>
          labelled_as_correct: false
          missing_prerequisite_skill_id: null
          param_changes: []
          refresher_exploration_id: null
        rule_specs:
        - inputs:
            x: InputString
          rule_type: Equals
        tagged_skill_misconception_id: null
        training_data: []
      confirmed_unclassified_answers: []
      customization_args:
        placeholder:
          value: ''
        rows:
          value: 1
      default_outcome:
        dest: (untitled state)
        feedback:
          content_id: default_outcome
          html: ''
        labelled_as_correct: false
        missing_prerequisite_skill_id: null
        param_changes: []
        refresher_exploration_id: null
      hints: []
      id: TextInput
      solution: null
    param_changes: []
    recorded_voiceovers:
      voiceovers_mapping:
        content: {}
        default_outcome: {}
        feedback_1: {}
    solicit_answer_details: false
    written_translations:
      translations_mapping:
        content: {}
        default_outcome: {}
        feedback_1: {}
  END:
    classifier_model_id: null
    content:
      content_id: content
      html: <p>Congratulations, you have finished!</p>
    interaction:
      answer_groups: []
      confirmed_unclassified_answers: []
      customization_args:
        recommendedExplorationIds:
          value: []
      default_outcome: null
      hints: []
      id: EndExploration
      solution: null
    param_changes: []
    recorded_voiceovers:
      voiceovers_mapping:
        content: {}
    solicit_answer_details: false
    written_translations:
      translations_mapping:
        content: {}
  New state:
    classifier_model_id: null
    content:
      content_id: content
      html: ''
    interaction:
      answer_groups: []
      confirmed_unclassified_answers: []
      customization_args:
        placeholder:
          value: ''
        rows:
          value: 1
      default_outcome:
        dest: END
        feedback:
          content_id: default_outcome
          html: ''
        labelled_as_correct: false
        missing_prerequisite_skill_id: null
        param_changes: []
        refresher_exploration_id: null
      hints: []
      id: TextInput
      solution: null
    param_changes: []
    recorded_voiceovers:
      voiceovers_mapping:
        content: {}
        default_outcome: {}
    solicit_answer_details: false
    written_translations:
      translations_mapping:
        content: {}
        default_outcome: {}
states_schema_version: 35
tags: []
title: Title
""")

    YAML_CONTENT_V41 = (
        """author_notes: ''
auto_tts_enabled: true
blurb: ''
category: Category
correctness_feedback_enabled: false
init_state_name: (untitled state)
language_code: en
objective: ''
param_changes: []
param_specs: {}
schema_version: 41
states:
  (untitled state):
    classifier_model_id: null
    content:
      content_id: content
      html: ''
    interaction:
      answer_groups:
      - outcome:
          dest: END
          feedback:
            content_id: feedback_1
            html: <p>Correct!</p>
          labelled_as_correct: false
          missing_prerequisite_skill_id: null
          param_changes: []
          refresher_exploration_id: null
        rule_specs:
        - inputs:
            x: InputString
          rule_type: Equals
        tagged_skill_misconception_id: null
        training_data: []
      confirmed_unclassified_answers: []
      customization_args:
        placeholder:
          value:
            content_id: ca_placeholder_2
            unicode_str: ''
        rows:
          value: 1
      default_outcome:
        dest: (untitled state)
        feedback:
          content_id: default_outcome
          html: ''
        labelled_as_correct: false
        missing_prerequisite_skill_id: null
        param_changes: []
        refresher_exploration_id: null
      hints: []
      id: TextInput
      solution: null
    next_content_id_index: 3
    param_changes: []
    recorded_voiceovers:
      voiceovers_mapping:
        ca_placeholder_2: {}
        content: {}
        default_outcome: {}
        feedback_1: {}
    solicit_answer_details: false
    written_translations:
      translations_mapping:
        ca_placeholder_2: {}
        content: {}
        default_outcome: {}
        feedback_1: {}
  END:
    classifier_model_id: null
    content:
      content_id: content
      html: <p>Congratulations, you have finished!</p>
    interaction:
      answer_groups: []
      confirmed_unclassified_answers: []
      customization_args:
        recommendedExplorationIds:
          value: []
      default_outcome: null
      hints: []
      id: EndExploration
      solution: null
    next_content_id_index: 0
    param_changes: []
    recorded_voiceovers:
      voiceovers_mapping:
        content: {}
    solicit_answer_details: false
    written_translations:
      translations_mapping:
        content: {}
  New state:
    classifier_model_id: null
    content:
      content_id: content
      html: ''
    interaction:
      answer_groups: []
      confirmed_unclassified_answers: []
      customization_args:
        placeholder:
          value:
            content_id: ca_placeholder_0
            unicode_str: ''
        rows:
          value: 1
      default_outcome:
        dest: END
        feedback:
          content_id: default_outcome
          html: ''
        labelled_as_correct: false
        missing_prerequisite_skill_id: null
        param_changes: []
        refresher_exploration_id: null
      hints: []
      id: TextInput
      solution: null
    next_content_id_index: 1
    param_changes: []
    recorded_voiceovers:
      voiceovers_mapping:
        ca_placeholder_0: {}
        content: {}
        default_outcome: {}
    solicit_answer_details: false
    written_translations:
      translations_mapping:
        ca_placeholder_0: {}
        content: {}
        default_outcome: {}
states_schema_version: 36
tags: []
title: Title
""")

    YAML_CONTENT_V42 = (
        """author_notes: ''
auto_tts_enabled: true
blurb: ''
category: Category
correctness_feedback_enabled: false
init_state_name: (untitled state)
language_code: en
objective: ''
param_changes: []
param_specs: {}
schema_version: 42
states:
  (untitled state):
    classifier_model_id: null
    content:
      content_id: content
      html: ''
    interaction:
      answer_groups:
      - outcome:
          dest: END
          feedback:
            content_id: feedback_1
            html: <p>Correct!</p>
          labelled_as_correct: false
          missing_prerequisite_skill_id: null
          param_changes: []
          refresher_exploration_id: null
        rule_specs:
        - inputs:
            x: InputString
          rule_type: Equals
        tagged_skill_misconception_id: null
        training_data: []
      confirmed_unclassified_answers: []
      customization_args:
        placeholder:
          value:
            content_id: ca_placeholder_2
            unicode_str: ''
        rows:
          value: 1
      default_outcome:
        dest: (untitled state)
        feedback:
          content_id: default_outcome
          html: ''
        labelled_as_correct: false
        missing_prerequisite_skill_id: null
        param_changes: []
        refresher_exploration_id: null
      hints: []
      id: TextInput
      solution: null
    next_content_id_index: 3
    param_changes: []
    recorded_voiceovers:
      voiceovers_mapping:
        ca_placeholder_2: {}
        content: {}
        default_outcome: {}
        feedback_1: {}
    solicit_answer_details: false
    written_translations:
      translations_mapping:
        ca_placeholder_2: {}
        content: {}
        default_outcome: {}
        feedback_1: {}
  END:
    classifier_model_id: null
    content:
      content_id: content
      html: <p>Congratulations, you have finished!</p>
    interaction:
      answer_groups: []
      confirmed_unclassified_answers: []
      customization_args:
        recommendedExplorationIds:
          value: []
      default_outcome: null
      hints: []
      id: EndExploration
      solution: null
    next_content_id_index: 0
    param_changes: []
    recorded_voiceovers:
      voiceovers_mapping:
        content: {}
    solicit_answer_details: false
    written_translations:
      translations_mapping:
        content: {}
  New state:
    classifier_model_id: null
    content:
      content_id: content
      html: ''
    interaction:
      answer_groups: []
      confirmed_unclassified_answers: []
      customization_args:
        placeholder:
          value:
            content_id: ca_placeholder_0
            unicode_str: ''
        rows:
          value: 1
      default_outcome:
        dest: END
        feedback:
          content_id: default_outcome
          html: ''
        labelled_as_correct: false
        missing_prerequisite_skill_id: null
        param_changes: []
        refresher_exploration_id: null
      hints: []
      id: TextInput
      solution: null
    next_content_id_index: 1
    param_changes: []
    recorded_voiceovers:
      voiceovers_mapping:
        ca_placeholder_0: {}
        content: {}
        default_outcome: {}
    solicit_answer_details: false
    written_translations:
      translations_mapping:
        ca_placeholder_0: {}
        content: {}
        default_outcome: {}
states_schema_version: 37
tags: []
title: Title
""")

    _LATEST_YAML_CONTENT = YAML_CONTENT_V42

    def test_load_from_v1(self):
        """Test direct loading from a v1 yaml file."""
        exploration = exp_domain.Exploration.from_untitled_yaml(
            'eid', 'Title', 'Category', self.YAML_CONTENT_V1)
        self.assertEqual(exploration.to_yaml(), self._LATEST_YAML_CONTENT)

    def test_load_from_v2(self):
        """Test direct loading from a v2 yaml file."""
        exploration = exp_domain.Exploration.from_untitled_yaml(
            'eid', 'Title', 'Category', self.YAML_CONTENT_V2)
        self.assertEqual(exploration.to_yaml(), self._LATEST_YAML_CONTENT)

    def test_load_from_v3(self):
        """Test direct loading from a v3 yaml file."""
        exploration = exp_domain.Exploration.from_untitled_yaml(
            'eid', 'Title', 'Category', self.YAML_CONTENT_V3)
        self.assertEqual(exploration.to_yaml(), self._LATEST_YAML_CONTENT)

    def test_load_from_v4(self):
        """Test direct loading from a v4 yaml file."""
        exploration = exp_domain.Exploration.from_untitled_yaml(
            'eid', 'Title', 'Category', self.YAML_CONTENT_V4)
        self.assertEqual(exploration.to_yaml(), self._LATEST_YAML_CONTENT)

    def test_load_from_v5(self):
        """Test direct loading from a v5 yaml file."""
        exploration = exp_domain.Exploration.from_untitled_yaml(
            'eid', 'Title', 'Category', self.YAML_CONTENT_V5)
        self.assertEqual(exploration.to_yaml(), self._LATEST_YAML_CONTENT)

    def test_load_from_v6(self):
        """Test direct loading from a v6 yaml file."""
        exploration = exp_domain.Exploration.from_untitled_yaml(
            'eid', 'Title', 'Category', self.YAML_CONTENT_V6)
        self.assertEqual(exploration.to_yaml(), self._LATEST_YAML_CONTENT)

    def test_cannot_load_from_v6_with_invalid_handler_name(self):
        invalid_yaml_content_v6 = (
            """author_notes: ''
blurb: ''
default_skin: conversation_v1
init_state_name: (untitled state)
language_code: en
objective: ''
param_changes: []
param_specs: {}
schema_version: 6
skin_customizations:
  panels_contents: {}
states:
  (untitled state):
    content:
    - type: text
      value: ''
    interaction:
      customization_args:
        placeholder:
          value: ''
        rows:
          value: 1
      handlers:
      - name: submit
        rule_specs:
        - definition:
            inputs:
              x: InputString
            name: Equals
            rule_type: atomic
          dest: END
          feedback:
            - Correct!
          param_changes: []
        - definition:
            rule_type: default
          dest: (untitled state)
          feedback: []
          param_changes: []
      id: TextInput
      triggers: []
    param_changes: []
  END:
    content:
    - type: text
      value: Congratulations, you have finished!
    interaction:
      customization_args:
        recommendedExplorationIds:
          value: []
      handlers:
      - name: submit
        rule_specs:
        - definition:
            rule_type: default
          dest: END
          feedback: []
          param_changes: []
      id: EndExploration
      triggers: []
    param_changes: []
  New state:
    content:
    - type: text
      value: ''
    interaction:
      customization_args:
        placeholder:
          value: ''
        rows:
          value: 1
      handlers:
      - name: invalid_handler_name
        rule_specs:
        - definition:
            rule_type: default
          dest: END
          feedback: []
          param_changes: []
      id: TextInput
      triggers: []
    param_changes: []
states_schema_version: 3
tags: []
""")
        with self.assertRaisesRegexp(
            Exception,
            'Error: Can only convert rules with a name '
            '\'submit\' in states v3 to v4 conversion process. '):
            exp_domain.Exploration.from_untitled_yaml(
                'eid', 'Title', 'Category', invalid_yaml_content_v6)

    def test_cannot_load_from_v6_with_invalid_rule(self):
        invalid_yaml_content_v6 = (
            """author_notes: ''
blurb: ''
default_skin: conversation_v1
init_state_name: (untitled state)
language_code: en
objective: ''
param_changes: []
param_specs: {}
schema_version: 6
skin_customizations:
  panels_contents: {}
states:
  (untitled state):
    content:
    - type: text
      value: ''
    interaction:
      customization_args:
        placeholder:
          value: ''
        rows:
          value: 1
      handlers:
      - name: submit
        rule_specs:
        - definition:
            inputs:
              x: InputString
            name: Equals
            rule_type: invalid_rule
          dest: END
          feedback:
            - Correct!
          param_changes: []
        - definition:
            rule_type: default
          dest: (untitled state)
          feedback: []
          param_changes: []
      id: TextInput
      triggers: []
    param_changes: []
  END:
    content:
    - type: text
      value: Congratulations, you have finished!
    interaction:
      customization_args:
        recommendedExplorationIds:
          value: []
      handlers:
      - name: submit
        rule_specs:
        - definition:
            rule_type: default
          dest: END
          feedback: []
          param_changes: []
      id: EndExploration
      triggers: []
    param_changes: []
  New state:
    content:
    - type: text
      value: ''
    interaction:
      customization_args:
        placeholder:
          value: ''
        rows:
          value: 1
      handlers:
      - name: submit
        rule_specs:
        - definition:
            rule_type: default
          dest: END
          feedback: []
          param_changes: []
      id: TextInput
      triggers: []
    param_changes: []
states_schema_version: 3
tags: []
""")
        with self.assertRaisesRegexp(
            Exception,
            'Error: Can only convert default and atomic '
            'rules in states v3 to v4 conversion process.'):
            exp_domain.Exploration.from_untitled_yaml(
                'eid', 'Title', 'Category', invalid_yaml_content_v6)

    def test_cannot_load_from_v6_with_invalid_subject(self):
        invalid_yaml_content_v6 = (
            """author_notes: ''
blurb: ''
default_skin: conversation_v1
init_state_name: (untitled state)
language_code: en
objective: ''
param_changes: []
param_specs: {}
schema_version: 6
skin_customizations:
  panels_contents: {}
states:
  (untitled state):
    content:
    - type: text
      value: ''
    interaction:
      customization_args:
        placeholder:
          value: ''
        rows:
          value: 1
      handlers:
      - name: submit
        rule_specs:
        - definition:
            inputs:
              x: InputString
            name: Equals
            rule_type: atomic
          dest: END
          feedback:
            - Correct!
          param_changes: []
        - definition:
            rule_type: default
          dest: (untitled state)
          feedback: []
          param_changes: []
      id: TextInput
      triggers: []
    param_changes: []
  END:
    content:
    - type: text
      value: Congratulations, you have finished!
    interaction:
      customization_args:
        recommendedExplorationIds:
          value: []
      handlers:
      - name: submit
        rule_specs:
        - definition:
            rule_type: default
          dest: END
          feedback: []
          param_changes: []
      id: EndExploration
      triggers: []
    param_changes: []
  New state:
    content:
    - type: text
      value: ''
    interaction:
      customization_args:
        placeholder:
          value: ''
        rows:
          value: 1
      handlers:
      - name: submit
        rule_specs:
        - definition:
            rule_type: default
            subject: invalid_subject
          dest: END
          feedback: []
          param_changes: []
      id: TextInput
      triggers: []
    param_changes: []
states_schema_version: 3
tags: []
""")
        with self.assertRaisesRegexp(
            Exception,
            'Error: Can only convert rules with an \'answer\' '
            'subject in states v3 to v4 conversion process.'):
            exp_domain.Exploration.from_untitled_yaml(
                'eid', 'Title', 'Category', invalid_yaml_content_v6)

    def test_cannot_load_from_v6_with_invalid_interaction_id(self):
        invalid_yaml_content_v6 = (
            """author_notes: ''
blurb: ''
default_skin: conversation_v1
init_state_name: (untitled state)
language_code: en
objective: ''
param_changes: []
param_specs: {}
schema_version: 6
skin_customizations:
  panels_contents: {}
states:
  (untitled state):
    content:
    - type: text
      value: ''
    interaction:
      customization_args:
        placeholder:
          value: ''
        rows:
          value: 1
      handlers:
      - name: submit
        rule_specs:
        - definition:
            inputs:
              x: InputString
            name: Equals
            rule_type: atomic
          dest: END
          feedback:
            - Correct!
          param_changes: []
        - definition:
            rule_type: default
          dest: (untitled state)
          feedback: []
          param_changes: []
      id: TextInput
      triggers: []
    param_changes: []
  END:
    content:
    - type: text
      value: Congratulations, you have finished!
    interaction:
      customization_args:
        recommendedExplorationIds:
          value: []
      handlers:
      - name: submit
        rule_specs:
        - definition:
            rule_type: default
          dest: END
          feedback: []
          param_changes: []
      id: EndExploration
      triggers: []
    param_changes: []
  New state:
    content:
    - type: text
      value: ''
    interaction:
      customization_args:
        placeholder:
          value: ''
        rows:
          value: 1
      handlers:
      - name: submit
        rule_specs:
        - definition:
            rule_type: default
          dest: END
          feedback: []
          param_changes: []
      id: invalid_id
      triggers: []
    param_changes: []
states_schema_version: 3
tags: []
""")
        with self.assertRaisesRegexp(
            Exception,
            'Trying to migrate exploration containing non-existent '
            'interaction ID'):
            exp_domain.Exploration.from_untitled_yaml(
                'eid', 'Title', 'Category', invalid_yaml_content_v6)

    def test_load_from_v7(self):
        """Test direct loading from a v7 yaml file."""
        exploration = exp_domain.Exploration.from_untitled_yaml(
            'eid', 'Title', 'Category', self.YAML_CONTENT_V7)
        self.assertEqual(exploration.to_yaml(), self._LATEST_YAML_CONTENT)

    def test_load_from_v8(self):
        """Test direct loading from a v8 yaml file."""
        exploration = exp_domain.Exploration.from_untitled_yaml(
            'eid', 'Title', 'Category', self.YAML_CONTENT_V8)
        self.assertEqual(exploration.to_yaml(), self._LATEST_YAML_CONTENT)

    def test_load_from_v9(self):
        """Test direct loading from a v9 yaml file."""
        latest_yaml_content = (
            """author_notes: ''
auto_tts_enabled: true
blurb: ''
category: Category
correctness_feedback_enabled: false
init_state_name: (untitled state)
language_code: en
objective: ''
param_changes: []
param_specs: {}
schema_version: 42
states:
  (untitled state):
    classifier_model_id: null
    content:
      content_id: content
      html: ''
    interaction:
      answer_groups:
      - outcome:
          dest: END
          feedback:
            content_id: feedback_1
            html: <p>Correct!</p>
          labelled_as_correct: false
          missing_prerequisite_skill_id: null
          param_changes: []
          refresher_exploration_id: null
        rule_specs:
        - inputs:
            x: InputString
          rule_type: Equals
        tagged_skill_misconception_id: null
        training_data: []
      confirmed_unclassified_answers: []
      customization_args:
        placeholder:
          value:
            content_id: ca_placeholder_2
            unicode_str: ''
        rows:
          value: 1
      default_outcome:
        dest: (untitled state)
        feedback:
          content_id: default_outcome
          html: ''
        labelled_as_correct: false
        missing_prerequisite_skill_id: null
        param_changes: []
        refresher_exploration_id: null
      hints: []
      id: TextInput
      solution: null
    next_content_id_index: 3
    param_changes: []
    recorded_voiceovers:
      voiceovers_mapping:
        ca_placeholder_2: {}
        content: {}
        default_outcome: {}
        feedback_1: {}
    solicit_answer_details: false
    written_translations:
      translations_mapping:
        ca_placeholder_2: {}
        content: {}
        default_outcome: {}
        feedback_1: {}
  END:
    classifier_model_id: null
    content:
      content_id: content
      html: <p>Congratulations, you have finished!</p>
    interaction:
      answer_groups: []
      confirmed_unclassified_answers: []
      customization_args:
        recommendedExplorationIds:
          value: []
      default_outcome: null
      hints: []
      id: EndExploration
      solution: null
    next_content_id_index: 0
    param_changes: []
    recorded_voiceovers:
      voiceovers_mapping:
        content: {}
    solicit_answer_details: false
    written_translations:
      translations_mapping:
        content: {}
  New state:
    classifier_model_id: null
    content:
      content_id: content
      html: ''
    interaction:
      answer_groups: []
      confirmed_unclassified_answers: []
      customization_args:
        language:
          value: python
        placeholder:
          value: ''
        postCode:
          value: ''
        preCode:
          value: ''
      default_outcome:
        dest: END
        feedback:
          content_id: default_outcome
          html: ''
        labelled_as_correct: false
        missing_prerequisite_skill_id: null
        param_changes: []
        refresher_exploration_id: null
      hints: []
      id: CodeRepl
      solution: null
    next_content_id_index: 0
    param_changes: []
    recorded_voiceovers:
      voiceovers_mapping:
        content: {}
        default_outcome: {}
    solicit_answer_details: false
    written_translations:
      translations_mapping:
        content: {}
        default_outcome: {}
states_schema_version: 37
tags: []
title: Title
""")
        exploration = exp_domain.Exploration.from_untitled_yaml(
            'eid', 'Title', 'Category', self.YAML_CONTENT_V9)
        self.assertEqual(exploration.to_yaml(), latest_yaml_content)

    def test_load_from_v10(self):
        """Test direct loading from a v10 yaml file."""
        exploration = exp_domain.Exploration.from_yaml(
            'eid', self.YAML_CONTENT_V10)
        self.assertEqual(exploration.to_yaml(), self._LATEST_YAML_CONTENT)

    def test_load_from_v11(self):
        """Test direct loading from a v11 yaml file."""
        exploration = exp_domain.Exploration.from_yaml(
            'eid', self.YAML_CONTENT_V11)
        self.assertEqual(exploration.to_yaml(), self._LATEST_YAML_CONTENT)

    def test_load_from_v12(self):
        """Test direct loading from a v12 yaml file."""
        latest_yaml_content = (
            """author_notes: ''
auto_tts_enabled: true
blurb: ''
category: Category
correctness_feedback_enabled: false
init_state_name: (untitled state)
language_code: en
objective: ''
param_changes: []
param_specs: {}
schema_version: 42
states:
  (untitled state):
    classifier_model_id: null
    content:
      content_id: content
      html: ''
    interaction:
      answer_groups:
      - outcome:
          dest: END
          feedback:
            content_id: feedback_1
            html: <p>Correct!</p>
          labelled_as_correct: false
          missing_prerequisite_skill_id: null
          param_changes: []
          refresher_exploration_id: null
        rule_specs:
        - inputs:
            x: InputString
          rule_type: Equals
        tagged_skill_misconception_id: null
        training_data: []
      confirmed_unclassified_answers: []
      customization_args:
        placeholder:
          value:
            content_id: ca_placeholder_2
            unicode_str: ''
        rows:
          value: 1
      default_outcome:
        dest: (untitled state)
        feedback:
          content_id: default_outcome
          html: ''
        labelled_as_correct: false
        missing_prerequisite_skill_id: null
        param_changes: []
        refresher_exploration_id: null
      hints: []
      id: TextInput
      solution: null
    next_content_id_index: 3
    param_changes: []
    recorded_voiceovers:
      voiceovers_mapping:
        ca_placeholder_2: {}
        content: {}
        default_outcome: {}
        feedback_1: {}
    solicit_answer_details: false
    written_translations:
      translations_mapping:
        ca_placeholder_2: {}
        content: {}
        default_outcome: {}
        feedback_1: {}
  END:
    classifier_model_id: null
    content:
      content_id: content
      html: <p>Congratulations, you have finished!</p>
    interaction:
      answer_groups: []
      confirmed_unclassified_answers: []
      customization_args:
        recommendedExplorationIds:
          value: []
      default_outcome: null
      hints: []
      id: EndExploration
      solution: null
    next_content_id_index: 0
    param_changes: []
    recorded_voiceovers:
      voiceovers_mapping:
        content: {}
    solicit_answer_details: false
    written_translations:
      translations_mapping:
        content: {}
  New state:
    classifier_model_id: null
    content:
      content_id: content
      html: ''
    interaction:
      answer_groups: []
      confirmed_unclassified_answers: []
      customization_args:
        placeholder:
          value:
            content_id: ca_placeholder_2
            unicode_str: ''
        rows:
          value: 1
      default_outcome:
        dest: END
        feedback:
          content_id: default_outcome
          html: ''
        labelled_as_correct: false
        missing_prerequisite_skill_id: null
        param_changes: []
        refresher_exploration_id: null
      hints:
      - hint_content:
          content_id: hint_1
          html: <p>Correct!</p>
      id: TextInput
      solution: null
    next_content_id_index: 3
    param_changes: []
    recorded_voiceovers:
      voiceovers_mapping:
        ca_placeholder_2: {}
        content: {}
        default_outcome: {}
        hint_1: {}
    solicit_answer_details: false
    written_translations:
      translations_mapping:
        ca_placeholder_2: {}
        content: {}
        default_outcome: {}
        hint_1: {}
states_schema_version: 37
tags: []
title: Title
""")
        exploration = exp_domain.Exploration.from_yaml(
            'eid', self.YAML_CONTENT_V12)
        self.assertEqual(exploration.to_yaml(), latest_yaml_content)

    def test_load_from_v13(self):
        """Test direct loading from a v13 yaml file."""
        exploration = exp_domain.Exploration.from_yaml(
            'eid', self.YAML_CONTENT_V13)
        self.assertEqual(exploration.to_yaml(), self._LATEST_YAML_CONTENT)

    def test_load_from_v14(self):
        """Test direct loading from a v14 yaml file."""
        exploration = exp_domain.Exploration.from_yaml(
            'eid', self.YAML_CONTENT_V14)
        self.assertEqual(exploration.to_yaml(), self._LATEST_YAML_CONTENT)

    def test_load_from_v15(self):
        """Test direct loading from a v15 yaml file."""
        exploration = exp_domain.Exploration.from_yaml(
            'eid', self.YAML_CONTENT_V15)
        self.assertEqual(exploration.to_yaml(), self._LATEST_YAML_CONTENT)

    def test_load_from_v16(self):
        """Test direct loading from a v16 yaml file."""
        exploration = exp_domain.Exploration.from_yaml(
            'eid', self.YAML_CONTENT_V16)
        self.assertEqual(exploration.to_yaml(), self._LATEST_YAML_CONTENT)

    def test_load_from_v17(self):
        """Test direct loading from a v17 yaml file."""
        exploration = exp_domain.Exploration.from_yaml(
            'eid', self.YAML_CONTENT_V17)
        self.assertEqual(exploration.to_yaml(), self._LATEST_YAML_CONTENT)

    def test_load_from_v18(self):
        """Test direct loading from a v18 yaml file."""
        latest_yaml_content = (
            """author_notes: ''
auto_tts_enabled: true
blurb: ''
category: Category
correctness_feedback_enabled: false
init_state_name: (untitled state)
language_code: en
objective: ''
param_changes: []
param_specs: {}
schema_version: 42
states:
  (untitled state):
    classifier_model_id: null
    content:
      content_id: content
      html: ''
    interaction:
      answer_groups:
      - outcome:
          dest: END
          feedback:
            content_id: feedback_1
            html: <p>Correct!</p>
          labelled_as_correct: false
          missing_prerequisite_skill_id: null
          param_changes: []
          refresher_exploration_id: null
        rule_specs:
        - inputs:
            x: InputString
          rule_type: Equals
        tagged_skill_misconception_id: null
        training_data: []
      confirmed_unclassified_answers: []
      customization_args:
        placeholder:
          value:
            content_id: ca_placeholder_2
            unicode_str: ''
        rows:
          value: 1
      default_outcome:
        dest: (untitled state)
        feedback:
          content_id: default_outcome
          html: ''
        labelled_as_correct: false
        missing_prerequisite_skill_id: null
        param_changes: []
        refresher_exploration_id: null
      hints: []
      id: TextInput
      solution: null
    next_content_id_index: 3
    param_changes: []
    recorded_voiceovers:
      voiceovers_mapping:
        ca_placeholder_2: {}
        content: {}
        default_outcome: {}
        feedback_1: {}
    solicit_answer_details: false
    written_translations:
      translations_mapping:
        ca_placeholder_2: {}
        content: {}
        default_outcome: {}
        feedback_1: {}
  END:
    classifier_model_id: null
    content:
      content_id: content
      html: <p>Congratulations, you have finished!</p>
    interaction:
      answer_groups: []
      confirmed_unclassified_answers: []
      customization_args:
        recommendedExplorationIds:
          value: []
      default_outcome: null
      hints: []
      id: EndExploration
      solution: null
    next_content_id_index: 0
    param_changes: []
    recorded_voiceovers:
      voiceovers_mapping:
        content: {}
    solicit_answer_details: false
    written_translations:
      translations_mapping:
        content: {}
  New state:
    classifier_model_id: null
    content:
      content_id: content
      html: ''
    interaction:
      answer_groups: []
      confirmed_unclassified_answers: []
      customization_args:
        placeholder:
          value:
            content_id: ca_placeholder_2
            unicode_str: ''
        rows:
          value: 1
      default_outcome:
        dest: END
        feedback:
          content_id: default_outcome
          html: ''
        labelled_as_correct: false
        missing_prerequisite_skill_id: null
        param_changes: []
        refresher_exploration_id: null
      hints:
      - hint_content:
          content_id: hint_1
          html: ''
      id: TextInput
      solution:
        answer_is_exclusive: false
        correct_answer: Answer
        explanation:
          content_id: solution
          html: ''
    next_content_id_index: 3
    param_changes: []
    recorded_voiceovers:
      voiceovers_mapping:
        ca_placeholder_2: {}
        content: {}
        default_outcome: {}
        hint_1: {}
        solution: {}
    solicit_answer_details: false
    written_translations:
      translations_mapping:
        ca_placeholder_2: {}
        content: {}
        default_outcome: {}
        hint_1: {}
        solution: {}
states_schema_version: 37
tags: []
title: Title
""")
        exploration = exp_domain.Exploration.from_yaml(
            'eid', self.YAML_CONTENT_V18)
        self.assertEqual(exploration.to_yaml(), latest_yaml_content)

    def test_load_from_v19(self):
        """Test direct loading from a v19 yaml file."""
        exploration = exp_domain.Exploration.from_yaml(
            'eid', self.YAML_CONTENT_V19)
        self.assertEqual(exploration.to_yaml(), self._LATEST_YAML_CONTENT)

    def test_load_from_v20(self):
        """Test direct loading from a v20 yaml file."""
        exploration = exp_domain.Exploration.from_yaml(
            'eid', self.YAML_CONTENT_V20)
        self.assertEqual(exploration.to_yaml(), self._LATEST_YAML_CONTENT)

    def test_load_from_v21(self):
        """Test direct loading from a v21 yaml file."""
        latest_yaml_content = (
            """author_notes: ''
auto_tts_enabled: true
blurb: ''
category: Category
correctness_feedback_enabled: false
init_state_name: (untitled state)
language_code: en
objective: ''
param_changes: []
param_specs: {}
schema_version: 42
states:
  (untitled state):
    classifier_model_id: null
    content:
      content_id: content
      html: ''
    interaction:
      answer_groups:
      - outcome:
          dest: END
          feedback:
            content_id: feedback_1
            html: <p>Correct!</p>
          labelled_as_correct: false
          missing_prerequisite_skill_id: null
          param_changes: []
          refresher_exploration_id: null
        rule_specs:
        - inputs:
            x: InputString
          rule_type: Equals
        tagged_skill_misconception_id: null
        training_data: []
      confirmed_unclassified_answers: []
      customization_args:
        placeholder:
          value:
            content_id: ca_placeholder_2
            unicode_str: ''
        rows:
          value: 1
      default_outcome:
        dest: (untitled state)
        feedback:
          content_id: default_outcome
          html: ''
        labelled_as_correct: false
        missing_prerequisite_skill_id: null
        param_changes: []
        refresher_exploration_id: null
      hints: []
      id: TextInput
      solution: null
    next_content_id_index: 3
    param_changes: []
    recorded_voiceovers:
      voiceovers_mapping:
        ca_placeholder_2: {}
        content: {}
        default_outcome: {}
        feedback_1: {}
    solicit_answer_details: false
    written_translations:
      translations_mapping:
        ca_placeholder_2: {}
        content: {}
        default_outcome: {}
        feedback_1: {}
  END:
    classifier_model_id: null
    content:
      content_id: content
      html: <p>Congratulations, you have finished!</p>
    interaction:
      answer_groups: []
      confirmed_unclassified_answers: []
      customization_args:
        recommendedExplorationIds:
          value: []
      default_outcome: null
      hints: []
      id: EndExploration
      solution: null
    next_content_id_index: 0
    param_changes: []
    recorded_voiceovers:
      voiceovers_mapping:
        content: {}
    solicit_answer_details: false
    written_translations:
      translations_mapping:
        content: {}
  New state:
    classifier_model_id: null
    content:
      content_id: content
      html: ''
    interaction:
      answer_groups: []
      confirmed_unclassified_answers: []
      customization_args:
        allowImproperFraction:
          value: true
        allowNonzeroIntegerPart:
          value: true
        customPlaceholder:
          value:
            content_id: ca_customPlaceholder_0
            unicode_str: ''
        requireSimplestForm:
          value: false
      default_outcome:
        dest: END
        feedback:
          content_id: default_outcome
          html: ''
        labelled_as_correct: false
        missing_prerequisite_skill_id: null
        param_changes: []
        refresher_exploration_id: null
      hints: []
      id: FractionInput
      solution: null
    next_content_id_index: 1
    param_changes: []
    recorded_voiceovers:
      voiceovers_mapping:
        ca_customPlaceholder_0: {}
        content: {}
        default_outcome: {}
    solicit_answer_details: false
    written_translations:
      translations_mapping:
        ca_customPlaceholder_0: {}
        content: {}
        default_outcome: {}
states_schema_version: 37
tags: []
title: Title
""")
        exploration = exp_domain.Exploration.from_yaml(
            'eid', self.YAML_CONTENT_V21)
        self.assertEqual(exploration.to_yaml(), latest_yaml_content)

    def test_load_from_v22(self):
        """Test direct loading from a v22 yaml file."""
        exploration = exp_domain.Exploration.from_yaml(
            'eid', self.YAML_CONTENT_V22)
        self.assertEqual(exploration.to_yaml(), self._LATEST_YAML_CONTENT)

    def test_load_from_v23(self):
        """Test direct loading from a v23 yaml file."""
        exploration = exp_domain.Exploration.from_yaml(
            'eid', self.YAML_CONTENT_V23)
        self.assertEqual(exploration.to_yaml(), self._LATEST_YAML_CONTENT)

    def test_load_from_v24(self):
        """Test direct loading from a v24 yaml file."""
        exploration = exp_domain.Exploration.from_yaml(
            'eid', self.YAML_CONTENT_V24)
        self.assertEqual(exploration.to_yaml(), self._LATEST_YAML_CONTENT)

    def test_load_from_v25(self):
        """Test direct loading from a v25 yaml file."""
        exploration = exp_domain.Exploration.from_yaml(
            'eid', self.YAML_CONTENT_V25)
        self.assertEqual(exploration.to_yaml(), self._LATEST_YAML_CONTENT)

    def test_load_from_v26(self):
        """Test direct loading from a v26 yaml file."""
        exploration = exp_domain.Exploration.from_yaml(
            'eid', self.YAML_CONTENT_V26)
        self.assertEqual(exploration.to_yaml(), self._LATEST_YAML_CONTENT)

    def test_load_from_v27(self):
        """Test direct loading from a v27 yaml file."""
        exploration = exp_domain.Exploration.from_yaml(
            'eid', self.YAML_CONTENT_V27)
        self.assertEqual(exploration.to_yaml(), self._LATEST_YAML_CONTENT)

    def test_load_from_v28(self):
        """Test direct loading from a v28 yaml file."""
        exploration = exp_domain.Exploration.from_yaml(
            'eid', self.YAML_CONTENT_V28)
        self.assertEqual(exploration.to_yaml(), self._LATEST_YAML_CONTENT)

    def test_load_from_v29(self):
        """Test direct loading from a v29 yaml file."""
        latest_yaml_content = (
            """author_notes: ''
auto_tts_enabled: true
blurb: ''
category: Category
correctness_feedback_enabled: false
init_state_name: (untitled state)
language_code: en
objective: ''
param_changes: []
param_specs: {}
schema_version: 42
states:
  (untitled state):
    classifier_model_id: null
    content:
      content_id: content
      html: ''
    interaction:
      answer_groups:
      - outcome:
          dest: END
          feedback:
            content_id: feedback_1
            html: <p>Correct!</p>
          labelled_as_correct: false
          missing_prerequisite_skill_id: null
          param_changes: []
          refresher_exploration_id: null
        rule_specs:
        - inputs:
            x: InputString
          rule_type: Equals
        tagged_skill_misconception_id: null
        training_data: []
      confirmed_unclassified_answers: []
      customization_args:
        placeholder:
          value:
            content_id: ca_placeholder_2
            unicode_str: ''
        rows:
          value: 1
      default_outcome:
        dest: (untitled state)
        feedback:
          content_id: default_outcome
          html: ''
        labelled_as_correct: false
        missing_prerequisite_skill_id: null
        param_changes: []
        refresher_exploration_id: null
      hints: []
      id: TextInput
      solution: null
    next_content_id_index: 3
    param_changes: []
    recorded_voiceovers:
      voiceovers_mapping:
        ca_placeholder_2: {}
        content: {}
        default_outcome: {}
        feedback_1: {}
    solicit_answer_details: false
    written_translations:
      translations_mapping:
        ca_placeholder_2: {}
        content: {}
        default_outcome: {}
        feedback_1: {}
  END:
    classifier_model_id: null
    content:
      content_id: content
      html: <p>Congratulations, you have finished!</p>
    interaction:
      answer_groups: []
      confirmed_unclassified_answers: []
      customization_args:
        recommendedExplorationIds:
          value: []
      default_outcome: null
      hints: []
      id: EndExploration
      solution: null
    next_content_id_index: 0
    param_changes: []
    recorded_voiceovers:
      voiceovers_mapping:
        content: {}
    solicit_answer_details: false
    written_translations:
      translations_mapping:
        content: {}
  New state:
    classifier_model_id: null
    content:
      content_id: content
      html: ''
    interaction:
      answer_groups: []
      confirmed_unclassified_answers: []
      customization_args:
        highlightRegionsOnHover:
          value: false
        imageAndRegions:
          value:
            imagePath: s1ImagePath_height_120_width_120.png
      default_outcome:
        dest: END
        feedback:
          content_id: default_outcome
          html: ''
        labelled_as_correct: false
        missing_prerequisite_skill_id: null
        param_changes: []
        refresher_exploration_id: null
      hints: []
      id: ImageClickInput
      solution: null
    next_content_id_index: 0
    param_changes: []
    recorded_voiceovers:
      voiceovers_mapping:
        content: {}
        default_outcome: {}
    solicit_answer_details: false
    written_translations:
      translations_mapping:
        content: {}
        default_outcome: {}
states_schema_version: 37
tags: []
title: Title
""")
        exploration = exp_domain.Exploration.from_yaml(
            'eid', self.YAML_CONTENT_V29)
        self.assertEqual(exploration.to_yaml(), latest_yaml_content)

    def test_load_from_v30(self):
        """Test direct loading from a v30 yaml file."""
        exploration = exp_domain.Exploration.from_yaml(
            'eid', self.YAML_CONTENT_V30)
        self.assertEqual(exploration.to_yaml(), self._LATEST_YAML_CONTENT)

    def test_load_from_v31(self):
        """Test direct loading from a v31 yaml file."""
        exploration = exp_domain.Exploration.from_yaml(
            'eid', self.YAML_CONTENT_V31)
        self.assertEqual(exploration.to_yaml(), self._LATEST_YAML_CONTENT)

    def test_load_from_v32(self):
        """Test direct loading from a v32 yaml file."""
        exploration = exp_domain.Exploration.from_yaml(
            'eid', self.YAML_CONTENT_V32)
        self.assertEqual(exploration.to_yaml(), self._LATEST_YAML_CONTENT)

    def test_load_from_v33(self):
        """Test direct loading from a v33 yaml file."""
        exploration = exp_domain.Exploration.from_yaml(
            'eid', self.YAML_CONTENT_V33)
        self.assertEqual(exploration.to_yaml(), self._LATEST_YAML_CONTENT)

    def test_load_from_v40_special_cases(self):
        """Test to cover some special cases that occurs in the migration from
        v40 to v41 exploration schema. This includes modifying existing written
        translations, converting hmtl to SubtitledHtml, and filling in empty
        SubtitledHtml list customization arguments with a default value.
        """
        sample_yaml_content = (
            """author_notes: ''
auto_tts_enabled: true
blurb: ''
category: Category
correctness_feedback_enabled: false
init_state_name: (untitled state)
language_code: en
objective: ''
param_changes: []
param_specs: {}
schema_version: 40
states:
  (untitled state):
    classifier_model_id: null
    content:
      content_id: content
      html: ''
    interaction:
      answer_groups:
      - outcome:
          dest: END
          feedback:
            content_id: feedback_1
            html: <p>Correct!</p>
          labelled_as_correct: false
          missing_prerequisite_skill_id: null
          param_changes: []
          refresher_exploration_id: null
        rule_specs:
        - inputs:
            x: InputString
          rule_type: Equals
        tagged_skill_misconception_id: null
        training_data: []
      confirmed_unclassified_answers: []
      customization_args: {}
      default_outcome:
        dest: (untitled state)
        feedback:
          content_id: default_outcome
          html: ''
        labelled_as_correct: false
        missing_prerequisite_skill_id: null
        param_changes: []
        refresher_exploration_id: null
      hints: []
      id: MultipleChoiceInput
      solution: null
    param_changes: []
    recorded_voiceovers:
      voiceovers_mapping:
        content: {}
        default_outcome: {}
        feedback_1: {}
    solicit_answer_details: false
    written_translations:
      translations_mapping:
        content:
            en:
                html: <p>Translation</p>
                needs_update: false
        default_outcome: {}
        feedback_1: {}
  END:
    classifier_model_id: null
    content:
      content_id: content
      html: <p>Congratulations, you have finished!</p>
    interaction:
      answer_groups: []
      confirmed_unclassified_answers: []
      customization_args:
        recommendedExplorationIds:
          value: []
      default_outcome: null
      hints: []
      id: EndExploration
      solution: null
    param_changes: []
    recorded_voiceovers:
      voiceovers_mapping:
        content: {}
    solicit_answer_details: false
    written_translations:
      translations_mapping:
        content: {}
  New state:
    classifier_model_id: null
    content:
      content_id: content
      html: ''
    interaction:
      answer_groups: []
      confirmed_unclassified_answers: []
      customization_args:
        placeholder:
          value: ''
        rows:
          value: 1
      default_outcome:
        dest: END
        feedback:
          content_id: default_outcome
          html: ''
        labelled_as_correct: false
        missing_prerequisite_skill_id: null
        param_changes: []
        refresher_exploration_id: null
      hints: []
      id: TextInput
      solution: null
    param_changes: []
    recorded_voiceovers:
      voiceovers_mapping:
        content: {}
        default_outcome: {}
    solicit_answer_details: false
    written_translations:
      translations_mapping:
        content: {}
        default_outcome: {}
states_schema_version: 35
tags: []
title: Title
""")

        latest_sample_yaml_content = (
            """author_notes: ''
auto_tts_enabled: true
blurb: ''
category: Category
correctness_feedback_enabled: false
init_state_name: (untitled state)
language_code: en
objective: ''
param_changes: []
param_specs: {}
schema_version: 42
states:
  (untitled state):
    classifier_model_id: null
    content:
      content_id: content
      html: ''
    interaction:
      answer_groups:
      - outcome:
          dest: END
          feedback:
            content_id: feedback_1
            html: <p>Correct!</p>
          labelled_as_correct: false
          missing_prerequisite_skill_id: null
          param_changes: []
          refresher_exploration_id: null
        rule_specs:
        - inputs:
            x: InputString
          rule_type: Equals
        tagged_skill_misconception_id: null
        training_data: []
      confirmed_unclassified_answers: []
      customization_args:
        choices:
          value:
          - content_id: ca_choices_2
            html: ''
        showChoicesInShuffledOrder:
          value: true
      default_outcome:
        dest: (untitled state)
        feedback:
          content_id: default_outcome
          html: ''
        labelled_as_correct: false
        missing_prerequisite_skill_id: null
        param_changes: []
        refresher_exploration_id: null
      hints: []
      id: MultipleChoiceInput
      solution: null
    next_content_id_index: 3
    param_changes: []
    recorded_voiceovers:
      voiceovers_mapping:
        ca_choices_2: {}
        content: {}
        default_outcome: {}
        feedback_1: {}
    solicit_answer_details: false
    written_translations:
      translations_mapping:
        ca_choices_2: {}
        content:
          en:
            data_format: html
            needs_update: false
            translation: <p>Translation</p>
        default_outcome: {}
        feedback_1: {}
  END:
    classifier_model_id: null
    content:
      content_id: content
      html: <p>Congratulations, you have finished!</p>
    interaction:
      answer_groups: []
      confirmed_unclassified_answers: []
      customization_args:
        recommendedExplorationIds:
          value: []
      default_outcome: null
      hints: []
      id: EndExploration
      solution: null
    next_content_id_index: 0
    param_changes: []
    recorded_voiceovers:
      voiceovers_mapping:
        content: {}
    solicit_answer_details: false
    written_translations:
      translations_mapping:
        content: {}
  New state:
    classifier_model_id: null
    content:
      content_id: content
      html: ''
    interaction:
      answer_groups: []
      confirmed_unclassified_answers: []
      customization_args:
        placeholder:
          value:
            content_id: ca_placeholder_0
            unicode_str: ''
        rows:
          value: 1
      default_outcome:
        dest: END
        feedback:
          content_id: default_outcome
          html: ''
        labelled_as_correct: false
        missing_prerequisite_skill_id: null
        param_changes: []
        refresher_exploration_id: null
      hints: []
      id: TextInput
      solution: null
    next_content_id_index: 1
    param_changes: []
    recorded_voiceovers:
      voiceovers_mapping:
        ca_placeholder_0: {}
        content: {}
        default_outcome: {}
    solicit_answer_details: false
    written_translations:
      translations_mapping:
        ca_placeholder_0: {}
        content: {}
        default_outcome: {}
states_schema_version: 37
<<<<<<< HEAD
=======
tags: []
title: Title
""")
        exploration = exp_domain.Exploration.from_yaml(
            'eid', sample_yaml_content)
        self.assertEqual(exploration.to_yaml(), latest_sample_yaml_content)

    def test_load_from_v41_with_text_inputs_case_sensitive_equals_rule(self):
        """Test to cover the case where a TextInput interaction contains
        an AnswerGroup that has a CaseSensitiveEquals rule.
        """
        sample_yaml_content = (
            """author_notes: ''
auto_tts_enabled: true
blurb: ''
category: Category
correctness_feedback_enabled: false
init_state_name: (untitled state)
language_code: en
objective: ''
param_changes: []
param_specs: {}
schema_version: 40
states:
  (untitled state):
    classifier_model_id: null
    content:
      content_id: content
      html: ''
    interaction:
      answer_groups:
      - outcome:
          dest: END
          feedback:
            content_id: feedback_1
            html: <p>Correct!</p>
          labelled_as_correct: false
          missing_prerequisite_skill_id: null
          param_changes: []
          refresher_exploration_id: null
        rule_specs:
        - inputs:
            x: InputString
          rule_type: CaseSensitiveEquals
        tagged_skill_misconception_id: null
        training_data: []
      confirmed_unclassified_answers: []
      customization_args: {}
      default_outcome:
        dest: (untitled state)
        feedback:
          content_id: default_outcome
          html: ''
        labelled_as_correct: false
        missing_prerequisite_skill_id: null
        param_changes: []
        refresher_exploration_id: null
      hints: []
      id: TextInput
      solution: null
    param_changes: []
    recorded_voiceovers:
      voiceovers_mapping:
        content: {}
        default_outcome: {}
        feedback_1: {}
    solicit_answer_details: false
    written_translations:
      translations_mapping:
        content:
            en:
                html: <p>Translation</p>
                needs_update: false
        default_outcome: {}
        feedback_1: {}
  END:
    classifier_model_id: null
    content:
      content_id: content
      html: <p>Congratulations, you have finished!</p>
    interaction:
      answer_groups: []
      confirmed_unclassified_answers: []
      customization_args:
        recommendedExplorationIds:
          value: []
      default_outcome: null
      hints: []
      id: EndExploration
      solution: null
    param_changes: []
    recorded_voiceovers:
      voiceovers_mapping:
        content: {}
    solicit_answer_details: false
    written_translations:
      translations_mapping:
        content: {}
  New state:
    classifier_model_id: null
    content:
      content_id: content
      html: ''
    interaction:
      answer_groups: []
      confirmed_unclassified_answers: []
      customization_args:
        placeholder:
          value: ''
        rows:
          value: 1
      default_outcome:
        dest: END
        feedback:
          content_id: default_outcome
          html: ''
        labelled_as_correct: false
        missing_prerequisite_skill_id: null
        param_changes: []
        refresher_exploration_id: null
      hints: []
      id: TextInput
      solution: null
    param_changes: []
    recorded_voiceovers:
      voiceovers_mapping:
        content: {}
        default_outcome: {}
    solicit_answer_details: false
    written_translations:
      translations_mapping:
        content: {}
        default_outcome: {}
states_schema_version: 35
tags: []
title: Title
""")

        latest_sample_yaml_content = (
            """author_notes: ''
auto_tts_enabled: true
blurb: ''
category: Category
correctness_feedback_enabled: false
init_state_name: (untitled state)
language_code: en
objective: ''
param_changes: []
param_specs: {}
schema_version: 42
states:
  (untitled state):
    classifier_model_id: null
    content:
      content_id: content
      html: ''
    interaction:
      answer_groups:
      - outcome:
          dest: END
          feedback:
            content_id: feedback_1
            html: <p>Correct!</p>
          labelled_as_correct: false
          missing_prerequisite_skill_id: null
          param_changes: []
          refresher_exploration_id: null
        rule_specs:
        - inputs:
            x: InputString
          rule_type: Equals
        tagged_skill_misconception_id: null
        training_data: []
      confirmed_unclassified_answers: []
      customization_args:
        placeholder:
          value:
            content_id: ca_placeholder_2
            unicode_str: ''
        rows:
          value: 1
      default_outcome:
        dest: (untitled state)
        feedback:
          content_id: default_outcome
          html: ''
        labelled_as_correct: false
        missing_prerequisite_skill_id: null
        param_changes: []
        refresher_exploration_id: null
      hints: []
      id: TextInput
      solution: null
    next_content_id_index: 3
    param_changes: []
    recorded_voiceovers:
      voiceovers_mapping:
        ca_placeholder_2: {}
        content: {}
        default_outcome: {}
        feedback_1: {}
    solicit_answer_details: false
    written_translations:
      translations_mapping:
        ca_placeholder_2: {}
        content:
          en:
            data_format: html
            needs_update: false
            translation: <p>Translation</p>
        default_outcome: {}
        feedback_1: {}
  END:
    classifier_model_id: null
    content:
      content_id: content
      html: <p>Congratulations, you have finished!</p>
    interaction:
      answer_groups: []
      confirmed_unclassified_answers: []
      customization_args:
        recommendedExplorationIds:
          value: []
      default_outcome: null
      hints: []
      id: EndExploration
      solution: null
    next_content_id_index: 0
    param_changes: []
    recorded_voiceovers:
      voiceovers_mapping:
        content: {}
    solicit_answer_details: false
    written_translations:
      translations_mapping:
        content: {}
  New state:
    classifier_model_id: null
    content:
      content_id: content
      html: ''
    interaction:
      answer_groups: []
      confirmed_unclassified_answers: []
      customization_args:
        placeholder:
          value:
            content_id: ca_placeholder_0
            unicode_str: ''
        rows:
          value: 1
      default_outcome:
        dest: END
        feedback:
          content_id: default_outcome
          html: ''
        labelled_as_correct: false
        missing_prerequisite_skill_id: null
        param_changes: []
        refresher_exploration_id: null
      hints: []
      id: TextInput
      solution: null
    next_content_id_index: 1
    param_changes: []
    recorded_voiceovers:
      voiceovers_mapping:
        ca_placeholder_0: {}
        content: {}
        default_outcome: {}
    solicit_answer_details: false
    written_translations:
      translations_mapping:
        ca_placeholder_0: {}
        content: {}
        default_outcome: {}
states_schema_version: 37
>>>>>>> 45d0cedf
tags: []
title: Title
""")
        exploration = exp_domain.Exploration.from_yaml(
            'eid', sample_yaml_content)
        self.assertEqual(exploration.to_yaml(), latest_sample_yaml_content)


    def test_cannot_load_from_yaml_with_no_schema_version(self):
        sample_yaml_content = (
            """author_notes: ''
blurb: ''
default_skin: conversation_v1
init_state_name: (untitled state)
language_code: en
objective: ''
param_changes: []
param_specs: {}
skin_customizations:
  panels_contents: {}
states:
  (untitled state):
    content:
    - type: text
      value: ''
    interaction:
      customization_args:
        placeholder:
          value: ''
        rows:
          value: 1
      handlers:
      - name: submit
        rule_specs:
        - definition:
            inputs:
              x: InputString
            name: Equals
            rule_type: atomic
          dest: END
          feedback:
            - Correct!
          param_changes: []
        - definition:
            rule_type: default
          dest: (untitled state)
          feedback: []
          param_changes: []
      id: TextInput
    param_changes: []
  New state:
    content:
    - type: text
      value: ''
    interaction:
      customization_args:
        placeholder:
          value: ''
        rows:
          value: 1
      handlers:
      - name: submit
        rule_specs:
        - definition:
            rule_type: default
          dest: END
          feedback: []
          param_changes: []
      id: TextInput
    param_changes: []
    widget:
      customization_args: {}
      handlers:
      - name: submit
        rule_specs:
        - definition:
            rule_type: default
          dest: END
          feedback: []
          param_changes: []
      sticky: false
      widget_id: TextInput
  END:
    content:
    - type: text
      value: Congratulations, you have finished!
    interaction:
      customization_args:
        recommendedExplorationIds:
          value: []
      handlers:
      - name: submit
        rule_specs:
        - definition:
            rule_type: default
          dest: END
          feedback: []
          param_changes: []
      id: EndExploration
      triggers: []
    param_changes: []
tags: []
""")
        with self.assertRaisesRegexp(
            Exception, 'Invalid YAML file: no schema version specified.'):
            exp_domain.Exploration.from_untitled_yaml(
                'eid', 'Title', 'Category', sample_yaml_content)

    def test_cannot_load_from_yaml_with_invalid_schema_version(self):
        sample_yaml_content = (
            """author_notes: ''
blurb: ''
default_skin: conversation_v1
init_state_name: (untitled state)
language_code: en
objective: ''
param_changes: []
param_specs: {}
schema_version: 0
skin_customizations:
  panels_contents: {}
states:
  (untitled state):
    content:
    - type: text
      value: ''
    interaction:
      customization_args:
        placeholder:
          value: ''
        rows:
          value: 1
      handlers:
      - name: submit
        rule_specs:
        - definition:
            inputs:
              x: InputString
            name: Equals
            rule_type: atomic
          dest: END
          feedback:
            - Correct!
          param_changes: []
        - definition:
            rule_type: default
          dest: (untitled state)
          feedback: []
          param_changes: []
      id: TextInput
    param_changes: []
  New state:
    content:
    - type: text
      value: ''
    interaction:
      customization_args:
        placeholder:
          value: ''
        rows:
          value: 1
      handlers:
      - name: submit
        rule_specs:
        - definition:
            rule_type: default
          dest: END
          feedback: []
          param_changes: []
      id: TextInput
    param_changes: []
    widget:
      customization_args: {}
      handlers:
      - name: submit
        rule_specs:
        - definition:
            rule_type: default
          dest: END
          feedback: []
          param_changes: []
      sticky: false
      widget_id: TextInput
  END:
    content:
    - type: text
      value: Congratulations, you have finished!
    interaction:
      customization_args:
        recommendedExplorationIds:
          value: []
      handlers:
      - name: submit
        rule_specs:
        - definition:
            rule_type: default
          dest: END
          feedback: []
          param_changes: []
      id: EndExploration
      triggers: []
    param_changes: []
tags: []
""")
        with self.assertRaisesRegexp(
            Exception,
            'Sorry, we can only process v1 to v%s exploration YAML files '
            'at present.' % exp_domain.Exploration.CURRENT_EXP_SCHEMA_VERSION):
            exp_domain.Exploration.from_untitled_yaml(
                'eid', 'Title', 'Category', sample_yaml_content)


class HTMLMigrationUnitTests(test_utils.GenericTestBase):
    """Test HTML migration."""

    YAML_CONTENT_V26_TEXTANGULAR = (
        """author_notes: ''
auto_tts_enabled: true
blurb: ''
category: category
correctness_feedback_enabled: false
init_state_name: Introduction
language_code: en
objective: ''
param_changes: []
param_specs: {}
schema_version: 26
states:
  Introduction:
    classifier_model_id: null
    content:
      content_id: content
      html: '<p>This is test </p><oppia-noninteractive-math
      raw_latex-with-value="&amp;quot;+,-,-,+&amp;quot;">
        </oppia-noninteractive-math>'
    content_ids_to_audio_translations:
      content: {}
      default_outcome: {}
    interaction:
      answer_groups: []
      confirmed_unclassified_answers: []
      customization_args: {}
      default_outcome:
        dest: Introduction
        feedback:
          content_id: default_outcome
          html: ''
        labelled_as_correct: false
        missing_prerequisite_skill_id: null
        param_changes: []
        refresher_exploration_id: null
      hints: []
      id: null
      solution: null
    param_changes: []
  state1:
    classifier_model_id: null
    content:
      content_id: content
      html: <blockquote><p>Hello, this is state1</p></blockquote>
    content_ids_to_audio_translations:
      content: {}
      default_outcome: {}
      solution: {}
    interaction:
      answer_groups: []
      confirmed_unclassified_answers: []
      customization_args:
        placeholder:
          value: ''
        rows:
          value: 1
      default_outcome:
        dest: state2
        feedback:
          content_id: default_outcome
          html: Default <p>outcome</p> for state1
        labelled_as_correct: false
        missing_prerequisite_skill_id: null
        param_changes: []
        refresher_exploration_id: null
      hints: []
      id: TextInput
      solution:
        answer_is_exclusive: true
        correct_answer: Answer1
        explanation:
          content_id: solution
          html: This is <i>solution</i> for state1
    param_changes: []
  state2:
    classifier_model_id: null
    content:
      content_id: content
      html: <p>Hello, </p>this <i>is </i>state2
    content_ids_to_audio_translations:
      content: {}
      default_outcome: {}
      feedback_1: {}
      feedback_2: {}
      hint_1: {}
      hint_2: {}
    interaction:
      answer_groups:
      - outcome:
          dest: state1
          feedback:
            content_id: feedback_1
            html: <div>Outcome1 for state2</div>
          labelled_as_correct: false
          missing_prerequisite_skill_id: null
          param_changes: []
          refresher_exploration_id: null
        rule_specs:
        - inputs:
            x: 0
          rule_type: Equals
        - inputs:
            x: 1
          rule_type: Equals
        tagged_misconception_id: null
        training_data: []
      - outcome:
          dest: state3
          feedback:
            content_id: feedback_2
            html: <pre>Outcome2 <br>for state2</pre>
          labelled_as_correct: false
          missing_prerequisite_skill_id: null
          param_changes: []
          refresher_exploration_id: null
        rule_specs:
        - inputs:
            x: 0
          rule_type: Equals
        tagged_misconception_id: null
        training_data: []
      confirmed_unclassified_answers: []
      customization_args:
        choices:
          value:
          - <p>This is </p>value1 <br>for MultipleChoice
          - This is value2<span> for <br>MultipleChoice</span>
      default_outcome:
        dest: state2
        feedback:
          content_id: default_outcome
          html: ''
        labelled_as_correct: false
        missing_prerequisite_skill_id: null
        param_changes: []
        refresher_exploration_id: null
      hints:
      - hint_content:
          content_id: hint_1
          html: <p>Hello, this is<div> html1<b> for </b></div>state2</p>
      - hint_content:
          content_id: hint_2
          html: Here is link 2 <oppia-noninteractive-link
                text-with-value="&amp;quot;discussion forum&amp;quot;"
                url-with-value="&amp;quot;https://groups.google.com/
                forum/?fromgroups#!forum/oppia&amp;quot;">
                </oppia-noninteractive-link>
      id: MultipleChoiceInput
      solution: null
    param_changes: []
  state3:
    classifier_model_id: null
    content:
      content_id: content
      html: <p>Hello, this is state3</p>
    content_ids_to_audio_translations:
      content: {}
      default_outcome: {}
      feedback_1: {}
    interaction:
      answer_groups:
      - outcome:
          dest: state1
          feedback:
            content_id: feedback_1
            html: Here is the image1 <i><oppia-noninteractive-image
                caption-with-value="&amp;quot;&amp;quot;"
                filepath-with-value="&amp;quot;startBlue.png&amp;quot;"
                alt-with-value="&amp;quot;&amp;quot;">
                </oppia-noninteractive-image></i>Here is the image2
                <div><oppia-noninteractive-image
                caption-with-value="&amp;quot;&amp;quot;"
                filepath-with-value="&amp;quot;startBlue.png&amp;quot;"
                alt-with-value="&amp;quot;&amp;quot;">
                </oppia-noninteractive-image></div>
          labelled_as_correct: false
          missing_prerequisite_skill_id: null
          param_changes: []
          refresher_exploration_id: null
        rule_specs:
        - inputs:
            x:
            - This <span>is value1 for </span>ItemSelectionInput
          rule_type: Equals
        - inputs:
            x:
            - This is value3 for ItemSelectionInput
          rule_type: Equals
        tagged_misconception_id: null
        training_data: []
      confirmed_unclassified_answers: []
      customization_args:
        choices:
          value:
          - This <span>is value1 for </span>ItemSelection
          - This <code>is value2</code> for ItemSelection
          - This is value3 for ItemSelection
        maxAllowableSelectionCount:
          value: 1
        minAllowableSelectionCount:
          value: 1
      default_outcome:
        dest: state3
        feedback:
          content_id: default_outcome
          html: ''
        labelled_as_correct: false
        missing_prerequisite_skill_id: null
        param_changes: []
        refresher_exploration_id: null
      hints: []
      id: ItemSelectionInput
      solution: null
    param_changes: []
states_schema_version: 21
tags: []
title: title
""")

# pylint: disable=line-too-long, single-line-pragma
    YAML_CONTENT_V42_IMAGE_DIMENSIONS = (
        """author_notes: ''
auto_tts_enabled: true
blurb: ''
category: category
correctness_feedback_enabled: false
init_state_name: Introduction
language_code: en
objective: ''
param_changes: []
param_specs: {}
schema_version: 42
states:
  Introduction:
    classifier_model_id: null
    content:
      content_id: content
      html: '<p>This is test </p><p><oppia-noninteractive-math math_content-with-value="{&amp;quot;raw_latex&amp;quot;:
        &amp;quot;+,-,-,+&amp;quot;, &amp;quot;svg_filename&amp;quot;: &amp;quot;&amp;quot;}">
        </oppia-noninteractive-math></p>'
    interaction:
      answer_groups: []
      confirmed_unclassified_answers: []
      customization_args: {}
      default_outcome:
        dest: Introduction
        feedback:
          content_id: default_outcome
          html: ''
        labelled_as_correct: false
        missing_prerequisite_skill_id: null
        param_changes: []
        refresher_exploration_id: null
      hints: []
      id: null
      solution: null
    next_content_id_index: 0
    param_changes: []
    recorded_voiceovers:
      voiceovers_mapping:
        content: {}
        default_outcome: {}
    solicit_answer_details: false
    written_translations:
      translations_mapping:
        content: {}
        default_outcome: {}
  state1:
    classifier_model_id: null
    content:
      content_id: content
      html: <blockquote><p>Hello, this is state1</p></blockquote>
    interaction:
      answer_groups: []
      confirmed_unclassified_answers: []
      customization_args:
        placeholder:
          value:
            content_id: ca_placeholder_0
            unicode_str: ''
        rows:
          value: 1
      default_outcome:
        dest: state2
        feedback:
          content_id: default_outcome
          html: <p>Default </p><p>outcome</p><p> for state1</p>
        labelled_as_correct: false
        missing_prerequisite_skill_id: null
        param_changes: []
        refresher_exploration_id: null
      hints: []
      id: TextInput
      solution:
        answer_is_exclusive: true
        correct_answer: Answer1
        explanation:
          content_id: solution
          html: <p>This is <em>solution</em> for state1</p>
    next_content_id_index: 1
    param_changes: []
    recorded_voiceovers:
      voiceovers_mapping:
        ca_placeholder_0: {}
        content: {}
        default_outcome: {}
        solution: {}
    solicit_answer_details: false
    written_translations:
      translations_mapping:
        ca_placeholder_0: {}
        content: {}
        default_outcome: {}
        solution: {}
  state2:
    classifier_model_id: null
    content:
      content_id: content
      html: <p>Hello, </p><p>this <em>is </em>state2</p>
    interaction:
      answer_groups:
      - outcome:
          dest: state1
          feedback:
            content_id: feedback_1
            html: <p>Outcome1 for state2</p>
          labelled_as_correct: false
          missing_prerequisite_skill_id: null
          param_changes: []
          refresher_exploration_id: null
        rule_specs:
        - inputs:
            x: 0
          rule_type: Equals
        - inputs:
            x: 1
          rule_type: Equals
        tagged_skill_misconception_id: null
        training_data: []
      - outcome:
          dest: state3
          feedback:
            content_id: feedback_2
            html: "<pre>Outcome2 \\nfor state2</pre>"
          labelled_as_correct: false
          missing_prerequisite_skill_id: null
          param_changes: []
          refresher_exploration_id: null
        rule_specs:
        - inputs:
            x: 0
          rule_type: Equals
        tagged_skill_misconception_id: null
        training_data: []
      confirmed_unclassified_answers: []
      customization_args:
        choices:
          value:
          - content_id: ca_choices_3
            html: <p>This is </p><p>value1 <br>for MultipleChoice</p>
          - content_id: ca_choices_4
            html: <p>This is value2 for <br>MultipleChoice</p>
        showChoicesInShuffledOrder:
          value: false
      default_outcome:
        dest: state2
        feedback:
          content_id: default_outcome
          html: ''
        labelled_as_correct: false
        missing_prerequisite_skill_id: null
        param_changes: []
        refresher_exploration_id: null
      hints:
      - hint_content:
          content_id: hint_1
          html: <p>Hello, this is</p><p> html1<strong> for </strong></p><p>state2</p>
      - hint_content:
          content_id: hint_2
          html: <p>Here is link 2 <oppia-noninteractive-link text-with-value="&amp;quot;discussion
            forum&amp;quot;" url-with-value="&amp;quot;https://groups.google.com/
            forum/?fromgroups#!forum/oppia&amp;quot;"> </oppia-noninteractive-link></p>
      id: MultipleChoiceInput
      solution: null
    next_content_id_index: 5
    param_changes: []
    recorded_voiceovers:
      voiceovers_mapping:
        ca_choices_3: {}
        ca_choices_4: {}
        content: {}
        default_outcome: {}
        feedback_1: {}
        feedback_2: {}
        hint_1: {}
        hint_2: {}
    solicit_answer_details: false
    written_translations:
      translations_mapping:
        ca_choices_3: {}
        ca_choices_4: {}
        content: {}
        default_outcome: {}
        feedback_1: {}
        feedback_2: {}
        hint_1: {}
        hint_2: {}
  state3:
    classifier_model_id: null
    content:
      content_id: content
      html: <p>Hello, this is state3</p>
    interaction:
      answer_groups:
      - outcome:
          dest: state1
          feedback:
            content_id: feedback_1
            html: <p>Here is the image1 </p><oppia-noninteractive-image alt-with-value="&amp;quot;&amp;quot;"
              caption-with-value="&amp;quot;&amp;quot;" filepath-with-value="&amp;quot;startBlue_height_490_width_120.png&amp;quot;">
              </oppia-noninteractive-image><p>Here is the image2 </p><oppia-noninteractive-image
              alt-with-value="&amp;quot;&amp;quot;" caption-with-value="&amp;quot;&amp;quot;"
              filepath-with-value="&amp;quot;startBlue_height_490_width_120.png&amp;quot;">
              </oppia-noninteractive-image>
          labelled_as_correct: false
          missing_prerequisite_skill_id: null
          param_changes: []
          refresher_exploration_id: null
        rule_specs:
        - inputs:
            x:
            - <p>This is value1 for ItemSelectionInput</p>
          rule_type: Equals
        - inputs:
            x:
            - <p>This is value3 for ItemSelectionInput</p>
          rule_type: Equals
        tagged_skill_misconception_id: null
        training_data: []
      confirmed_unclassified_answers: []
      customization_args:
        choices:
          value:
          - content_id: ca_choices_2
            html: <p>This is value1 for ItemSelection</p>
          - content_id: ca_choices_3
            html: <p>This is value2 for ItemSelection</p>
          - content_id: ca_choices_4
            html: <p>This is value3 for ItemSelection</p>
        maxAllowableSelectionCount:
          value: 1
        minAllowableSelectionCount:
          value: 1
      default_outcome:
        dest: state3
        feedback:
          content_id: default_outcome
          html: ''
        labelled_as_correct: false
        missing_prerequisite_skill_id: null
        param_changes: []
        refresher_exploration_id: null
      hints: []
      id: ItemSelectionInput
      solution: null
    next_content_id_index: 5
    param_changes: []
    recorded_voiceovers:
      voiceovers_mapping:
        ca_choices_2: {}
        ca_choices_3: {}
        ca_choices_4: {}
        content: {}
        default_outcome: {}
        feedback_1: {}
    solicit_answer_details: false
    written_translations:
      translations_mapping:
        ca_choices_2: {}
        ca_choices_3: {}
        ca_choices_4: {}
        content: {}
        default_outcome: {}
        feedback_1: {}
states_schema_version: 37
tags: []
title: title
""")


    YAML_CONTENT_V27_WITHOUT_IMAGE_CAPTION = (
        """author_notes: ''
auto_tts_enabled: true
blurb: ''
category: Category
correctness_feedback_enabled: false
init_state_name: (untitled state)
language_code: en
objective: ''
param_changes: []
param_specs: {}
schema_version: 27
states:
  (untitled state):
    classifier_model_id: null
    content:
      content_id: content
      html: <p><oppia-noninteractive-image filepath-with-value="&amp;quot;random.png&amp;quot;"></oppia-noninteractive-image>Hello this
            is test case to check image tag inside p tag</p>
            <oppia-noninteractive-math raw_latex-with-value="&amp;quot;+,-,-,+&amp;quot;">
            </oppia-noninteractive-math>
    content_ids_to_audio_translations:
      content: {}
      default_outcome: {}
      feedback_1: {}
    interaction:
      answer_groups:
      - outcome:
          dest: END
          feedback:
            content_id: feedback_1
            html: <p>Correct!</p>
          labelled_as_correct: false
          missing_prerequisite_skill_id: null
          param_changes: []
          refresher_exploration_id: null
        rule_specs:
        - inputs:
            x: InputString
          rule_type: Equals
        tagged_misconception_id: null
        training_data: []
      confirmed_unclassified_answers: []
      customization_args:
        placeholder:
          value: ''
        rows:
          value: 1
      default_outcome:
        dest: (untitled state)
        feedback:
          content_id: default_outcome
          html: ''
        labelled_as_correct: false
        missing_prerequisite_skill_id: null
        param_changes: []
        refresher_exploration_id: null
      hints: []
      id: TextInput
      solution: null
    param_changes: []
  END:
    classifier_model_id: null
    content:
      content_id: content
      html: <p>Congratulations, you have finished!</p>
    content_ids_to_audio_translations:
      content: {}
    interaction:
      answer_groups: []
      confirmed_unclassified_answers: []
      customization_args:
        recommendedExplorationIds:
          value: []
      default_outcome: null
      hints: []
      id: EndExploration
      solution: null
    param_changes: []
  New state:
    classifier_model_id: null
    content:
      content_id: content
      html: ''
    content_ids_to_audio_translations:
      content: {}
      default_outcome: {}
    interaction:
      answer_groups: []
      confirmed_unclassified_answers: []
      customization_args:
        placeholder:
          value: ''
        rows:
          value: 1
      default_outcome:
        dest: END
        feedback:
          content_id: default_outcome
          html: ''
        labelled_as_correct: false
        missing_prerequisite_skill_id: null
        param_changes: []
        refresher_exploration_id: null
      hints: []
      id: TextInput
      solution: null
    param_changes: []
states_schema_version: 22
tags: []
title: Title
""")

    YAML_CONTENT_V35_WITH_IMAGE_CAPTION = (
        """author_notes: ''
auto_tts_enabled: true
blurb: ''
category: Category
correctness_feedback_enabled: false
init_state_name: (untitled state)
language_code: en
objective: ''
param_changes: []
param_specs: {}
schema_version: 35
states:
  (untitled state):
    classifier_model_id: null
    content:
      content_id: content
      html: <oppia-noninteractive-image caption-with-value="&amp;quot;&amp;quot;"
        filepath-with-value="&amp;quot;random_height_490_width_120.png&amp;quot;"></oppia-noninteractive-image><p>Hello
        this is test case to check image tag inside p tag</p>
    interaction:
      answer_groups:
      - outcome:
          dest: END
          feedback:
            content_id: feedback_1
            html: <p>Correct!</p>
          labelled_as_correct: false
          missing_prerequisite_skill_id: null
          param_changes: []
          refresher_exploration_id: null
        rule_specs:
        - inputs:
            x: InputString
          rule_type: Equals
        tagged_skill_misconception_id: null
        training_data: []
      confirmed_unclassified_answers: []
      customization_args:
        placeholder:
          value: ''
        rows:
          value: 1
      default_outcome:
        dest: (untitled state)
        feedback:
          content_id: default_outcome
          html: ''
        labelled_as_correct: false
        missing_prerequisite_skill_id: null
        param_changes: []
        refresher_exploration_id: null
      hints: []
      id: TextInput
      solution: null
    param_changes: []
    recorded_voiceovers:
      voiceovers_mapping:
        content: {}
        default_outcome: {}
        feedback_1: {}
    solicit_answer_details: false
    written_translations:
      translations_mapping:
        content: {}
        default_outcome: {}
        feedback_1: {}
  END:
    classifier_model_id: null
    content:
      content_id: content
      html: <p>Congratulations, you have finished!</p>
    interaction:
      answer_groups: []
      confirmed_unclassified_answers: []
      customization_args:
        recommendedExplorationIds:
          value: []
      default_outcome: null
      hints: []
      id: EndExploration
      solution: null
    param_changes: []
    recorded_voiceovers:
      voiceovers_mapping:
        content: {}
    solicit_answer_details: false
    written_translations:
      translations_mapping:
        content: {}
  New state:
    classifier_model_id: null
    content:
      content_id: content
      html: ''
    interaction:
      answer_groups: []
      confirmed_unclassified_answers: []
      customization_args:
        placeholder:
          value: ''
        rows:
          value: 1
      default_outcome:
        dest: END
        feedback:
          content_id: default_outcome
          html: ''
        labelled_as_correct: false
        missing_prerequisite_skill_id: null
        param_changes: []
        refresher_exploration_id: null
      hints: []
      id: TextInput
      solution: null
    param_changes: []
    recorded_voiceovers:
      voiceovers_mapping:
        content: {}
        default_outcome: {}
    solicit_answer_details: false
    written_translations:
      translations_mapping:
        content: {}
        default_outcome: {}
states_schema_version: 30
tags: []
title: Title
""")

    YAML_CONTENT_V42_WITH_IMAGE_CAPTION = (
        """author_notes: ''
auto_tts_enabled: true
blurb: ''
category: Category
correctness_feedback_enabled: false
init_state_name: (untitled state)
language_code: en
objective: ''
param_changes: []
param_specs: {}
schema_version: 42
states:
  (untitled state):
    classifier_model_id: null
    content:
      content_id: content
      html: '<oppia-noninteractive-image caption-with-value="&amp;quot;&amp;quot;"
        filepath-with-value="&amp;quot;random_height_490_width_120.png&amp;quot;"></oppia-noninteractive-image><p>Hello
        this is test case to check image tag inside p tag</p><p> </p><oppia-noninteractive-math
        math_content-with-value="{&amp;quot;raw_latex&amp;quot;: &amp;quot;+,-,-,+&amp;quot;,
        &amp;quot;svg_filename&amp;quot;: &amp;quot;&amp;quot;}"> </oppia-noninteractive-math>'
    interaction:
      answer_groups:
      - outcome:
          dest: END
          feedback:
            content_id: feedback_1
            html: <p>Correct!</p>
          labelled_as_correct: false
          missing_prerequisite_skill_id: null
          param_changes: []
          refresher_exploration_id: null
        rule_specs:
        - inputs:
            x: InputString
          rule_type: Equals
        tagged_skill_misconception_id: null
        training_data: []
      confirmed_unclassified_answers: []
      customization_args:
        placeholder:
          value:
            content_id: ca_placeholder_2
            unicode_str: ''
        rows:
          value: 1
      default_outcome:
        dest: (untitled state)
        feedback:
          content_id: default_outcome
          html: ''
        labelled_as_correct: false
        missing_prerequisite_skill_id: null
        param_changes: []
        refresher_exploration_id: null
      hints: []
      id: TextInput
      solution: null
    next_content_id_index: 3
    param_changes: []
    recorded_voiceovers:
      voiceovers_mapping:
        ca_placeholder_2: {}
        content: {}
        default_outcome: {}
        feedback_1: {}
    solicit_answer_details: false
    written_translations:
      translations_mapping:
        ca_placeholder_2: {}
        content: {}
        default_outcome: {}
        feedback_1: {}
  END:
    classifier_model_id: null
    content:
      content_id: content
      html: <p>Congratulations, you have finished!</p>
    interaction:
      answer_groups: []
      confirmed_unclassified_answers: []
      customization_args:
        recommendedExplorationIds:
          value: []
      default_outcome: null
      hints: []
      id: EndExploration
      solution: null
    next_content_id_index: 0
    param_changes: []
    recorded_voiceovers:
      voiceovers_mapping:
        content: {}
    solicit_answer_details: false
    written_translations:
      translations_mapping:
        content: {}
  New state:
    classifier_model_id: null
    content:
      content_id: content
      html: ''
    interaction:
      answer_groups: []
      confirmed_unclassified_answers: []
      customization_args:
        placeholder:
          value:
            content_id: ca_placeholder_0
            unicode_str: ''
        rows:
          value: 1
      default_outcome:
        dest: END
        feedback:
          content_id: default_outcome
          html: ''
        labelled_as_correct: false
        missing_prerequisite_skill_id: null
        param_changes: []
        refresher_exploration_id: null
      hints: []
      id: TextInput
      solution: null
    next_content_id_index: 1
    param_changes: []
    recorded_voiceovers:
      voiceovers_mapping:
        ca_placeholder_0: {}
        content: {}
        default_outcome: {}
    solicit_answer_details: false
    written_translations:
      translations_mapping:
        ca_placeholder_0: {}
        content: {}
        default_outcome: {}
states_schema_version: 37
tags: []
title: Title
""")
# pylint: enable=line-too-long, single-line-pragma


    def test_load_from_v26_textangular(self):
        """Test direct loading from a v26 yaml file."""
        mock_get_filename_with_dimensions_context = self.swap(
            html_validation_service, 'get_filename_with_dimensions',
            mock_get_filename_with_dimensions)

        with mock_get_filename_with_dimensions_context:
            exploration = exp_domain.Exploration.from_yaml(
                'eid', self.YAML_CONTENT_V26_TEXTANGULAR)
        self.assertEqual(
            exploration.to_yaml(), self.YAML_CONTENT_V42_IMAGE_DIMENSIONS)


    def test_load_from_v27_without_image_caption(self):
        """Test direct loading from a v27 yaml file."""
        mock_get_filename_with_dimensions_context = self.swap(
            html_validation_service, 'get_filename_with_dimensions',
            mock_get_filename_with_dimensions)

        with mock_get_filename_with_dimensions_context:
            exploration = exp_domain.Exploration.from_yaml(
                'eid', self.YAML_CONTENT_V27_WITHOUT_IMAGE_CAPTION)
        self.assertEqual(
            exploration.to_yaml(), self.YAML_CONTENT_V42_WITH_IMAGE_CAPTION)


class ConversionUnitTests(test_utils.GenericTestBase):
    """Test conversion methods."""

    def test_convert_exploration_to_player_dict(self):
        exp_title = 'Title'
        second_state_name = 'first state'

        exploration = exp_domain.Exploration.create_default_exploration(
            'eid', title=exp_title, category='Category')
        exploration.add_states([second_state_name])

        def _get_default_state_dict(content_str, dest_name):
            """Gets the default state dict of the exploration."""
            return {
                'next_content_id_index': 0,
                'classifier_model_id': None,
                'content': {
                    'content_id': 'content',
                    'html': content_str,
                },
                'recorded_voiceovers': {
                    'voiceovers_mapping': {
                        'content': {},
                        'default_outcome': {}
                    }
                },
                'solicit_answer_details': False,
                'written_translations': {
                    'translations_mapping': {
                        'content': {},
                        'default_outcome': {}
                    }
                },
                'interaction': {
                    'answer_groups': [],
                    'confirmed_unclassified_answers': [],
                    'customization_args': {},
                    'default_outcome': {
                        'dest': dest_name,
                        'feedback': {
                            'content_id': feconf.DEFAULT_OUTCOME_CONTENT_ID,
                            'html': ''
                        },
                        'labelled_as_correct': False,
                        'param_changes': [],
                        'refresher_exploration_id': None,
                        'missing_prerequisite_skill_id': None
                    },
                    'hints': [],
                    'id': None,
                    'solution': None,
                },
                'param_changes': [],
            }

        self.assertEqual(exploration.to_player_dict(), {
            'init_state_name': feconf.DEFAULT_INIT_STATE_NAME,
            'title': exp_title,
            'objective': feconf.DEFAULT_EXPLORATION_OBJECTIVE,
            'states': {
                feconf.DEFAULT_INIT_STATE_NAME: _get_default_state_dict(
                    feconf.DEFAULT_INIT_STATE_CONTENT_STR,
                    feconf.DEFAULT_INIT_STATE_NAME),
                second_state_name: _get_default_state_dict(
                    '', second_state_name),
            },
            'param_changes': [],
            'param_specs': {},
            'language_code': 'en',
            'correctness_feedback_enabled': False,
        })


class StateOperationsUnitTests(test_utils.GenericTestBase):
    """Test methods operating on states."""

    def test_delete_state(self):
        """Test deletion of states."""
        exploration = exp_domain.Exploration.create_default_exploration('eid')
        exploration.add_states(['first state'])

        with self.assertRaisesRegexp(
            ValueError, 'Cannot delete initial state'
            ):
            exploration.delete_state(exploration.init_state_name)

        exploration.add_states(['second state'])
        exploration.delete_state('second state')

        with self.assertRaisesRegexp(ValueError, 'fake state does not exist'):
            exploration.delete_state('fake state')


class ExplorationMathRichTextInfoTests(test_utils.GenericTestBase):

    def test_create_html_math_rich_text_info(self):
        exploration_math_rich_text_info = (
            exp_domain.ExplorationMathRichTextInfo(
                'exp_id1', True, ['abc', 'x']))

        self.assertEqual(
            exploration_math_rich_text_info.to_dict(), {
                'exp_id': 'exp_id1',
                'math_images_generation_required': True,
                'latex_strings_without_svg': ['abc', 'x']
            })

    def test_validate_when_latex_strings_not_list(self):
        with self.assertRaisesRegexp(
            Exception,
            'Expected latex_strings to be a list, received '
            'invalid_latex_format'):
            exp_domain.ExplorationMathRichTextInfo(
                'exp_id1', True, 'invalid_latex_format')

    def test_validate_when_each_latex_expressions_are_not_strings(self):
        with self.assertRaisesRegexp(
            Exception,
            'Expected each element in the list of latex strings to be a str, '
            'received 3'):
            exp_domain.ExplorationMathRichTextInfo('exp_id1', True, ['x^2', 3])

    def test_validate_exp_id_is_string(self):
        with self.assertRaisesRegexp(
            Exception,
            'Expected exp_id to be a str, received 0'):
            exp_domain.ExplorationMathRichTextInfo(0, True, ['x^2', 3])

    def test_validate_math_images_generation_required_is_bool(self):
        with self.assertRaisesRegexp(
            Exception,
            'Expected math_images_generation_required to be an bool, '
            'received invalid'):
            exp_domain.ExplorationMathRichTextInfo(
                'exp_id1', 'invalid', ['x^2', 3])

    def test_get_svg_size_in_bytes(self):
        exploration_math_rich_text_info = (
            exp_domain.ExplorationMathRichTextInfo(
                'exp_id1', True, ['x^2 + 2ax', 'x']))

        self.assertEqual(
            exploration_math_rich_text_info.get_svg_size_in_bytes(), 10000)

    def test_get_longest_latex_expression(self):
        exploration_math_rich_text_info = (
            exp_domain.ExplorationMathRichTextInfo(
                'exp_id1', True, ['x^2 + 2ax', 'x']))

        self.assertEqual(
            exploration_math_rich_text_info.get_longest_latex_expression(),
            'x^2 + 2ax')


class HtmlCollectionTests(test_utils.GenericTestBase):
    """Test method to obtain all html strings."""

    def test_all_html_strings_are_collected(self):

        exploration = exp_domain.Exploration.create_default_exploration(
            'eid', title='title', category='category')
        exploration.add_states(['state1', 'state2', 'state3', 'state4'])
        state1 = exploration.states['state1']
        state2 = exploration.states['state2']
        state3 = exploration.states['state3']
        state4 = exploration.states['state4']
        content1_dict = {
            'content_id': 'content',
            'html': '<blockquote>Hello, this is state1</blockquote>'
        }
        content2_dict = {
            'content_id': 'content',
            'html': '<pre>Hello, this is state2</pre>'
        }
        content3_dict = {
            'content_id': 'content',
            'html': '<p>Hello, this is state3</p>'
        }
        content4_dict = {
            'content_id': 'content',
            'html': '<p>Hello, this is state4</p>'
        }
        state1.update_content(
            state_domain.SubtitledHtml.from_dict(content1_dict))
        state2.update_content(
            state_domain.SubtitledHtml.from_dict(content2_dict))
        state3.update_content(
            state_domain.SubtitledHtml.from_dict(content3_dict))
        state4.update_content(
            state_domain.SubtitledHtml.from_dict(content4_dict))

        self.set_interaction_for_state(state1, 'TextInput')
        self.set_interaction_for_state(state2, 'MultipleChoiceInput')
        self.set_interaction_for_state(state3, 'ItemSelectionInput')
        self.set_interaction_for_state(state4, 'DragAndDropSortInput')

        customization_args_dict1 = {
            'placeholder': {
                'value': {
                    'content_id': 'ca_placeholder_0',
                    'unicode_str': 'Enter here.'
                }
            },
            'rows': {'value': 1}
        }
        customization_args_dict2 = {
            'choices': {'value': [
                {
                    'content_id': 'ca_choices_0',
                    'html': '<p>This is value1 for MultipleChoice</p>'
                },
                {
                    'content_id': 'ca_choices_1',
                    'html': '<p>This is value2 for MultipleChoice</p>'
                }
            ]},
            'showChoicesInShuffledOrder': {'value': True}
        }
        customization_args_dict3 = {
            'choices': {'value': [
                {
                    'content_id': 'ca_choices_0',
                    'html': '<p>This is value1 for ItemSelection</p>'
                },
                {
                    'content_id': 'ca_choices_1',
                    'html': '<p>This is value2 for ItemSelection</p>'
                },
                {
                    'content_id': 'ca_choices_2',
                    'html': '<p>This is value3 for ItemSelection</p>'
                }
            ]},
            'minAllowableSelectionCount': {'value': 1},
            'maxAllowableSelectionCount': {'value': 2}
        }
        customization_args_dict4 = {
            'choices': {'value': [
                {
                    'content_id': 'ca_choices_0',
                    'html': '<p>This is value1 for DragAndDropSortInput</p>'
                },
                {
                    'content_id': 'ca_choices_1',
                    'html': '<p>This is value2 for DragAndDropSortInput</p>'
                }
            ]},
            'allowMultipleItemsInSamePosition': {'value': True}
        }

        state1.update_interaction_customization_args(customization_args_dict1)
        state2.update_interaction_customization_args(customization_args_dict2)
        state3.update_interaction_customization_args(customization_args_dict3)
        state4.update_interaction_customization_args(customization_args_dict4)

        default_outcome = state_domain.Outcome(
            'state2', state_domain.SubtitledHtml(
                'default_outcome', '<p>Default outcome for state1</p>'),
            False, [], None, None
        )
        state1.update_interaction_default_outcome(default_outcome)

        hint_list2 = [
            state_domain.Hint(
                state_domain.SubtitledHtml(
                    'hint_1', '<p>Hello, this is html1 for state2</p>'
                )
            ),
            state_domain.Hint(
                state_domain.SubtitledHtml(
                    'hint_2', '<p>Hello, this is html2 for state2</p>'
                )
            ),
        ]
        state2.update_interaction_hints(hint_list2)

        solution_dict = {
            'interaction_id': '',
            'answer_is_exclusive': True,
            'correct_answer': 'Answer1',
            'explanation': {
                'content_id': 'solution',
                'html': '<p>This is solution for state1</p>'
            }
        }
        solution = state_domain.Solution.from_dict(
            state1.interaction.id, solution_dict)
        state1.update_interaction_solution(solution)

        answer_group_list2 = [{
            'rule_specs': [{
                'rule_type': 'Equals',
                'inputs': {'x': 0}
            }, {
                'rule_type': 'Equals',
                'inputs': {'x': 1}
            }],
            'outcome': {
                'dest': 'state1',
                'feedback': {
                    'content_id': 'feedback_1',
                    'html': '<p>Outcome1 for state2</p>'
                },
                'param_changes': [],
                'labelled_as_correct': False,
                'refresher_exploration_id': None,
                'missing_prerequisite_skill_id': None
            },
            'training_data': [],
            'tagged_skill_misconception_id': None
        }, {
            'rule_specs': [{
                'rule_type': 'Equals',
                'inputs': {'x': 0}
            }],
            'outcome': {
                'dest': 'state3',
                'feedback': {
                    'content_id': 'feedback_2',
                    'html': '<p>Outcome2 for state2</p>'
                },
                'param_changes': [],
                'labelled_as_correct': False,
                'refresher_exploration_id': None,
                'missing_prerequisite_skill_id': None
            },
            'training_data': [],
            'tagged_skill_misconception_id': None
        }]
        answer_group_list3 = [{
            'rule_specs': [{
                'rule_type': 'Equals',
                'inputs': {'x': [
                    '<p>This is value1 for ItemSelectionInput</p>'
                ]}
            }, {
                'rule_type': 'Equals',
                'inputs': {'x': [
                    '<p>This is value3 for ItemSelectionInput</p>'
                ]}
            }],
            'outcome': {
                'dest': 'state1',
                'feedback': {
                    'content_id': 'feedback_1',
                    'html': '<p>Outcome for state3</p>'
                },
                'param_changes': [],
                'labelled_as_correct': False,
                'refresher_exploration_id': None,
                'missing_prerequisite_skill_id': None
            },
            'training_data': [],
            'tagged_skill_misconception_id': None
        }]
        state2.update_interaction_answer_groups(answer_group_list2)
        state3.update_interaction_answer_groups(answer_group_list3)

        expected_html_list = [
            '',
            '',
            '<pre>Hello, this is state2</pre>',
            '<p>Outcome1 for state2</p>',
            '<p>Outcome2 for state2</p>',
            '',
            '<p>Hello, this is html1 for state2</p>',
            '<p>Hello, this is html2 for state2</p>',
            '<p>This is value1 for MultipleChoice</p>',
            '<p>This is value2 for MultipleChoice</p>',
            '<blockquote>Hello, this is state1</blockquote>',
            '<p>Default outcome for state1</p>',
            '<p>This is solution for state1</p>',
            '<p>Hello, this is state3</p>',
            '<p>Outcome for state3</p>',
            '<p>This is value1 for ItemSelectionInput</p>',
            '<p>This is value3 for ItemSelectionInput</p>',
            '',
            '<p>This is value1 for ItemSelection</p>',
            '<p>This is value2 for ItemSelection</p>',
            '<p>This is value3 for ItemSelection</p>',
            '<p>Hello, this is state4</p>',
            '',
            '<p>This is value1 for DragAndDropSortInput</p>',
            '<p>This is value2 for DragAndDropSortInput</p>'
        ]

        actual_outcome_list = exploration.get_all_html_content_strings()

        self.assertEqual(actual_outcome_list, expected_html_list)<|MERGE_RESOLUTION|>--- conflicted
+++ resolved
@@ -6212,7 +6212,146 @@
 title: Title
 """)
 
-    _LATEST_YAML_CONTENT = YAML_CONTENT_V42
+    YAML_CONTENT_V43 = (
+        """author_notes: ''
+auto_tts_enabled: true
+blurb: ''
+category: Category
+correctness_feedback_enabled: false
+init_state_name: (untitled state)
+language_code: en
+objective: ''
+param_changes: []
+param_specs: {}
+schema_version: 43
+states:
+  (untitled state):
+    classifier_model_id: null
+    content:
+      content_id: content
+      html: ''
+    interaction:
+      answer_groups:
+      - outcome:
+          dest: END
+          feedback:
+            content_id: feedback_1
+            html: <p>Correct!</p>
+          labelled_as_correct: false
+          missing_prerequisite_skill_id: null
+          param_changes: []
+          refresher_exploration_id: null
+        rule_specs:
+        - inputs:
+            x: InputString
+          rule_type: Equals
+        tagged_skill_misconception_id: null
+        training_data: []
+      confirmed_unclassified_answers: []
+      customization_args:
+        placeholder:
+          value:
+            content_id: ca_placeholder_2
+            unicode_str: ''
+        rows:
+          value: 1
+      default_outcome:
+        dest: (untitled state)
+        feedback:
+          content_id: default_outcome
+          html: ''
+        labelled_as_correct: false
+        missing_prerequisite_skill_id: null
+        param_changes: []
+        refresher_exploration_id: null
+      hints: []
+      id: TextInput
+      solution: null
+    next_content_id_index: 3
+    param_changes: []
+    recorded_voiceovers:
+      voiceovers_mapping:
+        ca_placeholder_2: {}
+        content: {}
+        default_outcome: {}
+        feedback_1: {}
+    solicit_answer_details: false
+    written_translations:
+      translations_mapping:
+        ca_placeholder_2: {}
+        content: {}
+        default_outcome: {}
+        feedback_1: {}
+  END:
+    classifier_model_id: null
+    content:
+      content_id: content
+      html: <p>Congratulations, you have finished!</p>
+    interaction:
+      answer_groups: []
+      confirmed_unclassified_answers: []
+      customization_args:
+        recommendedExplorationIds:
+          value: []
+      default_outcome: null
+      hints: []
+      id: EndExploration
+      solution: null
+    next_content_id_index: 0
+    param_changes: []
+    recorded_voiceovers:
+      voiceovers_mapping:
+        content: {}
+    solicit_answer_details: false
+    written_translations:
+      translations_mapping:
+        content: {}
+  New state:
+    classifier_model_id: null
+    content:
+      content_id: content
+      html: ''
+    interaction:
+      answer_groups: []
+      confirmed_unclassified_answers: []
+      customization_args:
+        placeholder:
+          value:
+            content_id: ca_placeholder_0
+            unicode_str: ''
+        rows:
+          value: 1
+      default_outcome:
+        dest: END
+        feedback:
+          content_id: default_outcome
+          html: ''
+        labelled_as_correct: false
+        missing_prerequisite_skill_id: null
+        param_changes: []
+        refresher_exploration_id: null
+      hints: []
+      id: TextInput
+      solution: null
+    next_content_id_index: 1
+    param_changes: []
+    recorded_voiceovers:
+      voiceovers_mapping:
+        ca_placeholder_0: {}
+        content: {}
+        default_outcome: {}
+    solicit_answer_details: false
+    written_translations:
+      translations_mapping:
+        ca_placeholder_0: {}
+        content: {}
+        default_outcome: {}
+states_schema_version: 38
+tags: []
+title: Title
+""")
+
+    _LATEST_YAML_CONTENT = YAML_CONTENT_V43
 
     def test_load_from_v1(self):
         """Test direct loading from a v1 yaml file."""
@@ -6652,7 +6791,7 @@
 objective: ''
 param_changes: []
 param_specs: {}
-schema_version: 42
+schema_version: 43
 states:
   (untitled state):
     classifier_model_id: null
@@ -6775,7 +6914,7 @@
       translations_mapping:
         content: {}
         default_outcome: {}
-states_schema_version: 37
+states_schema_version: 38
 tags: []
 title: Title
 """)
@@ -6808,7 +6947,7 @@
 objective: ''
 param_changes: []
 param_specs: {}
-schema_version: 42
+schema_version: 43
 states:
   (untitled state):
     classifier_model_id: null
@@ -6936,7 +7075,7 @@
         content: {}
         default_outcome: {}
         hint_1: {}
-states_schema_version: 37
+states_schema_version: 38
 tags: []
 title: Title
 """)
@@ -6987,7 +7126,7 @@
 objective: ''
 param_changes: []
 param_specs: {}
-schema_version: 42
+schema_version: 43
 states:
   (untitled state):
     classifier_model_id: null
@@ -7122,7 +7261,7 @@
         default_outcome: {}
         hint_1: {}
         solution: {}
-states_schema_version: 37
+states_schema_version: 38
 tags: []
 title: Title
 """)
@@ -7155,7 +7294,7 @@
 objective: ''
 param_changes: []
 param_specs: {}
-schema_version: 42
+schema_version: 43
 states:
   (untitled state):
     classifier_model_id: null
@@ -7282,7 +7421,7 @@
         ca_customPlaceholder_0: {}
         content: {}
         default_outcome: {}
-states_schema_version: 37
+states_schema_version: 38
 tags: []
 title: Title
 """)
@@ -7345,7 +7484,7 @@
 objective: ''
 param_changes: []
 param_specs: {}
-schema_version: 42
+schema_version: 43
 states:
   (untitled state):
     classifier_model_id: null
@@ -7465,7 +7604,7 @@
       translations_mapping:
         content: {}
         default_outcome: {}
-states_schema_version: 37
+states_schema_version: 38
 tags: []
 title: Title
 """)
@@ -7641,7 +7780,7 @@
 objective: ''
 param_changes: []
 param_specs: {}
-schema_version: 42
+schema_version: 43
 states:
   (untitled state):
     classifier_model_id: null
@@ -7768,9 +7907,7 @@
         ca_placeholder_0: {}
         content: {}
         default_outcome: {}
-states_schema_version: 37
-<<<<<<< HEAD
-=======
+states_schema_version: 38
 tags: []
 title: Title
 """)
@@ -7920,7 +8057,7 @@
 objective: ''
 param_changes: []
 param_specs: {}
-schema_version: 42
+schema_version: 43
 states:
   (untitled state):
     classifier_model_id: null
@@ -8047,8 +8184,7 @@
         ca_placeholder_0: {}
         content: {}
         default_outcome: {}
-states_schema_version: 37
->>>>>>> 45d0cedf
+states_schema_version: 38
 tags: []
 title: Title
 """)
@@ -8485,7 +8621,7 @@
 """)
 
 # pylint: disable=line-too-long, single-line-pragma
-    YAML_CONTENT_V42_IMAGE_DIMENSIONS = (
+    YAML_CONTENT_V43_IMAGE_DIMENSIONS = (
         """author_notes: ''
 auto_tts_enabled: true
 blurb: ''
@@ -8496,7 +8632,7 @@
 objective: ''
 param_changes: []
 param_specs: {}
-schema_version: 42
+schema_version: 43
 states:
   Introduction:
     classifier_model_id: null
@@ -8749,7 +8885,7 @@
         content: {}
         default_outcome: {}
         feedback_1: {}
-states_schema_version: 37
+states_schema_version: 38
 tags: []
 title: title
 """)
@@ -8998,7 +9134,7 @@
 title: Title
 """)
 
-    YAML_CONTENT_V42_WITH_IMAGE_CAPTION = (
+    YAML_CONTENT_V43_WITH_IMAGE_CAPTION = (
         """author_notes: ''
 auto_tts_enabled: true
 blurb: ''
@@ -9009,7 +9145,7 @@
 objective: ''
 param_changes: []
 param_specs: {}
-schema_version: 42
+schema_version: 43
 states:
   (untitled state):
     classifier_model_id: null
@@ -9136,7 +9272,7 @@
         ca_placeholder_0: {}
         content: {}
         default_outcome: {}
-states_schema_version: 37
+states_schema_version: 38
 tags: []
 title: Title
 """)
@@ -9153,7 +9289,7 @@
             exploration = exp_domain.Exploration.from_yaml(
                 'eid', self.YAML_CONTENT_V26_TEXTANGULAR)
         self.assertEqual(
-            exploration.to_yaml(), self.YAML_CONTENT_V42_IMAGE_DIMENSIONS)
+            exploration.to_yaml(), self.YAML_CONTENT_V43_IMAGE_DIMENSIONS)
 
 
     def test_load_from_v27_without_image_caption(self):
@@ -9166,7 +9302,7 @@
             exploration = exp_domain.Exploration.from_yaml(
                 'eid', self.YAML_CONTENT_V27_WITHOUT_IMAGE_CAPTION)
         self.assertEqual(
-            exploration.to_yaml(), self.YAML_CONTENT_V42_WITH_IMAGE_CAPTION)
+            exploration.to_yaml(), self.YAML_CONTENT_V43_WITH_IMAGE_CAPTION)
 
 
 class ConversionUnitTests(test_utils.GenericTestBase):
