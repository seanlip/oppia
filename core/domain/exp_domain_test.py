# coding: utf-8
#
# Copyright 2014 The Oppia Authors. All Rights Reserved.
#
# Licensed under the Apache License, Version 2.0 (the "License");
# you may not use this file except in compliance with the License.
# You may obtain a copy of the License at
#
#      http://www.apache.org/licenses/LICENSE-2.0
#
# Unless required by applicable law or agreed to in writing, software
# distributed under the License is distributed on an "AS-IS" BASIS,
# WITHOUT WARRANTIES OR CONDITIONS OF ANY KIND, either express or implied.
# See the License for the specific language governing permissions and
# limitations under the License.

"""Tests for exploration domain objects and methods defined on them."""

from __future__ import annotations

import copy
import os
import re

from core import feconf
from core import utils
from core.constants import constants
from core.domain import exp_domain
from core.domain import exp_fetchers
from core.domain import exp_services
from core.domain import exp_services_test
from core.domain import param_domain
from core.domain import rights_manager
from core.domain import state_domain
from core.domain import translation_domain
from core.platform import models
from core.tests import test_utils

from typing import List
from typing_extensions import Final

MYPY = False
if MYPY:  # pragma: no cover
    from mypy_imports import exp_models

(exp_models,) = models.Registry.import_models([models.NAMES.exploration])


class ExplorationChangeTests(test_utils.GenericTestBase):

    def test_exp_change_object_with_missing_cmd(self) -> None:
        with self.assertRaisesRegex(  # type: ignore[no-untyped-call]
            utils.ValidationError, 'Missing cmd key in change dict'):
            exp_domain.ExplorationChange({'invalid': 'data'})

    def test_exp_change_object_with_invalid_cmd(self) -> None:
        with self.assertRaisesRegex(  # type: ignore[no-untyped-call]
            utils.ValidationError, 'Command invalid is not allowed'):
            exp_domain.ExplorationChange({'cmd': 'invalid'})

    def test_exp_change_object_with_deprecated_cmd(self) -> None:
        with self.assertRaisesRegex(  # type: ignore[no-untyped-call]
            utils.DeprecatedCommandError, 'Command clone is deprecated'):
            exp_domain.ExplorationChange({
                'cmd': 'clone',
                'property_name': 'content',
                'old_value': 'old_value'
            })

    def test_exp_change_object_with_deprecated_cmd_argument(self) -> None:
        with self.assertRaisesRegex(  # type: ignore[no-untyped-call]
            utils.DeprecatedCommandError,
            'Value for property_name in cmd edit_state_property: '
            'fallbacks is deprecated'):
            exp_domain.ExplorationChange({
                'cmd': 'edit_state_property',
                'state_name': 'Introduction',
                'property_name': 'fallbacks',
                'new_value': 'foo',
            })

    def test_exp_change_object_with_missing_attribute_in_cmd(self) -> None:
        with self.assertRaisesRegex(  # type: ignore[no-untyped-call]
            utils.ValidationError, (
                'The following required attributes are missing: '
                'new_value')):
            exp_domain.ExplorationChange({
                'cmd': 'edit_state_property',
                'property_name': 'content',
                'old_value': 'old_value'
            })

    def test_exp_change_object_with_extra_attribute_in_cmd(self) -> None:
        with self.assertRaisesRegex(  # type: ignore[no-untyped-call]
            utils.ValidationError, (
                'The following extra attributes are present: invalid')):
            exp_domain.ExplorationChange({
                'cmd': 'rename_state',
                'old_state_name': 'old_state_name',
                'new_state_name': 'new_state_name',
                'invalid': 'invalid'
            })

    def test_exp_change_object_with_invalid_exploration_property(self) -> None:
        with self.assertRaisesRegex(  # type: ignore[no-untyped-call]
            utils.ValidationError, (
                'Value for property_name in cmd edit_exploration_property: '
                'invalid is not allowed')):
            exp_domain.ExplorationChange({
                'cmd': 'edit_exploration_property',
                'property_name': 'invalid',
                'old_value': 'old_value',
                'new_value': 'new_value',
            })

    def test_exp_change_object_with_invalid_state_property(self) -> None:
        with self.assertRaisesRegex(  # type: ignore[no-untyped-call]
            utils.ValidationError, (
                'Value for property_name in cmd edit_state_property: '
                'invalid is not allowed')):
            exp_domain.ExplorationChange({
                'cmd': 'edit_state_property',
                'state_name': 'state_name',
                'property_name': 'invalid',
                'old_value': 'old_value',
                'new_value': 'new_value',
            })

    def test_exp_change_object_with_create_new(self) -> None:
        exp_change_object = exp_domain.ExplorationChange({
            'cmd': 'create_new',
            'category': 'category',
            'title': 'title'
        })

        self.assertEqual(exp_change_object.cmd, 'create_new')
        self.assertEqual(exp_change_object.category, 'category')
        self.assertEqual(exp_change_object.title, 'title')

    def test_exp_change_object_with_add_state(self) -> None:
        exp_change_object = exp_domain.ExplorationChange({
            'cmd': 'add_state',
            'state_name': 'state_name',
        })

        self.assertEqual(exp_change_object.cmd, 'add_state')
        self.assertEqual(exp_change_object.state_name, 'state_name')

    def test_exp_change_object_with_rename_state(self) -> None:
        exp_change_object = exp_domain.ExplorationChange({
            'cmd': 'rename_state',
            'old_state_name': 'old_state_name',
            'new_state_name': 'new_state_name'
        })

        self.assertEqual(exp_change_object.cmd, 'rename_state')
        self.assertEqual(exp_change_object.old_state_name, 'old_state_name')
        self.assertEqual(exp_change_object.new_state_name, 'new_state_name')

    def test_exp_change_object_with_delete_state(self) -> None:
        exp_change_object = exp_domain.ExplorationChange({
            'cmd': 'delete_state',
            'state_name': 'state_name',
        })

        self.assertEqual(exp_change_object.cmd, 'delete_state')
        self.assertEqual(exp_change_object.state_name, 'state_name')

    def test_exp_change_object_with_edit_state_property(self) -> None:
        exp_change_object = exp_domain.ExplorationChange({
            'cmd': 'edit_state_property',
            'state_name': 'state_name',
            'property_name': 'content',
            'new_value': 'new_value',
            'old_value': 'old_value'
        })

        self.assertEqual(exp_change_object.cmd, 'edit_state_property')
        self.assertEqual(exp_change_object.state_name, 'state_name')
        self.assertEqual(exp_change_object.property_name, 'content')
        self.assertEqual(exp_change_object.new_value, 'new_value')
        self.assertEqual(exp_change_object.old_value, 'old_value')

    def test_exp_change_object_with_edit_exploration_property(self) -> None:
        exp_change_object = exp_domain.ExplorationChange({
            'cmd': 'edit_exploration_property',
            'property_name': 'title',
            'new_value': 'new_value',
            'old_value': 'old_value'
        })

        self.assertEqual(exp_change_object.cmd, 'edit_exploration_property')
        self.assertEqual(exp_change_object.property_name, 'title')
        self.assertEqual(exp_change_object.new_value, 'new_value')
        self.assertEqual(exp_change_object.old_value, 'old_value')

    def test_exp_change_object_with_migrate_states_schema_to_latest_version(
        self
    ) -> None:
        exp_change_object = exp_domain.ExplorationChange({
            'cmd': 'migrate_states_schema_to_latest_version',
            'from_version': 'from_version',
            'to_version': 'to_version',
        })

        self.assertEqual(
            exp_change_object.cmd, 'migrate_states_schema_to_latest_version')
        self.assertEqual(exp_change_object.from_version, 'from_version')
        self.assertEqual(exp_change_object.to_version, 'to_version')

    def test_exp_change_object_with_revert_commit(self) -> None:
        exp_change_object = exp_domain.ExplorationChange({
            'cmd': exp_models.ExplorationModel.CMD_REVERT_COMMIT,
            'version_number': 'version_number'
        })

        self.assertEqual(
            exp_change_object.cmd,
            exp_models.ExplorationModel.CMD_REVERT_COMMIT)
        self.assertEqual(exp_change_object.version_number, 'version_number')

    def test_to_dict(self) -> None:
        exp_change_dict = {
            'cmd': 'create_new',
            'title': 'title',
            'category': 'category'
        }
        exp_change_object = exp_domain.ExplorationChange(exp_change_dict)
        self.assertEqual(exp_change_object.to_dict(), exp_change_dict)


class ExplorationVersionsDiffDomainUnitTests(test_utils.GenericTestBase):
    """Test the exploration versions difference domain object."""

    def setUp(self) -> None:
        super(ExplorationVersionsDiffDomainUnitTests, self).setUp()
        self.exp_id = 'exp_id1'
        test_exp_filepath = os.path.join(
            feconf.TESTS_DATA_DIR, 'string_classifier_test.yaml')
        yaml_content = utils.get_file_contents(test_exp_filepath)
        assets_list: List[List[str]] = []
        exp_services.save_new_exploration_from_yaml_and_assets(  # type: ignore[no-untyped-call]
            feconf.SYSTEM_COMMITTER_ID, yaml_content, self.exp_id,
            assets_list)
        self.exploration = exp_fetchers.get_exploration_by_id(self.exp_id)

    def test_correct_creation_of_version_diffs(self) -> None:
        # Rename a state.
        self.exploration.rename_state('Home', 'Renamed state')
        change_list = [exp_domain.ExplorationChange({
            'cmd': 'rename_state',
            'old_state_name': 'Home',
            'new_state_name': 'Renamed state'
        })]

        exp_versions_diff = exp_domain.ExplorationVersionsDiff(change_list)

        self.assertEqual(exp_versions_diff.added_state_names, [])
        self.assertEqual(exp_versions_diff.deleted_state_names, [])
        self.assertEqual(
            exp_versions_diff.old_to_new_state_names, {
                'Home': 'Renamed state'
            })
        self.exploration.version += 1

        # Add a state.
        self.exploration.add_states(['New state'])
        self.exploration.states['New state'] = copy.deepcopy(
            self.exploration.states['Renamed state'])
        change_list = [exp_domain.ExplorationChange({
            'cmd': 'add_state',
            'state_name': 'New state',
        })]

        exp_versions_diff = exp_domain.ExplorationVersionsDiff(change_list)

        self.assertEqual(exp_versions_diff.added_state_names, ['New state'])
        self.assertEqual(exp_versions_diff.deleted_state_names, [])
        self.assertEqual(exp_versions_diff.old_to_new_state_names, {})
        self.exploration.version += 1

        # Delete state.
        self.exploration.delete_state('New state')
        change_list = [exp_domain.ExplorationChange({
            'cmd': 'delete_state',
            'state_name': 'New state'
        })]

        exp_versions_diff = exp_domain.ExplorationVersionsDiff(change_list)

        self.assertEqual(exp_versions_diff.added_state_names, [])
        self.assertEqual(exp_versions_diff.deleted_state_names, ['New state'])
        self.assertEqual(exp_versions_diff.old_to_new_state_names, {})
        self.exploration.version += 1

        # Test addition and multiple renames.
        self.exploration.add_states(['New state'])
        self.exploration.states['New state'] = copy.deepcopy(
            self.exploration.states['Renamed state'])
        self.exploration.rename_state('New state', 'New state2')
        self.exploration.rename_state('New state2', 'New state3')
        change_list = [exp_domain.ExplorationChange({
            'cmd': 'add_state',
            'state_name': 'New state',
        }), exp_domain.ExplorationChange({
            'cmd': 'rename_state',
            'old_state_name': 'New state',
            'new_state_name': 'New state2'
        }), exp_domain.ExplorationChange({
            'cmd': 'rename_state',
            'old_state_name': 'New state2',
            'new_state_name': 'New state3'
        })]

        exp_versions_diff = exp_domain.ExplorationVersionsDiff(change_list)

        self.assertEqual(exp_versions_diff.added_state_names, ['New state3'])
        self.assertEqual(exp_versions_diff.deleted_state_names, [])
        self.assertEqual(exp_versions_diff.old_to_new_state_names, {})
        self.exploration.version += 1

        # Test addition, rename and deletion.
        self.exploration.add_states(['New state 2'])
        self.exploration.rename_state('New state 2', 'Renamed state 2')
        self.exploration.delete_state('Renamed state 2')
        change_list = [exp_domain.ExplorationChange({
            'cmd': 'add_state',
            'state_name': 'New state 2'
        }), exp_domain.ExplorationChange({
            'cmd': 'rename_state',
            'old_state_name': 'New state 2',
            'new_state_name': 'Renamed state 2'
        }), exp_domain.ExplorationChange({
            'cmd': 'delete_state',
            'state_name': 'Renamed state 2'
        })]

        exp_versions_diff = exp_domain.ExplorationVersionsDiff(change_list)

        self.assertEqual(exp_versions_diff.added_state_names, [])
        self.assertEqual(exp_versions_diff.deleted_state_names, [])
        self.assertEqual(exp_versions_diff.old_to_new_state_names, {})
        self.exploration.version += 1

        # Test multiple renames and deletion.
        self.exploration.rename_state('New state3', 'Renamed state 3')
        self.exploration.rename_state('Renamed state 3', 'Renamed state 4')
        self.exploration.delete_state('Renamed state 4')
        change_list = [exp_domain.ExplorationChange({
            'cmd': 'rename_state',
            'old_state_name': 'New state3',
            'new_state_name': 'Renamed state 3'
        }), exp_domain.ExplorationChange({
            'cmd': 'rename_state',
            'old_state_name': 'Renamed state 3',
            'new_state_name': 'Renamed state 4'
        }), exp_domain.ExplorationChange({
            'cmd': 'delete_state',
            'state_name': 'Renamed state 4'
        })]

        exp_versions_diff = exp_domain.ExplorationVersionsDiff(change_list)

        self.assertEqual(exp_versions_diff.added_state_names, [])
        self.assertEqual(
            exp_versions_diff.deleted_state_names, ['New state3'])
        self.assertEqual(exp_versions_diff.old_to_new_state_names, {})
        self.exploration.version += 1

    def test_cannot_create_exploration_change_with_invalid_change_dict(
        self
    ) -> None:
        with self.assertRaisesRegex(  # type: ignore[no-untyped-call]
            Exception, 'Missing cmd key in change dict'):
            exp_domain.ExplorationChange({
                'invalid_cmd': 'invalid'
            })

    def test_cannot_create_exploration_change_with_invalid_cmd(self) -> None:
        with self.assertRaisesRegex(  # type: ignore[no-untyped-call]
            Exception, 'Command invalid_cmd is not allowed'):
            exp_domain.ExplorationChange({
                'cmd': 'invalid_cmd'
            })

    def test_cannot_create_exploration_change_with_invalid_state_property(
        self
    ) -> None:
        exp_change = exp_domain.ExplorationChange({
            'cmd': exp_domain.CMD_EDIT_STATE_PROPERTY,
            'property_name': exp_domain.STATE_PROPERTY_INTERACTION_ID,
            'state_name': '',
            'new_value': ''
        })
        self.assertTrue(isinstance(exp_change, exp_domain.ExplorationChange))

        with self.assertRaisesRegex(  # type: ignore[no-untyped-call]
            Exception,
            'Value for property_name in cmd edit_state_property: '
            'invalid_property is not allowed'):
            exp_domain.ExplorationChange({
                'cmd': exp_domain.CMD_EDIT_STATE_PROPERTY,
                'property_name': 'invalid_property',
                'state_name': '',
                'new_value': ''
            })

    def test_cannot_create_exploration_change_with_invalid_exploration_property(
        self
    ) -> None:
        exp_change = exp_domain.ExplorationChange({
            'cmd': exp_domain.CMD_EDIT_EXPLORATION_PROPERTY,
            'property_name': 'title',
            'new_value': ''
        })
        self.assertTrue(isinstance(exp_change, exp_domain.ExplorationChange))

        with self.assertRaisesRegex(  # type: ignore[no-untyped-call]
            Exception,
            'Value for property_name in cmd edit_exploration_property: '
            'invalid_property is not allowed'):
            exp_domain.ExplorationChange({
                'cmd': exp_domain.CMD_EDIT_EXPLORATION_PROPERTY,
                'property_name': 'invalid_property',
                'new_value': ''
            })

    def test_revert_exploration_commit(self) -> None:
        exp_change = exp_domain.ExplorationChange({
            'cmd': exp_models.ExplorationModel.CMD_REVERT_COMMIT,
            'version_number': 1
        })

        self.assertEqual(exp_change.version_number, 1)

        exp_change = exp_domain.ExplorationChange({
            'cmd': exp_models.ExplorationModel.CMD_REVERT_COMMIT,
            'version_number': 2
        })

        self.assertEqual(exp_change.version_number, 2)


class ExpVersionReferenceTests(test_utils.GenericTestBase):

    def test_create_exp_version_reference_object(self) -> None:
        exp_version_reference = exp_domain.ExpVersionReference('exp_id', 1)

        self.assertEqual(
            exp_version_reference.to_dict(), {
                'exp_id': 'exp_id',
                'version': 1
            })

    # TODO(#13059): After we fully type the codebase we plan to get
    # rid of the tests that intentionally test wrong inputs that we
    # can normally catch by typing.
    def test_validate_exp_version(self) -> None:
        with self.assertRaisesRegex(  # type: ignore[no-untyped-call]
            Exception,
            'Expected version to be an int, received invalid_version'):
            exp_domain.ExpVersionReference('exp_id', 'invalid_version')  # type: ignore[arg-type]

    # TODO(#13059): After we fully type the codebase we plan to get
    # rid of the tests that intentionally test wrong inputs that we
    # can normally catch by typing.
    def test_validate_exp_id(self) -> None:
        with self.assertRaisesRegex(  # type: ignore[no-untyped-call]
            Exception, 'Expected exp_id to be a str, received 0'):
            exp_domain.ExpVersionReference(0, 1)  # type: ignore[arg-type]


class TransientCheckpointUrlTests(test_utils.GenericTestBase):
    """Testing TransientCheckpointUrl domain object."""

    def setUp(self) -> None:
        super(TransientCheckpointUrlTests, self).setUp()
        self.transient_checkpoint_url = exp_domain.TransientCheckpointUrl(
            'exp_id', 'frcs_name', 1, 'mrrcs_name', 1)

    def test_initialization(self) -> None:
        """Testing init method."""

        self.assertEqual(self.transient_checkpoint_url.exploration_id, 'exp_id')
        self.assertEqual(
            self.transient_checkpoint_url
            .furthest_reached_checkpoint_state_name,
            'frcs_name')
        self.assertEqual(
            self.transient_checkpoint_url.
            furthest_reached_checkpoint_exp_version, 1)
        self.assertEqual(
            self.transient_checkpoint_url
            .most_recently_reached_checkpoint_state_name, 'mrrcs_name')
        self.assertEqual(
            self.transient_checkpoint_url
            .most_recently_reached_checkpoint_exp_version, 1)

    def test_to_dict(self) -> None:
        logged_out_learner_progress_dict = {
            'exploration_id': 'exploration_id',
            'furthest_reached_checkpoint_exp_version': 1,
            'furthest_reached_checkpoint_state_name': (
                'furthest_reached_checkpoint_state_name'),
            'most_recently_reached_checkpoint_exp_version': 1,
            'most_recently_reached_checkpoint_state_name': (
                'most_recently_reached_checkpoint_state_name')
        }
        logged_out_learner_progress_object = exp_domain.TransientCheckpointUrl(
            'exploration_id',
            'furthest_reached_checkpoint_state_name', 1,
            'most_recently_reached_checkpoint_state_name', 1
        )
        self.assertEqual(
            logged_out_learner_progress_object.to_dict(),
            logged_out_learner_progress_dict)

    def test_exploration_id_incorrect_type(self) -> None:
        self.transient_checkpoint_url.exploration_id = 5  # type: ignore[assignment]
        with self.assertRaisesRegex(  # type: ignore[no-untyped-call]
            utils.ValidationError,
            'Expected exploration_id to be a str'
        ):
            self.transient_checkpoint_url.validate()

    def test_furthest_reached_checkpoint_state_name_incorrect_type(
        self
    ) -> None:
        self.transient_checkpoint_url.furthest_reached_checkpoint_state_name = 5  # type: ignore[assignment]
        with self.assertRaisesRegex(  # type: ignore[no-untyped-call]
            utils.ValidationError,
            'Expected furthest_reached_checkpoint_state_name to be a str'
        ):
            self.transient_checkpoint_url.validate()

    def test_furthest_reached_checkpoint_exp_version_incorrect_type(
        self
    ) -> None:
        self.transient_checkpoint_url.furthest_reached_checkpoint_exp_version = 'invalid_version'  # type: ignore[assignment]
        with self.assertRaisesRegex(  # type: ignore[no-untyped-call]
            utils.ValidationError,
            'Expected furthest_reached_checkpoint_exp_version to be an int'
        ):
            self.transient_checkpoint_url.validate()

    def test_most_recently_reached_checkpoint_state_name_incorrect_type(
        self
    ) -> None:
        self.transient_checkpoint_url.most_recently_reached_checkpoint_state_name = 5  # type: ignore[assignment]
        with self.assertRaisesRegex(  # type: ignore[no-untyped-call]
            utils.ValidationError,
            'Expected most_recently_reached_checkpoint_state_name to be a str'
        ):
            self.transient_checkpoint_url.validate()

    def test_most_recently_reached_checkpoint_exp_version_incorrect_type(
        self
    ) -> None:
        self.transient_checkpoint_url.most_recently_reached_checkpoint_exp_version = 'invalid_version'  # type: ignore[assignment]
        with self.assertRaisesRegex(  # type: ignore[no-untyped-call]
            utils.ValidationError,
            'Expected most_recently_reached_checkpoint_exp_version to be an int'
        ):
            self.transient_checkpoint_url.validate()


class ExplorationCheckpointsUnitTests(test_utils.GenericTestBase):
    """Test checkpoints validations in an exploration. """

    def setUp(self) -> None:
        super(ExplorationCheckpointsUnitTests, self).setUp()
        self.exploration = (
            exp_domain.Exploration.create_default_exploration('eid'))
        self.new_state = state_domain.State.create_default_state(  # type: ignore[no-untyped-call]
            'Introduction', is_initial_state=True)
        self.set_interaction_for_state(self.new_state, 'TextInput')  # type: ignore[no-untyped-call]
        self.exploration.init_state_name = 'Introduction'
        self.exploration.states = {
            self.exploration.init_state_name: self.new_state
        }
        self.set_interaction_for_state(  # type: ignore[no-untyped-call]
            self.exploration.states[self.exploration.init_state_name],
            'TextInput')
        self.init_state = (
            self.exploration.states[self.exploration.init_state_name])
        self.end_state = state_domain.State.create_default_state('End')  # type: ignore[no-untyped-call]
        self.set_interaction_for_state(self.end_state, 'EndExploration')  # type: ignore[no-untyped-call]

        self.end_state.update_interaction_default_outcome(None)

    def test_init_state_with_card_is_checkpoint_false_is_invalid(self) -> None:
        self.init_state.update_card_is_checkpoint(False)  # type: ignore[no-untyped-call]
        with self.assertRaisesRegex(  # type: ignore[no-untyped-call]
            Exception, 'Expected card_is_checkpoint of first state to '
            'be True but found it to be False'):
            self.exploration.validate(strict=True)
        self.init_state.update_card_is_checkpoint(True)  # type: ignore[no-untyped-call]

    def test_end_state_with_card_is_checkpoint_true_is_invalid(self) -> None:
        default_outcome = self.init_state.interaction.default_outcome
        default_outcome.dest = self.exploration.init_state_name
        self.init_state.update_interaction_default_outcome(default_outcome)  # type: ignore[no-untyped-call]

        self.exploration.states = {
            self.exploration.init_state_name: self.new_state,
            'End': self.end_state
        }
        self.end_state.update_card_is_checkpoint(True)
        with self.assertRaisesRegex(  # type: ignore[no-untyped-call]
            Exception, 'Expected card_is_checkpoint of terminal state '
            'to be False but found it to be True'):
            self.exploration.validate(strict=True)
        self.end_state.update_card_is_checkpoint(False)

    def test_init_state_checkpoint_with_end_exp_interaction_is_valid(
        self
    ) -> None:
        self.exploration.init_state_name = 'End'
        self.exploration.states = {
            self.exploration.init_state_name: self.end_state
        }
        self.exploration.objective = 'Objective'
        self.exploration.title = 'Title'
        self.exploration.category = 'Category'
        self.end_state.update_card_is_checkpoint(True)
        self.exploration.validate(strict=True)
        self.end_state.update_card_is_checkpoint(False)

    def test_checkpoint_count_with_count_outside_range_is_invalid(self) -> None:
        self.exploration.init_state_name = 'Introduction'
        self.exploration.states = {
            self.exploration.init_state_name: self.new_state,
            'End': self.end_state
        }

        for i in range(8):
            self.exploration.add_states(['State%s' % i])
            self.exploration.states['State%s' % i].card_is_checkpoint = True
            self.set_interaction_for_state(  # type: ignore[no-untyped-call]
                self.exploration.states['State%s' % i],
                'Continue')
        with self.assertRaisesRegex(  # type: ignore[no-untyped-call]
            Exception, 'Expected checkpoint count to be between 1 and 8 '
            'inclusive but found it to be 9'
            ):
            self.exploration.validate(strict=True)
        self.exploration.states = {
            self.exploration.init_state_name: self.new_state,
            'End': self.end_state
        }

    def test_bypassable_state_with_card_is_checkpoint_true_is_invalid(
        self
    ) -> None:
        # Note: In the graphs below, states with the * symbol are checkpoints.

        # Exploration to test a checkpoint state which has no outcome.
        #       ┌────────────────┐
        #       │  Introduction* │
        #       └──┬───────────┬─┘
        #          │           │
        #          │           │
        # ┌────────┴──┐      ┌─┴─────────┐
        # │   Second* │      │   Third   │
        # └───────────┘      └─┬─────────┘
        #                      │
        #        ┌─────────────┴─┐
        #        │      End      │
        #        └───────────────┘.

        second_state = state_domain.State.create_default_state('Second')  # type: ignore[no-untyped-call]
        self.set_interaction_for_state(second_state, 'TextInput')  # type: ignore[no-untyped-call]
        third_state = state_domain.State.create_default_state('Third')  # type: ignore[no-untyped-call]
        self.set_interaction_for_state(third_state, 'TextInput')  # type: ignore[no-untyped-call]

        self.exploration.states = {
            self.exploration.init_state_name: self.new_state,
            'End': self.end_state,
            'Second': second_state,
            'Third': third_state,
        }

        # Answer group dicts to connect init_state to second_state and
        # third_state.
        init_state_answer_groups = [
            state_domain.AnswerGroup(
                state_domain.Outcome(
                    'Second', None, state_domain.SubtitledHtml(
                        'feedback_0', '<p>Feedback</p>'),
                    False, [], None, None),
                [
                    state_domain.RuleSpec(
                        'Contains',
                        {
                            'x':
                            {
                                'contentId': 'rule_input_0',
                                'normalizedStrSet': ['Test0']
                            }
                        })
                ],
                [],
                None
            ), state_domain.AnswerGroup(
                state_domain.Outcome(
                    'Third', None, state_domain.SubtitledHtml(
                        'feedback_1', '<p>Feedback</p>'),
                    False, [], None, None),
                [
                    state_domain.RuleSpec(
                        'Contains',
                        {
                            'x':
                            {
                                'contentId': 'rule_input_1',
                                'normalizedStrSet': ['Test1']
                            }
                        })
                ],
                [],
                None
            )
        ]

        # Answer group dict to connect third_state to end_state.
        third_state_answer_groups = [
            state_domain.AnswerGroup(
                state_domain.Outcome(
                    'End', None, state_domain.SubtitledHtml(
                        'feedback_0', '<p>Feedback</p>'),
                    False, [], None, None),
                [
                    state_domain.RuleSpec(
                        'Contains',
                        {
                            'x':
                            {
                                'contentId': 'rule_input_0',
                                'normalizedStrSet': ['Test0']
                            }
                        })
                ],
                [],
                None
            )
        ]
        self.init_state.update_interaction_answer_groups(  # type: ignore[no-untyped-call]
            init_state_answer_groups)
        third_state.update_interaction_answer_groups(
            third_state_answer_groups)

        # The exploration can be completed via third_state. Hence, making
        # second_state a checkpoint raises a validation error.
        second_state.card_is_checkpoint = True
        with self.assertRaisesRegex(  # type: ignore[no-untyped-call]
            Exception, 'Cannot make Second a checkpoint as it is'
            ' bypassable'
            ):
            self.exploration.validate(strict=True)
        second_state.card_is_checkpoint = False

        # Exploration to test a checkpoint state when the state in the other
        # path has no outcome.
        #       ┌────────────────┐
        #       │  Introduction* │
        #       └──┬───────────┬─┘
        #          │           │
        #          │           │
        # ┌────────┴──┐      ┌─┴─────────┐
        # │  Second*  │      │   Third   │
        # └────────┬──┘      └───────────┘
        #          │
        #        ┌─┴─────────────┐
        #        │      End      │
        #        └───────────────┘.

        # Answer group dicts to connect second_state to end_state.
        second_state_answer_groups = [
            state_domain.AnswerGroup(
                state_domain.Outcome(
                    'End', None, state_domain.SubtitledHtml(
                        'feedback_0', '<p>Feedback</p>'),
                    False, [], None, None),
                [
                    state_domain.RuleSpec(
                        'Contains',
                        {
                            'x':
                            {
                                'contentId': 'rule_input_0',
                                'normalizedStrSet': ['Test0']
                            }
                        })
                ],
                [],
                None
            )
        ]

        second_state.update_interaction_answer_groups(
            second_state_answer_groups)

        # Reset the answer group dicts of third_state.
        third_state.update_interaction_answer_groups([])

        # As second_state is now connected to end_state and third_state has no
        # outcome, second_state has become non-bypassable.
        second_state.update_card_is_checkpoint(True)
        self.exploration.validate()

        # Reset the exploration.
        self.exploration.states = {
            self.exploration.init_state_name: self.new_state,
            'End': self.end_state
        }

        # Exploration to test a bypassable state.
        #                ┌────────────────┐
        #                │ Introduction*  │
        #                └─┬─────┬──────┬─┘
        # ┌───────────┐    │     │      │     ┌────────────┐
        # │    A      ├────┘     │      └─────┤      C     │
        # └────┬──────┘          │            └─────┬──────┘
        #      │            ┌────┴─────┐            │
        #      │            │    B     │            │
        #      │            └──┬───────┘            │
        #      └─────────┐     │                    │
        #         ┌──────┴─────┴─┐    ┌─────────────┘
        #         │      D*      │    │
        #         └─────────────┬┘    │
        #                       │     │
        #                    ┌──┴─────┴──┐
        #                    │    End    │
        #                    └───────────┘.

        a_state = state_domain.State.create_default_state('A')  # type: ignore[no-untyped-call]
        self.set_interaction_for_state(a_state, 'TextInput')  # type: ignore[no-untyped-call]
        b_state = state_domain.State.create_default_state('B')  # type: ignore[no-untyped-call]
        self.set_interaction_for_state(b_state, 'TextInput')  # type: ignore[no-untyped-call]
        c_state = state_domain.State.create_default_state('C')  # type: ignore[no-untyped-call]
        self.set_interaction_for_state(c_state, 'TextInput')  # type: ignore[no-untyped-call]
        d_state = state_domain.State.create_default_state('D')  # type: ignore[no-untyped-call]
        self.set_interaction_for_state(d_state, 'TextInput')  # type: ignore[no-untyped-call]

        self.exploration.states = {
            self.exploration.init_state_name: self.new_state,
            'A': a_state,
            'B': b_state,
            'C': c_state,
            'D': d_state,
            'End': self.end_state
        }

        # Answer group dicts to connect init_state to a_state, b_state and
        # c_state.
        init_state_answer_groups = [
            state_domain.AnswerGroup(
                state_domain.Outcome(
                    'A', None, state_domain.SubtitledHtml(
                        'feedback_0', '<p>Feedback</p>'),
                    False, [], None, None),
                [
                    state_domain.RuleSpec(
                        'Contains',
                        {
                            'x':
                            {
                                'contentId': 'rule_input_0',
                                'normalizedStrSet': ['Test0']
                            }
                        })
                ],
                [],
                None
            ), state_domain.AnswerGroup(
                state_domain.Outcome(
                    'B', None, state_domain.SubtitledHtml(
                        'feedback_1', '<p>Feedback</p>'),
                    False, [], None, None),
                [
                    state_domain.RuleSpec(
                        'Contains',
                        {
                            'x':
                            {
                                'contentId': 'rule_input_1',
                                'normalizedStrSet': ['Test1']
                            }
                        })
                ],
                [],
                None
            ), state_domain.AnswerGroup(
                state_domain.Outcome(
                    'C', None, state_domain.SubtitledHtml(
                        'feedback_2', '<p>Feedback</p>'),
                    False, [], None, None),
                [
                    state_domain.RuleSpec(
                        'Contains',
                        {
                            'x':
                            {
                                'contentId': 'rule_input_2',
                                'normalizedStrSet': ['Test2']
                            }
                        })
                ],
                [],
                None
            )
        ]

        # Answer group dict to connect a_state and b_state to d_state.
        a_and_b_state_answer_groups = [
            state_domain.AnswerGroup(
                state_domain.Outcome(
                    'D', None, state_domain.SubtitledHtml(
                        'feedback_0', '<p>Feedback</p>'),
                    False, [], None, None),
                [
                    state_domain.RuleSpec(
                        'Contains',
                        {
                            'x':
                            {
                                'contentId': 'rule_input_0',
                                'normalizedStrSet': ['Test0']
                            }
                        })
                ],
                [],
                None
            )
        ]

        # Answer group dict to connect c_state and d_state to end_state.
        c_and_d_state_answer_groups = [
            state_domain.AnswerGroup(
                state_domain.Outcome(
                    'End', None, state_domain.SubtitledHtml(
                        'feedback_0', '<p>Feedback</p>'),
                    False, [], None, None),
                [
                    state_domain.RuleSpec(
                        'Contains',
                        {
                            'x':
                            {
                                'contentId': 'rule_input_0',
                                'normalizedStrSet': ['Test0']
                            }
                        })
                ],
                [],
                None
            )
        ]

        self.init_state.update_interaction_answer_groups(  # type: ignore[no-untyped-call]
            init_state_answer_groups)
        a_state.update_interaction_answer_groups(
            a_and_b_state_answer_groups)
        b_state.update_interaction_answer_groups(
            a_and_b_state_answer_groups)
        c_state.update_interaction_answer_groups(
            c_and_d_state_answer_groups)
        d_state.update_interaction_answer_groups(
            c_and_d_state_answer_groups)

        # As a user can complete the exploration by going through c_state,
        # d_state becomes bypassable. Hence, making d_state a checkpoint raises
        # validation error.
        d_state.update_card_is_checkpoint(True)
        with self.assertRaisesRegex(  # type: ignore[no-untyped-call]
            Exception, 'Cannot make D a checkpoint as it is bypassable'
            ):
            self.exploration.validate(strict=True)
        d_state.update_card_is_checkpoint(False)

        # Modifying the graph to make D non-bypassable.
        #                ┌────────────────┐
        #                │ Introduction*  │
        #                └─┬─────┬──────┬─┘
        # ┌───────────┐    │     │      │     ┌────────────┐
        # │    A      ├────┘     │      └─────┤      C     │
        # └────┬──────┘          │            └──────┬─────┘
        #      │            ┌────┴─────┐             │
        #      │            │    B     │             │
        #      │            └────┬─────┘             │
        #      │                 │                   │
        #      │          ┌──────┴───────┐           │
        #      └──────────┤      D*      ├───────────┘
        #                 └──────┬───────┘
        #                        │
        #                  ┌─────┴─────┐
        #                  │    End    │
        #                  └───────────┘.

        # Answer group dict to connect c_state to d_state. Hence, making d_state
        # non-bypassable.
        c_state_answer_groups = [
            state_domain.AnswerGroup(
                state_domain.Outcome(
                    'D', None, state_domain.SubtitledHtml(
                        'feedback_0', '<p>Feedback</p>'),
                    False, [], None, None),
                [
                    state_domain.RuleSpec(
                        'Contains',
                        {
                            'x':
                            {
                                'contentId': 'rule_input_0',
                                'normalizedStrSet': ['Test0']
                            }
                        })
                ],
                [],
                None
            )
        ]
        c_state.update_interaction_answer_groups(
            c_state_answer_groups)

        d_state.update_card_is_checkpoint(True)
        self.exploration.validate()

        # Modifying the graph to add another EndExploration state.
        #                ┌────────────────┐
        #                │ Introduction*  │
        #                └─┬─────┬──────┬─┘
        # ┌───────────┐    │     │      │     ┌────────────┐
        # │    A      ├────┘     │      └─────┤      C     │
        # └────┬──────┘          │            └──────┬───┬─┘
        #      │            ┌────┴─────┐             │   │
        #      │            │    B     │             │   │
        #      │            └────┬─────┘             │   │
        #      │                 │                   │   │
        #      │          ┌──────┴───────┐           │   │
        #      └──────────┤      D*      ├───────────┘   │
        #                 └──────┬───────┘               │
        #                        │                       │
        #                  ┌─────┴─────┐           ┌─────┴─────┐
        #                  │    End    │           │    End 2  │
        #                  └───────────┘           └───────────┘.

        new_end_state = state_domain.State.create_default_state('End 2')  # type: ignore[no-untyped-call]
        self.set_interaction_for_state(new_end_state, 'EndExploration')  # type: ignore[no-untyped-call]
        new_end_state.update_interaction_default_outcome(None)

        self.exploration.states = {
            self.exploration.init_state_name: self.new_state,
            'A': a_state,
            'B': b_state,
            'C': c_state,
            'D': d_state,
            'End': self.end_state,
            'End 2': new_end_state
        }

        # Answer group dicts to connect c_state to d_state and new_end_state,
        # making d_state bypassable.
        c_state_answer_groups = [
            state_domain.AnswerGroup(
                state_domain.Outcome(
                    'D', None, state_domain.SubtitledHtml(
                        'feedback_0', '<p>Feedback</p>'),
                    False, [], None, None),
                [
                    state_domain.RuleSpec(
                        'Contains',
                        {
                            'x':
                            {
                                'contentId': 'rule_input_0',
                                'normalizedStrSet': ['Test0']
                            }
                        })
                ],
                [],
                None
            ), state_domain.AnswerGroup(
                state_domain.Outcome(
                    'End 2', None, state_domain.SubtitledHtml(
                        'feedback_1', '<p>Feedback</p>'),
                    False, [], None, None),
                [
                    state_domain.RuleSpec(
                        'Contains',
                        {
                            'x':
                            {
                                'contentId': 'rule_input_1',
                                'normalizedStrSet': ['Test1']
                            }
                        })
                ],
                [],
                None
            )
        ]
        c_state.update_interaction_answer_groups(
            c_state_answer_groups)

        with self.assertRaisesRegex(  # type: ignore[no-untyped-call]
            Exception, 'Cannot make D a checkpoint as it is bypassable'
            ):
            self.exploration.validate(strict=True)
        d_state.update_card_is_checkpoint(False)


class ExplorationDomainUnitTests(test_utils.GenericTestBase):
    """Test the exploration domain object."""

    def setUp(self) -> None:
        super(ExplorationDomainUnitTests, self).setUp()
        translation_dict = {
            'content_id_3': translation_domain.TranslatedContent(
                'My name is Nikhil.', True)
        }
        self.dummy_entity_translations = translation_domain.EntityTranslation(
            'exp_id', feconf.TranslatableEntityType.EXPLORATION, 1, 'en',
            translation_dict)

    # TODO(bhenning): The validation tests below should be split into separate
    # unit tests. Also, all validation errors should be covered in the tests.
    # TODO(#13059): After we fully type the codebase we plan to get
    # rid of the tests that intentionally test wrong inputs that we
    # can normally catch by typing. In this test, only some cases should be
    # removed, preferably those cases that include type ignores with either
    # arg-type or assignment.
    def test_validation(self) -> None:
        """Test validation of explorations."""
        exploration = exp_domain.Exploration.create_default_exploration('eid')
        exploration.init_state_name = ''
        exploration.states = {}

        exploration.title = 'Hello #'
        self._assert_validation_error(exploration, 'Invalid character #')  # type: ignore[no-untyped-call]

        exploration.title = 'Title'
        exploration.category = 'Category'

        # Note: If '/' ever becomes a valid state name, ensure that the rule
        # editor frontend tenplate is fixed -- it currently uses '/' as a
        # sentinel for an invalid state name.
        bad_state = state_domain.State.create_default_state('/')  # type: ignore[no-untyped-call]
        exploration.states = {'/': bad_state}
        self._assert_validation_error(  # type: ignore[no-untyped-call]
            exploration, 'Invalid character / in a state name')

<<<<<<< HEAD
        new_state = state_domain.State.create_default_state('ABC')  # type: ignore[no-untyped-call]
        self.set_interaction_for_state(new_state, 'TextInput')  # type: ignore[no-untyped-call]
=======
        new_state = state_domain.State.create_default_state('ABC')
        second_state = state_domain.State.create_default_state('BCD')
        self.set_interaction_for_state(new_state, 'TextInput')
        self.set_interaction_for_state(second_state, 'TextInput')
>>>>>>> 5f1b2e12

        # The 'states' property must be a non-empty dict of states.
        exploration.states = {}
        self._assert_validation_error(  # type: ignore[no-untyped-call]
            exploration, 'exploration has no states')
        exploration.states = {'A string #': new_state}
        self._assert_validation_error(  # type: ignore[no-untyped-call]
            exploration, 'Invalid character # in a state name')
        exploration.states = {'A string _': new_state}
        self._assert_validation_error(  # type: ignore[no-untyped-call]
            exploration, 'Invalid character _ in a state name')

        exploration.states = {
            'ABC': new_state,
            'BCD': second_state
        }

        self._assert_validation_error(  # type: ignore[no-untyped-call]
            exploration, 'has no initial state name')

        exploration.init_state_name = 'initname'

        self._assert_validation_error(  # type: ignore[no-untyped-call]
            exploration,
            r'There is no state in \[\'ABC\'\, \'BCD\'\] corresponding to '
            'the exploration\'s initial state name initname.')

        # Test whether a default outcome to a non-existing state is invalid.
<<<<<<< HEAD
        exploration.states = {exploration.init_state_name: new_state}
        self._assert_validation_error(  # type: ignore[no-untyped-call]
=======
        exploration.states = {
            exploration.init_state_name: new_state,
            'BCD': second_state
        }
        self._assert_validation_error(
>>>>>>> 5f1b2e12
            exploration, 'destination ABC is not a valid')

        # Restore a valid exploration.
        init_state = exploration.states[exploration.init_state_name]
        default_outcome = init_state.interaction.default_outcome
        default_outcome.dest = exploration.init_state_name
        init_state.update_interaction_default_outcome(default_outcome)  # type: ignore[no-untyped-call]
        init_state.update_card_is_checkpoint(True)  # type: ignore[no-untyped-call]
        exploration.validate()

        # Ensure an invalid destination can also be detected for answer groups.
        # Note: The state must keep its default_outcome, otherwise it will
        # trigger a validation error for non-terminal states needing to have a
        # default outcome. To validate the outcome of the answer group, this
        # default outcome must point to a valid state.
        init_state = exploration.states[exploration.init_state_name]
        default_outcome = init_state.interaction.default_outcome
        default_outcome.dest = exploration.init_state_name
<<<<<<< HEAD
        old_answer_groups: List[state_domain.AnswerGroupDict] = [
            {
                'outcome': {
                    'dest': exploration.init_state_name,
                    'feedback': {
                        'content_id': 'feedback_1',
                        'html': '<p>Feedback</p>'
                    },
                    'labelled_as_correct': False,
                    'param_changes': [],
                    'refresher_exploration_id': None,
                    'missing_prerequisite_skill_id': None
=======
        old_answer_groups = copy.deepcopy(init_state.interaction.answer_groups)
        old_answer_groups.append({
            'outcome': {
                'dest': exploration.init_state_name,
                'dest_if_really_stuck': None,
                'feedback': {
                    'content_id': 'feedback_1',
                    'html': '<p>Feedback</p>'
                },
                'labelled_as_correct': False,
                'param_changes': [],
                'refresher_exploration_id': None,
                'missing_prerequisite_skill_id': None
            },
            'rule_specs': [{
                'inputs': {
                    'x': {
                        'contentId': 'rule_input_Equals',
                        'normalizedStrSet': ['Test']
                    }
>>>>>>> 5f1b2e12
                },
                'rule_specs': [{
                    'inputs': {
                        'x': {
                            'contentId': 'rule_input_Equals',
                            'normalizedStrSet': ['Test']
                        }
                    },
                    'rule_type': 'Contains'
                }],
                'training_data': [],
                'tagged_skill_misconception_id': None
            }
        ]

        new_answer_groups = [
            state_domain.AnswerGroup.from_dict(answer_group)
            for answer_group in old_answer_groups
        ]
        init_state.update_interaction_answer_groups(new_answer_groups)  # type: ignore[no-untyped-call]

        exploration.validate()

        interaction = init_state.interaction
        answer_groups = interaction.answer_groups
        answer_group = answer_groups[0]

        default_outcome.dest_if_really_stuck = 'ABD'
        self._assert_validation_error(
            exploration, 'The destination for the stuck learner '
            'ABD is not a valid state')

        default_outcome.dest_if_really_stuck = None

        # Testing the default outcome does not direct stuck learner
        # back to the same state.
        default_outcome.dest_if_really_stuck = exploration.init_state_name
        self._assert_validation_error(
            exploration, 'The destination for a stuck learner '
            'cannot be the same state.')

        default_outcome.dest_if_really_stuck = None

        answer_group.outcome.dest = 'DEF'
        self._assert_validation_error(  # type: ignore[no-untyped-call]
            exploration, 'destination DEF is not a valid')
        answer_group.outcome.dest = exploration.init_state_name

        answer_group.outcome.dest_if_really_stuck = 'XYZ'
        self._assert_validation_error(
            exploration, 'The destination for the stuck learner '
            'XYZ is not a valid state')

        answer_group.outcome.dest_if_really_stuck = exploration.init_state_name
        self._assert_validation_error(
            exploration, 'The destination for a stuck learner '
            'cannot be the same state.')
        answer_group.outcome.dest_if_really_stuck = None

        # Restore a valid exploration.
        self.set_interaction_for_state(  # type: ignore[no-untyped-call]
            init_state, 'TextInput')
        new_answer_groups = [
            state_domain.AnswerGroup.from_dict(answer_groups)
            for answer_groups in old_answer_groups
        ]
        init_state.update_interaction_answer_groups(new_answer_groups)  # type: ignore[no-untyped-call]
        answer_groups = interaction.answer_groups
        answer_group = answer_groups[0]
        answer_group.outcome.dest = exploration.init_state_name
        exploration.validate()

        # Validate RuleSpec.
        rule_spec = answer_group.rule_specs[0]
        rule_spec.inputs = {}
        self._assert_validation_error(  # type: ignore[no-untyped-call]
            exploration, 'RuleSpec \'Contains\' is missing inputs')

        rule_spec.inputs = 'Inputs string'  # type: ignore[assignment]
        self._assert_validation_error(  # type: ignore[no-untyped-call]
            exploration, 'Expected inputs to be a dict')

        rule_spec.inputs = {'x': 'Test'}
        rule_spec.rule_type = 'FakeRuleType'
        self._assert_validation_error(exploration, 'Unrecognized rule type')  # type: ignore[no-untyped-call]

        rule_spec.inputs = {'x': {
            'contentId': 'rule_input_Equals',
            'normalizedStrSet': 15
        }}
        rule_spec.rule_type = 'Contains'
        with self.assertRaisesRegex(  # type: ignore[no-untyped-call]
            AssertionError, 'Expected list, received 15'
        ):
            exploration.validate()

        self.set_interaction_for_state(  # type: ignore[no-untyped-call]
            exploration.states[exploration.init_state_name],
            'PencilCodeEditor')
        temp_rule = old_answer_groups[0]['rule_specs'][0]
        old_answer_groups[0]['rule_specs'][0] = {
            'rule_type': 'ErrorContains',
            'inputs': {'x': '{{ExampleParam}}'}
        }
        new_answer_groups = [
            state_domain.AnswerGroup.from_dict(answer_group)
            for answer_group in old_answer_groups
        ]
        init_state.update_interaction_answer_groups(new_answer_groups)  # type: ignore[no-untyped-call]
        old_answer_groups[0]['rule_specs'][0] = temp_rule

        self._assert_validation_error(  # type: ignore[no-untyped-call]
            exploration,
            'RuleSpec \'ErrorContains\' has an input with name \'x\' which '
            'refers to an unknown parameter within the exploration: '
            'ExampleParam')

        # Restore a valid exploration.
        exploration.param_specs['ExampleParam'] = param_domain.ParamSpec(
            'UnicodeString')
        exploration.validate()

        # Validate Outcome.
        outcome = init_state.interaction.answer_groups[0].outcome
        destination = exploration.init_state_name
        outcome.dest = None  # type: ignore[assignment]
        self._assert_validation_error(  # type: ignore[no-untyped-call]
            exploration, 'Every outcome should have a destination.')

        outcome.dest = destination

        default_outcome = init_state.interaction.default_outcome
        default_outcome.dest_if_really_stuck = 20

        self._assert_validation_error(
            exploration, 'Expected dest_if_really_stuck to be a string')

        default_outcome.dest_if_really_stuck = None

        # Try setting the outcome destination to something other than a string.
        outcome.dest = 15  # type: ignore[assignment]
        self._assert_validation_error(  # type: ignore[no-untyped-call]
            exploration, 'Expected outcome dest to be a string')

        outcome.dest = destination

        outcome.feedback = state_domain.SubtitledHtml('feedback_1', '')
        exploration.validate()

        outcome.labelled_as_correct = 'hello'  # type: ignore[assignment]
        self._assert_validation_error(  # type: ignore[no-untyped-call]
            exploration, 'The "labelled_as_correct" field should be a boolean')

        # Test that labelled_as_correct must be False for self-loops, and that
        # this causes a strict validation failure but not a normal validation
        # failure.
        outcome.labelled_as_correct = True
        with self.assertRaisesRegex(  # type: ignore[no-untyped-call]
            Exception, 'is labelled correct but is a self-loop.'
        ):
            exploration.validate(strict=True)
        exploration.validate()

        outcome.labelled_as_correct = False
        exploration.validate()

<<<<<<< HEAD
        outcome.param_changes = 'Changes'  # type: ignore[assignment]
        self._assert_validation_error(  # type: ignore[no-untyped-call]
=======
        # Try setting the outcome destination if stuck to something other
        # than a string.
        outcome.dest_if_really_stuck = 30
        self._assert_validation_error(
            exploration, 'Expected dest_if_really_stuck to be a string')

        outcome.dest_if_really_stuck = 'BCD'
        outcome.dest = 'BCD'

        # Test that no destination for the stuck learner is specified when
        # the outcome is labelled correct.
        outcome.labelled_as_correct = True

        with self.assertRaisesRegex(
            Exception, 'The outcome for the state is labelled '
            'correct but a destination for the stuck learner '
            'is specified.'
        ):
            exploration.validate(strict=True)
        exploration.validate()

        outcome.labelled_as_correct = False
        exploration.validate()

        outcome.dest = destination
        outcome.param_changes = 'Changes'
        self._assert_validation_error(
>>>>>>> 5f1b2e12
            exploration, 'Expected outcome param_changes to be a list')

        # TODO(#13059): After we fully type the codebase we plan to get
        # rid of the tests that intentionally test wrong inputs that we
        # can normally catch by typing.
        outcome.param_changes = [param_domain.ParamChange(
            0, 'generator_id', {})]  # type: ignore[arg-type]
        self._assert_validation_error(  # type: ignore[no-untyped-call]
            exploration,
            'Expected param_change name to be a string, received 0')

        outcome.param_changes = []
        exploration.validate()

        outcome.refresher_exploration_id = 12345  # type: ignore[assignment]
        self._assert_validation_error(  # type: ignore[no-untyped-call]
            exploration,
            'Expected outcome refresher_exploration_id to be a string')

        outcome.refresher_exploration_id = None
        exploration.validate()

        outcome.refresher_exploration_id = 'valid_string'
        exploration.validate()

        outcome.missing_prerequisite_skill_id = 12345  # type: ignore[assignment]
        self._assert_validation_error(  # type: ignore[no-untyped-call]
            exploration,
            'Expected outcome missing_prerequisite_skill_id to be a string')

        outcome.missing_prerequisite_skill_id = None
        exploration.validate()

        outcome.missing_prerequisite_skill_id = 'valid_string'
        exploration.validate()

        # Test that refresher_exploration_id must be None for non-self-loops.
        new_state_name = 'New state'
        exploration.add_states([new_state_name])

        outcome.dest = new_state_name
        outcome.refresher_exploration_id = 'another_string'
        self._assert_validation_error(  # type: ignore[no-untyped-call]
            exploration,
            'has a refresher exploration ID, but is not a self-loop')

        outcome.refresher_exploration_id = None
        exploration.validate()
        exploration.delete_state(new_state_name)

        # Validate InteractionInstance.
        interaction.id = 15  # type: ignore[assignment]
        self._assert_validation_error(  # type: ignore[no-untyped-call]
            exploration, 'Expected interaction id to be a string')

        interaction.id = 'SomeInteractionTypeThatDoesNotExist'
        self._assert_validation_error(exploration, 'Invalid interaction id')  # type: ignore[no-untyped-call]
        interaction.id = 'PencilCodeEditor'

        self.set_interaction_for_state(init_state, 'TextInput')  # type: ignore[no-untyped-call]
        new_answer_groups = [
            state_domain.AnswerGroup.from_dict(answer_group)
            for answer_group in old_answer_groups
        ]
        init_state.update_interaction_answer_groups(new_answer_groups)  # type: ignore[no-untyped-call]
        valid_text_input_cust_args = init_state.interaction.customization_args
        rule_spec.inputs = {'x': {
            'contentId': 'rule_input_Equals',
            'normalizedStrSet': ['Test']
        }}
        rule_spec.rule_type = 'Contains'
        exploration.validate()

        interaction.customization_args = []  # type: ignore[assignment]
        self._assert_validation_error(  # type: ignore[no-untyped-call]
            exploration, 'Expected customization args to be a dict')

        # TODO(#13059): After we fully type the codebase we plan to get
        # rid of the tests that intentionally test wrong inputs that we
        # can normally catch by typing.
        interaction.customization_args = {15: ''}  # type: ignore[dict-item]
        self._assert_validation_error(  # type: ignore[no-untyped-call]
            exploration,
            (
                'Expected customization arg value to be a '
                'InteractionCustomizationArg'
            )
        )

        interaction.customization_args = {
            15: state_domain.InteractionCustomizationArg('', {  # type: ignore[dict-item, no-untyped-call]
                'type': 'unicode'
            })
        }
        self._assert_validation_error(  # type: ignore[no-untyped-call]
            exploration, 'Invalid customization arg name')

        interaction.customization_args = valid_text_input_cust_args
        self.set_interaction_for_state(init_state, 'TextInput')  # type: ignore[no-untyped-call]
        exploration.validate()

        interaction.answer_groups = {}  # type: ignore[assignment]
        self._assert_validation_error(  # type: ignore[no-untyped-call]
            exploration, 'Expected answer groups to be a list')

        new_answer_groups = [
            state_domain.AnswerGroup.from_dict(answer_group)
            for answer_group in old_answer_groups
        ]
        init_state.update_interaction_answer_groups(new_answer_groups)  # type: ignore[no-untyped-call]
        self.set_interaction_for_state(init_state, 'EndExploration')  # type: ignore[no-untyped-call]
        self._assert_validation_error(  # type: ignore[no-untyped-call]
            exploration,
            'Terminal interactions must not have a default outcome.')

        self.set_interaction_for_state(init_state, 'TextInput')  # type: ignore[no-untyped-call]
        init_state.update_interaction_default_outcome(None)  # type: ignore[no-untyped-call]
        self._assert_validation_error(  # type: ignore[no-untyped-call]
            exploration,
            'Non-terminal interactions must have a default outcome.')

        self.set_interaction_for_state(init_state, 'EndExploration')  # type: ignore[no-untyped-call]
        init_state.interaction.answer_groups = answer_groups
        self._assert_validation_error(  # type: ignore[no-untyped-call]
            exploration,
            'Terminal interactions must not have any answer groups.')

        # A terminal interaction without a default outcome or answer group is
        # valid. This resets the exploration back to a valid state.
        init_state.interaction.answer_groups = []
        exploration.validate()

        # Restore a valid exploration.
        self.set_interaction_for_state(init_state, 'TextInput')  # type: ignore[no-untyped-call]
        init_state.update_interaction_answer_groups(answer_groups)  # type: ignore[no-untyped-call]
        init_state.update_interaction_default_outcome(default_outcome)  # type: ignore[no-untyped-call]
        exploration.validate()
        solution_dict: state_domain.SolutionDict = {
            'answer_is_exclusive': True,
            'correct_answer': 'hello_world!',
            'explanation': {
                'content_id': 'solution',
                'html': 'hello_world is a string'
                }
        }
        # Ruling out the possibility of None for mypy type checking.
        assert init_state.interaction.id is not None
        solution = state_domain.Solution.from_dict(
            init_state.interaction.id, solution_dict)
        init_state.update_interaction_solution(solution)  # type: ignore[no-untyped-call]
        self._assert_validation_error(  # type: ignore[no-untyped-call]
            exploration,
            re.escape('Hint(s) must be specified if solution is specified'))

        init_state.update_interaction_solution(None)  # type: ignore[no-untyped-call]
        interaction.hints = {}  # type: ignore[assignment]
        self._assert_validation_error(  # type: ignore[no-untyped-call]
            exploration, 'Expected hints to be a list')
        interaction.hints = []

        # Validate AnswerGroup.
        state_answer_group = state_domain.AnswerGroup(
            state_domain.Outcome(
                exploration.init_state_name, None, state_domain.SubtitledHtml(
                    'feedback_1', 'Feedback'),
                False, [], None, None),
            [
                state_domain.RuleSpec(
                    'Contains',
                    {
                        'x':
                        {
                            'contentId': 'rule_input_Contains',
                            'normalizedStrSet': ['Test']
                        }
                    })
            ],
            [],
            1  # type: ignore[arg-type]
        )
        init_state.update_interaction_answer_groups([state_answer_group])  # type: ignore[no-untyped-call]

        self._assert_validation_error(  # type: ignore[no-untyped-call]
            exploration,
            'Expected tagged skill misconception id to be a str, received 1')
        state_answer_group = state_domain.AnswerGroup(
            state_domain.Outcome(
                exploration.init_state_name, None, state_domain.SubtitledHtml(
                    'feedback_1', 'Feedback'),
                False, [], None, None),
            [
                state_domain.RuleSpec(
                    'Contains',
                    {
                        'x':
                        {
                            'contentId': 'rule_input_Contains',
                            'normalizedStrSet': ['Test']
                        }
                    })
            ],
            [],
            'invalid_tagged_skill_misconception_id'
        )
        init_state.update_interaction_answer_groups([state_answer_group])  # type: ignore[no-untyped-call]

        self._assert_validation_error(  # type: ignore[no-untyped-call]
            exploration,
            'Expected the format of tagged skill misconception id '
            'to be <skill_id>-<misconception_id>, received '
            'invalid_tagged_skill_misconception_id')

        init_state.interaction.answer_groups[0].rule_specs = {}  # type: ignore[assignment]
        self._assert_validation_error(  # type: ignore[no-untyped-call]
            exploration, 'Expected answer group rules to be a list')

        first_answer_group = init_state.interaction.answer_groups[0]
        first_answer_group.tagged_skill_misconception_id = None
        first_answer_group.rule_specs = []
        self._assert_validation_error(  # type: ignore[no-untyped-call]
            exploration,
            'There must be at least one rule or training data for each'
            ' answer group.')

        exploration.states = {
            exploration.init_state_name: (
                state_domain.State.create_default_state(  # type: ignore[no-untyped-call]
                    exploration.init_state_name, is_initial_state=True))
        }
        self.set_interaction_for_state(  # type: ignore[no-untyped-call]
            exploration.states[exploration.init_state_name], 'TextInput')
        exploration.validate()

        exploration.language_code = 'fake_code'
        self._assert_validation_error(exploration, 'Invalid language_code')  # type: ignore[no-untyped-call]
        exploration.language_code = 'English'
        self._assert_validation_error(exploration, 'Invalid language_code')  # type: ignore[no-untyped-call]
        exploration.language_code = 'en'
        exploration.validate()

        exploration.param_specs = 'A string'  # type: ignore[assignment]
        self._assert_validation_error(exploration, 'param_specs to be a dict')  # type: ignore[no-untyped-call]

        exploration.param_specs = {
            '@': param_domain.ParamSpec.from_dict({
                'obj_type': 'UnicodeString'
            })
        }
        self._assert_validation_error(  # type: ignore[no-untyped-call]
            exploration, 'Only parameter names with characters')

        exploration.param_specs = {
            'notAParamSpec': param_domain.ParamSpec.from_dict(
                {'obj_type': 'UnicodeString'})
        }
        exploration.validate()

    def test_tag_validation(self) -> None:
        """Test validation of exploration tags."""
        exploration = exp_domain.Exploration.create_default_exploration('eid')
        exploration.objective = 'Objective'
        init_state = exploration.states[exploration.init_state_name]
        self.set_interaction_for_state(init_state, 'EndExploration')  # type: ignore[no-untyped-call]
        init_state.update_interaction_default_outcome(None)  # type: ignore[no-untyped-call]
        exploration.validate()

        # TODO(#13059): After we fully type the codebase we plan to get
        # rid of the tests that intentionally test wrong inputs that we
        # can normally catch by typing.
        exploration.tags = 'this should be a list'  # type: ignore[assignment]
        self._assert_validation_error(  # type: ignore[no-untyped-call]
            exploration, 'Expected \'tags\' to be a list')

        # TODO(#13059): After we fully type the codebase we plan to get
        # rid of the tests that intentionally test wrong inputs that we
        # can normally catch by typing.
        exploration.tags = [123]  # type: ignore[list-item]
        self._assert_validation_error(exploration, 'to be a string')  # type: ignore[no-untyped-call]
        exploration.tags = ['abc', 123]  # type: ignore[list-item]
        self._assert_validation_error(exploration, 'to be a string')  # type: ignore[no-untyped-call]

        exploration.tags = ['']
        self._assert_validation_error(exploration, 'Tags should be non-empty')  # type: ignore[no-untyped-call]

        exploration.tags = ['123']
        self._assert_validation_error(  # type: ignore[no-untyped-call]
            exploration, 'should only contain lowercase letters and spaces')
        exploration.tags = ['ABC']
        self._assert_validation_error(  # type: ignore[no-untyped-call]
            exploration, 'should only contain lowercase letters and spaces')

        exploration.tags = [' a b']
        self._assert_validation_error(  # type: ignore[no-untyped-call]
            exploration, 'Tags should not start or end with whitespace')
        exploration.tags = ['a b ']
        self._assert_validation_error(  # type: ignore[no-untyped-call]
            exploration, 'Tags should not start or end with whitespace')

        exploration.tags = ['a    b']
        self._assert_validation_error(  # type: ignore[no-untyped-call]
            exploration, 'Adjacent whitespace in tags should be collapsed')

        exploration.tags = ['abc', 'abc']
        self._assert_validation_error(  # type: ignore[no-untyped-call]
            exploration, 'Some tags duplicate each other')

        exploration.tags = ['computer science', 'analysis', 'a b c']
        exploration.validate()

    def test_title_category_and_objective_validation(self) -> None:
        """Test that titles, categories and objectives are validated only in
        'strict' mode.
        """
        self.save_new_valid_exploration(
            'exp_id', 'user@example.com', title='', category='',
            objective='', end_state_name='End')
        exploration = exp_fetchers.get_exploration_by_id('exp_id')
        exploration.validate()

        with self.assertRaisesRegex(  # type: ignore[no-untyped-call]
            utils.ValidationError, 'title must be specified'
            ):
            exploration.validate(strict=True)
        exploration.title = 'A title'

        with self.assertRaisesRegex(  # type: ignore[no-untyped-call]
            utils.ValidationError, 'category must be specified'
            ):
            exploration.validate(strict=True)
        exploration.category = 'A category'

        with self.assertRaisesRegex(  # type: ignore[no-untyped-call]
            utils.ValidationError, 'objective must be specified'
            ):
            exploration.validate(strict=True)

        exploration.objective = 'An objective'

        exploration.validate(strict=True)

    def test_get_trainable_states_dict(self) -> None:
        """Test the get_trainable_states_dict() method."""
        exp_id = 'exp_id1'
        test_exp_filepath = os.path.join(
            feconf.TESTS_DATA_DIR, 'string_classifier_test.yaml')
        yaml_content = utils.get_file_contents(test_exp_filepath)
        assets_list: List[List[str]] = []
        exp_services.save_new_exploration_from_yaml_and_assets(  # type: ignore[no-untyped-call]
            feconf.SYSTEM_COMMITTER_ID, yaml_content, exp_id,
            assets_list)

        exploration_model = exp_models.ExplorationModel.get(
            exp_id, strict=True)
        old_states = exp_fetchers.get_exploration_from_model(
            exploration_model).states
        exploration = exp_fetchers.get_exploration_by_id(exp_id)

        # Rename a state to add it in unchanged answer group.
        exploration.rename_state('Home', 'Renamed state')
        change_list = [exp_domain.ExplorationChange({
            'cmd': 'rename_state',
            'old_state_name': 'Home',
            'new_state_name': 'Renamed state'
        })]

        expected_dict = {
            'state_names_with_changed_answer_groups': [],
            'state_names_with_unchanged_answer_groups': ['Renamed state']
        }
        exp_versions_diff = exp_domain.ExplorationVersionsDiff(change_list)
        actual_dict = exploration.get_trainable_states_dict(
            old_states, exp_versions_diff)
        self.assertEqual(actual_dict, expected_dict)

        # Modify answer groups to trigger change in answer groups.
        state = exploration.states['Renamed state']
        exploration.states['Renamed state'].interaction.answer_groups.insert(
            3, state.interaction.answer_groups[3])
        answer_groups = []
        for answer_group in state.interaction.answer_groups:
            answer_groups.append(answer_group.to_dict())
        change_list = [exp_domain.ExplorationChange({
            'cmd': 'edit_state_property',
            'state_name': 'Renamed state',
            'property_name': 'answer_groups',
            'new_value': answer_groups
        })]

        expected_dict = {
            'state_names_with_changed_answer_groups': ['Renamed state'],
            'state_names_with_unchanged_answer_groups': []
        }
        exp_versions_diff = exp_domain.ExplorationVersionsDiff(change_list)
        actual_dict = exploration.get_trainable_states_dict(
            old_states, exp_versions_diff)
        self.assertEqual(actual_dict, expected_dict)

        # Add new state to trigger change in answer groups.
        exploration.add_states(['New state'])
        exploration.states['New state'] = copy.deepcopy(
            exploration.states['Renamed state'])
        change_list = [exp_domain.ExplorationChange({
            'cmd': 'add_state',
            'state_name': 'New state',
        })]

        expected_dict = {
            'state_names_with_changed_answer_groups': [
                'Renamed state', 'New state'],
            'state_names_with_unchanged_answer_groups': []
        }
        exp_versions_diff = exp_domain.ExplorationVersionsDiff(change_list)
        actual_dict = exploration.get_trainable_states_dict(
            old_states, exp_versions_diff)
        self.assertEqual(actual_dict, expected_dict)

        # Delete state.
        exploration.delete_state('New state')
        change_list = [exp_domain.ExplorationChange({
            'cmd': 'delete_state',
            'state_name': 'New state'
        })]

        expected_dict = {
            'state_names_with_changed_answer_groups': ['Renamed state'],
            'state_names_with_unchanged_answer_groups': []
        }
        exp_versions_diff = exp_domain.ExplorationVersionsDiff(change_list)
        actual_dict = exploration.get_trainable_states_dict(
            old_states, exp_versions_diff)
        self.assertEqual(actual_dict, expected_dict)

        # Test addition and multiple renames.
        exploration.add_states(['New state'])
        exploration.states['New state'] = copy.deepcopy(
            exploration.states['Renamed state'])
        exploration.rename_state('New state', 'New state2')
        exploration.rename_state('New state2', 'New state3')
        change_list = [exp_domain.ExplorationChange({
            'cmd': 'add_state',
            'state_name': 'New state',
        }), exp_domain.ExplorationChange({
            'cmd': 'rename_state',
            'old_state_name': 'New state',
            'new_state_name': 'New state2'
        }), exp_domain.ExplorationChange({
            'cmd': 'rename_state',
            'old_state_name': 'New state2',
            'new_state_name': 'New state3'
        })]

        expected_dict = {
            'state_names_with_changed_answer_groups': [
                'Renamed state', 'New state3'
            ],
            'state_names_with_unchanged_answer_groups': []
        }
        exp_versions_diff = exp_domain.ExplorationVersionsDiff(change_list)
        actual_dict = exploration.get_trainable_states_dict(
            old_states, exp_versions_diff)
        self.assertEqual(actual_dict, expected_dict)

    def test_get_languages_with_complete_translation(self) -> None:
        exploration = exp_domain.Exploration.create_default_exploration('0')
        self.assertEqual(
            exploration.get_languages_with_complete_translation(), [])
        written_translations = state_domain.WrittenTranslations.from_dict({
            'translations_mapping': {
                'content': {
                    'hi': {
                        'data_format': 'html',
                        'translation': '<p>Translation in Hindi.</p>',
                        'needs_update': False
                    }
                }
            }
        })
        exploration.states[  # type: ignore[no-untyped-call]
            feconf.DEFAULT_INIT_STATE_NAME].update_written_translations(
                written_translations)

        self.assertEqual(
            exploration.get_languages_with_complete_translation(), ['hi'])

    def test_get_translation_counts_with_no_needs_update(self) -> None:
        exploration = exp_domain.Exploration.create_default_exploration('0')
        self.assertEqual(
            exploration.get_translation_counts(), {})

        init_state = exploration.states[exploration.init_state_name]
        init_state.update_content(  # type: ignore[no-untyped-call]
            state_domain.SubtitledHtml.from_dict({
                'content_id': 'content',
                'html': '<p>This is content</p>'
            }))
        init_state.update_interaction_id('TextInput')  # type: ignore[no-untyped-call]
        default_outcome = state_domain.Outcome(
            'Introduction', None, state_domain.SubtitledHtml(
                'default_outcome', '<p>The default outcome.</p>'),
            False, [], None, None
        )

        init_state.update_interaction_default_outcome(default_outcome)  # type: ignore[no-untyped-call]

        written_translations = state_domain.WrittenTranslations.from_dict({
            'translations_mapping': {
                'content': {
                    'hi': {
                        'data_format': 'html',
                        'translation': '<p>Translation in Hindi.</p>',
                        'needs_update': False
                    }
                },
                'default_outcome': {
                    'hi': {
                        'data_format': 'html',
                        'translation': '<p>Translation in Hindi.</p>',
                        'needs_update': False
                    }
                }
            }
        })
        init_state.update_written_translations(written_translations)  # type: ignore[no-untyped-call]

        exploration.add_states(['New state'])
        new_state = exploration.states['New state']
        new_state.update_content(  # type: ignore[no-untyped-call]
            state_domain.SubtitledHtml.from_dict({
                'content_id': 'content',
                'html': '<p>This is content</p>'
            }))
        new_state.update_interaction_id('TextInput')  # type: ignore[no-untyped-call]
        default_outcome = state_domain.Outcome(
            'Introduction', None, state_domain.SubtitledHtml(
                'default_outcome', '<p>The default outcome.</p>'),
            False, [], None, None)
        new_state.update_interaction_default_outcome(default_outcome)  # type: ignore[no-untyped-call]

        written_translations = state_domain.WrittenTranslations.from_dict({
            'translations_mapping': {
                'content': {
                    'hi': {
                        'data_format': 'html',
                        'translation': '<p>New state translation in Hindi.</p>',
                        'needs_update': False
                    }
                },
                'default_outcome': {
                    'hi': {
                        'data_format': 'html',
                        'translation': '<p>New State translation in Hindi.</p>',
                        'needs_update': False
                    }
                }
            }
        })
        new_state.update_written_translations(written_translations)  # type: ignore[no-untyped-call]

        self.assertEqual(
            exploration.get_translation_counts(), {'hi': 4})

    def test_get_translation_counts_with_needs_update(self) -> None:
        exploration = exp_domain.Exploration.create_default_exploration('0')
        self.assertEqual(
            exploration.get_translation_counts(), {})

        init_state = exploration.states[feconf.DEFAULT_INIT_STATE_NAME]
        init_state.update_content(  # type: ignore[no-untyped-call]
            state_domain.SubtitledHtml.from_dict({
                'content_id': 'content',
                'html': '<p>This is content</p>'
            }))
        init_state.update_interaction_id('TextInput')  # type: ignore[no-untyped-call]
        default_outcome = state_domain.Outcome(
            'Introduction', None, state_domain.SubtitledHtml(
                'default_outcome', '<p>The default outcome.</p>'),
            False, [], None, None
        )
        init_state.update_interaction_default_outcome(default_outcome)  # type: ignore[no-untyped-call]

        written_translations = state_domain.WrittenTranslations.from_dict({
            'translations_mapping': {
                'content': {
                    'hi': {
                        'data_format': 'html',
                        'translation': '<p>Translation in Hindi.</p>',
                        'needs_update': True
                    }
                },
                'default_outcome': {
                    'hi': {
                        'data_format': 'html',
                        'translation': '<p>Translation in Hindi.</p>',
                        'needs_update': False
                    }
                }
            }
        })
        init_state.update_written_translations(written_translations)  # type: ignore[no-untyped-call]

        self.assertEqual(
            exploration.get_translation_counts(), {'hi': 1})

    def test_get_translation_counts_with_translation_in_multiple_lang(
        self
    ) -> None:
        exploration = exp_domain.Exploration.create_default_exploration('0')
        self.assertEqual(
            exploration.get_translation_counts(), {})
        init_state = exploration.states[feconf.DEFAULT_INIT_STATE_NAME]
        init_state.update_content(  # type: ignore[no-untyped-call]
            state_domain.SubtitledHtml.from_dict({
                'content_id': 'content',
                'html': '<p>This is content</p>'
            }))
        init_state.update_interaction_id('TextInput')  # type: ignore[no-untyped-call]
        default_outcome = state_domain.Outcome(
            'Introduction', None, state_domain.SubtitledHtml(
                'default_outcome', '<p>The default outcome.</p>'),
            False, [], None, None
        )

        init_state.update_interaction_default_outcome(default_outcome)  # type: ignore[no-untyped-call]

        written_translations = state_domain.WrittenTranslations.from_dict({
            'translations_mapping': {
                'content': {
                    'hi-en': {
                        'data_format': 'html',
                        'translation': '<p>Translation in Hindi.</p>',
                        'needs_update': False
                    },
                    'hi': {
                        'data_format': 'html',
                        'translation': '<p>Translation in Hindi.</p>',
                        'needs_update': False
                    }
                },
                'default_outcome': {
                    'hi': {
                        'data_format': 'html',
                        'translation': '<p>Translation in Hindi.</p>',
                        'needs_update': False
                    }
                }
            }
        })
        init_state.update_written_translations(written_translations)  # type: ignore[no-untyped-call]

        self.assertEqual(
            exploration.get_translation_counts(), {
                'hi': 2,
                'hi-en': 1
            })

    def test_get_content_count(self) -> None:
        # Adds 1 to content count to exploration (content, default_outcome).
        exploration = exp_domain.Exploration.create_default_exploration('0')
        self.assertEqual(exploration.get_content_count(), 1)

        # Adds 2 to content count to exploration (content default_outcome).
        exploration.add_states(['New state'])
        init_state = exploration.states[exploration.init_state_name]

        # Adds 1 to content count to exploration (ca_placeholder_0)
        self.set_interaction_for_state(init_state, 'TextInput')  # type: ignore[no-untyped-call]

        state_answer_group = state_domain.AnswerGroup(
            state_domain.Outcome(
                exploration.init_state_name, None, state_domain.SubtitledHtml(
                    'feedback_1', 'Feedback'),
                False, [], None, None),
            [
                state_domain.RuleSpec(
                    'Contains',
                    {
                        'x':
                        {
                            'contentId': 'rule_input_5',
                            'normalizedStrSet': ['Test']
                        }
                    })
            ],
            [],
            None
        )
        # Adds 1 to content count to exploration (feedback_1).
        init_state.update_interaction_answer_groups([state_answer_group])  # type: ignore[no-untyped-call]

        hints_list = [
            state_domain.Hint(
                state_domain.SubtitledHtml('hint_1', '<p>hint one</p>')
            )
        ]
        # Adds 1 to content count to exploration (hint_1).
        init_state.update_interaction_hints(hints_list)  # type: ignore[no-untyped-call]

        solution_dict: state_domain.SolutionDict = {
            'answer_is_exclusive': False,
            'correct_answer': 'helloworld!',
            'explanation': {
                'content_id': 'solution',
                'html': '<p>hello_world is a string</p>'
            },
        }
        # Ruling out the possibility of None for mypy type checking.
        assert init_state.interaction.id is not None
        solution = state_domain.Solution.from_dict(
            init_state.interaction.id, solution_dict)
        # Adds 1 to content count to exploration (solution).
        init_state.update_interaction_solution(solution)  # type: ignore[no-untyped-call]

        self.assertEqual(exploration.get_content_count(), 6)

    def test_get_metadata(self) -> None:
        exploration = exp_domain.Exploration.create_default_exploration('0')
        actual_metadata_dict = exploration.get_metadata().to_dict()
        expected_metadata_dict = {
            'title': exploration.title,
            'category': exploration.category,
            'objective': exploration.objective,
            'language_code': exploration.language_code,
            'tags': exploration.tags,
            'blurb': exploration.blurb,
            'author_notes': exploration.author_notes,
            'states_schema_version': exploration.states_schema_version,
            'init_state_name': exploration.init_state_name,
            'param_specs': {},
            'param_changes': [],
            'auto_tts_enabled': exploration.auto_tts_enabled,
            'correctness_feedback_enabled': (
                exploration.correctness_feedback_enabled),
            'edits_allowed': exploration.edits_allowed
        }

        self.assertEqual(actual_metadata_dict, expected_metadata_dict)

    def test_get_content_with_correct_state_name_returns_html(self) -> None:
        exploration = exp_domain.Exploration.create_default_exploration('0')

        init_state = exploration.states[exploration.init_state_name]
        self.set_interaction_for_state(init_state, 'TextInput')  # type: ignore[no-untyped-call]
        hints_list = [
            state_domain.Hint(
                state_domain.SubtitledHtml('hint_1', '<p>hint one</p>')
            )
        ]
        init_state.update_interaction_hints(hints_list)  # type: ignore[no-untyped-call]

        self.assertEqual(
            exploration.get_content_html(exploration.init_state_name, 'hint_1'),
            '<p>hint one</p>')

        hints_list[0].hint_content.html = '<p>Changed hint one</p>'
        init_state.update_interaction_hints(hints_list)  # type: ignore[no-untyped-call]

        self.assertEqual(
            exploration.get_content_html(exploration.init_state_name, 'hint_1'),
            '<p>Changed hint one</p>')

    def test_get_content_with_incorrect_state_name_raise_error(self) -> None:
        exploration = exp_domain.Exploration.create_default_exploration('0')

        init_state = exploration.states[exploration.init_state_name]
        self.set_interaction_for_state(init_state, 'TextInput')  # type: ignore[no-untyped-call]
        hints_list = [
            state_domain.Hint(
                state_domain.SubtitledHtml('hint_1', '<p>hint one</p>')
            )
        ]
        init_state.update_interaction_hints(hints_list)  # type: ignore[no-untyped-call]

        self.assertEqual(
            exploration.get_content_html(exploration.init_state_name, 'hint_1'),
            '<p>hint one</p>')

        with self.assertRaisesRegex(  # type: ignore[no-untyped-call]
            ValueError, 'State Invalid state does not exist'):
            exploration.get_content_html('Invalid state', 'hint_1')

    def test_is_demo_property(self) -> None:
        """Test the is_demo property."""
        demo = exp_domain.Exploration.create_default_exploration('0')
        self.assertEqual(demo.is_demo, True)

        notdemo1 = exp_domain.Exploration.create_default_exploration('a')
        self.assertEqual(notdemo1.is_demo, False)

        notdemo2 = exp_domain.Exploration.create_default_exploration('abcd')
        self.assertEqual(notdemo2.is_demo, False)

    def test_has_state_name(self) -> None:
        """Test for has_state_name."""
        demo = exp_domain.Exploration.create_default_exploration('0')
        state_names = list(demo.states.keys())
        self.assertEqual(state_names, ['Introduction'])
        self.assertEqual(demo.has_state_name('Introduction'), True)
        self.assertEqual(demo.has_state_name('Fake state name'), False)

    def test_get_interaction_id_by_state_name(self) -> None:
        """Test for get_interaction_id_by_state_name."""
        demo = exp_domain.Exploration.create_default_exploration('0')
        self.assertEqual(
            demo.get_interaction_id_by_state_name('Introduction'), None)

    def test_exploration_export_import(self) -> None:
        """Test that to_dict and from_dict preserve all data within an
        exploration.
        """
        demo = exp_domain.Exploration.create_default_exploration('0')
        demo_dict = demo.to_dict()
        exp_from_dict = exp_domain.Exploration.from_dict(demo_dict)
        self.assertEqual(exp_from_dict.to_dict(), demo_dict)

    def test_interaction_with_none_id_is_not_terminal(self) -> None:
        """Test that an interaction with an id of None leads to is_terminal
        being false.
        """
        # Default exploration has a default interaction with an ID of None.
        demo = exp_domain.Exploration.create_default_exploration('0')
        init_state = demo.states[feconf.DEFAULT_INIT_STATE_NAME]
        self.assertFalse(init_state.interaction.is_terminal)

    def test_cannot_create_demo_exp_with_invalid_param_changes(self) -> None:
        demo_exp = exp_domain.Exploration.create_default_exploration('0')
        demo_dict = demo_exp.to_dict()
        new_state = state_domain.State.create_default_state('new_state_name')  # type: ignore[no-untyped-call]
        new_state.param_changes = [param_domain.ParamChange.from_dict({
            'customization_args': {
                'list_of_values': ['1', '2'], 'parse_with_jinja': False
            },
            'name': 'myParam',
            'generator_id': 'RandomSelector'
        })]

        demo_dict['states']['new_state_name'] = new_state.to_dict()
        demo_dict['param_specs'] = {
            'ParamSpec': {'obj_type': 'UnicodeString'}
        }
        with self.assertRaisesRegex(  # type: ignore[no-untyped-call]
            Exception,
            'Parameter myParam was used in a state but not '
            'declared in the exploration param_specs.'):
            exp_domain.Exploration.from_dict(demo_dict)

    # TODO(#13059): After we fully type the codebase we plan to get
    # rid of the tests that intentionally test wrong inputs that we
    # can normally catch by typing.
    def test_validate_exploration_category(self) -> None:
        exploration = self.save_new_valid_exploration(
            'exp_id', 'user@example.com', title='', category='',
            objective='', end_state_name='End')
        exploration.validate()

        exploration.category = 1  # type: ignore[assignment]
        with self.assertRaisesRegex(  # type: ignore[no-untyped-call]
            Exception, 'Expected category to be a string, received 1'):
            exploration.validate()

    # TODO(#13059): After we fully type the codebase we plan to get
    # rid of the tests that intentionally test wrong inputs that we
    # can normally catch by typing.
    def test_validate_exploration_objective(self) -> None:
        exploration = self.save_new_valid_exploration(
            'exp_id', 'user@example.com', title='', category='',
            objective='', end_state_name='End')
        exploration.validate()

        exploration.objective = 1  # type: ignore[assignment]
        with self.assertRaisesRegex(  # type: ignore[no-untyped-call]
            Exception, 'Expected objective to be a string, received 1'):
            exploration.validate()

    # TODO(#13059): After we fully type the codebase we plan to get
    # rid of the tests that intentionally test wrong inputs that we
    # can normally catch by typing.
    def test_validate_exploration_blurb(self) -> None:
        exploration = self.save_new_valid_exploration(
            'exp_id', 'user@example.com', title='', category='',
            objective='', end_state_name='End')
        exploration.validate()

        exploration.blurb = 1  # type: ignore[assignment]
        with self.assertRaisesRegex(  # type: ignore[no-untyped-call]
            Exception, 'Expected blurb to be a string, received 1'):
            exploration.validate()

    # TODO(#13059): After we fully type the codebase we plan to get
    # rid of the tests that intentionally test wrong inputs that we
    # can normally catch by typing.
    def test_validate_exploration_language_code(self) -> None:
        exploration = self.save_new_valid_exploration(
            'exp_id', 'user@example.com', title='', category='',
            objective='', end_state_name='End')
        exploration.validate()

        exploration.language_code = 1  # type: ignore[assignment]
        with self.assertRaisesRegex(  # type: ignore[no-untyped-call]
            Exception, 'Expected language_code to be a string, received 1'):
            exploration.validate()

    # TODO(#13059): After we fully type the codebase we plan to get
    # rid of the tests that intentionally test wrong inputs that we
    # can normally catch by typing.
    def test_validate_exploration_author_notes(self) -> None:
        exploration = self.save_new_valid_exploration(
            'exp_id', 'user@example.com', title='', category='',
            objective='', end_state_name='End')
        exploration.validate()

        exploration.author_notes = 1  # type: ignore[assignment]
        with self.assertRaisesRegex(  # type: ignore[no-untyped-call]
            Exception, 'Expected author_notes to be a string, received 1'):
            exploration.validate()

    # TODO(#13059): After we fully type the codebase we plan to get
    # rid of the tests that intentionally test wrong inputs that we
    # can normally catch by typing.
    def test_validate_exploration_states(self) -> None:
        exploration = self.save_new_valid_exploration(
            'exp_id', 'user@example.com', title='', category='',
            objective='', end_state_name='End')
        exploration.validate()

        exploration.states = 1  # type: ignore[assignment]
        with self.assertRaisesRegex(  # type: ignore[no-untyped-call]
            Exception, 'Expected states to be a dict, received 1'):
            exploration.validate()

    # TODO(#13059): After we fully type the codebase we plan to get
    # rid of the tests that intentionally test wrong inputs that we
    # can normally catch by typing.
    def test_validate_exploration_outcome_dest(self) -> None:
        exploration = self.save_new_valid_exploration(
            'exp_id', 'user@example.com', title='', category='',
            objective='', end_state_name='End')
        exploration.validate()

        exploration.init_state.interaction.default_outcome.dest = None  # type: ignore[assignment]
        with self.assertRaisesRegex(  # type: ignore[no-untyped-call]
            Exception, 'Every outcome should have a destination.'):
            exploration.validate()

    # TODO(#13059): After we fully type the codebase we plan to get
    # rid of the tests that intentionally test wrong inputs that we
    # can normally catch by typing.
    def test_validate_exploration_outcome_dest_type(self) -> None:
        exploration = self.save_new_valid_exploration(
            'exp_id', 'user@example.com', title='', category='',
            objective='', end_state_name='End')
        exploration.validate()

        exploration.init_state.interaction.default_outcome.dest = 1  # type: ignore[assignment]
        with self.assertRaisesRegex(  # type: ignore[no-untyped-call]
            Exception, 'Expected outcome dest to be a string, received 1'):
            exploration.validate()

    # TODO(#13059): After we fully type the codebase we plan to get
    # rid of the tests that intentionally test wrong inputs that we
    # can normally catch by typing.
    def test_validate_exploration_states_schema_version(self) -> None:
        exploration = self.save_new_valid_exploration(
            'exp_id', 'user@example.com', title='', category='',
            objective='', end_state_name='End')
        exploration.validate()

        exploration.states_schema_version = None  # type: ignore[assignment]
        with self.assertRaisesRegex(  # type: ignore[no-untyped-call]
            Exception, 'This exploration has no states schema version.'):
            exploration.validate()

    # TODO(#13059): After we fully type the codebase we plan to get
    # rid of the tests that intentionally test wrong inputs that we
    # can normally catch by typing.
    def test_validate_exploration_auto_tts_enabled(self) -> None:
        exploration = self.save_new_valid_exploration(
            'exp_id', 'user@example.com', title='', category='',
            objective='', end_state_name='End')
        exploration.validate()

        exploration.auto_tts_enabled = 1  # type: ignore[assignment]
        with self.assertRaisesRegex(  # type: ignore[no-untyped-call]
            Exception, 'Expected auto_tts_enabled to be a bool, received 1'):
            exploration.validate()

    # TODO(#13059): After we fully type the codebase we plan to get
    # rid of the tests that intentionally test wrong inputs that we
    # can normally catch by typing.
    def test_validate_exploration_correctness_feedback_enabled(self) -> None:
        exploration = self.save_new_valid_exploration(
            'exp_id', 'user@example.com', title='', category='',
            objective='', end_state_name='End')
        exploration.validate()

        exploration.correctness_feedback_enabled = 1  # type: ignore[assignment]
        with self.assertRaisesRegex(  # type: ignore[no-untyped-call]
            Exception,
            'Expected correctness_feedback_enabled to be a bool, received 1'):
            exploration.validate()

    # TODO(#13059): After we fully type the codebase we plan to get
    # rid of the tests that intentionally test wrong inputs that we
    # can normally catch by typing.
    def test_validate_exploration_edits_allowed(self) -> None:
        exploration = self.save_new_valid_exploration(
            'exp_id', 'user@example.com', title='', category='',
            objective='', end_state_name='End')
        exploration.validate()

        exploration.edits_allowed = 1  # type: ignore[assignment]
        with self.assertRaisesRegex(  # type: ignore[no-untyped-call]
            Exception,
            'Expected edits_allowed to be a bool, received 1'):
            exploration.validate()

    # TODO(#13059): After we fully type the codebase we plan to get
    # rid of the tests that intentionally test wrong inputs that we
    # can normally catch by typing.
    def test_validate_exploration_param_specs(self) -> None:
        exploration = self.save_new_valid_exploration(
            'exp_id', 'user@example.com', title='', category='',
            objective='', end_state_name='End')
        exploration.validate()

        exploration.param_specs = {
            1: param_domain.ParamSpec.from_dict(  # type: ignore[dict-item]
                {'obj_type': 'UnicodeString'})
        }
        with self.assertRaisesRegex(  # type: ignore[no-untyped-call]
            Exception, 'Expected parameter name to be a string, received 1'):
            exploration.validate()

    def test_validate_exploration_param_changes_type(self) -> None:
        exploration = self.save_new_valid_exploration(
            'exp_id', 'user@example.com', title='', category='',
            objective='', end_state_name='End')
        exploration.validate()

        # TODO(#13059): After we fully type the codebase we plan to get
        # rid of the tests that intentionally test wrong inputs that we
        # can normally catch by typing.
        exploration.param_changes = 1  # type: ignore[assignment]
        with self.assertRaisesRegex(  # type: ignore[no-untyped-call]
            Exception, 'Expected param_changes to be a list, received 1'):
            exploration.validate()

    def test_validate_exploration_param_name(self) -> None:
        exploration = self.save_new_valid_exploration(
            'exp_id', 'user@example.com', title='', category='',
            objective='', end_state_name='End')
        exploration.validate()

        exploration.param_changes = [param_domain.ParamChange.from_dict({
            'customization_args': {
                'list_of_values': ['1', '2'], 'parse_with_jinja': False
            },
            'name': 'invalid',
            'generator_id': 'RandomSelector'
        })]
        with self.assertRaisesRegex(  # type: ignore[no-untyped-call]
            Exception,
            'No parameter named \'invalid\' exists in this '
            'exploration'):
            exploration.validate()

    def test_validate_exploration_reserved_param_name(self) -> None:
        exploration = self.save_new_valid_exploration(
            'exp_id', 'user@example.com', title='', category='',
            objective='', end_state_name='End')
        exploration.validate()

        exploration.param_changes = [param_domain.ParamChange.from_dict({
            'customization_args': {
                'list_of_values': ['1', '2'], 'parse_with_jinja': False
            },
            'name': 'all',
            'generator_id': 'RandomSelector'
        })]
        with self.assertRaisesRegex(  # type: ignore[no-untyped-call]
            Exception,
            'The exploration-level parameter with name \'all\' is '
            'reserved. Please choose a different name.'):
            exploration.validate()

    def test_validate_exploration_is_non_self_loop(self) -> None:
        exploration = self.save_new_valid_exploration(
            'exp_id', 'user@example.com', title='', category='',
            objective='', end_state_name='End')
        exploration.validate()

        exploration.add_states(['DEF'])

        default_outcome = state_domain.Outcome(
            'DEF', None, state_domain.SubtitledHtml(
                'default_outcome', '<p>Default outcome for state1</p>'),
            False, [], 'refresher_exploration_id', None,
        )
        exploration.init_state.update_interaction_default_outcome(  # type: ignore[no-untyped-call]
            default_outcome
        )

        with self.assertRaisesRegex(  # type: ignore[no-untyped-call]
            Exception,
            'The default outcome for state Introduction has a refresher '
            'exploration ID, but is not a self-loop.'):
            exploration.validate()

    def test_validate_exploration_answer_group_parameter(self) -> None:
        exploration = self.save_new_valid_exploration(
            'exp_id', 'user@example.com', title='', category='',
            objective='', end_state_name='End')
        exploration.validate()

        param_changes = [param_domain.ParamChange(
            'ParamChange', 'RandomSelector', {
                'list_of_values': ['1', '2'], 'parse_with_jinja': False
            }
        )]
        state_answer_group = state_domain.AnswerGroup(
            state_domain.Outcome(
                exploration.init_state_name, None, state_domain.SubtitledHtml(
                    'feedback_1', 'Feedback'),
                False, param_changes, None, None),
            [
                state_domain.RuleSpec(
                    'Contains',
                    {
                        'x':
                        {
                            'contentId': 'rule_input_Equals',
                            'normalizedStrSet': ['Test']
                        }
                    })
            ],
            [],
            None
        )
        exploration.init_state.update_interaction_answer_groups(  # type: ignore[no-untyped-call]
            [state_answer_group])
        with self.assertRaisesRegex(  # type: ignore[no-untyped-call]
            Exception,
            'The parameter ParamChange was used in an answer group, '
            'but it does not exist in this exploration'):
            exploration.validate()

    def test_verify_all_states_reachable(self) -> None:
        exploration = self.save_new_valid_exploration(
            'exp_id', 'owner_id')
        exploration.validate()

        exploration.add_states(['End'])
        end_state = exploration.states['End']
        self.set_interaction_for_state(end_state, 'EndExploration')  # type: ignore[no-untyped-call]
        end_state.update_interaction_default_outcome(None)  # type: ignore[no-untyped-call]

        with self.assertRaisesRegex(  # type: ignore[no-untyped-call]
            Exception,
            'Please fix the following issues before saving this exploration: '
            '1. The following states are not reachable from the initial state: '
            'End 2. It is impossible to complete the exploration from the '
            'following states: Introduction'):
            exploration.validate(strict=True)

    def test_update_init_state_name_with_invalid_state(self) -> None:
        exploration = self.save_new_valid_exploration(
            'exp_id', 'user@example.com', title='title', category='category',
            objective='objective', end_state_name='End')

        exploration.update_init_state_name('End')
        self.assertEqual(exploration.init_state_name, 'End')

        with self.assertRaisesRegex(  # type: ignore[no-untyped-call]
            Exception,
            'Invalid new initial state name: invalid_state;'):
            exploration.update_init_state_name('invalid_state')

    def test_rename_state_with_invalid_state(self) -> None:
        exploration = self.save_new_valid_exploration(
            'exp_id', 'user@example.com', title='title', category='category',
            objective='objective', end_state_name='End')

        self.assertTrue(exploration.states.get('End'))
        self.assertFalse(exploration.states.get('new state name'))

        exploration.rename_state('End', 'new state name')
        self.assertFalse(exploration.states.get('End'))
        self.assertTrue(exploration.states.get('new state name'))

        with self.assertRaisesRegex(  # type: ignore[no-untyped-call]
            Exception, 'State invalid_state does not exist'):
            exploration.rename_state('invalid_state', 'new state name')

    def test_default_outcome_is_labelled_incorrect_for_self_loop(self) -> None:
        exploration = self.save_new_valid_exploration(
            'exp_id', 'user@example.com', title='title', category='category',
            objective='objective', end_state_name='End')
        exploration.validate(strict=True)

        (
            exploration.init_state.interaction.default_outcome
            .labelled_as_correct) = True

        (
            exploration.init_state.interaction.default_outcome
            .dest) = exploration.init_state_name

        with self.assertRaisesRegex(  # type: ignore[no-untyped-call]
            Exception,
            'The default outcome for state Introduction is labelled '
            'correct but is a self-loop'):
            exploration.validate(strict=True)

    def test_serialize_and_deserialize_returns_unchanged_exploration(
        self
    ) -> None:
        """Checks that serializing and then deserializing a default exploration
        works as intended by leaving the exploration unchanged.
        """
        exploration = exp_domain.Exploration.create_default_exploration('eid')
        self.assertEqual(
            exploration.to_dict(),
            exp_domain.Exploration.deserialize(
                exploration.serialize()).to_dict())

    def test_get_all_translatable_content_for_exp(self) -> None:
        """Get all translatable fields from exploration."""
        exploration = exp_domain.Exploration.create_default_exploration(
            'exp_id')
        exploration.add_states(['State1'])
        state = exploration.states['State1']
        state_content_dict: state_domain.SubtitledHtmlDict = {
            'content_id': 'content',
            'html': '<p>state content html</p>'
        }
        state_answer_group = [state_domain.AnswerGroup(
            state_domain.Outcome(
                exploration.init_state_name, None, state_domain.SubtitledHtml(
                    'feedback_1', '<p>state outcome html</p>'),
                False, [], None, None),
            [
                state_domain.RuleSpec(
                    'Equals', {
                        'x': {
                            'contentId': 'rule_input_Equals',
                            'normalizedStrSet': ['Test']
                            }})
            ],
            [],
            None
        )]
        state_default_outcome = state_domain.Outcome(
            'State1', None, state_domain.SubtitledHtml(
                'default_outcome', '<p>Default outcome for State1</p>'),
            False, [], None, None
        )
        state_hint_list = [
            state_domain.Hint(
                state_domain.SubtitledHtml(
                    'hint_1', '<p>Hello, this is html1 for state1</p>'
                )
            ),
            state_domain.Hint(
                state_domain.SubtitledHtml(
                    'hint_2', '<p>Hello, this is html2 for state1</p>'
                )
            ),
        ]
        state_solution_dict: state_domain.SolutionDict = {
            'answer_is_exclusive': True,
            'correct_answer': 'Answer1',
            'explanation': {
                'content_id': 'solution',
                'html': '<p>This is solution for state1</p>'
            }
        }
        state_interaction_cust_args = {
            'placeholder': {
                'value': {
                    'content_id': 'ca_placeholder_0',
                    'unicode_str': ''
                }
            },
            'rows': {'value': 1}
        }
        state.update_next_content_id_index(3)  # type: ignore[no-untyped-call]
        state.update_content(  # type: ignore[no-untyped-call]
            state_domain.SubtitledHtml.from_dict(state_content_dict))
        state.update_interaction_id('TextInput')  # type: ignore[no-untyped-call]
        state.update_interaction_customization_args(state_interaction_cust_args)  # type: ignore[no-untyped-call]
        state.update_interaction_answer_groups(  # type: ignore[no-untyped-call]
            state_answer_group)
        state.update_interaction_default_outcome(state_default_outcome)  # type: ignore[no-untyped-call]
        state.update_interaction_hints(state_hint_list)  # type: ignore[no-untyped-call]
        # Ruling out the possibility of None for mypy type checking.
        assert state.interaction.id is not None
        solution = state_domain.Solution.from_dict(
            state.interaction.id, state_solution_dict)
        state.update_interaction_solution(solution)  # type: ignore[no-untyped-call]
        translatable_contents = [
            translatable_content.content_value
            for translatable_content in
            exploration.get_all_contents_which_need_translations(
                self.dummy_entity_translations)
        ]

        self.assertItemsEqual(  # type: ignore[no-untyped-call]
            translatable_contents,
            [
                '<p>state outcome html</p>',
                '<p>Default outcome for State1</p>',
                '<p>Hello, this is html1 for state1</p>',
                ['Test'],
                '<p>Hello, this is html2 for state1</p>',
                '<p>This is solution for state1</p>',
                '<p>state content html</p>'
            ])


class ExplorationSummaryTests(test_utils.GenericTestBase):

    def setUp(self) -> None:
        super(ExplorationSummaryTests, self).setUp()
        self.signup(self.OWNER_EMAIL, self.OWNER_USERNAME)
        self.owner_id = self.get_user_id_from_email(self.OWNER_EMAIL)  # type: ignore[no-untyped-call]
        exploration = exp_domain.Exploration.create_default_exploration('eid')
        exp_services.save_new_exploration(self.owner_id, exploration)  # type: ignore[no-untyped-call]
        self.exp_summary = exp_fetchers.get_exploration_summary_by_id('eid')
        self.exp_summary.editor_ids = ['editor_id']
        self.exp_summary.voice_artist_ids = ['voice_artist_id']
        self.exp_summary.viewer_ids = ['viewer_id']
        self.exp_summary.contributor_ids = ['contributor_id']

    def test_validation_passes_with_valid_properties(self) -> None:
        self.exp_summary.validate()

    # TODO(#13059): After we fully type the codebase we plan to get
    # rid of the tests that intentionally test wrong inputs that we
    # can normally catch by typing.
    def test_validation_fails_with_invalid_title(self) -> None:
        self.exp_summary.title = 0  # type: ignore[assignment]
        with self.assertRaisesRegex(  # type: ignore[no-untyped-call]
            utils.ValidationError,
            'Expected title to be a string, received 0'):
            self.exp_summary.validate()

    # TODO(#13059): After we fully type the codebase we plan to get
    # rid of the tests that intentionally test wrong inputs that we
    # can normally catch by typing.
    def test_validation_fails_with_invalid_category(self) -> None:
        self.exp_summary.category = 0  # type: ignore[assignment]
        with self.assertRaisesRegex(  # type: ignore[no-untyped-call]
            utils.ValidationError,
            'Expected category to be a string, received 0'):
            self.exp_summary.validate()

    # TODO(#13059): After we fully type the codebase we plan to get
    # rid of the tests that intentionally test wrong inputs that we
    # can normally catch by typing.
    def test_validation_fails_with_invalid_objective(self) -> None:
        self.exp_summary.objective = 0  # type: ignore[assignment]
        with self.assertRaisesRegex(  # type: ignore[no-untyped-call]
            utils.ValidationError,
            'Expected objective to be a string, received 0'):
            self.exp_summary.validate()

    # TODO(#13059): After we fully type the codebase we plan to get
    # rid of the tests that intentionally test wrong inputs that we
    # can normally catch by typing.
    def test_validation_fails_with_invalid_language_code(self) -> None:
        self.exp_summary.language_code = 0  # type: ignore[assignment]
        with self.assertRaisesRegex(  # type: ignore[no-untyped-call]
            utils.ValidationError,
            'Expected language_code to be a string, received 0'):
            self.exp_summary.validate()

    def test_validation_fails_with_unallowed_language_code(self) -> None:
        self.exp_summary.language_code = 'invalid'
        with self.assertRaisesRegex(  # type: ignore[no-untyped-call]
            utils.ValidationError, 'Invalid language_code: invalid'):
            self.exp_summary.validate()

    # TODO(#13059): After we fully type the codebase we plan to get
    # rid of the tests that intentionally test wrong inputs that we
    # can normally catch by typing.
    def test_validation_fails_with_invalid_tags(self) -> None:
        self.exp_summary.tags = 'tags'  # type: ignore[assignment]
        with self.assertRaisesRegex(  # type: ignore[no-untyped-call]
            utils.ValidationError,
            'Expected \'tags\' to be a list, received tags'):
            self.exp_summary.validate()

    # TODO(#13059): After we fully type the codebase we plan to get
    # rid of the tests that intentionally test wrong inputs that we
    # can normally catch by typing.
    def test_validation_fails_with_invalid_tag_in_tags(self) -> None:
        self.exp_summary.tags = ['tag', 2]  # type: ignore[list-item]
        with self.assertRaisesRegex(  # type: ignore[no-untyped-call]
            utils.ValidationError,
            'Expected each tag in \'tags\' to be a string, received \'2\''):
            self.exp_summary.validate()

    def test_validation_fails_with_empty_tag_in_tags(self) -> None:
        self.exp_summary.tags = ['', 'abc']
        with self.assertRaisesRegex(  # type: ignore[no-untyped-call]
            utils.ValidationError, 'Tags should be non-empty'):
            self.exp_summary.validate()

    def test_validation_fails_with_unallowed_characters_in_tag(self) -> None:
        self.exp_summary.tags = ['123', 'abc']
        with self.assertRaisesRegex(  # type: ignore[no-untyped-call]
            utils.ValidationError, (
                'Tags should only contain lowercase '
                'letters and spaces, received \'123\'')):
            self.exp_summary.validate()

    def test_validation_fails_with_whitespace_in_tag_start(self) -> None:
        self.exp_summary.tags = [' ab', 'abc']
        with self.assertRaisesRegex(  # type: ignore[no-untyped-call]
            utils.ValidationError,
            'Tags should not start or end with whitespace, received \' ab\''):
            self.exp_summary.validate()

    def test_validation_fails_with_whitespace_in_tag_end(self) -> None:
        self.exp_summary.tags = ['ab ', 'abc']
        with self.assertRaisesRegex(  # type: ignore[no-untyped-call]
            utils.ValidationError,
            'Tags should not start or end with whitespace, received \'ab \''):
            self.exp_summary.validate()

    def test_validation_fails_with_adjacent_whitespace_in_tag(self) -> None:
        self.exp_summary.tags = ['a   b', 'abc']
        with self.assertRaisesRegex(  # type: ignore[no-untyped-call]
            utils.ValidationError, (
                'Adjacent whitespace in tags should '
                'be collapsed, received \'a   b\'')):
            self.exp_summary.validate()

    def test_validation_fails_with_duplicate_tags(self) -> None:
        self.exp_summary.tags = ['abc', 'abc', 'ab']
        with self.assertRaisesRegex(  # type: ignore[no-untyped-call]
            utils.ValidationError, 'Some tags duplicate each other'):
            self.exp_summary.validate()

    # TODO(#13059): After we fully type the codebase we plan to get
    # rid of the tests that intentionally test wrong inputs that we
    # can normally catch by typing.
    def test_validation_fails_with_invalid_rating_type(self) -> None:
        self.exp_summary.ratings = 0  # type: ignore[assignment]
        with self.assertRaisesRegex(  # type: ignore[no-untyped-call]
            utils.ValidationError, 'Expected ratings to be a dict, received 0'):
            self.exp_summary.validate()

    def test_validation_fails_with_invalid_rating_keys(self) -> None:
        self.exp_summary.ratings = {'1': 0, '10': 1}
        with self.assertRaisesRegex(  # type: ignore[no-untyped-call]
            utils.ValidationError,
            'Expected ratings to have keys: 1, 2, 3, 4, 5, received 1, 10'):
            self.exp_summary.validate()

    # TODO(#13059): After we fully type the codebase we plan to get
    # rid of the tests that intentionally test wrong inputs that we
    # can normally catch by typing.
    def test_validation_fails_with_invalid_value_type_for_ratings(self) -> None:
        self.exp_summary.ratings = {'1': 0, '2': 'one', '3': 0, '4': 0, '5': 0}  # type: ignore[dict-item]
        with self.assertRaisesRegex(  # type: ignore[no-untyped-call]
            utils.ValidationError, 'Expected value to be int, received one'):
            self.exp_summary.validate()

    def test_validation_fails_with_invalid_value_for_ratings(self) -> None:
        self.exp_summary.ratings = {'1': 0, '2': -1, '3': 0, '4': 0, '5': 0}
        with self.assertRaisesRegex(  # type: ignore[no-untyped-call]
            utils.ValidationError,
            'Expected value to be non-negative, received -1'):
            self.exp_summary.validate()

    def test_validation_passes_with_int_scaled_average_rating(self) -> None:
        self.exp_summary.scaled_average_rating = 1
        self.exp_summary.validate()
        self.assertEqual(self.exp_summary.scaled_average_rating, 1)

    # TODO(#13059): After we fully type the codebase we plan to get
    # rid of the tests that intentionally test wrong inputs that we
    # can normally catch by typing.
    def test_validation_fails_with_invalid_scaled_average_rating(self) -> None:
        self.exp_summary.scaled_average_rating = 'one'  # type: ignore[assignment]
        with self.assertRaisesRegex(  # type: ignore[no-untyped-call]
            utils.ValidationError,
            'Expected scaled_average_rating to be float, received one'
        ):
            self.exp_summary.validate()

    # TODO(#13059): After we fully type the codebase we plan to get
    # rid of the tests that intentionally test wrong inputs that we
    # can normally catch by typing.
    def test_validation_fails_with_invalid_status(self) -> None:
        self.exp_summary.status = 0  # type: ignore[assignment]
        with self.assertRaisesRegex(  # type: ignore[no-untyped-call]
            utils.ValidationError, 'Expected status to be string, received 0'):
            self.exp_summary.validate()

    # TODO(#13059): After we fully type the codebase we plan to get
    # rid of the tests that intentionally test wrong inputs that we
    # can normally catch by typing.
    def test_validation_fails_with_invalid_community_owned(self) -> None:
        self.exp_summary.community_owned = '1'  # type: ignore[assignment]
        with self.assertRaisesRegex(  # type: ignore[no-untyped-call]
            utils.ValidationError,
            'Expected community_owned to be bool, received 1'):
            self.exp_summary.validate()

    # TODO(#13059): After we fully type the codebase we plan to get
    # rid of the tests that intentionally test wrong inputs that we
    # can normally catch by typing.
    def test_validation_fails_with_invalid_contributors_summary(self) -> None:
        self.exp_summary.contributors_summary = 0  # type: ignore[assignment]
        with self.assertRaisesRegex(  # type: ignore[no-untyped-call]
            utils.ValidationError,
            'Expected contributors_summary to be dict, received 0'):
            self.exp_summary.validate()

    # TODO(#13059): After we fully type the codebase we plan to get
    # rid of the tests that intentionally test wrong inputs that we
    # can normally catch by typing.
    def test_validation_fails_with_invalid_owner_ids_type(self) -> None:
        self.exp_summary.owner_ids = 0  # type: ignore[assignment]
        with self.assertRaisesRegex(  # type: ignore[no-untyped-call]
            utils.ValidationError, 'Expected owner_ids to be list, received 0'):
            self.exp_summary.validate()

    # TODO(#13059): After we fully type the codebase we plan to get
    # rid of the tests that intentionally test wrong inputs that we
    # can normally catch by typing.
    def test_validation_fails_with_invalid_owner_id_in_owner_ids(self) -> None:
        self.exp_summary.owner_ids = ['1', 2, '3']  # type: ignore[list-item]
        with self.assertRaisesRegex(  # type: ignore[no-untyped-call]
            utils.ValidationError,
            'Expected each id in owner_ids to be string, received 2'):
            self.exp_summary.validate()

    # TODO(#13059): After we fully type the codebase we plan to get
    # rid of the tests that intentionally test wrong inputs that we
    # can normally catch by typing.
    def test_validation_fails_with_invalid_editor_ids_type(self) -> None:
        self.exp_summary.editor_ids = 0  # type: ignore[assignment]
        with self.assertRaisesRegex(  # type: ignore[no-untyped-call]
            utils.ValidationError,
            'Expected editor_ids to be list, received 0'):
            self.exp_summary.validate()

    # TODO(#13059): After we fully type the codebase we plan to get
    # rid of the tests that intentionally test wrong inputs that we
    # can normally catch by typing.
    def test_validation_fails_with_invalid_editor_id_in_editor_ids(
        self
    ) -> None:
        self.exp_summary.editor_ids = ['1', 2, '3']  # type: ignore[list-item]
        with self.assertRaisesRegex(  # type: ignore[no-untyped-call]
            utils.ValidationError,
            'Expected each id in editor_ids to be string, received 2'):
            self.exp_summary.validate()

    # TODO(#13059): After we fully type the codebase we plan to get
    # rid of the tests that intentionally test wrong inputs that we
    # can normally catch by typing.
    def test_validation_fails_with_invalid_voice_artist_ids_type(self) -> None:
        self.exp_summary.voice_artist_ids = 0  # type: ignore[assignment]
        with self.assertRaisesRegex(  # type: ignore[no-untyped-call]
            utils.ValidationError,
            'Expected voice_artist_ids to be list, received 0'):
            self.exp_summary.validate()

    # TODO(#13059): After we fully type the codebase we plan to get
    # rid of the tests that intentionally test wrong inputs that we
    # can normally catch by typing.
    def test_validation_fails_with_invalid_voice_artist_id_in_voice_artists_ids(
        self
    ) -> None:
        self.exp_summary.voice_artist_ids = ['1', 2, '3']  # type: ignore[list-item]
        with self.assertRaisesRegex(  # type: ignore[no-untyped-call]
            utils.ValidationError,
            'Expected each id in voice_artist_ids to be string, received 2'):
            self.exp_summary.validate()

    # TODO(#13059): After we fully type the codebase we plan to get
    # rid of the tests that intentionally test wrong inputs that we
    # can normally catch by typing.
    def test_validation_fails_with_invalid_viewer_ids_type(self) -> None:
        self.exp_summary.viewer_ids = 0  # type: ignore[assignment]
        with self.assertRaisesRegex(  # type: ignore[no-untyped-call]
            utils.ValidationError,
            'Expected viewer_ids to be list, received 0'):
            self.exp_summary.validate()

    # TODO(#13059): After we fully type the codebase we plan to get
    # rid of the tests that intentionally test wrong inputs that we
    # can normally catch by typing.
    def test_validation_fails_with_invalid_viewer_id_in_viewer_ids(
        self
    ) -> None:
        self.exp_summary.viewer_ids = ['1', 2, '3']  # type: ignore[list-item]
        with self.assertRaisesRegex(  # type: ignore[no-untyped-call]
            utils.ValidationError,
            'Expected each id in viewer_ids to be string, received 2'):
            self.exp_summary.validate()

    def test_validation_fails_with_duplicate_user_role(self) -> None:
        self.exp_summary.owner_ids = ['1']
        self.exp_summary.editor_ids = ['2', '3']
        self.exp_summary.voice_artist_ids = ['4']
        self.exp_summary.viewer_ids = ['2']
        with self.assertRaisesRegex(  # type: ignore[no-untyped-call]
            utils.ValidationError, (
                'Users should not be assigned to multiple roles at once, '
                'received users: 1, 2, 3, 4, 2')
        ):
            self.exp_summary.validate()

    # TODO(#13059): After we fully type the codebase we plan to get
    # rid of the tests that intentionally test wrong inputs that we
    # can normally catch by typing.
    def test_validation_fails_with_invalid_contributor_ids_type(self) -> None:
        self.exp_summary.contributor_ids = 0  # type: ignore[assignment]
        with self.assertRaisesRegex(  # type: ignore[no-untyped-call]
            utils.ValidationError,
            'Expected contributor_ids to be list, received 0'):
            self.exp_summary.validate()

    # TODO(#13059): After we fully type the codebase we plan to get
    # rid of the tests that intentionally test wrong inputs that we
    # can normally catch by typing.
    def test_validation_fails_with_invalid_contributor_id_in_contributor_ids(
        self
    ) -> None:
        self.exp_summary.contributor_ids = ['1', 2, '3']  # type: ignore[list-item]
        with self.assertRaisesRegex(  # type: ignore[no-untyped-call]
            utils.ValidationError,
            'Expected each id in contributor_ids to be string, received 2'):
            self.exp_summary.validate()

    def test_is_private(self) -> None:
        self.assertTrue(self.exp_summary.is_private())
        self.exp_summary.status = constants.ACTIVITY_STATUS_PUBLIC
        self.assertFalse(self.exp_summary.is_private())

    def test_is_solely_owned_by_user_one_owner(self) -> None:
        self.assertTrue(self.exp_summary.is_solely_owned_by_user(self.owner_id))
        self.assertFalse(self.exp_summary.is_solely_owned_by_user('other_id'))
        self.exp_summary.owner_ids = ['other_id']
        self.assertFalse(
            self.exp_summary.is_solely_owned_by_user(self.owner_id))
        self.assertTrue(self.exp_summary.is_solely_owned_by_user('other_id'))

    def test_is_solely_owned_by_user_multiple_owners(self) -> None:
        self.assertTrue(self.exp_summary.is_solely_owned_by_user(self.owner_id))
        self.assertFalse(self.exp_summary.is_solely_owned_by_user('other_id'))
        self.exp_summary.owner_ids = [self.owner_id, 'other_id']
        self.assertFalse(
            self.exp_summary.is_solely_owned_by_user(self.owner_id))
        self.assertFalse(self.exp_summary.is_solely_owned_by_user('other_id'))

    def test_is_solely_owned_by_user_other_users(self) -> None:
        self.assertFalse(self.exp_summary.is_solely_owned_by_user('editor_id'))
        self.assertFalse(
            self.exp_summary.is_solely_owned_by_user('voice_artist_id'))
        self.assertFalse(self.exp_summary.is_solely_owned_by_user('viewer_id'))
        self.assertFalse(
            self.exp_summary.is_solely_owned_by_user('contributor_id'))

    def test_add_new_contribution_for_user_adds_user_to_contributors(
        self
    ) -> None:
        self.exp_summary.add_contribution_by_user('user_id')
        self.assertIn('user_id', self.exp_summary.contributors_summary)
        self.assertEqual(self.exp_summary.contributors_summary['user_id'], 1)
        self.assertIn('user_id', self.exp_summary.contributor_ids)

    def test_add_new_contribution_for_user_increases_score_in_contributors(
        self
    ) -> None:
        self.exp_summary.add_contribution_by_user('user_id')
        self.exp_summary.add_contribution_by_user('user_id')
        self.assertIn('user_id', self.exp_summary.contributors_summary)
        self.assertEqual(self.exp_summary.contributors_summary['user_id'], 2)

    def test_add_new_contribution_for_user_does_not_add_system_user(
        self
    ) -> None:
        self.exp_summary.add_contribution_by_user(
            feconf.SYSTEM_COMMITTER_ID)
        self.assertNotIn(
            feconf.SYSTEM_COMMITTER_ID, self.exp_summary.contributors_summary)
        self.assertNotIn(
            feconf.SYSTEM_COMMITTER_ID, self.exp_summary.contributor_ids)


class YamlCreationUnitTests(test_utils.GenericTestBase):
    """Test creation of explorations from YAML files."""

    YAML_CONTENT_INVALID_SCHEMA_VERSION: Final = (
        """author_notes: ''
auto_tts_enabled: true
blurb: ''
category: Category
correctness_feedback_enabled: false
edits_allowed: true
init_state_name: (untitled state)
language_code: en
objective: ''
param_changes: []
param_specs: {}
schema_version: 10000
states:
  (untitled state):
    classifier_model_id: null
    content:
      content_id: content
      html: ''
    interaction:
      answer_groups:
      - outcome:
          dest: END
          feedback:
            content_id: feedback_1
            html: <p>Correct!</p>
          labelled_as_correct: false
          missing_prerequisite_skill_id: null
          param_changes: []
          refresher_exploration_id: null
        rule_specs:
        - inputs:
            x:
              contentId: rule_input_3
              normalizedStrSet:
              - InputString
          rule_type: Equals
        tagged_skill_misconception_id: null
        training_data: []
      confirmed_unclassified_answers: []
      customization_args:
        placeholder:
          value:
            content_id: ca_placeholder_2
            unicode_str: ''
        rows:
          value: 1
      default_outcome:
        dest: (untitled state)
        feedback:
          content_id: default_outcome
          html: ''
        labelled_as_correct: false
        missing_prerequisite_skill_id: null
        param_changes: []
        refresher_exploration_id: null
      hints: []
      id: TextInput
      solution: null
    next_content_id_index: 4
    param_changes: []
    recorded_voiceovers:
      voiceovers_mapping:
        ca_placeholder_2: {}
        content: {}
        default_outcome: {}
        feedback_1: {}
        rule_input_3: {}
    solicit_answer_details: false
    written_translations:
      translations_mapping:
        ca_placeholder_2: {}
        content: {}
        default_outcome: {}
        feedback_1: {}
        rule_input_3: {}
  END:
    classifier_model_id: null
    content:
      content_id: content
      html: <p>Congratulations, you have finished!</p>
    interaction:
      answer_groups: []
      confirmed_unclassified_answers: []
      customization_args:
        recommendedExplorationIds:
          value: []
      default_outcome: null
      hints: []
      id: EndExploration
      solution: null
    next_content_id_index: 0
    param_changes: []
    recorded_voiceovers:
      voiceovers_mapping:
        content: {}
    solicit_answer_details: false
    written_translations:
      translations_mapping:
        content: {}
  New state:
    classifier_model_id: null
    content:
      content_id: content
      html: ''
    interaction:
      answer_groups: []
      confirmed_unclassified_answers: []
      customization_args:
        placeholder:
          value:
            content_id: ca_placeholder_0
            unicode_str: ''
        rows:
          value: 1
      default_outcome:
        dest: END
        feedback:
          content_id: default_outcome
          html: ''
        labelled_as_correct: false
        missing_prerequisite_skill_id: null
        param_changes: []
        refresher_exploration_id: null
      hints: []
      id: TextInput
      solution: null
    next_content_id_index: 1
    param_changes: []
    recorded_voiceovers:
      voiceovers_mapping:
        ca_placeholder_0: {}
        content: {}
        default_outcome: {}
    solicit_answer_details: false
    written_translations:
      translations_mapping:
        ca_placeholder_0: {}
        content: {}
        default_outcome: {}
states_schema_version: 10000
tags: []
title: Title
""")

    EXP_ID: Final = 'An exploration_id'

    def test_creation_with_invalid_yaml_schema_version(self) -> None:
        """Test that a schema version that is too big is detected."""
        with self.assertRaisesRegex(  # type: ignore[no-untyped-call]
            Exception,
            'Sorry, we can only process v46 to v[0-9]+ exploration YAML files '
            'at present.'):
            exp_domain.Exploration.from_yaml(
                'bad_exp', self.YAML_CONTENT_INVALID_SCHEMA_VERSION)

    def test_yaml_import_and_export(self) -> None:
        """Test the from_yaml() and to_yaml() methods."""
        exploration = exp_domain.Exploration.create_default_exploration(
            self.EXP_ID, title='Title', category='Category')
        exploration.add_states(['New state'])
        self.assertEqual(len(exploration.states), 2)

        exploration.validate()

        yaml_content = exploration.to_yaml()
        self.assertEqual(yaml_content, self.SAMPLE_YAML_CONTENT)

        exploration2 = exp_domain.Exploration.from_yaml('exp2', yaml_content)
        self.assertEqual(len(exploration2.states), 2)
        yaml_content_2 = exploration2.to_yaml()
        self.assertEqual(yaml_content_2, yaml_content)

        with self.assertRaisesRegex(  # type: ignore[no-untyped-call]
            Exception, 'Please ensure that you are uploading a YAML text file, '
            'not a zip file. The YAML parser returned the following error: '):
            exp_domain.Exploration.from_yaml('exp3', 'No_initial_state_name')

        with self.assertRaisesRegex(  # type: ignore[no-untyped-call]
            Exception,
            'Please ensure that you are uploading a YAML text file, not a zip'
            ' file. The YAML parser returned the following error: mapping '
            'values are not allowed here'):
            exp_domain.Exploration.from_yaml(
                'exp4', 'Invalid\ninit_state_name:\nMore stuff')

        with self.assertRaisesRegex(  # type: ignore[no-untyped-call]
            Exception,
            'Please ensure that you are uploading a YAML text file, not a zip'
            ' file. The YAML parser returned the following error: while '
            'scanning a simple key'):
            exp_domain.Exploration.from_yaml(
                'exp4', 'State1:\n(\nInvalid yaml')


class SchemaMigrationMethodsUnitTests(test_utils.GenericTestBase):
    """Tests the presence of appropriate schema migration methods in the
    Exploration domain object class.
    """

    def test_correct_states_schema_conversion_methods_exist(self) -> None:
        """Test that the right states schema conversion methods exist."""
        current_states_schema_version = (
            feconf.CURRENT_STATE_SCHEMA_VERSION)
        for version_num in range(
                feconf.EARLIEST_SUPPORTED_STATE_SCHEMA_VERSION,
                current_states_schema_version):
            self.assertTrue(hasattr(
                exp_domain.Exploration,
                '_convert_states_v%s_dict_to_v%s_dict' % (
                    version_num, version_num + 1)))

        self.assertFalse(hasattr(
            exp_domain.Exploration,
            '_convert_states_v%s_dict_to_v%s_dict' % (
                current_states_schema_version,
                current_states_schema_version + 1)))

    def test_correct_exploration_schema_conversion_methods_exist(self) -> None:
        """Test that the right exploration schema conversion methods exist."""
        current_exp_schema_version = (
            exp_domain.Exploration.CURRENT_EXP_SCHEMA_VERSION)

        for version_num in range(
                exp_domain.Exploration.EARLIEST_SUPPORTED_EXP_SCHEMA_VERSION,
                current_exp_schema_version):
            self.assertTrue(hasattr(
                exp_domain.Exploration,
                '_convert_v%s_dict_to_v%s_dict' % (
                    version_num, version_num + 1)))

        self.assertFalse(hasattr(
            exp_domain.Exploration,
            '_convert_v%s_dict_to_v%s_dict' % (
                current_exp_schema_version, current_exp_schema_version + 1)))


class SchemaMigrationUnitTests(test_utils.GenericTestBase):
    """Test migration methods for yaml content."""

    YAML_CONTENT_V46: Final = (
        """author_notes: ''
auto_tts_enabled: true
blurb: ''
category: Category
correctness_feedback_enabled: false
edits_allowed: true
init_state_name: (untitled state)
language_code: en
objective: ''
param_changes: []
param_specs: {}
schema_version: 46
states:
  (untitled state):
    classifier_model_id: null
    content:
      content_id: content
      html: ''
    interaction:
      answer_groups:
      - outcome:
          dest: END
          feedback:
            content_id: feedback_1
            html: <p>Correct!</p>
          labelled_as_correct: false
          missing_prerequisite_skill_id: null
          param_changes: []
          refresher_exploration_id: null
        rule_specs:
        - inputs:
            x:
              contentId: rule_input_3
              normalizedStrSet:
              - InputString
          rule_type: Equals
        tagged_skill_misconception_id: null
        training_data: []
      confirmed_unclassified_answers: []
      customization_args:
        placeholder:
          value:
            content_id: ca_placeholder_2
            unicode_str: ''
        rows:
          value: 1
      default_outcome:
        dest: (untitled state)
        feedback:
          content_id: default_outcome
          html: ''
        labelled_as_correct: false
        missing_prerequisite_skill_id: null
        param_changes: []
        refresher_exploration_id: null
      hints: []
      id: TextInput
      solution: null
    next_content_id_index: 4
    param_changes: []
    recorded_voiceovers:
      voiceovers_mapping:
        ca_placeholder_2: {}
        content: {}
        default_outcome: {}
        feedback_1: {}
        rule_input_3: {}
    solicit_answer_details: false
    written_translations:
      translations_mapping:
        ca_placeholder_2: {}
        content: {}
        default_outcome: {}
        feedback_1: {}
        rule_input_3: {}
  END:
    classifier_model_id: null
    content:
      content_id: content
      html: <p>Congratulations, you have finished!</p>
    interaction:
      answer_groups: []
      confirmed_unclassified_answers: []
      customization_args:
        recommendedExplorationIds:
          value: []
      default_outcome: null
      hints: []
      id: EndExploration
      solution: null
    next_content_id_index: 0
    param_changes: []
    recorded_voiceovers:
      voiceovers_mapping:
        content: {}
    solicit_answer_details: false
    written_translations:
      translations_mapping:
        content: {}
  New state:
    classifier_model_id: null
    content:
      content_id: content
      html: ''
    interaction:
      answer_groups: []
      confirmed_unclassified_answers: []
      customization_args:
        placeholder:
          value:
            content_id: ca_placeholder_0
            unicode_str: ''
        rows:
          value: 1
      default_outcome:
        dest: END
        feedback:
          content_id: default_outcome
          html: ''
        labelled_as_correct: false
        missing_prerequisite_skill_id: null
        param_changes: []
        refresher_exploration_id: null
      hints: []
      id: TextInput
      solution: null
    next_content_id_index: 1
    param_changes: []
    recorded_voiceovers:
      voiceovers_mapping:
        ca_placeholder_0: {}
        content: {}
        default_outcome: {}
    solicit_answer_details: false
    written_translations:
      translations_mapping:
        ca_placeholder_0: {}
        content: {}
        default_outcome: {}
states_schema_version: 41
tags: []
title: Title
""")

    YAML_CONTENT_V47: Final = (
        """author_notes: ''
auto_tts_enabled: true
blurb: ''
category: Category
correctness_feedback_enabled: false
edits_allowed: true
init_state_name: (untitled state)
language_code: en
objective: ''
param_changes: []
param_specs: {}
schema_version: 47
states:
  (untitled state):
    classifier_model_id: null
    content:
      content_id: content
      html: ''
    interaction:
      answer_groups:
      - outcome:
          dest: END
          feedback:
            content_id: feedback_1
            html: <p>Correct!</p>
          labelled_as_correct: false
          missing_prerequisite_skill_id: null
          param_changes: []
          refresher_exploration_id: null
        rule_specs:
        - inputs:
            x:
              contentId: rule_input_3
              normalizedStrSet:
              - InputString
          rule_type: Equals
        tagged_skill_misconception_id: null
        training_data: []
      confirmed_unclassified_answers: []
      customization_args:
        placeholder:
          value:
            content_id: ca_placeholder_2
            unicode_str: ''
        rows:
          value: 1
      default_outcome:
        dest: (untitled state)
        feedback:
          content_id: default_outcome
          html: ''
        labelled_as_correct: false
        missing_prerequisite_skill_id: null
        param_changes: []
        refresher_exploration_id: null
      hints: []
      id: TextInput
      solution: null
    next_content_id_index: 4
    param_changes: []
    recorded_voiceovers:
      voiceovers_mapping:
        ca_placeholder_2: {}
        content: {}
        default_outcome: {}
        feedback_1: {}
        rule_input_3: {}
    solicit_answer_details: false
    written_translations:
      translations_mapping:
        ca_placeholder_2: {}
        content: {}
        default_outcome: {}
        feedback_1: {}
        rule_input_3: {}
  END:
    classifier_model_id: null
    content:
      content_id: content
      html: <p>Congratulations, you have finished!</p>
    interaction:
      answer_groups: []
      confirmed_unclassified_answers: []
      customization_args:
        recommendedExplorationIds:
          value: []
      default_outcome: null
      hints: []
      id: EndExploration
      solution: null
    next_content_id_index: 0
    param_changes: []
    recorded_voiceovers:
      voiceovers_mapping:
        content: {}
    solicit_answer_details: false
    written_translations:
      translations_mapping:
        content: {}
  New state:
    classifier_model_id: null
    content:
      content_id: content
      html: ''
    interaction:
      answer_groups: []
      confirmed_unclassified_answers: []
      customization_args:
        placeholder:
          value:
            content_id: ca_placeholder_0
            unicode_str: ''
        rows:
          value: 1
      default_outcome:
        dest: END
        feedback:
          content_id: default_outcome
          html: ''
        labelled_as_correct: false
        missing_prerequisite_skill_id: null
        param_changes: []
        refresher_exploration_id: null
      hints: []
      id: TextInput
      solution: null
    next_content_id_index: 1
    param_changes: []
    recorded_voiceovers:
      voiceovers_mapping:
        ca_placeholder_0: {}
        content: {}
        default_outcome: {}
    solicit_answer_details: false
    written_translations:
      translations_mapping:
        ca_placeholder_0: {}
        content: {}
        default_outcome: {}
states_schema_version: 42
tags: []
title: Title
""")

    YAML_CONTENT_V48: Final = (
        """author_notes: ''
auto_tts_enabled: true
blurb: ''
category: Category
correctness_feedback_enabled: false
edits_allowed: true
init_state_name: (untitled state)
language_code: en
objective: ''
param_changes: []
param_specs: {}
schema_version: 48
states:
  (untitled state):
    classifier_model_id: null
    content:
      content_id: content
      html: ''
    interaction:
      answer_groups:
      - outcome:
          dest: END
          feedback:
            content_id: feedback_1
            html: <p>Correct!</p>
          labelled_as_correct: false
          missing_prerequisite_skill_id: null
          param_changes: []
          refresher_exploration_id: null
        rule_specs:
        - inputs:
            x:
              contentId: rule_input_3
              normalizedStrSet:
              - InputString
          rule_type: Equals
        tagged_skill_misconception_id: null
        training_data: []
      confirmed_unclassified_answers: []
      customization_args:
        placeholder:
          value:
            content_id: ca_placeholder_2
            unicode_str: ''
        rows:
          value: 1
      default_outcome:
        dest: (untitled state)
        feedback:
          content_id: default_outcome
          html: ''
        labelled_as_correct: false
        missing_prerequisite_skill_id: null
        param_changes: []
        refresher_exploration_id: null
      hints: []
      id: TextInput
      solution: null
    next_content_id_index: 4
    param_changes: []
    recorded_voiceovers:
      voiceovers_mapping:
        ca_placeholder_2: {}
        content: {}
        default_outcome: {}
        feedback_1: {}
        rule_input_3: {}
    solicit_answer_details: false
    written_translations:
      translations_mapping:
        ca_placeholder_2: {}
        content: {}
        default_outcome: {}
        feedback_1: {}
        rule_input_3: {}
  END:
    classifier_model_id: null
    content:
      content_id: content
      html: <p>Congratulations, you have finished!</p>
    interaction:
      answer_groups: []
      confirmed_unclassified_answers: []
      customization_args:
        recommendedExplorationIds:
          value: []
      default_outcome: null
      hints: []
      id: EndExploration
      solution: null
    next_content_id_index: 0
    param_changes: []
    recorded_voiceovers:
      voiceovers_mapping:
        content: {}
    solicit_answer_details: false
    written_translations:
      translations_mapping:
        content: {}
  New state:
    classifier_model_id: null
    content:
      content_id: content
      html: ''
    interaction:
      answer_groups: []
      confirmed_unclassified_answers: []
      customization_args:
        placeholder:
          value:
            content_id: ca_placeholder_0
            unicode_str: ''
        rows:
          value: 1
      default_outcome:
        dest: END
        feedback:
          content_id: default_outcome
          html: ''
        labelled_as_correct: false
        missing_prerequisite_skill_id: null
        param_changes: []
        refresher_exploration_id: null
      hints: []
      id: TextInput
      solution: null
    next_content_id_index: 1
    param_changes: []
    recorded_voiceovers:
      voiceovers_mapping:
        ca_placeholder_0: {}
        content: {}
        default_outcome: {}
    solicit_answer_details: false
    written_translations:
      translations_mapping:
        ca_placeholder_0: {}
        content: {}
        default_outcome: {}
states_schema_version: 43
tags: []
title: Title
""")

    YAML_CONTENT_V49: Final = (
        """author_notes: ''
auto_tts_enabled: true
blurb: ''
category: Category
correctness_feedback_enabled: false
edits_allowed: true
init_state_name: (untitled state)
language_code: en
objective: ''
param_changes: []
param_specs: {}
schema_version: 49
states:
  (untitled state):
    card_is_checkpoint: true
    classifier_model_id: null
    content:
      content_id: content
      html: ''
    interaction:
      answer_groups:
      - outcome:
          dest: END
          feedback:
            content_id: feedback_1
            html: <p>Correct!</p>
          labelled_as_correct: false
          missing_prerequisite_skill_id: null
          param_changes: []
          refresher_exploration_id: null
        rule_specs:
        - inputs:
            x:
              contentId: rule_input_3
              normalizedStrSet:
              - InputString
          rule_type: Equals
        tagged_skill_misconception_id: null
        training_data: []
      confirmed_unclassified_answers: []
      customization_args:
        placeholder:
          value:
            content_id: ca_placeholder_2
            unicode_str: ''
        rows:
          value: 1
      default_outcome:
        dest: (untitled state)
        feedback:
          content_id: default_outcome
          html: ''
        labelled_as_correct: false
        missing_prerequisite_skill_id: null
        param_changes: []
        refresher_exploration_id: null
      hints: []
      id: TextInput
      solution: null
    next_content_id_index: 4
    param_changes: []
    recorded_voiceovers:
      voiceovers_mapping:
        ca_placeholder_2: {}
        content: {}
        default_outcome: {}
        feedback_1: {}
        rule_input_3: {}
    solicit_answer_details: false
    written_translations:
      translations_mapping:
        ca_placeholder_2: {}
        content: {}
        default_outcome: {}
        feedback_1: {}
        rule_input_3: {}
  END:
    card_is_checkpoint: false
    classifier_model_id: null
    content:
      content_id: content
      html: <p>Congratulations, you have finished!</p>
    interaction:
      answer_groups: []
      confirmed_unclassified_answers: []
      customization_args:
        recommendedExplorationIds:
          value: []
      default_outcome: null
      hints: []
      id: EndExploration
      solution: null
    next_content_id_index: 0
    param_changes: []
    recorded_voiceovers:
      voiceovers_mapping:
        content: {}
    solicit_answer_details: false
    written_translations:
      translations_mapping:
        content: {}
  New state:
    classifier_model_id: null
    content:
      content_id: content
      html: ''
    interaction:
      answer_groups: []
      confirmed_unclassified_answers: []
      customization_args:
        placeholder:
          value:
            content_id: ca_placeholder_0
            unicode_str: ''
        rows:
          value: 1
      default_outcome:
        dest: END
        feedback:
          content_id: default_outcome
          html: ''
        labelled_as_correct: false
        missing_prerequisite_skill_id: null
        param_changes: []
        refresher_exploration_id: null
      hints: []
      id: TextInput
      solution: null
    next_content_id_index: 1
    param_changes: []
    recorded_voiceovers:
      voiceovers_mapping:
        ca_placeholder_0: {}
        content: {}
        default_outcome: {}
    solicit_answer_details: false
    written_translations:
      translations_mapping:
        ca_placeholder_0: {}
        content: {}
        default_outcome: {}
states_schema_version: 44
tags: []
title: Title
""")

    YAML_CONTENT_V50: Final = (
        """author_notes: ''
auto_tts_enabled: true
blurb: ''
category: Category
correctness_feedback_enabled: false
edits_allowed: true
init_state_name: (untitled state)
language_code: en
objective: ''
param_changes: []
param_specs: {}
schema_version: 50
states:
  (untitled state):
    card_is_checkpoint: true
    classifier_model_id: null
    content:
      content_id: content
      html: ''
    interaction:
      answer_groups:
      - outcome:
          dest: END
          feedback:
            content_id: feedback_1
            html: <p>Correct!</p>
          labelled_as_correct: false
          missing_prerequisite_skill_id: null
          param_changes: []
          refresher_exploration_id: null
        rule_specs:
        - inputs:
            x:
              contentId: rule_input_3
              normalizedStrSet:
              - InputString
          rule_type: Equals
        tagged_skill_misconception_id: null
        training_data: []
      confirmed_unclassified_answers: []
      customization_args:
        placeholder:
          value:
            content_id: ca_placeholder_2
            unicode_str: ''
        rows:
          value: 1
      default_outcome:
        dest: (untitled state)
        feedback:
          content_id: default_outcome
          html: ''
        labelled_as_correct: false
        missing_prerequisite_skill_id: null
        param_changes: []
        refresher_exploration_id: null
      hints: []
      id: TextInput
      solution: null
    linked_skill_id: null
    next_content_id_index: 4
    param_changes: []
    recorded_voiceovers:
      voiceovers_mapping:
        ca_placeholder_2: {}
        content: {}
        default_outcome: {}
        feedback_1: {}
        rule_input_3: {}
    solicit_answer_details: false
    written_translations:
      translations_mapping:
        ca_placeholder_2: {}
        content: {}
        default_outcome: {}
        feedback_1: {}
        rule_input_3: {}
  END:
    card_is_checkpoint: false
    classifier_model_id: null
    content:
      content_id: content
      html: <p>Congratulations, you have finished!</p>
    interaction:
      answer_groups: []
      confirmed_unclassified_answers: []
      customization_args:
        recommendedExplorationIds:
          value: []
      default_outcome: null
      hints: []
      id: EndExploration
      solution: null
    linked_skill_id: null
    next_content_id_index: 0
    param_changes: []
    recorded_voiceovers:
      voiceovers_mapping:
        content: {}
    solicit_answer_details: false
    written_translations:
      translations_mapping:
        content: {}
  New state:
    classifier_model_id: null
    content:
      content_id: content
      html: ''
    interaction:
      answer_groups: []
      confirmed_unclassified_answers: []
      customization_args:
        placeholder:
          value:
            content_id: ca_placeholder_0
            unicode_str: ''
        rows:
          value: 1
      default_outcome:
        dest: END
        feedback:
          content_id: default_outcome
          html: ''
        labelled_as_correct: false
        missing_prerequisite_skill_id: null
        param_changes: []
        refresher_exploration_id: null
      hints: []
      id: TextInput
      solution: null
    linked_skill_id: null
    next_content_id_index: 1
    param_changes: []
    recorded_voiceovers:
      voiceovers_mapping:
        ca_placeholder_0: {}
        content: {}
        default_outcome: {}
    solicit_answer_details: false
    written_translations:
      translations_mapping:
        ca_placeholder_0: {}
        content: {}
        default_outcome: {}
states_schema_version: 45
tags: []
title: Title
""")

    YAML_CONTENT_V51: Final = (
        """author_notes: ''
auto_tts_enabled: true
blurb: ''
category: Category
correctness_feedback_enabled: false
edits_allowed: true
init_state_name: (untitled state)
language_code: en
objective: ''
param_changes: []
param_specs: {}
schema_version: 51
states:
  (untitled state):
    card_is_checkpoint: true
    classifier_model_id: null
    content:
      content_id: content
      html: ''
    interaction:
      answer_groups:
      - outcome:
          dest: END
          feedback:
            content_id: feedback_1
            html: <p>Correct!</p>
          labelled_as_correct: false
          missing_prerequisite_skill_id: null
          param_changes: []
          refresher_exploration_id: null
        rule_specs:
        - inputs:
            x:
              contentId: rule_input_3
              normalizedStrSet:
              - InputString
          rule_type: Equals
        tagged_skill_misconception_id: null
        training_data: []
      confirmed_unclassified_answers: []
      customization_args:
        placeholder:
          value:
            content_id: ca_placeholder_2
            unicode_str: ''
        rows:
          value: 1
      default_outcome:
        dest: (untitled state)
        feedback:
          content_id: default_outcome
          html: ''
        labelled_as_correct: false
        missing_prerequisite_skill_id: null
        param_changes: []
        refresher_exploration_id: null
      hints: []
      id: TextInput
      solution: null
    linked_skill_id: null
    next_content_id_index: 4
    param_changes: []
    recorded_voiceovers:
      voiceovers_mapping:
        ca_placeholder_2: {}
        content: {}
        default_outcome: {}
        feedback_1: {}
        rule_input_3: {}
    solicit_answer_details: false
    written_translations:
      translations_mapping:
        ca_placeholder_2: {}
        content: {}
        default_outcome: {}
        feedback_1: {}
        rule_input_3: {}
  END:
    card_is_checkpoint: false
    classifier_model_id: null
    content:
      content_id: content
      html: <p>Congratulations, you have finished!</p>
    interaction:
      answer_groups: []
      confirmed_unclassified_answers: []
      customization_args:
        recommendedExplorationIds:
          value: []
      default_outcome: null
      hints: []
      id: EndExploration
      solution: null
    linked_skill_id: null
    next_content_id_index: 0
    param_changes: []
    recorded_voiceovers:
      voiceovers_mapping:
        content: {}
    solicit_answer_details: false
    written_translations:
      translations_mapping:
        content: {}
  New state:
    classifier_model_id: null
    content:
      content_id: content
      html: ''
    interaction:
      answer_groups: []
      confirmed_unclassified_answers: []
      customization_args:
        placeholder:
          value:
            content_id: ca_placeholder_0
            unicode_str: ''
        rows:
          value: 1
      default_outcome:
        dest: END
        feedback:
          content_id: default_outcome
          html: ''
        labelled_as_correct: false
        missing_prerequisite_skill_id: null
        param_changes: []
        refresher_exploration_id: null
      hints: []
      id: TextInput
      solution: null
    linked_skill_id: null
    next_content_id_index: 1
    param_changes: []
    recorded_voiceovers:
      voiceovers_mapping:
        ca_placeholder_0: {}
        content: {}
        default_outcome: {}
    solicit_answer_details: false
    written_translations:
      translations_mapping:
        ca_placeholder_0: {}
        content: {}
        default_outcome: {}
states_schema_version: 46
tags: []
title: Title
""")

    YAML_CONTENT_V52: Final = (
        """author_notes: ''
auto_tts_enabled: true
blurb: ''
category: Category
correctness_feedback_enabled: false
edits_allowed: true
init_state_name: (untitled state)
language_code: en
objective: ''
param_changes: []
param_specs: {}
schema_version: 52
states:
  (untitled state):
    card_is_checkpoint: true
    classifier_model_id: null
    content:
      content_id: content
      html: ''
    interaction:
      answer_groups:
      - outcome:
          dest: END
          feedback:
            content_id: feedback_1
            html: <p>Correct!</p>
          labelled_as_correct: false
          missing_prerequisite_skill_id: null
          param_changes: []
          refresher_exploration_id: null
        rule_specs:
        - inputs:
            x:
              contentId: rule_input_3
              normalizedStrSet:
              - InputString
          rule_type: Equals
        tagged_skill_misconception_id: null
        training_data: []
      confirmed_unclassified_answers: []
      customization_args:
        placeholder:
          value:
            content_id: ca_placeholder_2
            unicode_str: ''
        rows:
          value: 1
      default_outcome:
        dest: (untitled state)
        feedback:
          content_id: default_outcome
          html: ''
        labelled_as_correct: false
        missing_prerequisite_skill_id: null
        param_changes: []
        refresher_exploration_id: null
      hints: []
      id: TextInput
      solution: null
    linked_skill_id: null
    next_content_id_index: 4
    param_changes: []
    recorded_voiceovers:
      voiceovers_mapping:
        ca_placeholder_2: {}
        content: {}
        default_outcome: {}
        feedback_1: {}
        rule_input_3: {}
    solicit_answer_details: false
    written_translations:
      translations_mapping:
        ca_placeholder_2: {}
        content: {}
        default_outcome: {}
        feedback_1: {}
        rule_input_3: {}
  END:
    card_is_checkpoint: false
    classifier_model_id: null
    content:
      content_id: content
      html: <p>Congratulations, you have finished!</p>
    interaction:
      answer_groups: []
      confirmed_unclassified_answers: []
      customization_args:
        recommendedExplorationIds:
          value: []
      default_outcome: null
      hints: []
      id: EndExploration
      solution: null
    linked_skill_id: null
    next_content_id_index: 0
    param_changes: []
    recorded_voiceovers:
      voiceovers_mapping:
        content: {}
    solicit_answer_details: false
    written_translations:
      translations_mapping:
        content: {}
  New state:
    classifier_model_id: null
    content:
      content_id: content
      html: ''
    interaction:
      answer_groups: []
      confirmed_unclassified_answers: []
      customization_args:
        placeholder:
          value:
            content_id: ca_placeholder_0
            unicode_str: ''
        rows:
          value: 1
      default_outcome:
        dest: END
        feedback:
          content_id: default_outcome
          html: ''
        labelled_as_correct: false
        missing_prerequisite_skill_id: null
        param_changes: []
        refresher_exploration_id: null
      hints: []
      id: TextInput
      solution: null
    linked_skill_id: null
    next_content_id_index: 1
    param_changes: []
    recorded_voiceovers:
      voiceovers_mapping:
        ca_placeholder_0: {}
        content: {}
        default_outcome: {}
    solicit_answer_details: false
    written_translations:
      translations_mapping:
        ca_placeholder_0: {}
        content: {}
        default_outcome: {}
states_schema_version: 47
tags: []
title: Title
""")

    YAML_CONTENT_V53: Final = (
        """author_notes: ''
auto_tts_enabled: true
blurb: ''
category: Category
correctness_feedback_enabled: false
edits_allowed: true
init_state_name: (untitled state)
language_code: en
objective: ''
param_changes: []
param_specs: {}
schema_version: 53
states:
  (untitled state):
    card_is_checkpoint: true
    classifier_model_id: null
    content:
      content_id: content
      html: ''
    interaction:
      answer_groups:
      - outcome:
          dest: END
          feedback:
            content_id: feedback_1
            html: <p>Correct!</p>
          labelled_as_correct: false
          missing_prerequisite_skill_id: null
          param_changes: []
          refresher_exploration_id: null
        rule_specs:
        - inputs:
            x:
              contentId: rule_input_3
              normalizedStrSet:
              - InputString
          rule_type: Equals
        tagged_skill_misconception_id: null
        training_data: []
      confirmed_unclassified_answers: []
      customization_args:
        placeholder:
          value:
            content_id: ca_placeholder_2
            unicode_str: ''
        rows:
          value: 1
      default_outcome:
        dest: (untitled state)
        feedback:
          content_id: default_outcome
          html: ''
        labelled_as_correct: false
        missing_prerequisite_skill_id: null
        param_changes: []
        refresher_exploration_id: null
      hints: []
      id: TextInput
      solution: null
    linked_skill_id: null
    next_content_id_index: 4
    param_changes: []
    recorded_voiceovers:
      voiceovers_mapping:
        ca_placeholder_2: {}
        content: {}
        default_outcome: {}
        feedback_1: {}
        rule_input_3: {}
    solicit_answer_details: false
    written_translations:
      translations_mapping:
        ca_placeholder_2: {}
        content: {}
        default_outcome: {}
        feedback_1: {}
        rule_input_3: {}
  END:
    card_is_checkpoint: false
    classifier_model_id: null
    content:
      content_id: content
      html: <p>Congratulations, you have finished!</p>
    interaction:
      answer_groups: []
      confirmed_unclassified_answers: []
      customization_args:
        recommendedExplorationIds:
          value: []
      default_outcome: null
      hints: []
      id: EndExploration
      solution: null
    linked_skill_id: null
    next_content_id_index: 0
    param_changes: []
    recorded_voiceovers:
      voiceovers_mapping:
        content: {}
    solicit_answer_details: false
    written_translations:
      translations_mapping:
        content: {}
  New state:
    classifier_model_id: null
    content:
      content_id: content
      html: ''
    interaction:
      answer_groups: []
      confirmed_unclassified_answers: []
      customization_args:
        placeholder:
          value:
            content_id: ca_placeholder_0
            unicode_str: ''
        rows:
          value: 1
      default_outcome:
        dest: END
        feedback:
          content_id: default_outcome
          html: ''
        labelled_as_correct: false
        missing_prerequisite_skill_id: null
        param_changes: []
        refresher_exploration_id: null
      hints: []
      id: TextInput
      solution: null
    linked_skill_id: null
    next_content_id_index: 1
    param_changes: []
    recorded_voiceovers:
      voiceovers_mapping:
        ca_placeholder_0: {}
        content: {}
        default_outcome: {}
    solicit_answer_details: false
    written_translations:
      translations_mapping:
        ca_placeholder_0: {}
        content: {}
        default_outcome: {}
states_schema_version: 48
tags: []
title: Title
""")

    YAML_CONTENT_V54: Final = (
        """author_notes: ''
auto_tts_enabled: true
blurb: ''
category: Category
correctness_feedback_enabled: false
edits_allowed: true
init_state_name: (untitled state)
language_code: en
objective: ''
param_changes: []
param_specs: {}
schema_version: 54
states:
  (untitled state):
    card_is_checkpoint: true
    classifier_model_id: null
    content:
      content_id: content
      html: ''
    interaction:
      answer_groups:
      - outcome:
          dest: END
          feedback:
            content_id: feedback_1
            html: <p>Correct!</p>
          labelled_as_correct: false
          missing_prerequisite_skill_id: null
          param_changes: []
          refresher_exploration_id: null
        rule_specs:
        - inputs:
            x: 6
          rule_type: Equals
        tagged_skill_misconception_id: null
        training_data: []
      confirmed_unclassified_answers: []
      customization_args:
        requireNonnegativeInput:
          value: False
      default_outcome:
        dest: (untitled state)
        feedback:
          content_id: default_outcome
          html: ''
        labelled_as_correct: false
        missing_prerequisite_skill_id: null
        param_changes: []
        refresher_exploration_id: null
      hints: []
      id: NumericInput
      solution: null
    linked_skill_id: null
    next_content_id_index: 4
    param_changes: []
    recorded_voiceovers:
      voiceovers_mapping:
        ca_placeholder_2: {}
        content: {}
        default_outcome: {}
        feedback_1: {}
        rule_input_3: {}
    solicit_answer_details: false
    written_translations:
      translations_mapping:
        ca_placeholder_2: {}
        content: {}
        default_outcome: {}
        feedback_1: {}
        rule_input_3: {}
  END:
    card_is_checkpoint: false
    classifier_model_id: null
    content:
      content_id: content
      html: <p>Congratulations, you have finished!</p>
    interaction:
      answer_groups: []
      confirmed_unclassified_answers: []
      customization_args:
        recommendedExplorationIds:
          value: []
      default_outcome: null
      hints: []
      id: EndExploration
      solution: null
    linked_skill_id: null
    next_content_id_index: 0
    param_changes: []
    recorded_voiceovers:
      voiceovers_mapping:
        content: {}
    solicit_answer_details: false
    written_translations:
      translations_mapping:
        content: {}
  New state:
    classifier_model_id: null
    content:
      content_id: content
      html: ''
    interaction:
      answer_groups: []
      confirmed_unclassified_answers: []
      customization_args:
        requireNonnegativeInput:
          value: False
      default_outcome:
        dest: END
        feedback:
          content_id: default_outcome
          html: ''
        labelled_as_correct: false
        missing_prerequisite_skill_id: null
        param_changes: []
        refresher_exploration_id: null
      hints: []
      id: NumericInput
      solution: null
    linked_skill_id: null
    next_content_id_index: 1
    param_changes: []
    recorded_voiceovers:
      voiceovers_mapping:
        ca_placeholder_0: {}
        content: {}
        default_outcome: {}
    solicit_answer_details: false
    written_translations:
      translations_mapping:
        ca_placeholder_0: {}
        content: {}
        default_outcome: {}
states_schema_version: 49
tags: []
title: Title
""")

    YAML_CONTENT_V55: Final = (
        """author_notes: ''
auto_tts_enabled: true
blurb: ''
category: Category
correctness_feedback_enabled: false
init_state_name: (untitled state)
language_code: en
objective: ''
param_changes: []
param_specs: {}
schema_version: 55
states:
  (untitled state):
    card_is_checkpoint: true
    classifier_model_id: null
    content:
      content_id: content
      html: ''
    interaction:
      answer_groups:
      - outcome:
          dest: END
          feedback:
            content_id: feedback_1
            html: <p>Correct!</p>
          labelled_as_correct: false
          missing_prerequisite_skill_id: null
          param_changes: []
          refresher_exploration_id: null
        rule_specs:
        - inputs:
            x: 6
          rule_type: Equals
        tagged_skill_misconception_id: null
        training_data: []
      confirmed_unclassified_answers: []
      customization_args:
        requireNonnegativeInput:
          value: False
      default_outcome:
        dest: (untitled state)
        feedback:
          content_id: default_outcome
          html: ''
        labelled_as_correct: false
        missing_prerequisite_skill_id: null
        param_changes: []
        refresher_exploration_id: null
      hints: []
      id: NumericInput
      solution: null
    linked_skill_id: null
    next_content_id_index: 4
    param_changes: []
    recorded_voiceovers:
      voiceovers_mapping:
        ca_placeholder_2: {}
        content: {}
        default_outcome: {}
        feedback_1: {}
        rule_input_3: {}
    solicit_answer_details: false
    written_translations:
      translations_mapping:
        ca_placeholder_2: {}
        content: {}
        default_outcome: {}
        feedback_1: {}
        rule_input_3: {}
  END:
    card_is_checkpoint: false
    classifier_model_id: null
    content:
      content_id: content
      html: <p>Congratulations, you have finished!</p>
    interaction:
      answer_groups: []
      confirmed_unclassified_answers: []
      customization_args:
        recommendedExplorationIds:
          value: []
      default_outcome: null
      hints: []
      id: EndExploration
      solution: null
    linked_skill_id: null
    next_content_id_index: 0
    param_changes: []
    recorded_voiceovers:
      voiceovers_mapping:
        content: {}
    solicit_answer_details: false
    written_translations:
      translations_mapping:
        content: {}
  New state:
    classifier_model_id: null
    content:
      content_id: content
      html: ''
    interaction:
      answer_groups: []
      confirmed_unclassified_answers: []
      customization_args:
        requireNonnegativeInput:
          value: False
      default_outcome:
        dest: END
        feedback:
          content_id: default_outcome
          html: ''
        labelled_as_correct: false
        missing_prerequisite_skill_id: null
        param_changes: []
        refresher_exploration_id: null
      hints: []
      id: NumericInput
      solution: null
    linked_skill_id: null
    next_content_id_index: 1
    param_changes: []
    recorded_voiceovers:
      voiceovers_mapping:
        ca_placeholder_0: {}
        content: {}
        default_outcome: {}
    solicit_answer_details: false
    written_translations:
      translations_mapping:
        ca_placeholder_0: {}
        content: {}
        default_outcome: {}
states_schema_version: 50
tags: []
title: Title
""")

<<<<<<< HEAD
    _LATEST_YAML_CONTENT: Final = YAML_CONTENT_V55
=======
    YAML_CONTENT_V56 = (
        """author_notes: ''
auto_tts_enabled: true
blurb: ''
category: Category
correctness_feedback_enabled: false
init_state_name: (untitled state)
language_code: en
objective: ''
param_changes: []
param_specs: {}
schema_version: 56
states:
  (untitled state):
    card_is_checkpoint: true
    classifier_model_id: null
    content:
      content_id: content
      html: ''
    interaction:
      answer_groups:
      - outcome:
          dest: END
          dest_if_really_stuck: null
          feedback:
            content_id: feedback_1
            html: <p>Correct!</p>
          labelled_as_correct: false
          missing_prerequisite_skill_id: null
          param_changes: []
          refresher_exploration_id: null
        rule_specs:
        - inputs:
            x: 6
          rule_type: Equals
        tagged_skill_misconception_id: null
        training_data: []
      confirmed_unclassified_answers: []
      customization_args:
        requireNonnegativeInput:
          value: False
      default_outcome:
        dest: (untitled state)
        dest_if_really_stuck: null
        feedback:
          content_id: default_outcome
          html: ''
        labelled_as_correct: false
        missing_prerequisite_skill_id: null
        param_changes: []
        refresher_exploration_id: null
      hints: []
      id: NumericInput
      solution: null
    linked_skill_id: null
    next_content_id_index: 4
    param_changes: []
    recorded_voiceovers:
      voiceovers_mapping:
        ca_placeholder_2: {}
        content: {}
        default_outcome: {}
        feedback_1: {}
        rule_input_3: {}
    solicit_answer_details: false
    written_translations:
      translations_mapping:
        ca_placeholder_2: {}
        content: {}
        default_outcome: {}
        feedback_1: {}
        rule_input_3: {}
  END:
    card_is_checkpoint: false
    classifier_model_id: null
    content:
      content_id: content
      html: <p>Congratulations, you have finished!</p>
    interaction:
      answer_groups: []
      confirmed_unclassified_answers: []
      customization_args:
        recommendedExplorationIds:
          value: []
      default_outcome: null
      hints: []
      id: EndExploration
      solution: null
    linked_skill_id: null
    next_content_id_index: 0
    param_changes: []
    recorded_voiceovers:
      voiceovers_mapping:
        content: {}
    solicit_answer_details: false
    written_translations:
      translations_mapping:
        content: {}
  New state:
    classifier_model_id: null
    content:
      content_id: content
      html: ''
    interaction:
      answer_groups: []
      confirmed_unclassified_answers: []
      customization_args:
        placeholder:
          value:
            content_id: ca_placeholder_0
            unicode_str: ''
        rows:
          value: 1
      default_outcome:
        dest: END
        dest_if_really_stuck: null
        feedback:
          content_id: default_outcome
          html: ''
        labelled_as_correct: false
        missing_prerequisite_skill_id: null
        param_changes: []
        refresher_exploration_id: null
      hints: []
      id: TextInput
      solution: null
    linked_skill_id: null
    next_content_id_index: 1
    param_changes: []
    recorded_voiceovers:
      voiceovers_mapping:
        ca_placeholder_0: {}
        content: {}
        default_outcome: {}
    solicit_answer_details: false
    written_translations:
      translations_mapping:
        ca_placeholder_0: {}
        content: {}
        default_outcome: {}
states_schema_version: 51
tags: []
title: Title
""")

    _LATEST_YAML_CONTENT = YAML_CONTENT_V56
>>>>>>> 5f1b2e12

    def test_load_from_v46_with_item_selection_input_interaction(self) -> None:
        """Tests the migration of ItemSelectionInput rule inputs."""
        sample_yaml_content = (
            """author_notes: ''
auto_tts_enabled: false
blurb: ''
category: Category
correctness_feedback_enabled: false
edits_allowed: true
init_state_name: (untitled state)
language_code: en
objective: ''
param_changes: []
param_specs: {}
schema_version: 46
states:
  (untitled state):
    classifier_model_id: null
    content:
      content_id: content
      html: ''
    interaction:
      answer_groups:
      - outcome:
          dest: END
          dest_if_really_stuck: null
          feedback:
            content_id: feedback_1
            html: <p>Correct!</p>
          labelled_as_correct: false
          missing_prerequisite_skill_id: null
          param_changes: []
          refresher_exploration_id: null
        rule_specs:
        - inputs:
            x:
            - <p>Choice 1</p>
            - <p>Choice 2</p>
            - <p>Choice Invalid</p>
          rule_type: Equals
        tagged_skill_misconception_id: null
        training_data: []
      confirmed_unclassified_answers: []
      customization_args:
        choices:
          value:
          - content_id: ca_choices_2
            html: <p>Choice 1</p>
          - content_id: ca_choices_3
            html: <p>Choice 2</p>
        maxAllowableSelectionCount:
          value: 2
        minAllowableSelectionCount:
          value: 1
      default_outcome:
        dest: (untitled state)
        dest_if_really_stuck: null
        feedback:
          content_id: default_outcome
          html: ''
        labelled_as_correct: false
        missing_prerequisite_skill_id: null
        param_changes: []
        refresher_exploration_id: null
      hints: []
      id: ItemSelectionInput
      solution:
        answer_is_exclusive: true
        correct_answer:
          - <p>Choice 1</p>
        explanation:
          content_id: solution
          html: This is <i>solution</i> for state1
    next_content_id_index: 4
    param_changes: []
    recorded_voiceovers:
      voiceovers_mapping:
        ca_choices_2: {}
        ca_choices_3: {}
        content: {}
        default_outcome: {}
        feedback_1: {}
        solution: {}
    solicit_answer_details: false
    written_translations:
      translations_mapping:
        ca_choices_2: {}
        ca_choices_3: {}
        content: {}
        default_outcome: {}
        feedback_1: {}
        solution: {}
  END:
    classifier_model_id: null
    content:
      content_id: content
      html: <p>Congratulations, you have finished!</p>
    interaction:
      answer_groups: []
      confirmed_unclassified_answers: []
      customization_args:
        recommendedExplorationIds:
          value: []
      default_outcome: null
      hints: []
      id: EndExploration
      solution: null
    next_content_id_index: 0
    param_changes: []
    recorded_voiceovers:
      voiceovers_mapping:
        content: {}
    solicit_answer_details: false
    written_translations:
      translations_mapping:
        content: {}
states_schema_version: 41
tags: []
title: Title
""")

        latest_sample_yaml_content: str = (
            """author_notes: ''
auto_tts_enabled: false
blurb: ''
category: Category
correctness_feedback_enabled: false
edits_allowed: true
init_state_name: (untitled state)
language_code: en
objective: ''
param_changes: []
param_specs: {}
schema_version: 56
states:
  (untitled state):
    card_is_checkpoint: true
    classifier_model_id: null
    content:
      content_id: content
      html: ''
    interaction:
      answer_groups:
      - outcome:
          dest: END
          dest_if_really_stuck: null
          feedback:
            content_id: feedback_1
            html: <p>Correct!</p>
          labelled_as_correct: false
          missing_prerequisite_skill_id: null
          param_changes: []
          refresher_exploration_id: null
        rule_specs:
        - inputs:
            x:
            - ca_choices_2
            - ca_choices_3
            - invalid_content_id
          rule_type: Equals
        tagged_skill_misconception_id: null
        training_data: []
      confirmed_unclassified_answers: []
      customization_args:
        choices:
          value:
          - content_id: ca_choices_2
            html: <p>Choice 1</p>
          - content_id: ca_choices_3
            html: <p>Choice 2</p>
        maxAllowableSelectionCount:
          value: 2
        minAllowableSelectionCount:
          value: 1
      default_outcome:
        dest: (untitled state)
        dest_if_really_stuck: null
        feedback:
          content_id: default_outcome
          html: ''
        labelled_as_correct: false
        missing_prerequisite_skill_id: null
        param_changes: []
        refresher_exploration_id: null
      hints: []
      id: ItemSelectionInput
      solution:
        answer_is_exclusive: true
        correct_answer:
        - ca_choices_2
        explanation:
          content_id: solution
          html: This is <i>solution</i> for state1
    linked_skill_id: null
    next_content_id_index: 4
    param_changes: []
    recorded_voiceovers:
      voiceovers_mapping:
        ca_choices_2: {}
        ca_choices_3: {}
        content: {}
        default_outcome: {}
        feedback_1: {}
        solution: {}
    solicit_answer_details: false
    written_translations:
      translations_mapping:
        ca_choices_2: {}
        ca_choices_3: {}
        content: {}
        default_outcome: {}
        feedback_1: {}
        solution: {}
  END:
    card_is_checkpoint: false
    classifier_model_id: null
    content:
      content_id: content
      html: <p>Congratulations, you have finished!</p>
    interaction:
      answer_groups: []
      confirmed_unclassified_answers: []
      customization_args:
        recommendedExplorationIds:
          value: []
      default_outcome: null
      hints: []
      id: EndExploration
      solution: null
    linked_skill_id: null
    next_content_id_index: 0
    param_changes: []
    recorded_voiceovers:
      voiceovers_mapping:
        content: {}
    solicit_answer_details: false
    written_translations:
      translations_mapping:
        content: {}
states_schema_version: 51
tags: []
title: Title
""")
        exploration = exp_domain.Exploration.from_yaml(
            'eid', sample_yaml_content)
        self.assertEqual(exploration.to_yaml(), latest_sample_yaml_content)

    def test_load_from_v46_with_drag_and_drop_sort_input_interaction(
        self
    ) -> None:
        """Tests the migration of DragAndDropSortInput rule inputs."""
        sample_yaml_content: str = (
            """author_notes: ''
auto_tts_enabled: true
blurb: ''
category: Category
correctness_feedback_enabled: false
edits_allowed: true
init_state_name: (untitled state)
language_code: en
objective: ''
param_changes: []
param_specs: {}
schema_version: 46
states:
  (untitled state):
    classifier_model_id: null
    content:
      content_id: content
      html: ''
    interaction:
      answer_groups:
      - outcome:
          dest: END
          feedback:
            content_id: feedback_1
            html: <p>Correct!</p>
          labelled_as_correct: false
          missing_prerequisite_skill_id: null
          param_changes: []
          refresher_exploration_id: null
        rule_specs:
        - inputs:
            x:
            - - <p>Choice 1</p>
              - <p>Choice 2</p>
          rule_type: IsEqualToOrdering
        - inputs:
            x:
            - - <p>Choice 1</p>
          rule_type: IsEqualToOrderingWithOneItemAtIncorrectPosition
        - inputs:
            x: <p>Choice 1</p>
            y: 1
          rule_type: HasElementXAtPositionY
        - inputs:
            x: <p>Choice 1</p>
            y: <p>Choice 2</p>
          rule_type: HasElementXBeforeElementY
        tagged_skill_misconception_id: null
        training_data: []
      confirmed_unclassified_answers: []
      customization_args:
        allowMultipleItemsInSamePosition:
          value: true
        choices:
          value:
          - content_id: ca_choices_2
            html: <p>Choice 1</p>
          - content_id: ca_choices_3
            html: <p>Choice 2</p>
      default_outcome:
        dest: (untitled state)
        feedback:
          content_id: default_outcome
          html: ''
        labelled_as_correct: false
        missing_prerequisite_skill_id: null
        param_changes: []
        refresher_exploration_id: null
      hints: []
      id: DragAndDropSortInput
      solution:
        answer_is_exclusive: true
        correct_answer:
        - - <p>Choice 1</p>
          - <p>Choice 2</p>
        explanation:
          content_id: solution
          html: This is <i>solution</i> for state1
    linked_skill_id: null
    next_content_id_index: 4
    param_changes: []
    recorded_voiceovers:
      voiceovers_mapping:
        ca_choices_2: {}
        ca_choices_3: {}
        content: {}
        default_outcome: {}
        feedback_1: {}
        solution: {}
    solicit_answer_details: false
    written_translations:
      translations_mapping:
        ca_choices_2: {}
        ca_choices_3: {}
        content: {}
        default_outcome: {}
        feedback_1: {}
        solution: {}
  END:
    classifier_model_id: null
    content:
      content_id: content
      html: <p>Congratulations, you have finished!</p>
    interaction:
      answer_groups: []
      confirmed_unclassified_answers: []
      customization_args:
        recommendedExplorationIds:
          value: []
      default_outcome: null
      hints: []
      id: EndExploration
      solution: null
    linked_skill_id: null
    next_content_id_index: 0
    param_changes: []
    recorded_voiceovers:
      voiceovers_mapping:
        content: {}
    solicit_answer_details: false
    written_translations:
      translations_mapping:
        content: {}
states_schema_version: 41
tags: []
title: Title
""")

        latest_sample_yaml_content: str = (
            """author_notes: ''
auto_tts_enabled: true
blurb: ''
category: Category
correctness_feedback_enabled: false
edits_allowed: true
init_state_name: (untitled state)
language_code: en
objective: ''
param_changes: []
param_specs: {}
schema_version: 56
states:
  (untitled state):
    card_is_checkpoint: true
    classifier_model_id: null
    content:
      content_id: content
      html: ''
    interaction:
      answer_groups:
      - outcome:
          dest: END
          dest_if_really_stuck: null
          feedback:
            content_id: feedback_1
            html: <p>Correct!</p>
          labelled_as_correct: false
          missing_prerequisite_skill_id: null
          param_changes: []
          refresher_exploration_id: null
        rule_specs:
        - inputs:
            x:
            - - ca_choices_2
              - ca_choices_3
          rule_type: IsEqualToOrdering
        - inputs:
            x:
            - - ca_choices_2
          rule_type: IsEqualToOrderingWithOneItemAtIncorrectPosition
        - inputs:
            x: ca_choices_2
            y: 1
          rule_type: HasElementXAtPositionY
        - inputs:
            x: ca_choices_2
            y: ca_choices_3
          rule_type: HasElementXBeforeElementY
        tagged_skill_misconception_id: null
        training_data: []
      confirmed_unclassified_answers: []
      customization_args:
        allowMultipleItemsInSamePosition:
          value: true
        choices:
          value:
          - content_id: ca_choices_2
            html: <p>Choice 1</p>
          - content_id: ca_choices_3
            html: <p>Choice 2</p>
      default_outcome:
        dest: (untitled state)
        dest_if_really_stuck: null
        feedback:
          content_id: default_outcome
          html: ''
        labelled_as_correct: false
        missing_prerequisite_skill_id: null
        param_changes: []
        refresher_exploration_id: null
      hints: []
      id: DragAndDropSortInput
      solution:
        answer_is_exclusive: true
        correct_answer:
        - - ca_choices_2
          - ca_choices_3
        explanation:
          content_id: solution
          html: This is <i>solution</i> for state1
    linked_skill_id: null
    next_content_id_index: 4
    param_changes: []
    recorded_voiceovers:
      voiceovers_mapping:
        ca_choices_2: {}
        ca_choices_3: {}
        content: {}
        default_outcome: {}
        feedback_1: {}
        solution: {}
    solicit_answer_details: false
    written_translations:
      translations_mapping:
        ca_choices_2: {}
        ca_choices_3: {}
        content: {}
        default_outcome: {}
        feedback_1: {}
        solution: {}
  END:
    card_is_checkpoint: false
    classifier_model_id: null
    content:
      content_id: content
      html: <p>Congratulations, you have finished!</p>
    interaction:
      answer_groups: []
      confirmed_unclassified_answers: []
      customization_args:
        recommendedExplorationIds:
          value: []
      default_outcome: null
      hints: []
      id: EndExploration
      solution: null
    linked_skill_id: null
    next_content_id_index: 0
    param_changes: []
    recorded_voiceovers:
      voiceovers_mapping:
        content: {}
    solicit_answer_details: false
    written_translations:
      translations_mapping:
        content: {}
states_schema_version: 51
tags: []
title: Title
""")
        exploration = exp_domain.Exploration.from_yaml(
            'eid', sample_yaml_content)
        self.assertEqual(exploration.to_yaml(), latest_sample_yaml_content)

    def test_load_from_v46_with_invalid_unicode_written_translations(
        self
    ) -> None:
        """Tests the migration of unicode written translations rule inputs."""
        sample_yaml_content: str = (
            """author_notes: ''
auto_tts_enabled: true
blurb: ''
category: Category
correctness_feedback_enabled: false
edits_allowed: true
init_state_name: (untitled state)
language_code: en
objective: ''
param_changes: []
param_specs: {}
schema_version: 46
states:
  (untitled state):
    classifier_model_id: null
    content:
      content_id: content
      html: ''
    interaction:
      answer_groups: []
      confirmed_unclassified_answers: []
      customization_args:
        buttonText:
          value:
            content_id: ca_buttonText
            unicode_str: Continue
      default_outcome:
        dest: END
        feedback:
          content_id: default_outcome
          html: ''
        labelled_as_correct: false
        missing_prerequisite_skill_id: null
        param_changes: []
        refresher_exploration_id: null
      hints: []
      id: Continue
      solution: null
    linked_skill_id: null
    next_content_id_index: 4
    param_changes: []
    recorded_voiceovers:
      voiceovers_mapping:
        ca_buttonText: {}
        content: {}
        default_outcome: {}
        feedback_1: {}
        solution: {}
    solicit_answer_details: false
    written_translations:
      translations_mapping:
        ca_buttonText:
          bn:
            data_format: html
            needs_update: false
            translation: <p>hello</p>
        content: {}
        default_outcome: {}
        feedback_1: {}
        solution: {}
  END:
    classifier_model_id: null
    content:
      content_id: content
      html: <p>Congratulations, you have finished!</p>
    interaction:
      answer_groups: []
      confirmed_unclassified_answers: []
      customization_args:
        recommendedExplorationIds:
          value: []
      default_outcome: null
      hints: []
      id: EndExploration
      solution: null
    linked_skill_id: null
    next_content_id_index: 0
    param_changes: []
    recorded_voiceovers:
      voiceovers_mapping:
        content: {}
    solicit_answer_details: false
    written_translations:
      translations_mapping:
        content: {}
states_schema_version: 41
tags: []
title: Title
""")

        latest_sample_yaml_content: str = (
            """author_notes: ''
auto_tts_enabled: true
blurb: ''
category: Category
correctness_feedback_enabled: false
edits_allowed: true
init_state_name: (untitled state)
language_code: en
objective: ''
param_changes: []
param_specs: {}
schema_version: 56
states:
  (untitled state):
    card_is_checkpoint: true
    classifier_model_id: null
    content:
      content_id: content
      html: ''
    interaction:
      answer_groups: []
      confirmed_unclassified_answers: []
      customization_args:
        buttonText:
          value:
            content_id: ca_buttonText
            unicode_str: Continue
      default_outcome:
        dest: END
        dest_if_really_stuck: null
        feedback:
          content_id: default_outcome
          html: ''
        labelled_as_correct: false
        missing_prerequisite_skill_id: null
        param_changes: []
        refresher_exploration_id: null
      hints: []
      id: Continue
      solution: null
    linked_skill_id: null
    next_content_id_index: 4
    param_changes: []
    recorded_voiceovers:
      voiceovers_mapping:
        ca_buttonText: {}
        content: {}
        default_outcome: {}
        feedback_1: {}
        solution: {}
    solicit_answer_details: false
    written_translations:
      translations_mapping:
        ca_buttonText:
          bn:
            data_format: unicode
            needs_update: false
            translation: hello
        content: {}
        default_outcome: {}
        feedback_1: {}
        solution: {}
  END:
    card_is_checkpoint: false
    classifier_model_id: null
    content:
      content_id: content
      html: <p>Congratulations, you have finished!</p>
    interaction:
      answer_groups: []
      confirmed_unclassified_answers: []
      customization_args:
        recommendedExplorationIds:
          value: []
      default_outcome: null
      hints: []
      id: EndExploration
      solution: null
    linked_skill_id: null
    next_content_id_index: 0
    param_changes: []
    recorded_voiceovers:
      voiceovers_mapping:
        content: {}
    solicit_answer_details: false
    written_translations:
      translations_mapping:
        content: {}
states_schema_version: 51
tags: []
title: Title
""")
        exploration = exp_domain.Exploration.from_yaml(
            'eid', sample_yaml_content)
        self.assertEqual(exploration.to_yaml(), latest_sample_yaml_content)


class ConversionUnitTests(test_utils.GenericTestBase):
    """Test conversion methods."""

    def test_convert_exploration_to_player_dict(self) -> None:
        exp_title = 'Title'
        second_state_name = 'first state'

        exploration = exp_domain.Exploration.create_default_exploration(
            'eid', title=exp_title, category='Category')
        exploration.add_states([second_state_name])

        def _get_default_state_dict(
            content_str: str,
            dest_name: str,
            is_init_state: bool
        ) -> state_domain.StateDict:
            """Gets the default state dict of the exploration."""
            return {
                'linked_skill_id': None,
                'next_content_id_index': 0,
                'classifier_model_id': None,
                'content': {
                    'content_id': 'content',
                    'html': content_str,
                },
                'recorded_voiceovers': {
                    'voiceovers_mapping': {
                        'content': {},
                        'default_outcome': {}
                    }
                },
                'solicit_answer_details': False,
                'card_is_checkpoint': is_init_state,
                'written_translations': {
                    'translations_mapping': {
                        'content': {},
                        'default_outcome': {}
                    }
                },
                'interaction': {
                    'answer_groups': [],
                    'confirmed_unclassified_answers': [],
                    'customization_args': {},
                    'default_outcome': {
                        'dest': dest_name,
                        'dest_if_really_stuck': None,
                        'feedback': {
                            'content_id': feconf.DEFAULT_OUTCOME_CONTENT_ID,
                            'html': ''
                        },
                        'labelled_as_correct': False,
                        'param_changes': [],
                        'refresher_exploration_id': None,
                        'missing_prerequisite_skill_id': None
                    },
                    'hints': [],
                    'id': None,
                    'solution': None,
                },
                'param_changes': [],
            }

        self.assertEqual(exploration.to_player_dict(), {
            'init_state_name': feconf.DEFAULT_INIT_STATE_NAME,
            'title': exp_title,
            'objective': feconf.DEFAULT_EXPLORATION_OBJECTIVE,
            'states': {
                feconf.DEFAULT_INIT_STATE_NAME: _get_default_state_dict(
                    feconf.DEFAULT_INIT_STATE_CONTENT_STR,
                    feconf.DEFAULT_INIT_STATE_NAME, True),
                second_state_name: _get_default_state_dict(
                    '', second_state_name, False),
            },
            'param_changes': [],
            'param_specs': {},
            'language_code': 'en',
            'correctness_feedback_enabled': True,
        })


class StateOperationsUnitTests(test_utils.GenericTestBase):
    """Test methods operating on states."""

    def test_delete_state(self) -> None:
        """Test deletion of states."""
        exploration = exp_domain.Exploration.create_default_exploration('eid')
        exploration.add_states(['first state'])

        with self.assertRaisesRegex(  # type: ignore[no-untyped-call]
            ValueError, 'Cannot delete initial state'
            ):
            exploration.delete_state(exploration.init_state_name)

        exploration.add_states(['second state'])
        exploration.delete_state('second state')

        with self.assertRaisesRegex(ValueError, 'fake state does not exist'):  # type: ignore[no-untyped-call]
            exploration.delete_state('fake state')


class HtmlCollectionTests(test_utils.GenericTestBase):
    """Test method to obtain all html strings."""

    def test_all_html_strings_are_collected(self) -> None:

        exploration = exp_domain.Exploration.create_default_exploration(
            'eid', title='title', category='category')
        exploration.add_states(['state1', 'state2', 'state3', 'state4'])
        state1 = exploration.states['state1']
        state2 = exploration.states['state2']
        state3 = exploration.states['state3']
        state4 = exploration.states['state4']
        content1_dict: state_domain.SubtitledHtmlDict = {
            'content_id': 'content',
            'html': '<blockquote>Hello, this is state1</blockquote>'
        }
        content2_dict: state_domain.SubtitledHtmlDict = {
            'content_id': 'content',
            'html': '<pre>Hello, this is state2</pre>'
        }
        content3_dict: state_domain.SubtitledHtmlDict = {
            'content_id': 'content',
            'html': '<p>Hello, this is state3</p>'
        }
        content4_dict: state_domain.SubtitledHtmlDict = {
            'content_id': 'content',
            'html': '<p>Hello, this is state4</p>'
        }
        state1.update_content(  # type: ignore[no-untyped-call]
            state_domain.SubtitledHtml.from_dict(content1_dict))
        state2.update_content(  # type: ignore[no-untyped-call]
            state_domain.SubtitledHtml.from_dict(content2_dict))
        state3.update_content(  # type: ignore[no-untyped-call]
            state_domain.SubtitledHtml.from_dict(content3_dict))
        state4.update_content(  # type: ignore[no-untyped-call]
            state_domain.SubtitledHtml.from_dict(content4_dict))

        self.set_interaction_for_state(state1, 'TextInput')  # type: ignore[no-untyped-call]
        self.set_interaction_for_state(state2, 'MultipleChoiceInput')  # type: ignore[no-untyped-call]
        self.set_interaction_for_state(state3, 'ItemSelectionInput')  # type: ignore[no-untyped-call]
        self.set_interaction_for_state(state4, 'DragAndDropSortInput')  # type: ignore[no-untyped-call]

        customization_args_dict1 = {
            'placeholder': {
                'value': {
                    'content_id': 'ca_placeholder_0',
                    'unicode_str': 'Enter here.'
                }
            },
            'rows': {'value': 1}
        }
        customization_args_dict2 = {
            'choices': {'value': [
                {
                    'content_id': 'ca_choices_0',
                    'html': '<p>This is value1 for MultipleChoice</p>'
                },
                {
                    'content_id': 'ca_choices_1',
                    'html': '<p>This is value2 for MultipleChoice</p>'
                }
            ]},
            'showChoicesInShuffledOrder': {'value': True}
        }
        customization_args_dict3 = {
            'choices': {'value': [
                {
                    'content_id': 'ca_choices_0',
                    'html': '<p>This is value1 for ItemSelection</p>'
                },
                {
                    'content_id': 'ca_choices_1',
                    'html': '<p>This is value2 for ItemSelection</p>'
                },
                {
                    'content_id': 'ca_choices_2',
                    'html': '<p>This is value3 for ItemSelection</p>'
                }
            ]},
            'minAllowableSelectionCount': {'value': 1},
            'maxAllowableSelectionCount': {'value': 2}
        }
        customization_args_dict4 = {
            'choices': {'value': [
                {
                    'content_id': 'ca_choices_0',
                    'html': '<p>This is value1 for DragAndDropSortInput</p>'
                },
                {
                    'content_id': 'ca_choices_1',
                    'html': '<p>This is value2 for DragAndDropSortInput</p>'
                }
            ]},
            'allowMultipleItemsInSamePosition': {'value': True}
        }

        state1.update_interaction_customization_args(customization_args_dict1)  # type: ignore[no-untyped-call]
        state2.update_interaction_customization_args(customization_args_dict2)  # type: ignore[no-untyped-call]
        state3.update_interaction_customization_args(customization_args_dict3)  # type: ignore[no-untyped-call]
        state4.update_interaction_customization_args(customization_args_dict4)  # type: ignore[no-untyped-call]

        default_outcome = state_domain.Outcome(
            'state2', None, state_domain.SubtitledHtml(
                'default_outcome', '<p>Default outcome for state1</p>'),
            False, [], None, None
        )
        state1.update_interaction_default_outcome(default_outcome)  # type: ignore[no-untyped-call]

        hint_list2 = [
            state_domain.Hint(
                state_domain.SubtitledHtml(
                    'hint_1', '<p>Hello, this is html1 for state2</p>'
                )
            ),
            state_domain.Hint(
                state_domain.SubtitledHtml(
                    'hint_2', '<p>Hello, this is html2 for state2</p>'
                )
            ),
        ]
        state2.update_interaction_hints(hint_list2)  # type: ignore[no-untyped-call]

        solution_dict: state_domain.SolutionDict = {
            'answer_is_exclusive': True,
            'correct_answer': 'Answer1',
            'explanation': {
                'content_id': 'solution',
                'html': '<p>This is solution for state1</p>'
            }
        }
        # Ruling out the possibility of None for mypy type checking.
        assert state1.interaction.id is not None
        solution = state_domain.Solution.from_dict(
            state1.interaction.id, solution_dict)
        state1.update_interaction_solution(solution)  # type: ignore[no-untyped-call]

        state_answer_group_list2 = [
            state_domain.AnswerGroup(
                state_domain.Outcome(
                    'state1', None, state_domain.SubtitledHtml(
                        'feedback_1', '<p>Outcome2 for state2</p>'),
                    False, [], None, None),
                [
                    state_domain.RuleSpec(
                        'Equals',
                        {
                            'x': 0
                        }),
                    state_domain.RuleSpec(
                        'Equals',
                        {
                            'x': 1
                        })
                ],
                [],
                None),
            state_domain.AnswerGroup(
                state_domain.Outcome(
                    'state3', None, state_domain.SubtitledHtml(
                        'feedback_2', '<p>Outcome1 for state2</p>'),
                    False, [], None, None),
                [
                    state_domain.RuleSpec(
                        'Equals',
                        {
                            'x': 0
                        })
                ],
                [],
                None
            )]
        state_answer_group_list3 = [state_domain.AnswerGroup(
            state_domain.Outcome(
                'state1', None, state_domain.SubtitledHtml(
                    'feedback_1', '<p>Outcome for state3</p>'),
                False, [], None, None),
            [
                state_domain.RuleSpec(
                    'Equals',
                    {
                        'x': ['ca_choices_0']
                    }),
                state_domain.RuleSpec(
                    'Equals',
                    {
                        'x': ['ca_choices_2']
                    })
            ],
            [],
            None
        )]
        state2.update_interaction_answer_groups(state_answer_group_list2)  # type: ignore[no-untyped-call]
        state3.update_interaction_answer_groups(state_answer_group_list3)  # type: ignore[no-untyped-call]

        expected_html_list = [
            '',
            '',
            '<pre>Hello, this is state2</pre>',
            '<p>Outcome1 for state2</p>',
            '<p>Outcome2 for state2</p>',
            '',
            '<p>Hello, this is html1 for state2</p>',
            '<p>Hello, this is html2 for state2</p>',
            '<p>This is value1 for MultipleChoice</p>',
            '<p>This is value2 for MultipleChoice</p>',
            '<blockquote>Hello, this is state1</blockquote>',
            '<p>Default outcome for state1</p>',
            '<p>This is solution for state1</p>',
            '<p>Hello, this is state3</p>',
            '<p>Outcome for state3</p>',
            '',
            '<p>This is value1 for ItemSelection</p>',
            '<p>This is value2 for ItemSelection</p>',
            '<p>This is value3 for ItemSelection</p>',
            '<p>Hello, this is state4</p>',
            '',
            '<p>This is value1 for DragAndDropSortInput</p>',
            '<p>This is value2 for DragAndDropSortInput</p>'
        ]

        actual_outcome_list = exploration.get_all_html_content_strings()

        self.assertItemsEqual(set(actual_outcome_list), set(expected_html_list))  # type: ignore[no-untyped-call]


class ExplorationChangesMergeabilityUnitTests(
        exp_services_test.ExplorationServicesUnitTests,
        test_utils.EmailTestBase):
    """Test methods related to exploration changes mergeability."""

    def test_changes_are_mergeable_when_content_changes_do_not_conflict(
        self
    ) -> None:
        self.save_new_valid_exploration(
            self.EXP_0_ID, self.owner_id, end_state_name='End')

        rights_manager.publish_exploration(self.owner, self.EXP_0_ID)

        change_list = [exp_domain.ExplorationChange({
            'cmd': exp_domain.CMD_EDIT_EXPLORATION_PROPERTY,
            'property_name': 'title',
            'new_value': 'First title'
        })]
        exp_services.update_exploration(  # type: ignore[no-untyped-call]
            self.owner_id, self.EXP_0_ID, change_list, 'Changed title.')

        # Making changes to properties except content.
        change_list_2 = [exp_domain.ExplorationChange({
            'state_name': 'Introduction',
            'cmd': 'edit_state_property',
            'property_name': 'widget_id',
            'new_value': None,
            'old_value': 'TextInput'
        }), exp_domain.ExplorationChange({
            'state_name': 'Introduction',
            'cmd': 'edit_state_property',
            'property_name': 'widget_customization_args',
            'new_value': {},
            'old_value': {
                'placeholder': {
                    'value': {
                        'content_id': 'ca_placeholder_0',
                        'unicode_str': ''
                    }
                },
                'rows': {
                    'value': 1
                }
            }
        }), exp_domain.ExplorationChange({
            'state_name': 'Introduction',
            'cmd': 'edit_state_property',
            'property_name': 'next_content_id_index',
            'new_value': 2,
            'old_value': 1
        }), exp_domain.ExplorationChange({
            'state_name': 'Introduction',
            'cmd': 'edit_state_property',
            'property_name': 'widget_id',
            'new_value': 'Continue',
            'old_value': None
        }), exp_domain.ExplorationChange({
            'state_name': 'Introduction',
            'cmd': 'edit_state_property',
            'property_name': 'widget_customization_args',
            'new_value': {
                'buttonText': {
                    'value': {
                        'content_id': 'ca_buttonText_1',
                        'unicode_str': 'Continue'
                    }
                }
            },
            'old_value': {}
        })]
        exp_services.update_exploration(  # type: ignore[no-untyped-call]
            self.owner_id, self.EXP_0_ID, change_list_2, 'Changed Interaction.')

        # Changing content of second state.
        change_list_3 = [exp_domain.ExplorationChange({
            'property_name': 'content',
            'state_name': 'End',
            'cmd': 'edit_state_property',
            'old_value': {
                'html': '',
                'content_id': 'content'
            },
            'new_value': {
                'html': '<p>Congratulations, you have finished!</p>',
                'content_id': 'content'
            }
        })]

        # Checking that the changes can be applied when
        # changing to same version.
        changes_are_mergeable = exp_services.are_changes_mergeable(  # type: ignore[no-untyped-call]
            self.EXP_0_ID, 3, change_list_3)
        self.assertEqual(changes_are_mergeable, True)

        changes_are_mergeable = exp_services.are_changes_mergeable(  # type: ignore[no-untyped-call]
            self.EXP_0_ID, 2, change_list_3)
        self.assertEqual(changes_are_mergeable, True)

        exp_services.update_exploration(  # type: ignore[no-untyped-call]
            self.owner_id, self.EXP_0_ID, change_list_3,
            'Changed content of End state.')

        # Changing content of first state.
        change_list_4 = [exp_domain.ExplorationChange({
            'cmd': exp_domain.CMD_RENAME_STATE,
            'old_state_name': 'Introduction',
            'new_state_name': 'Renamed state'
        }), exp_domain.ExplorationChange({
            'cmd': exp_domain.CMD_RENAME_STATE,
            'old_state_name': 'Renamed state',
            'new_state_name': 'Renamed state again'
        }), exp_domain.ExplorationChange({
            'cmd': exp_domain.CMD_RENAME_STATE,
            'old_state_name': 'Renamed state again',
            'new_state_name': 'Introduction'
        }), exp_domain.ExplorationChange({
            'property_name': 'content',
            'state_name': 'Introduction',
            'cmd': 'edit_state_property',
            'old_value': {
                'html': '',
                'content_id': 'content'
            },
            'new_value': {
                'html': '<p>Hello</p>',
                'content_id': 'content'
            }
        })]

        # Checking for the mergability of the fourth change list.
        changes_are_mergeable = exp_services.are_changes_mergeable(  # type: ignore[no-untyped-call]
            self.EXP_0_ID, 2, change_list_4)
        self.assertEqual(changes_are_mergeable, True)

        # Checking for the mergability when working on latest version.
        changes_are_mergeable = exp_services.are_changes_mergeable(  # type: ignore[no-untyped-call]
            self.EXP_0_ID, 3, change_list_4)
        self.assertEqual(changes_are_mergeable, True)

    def test_changes_are_not_mergeable_when_content_changes_conflict(
        self
    ) -> None:
        self.save_new_valid_exploration(
            self.EXP_0_ID, self.owner_id, end_state_name='End')

        rights_manager.publish_exploration(self.owner, self.EXP_0_ID)

        # Making changes to content of the first state.
        change_list = [exp_domain.ExplorationChange({
            'property_name': 'content',
            'state_name': 'Introduction',
            'cmd': 'edit_state_property',
            'old_value': {
                'html': '',
                'content_id': 'content'
            },
            'new_value': {
                'html': '<p>Content 1.</p>',
                'content_id': 'content'
            }
        })]
        exp_services.update_exploration(  # type: ignore[no-untyped-call]
            self.owner_id, self.EXP_0_ID, change_list, 'Changed Content.')

        # Changing content of the same state to check that
        # changes are not mergeable.
        change_list_2 = [exp_domain.ExplorationChange({
            'property_name': 'content',
            'state_name': 'Introduction',
            'cmd': 'edit_state_property',
            'old_value': {
                'html': '',
                'content_id': 'content'
            },
            'new_value': {
                'html': '<p>Content 2.</p>',
                'content_id': 'content'
            }
        })]

        # Checking for the mergability of the second change list.
        changes_are_not_mergeable = exp_services.are_changes_mergeable(  # type: ignore[no-untyped-call]
            self.EXP_0_ID, 1, change_list_2)
        self.assertEqual(changes_are_not_mergeable, False)

    def test_changes_are_mergeable_when_interaction_id_changes_do_not_conflict(
        self
    ) -> None:
        self.save_new_valid_exploration(
            self.EXP_0_ID, self.owner_id, end_state_name='End')

        rights_manager.publish_exploration(self.owner, self.EXP_0_ID)

        # Making changes in the properties which are
        # not related to the interaction id.
        change_list_2 = [exp_domain.ExplorationChange({
            'new_value': {
                'content_id': 'content',
                'html': '<p>This is the first state.</p>'
            },
            'state_name': 'Introduction',
            'old_value': {
                'content_id': 'content',
                'html': ''
            },
            'cmd': 'edit_state_property',
            'property_name': 'content'
        }), exp_domain.ExplorationChange({
            'new_value': [{
                'hint_content': {
                    'content_id': 'hint_1',
                    'html': '<p>This is a first hint.</p>'
                }
            }],
            'state_name': 'Introduction',
            'old_value': ['old_value'],
            'cmd': 'edit_state_property',
            'property_name': 'hints'
        }), exp_domain.ExplorationChange({
            'new_value': 2,
            'state_name': 'Introduction',
            'old_value': 1,
            'cmd': 'edit_state_property',
            'property_name': 'next_content_id_index'
        }), exp_domain.ExplorationChange({
            'new_value': [{
                'hint_content': {
                    'content_id': 'hint_1',
                    'html': '<p>This is a first hint.</p>'
                }
            }, {
                'hint_content': {
                    'content_id': 'hint_2',
                    'html': '<p>This is the second hint.</p>'
                }
            }],
            'state_name': 'Introduction',
            'old_value': [{
                'hint_content': {
                    'content_id': 'hint_1',
                    'html': '<p>This is a first hint.</p>'
                }
            }],
            'cmd': 'edit_state_property',
            'property_name': 'hints'
        }), exp_domain.ExplorationChange({
            'new_value': {
                'content_id': 'content',
                'html': '<p>Congratulations, you have finished!</p>'
            },
            'state_name': 'End',
            'old_value': {
                'content_id': 'content',
                'html': ''
            },
            'cmd': 'edit_state_property',
            'property_name': 'content'
        })]
        exp_services.update_exploration(  # type: ignore[no-untyped-call]
            self.owner_id, self.EXP_0_ID, change_list_2,
            'Changed Contents and Hint')

        # Changes to the properties affected by or affecting
        # interaction id and in interaction_id itself.
        change_list_3 = [exp_domain.ExplorationChange({
            'new_value': None,
            'state_name': 'Introduction',
            'old_value': 'TextInput',
            'cmd': 'edit_state_property',
            'property_name': 'widget_id'
        }), exp_domain.ExplorationChange({
            'new_value': {},
            'state_name': 'Introduction',
            'old_value': {
                'rows': {
                    'value': 1
                },
                'placeholder': {
                    'value': {
                        'content_id': 'ca_placeholder_0',
                        'unicode_str': ''
                    }
                }
            },
            'cmd': 'edit_state_property',
            'property_name': 'widget_customization_args'
        }), exp_domain.ExplorationChange({
            'new_value': 2,
            'state_name': 'Introduction',
            'old_value': 1,
            'cmd': 'edit_state_property',
            'property_name': 'next_content_id_index'
        }), exp_domain.ExplorationChange({
            'new_value': 'Continue',
            'state_name': 'Introduction',
            'old_value': None,
            'cmd': 'edit_state_property',
            'property_name': 'widget_id'
        }), exp_domain.ExplorationChange({
            'new_value': {
                'buttonText': {
                    'value': {
                        'content_id': 'ca_buttonText_1',
                        'unicode_str': 'Continue'
                    }
                }
            },
            'state_name': 'Introduction',
            'old_value': {},
            'cmd': 'edit_state_property',
            'property_name': 'widget_customization_args'
        })]

        changes_are_mergeable = exp_services.are_changes_mergeable(  # type: ignore[no-untyped-call]
            self.EXP_0_ID, 1, change_list_3)
        self.assertEqual(changes_are_mergeable, True)

        # Creating second exploration to test the scenario
        # when changes to same properties are made in two
        # different states.
        self.save_new_valid_exploration(
            self.EXP_1_ID, self.owner_id, end_state_name='End')

        rights_manager.publish_exploration(self.owner, self.EXP_1_ID)

        # Using the old change_list_3 here because they already covers
        # the changes related to interaction in first state.
        exp_services.update_exploration(  # type: ignore[no-untyped-call]
            self.owner_id, self.EXP_1_ID, change_list_3, 'Changed Interaction')

        # Changes related to interaction in the second state
        # to check for mergeability.
        change_list_4 = [exp_domain.ExplorationChange({
            'state_name': 'End',
            'cmd': 'edit_state_property',
            'new_value': None,
            'old_value': 'EndExploration',
            'property_name': 'widget_id'
        }), exp_domain.ExplorationChange({
            'state_name': 'End',
            'cmd': 'edit_state_property',
            'new_value': {},
            'old_value': {
                'recommendedExplorationIds': {
                    'value': []
                }
            },
            'property_name': 'widget_customization_args'
        }), exp_domain.ExplorationChange({
            'state_name': 'End',
            'cmd': 'edit_state_property',
            'new_value': 'NumericInput',
            'old_value': None,
            'property_name': 'widget_id'
        }), exp_domain.ExplorationChange({
            'state_name': 'End',
            'cmd': 'edit_state_property',
            'new_value': {
                'refresher_exploration_id': None,
                'missing_prerequisite_skill_id': None,
                'dest': 'End',
                'dest_if_really_stuck': None,
                'labelled_as_correct': False,
                'param_changes': [],
                'feedback': {
                    'html': '',
                    'content_id': 'default_outcome'
                }
            },
            'old_value': None,
            'property_name': 'default_outcome'
        }), exp_domain.ExplorationChange({
            'state_name': 'End',
            'cmd': 'edit_state_property',
            'new_value': 1,
            'old_value': 0,
            'property_name': 'next_content_id_index'
        }), exp_domain.ExplorationChange({
            'state_name': 'End',
            'cmd': 'edit_state_property',
            'new_value': [{
                'outcome': {
                    'refresher_exploration_id': None,
                    'missing_prerequisite_skill_id': None,
                    'dest': 'End',
                    'dest_if_really_stuck': None,
                    'labelled_as_correct': False,
                    'param_changes': [],
                    'feedback': {
                        'html': '<p>Feedback</p>',
                        'content_id': 'feedback_0'
                    }
                },
                'rule_specs': [{
                    'inputs': {
                        'x': 60
                    },
                    'rule_type': 'IsLessThanOrEqualTo'
                }],
                'tagged_skill_misconception_id': None,
                'training_data': []
            }],
            'old_value': ['old_value'],
            'property_name': 'answer_groups'
        }), exp_domain.ExplorationChange({
            'cmd': 'edit_state_property',
            'state_name': 'End',
            'property_name': 'solicit_answer_details',
            'new_value': True
        })]
        changes_are_mergeable_1 = exp_services.are_changes_mergeable(  # type: ignore[no-untyped-call]
            self.EXP_1_ID, 1, change_list_4)
        self.assertEqual(changes_are_mergeable_1, True)

    def test_changes_are_not_mergeable_when_interaction_id_changes_conflict(
        self
    ) -> None:
        self.save_new_valid_exploration(
            self.EXP_0_ID, self.owner_id, end_state_name='End')

        rights_manager.publish_exploration(self.owner, self.EXP_0_ID)

        # Changes to the properties affected by or affecting
        # interaction id and in interaction_id itself.
        change_list_2 = [exp_domain.ExplorationChange({
            'new_value': None,
            'state_name': 'Introduction',
            'old_value': 'TextInput',
            'cmd': 'edit_state_property',
            'property_name': 'widget_id'
        }), exp_domain.ExplorationChange({
            'new_value': {},
            'state_name': 'Introduction',
            'old_value': {
                'rows': {
                    'value': 1
                },
                'placeholder': {
                    'value': {
                        'content_id': 'ca_placeholder_0',
                        'unicode_str': ''
                    }
                }
            },
            'cmd': 'edit_state_property',
            'property_name': 'widget_customization_args'
        }), exp_domain.ExplorationChange({
            'new_value': 2,
            'state_name': 'Introduction',
            'old_value': 1,
            'cmd': 'edit_state_property',
            'property_name': 'next_content_id_index'
        }), exp_domain.ExplorationChange({
            'new_value': 'Continue',
            'state_name': 'Introduction',
            'old_value': None,
            'cmd': 'edit_state_property',
            'property_name': 'widget_id'
        }), exp_domain.ExplorationChange({
            'new_value': {
                'buttonText': {
                    'value': {
                        'content_id': 'ca_buttonText_1',
                        'unicode_str': 'Continue'
                    }
                }
            },
            'state_name': 'Introduction',
            'old_value': {},
            'cmd': 'edit_state_property',
            'property_name': 'widget_customization_args'
        })]
        exp_services.update_exploration(  # type: ignore[no-untyped-call]
            self.owner_id, self.EXP_0_ID, change_list_2,
            'Changed Contents and Hint')

        # Changes to the properties affected by or affecting
        # interaction id and in interaction_id itself again
        # to check that changes are not mergeable.
        change_list_3 = [exp_domain.ExplorationChange({
            'new_value': None,
            'state_name': 'Introduction',
            'old_value': 'TextInput',
            'cmd': 'edit_state_property',
            'property_name': 'widget_id'
        }), exp_domain.ExplorationChange({
            'new_value': {},
            'state_name': 'Introduction',
            'old_value': {
                'rows': {
                    'value': 1
                },
                'placeholder': {
                    'value': {
                        'content_id': 'ca_placeholder_0',
                        'unicode_str': ''
                    }
                }
            },
            'cmd': 'edit_state_property',
            'property_name': 'widget_customization_args'
        }), exp_domain.ExplorationChange({
            'new_value': 2,
            'state_name': 'Introduction',
            'old_value': 1,
            'cmd': 'edit_state_property',
            'property_name': 'next_content_id_index'
        }), exp_domain.ExplorationChange({
            'new_value': 'Continue',
            'state_name': 'Introduction',
            'old_value': None,
            'cmd': 'edit_state_property',
            'property_name': 'widget_id'
        }), exp_domain.ExplorationChange({
            'new_value': {
                'buttonText': {
                    'value': {
                        'content_id': 'ca_buttonText_1',
                        'unicode_str': 'Continue'
                    }
                }
            },
            'state_name': 'Introduction',
            'old_value': {},
            'cmd': 'edit_state_property',
            'property_name': 'widget_customization_args'
        })]

        changes_are_not_mergeable = exp_services.are_changes_mergeable(  # type: ignore[no-untyped-call]
            self.EXP_0_ID, 1, change_list_3)
        self.assertEqual(changes_are_not_mergeable, False)

    def test_changes_are_mergeable_when_customization_args_changes_do_not_conflict(  # pylint: disable=line-too-long
        self
    ) -> None:
        self.save_new_valid_exploration(
            self.EXP_0_ID, self.owner_id, end_state_name='End')

        rights_manager.publish_exploration(self.owner, self.EXP_0_ID)

        # Changes in the properties which aren't affected by
        # customization args or doesn't affects customization_args.
        change_list = [exp_domain.ExplorationChange({
            'new_value': {
                'content_id': 'content',
                'html': '<p>This is the first state.</p>'
            },
            'state_name': 'Introduction',
            'old_value': {
                'content_id': 'content',
                'html': ''
            },
            'cmd': 'edit_state_property',
            'property_name': 'content'
        }), exp_domain.ExplorationChange({
            'new_value': [{
                'hint_content': {
                    'content_id': 'hint_1',
                    'html': '<p>This is a first hint.</p>'
                }
            }],
            'state_name': 'Introduction',
            'old_value': ['old_value'],
            'cmd': 'edit_state_property',
            'property_name': 'hints'
        }), exp_domain.ExplorationChange({
            'new_value': 2,
            'state_name': 'Introduction',
            'old_value': 1,
            'cmd': 'edit_state_property',
            'property_name': 'next_content_id_index'
        }), exp_domain.ExplorationChange({
            'new_value': [{
                'hint_content': {
                    'content_id': 'hint_1',
                    'html': '<p>This is a first hint.</p>'
                }
            }, {
                'hint_content': {
                    'content_id': 'hint_2',
                    'html': '<p>This is the second hint.</p>'
                }
            }],
            'state_name': 'Introduction',
            'old_value': [{
                'hint_content': {
                    'content_id': 'hint_1',
                    'html': '<p>This is a first hint.</p>'
                }
            }],
            'cmd': 'edit_state_property',
            'property_name': 'hints'
        }), exp_domain.ExplorationChange({
            'new_value': 3,
            'state_name': 'Introduction',
            'old_value': 2,
            'cmd': 'edit_state_property',
            'property_name': 'next_content_id_index'
        }), exp_domain.ExplorationChange({
            'new_value': {
                'content_id': 'content',
                'html': '<p>Congratulations, you have finished!</p>'
            },
            'state_name': 'End',
            'old_value': {
                'content_id': 'content',
                'html': ''
            },
            'cmd': 'edit_state_property',
            'property_name': 'content'
        })]
        exp_services.update_exploration(  # type: ignore[no-untyped-call]
            self.owner_id, self.EXP_0_ID, change_list,
            'Changed Contents and Hints')

        # Changes to the properties affecting customization_args
        # or are affected by customization_args in the same state.
        # This includes changes related to renaming a state in
        # order to check that changes are applied even if states
        # are renamed.
        change_list_2 = [exp_domain.ExplorationChange({
            'cmd': 'rename_state',
            'new_state_name': 'Intro-rename',
            'old_state_name': 'Introduction'
        }), exp_domain.ExplorationChange({
            'old_value': 'Introduction',
            'property_name': 'init_state_name',
            'new_value': 'Intro-rename',
            'cmd': 'edit_exploration_property'
        }), exp_domain.ExplorationChange({
            'state_name': 'Intro-rename',
            'old_value': {
                'placeholder':
                {
                    'value':
                    {
                        'content_id': 'ca_placeholder_0',
                        'unicode_str': ''
                    }
                },
                'rows': {
                    'value': 1
                }
            },
            'property_name': 'widget_customization_args',
            'new_value':
            {
                'placeholder':
                {
                    'value':
                    {
                        'content_id': 'ca_placeholder_0',
                        'unicode_str': 'Placeholder text'
                    }
                },
                'rows':
                {
                    'value': 2
                }
            },
            'cmd': 'edit_state_property'
        }), exp_domain.ExplorationChange({
            'state_name': 'Intro-rename',
            'old_value': 'TextInput',
            'property_name': 'widget_id',
            'new_value': None,
            'cmd': 'edit_state_property'
        }), exp_domain.ExplorationChange({
            'state_name': 'Intro-rename',
            'old_value':
            {
                'placeholder':
                {
                    'value':
                    {
                        'content_id': 'ca_placeholder_0',
                        'unicode_str': 'Placeholder text'
                    }
                },
                'rows':
                {
                    'value': 2
                }
            },
            'property_name': 'widget_customization_args',
            'new_value': {},
            'cmd': 'edit_state_property'
        }), exp_domain.ExplorationChange({
            'state_name': 'Intro-rename',
            'old_value': 1,
            'property_name': 'next_content_id_index',
            'new_value': 3,
            'cmd': 'edit_state_property'
        }), exp_domain.ExplorationChange({
            'state_name': 'Intro-rename',
            'old_value': None,
            'property_name': 'widget_id',
            'new_value': 'NumericInput',
            'cmd': 'edit_state_property'
        }), exp_domain.ExplorationChange({
            'state_name': 'Intro-rename',
            'old_value':
            {
                'requireNonnegativeInput':
                {
                    'value': True
                }
            },
            'property_name': 'widget_customization_args',
            'new_value':
            {
                'requireNonnegativeInput':
                {
                    'value': False
                }
            },
            'cmd': 'edit_state_property'
        }), exp_domain.ExplorationChange({
            'state_name': 'Intro-rename',
            'old_value': 3,
            'property_name': 'next_content_id_index',
            'new_value': 4,
            'cmd': 'edit_state_property'
        }), exp_domain.ExplorationChange({
            'state_name': 'Intro-rename',
            'old_value': ['old_value'],
            'property_name': 'answer_groups',
            'new_value':
            [
                {
                    'rule_specs':
                    [
                        {
                            'inputs':
                            {
                                'x': 50
                            },
                            'rule_type': 'IsLessThanOrEqualTo'
                        }
                    ],
                    'training_data': [],
                    'tagged_skill_misconception_id': None,
                    'outcome':
                    {
                        'feedback':
                        {
                            'content_id': 'feedback_3',
                            'html': '<p>Next</p>'
                        },
                        'param_changes': [],
                        'refresher_exploration_id': None,
                        'dest': 'End',
                        'dest_if_really_stuck': None,
                        'missing_prerequisite_skill_id': None,
                        'labelled_as_correct': False
                    }
                }
            ],
            'cmd': 'edit_state_property'
        })]

        changes_are_mergeable = exp_services.are_changes_mergeable(  # type: ignore[no-untyped-call]
            self.EXP_0_ID, 1, change_list_2)
        self.assertEqual(changes_are_mergeable, True)

        # Creating second exploration to test the scenario
        # when changes to same properties are made in two
        # different states.
        self.save_new_valid_exploration(
            self.EXP_1_ID, self.owner_id, end_state_name='End')

        rights_manager.publish_exploration(self.owner, self.EXP_1_ID)

        # Using the old change_list_2 here because they already covers
        # the changes related to customization args in first state.
        exp_services.update_exploration(  # type: ignore[no-untyped-call]
            self.owner_id, self.EXP_1_ID, change_list_2,
            'Changed Interactions and Customization_args in One State')

        # Changes to the properties related to the customization args
        # in the second state to check for mergeability.
        change_list_3 = [exp_domain.ExplorationChange({
            'old_value': 'EndExploration',
            'state_name': 'End',
            'property_name': 'widget_id',
            'cmd': 'edit_state_property',
            'new_value': None
        }), exp_domain.ExplorationChange({
            'old_value': {
                'recommendedExplorationIds': {
                    'value': []
                }
            },
            'state_name': 'End',
            'property_name': 'widget_customization_args',
            'cmd': 'edit_state_property',
            'new_value': {}
        }), exp_domain.ExplorationChange({
            'old_value': 0,
            'state_name': 'End',
            'property_name': 'next_content_id_index',
            'cmd': 'edit_state_property',
            'new_value': 4
        }), exp_domain.ExplorationChange({
            'old_value': None,
            'state_name': 'End',
            'property_name': 'widget_id',
            'cmd': 'edit_state_property',
            'new_value': 'ItemSelectionInput'
        }), exp_domain.ExplorationChange({
            'old_value': {},
            'state_name': 'End',
            'property_name': 'widget_customization_args',
            'cmd': 'edit_state_property',
            'new_value': {
                'minAllowableSelectionCount': {
                    'value': 1
                },
                'choices': {
                    'value': [{
                        'html': '<p>A</p>',
                        'content_id': 'ca_choices_0'
                    }, {
                        'html': '<p>B</p>',
                        'content_id': 'ca_choices_1'
                    }, {
                        'html': '<p>C</p>',
                        'content_id': 'ca_choices_2'
                    }, {
                        'html': '<p>D</p>',
                        'content_id': 'ca_choices_3'
                    }]
                },
                'maxAllowableSelectionCount': {
                    'value': 1
                }
            }
        }), exp_domain.ExplorationChange({
            'old_value': None,
            'state_name': 'End',
            'property_name': 'default_outcome',
            'cmd': 'edit_state_property',
            'new_value': {
                'refresher_exploration_id': None,
                'dest': 'End',
                'dest_if_really_stuck': None,
                'missing_prerequisite_skill_id': None,
                'feedback': {
                    'html': '',
                    'content_id': 'default_outcome'
                },
                'param_changes': [],
                'labelled_as_correct': False
            }
        }), exp_domain.ExplorationChange({
            'old_value': 4,
            'state_name': 'End',
            'property_name': 'next_content_id_index',
            'cmd': 'edit_state_property',
            'new_value': 5
        }), exp_domain.ExplorationChange({
            'old_value': ['old_value'],
            'state_name': 'End',
            'property_name': 'answer_groups',
            'cmd': 'edit_state_property',
            'new_value':
            [
                {
                    'training_data': [],
                    'tagged_skill_misconception_id': None,
                    'outcome':
                    {
                        'refresher_exploration_id': None,
                        'dest': 'End',
                        'dest_if_really_stuck': None,
                        'missing_prerequisite_skill_id': None,
                        'feedback':
                        {
                            'html': '<p>Good</p>',
                            'content_id': 'feedback_4'
                        },
                        'param_changes': [],
                        'labelled_as_correct': False
                    },
                    'rule_specs':
                    [
                        {
                            'rule_type': 'Equals',
                            'inputs':
                            {
                                'x':
                                [
                                    'ca_choices_1'
                                ]
                            }
                        }
                    ]
                }
            ]
        })]

        changes_are_mergeable_1 = exp_services.are_changes_mergeable(  # type: ignore[no-untyped-call]
            self.EXP_1_ID, 1, change_list_3)
        self.assertEqual(changes_are_mergeable_1, True)

    def test_changes_are_not_mergeable_when_customization_args_changes_conflict(
        self
    ) -> None:
        self.save_new_valid_exploration(
            self.EXP_0_ID, self.owner_id, end_state_name='End')

        rights_manager.publish_exploration(self.owner, self.EXP_0_ID)

        # Changes in the properties which affected by or affecting
        # customization_args.
        change_list = [exp_domain.ExplorationChange({
            'cmd': 'rename_state',
            'new_state_name': 'Intro-rename',
            'old_state_name': 'Introduction'
        }), exp_domain.ExplorationChange({
            'old_value': 'Introduction',
            'property_name': 'init_state_name',
            'new_value': 'Intro-rename',
            'cmd': 'edit_exploration_property'
        }), exp_domain.ExplorationChange({
            'state_name': 'Intro-rename',
            'old_value': {
                'placeholder':
                {
                    'value':
                    {
                        'content_id': 'ca_placeholder_0',
                        'unicode_str': ''
                    }
                },
                'rows': {
                    'value': 1
                }
            },
            'property_name': 'widget_customization_args',
            'new_value':
            {
                'placeholder':
                {
                    'value':
                    {
                        'content_id': 'ca_placeholder_0',
                        'unicode_str': 'Placeholder text'
                    }
                },
                'rows':
                {
                    'value': 2
                }
            },
            'cmd': 'edit_state_property'
        }), exp_domain.ExplorationChange({
            'state_name': 'Intro-rename',
            'old_value': 'TextInput',
            'property_name': 'widget_id',
            'new_value': None,
            'cmd': 'edit_state_property'
        }), exp_domain.ExplorationChange({
            'state_name': 'Intro-rename',
            'old_value':
            {
                'placeholder':
                {
                    'value':
                    {
                        'content_id': 'ca_placeholder_0',
                        'unicode_str': 'Placeholder text'
                    }
                },
                'rows':
                {
                    'value': 2
                }
            },
            'property_name': 'widget_customization_args',
            'new_value': {},
            'cmd': 'edit_state_property'
        }), exp_domain.ExplorationChange({
            'state_name': 'Intro-rename',
            'old_value': 1,
            'property_name': 'next_content_id_index',
            'new_value': 3,
            'cmd': 'edit_state_property'
        }), exp_domain.ExplorationChange({
            'state_name': 'Intro-rename',
            'old_value': None,
            'property_name': 'widget_id',
            'new_value': 'NumericInput',
            'cmd': 'edit_state_property'
        }), exp_domain.ExplorationChange({
            'state_name': 'Intro-rename',
            'old_value':
            {
                'requireNonnegativeInput':
                {
                    'value': True
                }
            },
            'property_name': 'widget_customization_args',
            'new_value':
            {
                'requireNonnegativeInput':
                {
                    'value': False
                }
            },
            'cmd': 'edit_state_property'
        }), exp_domain.ExplorationChange({
            'state_name': 'Intro-rename',
            'old_value': 3,
            'property_name': 'next_content_id_index',
            'new_value': 4,
            'cmd': 'edit_state_property'
        }), exp_domain.ExplorationChange({
            'state_name': 'Intro-rename',
            'old_value': ['old_value'],
            'property_name': 'answer_groups',
            'new_value':
            [
                {
                    'rule_specs':
                    [
                        {
                            'inputs':
                            {
                                'x': 50
                            },
                            'rule_type': 'IsLessThanOrEqualTo'
                        }
                    ],
                    'training_data': [],
                    'tagged_skill_misconception_id': None,
                    'outcome':
                    {
                        'feedback':
                        {
                            'content_id': 'feedback_3',
                            'html': '<p>Next</p>'
                        },
                        'param_changes': [],
                        'refresher_exploration_id': None,
                        'dest': 'End',
                        'dest_if_really_stuck': None,
                        'missing_prerequisite_skill_id': None,
                        'labelled_as_correct': False
                    }
                }
            ],
            'cmd': 'edit_state_property'
        })]
        exp_services.update_exploration(  # type: ignore[no-untyped-call]
            self.owner_id, self.EXP_0_ID, change_list,
            'Changed Customization Args and related properties again')

        # Changes to the customization_args in same
        # state again to check that changes are not mergeable.
        change_list_2 = [exp_domain.ExplorationChange({
            'state_name': 'Introduction',
            'old_value': {
                'placeholder':
                {
                    'value':
                    {
                        'content_id': 'ca_placeholder_0',
                        'unicode_str': ''
                    }
                },
                'rows': {
                    'value': 1
                }
            },
            'property_name': 'widget_customization_args',
            'new_value':
            {
                'placeholder':
                {
                    'value':
                    {
                        'content_id': 'ca_placeholder_0',
                        'unicode_str': 'Placeholder text 2.'
                    }
                },
                'rows':
                {
                    'value': 2
                }
            },
            'cmd': 'edit_state_property'
        })]

        changes_are_not_mergeable = exp_services.are_changes_mergeable(  # type: ignore[no-untyped-call]
            self.EXP_0_ID, 1, change_list_2)
        self.assertEqual(changes_are_not_mergeable, False)

    def test_changes_are_mergeable_when_answer_groups_changes_do_not_conflict(
        self
    ) -> None:
        self.save_new_valid_exploration(
            self.EXP_0_ID, self.owner_id, end_state_name='End')

        rights_manager.publish_exploration(self.owner, self.EXP_0_ID)

        # Adding answer_groups and solutions to the existing state.
        change_list = [exp_domain.ExplorationChange({
            'cmd': 'edit_state_property',
            'property_name': 'next_content_id_index',
            'old_value': 1,
            'state_name': 'Introduction',
            'new_value': 3
        }), exp_domain.ExplorationChange({
            'cmd': 'edit_state_property',
            'property_name': 'answer_groups',
            'old_value': ['old_value'],
            'state_name': 'Introduction',
            'new_value': [{
                'rule_specs': [{
                    'rule_type': 'StartsWith',
                    'inputs': {
                        'x': {
                            'contentId': 'rule_input_2',
                            'normalizedStrSet': ['Hello', 'Hola']
                        }
                    }
                }],
                'tagged_skill_misconception_id': None,
                'outcome': {
                    'labelled_as_correct': False,
                    'feedback': {
                        'content_id': 'feedback_1',
                        'html': '<p>Feedback</p>'
                    },
                    'missing_prerequisite_skill_id': None,
                    'dest': 'End',
                    'dest_if_really_stuck': None,
                    'param_changes': [],
                    'refresher_exploration_id': None
                },
                'training_data': []
            }]
        }), exp_domain.ExplorationChange({
            'cmd': 'edit_state_property',
            'property_name': 'hints',
            'old_value': ['old_value'],
            'state_name': 'Introduction',
            'new_value': [{
                'hint_content': {
                    'content_id': 'hint_3',
                    'html': '<p>Hint 1.</p>'
                }
            }]
        }), exp_domain.ExplorationChange({
            'cmd': 'edit_state_property',
            'property_name': 'next_content_id_index',
            'old_value': 3,
            'state_name': 'Introduction',
            'new_value': 4
        }), exp_domain.ExplorationChange({
            'cmd': 'edit_state_property',
            'property_name': 'solution',
            'old_value': None,
            'state_name': 'Introduction',
            'new_value': {
                'correct_answer': 'Hello Aryaman!',
                'explanation': {
                    'content_id': 'solution',
                    'html': '<p>Explanation.</p>'
                },
                'answer_is_exclusive': False
            }
        })]

        exp_services.update_exploration(  # type: ignore[no-untyped-call]
            self.owner_id, self.EXP_0_ID, change_list,
            'Added answer groups and solution')

        # Changes to the properties that are not related to
        # the answer_groups. These changes are done to check
        # when the changes are made in unrelated properties,
        # they can be merged easily.
        change_list_2 = [exp_domain.ExplorationChange({
            'new_value': {
                'content_id': 'content',
                'html': '<p>This is the first state.</p>'
            },
            'state_name': 'Introduction',
            'old_value': {
                'content_id': 'content',
                'html': ''
            },
            'cmd': 'edit_state_property',
            'property_name': 'content'
        }), exp_domain.ExplorationChange({
            'new_value': [{
                'hint_content': {
                    'content_id': 'hint_3',
                    'html': '<p>Hint 1.</p>'
                }
            }, {
                'hint_content': {
                    'content_id': 'hint_4',
                    'html': '<p>This is a first hint.</p>'
                }
            }],
            'state_name': 'Introduction',
            'old_value': [{
                'hint_content': {
                    'content_id': 'hint_3',
                    'html': '<p>Hint 1.</p>'
                }
            }],
            'cmd': 'edit_state_property',
            'property_name': 'hints'
        }), exp_domain.ExplorationChange({
            'new_value': 5,
            'state_name': 'Introduction',
            'old_value': 4,
            'cmd': 'edit_state_property',
            'property_name': 'next_content_id_index'
        }), exp_domain.ExplorationChange({
            'new_value': {
                'content_id': 'content',
                'html': '<p>Congratulations, you have finished!</p>'
            },
            'state_name': 'End',
            'old_value': {
                'content_id': 'content',
                'html': ''
            },
            'cmd': 'edit_state_property',
            'property_name': 'content'
        })]
        exp_services.update_exploration(  # type: ignore[no-untyped-call]
            self.owner_id, self.EXP_0_ID, change_list_2,
            'Changed Contents and Hint')

        change_list_3 = [exp_domain.ExplorationChange({
            'property_name': 'default_outcome',
            'old_value': {
                'labelled_as_correct': False,
                'missing_prerequisite_skill_id': None,
                'refresher_exploration_id': None,
                'feedback': {
                    'content_id': 'default_outcome',
                    'html': ''
                },
                'param_changes': [

                ],
                'dest_if_really_stuck': None,
                'dest': 'End'
            },
            'state_name': 'Introduction',
            'cmd': 'edit_state_property',
            'new_value': {
                'labelled_as_correct': False,
                'missing_prerequisite_skill_id': None,
                'refresher_exploration_id': None,
                'feedback': {
                    'content_id': 'default_outcome',
                    'html': '<p>Feedback 1.</p>'
                },
                'param_changes': [

                ],
                'dest_if_really_stuck': None,
                'dest': 'End'
            }
        })]
        changes_are_mergeable = exp_services.are_changes_mergeable(  # type: ignore[no-untyped-call]
            self.EXP_0_ID, 2, change_list_3)
        self.assertEqual(changes_are_mergeable, True)

        # Changes to the answer_groups and the properties that
        # affects or are affected by answer_groups.
        change_list_4 = [exp_domain.ExplorationChange({
            'state_name': 'Introduction',
            'new_value': [{
                'outcome': {
                    'feedback': {
                        'content_id': 'feedback_1',
                        'html': '<p>Feedback</p>'
                    },
                    'missing_prerequisite_skill_id': None,
                    'dest': 'End',
                    'dest_if_really_stuck': None,
                    'param_changes': [],
                    'labelled_as_correct': False,
                    'refresher_exploration_id': None
                },
                'training_data': [],
                'rule_specs': [{
                    'inputs': {
                        'x': {
                            'normalizedStrSet': [
                                'Hello',
                                'Hola',
                                'Hi'],
                            'contentId': 'rule_input_2'
                        }
                    },
                    'rule_type': 'StartsWith'
                }],
                'tagged_skill_misconception_id': None
            }],
            'cmd': 'edit_state_property',
            'property_name': 'answer_groups',
            'old_value': [{
                'outcome': {
                    'feedback': {
                        'content_id': 'feedback_1',
                        'html': '<p>Feedback</p>'
                    },
                    'missing_prerequisite_skill_id': None,
                    'dest': 'End',
                    'dest_if_really_stuck': None,
                    'param_changes': [],
                    'labelled_as_correct': False,
                    'refresher_exploration_id': None
                },
                'training_data': [],
                'rule_specs': [{
                    'inputs': {
                        'x': {
                            'normalizedStrSet': ['Hello', 'Hola'],
                            'contentId': 'rule_input_2'
                        }
                    },
                    'rule_type': 'StartsWith'
                }],
                'tagged_skill_misconception_id': None
            }]
        }), exp_domain.ExplorationChange({
            'state_name': 'Introduction',
            'new_value': {
                'answer_is_exclusive': False,
                'correct_answer': 'Hi Aryaman!',
                'explanation': {
                    'content_id': 'solution',
                    'html': '<p>Explanation.</p>'
                }
            },
            'cmd': 'edit_state_property',
            'property_name': 'solution',
            'old_value': {
                'answer_is_exclusive': False,
                'correct_answer': 'Hello Aryaman!',
                'explanation': {
                    'content_id': 'solution',
                    'html': '<p>Explanation.</p>'
                }
            }
        }), exp_domain.ExplorationChange({
            'state_name': 'Introduction',
            'new_value': 6,
            'cmd': 'edit_state_property',
            'property_name': 'next_content_id_index',
            'old_value': 4
        }), exp_domain.ExplorationChange({
            'state_name': 'Introduction',
            'new_value': [{
                'outcome': {
                    'feedback': {
                        'content_id': 'feedback_1',
                        'html': '<p>Feedback</p>'
                    },
                    'missing_prerequisite_skill_id': None,
                    'dest': 'End',
                    'dest_if_really_stuck': None,
                    'param_changes': [],
                    'labelled_as_correct': False,
                    'refresher_exploration_id': None
                },
                'training_data': [],
                'rule_specs': [{
                    'inputs': {
                        'x': {
                            'normalizedStrSet': ['Hello', 'Hola', 'Hi'],
                            'contentId': 'rule_input_2'
                        }
                    },
                    'rule_type': 'StartsWith'
                }],
                'tagged_skill_misconception_id': None
            }, {
                'outcome': {
                    'feedback': {
                        'content_id': 'feedback_4',
                        'html': ''
                    },
                    'missing_prerequisite_skill_id': None,
                    'dest': 'End',
                    'dest_if_really_stuck': None,
                    'param_changes': [],
                    'labelled_as_correct': False,
                    'refresher_exploration_id': None
                },
                'training_data': [],
                'rule_specs': [{
                    'inputs': {
                        'x': {
                            'normalizedStrSet': ['Oppia', 'GSoC'],
                            'contentId': 'rule_input_5'
                        }
                    },
                    'rule_type': 'Contains'
                }],
                'tagged_skill_misconception_id': None
            }],
            'cmd': 'edit_state_property',
            'property_name': 'answer_groups',
            'old_value': [{
                'outcome': {
                    'feedback': {
                        'content_id': 'feedback_1',
                        'html': '<p>Feedback</p>'
                    },
                    'missing_prerequisite_skill_id': None,
                    'dest': 'End',
                    'dest_if_really_stuck': None,
                    'param_changes': [],
                    'labelled_as_correct': False,
                    'refresher_exploration_id': None
                },
                'training_data': [],
                'rule_specs': [{
                    'inputs': {
                        'x': {
                            'normalizedStrSet': ['Hello', 'Hola', 'Hi'],
                            'contentId': 'rule_input_2'
                        }
                    },
                    'rule_type': 'StartsWith'
                }],
                'tagged_skill_misconception_id': None
            }]
        }), exp_domain.ExplorationChange({
            'state_name': 'Introduction',
            'new_value': {
                'answer_is_exclusive': False,
                'correct_answer': 'Oppia is selected for GSoC.',
                'explanation': {
                    'content_id': 'solution',
                    'html': '<p>Explanation.</p>'
                }
            },
            'cmd': 'edit_state_property',
            'property_name': 'solution',
            'old_value': {
                'answer_is_exclusive': False,
                'correct_answer': 'Hi Aryaman!',
                'explanation': {
                    'content_id': 'solution',
                    'html': '<p>Explanation.</p>'
                }
            }
        }), exp_domain.ExplorationChange({
            'cmd': 'edit_state_property',
            'state_name': 'Introduction',
            'property_name': 'solicit_answer_details',
            'new_value': True
        })]

        changes_are_mergeable = exp_services.are_changes_mergeable(  # type: ignore[no-untyped-call]
            self.EXP_0_ID, 2, change_list_4)
        self.assertEqual(changes_are_mergeable, True)

        # Creating second exploration to test the scenario
        # when changes to same properties are made in two
        # different states.
        self.save_new_valid_exploration(
            self.EXP_1_ID, self.owner_id, end_state_name='End')

        rights_manager.publish_exploration(self.owner, self.EXP_1_ID)

        # Using the old change_list_2 and change_list_3 here
        # because they already covers the changes related to
        # the answer_groups in the first state.
        exp_services.update_exploration(  # type: ignore[no-untyped-call]
            self.owner_id, self.EXP_1_ID, change_list_2,
            'Added Answer Group and Solution in One state')

        exp_services.update_exploration(  # type: ignore[no-untyped-call]
            self.owner_id, self.EXP_1_ID, change_list_3,
            'Changed Answer Groups and Solutions in One State')

        # Changes to the properties related to the answer_groups
        # in the second state to check for mergeability.
        change_list_5 = [exp_domain.ExplorationChange({
            'old_value': 'EndExploration',
            'state_name': 'End',
            'property_name': 'widget_id',
            'cmd': 'edit_state_property',
            'new_value': None
        }), exp_domain.ExplorationChange({
            'old_value': {
                'recommendedExplorationIds': {
                    'value': []
                }
            },
            'state_name': 'End',
            'property_name': 'widget_customization_args',
            'cmd': 'edit_state_property',
            'new_value': {}
        }), exp_domain.ExplorationChange({
            'old_value': 0,
            'state_name': 'End',
            'property_name': 'next_content_id_index',
            'cmd': 'edit_state_property',
            'new_value': 4
        }), exp_domain.ExplorationChange({
            'old_value': None,
            'state_name': 'End',
            'property_name': 'widget_id',
            'cmd': 'edit_state_property',
            'new_value': 'ItemSelectionInput'
        }), exp_domain.ExplorationChange({
            'old_value': {},
            'state_name': 'End',
            'property_name': 'widget_customization_args',
            'cmd': 'edit_state_property',
            'new_value': {
                'minAllowableSelectionCount': {
                    'value': 1
                },
                'choices': {
                    'value': [{
                        'html': '<p>A</p>',
                        'content_id': 'ca_choices_0'
                    }, {
                        'html': '<p>B</p>',
                        'content_id': 'ca_choices_1'
                    }, {
                        'html': '<p>C</p>',
                        'content_id': 'ca_choices_2'
                    }, {
                        'html': '<p>D</p>',
                        'content_id': 'ca_choices_3'
                    }]
                },
                'maxAllowableSelectionCount': {
                    'value': 1
                }
            }
        }), exp_domain.ExplorationChange({
            'old_value': None,
            'state_name': 'End',
            'property_name': 'default_outcome',
            'cmd': 'edit_state_property',
            'new_value': {
                'refresher_exploration_id': None,
                'dest': 'End',
                'dest_if_really_stuck': None,
                'missing_prerequisite_skill_id': None,
                'feedback': {
                    'html': '',
                    'content_id': 'default_outcome'
                },
                'param_changes': [],
                'labelled_as_correct': False
            }
        }), exp_domain.ExplorationChange({
            'old_value': 4,
            'state_name': 'End',
            'property_name': 'next_content_id_index',
            'cmd': 'edit_state_property',
            'new_value': 5
        }), exp_domain.ExplorationChange({
            'old_value': ['old_value'],
            'state_name': 'End',
            'property_name': 'answer_groups',
            'cmd': 'edit_state_property',
            'new_value': [{
                'training_data': [],
                'tagged_skill_misconception_id': None,
                'outcome': {
                    'refresher_exploration_id': None,
                    'dest': 'End',
                    'dest_if_really_stuck': None,
                    'missing_prerequisite_skill_id': None,
                    'feedback': {
                        'html': '<p>Good</p>',
                        'content_id': 'feedback_4'
                    },
                    'param_changes': [],
                    'labelled_as_correct': False
                },
                'rule_specs': [{
                    'rule_type': 'Equals',
                    'inputs': {
                        'x': ['ca_choices_1']
                    }
                }]
            }]
        })]

        changes_are_mergeable_1 = exp_services.are_changes_mergeable(  # type: ignore[no-untyped-call]
            self.EXP_1_ID, 2, change_list_5)
        self.assertEqual(changes_are_mergeable_1, True)

    def test_changes_are_not_mergeable_when_answer_groups_changes_conflict(
        self
    ) -> None:
        self.save_new_valid_exploration(
            self.EXP_0_ID, self.owner_id, end_state_name='End')

        rights_manager.publish_exploration(self.owner, self.EXP_0_ID)

        # Adding answer_groups and solutions to the existing state.
        change_list = [exp_domain.ExplorationChange({
            'cmd': 'edit_state_property',
            'property_name': 'next_content_id_index',
            'old_value': 1,
            'state_name': 'Introduction',
            'new_value': 3
        }), exp_domain.ExplorationChange({
            'cmd': 'edit_state_property',
            'property_name': 'answer_groups',
            'old_value': ['old_value'],
            'state_name': 'Introduction',
            'new_value': [{
                'rule_specs': [{
                    'rule_type': 'StartsWith',
                    'inputs': {
                        'x': {
                            'contentId': 'rule_input_2',
                            'normalizedStrSet': ['Hello', 'Hola']
                        }
                    }
                }],
                'tagged_skill_misconception_id': None,
                'outcome': {
                    'labelled_as_correct': False,
                    'feedback': {
                        'content_id': 'feedback_1',
                        'html': '<p>Feedback</p>'
                    },
                    'missing_prerequisite_skill_id': None,
                    'dest': 'End',
                    'dest_if_really_stuck': None,
                    'param_changes': [],
                    'refresher_exploration_id': None
                },
                'training_data': []
            }]
        }), exp_domain.ExplorationChange({
            'cmd': 'edit_state_property',
            'property_name': 'hints',
            'old_value': ['old_value'],
            'state_name': 'Introduction',
            'new_value': [{
                'hint_content': {
                    'content_id': 'hint_3',
                    'html': '<p>Hint 1.</p>'
                }
            }]
        }), exp_domain.ExplorationChange({
            'cmd': 'edit_state_property',
            'property_name': 'next_content_id_index',
            'old_value': 3,
            'state_name': 'Introduction',
            'new_value': 4
        }), exp_domain.ExplorationChange({
            'cmd': 'edit_state_property',
            'property_name': 'solution',
            'old_value': None,
            'state_name': 'Introduction',
            'new_value': {
                'correct_answer': 'Hello Aryaman!',
                'explanation': {
                    'content_id': 'solution',
                    'html': '<p>Explanation.</p>'
                },
                'answer_is_exclusive': False
            }
        })]

        exp_services.update_exploration(  # type: ignore[no-untyped-call]
            self.owner_id, self.EXP_0_ID, change_list,
            'Added answer groups and solution')

        # Changes to the answer_groups and the properties that
        # affects or are affected by answer_groups.
        change_list_2 = [exp_domain.ExplorationChange({
            'state_name': 'Introduction',
            'new_value': [{
                'outcome': {
                    'feedback': {
                        'content_id': 'feedback_1',
                        'html': '<p>Feedback</p>'
                    },
                    'missing_prerequisite_skill_id': None,
                    'dest': 'End',
                    'dest_if_really_stuck': None,
                    'param_changes': [],
                    'labelled_as_correct': False,
                    'refresher_exploration_id': None
                },
                'training_data': [],
                'rule_specs': [{
                    'inputs': {
                        'x': {
                            'normalizedStrSet': [
                                'Hello',
                                'Hola',
                                'Hi'],
                            'contentId': 'rule_input_2'
                        }
                    },
                    'rule_type': 'StartsWith'
                }],
                'tagged_skill_misconception_id': None
            }],
            'cmd': 'edit_state_property',
            'property_name': 'answer_groups',
            'old_value': [{
                'outcome': {
                    'feedback': {
                        'content_id': 'feedback_1',
                        'html': '<p>Feedback</p>'
                    },
                    'missing_prerequisite_skill_id': None,
                    'dest': 'End',
                    'dest_if_really_stuck': None,
                    'param_changes': [],
                    'labelled_as_correct': False,
                    'refresher_exploration_id': None
                },
                'training_data': [],
                'rule_specs': [{
                    'inputs': {
                        'x': {
                            'normalizedStrSet': ['Hello', 'Hola'],
                            'contentId': 'rule_input_2'
                        }
                    },
                    'rule_type': 'StartsWith'
                }],
                'tagged_skill_misconception_id': None
            }]
        }), exp_domain.ExplorationChange({
            'state_name': 'Introduction',
            'new_value': {
                'answer_is_exclusive': False,
                'correct_answer': 'Hi Aryaman!',
                'explanation': {
                    'content_id': 'solution',
                    'html': '<p>Explanation.</p>'
                }
            },
            'cmd': 'edit_state_property',
            'property_name': 'solution',
            'old_value': {
                'answer_is_exclusive': False,
                'correct_answer': 'Hello Aryaman!',
                'explanation': {
                    'content_id': 'solution',
                    'html': '<p>Explanation.</p>'
                }
            }
        }), exp_domain.ExplorationChange({
            'state_name': 'Introduction',
            'new_value': 6,
            'cmd': 'edit_state_property',
            'property_name': 'next_content_id_index',
            'old_value': 4
        }), exp_domain.ExplorationChange({
            'state_name': 'Introduction',
            'new_value': [{
                'outcome': {
                    'feedback': {
                        'content_id': 'feedback_1',
                        'html': '<p>Feedback</p>'
                    },
                    'missing_prerequisite_skill_id': None,
                    'dest': 'End',
                    'dest_if_really_stuck': None,
                    'param_changes': [],
                    'labelled_as_correct': False,
                    'refresher_exploration_id': None
                },
                'training_data': [],
                'rule_specs': [{
                    'inputs': {
                        'x': {
                            'normalizedStrSet': ['Hello', 'Hola', 'Hi'],
                            'contentId': 'rule_input_2'
                        }
                    },
                    'rule_type': 'StartsWith'
                }],
                'tagged_skill_misconception_id': None
            }, {
                'outcome': {
                    'feedback': {
                        'content_id': 'feedback_4',
                        'html': ''
                    },
                    'missing_prerequisite_skill_id': None,
                    'dest': 'End',
                    'dest_if_really_stuck': None,
                    'param_changes': [],
                    'labelled_as_correct': False,
                    'refresher_exploration_id': None
                },
                'training_data': [],
                'rule_specs': [{
                    'inputs': {
                        'x': {
                            'normalizedStrSet': ['Oppia', 'GSoC'],
                            'contentId': 'rule_input_5'
                        }
                    },
                    'rule_type': 'Contains'
                }],
                'tagged_skill_misconception_id': None
            }],
            'cmd': 'edit_state_property',
            'property_name': 'answer_groups',
            'old_value': [{
                'outcome': {
                    'feedback': {
                        'content_id': 'feedback_1',
                        'html': '<p>Feedback</p>'
                    },
                    'missing_prerequisite_skill_id': None,
                    'dest': 'End',
                    'dest_if_really_stuck': None,
                    'param_changes': [],
                    'labelled_as_correct': False,
                    'refresher_exploration_id': None
                },
                'training_data': [],
                'rule_specs': [{
                    'inputs': {
                        'x': {
                            'normalizedStrSet': ['Hello', 'Hola', 'Hi'],
                            'contentId': 'rule_input_2'
                        }
                    },
                    'rule_type': 'StartsWith'
                }],
                'tagged_skill_misconception_id': None
            }]
        }), exp_domain.ExplorationChange({
            'state_name': 'Introduction',
            'new_value': {
                'answer_is_exclusive': False,
                'correct_answer': 'Oppia is selected for GSoC.',
                'explanation': {
                    'content_id': 'solution',
                    'html': '<p>Explanation.</p>'
                }
            },
            'cmd': 'edit_state_property',
            'property_name': 'solution',
            'old_value': {
                'answer_is_exclusive': False,
                'correct_answer': 'Hi Aryaman!',
                'explanation': {
                    'content_id': 'solution',
                    'html': '<p>Explanation.</p>'
                }
            }
        })]
        exp_services.update_exploration(  # type: ignore[no-untyped-call]
            self.owner_id, self.EXP_0_ID, change_list_2,
            'Changed Answer Groups and related properties')

        # Changes to the answer group in same state again
        # to check that changes are not mergeable.
        change_list_3 = [exp_domain.ExplorationChange({
            'state_name': 'Introduction',
            'new_value': [{
                'outcome': {
                    'feedback': {
                        'content_id': 'feedback_1',
                        'html': '<p>Feedback</p>'
                    },
                    'missing_prerequisite_skill_id': None,
                    'dest': 'End',
                    'dest_if_really_stuck': None,
                    'param_changes': [],
                    'labelled_as_correct': False,
                    'refresher_exploration_id': None
                },
                'training_data': [],
                'rule_specs': [{
                    'inputs': {
                        'x': {
                            'normalizedStrSet': [
                                'Hello',
                                'Hola',
                                'Hey'],
                            'contentId': 'rule_input_2'
                        }
                    },
                    'rule_type': 'StartsWith'
                }],
                'tagged_skill_misconception_id': None
            }],
            'cmd': 'edit_state_property',
            'property_name': 'answer_groups',
            'old_value': [{
                'outcome': {
                    'feedback': {
                        'content_id': 'feedback_1',
                        'html': '<p>Feedback</p>'
                    },
                    'missing_prerequisite_skill_id': None,
                    'dest': 'End',
                    'dest_if_really_stuck': None,
                    'param_changes': [],
                    'labelled_as_correct': False,
                    'refresher_exploration_id': None
                },
                'training_data': [],
                'rule_specs': [{
                    'inputs': {
                        'x': {
                            'normalizedStrSet': ['Hello', 'Hola'],
                            'contentId': 'rule_input_2'
                        }
                    },
                    'rule_type': 'StartsWith'
                }],
                'tagged_skill_misconception_id': None
            }]
        })]
        changes_are_not_mergeable = exp_services.are_changes_mergeable(  # type: ignore[no-untyped-call]
            self.EXP_0_ID, 2, change_list_3)
        self.assertEqual(changes_are_not_mergeable, False)

    def test_changes_are_mergeable_when_solutions_changes_do_not_conflict(
        self
    ) -> None:
        self.save_new_valid_exploration(
            self.EXP_0_ID, self.owner_id, end_state_name='End')

        rights_manager.publish_exploration(self.owner, self.EXP_0_ID)

        # Adding new answer_groups and solutions.
        change_list = [exp_domain.ExplorationChange({
            'cmd': 'edit_state_property',
            'property_name': 'next_content_id_index',
            'old_value': 1,
            'state_name': 'Introduction',
            'new_value': 3
        }), exp_domain.ExplorationChange({
            'cmd': 'edit_state_property',
            'property_name': 'answer_groups',
            'old_value': ['old_value'],
            'state_name': 'Introduction',
            'new_value': [{
                'rule_specs': [{
                    'rule_type': 'StartsWith',
                    'inputs': {
                        'x': {
                            'contentId': 'rule_input_2',
                            'normalizedStrSet': [
                                'Hello',
                                'Hola'
                            ]
                        }
                    }
                }],
                'tagged_skill_misconception_id': None,
                'outcome': {
                    'labelled_as_correct': False,
                    'feedback': {
                        'content_id': 'feedback_1',
                        'html': '<p>Feedback</p>'
                    },
                    'missing_prerequisite_skill_id': None,
                    'dest': 'End',
                    'dest_if_really_stuck': None,
                    'param_changes': [],
                    'refresher_exploration_id': None
                },
                'training_data': []
            }]
        }), exp_domain.ExplorationChange({
            'cmd': 'edit_state_property',
            'property_name': 'hints',
            'old_value': ['old_value'],
            'state_name': 'Introduction',
            'new_value': [{
                'hint_content': {
                    'content_id': 'hint_3',
                    'html': '<p>Hint 1.</p>'
                }
            }]
        }), exp_domain.ExplorationChange({
            'cmd': 'edit_state_property',
            'property_name': 'next_content_id_index',
            'old_value': 3,
            'state_name': 'Introduction',
            'new_value': 4
        }), exp_domain.ExplorationChange({
            'cmd': 'edit_state_property',
            'property_name': 'solution',
            'old_value': None,
            'state_name': 'Introduction',
            'new_value': {
                'correct_answer': 'Hello Aryaman!',
                'explanation': {
                    'content_id': 'solution',
                    'html': '<p>Explanation.</p>'
                },
                'answer_is_exclusive': False
            }
        }), exp_domain.ExplorationChange({
            'cmd': 'edit_state_property',
            'state_name': 'Introduction',
            'property_name': 'solicit_answer_details',
            'new_value': True
        })]

        exp_services.update_exploration(  # type: ignore[no-untyped-call]
            self.owner_id, self.EXP_0_ID, change_list,
            'Added answer groups and solution')

        # Changes to the properties unrelated to the solutions.
        change_list_2 = [exp_domain.ExplorationChange({
            'new_value': {
                'content_id': 'content',
                'html': '<p>This is the first state.</p>'
            },
            'state_name': 'Introduction',
            'old_value': {
                'content_id': 'content',
                'html': ''
            },
            'cmd': 'edit_state_property',
            'property_name': 'content'
        }), exp_domain.ExplorationChange({
            'new_value': [{
                'hint_content': {
                    'content_id': 'hint_3',
                    'html': '<p>Hint 1.</p>'
                }
            }, {
                'hint_content': {
                    'content_id': 'hint_4',
                    'html': '<p>This is a first hint.</p>'
                }
            }],
            'state_name': 'Introduction',
            'old_value': [{
                'hint_content': {
                    'content_id': 'hint_3',
                    'html': '<p>Hint 1.</p>'
                }
            }],
            'cmd': 'edit_state_property',
            'property_name': 'hints'
        }), exp_domain.ExplorationChange({
            'new_value': 5,
            'state_name': 'Introduction',
            'old_value': 4,
            'cmd': 'edit_state_property',
            'property_name': 'next_content_id_index'
        }), exp_domain.ExplorationChange({
            'new_value': {
                'content_id': 'content',
                'html': '<p>Congratulations, you have finished!</p>'
            },
            'state_name': 'End',
            'old_value': {
                'content_id': 'content',
                'html': ''
            },
            'cmd': 'edit_state_property',
            'property_name': 'content'
        }), exp_domain.ExplorationChange({
            'cmd': 'edit_state_property',
            'state_name': 'Introduction',
            'property_name': 'solicit_answer_details',
            'new_value': True
        })]
        exp_services.update_exploration(  # type: ignore[no-untyped-call]
            self.owner_id, self.EXP_0_ID, change_list_2,
            'Changed Contents and Hint')

        # Changes to the solutions and the properties that affects
        # solutions to check for mergeability.
        change_list_3 = [exp_domain.ExplorationChange({
            'state_name': 'Introduction',
            'new_value': [{
                'outcome': {
                    'feedback': {
                        'content_id': 'feedback_1',
                        'html': '<p>Feedback</p>'
                    },
                    'missing_prerequisite_skill_id': None,
                    'dest': 'End',
                    'dest_if_really_stuck': None,
                    'param_changes': [],
                    'labelled_as_correct': False,
                    'refresher_exploration_id': None
                },
                'training_data': [],
                'rule_specs': [{
                    'inputs': {
                        'x': {
                            'normalizedStrSet': ['Hello', 'Hola', 'Hi'],
                            'contentId': 'rule_input_2'
                        }
                    },
                    'rule_type': 'StartsWith'
                }],
                'tagged_skill_misconception_id': None
            }],
            'cmd': 'edit_state_property',
            'property_name': 'answer_groups',
            'old_value': [{
                'outcome': {
                    'feedback': {
                        'content_id': 'feedback_1',
                        'html': '<p>Feedback</p>'
                    },
                    'missing_prerequisite_skill_id': None,
                    'dest': 'End',
                    'dest_if_really_stuck': None,
                    'param_changes': [],
                    'labelled_as_correct': False,
                    'refresher_exploration_id': None
                },
                'training_data': [],
                'rule_specs': [{
                    'inputs': {
                        'x': {
                            'normalizedStrSet': ['Hello', 'Hola'],
                            'contentId': 'rule_input_2'
                        }
                    },
                    'rule_type': 'StartsWith'
                }],
                'tagged_skill_misconception_id': None
            }]
        }), exp_domain.ExplorationChange({
            'state_name': 'Introduction',
            'new_value': {
                'answer_is_exclusive': False,
                'correct_answer': 'Hi Aryaman!',
                'explanation': {
                    'content_id': 'solution',
                    'html': '<p>Explanation.</p>'
                }
            },
            'cmd': 'edit_state_property',
            'property_name': 'solution',
            'old_value': {
                'answer_is_exclusive': False,
                'correct_answer': 'Hello Aryaman!',
                'explanation': {
                    'content_id': 'solution',
                    'html': '<p>Explanation.</p>'
                }
            }
        }), exp_domain.ExplorationChange({
            'state_name': 'Introduction',
            'new_value': 6,
            'cmd': 'edit_state_property',
            'property_name': 'next_content_id_index',
            'old_value': 4
        }), exp_domain.ExplorationChange({
            'state_name': 'Introduction',
            'new_value': [{
                'outcome': {
                    'feedback': {
                        'content_id': 'feedback_1',
                        'html': '<p>Feedback</p>'
                    },
                    'missing_prerequisite_skill_id': None,
                    'dest': 'End',
                    'dest_if_really_stuck': None,
                    'param_changes': [],
                    'labelled_as_correct': False,
                    'refresher_exploration_id': None
                },
                'training_data': [],
                'rule_specs': [{
                    'inputs': {
                        'x': {
                            'normalizedStrSet': ['Hello', 'Hola', 'Hi'],
                            'contentId': 'rule_input_2'
                        }
                    },
                    'rule_type': 'StartsWith'
                }],
                'tagged_skill_misconception_id': None
            }, {
                'outcome': {
                    'feedback': {
                        'content_id': 'feedback_4',
                        'html': ''
                    },
                    'missing_prerequisite_skill_id': None,
                    'dest': 'End',
                    'dest_if_really_stuck': None,
                    'param_changes': [],
                    'labelled_as_correct': False,
                    'refresher_exploration_id': None
                },
                'training_data': [],
                'rule_specs': [{
                    'inputs': {
                        'x': {
                            'normalizedStrSet': ['Oppia', 'GSoC'],
                            'contentId': 'rule_input_5'
                        }
                    },
                    'rule_type': 'Contains'
                }],
                'tagged_skill_misconception_id': None
            }],
            'cmd': 'edit_state_property',
            'property_name': 'answer_groups',
            'old_value': [{
                'outcome': {
                    'feedback': {
                        'content_id': 'feedback_1',
                        'html': '<p>Feedback</p>'
                    },
                    'missing_prerequisite_skill_id': None,
                    'dest': 'End',
                    'dest_if_really_stuck': None,
                    'param_changes': [],
                    'labelled_as_correct': False,
                    'refresher_exploration_id': None
                },
                'training_data': [],
                'rule_specs': [{
                    'inputs': {
                        'x': {
                            'normalizedStrSet': ['Hello', 'Hola', 'Hi'],
                            'contentId': 'rule_input_2'
                        }
                    },
                    'rule_type': 'StartsWith'
                }],
                'tagged_skill_misconception_id': None
            }]
        }), exp_domain.ExplorationChange({
            'state_name': 'Introduction',
            'new_value': {
                'answer_is_exclusive': False,
                'correct_answer': 'Oppia is selected for GSoC.',
                'explanation': {
                    'content_id': 'solution',
                    'html': '<p>Explanation.</p>'
                }
            },
            'cmd': 'edit_state_property',
            'property_name': 'solution',
            'old_value': {
                'answer_is_exclusive': False,
                'correct_answer': 'Hi Aryaman!',
                'explanation': {
                    'content_id': 'solution',
                    'html': '<p>Explanation.</p>'
                }
            }
        }), exp_domain.ExplorationChange({
            'cmd': 'edit_state_property',
            'state_name': 'Introduction',
            'property_name': 'solicit_answer_details',
            'new_value': False
        })]

        changes_are_mergeable = exp_services.are_changes_mergeable(  # type: ignore[no-untyped-call]
            self.EXP_0_ID, 2, change_list_3)
        self.assertEqual(changes_are_mergeable, True)

        # Creating second exploration to test the scenario
        # when changes to same properties are made in two
        # different states.
        self.save_new_valid_exploration(
            self.EXP_1_ID, self.owner_id, end_state_name='End')

        rights_manager.publish_exploration(self.owner, self.EXP_1_ID)

        # Using the old change_list_2 and change_list_3 here
        # because they already covers the changes related to
        # the solutions in the first state.
        exp_services.update_exploration(  # type: ignore[no-untyped-call]
            self.owner_id, self.EXP_1_ID, change_list_2,
            'Added Answer Group and Solution in One state')

        exp_services.update_exploration(  # type: ignore[no-untyped-call]
            self.owner_id, self.EXP_1_ID, change_list_3,
            'Changed Answer Groups and Solutions in One State')

        # Changes to the properties related to the solutions
        # in the second state to check for mergeability.
        change_list_4 = [exp_domain.ExplorationChange({
            'old_value': 'EndExploration',
            'new_value': None,
            'cmd': 'edit_state_property',
            'property_name': 'widget_id',
            'state_name': 'End'
        }), exp_domain.ExplorationChange({
            'old_value': {
                'recommendedExplorationIds': {
                    'value': []
                }
            },
            'new_value': {},
            'cmd': 'edit_state_property',
            'property_name': 'widget_customization_args',
            'state_name': 'End'
        }), exp_domain.ExplorationChange({
            'old_value': None,
            'new_value': 'NumericInput',
            'cmd': 'edit_state_property',
            'property_name': 'widget_id',
            'state_name': 'End'
        }), exp_domain.ExplorationChange({
            'old_value': None,
            'new_value': {
                'dest': 'End',
                'dest_if_really_stuck': None,
                'missing_prerequisite_skill_id': None,
                'param_changes': [],
                'labelled_as_correct': False,
                'refresher_exploration_id': None,
                'feedback': {
                    'html': '',
                    'content_id': 'default_outcome'
                }
            },
            'cmd': 'edit_state_property',
            'property_name': 'default_outcome',
            'state_name': 'End'
        }), exp_domain.ExplorationChange({
            'old_value': 0,
            'new_value': 1,
            'cmd': 'edit_state_property',
            'property_name': 'next_content_id_index',
            'state_name': 'End'
        }), exp_domain.ExplorationChange({
            'old_value': ['old_value'],
            'new_value': [{
                'outcome': {
                    'dest': 'End',
                    'dest_if_really_stuck': None,
                    'missing_prerequisite_skill_id': None,
                    'param_changes': [],
                    'labelled_as_correct': False,
                    'refresher_exploration_id': None,
                    'feedback': {
                        'html': '<p>Good</p>',
                        'content_id': 'feedback_0'
                    }
                },
                'training_data': [],
                'tagged_skill_misconception_id': None,
                'rule_specs': [{
                    'rule_type': 'IsGreaterThanOrEqualTo',
                    'inputs': {
                        'x': 20
                    }
                }]
            }],
            'cmd': 'edit_state_property',
            'property_name': 'answer_groups',
            'state_name': 'End'
        }), exp_domain.ExplorationChange({
            'old_value': ['old_value'],
            'new_value': [{
                'hint_content': {
                    'html': '<p>Hint 1. State 2.</p>',
                    'content_id': 'hint_1'
                }
            }],
            'cmd': 'edit_state_property',
            'property_name': 'hints',
            'state_name': 'End'
        }), exp_domain.ExplorationChange({
            'old_value': 1,
            'new_value': 2,
            'cmd': 'edit_state_property',
            'property_name': 'next_content_id_index',
            'state_name': 'End'
        }), exp_domain.ExplorationChange({
            'old_value': None,
            'new_value': {
                'correct_answer': 30,
                'explanation': {
                    'html': '<p>Explanation.</p>',
                    'content_id': 'solution'
                },
                'answer_is_exclusive': False
            },
            'cmd': 'edit_state_property',
            'property_name': 'solution',
            'state_name': 'End'
        }), exp_domain.ExplorationChange({
            'old_value': {
                'correct_answer': 30,
                'explanation': {
                    'html': '<p>Explanation.</p>',
                    'content_id': 'solution'
                },
                'answer_is_exclusive': False
            },
            'new_value': {
                'correct_answer': 10,
                'explanation': {
                    'html': '<p>Explanation.</p>',
                    'content_id': 'solution'
                },
                'answer_is_exclusive': False
            },
            'cmd': 'edit_state_property',
            'property_name': 'solution',
            'state_name': 'End'
        })]

        changes_are_mergeable_1 = exp_services.are_changes_mergeable(  # type: ignore[no-untyped-call]
            self.EXP_1_ID, 2, change_list_4)
        self.assertEqual(changes_are_mergeable_1, True)

    def test_changes_are_not_mergeable_when_solutions_changes_conflict(
        self
    ) -> None:
        self.save_new_valid_exploration(
            self.EXP_0_ID, self.owner_id, end_state_name='End')

        rights_manager.publish_exploration(self.owner, self.EXP_0_ID)

        # Adding new answer_groups and solutions.
        change_list = [exp_domain.ExplorationChange({
            'cmd': 'edit_state_property',
            'property_name': 'next_content_id_index',
            'old_value': 1,
            'state_name': 'Introduction',
            'new_value': 3
        }), exp_domain.ExplorationChange({
            'cmd': 'edit_state_property',
            'property_name': 'answer_groups',
            'old_value': ['old_value'],
            'state_name': 'Introduction',
            'new_value': [{
                'rule_specs': [{
                    'rule_type': 'StartsWith',
                    'inputs': {
                        'x': {
                            'contentId': 'rule_input_2',
                            'normalizedStrSet': [
                                'Hello',
                                'Hola'
                            ]
                        }
                    }
                }],
                'tagged_skill_misconception_id': None,
                'outcome': {
                    'labelled_as_correct': False,
                    'feedback': {
                        'content_id': 'feedback_1',
                        'html': '<p>Feedback</p>'
                    },
                    'missing_prerequisite_skill_id': None,
                    'dest': 'End',
                    'dest_if_really_stuck': None,
                    'param_changes': [],
                    'refresher_exploration_id': None
                },
                'training_data': []
            }]
        }), exp_domain.ExplorationChange({
            'cmd': 'edit_state_property',
            'property_name': 'hints',
            'old_value': ['old_value'],
            'state_name': 'Introduction',
            'new_value': [{
                'hint_content': {
                    'content_id': 'hint_3',
                    'html': '<p>Hint 1.</p>'
                }
            }]
        }), exp_domain.ExplorationChange({
            'cmd': 'edit_state_property',
            'property_name': 'next_content_id_index',
            'old_value': 3,
            'state_name': 'Introduction',
            'new_value': 4
        }), exp_domain.ExplorationChange({
            'cmd': 'edit_state_property',
            'property_name': 'solution',
            'old_value': None,
            'state_name': 'Introduction',
            'new_value': {
                'correct_answer': 'Hello Aryaman!',
                'explanation': {
                    'content_id': 'solution',
                    'html': '<p>Explanation.</p>'
                },
                'answer_is_exclusive': False
            }
        })]

        exp_services.update_exploration(  # type: ignore[no-untyped-call]
            self.owner_id, self.EXP_0_ID, change_list,
            'Added answer groups and solution')

        # Changes to the solutions and the properties that affects
        # solutions to check for mergeability.
        change_list_2 = [exp_domain.ExplorationChange({
            'state_name': 'Introduction',
            'new_value': [{
                'outcome': {
                    'feedback': {
                        'content_id': 'feedback_1',
                        'html': '<p>Feedback</p>'
                    },
                    'missing_prerequisite_skill_id': None,
                    'dest': 'End',
                    'dest_if_really_stuck': None,
                    'param_changes': [],
                    'labelled_as_correct': False,
                    'refresher_exploration_id': None
                },
                'training_data': [],
                'rule_specs': [{
                    'inputs': {
                        'x': {
                            'normalizedStrSet': ['Hello', 'Hola', 'Hi'],
                            'contentId': 'rule_input_2'
                        }
                    },
                    'rule_type': 'StartsWith'
                }],
                'tagged_skill_misconception_id': None
            }],
            'cmd': 'edit_state_property',
            'property_name': 'answer_groups',
            'old_value': [{
                'outcome': {
                    'feedback': {
                        'content_id': 'feedback_1',
                        'html': '<p>Feedback</p>'
                    },
                    'missing_prerequisite_skill_id': None,
                    'dest': 'End',
                    'dest_if_really_stuck': None,
                    'param_changes': [],
                    'labelled_as_correct': False,
                    'refresher_exploration_id': None
                },
                'training_data': [],
                'rule_specs': [{
                    'inputs': {
                        'x': {
                            'normalizedStrSet': ['Hello', 'Hola'],
                            'contentId': 'rule_input_2'
                        }
                    },
                    'rule_type': 'StartsWith'
                }],
                'tagged_skill_misconception_id': None
            }]
        }), exp_domain.ExplorationChange({
            'state_name': 'Introduction',
            'new_value': {
                'answer_is_exclusive': False,
                'correct_answer': 'Hi Aryaman!',
                'explanation': {
                    'content_id': 'solution',
                    'html': '<p>Explanation.</p>'
                }
            },
            'cmd': 'edit_state_property',
            'property_name': 'solution',
            'old_value': {
                'answer_is_exclusive': False,
                'correct_answer': 'Hello Aryaman!',
                'explanation': {
                    'content_id': 'solution',
                    'html': '<p>Explanation.</p>'
                }
            }
        }), exp_domain.ExplorationChange({
            'state_name': 'Introduction',
            'new_value': 6,
            'cmd': 'edit_state_property',
            'property_name': 'next_content_id_index',
            'old_value': 4
        }), exp_domain.ExplorationChange({
            'state_name': 'Introduction',
            'new_value': [{
                'outcome': {
                    'feedback': {
                        'content_id': 'feedback_1',
                        'html': '<p>Feedback</p>'
                    },
                    'missing_prerequisite_skill_id': None,
                    'dest': 'End',
                    'dest_if_really_stuck': None,
                    'param_changes': [],
                    'labelled_as_correct': False,
                    'refresher_exploration_id': None
                },
                'training_data': [],
                'rule_specs': [{
                    'inputs': {
                        'x': {
                            'normalizedStrSet': ['Hello', 'Hola', 'Hi'],
                            'contentId': 'rule_input_2'
                        }
                    },
                    'rule_type': 'StartsWith'
                }],
                'tagged_skill_misconception_id': None
            }, {
                'outcome': {
                    'feedback': {
                        'content_id': 'feedback_4',
                        'html': ''
                    },
                    'missing_prerequisite_skill_id': None,
                    'dest': 'End',
                    'dest_if_really_stuck': None,
                    'param_changes': [],
                    'labelled_as_correct': False,
                    'refresher_exploration_id': None
                },
                'training_data': [],
                'rule_specs': [{
                    'inputs': {
                        'x': {
                            'normalizedStrSet': ['Oppia', 'GSoC'],
                            'contentId': 'rule_input_5'
                        }
                    },
                    'rule_type': 'Contains'
                }],
                'tagged_skill_misconception_id': None
            }],
            'cmd': 'edit_state_property',
            'property_name': 'answer_groups',
            'old_value': [{
                'outcome': {
                    'feedback': {
                        'content_id': 'feedback_1',
                        'html': '<p>Feedback</p>'
                    },
                    'missing_prerequisite_skill_id': None,
                    'dest': 'End',
                    'dest_if_really_stuck': None,
                    'param_changes': [],
                    'labelled_as_correct': False,
                    'refresher_exploration_id': None
                },
                'training_data': [],
                'rule_specs': [{
                    'inputs': {
                        'x': {
                            'normalizedStrSet': ['Hello', 'Hola', 'Hi'],
                            'contentId': 'rule_input_2'
                        }
                    },
                    'rule_type': 'StartsWith'
                }],
                'tagged_skill_misconception_id': None
            }]
        }), exp_domain.ExplorationChange({
            'state_name': 'Introduction',
            'new_value': {
                'answer_is_exclusive': False,
                'correct_answer': 'Oppia is selected for GSoC.',
                'explanation': {
                    'content_id': 'solution',
                    'html': '<p>Explanation.</p>'
                }
            },
            'cmd': 'edit_state_property',
            'property_name': 'solution',
            'old_value': {
                'answer_is_exclusive': False,
                'correct_answer': 'Hi Aryaman!',
                'explanation': {
                    'content_id': 'solution',
                    'html': '<p>Explanation.</p>'
                }
            }
        })]
        exp_services.update_exploration(  # type: ignore[no-untyped-call]
            self.owner_id, self.EXP_0_ID, change_list_2,
            'Changed Solutions and affected properties')

        # Change to the solution of same state again
        # to check that changes are not mergeable.
        change_list_3 = [exp_domain.ExplorationChange({
            'state_name': 'Introduction',
            'new_value': {
                'answer_is_exclusive': False,
                'correct_answer': 'Hello Aryaman!',
                'explanation': {
                    'content_id': 'solution',
                    'html': '<p>Explanation.</p>'
                }
            },
            'cmd': 'edit_state_property',
            'property_name': 'solution',
            'old_value': {
                'answer_is_exclusive': False,
                'correct_answer': 'Hello Aryaman!',
                'explanation': {
                    'content_id': 'solution',
                    'html': '<p>Changed Explanation.</p>'
                }
            }
        })]

        changes_are_not_mergeable = exp_services.are_changes_mergeable(  # type: ignore[no-untyped-call]
            self.EXP_0_ID, 2, change_list_3)
        self.assertEqual(changes_are_not_mergeable, False)

    def test_changes_are_mergeable_when_hints_changes_do_not_conflict(
        self
    ) -> None:
        self.save_new_valid_exploration(
            self.EXP_0_ID, self.owner_id, end_state_name='End')

        # Adding hints to the existing state.
        rights_manager.publish_exploration(self.owner, self.EXP_0_ID)
        change_list = [exp_domain.ExplorationChange({
            'state_name': 'Introduction',
            'new_value': [{
                'hint_content': {
                    'html': '<p>Hint 1.</p>',
                    'content_id': 'hint_1'
                }
            }],
            'property_name': 'hints',
            'cmd': 'edit_state_property',
            'old_value': ['old_value']
        }), exp_domain.ExplorationChange({
            'state_name': 'Introduction',
            'new_value': 2,
            'property_name': 'next_content_id_index',
            'cmd': 'edit_state_property',
            'old_value': 1
        }), exp_domain.ExplorationChange({
            'state_name': 'Introduction',
            'new_value': {
                'answer_is_exclusive': False,
                'explanation': {
                    'html': '<p>Explanation</p>',
                    'content_id': 'solution'
                },
                'correct_answer': 'Hello'
            },
            'property_name': 'solution',
            'cmd': 'edit_state_property',
            'old_value': None
        })]

        exp_services.update_exploration(  # type: ignore[no-untyped-call]
            self.owner_id, self.EXP_0_ID, change_list,
            'Added Hint and Solution in Introduction state')

        # Changes to all state propeties other than the hints.
        change_list_2 = [exp_domain.ExplorationChange({
            'property_name': 'content',
            'state_name': 'Introduction',
            'cmd': 'edit_state_property',
            'old_value': {
                'html': '',
                'content_id': 'content'
            },
            'new_value': {
                'html': '<p>Content in Introduction.</p>',
                'content_id': 'content'
            }
        }), exp_domain.ExplorationChange({
            'property_name': 'solution',
            'state_name': 'Introduction',
            'cmd': 'edit_state_property',
            'old_value': {
                'explanation': {
                    'html': '<p>Explanation</p>',
                    'content_id': 'solution'
                },
                'answer_is_exclusive': False,
                'correct_answer': 'Hello'
            },
            'new_value': {
                'explanation': {
                    'html': '<p>Explanation</p>',
                    'content_id': 'solution'
                },
                'answer_is_exclusive': False,
                'correct_answer': 'Hello Aryaman'
            }
        }), exp_domain.ExplorationChange({
            'property_name': 'widget_id',
            'state_name': 'Introduction',
            'cmd': 'edit_state_property',
            'old_value': 'TextInput',
            'new_value': None
        }), exp_domain.ExplorationChange({
            'property_name': 'widget_customization_args',
            'state_name': 'Introduction',
            'cmd': 'edit_state_property',
            'old_value': {
                'placeholder': {
                    'value': {
                        'content_id': 'ca_placeholder_0',
                        'unicode_str': ''
                    }
                },
                'rows': {
                    'value': 1
                }
            },
            'new_value': {}
        }), exp_domain.ExplorationChange({
            'property_name': 'solution',
            'state_name': 'Introduction',
            'cmd': 'edit_state_property',
            'old_value': {
                'explanation': {
                    'html': '<p>Explanation</p>',
                    'content_id': 'solution'
                },
                'answer_is_exclusive': False,
                'correct_answer': 'Hello Aryaman'
            },
            'new_value': None
        }), exp_domain.ExplorationChange({
            'property_name': 'widget_id',
            'state_name': 'Introduction',
            'cmd': 'edit_state_property',
            'old_value': None,
            'new_value': 'NumericInput'
        }), exp_domain.ExplorationChange({
            'state_name': 'Introduction',
            'old_value':
            {
                'requireNonnegativeInput':
                {
                    'value': True
                }
            },
            'property_name': 'widget_customization_args',
            'new_value':
            {
                'requireNonnegativeInput':
                {
                    'value': False
                }
            },
            'cmd': 'edit_state_property'
        }), exp_domain.ExplorationChange({
            'property_name': 'next_content_id_index',
            'state_name': 'Introduction',
            'cmd': 'edit_state_property',
            'old_value': 2,
            'new_value': 3
        }), exp_domain.ExplorationChange({
            'property_name': 'answer_groups',
            'state_name': 'Introduction',
            'cmd': 'edit_state_property',
            'old_value': ['old_value'],
            'new_value': [{
                'rule_specs': [{
                    'inputs': {
                        'x': 46
                    },
                    'rule_type': 'IsLessThanOrEqualTo'
                }],
                'training_data': [],
                'tagged_skill_misconception_id': None,
                'outcome': {
                    'labelled_as_correct': False,
                    'refresher_exploration_id': None,
                    'missing_prerequisite_skill_id': None,
                    'dest': 'End',
                    'dest_if_really_stuck': None,
                    'feedback': {
                        'html': '',
                        'content_id': 'feedback_2'
                    },
                    'param_changes': []
                }
            }]
        }), exp_domain.ExplorationChange({
            'property_name': 'solution',
            'state_name': 'Introduction',
            'cmd': 'edit_state_property',
            'old_value': None,
            'new_value': {
                'explanation': {
                    'html': '<p>Explanation</p>',
                    'content_id': 'solution'
                },
                'answer_is_exclusive': False,
                'correct_answer': 42
            }
        }), exp_domain.ExplorationChange({
            'property_name': 'content',
            'state_name': 'End',
            'cmd': 'edit_state_property',
            'old_value': {
                'html': '',
                'content_id': 'content'
            },
            'new_value': {
                'html': '<p>Congratulations, you have finished!</p>',
                'content_id': 'content'
            }
        }), exp_domain.ExplorationChange({
            'property_name': 'title',
            'cmd': 'edit_exploration_property',
            'old_value': 'A title',
            'new_value': 'First Title'
        }), exp_domain.ExplorationChange({
            'property_name': 'solution',
            'state_name': 'Introduction',
            'cmd': 'edit_state_property',
            'old_value': {
                'explanation': {
                    'html': '<p>Explanation</p>',
                    'content_id': 'solution'
                },
                'answer_is_exclusive': False,
                'correct_answer': 42
            },
            'new_value': {
                'explanation': {
                    'html': '<p>Explanation</p>',
                    'content_id': 'solution'
                },
                'answer_is_exclusive': False,
                'correct_answer': 40
            }
        })]

        exp_services.update_exploration(  # type: ignore[no-untyped-call]
            self.owner_id, self.EXP_0_ID, change_list_2,
            'Made changes in interaction, contents, solutions, answer_groups in both states') # pylint: disable=line-too-long

        # Changes to the old hints and also deleted and added
        # new hints to take all the cases to check for mergeability.
        change_list_3 = [exp_domain.ExplorationChange({
            'old_value': [{
                'hint_content': {
                    'html': '<p>Hint 1.</p>',
                    'content_id': 'hint_1'
                }
            }],
            'cmd': 'edit_state_property',
            'property_name': 'hints',
            'new_value': [{
                'hint_content': {
                    'html': '<p>Hint 1.</p>',
                    'content_id': 'hint_1'
                }
            }, {
                'hint_content': {
                    'html': '<p>Hint 2.</p>',
                    'content_id': 'hint_2'
                }
            }],
            'state_name': 'Introduction'
        }), exp_domain.ExplorationChange({
            'old_value': 2,
            'cmd': 'edit_state_property',
            'property_name': 'next_content_id_index',
            'new_value': 3,
            'state_name': 'Introduction'
        }), exp_domain.ExplorationChange({
            'old_value': [{
                'hint_content': {
                    'html': '<p>Hint 1.</p>',
                    'content_id': 'hint_1'
                }
            }, {
                'hint_content': {
                    'html': '<p>Hint 2.</p>',
                    'content_id': 'hint_2'
                }
            }],
            'cmd': 'edit_state_property',
            'property_name': 'hints',
            'new_value': [{
                'hint_content': {
                    'html': '<p>Changed hint 1.</p>',
                    'content_id': 'hint_1'
                }
            }, {
                'hint_content': {
                    'html': '<p>Hint 2.</p>',
                    'content_id': 'hint_2'
                }
            }],
            'state_name': 'Introduction'
        }), exp_domain.ExplorationChange({
            'old_value': [{
                'hint_content': {
                    'html': '<p>Changed hint 1.</p>',
                    'content_id': 'hint_1'
                }
            }, {
                'hint_content': {
                    'html': '<p>Hint 2.</p>',
                    'content_id': 'hint_2'
                }
            }],
            'cmd': 'edit_state_property',
            'property_name': 'hints',
            'new_value': [
                {
                    'hint_content': {
                        'html': '<p>Hint 2.</p>',
                        'content_id': 'hint_2'
                    }
                }, {
                    'hint_content': {
                        'html': '<p>Changed hint 1.</p>',
                        'content_id': 'hint_1'
                    }
                }
            ],
            'state_name': 'Introduction'
        })]

        changes_are_mergeable = exp_services.are_changes_mergeable(  # type: ignore[no-untyped-call]
            self.EXP_0_ID, 2, change_list_3)
        self.assertEqual(changes_are_mergeable, True)

    def test_changes_are_not_mergeable_when_hints_changes_conflict(
        self
    ) -> None:
        self.save_new_valid_exploration(
            self.EXP_0_ID, self.owner_id, end_state_name='End')

        # Adding hints to the existing state.
        rights_manager.publish_exploration(self.owner, self.EXP_0_ID)
        change_list = [exp_domain.ExplorationChange({
            'state_name': 'Introduction',
            'new_value': [{
                'hint_content': {
                    'html': '<p>Hint 1.</p>',
                    'content_id': 'hint_1'
                }
            }],
            'property_name': 'hints',
            'cmd': 'edit_state_property',
            'old_value': ['old_value']
        }), exp_domain.ExplorationChange({
            'state_name': 'Introduction',
            'new_value': 2,
            'property_name': 'next_content_id_index',
            'cmd': 'edit_state_property',
            'old_value': 1
        }), exp_domain.ExplorationChange({
            'state_name': 'Introduction',
            'new_value': {
                'answer_is_exclusive': False,
                'explanation': {
                    'html': '<p>Explanation</p>',
                    'content_id': 'solution'
                },
                'correct_answer': 'Hello'
            },
            'property_name': 'solution',
            'cmd': 'edit_state_property',
            'old_value': None
        })]

        exp_services.update_exploration(  # type: ignore[no-untyped-call]
            self.owner_id, self.EXP_0_ID, change_list,
            'Added Hint and Solution in Introduction state')

        # Changes to the old hints and also deleted and added
        # new hints to take all the cases to check for mergeability.
        change_list_2 = [exp_domain.ExplorationChange({
            'old_value': [{
                'hint_content': {
                    'html': '<p>Hint 1.</p>',
                    'content_id': 'hint_1'
                }
            }],
            'cmd': 'edit_state_property',
            'property_name': 'hints',
            'new_value': [{
                'hint_content': {
                    'html': '<p>Hint 1.</p>',
                    'content_id': 'hint_1'
                }
            }, {
                'hint_content': {
                    'html': '<p>Hint 2.</p>',
                    'content_id': 'hint_2'
                }
            }],
            'state_name': 'Introduction'
        }), exp_domain.ExplorationChange({
            'old_value': 2,
            'cmd': 'edit_state_property',
            'property_name': 'next_content_id_index',
            'new_value': 3,
            'state_name': 'Introduction'
        }), exp_domain.ExplorationChange({
            'old_value': [{
                'hint_content': {
                    'html': '<p>Hint 1.</p>',
                    'content_id': 'hint_1'
                }
            }, {
                'hint_content': {
                    'html': '<p>Hint 2.</p>',
                    'content_id': 'hint_2'
                }
            }],
            'cmd': 'edit_state_property',
            'property_name': 'hints',
            'new_value': [{
                'hint_content': {
                    'html': '<p>Changed hint 1.</p>',
                    'content_id': 'hint_1'
                }
            }, {
                'hint_content': {
                    'html': '<p>Hint 2.</p>',
                    'content_id': 'hint_2'
                }
            }],
            'state_name': 'Introduction'
        }), exp_domain.ExplorationChange({
            'old_value': [{
                'hint_content': {
                    'html': '<p>Changed hint 1.</p>',
                    'content_id': 'hint_1'
                }
            }, {
                'hint_content': {
                    'html': '<p>Hint 2.</p>',
                    'content_id': 'hint_2'
                }
            }],
            'cmd': 'edit_state_property',
            'property_name': 'hints',
            'new_value': [
                {
                    'hint_content': {
                        'html': '<p>Hint 2.</p>',
                        'content_id': 'hint_2'
                    }
                }, {
                    'hint_content': {
                        'html': '<p>Changed hint 1.</p>',
                        'content_id': 'hint_1'
                    }
                }
            ],
            'state_name': 'Introduction'
        })]
        exp_services.update_exploration(  # type: ignore[no-untyped-call]
            self.owner_id, self.EXP_0_ID, change_list_2,
            'Changes in the hints again.')

        change_list_3 = [exp_domain.ExplorationChange({
            'old_value': [{
                'hint_content': {
                    'html': '<p>Hint 1.</p>',
                    'content_id': 'hint_1'
                }
            }],
            'cmd': 'edit_state_property',
            'property_name': 'hints',
            'new_value': [{
                'hint_content': {
                    'html': '<p>Changed Hint 1.</p>',
                    'content_id': 'hint_1'
                }
            }],
            'state_name': 'Introduction'
        })]

        changes_are_not_mergeable = exp_services.are_changes_mergeable(  # type: ignore[no-untyped-call]
            self.EXP_0_ID, 2, change_list_3)
        self.assertEqual(changes_are_not_mergeable, False)

    def test_changes_are_mergeable_when_exploration_properties_changes_do_not_conflict(  # pylint: disable=line-too-long
        self
    ) -> None:
        self.save_new_valid_exploration(
            self.EXP_0_ID, self.owner_id, end_state_name='End')

        rights_manager.publish_exploration(self.owner, self.EXP_0_ID)

        # Changes to all the properties of both states other than
        # exploration properties i.e. title, category, objective etc.
        # Also included rename states changes to check that
        # renaming states doesn't affect anything.
        change_list = [exp_domain.ExplorationChange({
            'state_name': 'Introduction',
            'new_value': {
                'html': '<p>Content</p>',
                'content_id': 'content'
            },
            'cmd': 'edit_state_property',
            'property_name': 'content',
            'old_value': {
                'html': '',
                'content_id': 'content'
            }
        }), exp_domain.ExplorationChange({
            'state_name': 'Introduction',
            'new_value': [
                {
                    'hint_content': {
                        'html': '<p>Hint 1.</p>',
                        'content_id': 'hint_1'
                    }
                }
            ],
            'cmd': 'edit_state_property',
            'property_name': 'hints',
            'old_value': ['old_value']
        }), exp_domain.ExplorationChange({
            'state_name': 'Introduction',
            'new_value': 2,
            'cmd': 'edit_state_property',
            'property_name': 'next_content_id_index',
            'old_value': 1
        }), exp_domain.ExplorationChange({
            'state_name': 'Introduction',
            'new_value': None,
            'cmd': 'edit_state_property',
            'property_name': 'widget_id',
            'old_value': 'TextInput'
        }), exp_domain.ExplorationChange({
            'state_name': 'Introduction',
            'new_value': {},
            'cmd': 'edit_state_property',
            'property_name': 'widget_customization_args',
            'old_value': {
                'rows': {
                    'value': 1
                },
                'placeholder': {
                    'value': {
                        'unicode_str': '',
                        'content_id': 'ca_placeholder_0'
                    }
                }
            }
        }), exp_domain.ExplorationChange({
            'state_name': 'Introduction',
            'new_value': 'NumericInput',
            'cmd': 'edit_state_property',
            'property_name': 'widget_id',
            'old_value': None
        }), exp_domain.ExplorationChange({
            'state_name': 'Introduction',
            'old_value':
            {
                'requireNonnegativeInput':
                {
                    'value': True
                }
            },
            'property_name': 'widget_customization_args',
            'new_value':
            {
                'requireNonnegativeInput':
                {
                    'value': False
                }
            },
            'cmd': 'edit_state_property'
        }), exp_domain.ExplorationChange({
            'state_name': 'Introduction',
            'new_value': 3,
            'cmd': 'edit_state_property',
            'property_name': 'next_content_id_index',
            'old_value': 2
        }), exp_domain.ExplorationChange({
            'state_name': 'Introduction',
            'new_value': [
                {
                    'outcome': {
                        'refresher_exploration_id': None,
                        'feedback': {
                            'html': '<p>Good.</p>',
                            'content_id': 'feedback_2'
                        },
                        'missing_prerequisite_skill_id': None,
                        'labelled_as_correct': False,
                        'dest': 'End',
                        'dest_if_really_stuck': None,
                        'param_changes': []
                    },
                    'training_data': [],
                    'rule_specs': [
                        {
                            'inputs': {
                                'x': 50
                            },
                            'rule_type': 'IsLessThanOrEqualTo'
                        }
                    ],
                    'tagged_skill_misconception_id': None
                }
            ],
            'cmd': 'edit_state_property',
            'property_name': 'answer_groups',
            'old_value': ['old_value']
        }), exp_domain.ExplorationChange({
            'state_name': 'Introduction',
            'new_value': {
                'refresher_exploration_id': None,
                'feedback': {
                    'html': '<p>Try Again.</p>',
                    'content_id': 'default_outcome'
                },
                'missing_prerequisite_skill_id': None,
                'labelled_as_correct': False,
                'dest': 'End',
                'dest_if_really_stuck': None,
                'param_changes': []
            },
            'cmd': 'edit_state_property',
            'property_name': 'default_outcome',
            'old_value': {
                'refresher_exploration_id': None,
                'feedback': {
                    'html': '',
                    'content_id': 'default_outcome'
                },
                'missing_prerequisite_skill_id': None,
                'labelled_as_correct': False,
                'dest': 'End',
                'dest_if_really_stuck': None,
                'param_changes': [

                ]
            }
        }), exp_domain.ExplorationChange({
            'state_name': 'Introduction',
            'new_value': {
                'refresher_exploration_id': None,
                'feedback': {
                    'html': '<p>Try Again.</p>',
                    'content_id': 'default_outcome'
                },
                'missing_prerequisite_skill_id': None,
                'labelled_as_correct': False,
                'dest': 'Introduction',
                'dest_if_really_stuck': None,
                'param_changes': [

                ]
            },
            'cmd': 'edit_state_property',
            'property_name': 'default_outcome',
            'old_value': {
                'refresher_exploration_id': None,
                'feedback': {
                    'html': '<p>Try Again.</p>',
                    'content_id': 'default_outcome'
                },
                'missing_prerequisite_skill_id': None,
                'labelled_as_correct': False,
                'dest': 'End',
                'dest_if_really_stuck': None,
                'param_changes': [

                ]
            }
        })]
        exp_services.update_exploration(  # type: ignore[no-untyped-call]
            self.owner_id, self.EXP_0_ID, change_list,
            'Made changes in interaction, contents, solutions, answer_groups in introduction state.') # pylint: disable=line-too-long

        # Changes to properties of second state.
        change_list_2 = [exp_domain.ExplorationChange({
            'state_name': 'Introduction',
            'new_value': {
                'answer_is_exclusive': False,
                'correct_answer': 25,
                'explanation': {
                    'html': '<p>Explanation.</p>',
                    'content_id': 'solution'
                }
            },
            'cmd': 'edit_state_property',
            'property_name': 'solution',
            'old_value': None
        }), exp_domain.ExplorationChange({
            'state_name': 'Introduction',
            'new_value': [
                {
                    'hint_content': {
                        'html': '<p>Hint 1.</p>',
                        'content_id': 'hint_1'
                    }
                },
                {
                    'hint_content': {
                        'html': '<p>Hint 2.</p>',
                        'content_id': 'hint_3'
                    }
                }
            ],
            'cmd': 'edit_state_property',
            'property_name': 'hints',
            'old_value': [{
                'hint_content': {
                    'html': '<p>Hint 1.</p>',
                    'content_id': 'hint_1'
                }
            }]
        }), exp_domain.ExplorationChange({
            'state_name': 'Introduction',
            'new_value': 4,
            'cmd': 'edit_state_property',
            'property_name': 'next_content_id_index',
            'old_value': 3
        }), exp_domain.ExplorationChange({
            'state_name': 'End',
            'new_value': {
                'html': '<p>Congratulations, you have finished!</p>',
                'content_id': 'content'
            },
            'cmd': 'edit_state_property',
            'property_name': 'content',
            'old_value': {
                'html': '',
                'content_id': 'content'
            }
        }), exp_domain.ExplorationChange({
            'new_state_name': 'End-State',
            'cmd': 'rename_state',
            'old_state_name': 'End'
        })]

        exp_services.update_exploration(  # type: ignore[no-untyped-call]
            self.owner_id, self.EXP_0_ID, change_list_2,
            'Made changes in solutions in introduction state and content, state_name in end state.') # pylint: disable=line-too-long

        # Changes to the exploration properties to check
        # for mergeability.
        change_list_3 = [exp_domain.ExplorationChange({
            'property_name': 'title',
            'cmd': 'edit_exploration_property',
            'old_value': 'A title',
            'new_value': 'A changed title.'
        }), exp_domain.ExplorationChange({
            'property_name': 'objective',
            'cmd': 'edit_exploration_property',
            'old_value': 'An objective',
            'new_value': 'A changed objective.'
        }), exp_domain.ExplorationChange({
            'property_name': 'category',
            'cmd': 'edit_exploration_property',
            'old_value': 'A category',
            'new_value': 'A changed category'
        }), exp_domain.ExplorationChange({
            'property_name': 'auto_tts_enabled',
            'cmd': 'edit_exploration_property',
            'old_value': True,
            'new_value': False
        }), exp_domain.ExplorationChange({
            'property_name': 'tags',
            'cmd': 'edit_exploration_property',
            'old_value': ['old_value'],
            'new_value': [
                'new'
            ]
        }), exp_domain.ExplorationChange({
            'property_name': 'tags',
            'cmd': 'edit_exploration_property',
            'old_value': [
                'new'
            ],
            'new_value': [
                'new',
                'skill'
            ]
        }), exp_domain.ExplorationChange({
            'cmd': 'edit_exploration_property',
            'property_name': 'language_code',
            'new_value': 'bn',
            'old_value': 'en'
        }), exp_domain.ExplorationChange({
            'cmd': 'edit_exploration_property',
            'property_name': 'author_notes',
            'new_value': 'author_notes'
        }), exp_domain.ExplorationChange({
            'cmd': 'edit_exploration_property',
            'property_name': 'blurb',
            'new_value': 'blurb'
        }), exp_domain.ExplorationChange({
            'cmd': 'edit_exploration_property',
            'property_name': 'init_state_name',
            'new_value': 'End',
        }), exp_domain.ExplorationChange({
            'cmd': 'edit_exploration_property',
            'property_name': 'init_state_name',
            'new_value': 'Introduction',
        }), exp_domain.ExplorationChange({
            'cmd': 'edit_exploration_property',
            'property_name': 'auto_tts_enabled',
            'new_value': False
        }), exp_domain.ExplorationChange({
            'cmd': 'edit_exploration_property',
            'property_name': 'correctness_feedback_enabled',
            'new_value': True
        }), exp_domain.ExplorationChange({
            'cmd': 'edit_state_property',
            'property_name': 'confirmed_unclassified_answers',
            'state_name': 'Introduction',
            'new_value': ['test']
        }), exp_domain.ExplorationChange({
            'cmd': 'edit_state_property',
            'state_name': 'Introduction',
            'property_name': 'linked_skill_id',
            'new_value': 'string_1'
        }), exp_domain.ExplorationChange({
            'cmd': 'edit_state_property',
            'state_name': 'Introduction',
            'property_name': 'card_is_checkpoint',
            'new_value': True
        })]
        changes_are_mergeable = exp_services.are_changes_mergeable(  # type: ignore[no-untyped-call]
            self.EXP_0_ID, 1, change_list_3)
        self.assertEqual(changes_are_mergeable, True)

    def test_changes_are_not_mergeable_when_exploration_properties_changes_conflict(  # pylint: disable=line-too-long
        self
    ) -> None:
        self.save_new_valid_exploration(
            self.EXP_0_ID, self.owner_id, end_state_name='End')

        rights_manager.publish_exploration(self.owner, self.EXP_0_ID)

        # Changes to the exploration properties to check
        # for mergeability.
        change_list = [exp_domain.ExplorationChange({
            'property_name': 'title',
            'cmd': 'edit_exploration_property',
            'old_value': 'A title',
            'new_value': 'A changed title.'
        }), exp_domain.ExplorationChange({
            'property_name': 'objective',
            'cmd': 'edit_exploration_property',
            'old_value': 'An objective',
            'new_value': 'A changed objective.'
        }), exp_domain.ExplorationChange({
            'property_name': 'category',
            'cmd': 'edit_exploration_property',
            'old_value': 'A category',
            'new_value': 'A changed category'
        }), exp_domain.ExplorationChange({
            'property_name': 'auto_tts_enabled',
            'cmd': 'edit_exploration_property',
            'old_value': True,
            'new_value': False
        }), exp_domain.ExplorationChange({
            'property_name': 'tags',
            'cmd': 'edit_exploration_property',
            'old_value': ['old_value'],
            'new_value': [
                'new'
            ]
        }), exp_domain.ExplorationChange({
            'property_name': 'tags',
            'cmd': 'edit_exploration_property',
            'old_value': [
                'new'
            ],
            'new_value': [
                'new',
                'skill'
            ]
        })]

        exp_services.update_exploration(  # type: ignore[no-untyped-call]
            self.owner_id, self.EXP_0_ID, change_list,
            'Changes in the Exploration Properties.')

        change_list_2 = [exp_domain.ExplorationChange({
            'property_name': 'title',
            'cmd': 'edit_exploration_property',
            'old_value': 'A title',
            'new_value': 'A new title.'
        }), exp_domain.ExplorationChange({
            'property_name': 'objective',
            'cmd': 'edit_exploration_property',
            'old_value': 'An objective',
            'new_value': 'A new objective.'
        }), exp_domain.ExplorationChange({
            'property_name': 'category',
            'cmd': 'edit_exploration_property',
            'old_value': 'A category',
            'new_value': 'A new category'
        }), exp_domain.ExplorationChange({
            'property_name': 'auto_tts_enabled',
            'cmd': 'edit_exploration_property',
            'old_value': True,
            'new_value': False
        }), exp_domain.ExplorationChange({
            'property_name': 'tags',
            'cmd': 'edit_exploration_property',
            'old_value': ['old_value'],
            'new_value': [
                'new'
            ]
        }), exp_domain.ExplorationChange({
            'property_name': 'tags',
            'cmd': 'edit_exploration_property',
            'old_value': [
                'new'
            ],
            'new_value': [
                'new',
                'skill'
            ]
        })]

        changes_are_not_mergeable = exp_services.are_changes_mergeable(  # type: ignore[no-untyped-call]
            self.EXP_0_ID, 1, change_list_2)
        self.assertEqual(changes_are_not_mergeable, False)

    def test_changes_are_mergeable_when_translations_changes_do_not_conflict(
        self
    ) -> None:
        self.save_new_valid_exploration(
            self.EXP_0_ID, self.owner_id, end_state_name='End')

        rights_manager.publish_exploration(self.owner, self.EXP_0_ID)

        # Adding content, feedbacks, solutions so that
        # translations can be added later on.
        change_list = [exp_domain.ExplorationChange({
            'property_name': 'content',
            'old_value': {
                'content_id': 'content',
                'html': ''
            },
            'state_name': 'Introduction',
            'cmd': 'edit_state_property',
            'new_value': {
                'content_id': 'content',
                'html': '<p>First State Content.</p>'
            }
        }), exp_domain.ExplorationChange({
            'property_name': 'widget_customization_args',
            'old_value': {
                'placeholder': {
                    'value': {
                        'unicode_str': '',
                        'content_id': 'ca_placeholder_0'
                    }
                },
                'rows': {
                    'value': 1
                }
            },
            'state_name': 'Introduction',
            'cmd': 'edit_state_property',
            'new_value': {
                'placeholder': {
                    'value': {
                        'unicode_str': 'Placeholder',
                        'content_id': 'ca_placeholder_0'
                    }
                },
                'rows': {
                    'value': 1
                }
            }
        }), exp_domain.ExplorationChange({
            'property_name': 'default_outcome',
            'old_value': {
                'labelled_as_correct': False,
                'missing_prerequisite_skill_id': None,
                'refresher_exploration_id': None,
                'feedback': {
                    'content_id': 'default_outcome',
                    'html': ''
                },
<<<<<<< HEAD
                'param_changes': [],
=======
                'param_changes': [

                ],
                'dest_if_really_stuck': None,
>>>>>>> 5f1b2e12
                'dest': 'End'
            },
            'state_name': 'Introduction',
            'cmd': 'edit_state_property',
            'new_value': {
                'labelled_as_correct': False,
                'missing_prerequisite_skill_id': None,
                'refresher_exploration_id': None,
                'feedback': {
                    'content_id': 'default_outcome',
                    'html': '<p>Feedback 1.</p>'
                },
                'param_changes': [

                ],
                'dest_if_really_stuck': None,
                'dest': 'End'
            }
        }), exp_domain.ExplorationChange({
            'property_name': 'hints',
            'old_value': ['old_value'],
            'state_name': 'Introduction',
            'cmd': 'edit_state_property',
            'new_value': [
                {
                    'hint_content': {
                        'content_id': 'hint_1',
                        'html': '<p>Hint 1.</p>'
                    }
                }
            ]
        }), exp_domain.ExplorationChange({
            'property_name': 'next_content_id_index',
            'old_value': 1,
            'state_name': 'Introduction',
            'cmd': 'edit_state_property',
            'new_value': 2
        }), exp_domain.ExplorationChange({
            'property_name': 'solution',
            'old_value': None,
            'state_name': 'Introduction',
            'cmd': 'edit_state_property',
            'new_value': {
                'answer_is_exclusive': False,
                'explanation': {
                    'content_id': 'solution',
                    'html': '<p>Explanation.</p>'
                },
                'correct_answer': 'Solution'
            }
        }), exp_domain.ExplorationChange({
            'property_name': 'content',
            'old_value': {
                'content_id': 'content',
                'html': ''
            },
            'state_name': 'End',
            'cmd': 'edit_state_property',
            'new_value': {
                'content_id': 'content',
                'html': '<p>Second State Content.</p>'
            }
        })]
        exp_services.update_exploration(  # type: ignore[no-untyped-call]
            self.owner_id, self.EXP_0_ID, change_list,
            'Added various contents.')

        change_list_2 = [exp_domain.ExplorationChange({
            'cmd': 'edit_state_property',
            'property_name': 'answer_groups',
            'old_value': ['old_value'],
            'state_name': 'Introduction',
            'new_value': [{
                'rule_specs': [{
                    'rule_type': 'StartsWith',
                    'inputs': {
                        'x': {
                            'contentId': 'rule_input_2',
                            'normalizedStrSet': [
                                'Hello',
                                'Hola'
                            ]
                        }
                    }
                }],
                'tagged_skill_misconception_id': None,
                'outcome': {
                    'labelled_as_correct': False,
                    'feedback': {
                        'content_id': 'feedback_1',
                        'html': '<p>Feedback</p>'
                    },
                    'missing_prerequisite_skill_id': None,
                    'dest': 'End',
                    'dest_if_really_stuck': None,
                    'param_changes': [],
                    'refresher_exploration_id': None
                },
                'training_data': []
            }]
        })]
        exp_services.update_exploration(  # type: ignore[no-untyped-call]
            self.owner_id, self.EXP_0_ID, change_list_2,
            'Added answer group.')

        # Adding some translations to the first state.
        change_list_3 = [exp_domain.ExplorationChange({
            'language_code': 'de',
            'data_format': 'html',
            'cmd': 'add_written_translation',
            'content_id': 'content',
            'translation_html': '<p>Translation Content.</p>',
            'state_name': 'Introduction',
            'content_html': 'N/A'
        }), exp_domain.ExplorationChange({
            'language_code': 'de',
            'data_format': 'html',
            'cmd': 'add_written_translation',
            'content_id': 'default_outcome',
            'translation_html': '<p>Translation Feedback 1.</p>',
            'state_name': 'Introduction',
            'content_html': 'N/A'
        }), exp_domain.ExplorationChange({
            'cmd': 'mark_written_translations_as_needing_update',
            'state_name': 'Introduction',
            'content_id': 'default_outcome'
        })]

        changes_are_mergeable = exp_services.are_changes_mergeable(  # type: ignore[no-untyped-call]
            self.EXP_0_ID, 2, change_list_3)
        self.assertEqual(changes_are_mergeable, True)
        exp_services.update_exploration(  # type: ignore[no-untyped-call]
            self.owner_id, self.EXP_0_ID, change_list_3,
            'Added some translations.')

        # Adding translations again to the different contents
        # of same state to check that they can be merged.
        change_list_4 = [exp_domain.ExplorationChange({
            'new_state_name': 'Intro-Rename',
            'cmd': 'rename_state',
            'old_state_name': 'Introduction'
        }), exp_domain.ExplorationChange({
            'content_html': 'N/A',
            'translation_html': 'Placeholder Translation.',
            'state_name': 'Intro-Rename',
            'language_code': 'de',
            'content_id': 'ca_placeholder_0',
            'cmd': 'add_written_translation',
            'data_format': 'unicode'
        }), exp_domain.ExplorationChange({
            'content_html': 'N/A',
            'translation_html': '<p>Hints Translation.</p>',
            'state_name': 'Intro-Rename',
            'language_code': 'de',
            'content_id': 'hint_1',
            'cmd': 'add_written_translation',
            'data_format': 'html'
        }), exp_domain.ExplorationChange({
            'language_code': 'de',
            'data_format': 'html',
            'cmd': 'add_written_translation',
            'content_id': 'rule_input_2',
            'translation_html': '<p>Translation Rule Input.</p>',
            'state_name': 'Intro-Rename',
            'content_html': 'N/A'
        }), exp_domain.ExplorationChange({
            'language_code': 'de',
            'data_format': 'html',
            'cmd': 'add_written_translation',
            'content_id': 'feedback_1',
            'translation_html': '<p>Translation Feedback.</p>',
            'state_name': 'Intro-Rename',
            'content_html': 'N/A'
        }), exp_domain.ExplorationChange({
            'language_code': 'de',
            'data_format': 'html',
            'cmd': 'add_written_translation',
            'content_id': 'solution',
            'translation_html': '<p>Translation Solution.</p>',
            'state_name': 'Intro-Rename',
            'content_html': 'N/A'
        }), exp_domain.ExplorationChange({
            'new_state_name': 'Introduction',
            'cmd': 'rename_state',
            'old_state_name': 'Intro-Rename'
        })]

        changes_are_mergeable = exp_services.are_changes_mergeable(  # type: ignore[no-untyped-call]
            self.EXP_0_ID, 3, change_list_4)
        self.assertEqual(changes_are_mergeable, True)

        # Adding translations to the second state to check
        # that they can be merged even in the same property.
        change_list_5 = [exp_domain.ExplorationChange({
            'content_html': 'N/A',
            'translation_html': '<p>State 2 Content Translation.</p>',
            'state_name': 'End',
            'language_code': 'de',
            'content_id': 'content',
            'cmd': 'add_written_translation',
            'data_format': 'html'
        })]

        changes_are_mergeable_1 = exp_services.are_changes_mergeable(  # type: ignore[no-untyped-call]
            self.EXP_0_ID, 3, change_list_5)
        self.assertEqual(changes_are_mergeable_1, True)

        # Add changes to the different content of first state to
        # check that translation changes to some properties doesn't
        # affects the changes of content of other properties.
        change_list_6 = [exp_domain.ExplorationChange({
            'old_value': {
                'rows': {
                    'value': 1
                },
                'placeholder': {
                    'value': {
                        'unicode_str': 'Placeholder',
                        'content_id': 'ca_placeholder_0'
                    }
                }
            },
            'state_name': 'Introduction',
            'cmd': 'edit_state_property',
            'property_name': 'widget_customization_args',
            'new_value': {
                'rows': {
                    'value': 1
                },
                'placeholder': {
                    'value': {
                        'unicode_str': 'Placeholder Changed.',
                        'content_id': 'ca_placeholder_0'
                    }
                }
            }
        }), exp_domain.ExplorationChange({
            'property_name': 'default_outcome',
            'old_value': {
                'labelled_as_correct': False,
                'missing_prerequisite_skill_id': None,
                'refresher_exploration_id': None,
                'feedback': {
                    'content_id': 'default_outcome',
                    'html': 'Feedback 1.'
                },
                'param_changes': [

                ],
                'dest_if_really_stuck': None,
                'dest': 'End'
            },
            'state_name': 'Introduction',
            'cmd': 'edit_state_property',
            'new_value': {
                'labelled_as_correct': False,
                'missing_prerequisite_skill_id': None,
                'refresher_exploration_id': None,
                'feedback': {
                    'content_id': 'default_outcome',
                    'html': '<p>Feedback 2.</p>'
                },
                'param_changes': [

                ],
                'dest_if_really_stuck': None,
                'dest': 'End'
            }
        })]

        exp_services.update_exploration(  # type: ignore[no-untyped-call]
            self.owner_id, self.EXP_0_ID, change_list_6,
            'Changing Customization Args Placeholder in First State.')
        changes_are_mergeable_3 = exp_services.are_changes_mergeable(  # type: ignore[no-untyped-call]
            self.EXP_0_ID, 4, change_list_5)
        self.assertEqual(changes_are_mergeable_3, True)

    def test_changes_are_not_mergeable_when_translations_changes_conflict(
        self
    ) -> None:
        self.save_new_valid_exploration(
            self.EXP_0_ID, self.owner_id, end_state_name='End')

        rights_manager.publish_exploration(self.owner, self.EXP_0_ID)

        # Adding content, feedbacks, solutions so that
        # translations can be added later on.
        change_list = [exp_domain.ExplorationChange({
            'cmd': 'edit_state_property',
            'property_name': 'answer_groups',
            'old_value': ['old_value'],
            'state_name': 'Introduction',
            'new_value': [{
                'rule_specs': [{
                    'rule_type': 'StartsWith',
                    'inputs': {
                        'x': {
                            'contentId': 'rule_input_2',
                            'normalizedStrSet': [
                                'Hello',
                                'Hola'
                            ]
                        }
                    }
                }],
                'tagged_skill_misconception_id': None,
                'outcome': {
                    'labelled_as_correct': False,
                    'feedback': {
                        'content_id': 'feedback_1',
                        'html': '<p>Feedback</p>'
                    },
                    'missing_prerequisite_skill_id': None,
                    'dest': 'End',
                    'dest_if_really_stuck': None,
                    'param_changes': [],
                    'refresher_exploration_id': None
                },
                'training_data': []
            }]
        }), exp_domain.ExplorationChange({
            'property_name': 'content',
            'old_value': {
                'content_id': 'content',
                'html': ''
            },
            'state_name': 'Introduction',
            'cmd': 'edit_state_property',
            'new_value': {
                'content_id': 'content',
                'html': '<p>First State Content.</p>'
            }
        }), exp_domain.ExplorationChange({
            'property_name': 'widget_customization_args',
            'old_value': {
                'placeholder': {
                    'value': {
                        'unicode_str': '',
                        'content_id': 'ca_placeholder_0'
                    }
                },
                'rows': {
                    'value': 1
                }
            },
            'state_name': 'Introduction',
            'cmd': 'edit_state_property',
            'new_value': {
                'placeholder': {
                    'value': {
                        'unicode_str': 'Placeholder',
                        'content_id': 'ca_placeholder_0'
                    }
                },
                'rows': {
                    'value': 1
                }
            }
        }), exp_domain.ExplorationChange({
            'property_name': 'default_outcome',
            'old_value': {
                'labelled_as_correct': False,
                'missing_prerequisite_skill_id': None,
                'refresher_exploration_id': None,
                'feedback': {
                    'content_id': 'default_outcome',
                    'html': ''
                },
                'param_changes': [

                ],
                'dest_if_really_stuck': None,
                'dest': 'End'
            },
            'state_name': 'Introduction',
            'cmd': 'edit_state_property',
            'new_value': {
                'labelled_as_correct': False,
                'missing_prerequisite_skill_id': None,
                'refresher_exploration_id': None,
                'feedback': {
                    'content_id': 'default_outcome',
                    'html': '<p>Feedback 1.</p>'
                },
                'param_changes': [

                ],
                'dest_if_really_stuck': None,
                'dest': 'End'
            }
        }), exp_domain.ExplorationChange({
            'property_name': 'hints',
            'old_value': ['old_value'],
            'state_name': 'Introduction',
            'cmd': 'edit_state_property',
            'new_value': [
                {
                    'hint_content': {
                        'content_id': 'hint_1',
                        'html': '<p>Hint 1.</p>'
                    }
                }
            ]
        }), exp_domain.ExplorationChange({
            'property_name': 'next_content_id_index',
            'old_value': 1,
            'state_name': 'Introduction',
            'cmd': 'edit_state_property',
            'new_value': 2
        }), exp_domain.ExplorationChange({
            'property_name': 'solution',
            'old_value': None,
            'state_name': 'Introduction',
            'cmd': 'edit_state_property',
            'new_value': {
                'answer_is_exclusive': False,
                'explanation': {
                    'content_id': 'solution',
                    'html': '<p>Explanation.</p>'
                },
                'correct_answer': 'Solution'
            }
        }), exp_domain.ExplorationChange({
            'property_name': 'content',
            'old_value': {
                'content_id': 'content',
                'html': ''
            },
            'state_name': 'End',
            'cmd': 'edit_state_property',
            'new_value': {
                'content_id': 'content',
                'html': '<p>Second State Content.</p>'
            }
        })]
        exp_services.update_exploration(  # type: ignore[no-untyped-call]
            self.owner_id, self.EXP_0_ID, change_list,
            'Added various contents.')

        # Adding some translations to the first state.
        change_list_2 = [exp_domain.ExplorationChange({
            'state_name': 'Introduction',
            'old_value': {
                'content_id': 'content',
                'html': '<p>First State Content.</p>'
            },
            'new_value': {
                'content_id': 'content',
                'html': '<p>Changed First State Content.</p>'
            },
            'property_name': 'content',
            'cmd': 'edit_state_property'
        }), exp_domain.ExplorationChange({
            'language_code': 'de',
            'data_format': 'html',
            'cmd': 'add_written_translation',
            'content_id': 'content',
            'translation_html': '<p>Translation Content.</p>',
            'state_name': 'Introduction',
            'content_html': 'N/A'
        }), exp_domain.ExplorationChange({
            'language_code': 'de',
            'data_format': 'html',
            'cmd': 'add_written_translation',
            'content_id': 'default_outcome',
            'translation_html': '<p>Translation Feedback 1.</p>',
            'state_name': 'Introduction',
            'content_html': 'N/A'
        }), exp_domain.ExplorationChange({
            'language_code': 'de',
            'data_format': 'html',
            'cmd': 'add_written_translation',
            'content_id': 'ca_placeholder_0',
            'translation_html': '<p>Translation Placeholder.</p>',
            'state_name': 'Introduction',
            'content_html': 'N/A'
        }), exp_domain.ExplorationChange({
            'language_code': 'de',
            'data_format': 'html',
            'cmd': 'add_written_translation',
            'content_id': 'hint_1',
            'translation_html': '<p>Translation Hint.</p>',
            'state_name': 'Introduction',
            'content_html': 'N/A'
        }), exp_domain.ExplorationChange({
            'language_code': 'de',
            'data_format': 'html',
            'cmd': 'add_written_translation',
            'content_id': 'solution',
            'translation_html': '<p>Translation Solution.</p>',
            'state_name': 'Introduction',
            'content_html': 'N/A'
        }), exp_domain.ExplorationChange({
            'language_code': 'de',
            'data_format': 'html',
            'cmd': 'add_written_translation',
            'content_id': 'rule_input_2',
            'translation_html': '<p>Translation Rule Input.</p>',
            'state_name': 'Introduction',
            'content_html': 'N/A'
        }), exp_domain.ExplorationChange({
            'new_state_name': 'Intro-Rename',
            'cmd': 'rename_state',
            'old_state_name': 'Introduction'
        }), exp_domain.ExplorationChange({
            'language_code': 'de',
            'data_format': 'html',
            'cmd': 'add_written_translation',
            'content_id': 'feedback_1',
            'translation_html': '<p>Translation Feedback.</p>',
            'state_name': 'Intro-Rename',
            'content_html': 'N/A'
        }), exp_domain.ExplorationChange({
            'new_state_name': 'Introduction',
            'cmd': 'rename_state',
            'old_state_name': 'Intro-Rename'
        })]

        exp_services.update_exploration(  # type: ignore[no-untyped-call]
            self.owner_id, self.EXP_0_ID, change_list_2,
            'Added some translations.')

        # Adding translations again to the same contents
        # of same state to check that they can not be
        # merged.
        change_list_3 = [exp_domain.ExplorationChange({
            'language_code': 'bn',
            'data_format': 'html',
            'cmd': 'add_written_translation',
            'content_id': 'content',
            'translation_html': '<p>Translation Content.</p>',
            'state_name': 'Introduction',
            'content_html': 'N/A'
        }), exp_domain.ExplorationChange({
            'language_code': 'bn',
            'data_format': 'html',
            'cmd': 'add_written_translation',
            'content_id': 'default_outcome',
            'translation_html': '<p>Translation Feedback 1.</p>',
            'state_name': 'Introduction',
            'content_html': 'N/A'
        })]

        changes_are_not_mergeable = exp_services.are_changes_mergeable(  # type: ignore[no-untyped-call]
            self.EXP_0_ID, 2, change_list_3)
        self.assertEqual(changes_are_not_mergeable, False)

        # Changes to the content of second state to check that
        # the changes to the translations can not be made in
        # same state if the property which can be translated is
        # changed.
        change_list_3 = [exp_domain.ExplorationChange({
            'state_name': 'End',
            'old_value': {
                'content_id': 'content',
                'html': '<p>Second State Content.</p>'
            },
            'new_value': {
                'content_id': 'content',
                'html': '<p>Changed Second State Content.</p>'
            },
            'property_name': 'content',
            'cmd': 'edit_state_property'
        })]
        exp_services.update_exploration(  # type: ignore[no-untyped-call]
            self.owner_id, self.EXP_0_ID, change_list_3,
            'Changing Content in Second State.')

        # Adding translations to the same property in
        # second state to check that they can not be merged.
        change_list_4 = [exp_domain.ExplorationChange({
            'content_html': 'N/A',
            'translation_html': '<p>State 2 Content Translation.</p>',
            'state_name': 'End',
            'language_code': 'de',
            'content_id': 'content',
            'cmd': 'add_written_translation',
            'data_format': 'html'
        })]
        changes_are_not_mergeable_1 = exp_services.are_changes_mergeable(  # type: ignore[no-untyped-call]
            self.EXP_0_ID, 3, change_list_4)
        self.assertEqual(changes_are_not_mergeable_1, False)

    def test_changes_are_mergeable_when_voiceovers_changes_do_not_conflict(
        self
    ) -> None:
        self.save_new_valid_exploration(
            self.EXP_0_ID, self.owner_id, end_state_name='End')

        rights_manager.publish_exploration(self.owner, self.EXP_0_ID)

        # Adding content, feedbacks, solutions so that
        # voiceovers can be added later on.
        change_list = [exp_domain.ExplorationChange({
            'property_name': 'content',
            'old_value': {
                'content_id': 'content',
                'html': ''
            },
            'state_name': 'Introduction',
            'cmd': 'edit_state_property',
            'new_value': {
                'content_id': 'content',
                'html': '<p>First State Content.</p>'
            }
        }), exp_domain.ExplorationChange({
            'property_name': 'widget_customization_args',
            'old_value': {
                'placeholder': {
                    'value': {
                        'unicode_str': '',
                        'content_id': 'ca_placeholder_0'
                    }
                },
                'rows': {
                    'value': 1
                }
            },
            'state_name': 'Introduction',
            'cmd': 'edit_state_property',
            'new_value': {
                'placeholder': {
                    'value': {
                        'unicode_str': 'Placeholder',
                        'content_id': 'ca_placeholder_0'
                    }
                },
                'rows': {
                    'value': 1
                }
            }
        }), exp_domain.ExplorationChange({
            'property_name': 'default_outcome',
            'old_value': {
                'labelled_as_correct': False,
                'missing_prerequisite_skill_id': None,
                'refresher_exploration_id': None,
                'feedback': {
                    'content_id': 'default_outcome',
                    'html': ''
                },
                'param_changes': [

                ],
                'dest_if_really_stuck': None,
                'dest': 'End'
            },
            'state_name': 'Introduction',
            'cmd': 'edit_state_property',
            'new_value': {
                'labelled_as_correct': False,
                'missing_prerequisite_skill_id': None,
                'refresher_exploration_id': None,
                'feedback': {
                    'content_id': 'default_outcome',
                    'html': '<p>Feedback 1.</p>'
                },
                'param_changes': [

                ],
                'dest_if_really_stuck': None,
                'dest': 'End'
            }
        }), exp_domain.ExplorationChange({
            'property_name': 'hints',
            'old_value': ['old_value'],
            'state_name': 'Introduction',
            'cmd': 'edit_state_property',
            'new_value': [
                {
                    'hint_content': {
                        'content_id': 'hint_1',
                        'html': '<p>Hint 1.</p>'
                    }
                }
            ]
        }), exp_domain.ExplorationChange({
            'property_name': 'next_content_id_index',
            'old_value': 1,
            'state_name': 'Introduction',
            'cmd': 'edit_state_property',
            'new_value': 2
        }), exp_domain.ExplorationChange({
            'property_name': 'solution',
            'old_value': None,
            'state_name': 'Introduction',
            'cmd': 'edit_state_property',
            'new_value': {
                'answer_is_exclusive': False,
                'explanation': {
                    'content_id': 'solution',
                    'html': '<p>Explanation.</p>'
                },
                'correct_answer': 'Solution'
            }
        }), exp_domain.ExplorationChange({
            'property_name': 'content',
            'old_value': {
                'content_id': 'content',
                'html': ''
            },
            'state_name': 'End',
            'cmd': 'edit_state_property',
            'new_value': {
                'content_id': 'content',
                'html': '<p>Second State Content.</p>'
            }
        })]
        exp_services.update_exploration(  # type: ignore[no-untyped-call]
            self.owner_id, self.EXP_0_ID, change_list,
            'Added various contents.')

        # Adding change to the field which is neither
        # affected by nor affects voiceovers.
        change_list_2 = [exp_domain.ExplorationChange({
            'cmd': 'edit_state_property',
            'state_name': 'Introduction',
            'property_name': 'card_is_checkpoint',
            'new_value': True
        })]
        exp_services.update_exploration(  # type: ignore[no-untyped-call]
            self.owner_id, self.EXP_0_ID, change_list_2,
            'Added single unrelated change.')

        # Adding some voiceovers to the first state.
        change_list_3 = [exp_domain.ExplorationChange({
            'property_name': 'recorded_voiceovers',
            'old_value': {
                'voiceovers_mapping': {
                    'hint_1': {},
                    'default_outcome': {},
                    'solution': {},
                    'ca_placeholder_0': {},
                    'content': {}
                }
            },
            'state_name': 'Introduction',
            'new_value': {
                'voiceovers_mapping': {
                    'hint_1': {},
                    'default_outcome': {},
                    'solution': {},
                    'ca_placeholder_0': {},
                    'content': {
                        'en': {
                            'needs_update': False,
                            'filename': 'content-en-xrss3z3nso.mp3',
                            'file_size_bytes': 114938,
                            'duration_secs': 7.183625
                        }
                    }
                }
            },
            'cmd': 'edit_state_property'
        }), exp_domain.ExplorationChange({
            'property_name': 'recorded_voiceovers',
            'old_value': {
                'voiceovers_mapping': {
                    'hint_1': {},
                    'default_outcome': {},
                    'solution': {},
                    'ca_placeholder_0': {},
                    'content': {
                        'en': {
                            'needs_update': False,
                            'filename': 'content-en-xrss3z3nso.mp3',
                            'file_size_bytes': 114938,
                            'duration_secs': 7.183625
                        }
                    }
                }
            },
            'state_name': 'Introduction',
            'new_value': {
                'voiceovers_mapping': {
                    'hint_1': {},
                    'default_outcome': {},
                    'solution': {},
                    'ca_placeholder_0': {
                        'en': {
                            'needs_update': False,
                            'filename': 'ca_placeholder_0-en-mfy5l6logg.mp3',
                            'file_size_bytes': 175542,
                            'duration_secs': 10.971375
                        }
                    },
                    'content': {
                        'en': {
                            'needs_update': False,
                            'filename': 'content-en-xrss3z3nso.mp3',
                            'file_size_bytes': 114938,
                            'duration_secs': 7.183625
                        }
                    }
                }
            },
            'cmd': 'edit_state_property'
        })]
        changes_are_mergeable = exp_services.are_changes_mergeable(  # type: ignore[no-untyped-call]
            self.EXP_0_ID, 2, change_list_3)
        self.assertEqual(changes_are_mergeable, True)

        exp_services.update_exploration(  # type: ignore[no-untyped-call]
            self.owner_id, self.EXP_0_ID, change_list_3,
            'Added some voiceovers.')

        # Adding voiceovers again to the same first state
        # to check if they can be applied. They will not
        # be mergeable as the changes are in the same property
        # i.e. recorded_voiceovers.
        change_list_4 = [exp_domain.ExplorationChange({
            'property_name': 'recorded_voiceovers',
            'cmd': 'edit_state_property',
            'old_value': {
                'voiceovers_mapping': {
                    'default_outcome': {},
                    'solution': {},
                    'content': {},
                    'ca_placeholder_0': {},
                    'hint_1': {}
                }
            },
            'new_value': {
                'voiceovers_mapping': {
                    'default_outcome': {},
                    'solution': {},
                    'content': {},
                    'ca_placeholder_0': {},
                    'hint_1': {
                        'en': {
                            'needs_update': False,
                            'duration_secs': 30.0669375,
                            'filename': 'hint_1-en-ajclkw0cnz.mp3',
                            'file_size_bytes': 481071
                        }
                    }
                }
            },
            'state_name': 'Introduction'
        })]

        changes_are_mergeable = exp_services.are_changes_mergeable(  # type: ignore[no-untyped-call]
            self.EXP_0_ID, 3, change_list_4)
        self.assertEqual(changes_are_mergeable, False)

        # Adding voiceovers to the second state to check
        # if they can be applied. They can be mergead as
        # the changes are in the different states.
        change_list_5 = [exp_domain.ExplorationChange({
            'old_value': {
                'voiceovers_mapping': {
                    'content': {}
                }
            },
            'property_name': 'recorded_voiceovers',
            'cmd': 'edit_state_property',
            'new_value': {
                'voiceovers_mapping': {
                    'content': {
                        'en': {
                            'duration_secs': 10.3183125,
                            'filename': 'content-en-ar9zhd7edl.mp3',
                            'file_size_bytes': 165093,
                            'needs_update': False
                        }
                    }
                }
            },
            'state_name': 'End'
        })]

        changes_are_mergeable_1 = exp_services.are_changes_mergeable(  # type: ignore[no-untyped-call]
            self.EXP_0_ID, 3, change_list_5)
        self.assertEqual(changes_are_mergeable_1, True)

        # Changes to the content of first state to check
        # that the changes in the contents of first state
        # doesn't affects the changes to the voiceovers in
        # second state.
        change_list_6 = [exp_domain.ExplorationChange({
            'state_name': 'Introduction',
            'old_value': {
                'content_id': 'content',
                'html': '<p>First State Content.</p>'
            },
            'new_value': {
                'content_id': 'content',
                'html': '<p>Changed First State Content.</p>'
            },
            'property_name': 'content',
            'cmd': 'edit_state_property'
        })]

        exp_services.update_exploration(  # type: ignore[no-untyped-call]
            self.owner_id, self.EXP_0_ID, change_list_6,
            'Changing Content in First State.')
        changes_are_mergeable_3 = exp_services.are_changes_mergeable(  # type: ignore[no-untyped-call]
            self.EXP_0_ID, 4, change_list_5)
        self.assertEqual(changes_are_mergeable_3, True)

        # Changes to the content of second state to check that
        # the changes to the voiceovers can not be made in
        # same state if the property which can be recorded is
        # changed.
        change_list_6 = [exp_domain.ExplorationChange({
            'state_name': 'End',
            'old_value': {
                'content_id': 'content',
                'html': '<p>Second State Content.</p>'
            },
            'new_value': {
                'content_id': 'content',
                'html': '<p>Changed Second State Content.</p>'
            },
            'property_name': 'content',
            'cmd': 'edit_state_property'
        })]

        exp_services.update_exploration(  # type: ignore[no-untyped-call]
            self.owner_id, self.EXP_0_ID, change_list_6,
            'Changing Content in Second State.')

        changes_are_not_mergeable = exp_services.are_changes_mergeable(  # type: ignore[no-untyped-call]
            self.EXP_0_ID, 4, change_list_4)
        self.assertEqual(changes_are_not_mergeable, False)

    def test_changes_are_not_mergeable_when_voiceovers_changes_conflict(
        self
    ) -> None:
        self.save_new_valid_exploration(
            self.EXP_0_ID, self.owner_id, end_state_name='End')

        rights_manager.publish_exploration(self.owner, self.EXP_0_ID)

        # Adding content, feedbacks, solutions so that
        # voiceovers can be added later on.
        change_list = [exp_domain.ExplorationChange({
            'property_name': 'content',
            'old_value': {
                'content_id': 'content',
                'html': ''
            },
            'state_name': 'Introduction',
            'cmd': 'edit_state_property',
            'new_value': {
                'content_id': 'content',
                'html': '<p>First State Content.</p>'
            }
        }), exp_domain.ExplorationChange({
            'property_name': 'widget_customization_args',
            'old_value': {
                'placeholder': {
                    'value': {
                        'unicode_str': '',
                        'content_id': 'ca_placeholder_0'
                    }
                },
                'rows': {
                    'value': 1
                }
            },
            'state_name': 'Introduction',
            'cmd': 'edit_state_property',
            'new_value': {
                'placeholder': {
                    'value': {
                        'unicode_str': 'Placeholder',
                        'content_id': 'ca_placeholder_0'
                    }
                },
                'rows': {
                    'value': 1
                }
            }
        }), exp_domain.ExplorationChange({
            'property_name': 'default_outcome',
            'old_value': {
                'labelled_as_correct': False,
                'missing_prerequisite_skill_id': None,
                'refresher_exploration_id': None,
                'feedback': {
                    'content_id': 'default_outcome',
                    'html': ''
                },
                'param_changes': [

                ],
                'dest_if_really_stuck': None,
                'dest': 'End'
            },
            'state_name': 'Introduction',
            'cmd': 'edit_state_property',
            'new_value': {
                'labelled_as_correct': False,
                'missing_prerequisite_skill_id': None,
                'refresher_exploration_id': None,
                'feedback': {
                    'content_id': 'default_outcome',
                    'html': '<p>Feedback 1.</p>'
                },
                'param_changes': [

                ],
                'dest_if_really_stuck': None,
                'dest': 'End'
            }
        }), exp_domain.ExplorationChange({
            'property_name': 'hints',
            'old_value': ['old_value'],
            'state_name': 'Introduction',
            'cmd': 'edit_state_property',
            'new_value': [
                {
                    'hint_content': {
                        'content_id': 'hint_1',
                        'html': '<p>Hint 1.</p>'
                    }
                }
            ]
        }), exp_domain.ExplorationChange({
            'property_name': 'next_content_id_index',
            'old_value': 1,
            'state_name': 'Introduction',
            'cmd': 'edit_state_property',
            'new_value': 2
        }), exp_domain.ExplorationChange({
            'property_name': 'solution',
            'old_value': None,
            'state_name': 'Introduction',
            'cmd': 'edit_state_property',
            'new_value': {
                'answer_is_exclusive': False,
                'explanation': {
                    'content_id': 'solution',
                    'html': '<p>Explanation.</p>'
                },
                'correct_answer': 'Solution'
            }
        }), exp_domain.ExplorationChange({
            'property_name': 'content',
            'old_value': {
                'content_id': 'content',
                'html': ''
            },
            'state_name': 'End',
            'cmd': 'edit_state_property',
            'new_value': {
                'content_id': 'content',
                'html': '<p>Second State Content.</p>'
            }
        })]
        exp_services.update_exploration(  # type: ignore[no-untyped-call]
            self.owner_id, self.EXP_0_ID, change_list,
            'Added various contents.')

        # Adding some voiceovers to the first state.
        change_list_2 = [exp_domain.ExplorationChange({
            'property_name': 'recorded_voiceovers',
            'old_value': {
                'voiceovers_mapping': {
                    'hint_1': {},
                    'default_outcome': {},
                    'solution': {},
                    'ca_placeholder_0': {},
                    'content': {}
                }
            },
            'state_name': 'Introduction',
            'new_value': {
                'voiceovers_mapping': {
                    'hint_1': {},
                    'default_outcome': {},
                    'solution': {},
                    'ca_placeholder_0': {},
                    'content': {
                        'en': {
                            'needs_update': False,
                            'filename': 'content-en-xrss3z3nso.mp3',
                            'file_size_bytes': 114938,
                            'duration_secs': 7.183625
                        }
                    }
                }
            },
            'cmd': 'edit_state_property'
        }), exp_domain.ExplorationChange({
            'property_name': 'recorded_voiceovers',
            'old_value': {
                'voiceovers_mapping': {
                    'hint_1': {},
                    'default_outcome': {},
                    'solution': {},
                    'ca_placeholder_0': {},
                    'content': {
                        'en': {
                            'needs_update': False,
                            'filename': 'content-en-xrss3z3nso.mp3',
                            'file_size_bytes': 114938,
                            'duration_secs': 7.183625
                        }
                    }
                }
            },
            'state_name': 'Introduction',
            'new_value': {
                'voiceovers_mapping': {
                    'hint_1': {},
                    'default_outcome': {},
                    'solution': {},
                    'ca_placeholder_0': {
                        'en': {
                            'needs_update': False,
                            'filename': 'ca_placeholder_0-en-mfy5l6logg.mp3',
                            'file_size_bytes': 175542,
                            'duration_secs': 10.971375
                        }
                    },
                    'content': {
                        'en': {
                            'needs_update': False,
                            'filename': 'content-en-xrss3z3nso.mp3',
                            'file_size_bytes': 114938,
                            'duration_secs': 7.183625
                        }
                    }
                }
            },
            'cmd': 'edit_state_property'
        })]

        exp_services.update_exploration(  # type: ignore[no-untyped-call]
            self.owner_id, self.EXP_0_ID, change_list_2,
            'Added some voiceovers.')

        # Adding voiceovers again to the same first state
        # to check if they can be applied. They will not
        # be mergeable as the changes are in the same property
        # i.e. recorded_voiceovers.
        change_list_3 = [exp_domain.ExplorationChange({
            'property_name': 'recorded_voiceovers',
            'cmd': 'edit_state_property',
            'old_value': {
                'voiceovers_mapping': {
                    'default_outcome': {},
                    'solution': {},
                    'content': {},
                    'ca_placeholder_0': {},
                    'hint_1': {}
                }
            },
            'new_value': {
                'voiceovers_mapping': {
                    'default_outcome': {},
                    'solution': {},
                    'content': {},
                    'ca_placeholder_0': {},
                    'hint_1': {
                        'en': {
                            'needs_update': False,
                            'duration_secs': 30.0669375,
                            'filename': 'hint_1-en-ajclkw0cnz.mp3',
                            'file_size_bytes': 481071
                        }
                    }
                }
            },
            'state_name': 'Introduction'
        })]

        changes_are_mergeable = exp_services.are_changes_mergeable(  # type: ignore[no-untyped-call]
            self.EXP_0_ID, 2, change_list_3)
        self.assertEqual(changes_are_mergeable, False)

    def test_changes_are_not_mergeable_when_state_added_or_deleted(
        self
    ) -> None:
        self.save_new_valid_exploration(
            self.EXP_0_ID, self.owner_id, end_state_name='End')

        rights_manager.publish_exploration(self.owner, self.EXP_0_ID)

        # Changes to the various properties of the first and
        # second state.
        change_list = [exp_domain.ExplorationChange({
            'old_value': 'TextInput',
            'cmd': 'edit_state_property',
            'property_name': 'widget_id',
            'new_value': None,
            'state_name': 'Introduction'
        }), exp_domain.ExplorationChange({
            'old_value': {
                'placeholder': {
                    'value': {
                        'content_id': 'ca_placeholder_0',
                        'unicode_str': ''
                    }
                },
                'rows': {
                    'value': 1
                }
            },
            'cmd': 'edit_state_property',
            'property_name': 'widget_customization_args',
            'new_value': {},
            'state_name': 'Introduction'
        }), exp_domain.ExplorationChange({
            'old_value': None,
            'cmd': 'edit_state_property',
            'property_name': 'widget_id',
            'new_value': 'NumericInput',
            'state_name': 'Introduction'
        }), exp_domain.ExplorationChange({
            'state_name': 'Introduction',
            'old_value':
            {
                'requireNonnegativeInput':
                {
                    'value': True
                }
            },
            'property_name': 'widget_customization_args',
            'new_value':
            {
                'requireNonnegativeInput':
                {
                    'value': False
                }
            },
            'cmd': 'edit_state_property'
        }), exp_domain.ExplorationChange({
            'old_value': 1,
            'cmd': 'edit_state_property',
            'property_name': 'next_content_id_index',
            'new_value': 2,
            'state_name': 'Introduction'
        }), exp_domain.ExplorationChange({
            'old_value': ['old_value'],
            'cmd': 'edit_state_property',
            'property_name': 'answer_groups',
            'new_value': [
                {
                    'tagged_skill_misconception_id': None,
                    'rule_specs': [
                        {
                            'rule_type': 'IsLessThanOrEqualTo',
                            'inputs': {
                                'x': 50
                            }
                        }
                    ],
                    'training_data': [],
                    'outcome': {
                        'param_changes': [],
                        'dest_if_really_stuck': None,
                        'dest': 'End',
                        'missing_prerequisite_skill_id': None,
                        'feedback': {
                            'content_id': 'feedback_1',
                            'html': ''
                        },
                        'labelled_as_correct': False,
                        'refresher_exploration_id': None
                    }
                }
            ],
            'state_name': 'Introduction'
        }), exp_domain.ExplorationChange({
            'old_value': ['old_value'],
            'cmd': 'edit_state_property',
            'property_name': 'hints',
            'new_value': [
                {
                    'hint_content': {
                        'content_id': 'hint_2',
                        'html': '<p>Hint.</p>'
                    }
                }
            ],
            'state_name': 'Introduction'
        }), exp_domain.ExplorationChange({
            'old_value': 2,
            'cmd': 'edit_state_property',
            'property_name': 'next_content_id_index',
            'new_value': 3,
            'state_name': 'Introduction'
        }), exp_domain.ExplorationChange({
            'old_value': {
                'content_id': 'content',
                'html': 'Congratulations, you have finished!'
            },
            'cmd': 'edit_state_property',
            'property_name': 'content',
            'new_value': {
                'content_id': 'content',
                'html': '<p>2Congratulations, you have finished!</p>'
            },
            'state_name': 'End'
        })]

        exp_services.update_exploration(  # type: ignore[no-untyped-call]
            self.owner_id, self.EXP_0_ID, change_list,
            'Changed various properties in both states.')

        # Change to the unrelated property to check that
        # it can be merged.
        change_list_2 = [exp_domain.ExplorationChange({
            'old_value': {
                'html': '',
                'content_id': 'content'
            },
            'new_value': {
                'html': '<p>Hello Aryaman!</p>',
                'content_id': 'content'
            },
            'state_name': 'Introduction',
            'property_name': 'content',
            'cmd': 'edit_state_property'
        })]

        changes_are_mergeable = exp_services.are_changes_mergeable(  # type: ignore[no-untyped-call]
            self.EXP_0_ID, 1, change_list_2)
        self.assertEqual(changes_are_mergeable, True)

        # Deleting and Adding states to check that when any
        # state is deleted or added, then the changes can not be
        # merged.
        change_list_3 = [exp_domain.ExplorationChange({
            'new_state_name': 'End-State',
            'cmd': 'rename_state',
            'old_state_name': 'End'
        }), exp_domain.ExplorationChange({
            'cmd': 'delete_state',
            'state_name': 'End-State'
        }), exp_domain.ExplorationChange({
            'cmd': 'add_state',
            'state_name': 'End'
        }), exp_domain.ExplorationChange({
            'cmd': 'delete_state',
            'state_name': 'End'
        }), exp_domain.ExplorationChange({
            'cmd': 'add_state',
            'state_name': 'End'
        }), exp_domain.ExplorationChange({
            'new_state_name': 'End-State',
            'cmd': 'rename_state',
            'old_state_name': 'End'
        }), exp_domain.ExplorationChange({
            'new_state_name': 'End',
            'cmd': 'rename_state',
            'old_state_name': 'End-State'
        }), exp_domain.ExplorationChange({
            'old_value': [{
                'tagged_skill_misconception_id': None,
                'rule_specs': [{
                    'rule_type': 'IsLessThanOrEqualTo',
                    'inputs': {
                        'x': 50
                    }
                }],
                'training_data': [],
                'outcome': {
                    'param_changes': [],
                    'dest': 'Introduction',
                    'dest_if_really_stuck': None,
                    'missing_prerequisite_skill_id': None,
                    'feedback': {
                        'content_id': 'feedback_1',
                        'html': ''
                    },
                    'labelled_as_correct': False,
                    'refresher_exploration_id': None
                }
            }],
            'cmd': 'edit_state_property',
            'property_name': 'answer_groups',
            'new_value': [{
                'tagged_skill_misconception_id': None,
                'rule_specs': [{
                    'rule_type': 'IsLessThanOrEqualTo',
                    'inputs': {
                        'x': 50
                    }
                }],
                'training_data': [],
                'outcome': {
                    'param_changes': [],
                    'dest': 'End',
                    'dest_if_really_stuck': None,
                    'missing_prerequisite_skill_id': None,
                    'feedback': {
                        'content_id': 'feedback_1',
                        'html': ''
                    },
                    'labelled_as_correct': False,
                    'refresher_exploration_id': None
                }
            }],
            'state_name': 'Introduction'
        }), exp_domain.ExplorationChange({
            'old_value': {
                'param_changes': [],
                'dest': 'Introduction',
                'dest_if_really_stuck': None,
                'missing_prerequisite_skill_id': None,
                'feedback': {
                    'content_id': 'default_outcome',
                    'html': ''
                },
                'labelled_as_correct': False,
                'refresher_exploration_id': None
            },
            'cmd': 'edit_state_property',
            'property_name': 'default_outcome',
            'new_value': {
                'param_changes': [],
                'dest': 'End',
                'dest_if_really_stuck': None,
                'missing_prerequisite_skill_id': None,
                'feedback': {
                    'content_id': 'default_outcome',
                    'html': ''
                },
                'labelled_as_correct': False,
                'refresher_exploration_id': None
            },
            'state_name': 'Introduction'
        }), exp_domain.ExplorationChange({
            'old_value': {
                'content_id': 'content',
                'html': ''
            },
            'cmd': 'edit_state_property',
            'property_name': 'content',
            'new_value': {
                'content_id': 'content',
                'html': 'Congratulations, you have finished!'
            },
            'state_name': 'End'
        }), exp_domain.ExplorationChange({
            'old_value': None,
            'cmd': 'edit_state_property',
            'property_name': 'widget_id',
            'new_value': 'EndExploration',
            'state_name': 'End'
        }), exp_domain.ExplorationChange({
            'old_value': {},
            'cmd': 'edit_state_property',
            'property_name': 'widget_customization_args',
            'new_value': {
                'recommendedExplorationIds': {
                    'value': []
                }
            },
            'state_name': 'End'
        }), exp_domain.ExplorationChange({
            'old_value': {
                'param_changes': [],
                'dest': 'End',
                'dest_if_really_stuck': None,
                'missing_prerequisite_skill_id': None,
                'feedback': {
                    'content_id': 'default_outcome',
                    'html': ''
                },
                'labelled_as_correct': False,
                'refresher_exploration_id': None
            },
            'cmd': 'edit_state_property',
            'property_name': 'default_outcome',
            'new_value': None,
            'state_name': 'End'
        })]

        exp_services.update_exploration(  # type: ignore[no-untyped-call]
            self.owner_id, self.EXP_0_ID, change_list_3,
            'Added and deleted states.')

        # Checking that old changes that could be
        # merged previously can not be merged after
        # addition or deletion of state.
        changes_are_not_mergeable = exp_services.are_changes_mergeable(  # type: ignore[no-untyped-call]
            self.EXP_0_ID, 1, change_list_2)
        self.assertEqual(changes_are_not_mergeable, False)

    def test_changes_are_not_mergeable_when_frontend_version_exceeds_backend_version(  # pylint: disable=line-too-long
        self
    ) -> None:
        self.save_new_valid_exploration(
            self.EXP_0_ID, self.owner_id, end_state_name='End')

        rights_manager.publish_exploration(self.owner, self.EXP_0_ID)

        # Changes to the various properties of the first and
        # second state.
        change_list = [exp_domain.ExplorationChange({
            'old_value': 'TextInput',
            'cmd': 'edit_state_property',
            'property_name': 'widget_id',
            'new_value': None,
            'state_name': 'Introduction'
        }), exp_domain.ExplorationChange({
            'old_value': {
                'placeholder': {
                    'value': {
                        'content_id': 'ca_placeholder_0',
                        'unicode_str': ''
                    }
                },
                'rows': {
                    'value': 1
                }
            },
            'cmd': 'edit_state_property',
            'property_name': 'widget_customization_args',
            'new_value': {},
            'state_name': 'Introduction'
        }), exp_domain.ExplorationChange({
            'old_value': None,
            'cmd': 'edit_state_property',
            'property_name': 'widget_id',
            'new_value': 'NumericInput',
            'state_name': 'Introduction'
        }), exp_domain.ExplorationChange({
            'old_value': 1,
            'cmd': 'edit_state_property',
            'property_name': 'next_content_id_index',
            'new_value': 2,
            'state_name': 'Introduction'
        }), exp_domain.ExplorationChange({
            'old_value': ['old_value'],
            'cmd': 'edit_state_property',
            'property_name': 'answer_groups',
            'new_value': [
                {
                    'tagged_skill_misconception_id': None,
                    'rule_specs': [
                        {
                            'rule_type': 'IsLessThanOrEqualTo',
                            'inputs': {
                                'x': 50
                            }
                        }
                    ],
                    'training_data': [],
                    'outcome': {
                        'param_changes': [],
                        'dest': 'End',
                        'dest_if_really_stuck': None,
                        'missing_prerequisite_skill_id': None,
                        'feedback': {
                            'content_id': 'feedback_1',
                            'html': ''
                        },
                        'labelled_as_correct': False,
                        'refresher_exploration_id': None
                    }
                }
            ],
            'state_name': 'Introduction'
        }), exp_domain.ExplorationChange({
            'old_value': ['old_value'],
            'cmd': 'edit_state_property',
            'property_name': 'hints',
            'new_value': [
                {
                    'hint_content': {
                        'content_id': 'hint_2',
                        'html': '<p>Hint.</p>'
                    }
                }
            ],
            'state_name': 'Introduction'
        }), exp_domain.ExplorationChange({
            'old_value': 2,
            'cmd': 'edit_state_property',
            'property_name': 'next_content_id_index',
            'new_value': 3,
            'state_name': 'Introduction'
        }), exp_domain.ExplorationChange({
            'old_value': {
                'content_id': 'content',
                'html': 'Congratulations, you have finished!'
            },
            'cmd': 'edit_state_property',
            'property_name': 'content',
            'new_value': {
                'content_id': 'content',
                'html': '<p>2Congratulations, you have finished!</p>'
            },
            'state_name': 'End'
        })]

        # Changes are mergeable when updating the same version.
        changes_are_mergeable = exp_services.are_changes_mergeable(  # type: ignore[no-untyped-call]
            self.EXP_0_ID, 1, change_list)
        self.assertEqual(changes_are_mergeable, True)

        # Changes are not mergeable when updating from version
        # more than that on the backend.
        changes_are_not_mergeable = exp_services.are_changes_mergeable(  # type: ignore[no-untyped-call]
            self.EXP_0_ID, 3, change_list)
        self.assertEqual(changes_are_not_mergeable, False)

    def test_email_is_sent_to_admin_in_case_of_adding_deleting_state_changes(
        self
    ) -> None:
        self.login(self.OWNER_EMAIL)
        with self.swap(feconf, 'CAN_SEND_EMAILS', True):
            messages = self._get_sent_email_messages(
                feconf.ADMIN_EMAIL_ADDRESS)
            self.assertEqual(len(messages), 0)
            self.save_new_valid_exploration(
                self.EXP_0_ID, self.owner_id, end_state_name='End')

            rights_manager.publish_exploration(self.owner, self.EXP_0_ID)

            # Changes to the various properties of the first and
            # second state.
            change_list = [exp_domain.ExplorationChange({
                'old_value': 'TextInput',
                'cmd': 'edit_state_property',
                'property_name': 'widget_id',
                'new_value': None,
                'state_name': 'Introduction'
            }), exp_domain.ExplorationChange({
                'old_value': {
                    'placeholder': {
                        'value': {
                            'content_id': 'ca_placeholder_0',
                            'unicode_str': ''
                        }
                    },
                    'rows': {
                        'value': 1
                    }
                },
                'cmd': 'edit_state_property',
                'property_name': 'widget_customization_args',
                'new_value': {},
                'state_name': 'Introduction'
            }), exp_domain.ExplorationChange({
                'old_value': None,
                'cmd': 'edit_state_property',
                'property_name': 'widget_id',
                'new_value': 'NumericInput',
                'state_name': 'Introduction'
            }), exp_domain.ExplorationChange({
                'state_name': 'Introduction',
                'old_value':
                {
                    'requireNonnegativeInput':
                    {
                        'value': True
                    }
                },
                'property_name': 'widget_customization_args',
                'new_value':
                {
                    'requireNonnegativeInput':
                    {
                        'value': False
                    }
                },
                'cmd': 'edit_state_property'
            }), exp_domain.ExplorationChange({
                'old_value': 1,
                'cmd': 'edit_state_property',
                'property_name': 'next_content_id_index',
                'new_value': 2,
                'state_name': 'Introduction'
            }), exp_domain.ExplorationChange({
                'old_value': ['old_value'],
                'cmd': 'edit_state_property',
                'property_name': 'answer_groups',
                'new_value': [
                    {
                        'tagged_skill_misconception_id': None,
                        'rule_specs': [
                            {
                                'rule_type': 'IsLessThanOrEqualTo',
                                'inputs': {
                                    'x': 50
                                }
                            }
                        ],
                        'training_data': [],
                        'outcome': {
                            'param_changes': [],
                            'dest': 'End',
                            'dest_if_really_stuck': None,
                            'missing_prerequisite_skill_id': None,
                            'feedback': {
                                'content_id': 'feedback_1',
                                'html': ''
                            },
                            'labelled_as_correct': False,
                            'refresher_exploration_id': None
                        }
                    }
                ],
                'state_name': 'Introduction'
            }), exp_domain.ExplorationChange({
                'old_value': ['old_value'],
                'cmd': 'edit_state_property',
                'property_name': 'hints',
                'new_value': [
                    {
                        'hint_content': {
                            'content_id': 'hint_2',
                            'html': '<p>Hint.</p>'
                        }
                    }
                ],
                'state_name': 'Introduction'
            }), exp_domain.ExplorationChange({
                'old_value': 2,
                'cmd': 'edit_state_property',
                'property_name': 'next_content_id_index',
                'new_value': 3,
                'state_name': 'Introduction'
            }), exp_domain.ExplorationChange({
                'old_value': {
                    'content_id': 'content',
                    'html': 'Congratulations, you have finished!'
                },
                'cmd': 'edit_state_property',
                'property_name': 'content',
                'new_value': {
                    'content_id': 'content',
                    'html': '<p>2Congratulations, you have finished!</p>'
                },
                'state_name': 'End'
            })]

            exp_services.update_exploration(  # type: ignore[no-untyped-call]
                self.owner_id, self.EXP_0_ID, change_list,
                'Changed various properties in both states.')

            change_list_2 = [exp_domain.ExplorationChange({
                'new_state_name': 'End-State',
                'cmd': 'rename_state',
                'old_state_name': 'End'
            }), exp_domain.ExplorationChange({
                'cmd': 'delete_state',
                'state_name': 'End-State'
            }), exp_domain.ExplorationChange({
                'cmd': 'add_state',
                'state_name': 'End'
            }), exp_domain.ExplorationChange({
                'cmd': 'delete_state',
                'state_name': 'End'
            }), exp_domain.ExplorationChange({
                'cmd': 'add_state',
                'state_name': 'End'
            }), exp_domain.ExplorationChange({
                'new_state_name': 'End-State',
                'cmd': 'rename_state',
                'old_state_name': 'End'
            }), exp_domain.ExplorationChange({
                'new_state_name': 'End',
                'cmd': 'rename_state',
                'old_state_name': 'End-State'
            }), exp_domain.ExplorationChange({
                'old_value': [{
                    'tagged_skill_misconception_id': None,
                    'rule_specs': [{
                        'rule_type': 'IsLessThanOrEqualTo',
                        'inputs': {
                            'x': 50
                        }
                    }],
                    'training_data': [],
                    'outcome': {
                        'param_changes': [],
                        'dest': 'Introduction',
                        'dest_if_really_stuck': None,
                        'missing_prerequisite_skill_id': None,
                        'feedback': {
                            'content_id': 'feedback_1',
                            'html': ''
                        },
                        'labelled_as_correct': False,
                        'refresher_exploration_id': None
                    }
                }],
                'cmd': 'edit_state_property',
                'property_name': 'answer_groups',
                'new_value': [{
                    'tagged_skill_misconception_id': None,
                    'rule_specs': [{
                        'rule_type': 'IsLessThanOrEqualTo',
                        'inputs': {
                            'x': 50
                        }
                    }],
                    'training_data': [],
                    'outcome': {
                        'param_changes': [],
                        'dest': 'End',
                        'dest_if_really_stuck': None,
                        'missing_prerequisite_skill_id': None,
                        'feedback': {
                            'content_id': 'feedback_1',
                            'html': ''
                        },
                        'labelled_as_correct': False,
                        'refresher_exploration_id': None
                    }
                }],
                'state_name': 'Introduction'
            }), exp_domain.ExplorationChange({
                'old_value': {
                    'param_changes': [],
                    'dest': 'Introduction',
                    'dest_if_really_stuck': None,
                    'missing_prerequisite_skill_id': None,
                    'feedback': {
                        'content_id': 'default_outcome',
                        'html': ''
                    },
                    'labelled_as_correct': False,
                    'refresher_exploration_id': None
                },
                'cmd': 'edit_state_property',
                'property_name': 'default_outcome',
                'new_value': {
                    'param_changes': [],
                    'dest': 'End',
                    'dest_if_really_stuck': None,
                    'missing_prerequisite_skill_id': None,
                    'feedback': {
                        'content_id': 'default_outcome',
                        'html': ''
                    },
                    'labelled_as_correct': False,
                    'refresher_exploration_id': None
                },
                'state_name': 'Introduction'
            }), exp_domain.ExplorationChange({
                'old_value': {
                    'content_id': 'content',
                    'html': ''
                },
                'cmd': 'edit_state_property',
                'property_name': 'content',
                'new_value': {
                    'content_id': 'content',
                    'html': 'Congratulations, you have finished!'
                },
                'state_name': 'End'
            }), exp_domain.ExplorationChange({
                'old_value': None,
                'cmd': 'edit_state_property',
                'property_name': 'widget_id',
                'new_value': 'EndExploration',
                'state_name': 'End'
            }), exp_domain.ExplorationChange({
                'old_value': {},
                'cmd': 'edit_state_property',
                'property_name': 'widget_customization_args',
                'new_value': {
                    'recommendedExplorationIds': {
                        'value': []
                    }
                },
                'state_name': 'End'
            }), exp_domain.ExplorationChange({
                'old_value': {
                    'param_changes': [],
                    'dest': 'End',
                    'dest_if_really_stuck': None,
                    'missing_prerequisite_skill_id': None,
                    'feedback': {
                        'content_id': 'default_outcome',
                        'html': ''
                    },
                    'labelled_as_correct': False,
                    'refresher_exploration_id': None
                },
                'cmd': 'edit_state_property',
                'property_name': 'default_outcome',
                'new_value': None,
                'state_name': 'End'
            })]

            exp_services.update_exploration(  # type: ignore[no-untyped-call]
                self.owner_id, self.EXP_0_ID, change_list_2,
                'Added and deleted states.')
            change_list_3 = [exp_domain.ExplorationChange({
                'old_value': {
                    'html': '',
                    'content_id': 'content'
                },
                'new_value': {
                    'html': '<p>Hello Aryaman!</p>',
                    'content_id': 'content'
                },
                'state_name': 'Introduction',
                'property_name': 'content',
                'cmd': 'edit_state_property'
            })]
            changes_are_not_mergeable = exp_services.are_changes_mergeable(  # type: ignore[no-untyped-call]
                self.EXP_0_ID, 1, change_list_3)
            self.assertEqual(changes_are_not_mergeable, False)

            change_list_3_dict = [{
                'cmd': 'edit_state_property',
                'property_name': 'content',
                'state_name': 'Introduction',
                'new_value': {
                    'html': '<p>Hello Aryaman!</p>',
                    'content_id': 'content'
                },
                'old_value': {
                    'html': '',
                    'content_id': 'content'
                },
            }]

            expected_email_html_body = (
                '(Sent from dev-project-id)<br/><br/>'
                'Hi Admin,<br><br>'
                'Some draft changes were rejected in exploration %s because '
                'the changes were conflicting and could not be saved. Please '
                'see the rejected change list below:<br>'
                'Discarded change list: %s <br><br>'
                'Frontend Version: %s<br>'
                'Backend Version: %s<br><br>'
                'Thanks!' % (self.EXP_0_ID, change_list_3_dict, 1, 3)
            )
            messages = self._get_sent_email_messages(
                feconf.ADMIN_EMAIL_ADDRESS)
            self.assertEqual(len(messages), 1)
            self.assertEqual(messages[0].html, expected_email_html_body)

    def test_email_is_sent_to_admin_in_case_of_state_renames_changes_conflict(
        self
    ) -> None:
        self.login(self.OWNER_EMAIL)
        with self.swap(feconf, 'CAN_SEND_EMAILS', True):
            messages = self._get_sent_email_messages(
                feconf.ADMIN_EMAIL_ADDRESS)
            self.assertEqual(len(messages), 0)
            self.save_new_valid_exploration(
                self.EXP_0_ID, self.owner_id, end_state_name='End')

            rights_manager.publish_exploration(self.owner, self.EXP_0_ID)
            change_list = [exp_domain.ExplorationChange({
                'old_value': {
                    'html': '',
                    'content_id': 'content'
                },
                'new_value': {
                    'html': '<p>End State</p>',
                    'content_id': 'content'
                },
                'state_name': 'End',
                'property_name': 'content',
                'cmd': 'edit_state_property'
            })]
            exp_services.update_exploration(  # type: ignore[no-untyped-call]
                self.owner_id, self.EXP_0_ID, change_list,
                'Changed various properties in both states.')

            # State name changed.
            change_list_2 = [exp_domain.ExplorationChange({
                'new_state_name': 'End-State',
                'cmd': 'rename_state',
                'old_state_name': 'End'
            })]

            exp_services.update_exploration(  # type: ignore[no-untyped-call]
                self.owner_id, self.EXP_0_ID, change_list_2,
                'Changed various properties in both states.')

            change_list_3 = [exp_domain.ExplorationChange({
                'old_value': {
                    'html': 'End State',
                    'content_id': 'content'
                },
                'new_value': {
                    'html': '<p>End State Changed</p>',
                    'content_id': 'content'
                },
                'state_name': 'End',
                'property_name': 'content',
                'cmd': 'edit_state_property'
            })]
            changes_are_not_mergeable = exp_services.are_changes_mergeable(  # type: ignore[no-untyped-call]
                self.EXP_0_ID, 2, change_list_3)
            self.assertEqual(changes_are_not_mergeable, False)

            change_list_3_dict = [{
                'cmd': 'edit_state_property',
                'property_name': 'content',
                'state_name': 'End',
                'new_value': {
                    'html': '<p>End State Changed</p>',
                    'content_id': 'content'
                },
                'old_value': {
                    'html': 'End State',
                    'content_id': 'content'
                },
            }]
            expected_email_html_body = (
                '(Sent from dev-project-id)<br/><br/>'
                'Hi Admin,<br><br>'
                'Some draft changes were rejected in exploration %s because '
                'the changes were conflicting and could not be saved. Please '
                'see the rejected change list below:<br>'
                'Discarded change list: %s <br><br>'
                'Frontend Version: %s<br>'
                'Backend Version: %s<br><br>'
                'Thanks!' % (self.EXP_0_ID, change_list_3_dict, 2, 3)
            )
            messages = self._get_sent_email_messages(
                feconf.ADMIN_EMAIL_ADDRESS)
            self.assertEqual(len(messages), 1)
            self.assertEqual(expected_email_html_body, messages[0].html)

            # Add a translation after state renames.
            change_list_4 = [exp_domain.ExplorationChange({
                'content_html': 'N/A',
                'translation_html': '<p>State 2 Content Translation.</p>',
                'state_name': 'End',
                'language_code': 'de',
                'content_id': 'content',
                'cmd': 'add_written_translation',
                'data_format': 'html'
            })]
            changes_are_not_mergeable_2 = exp_services.are_changes_mergeable(  # type: ignore[no-untyped-call]
                self.EXP_0_ID, 2, change_list_4)
            self.assertEqual(changes_are_not_mergeable_2, False)

            change_list_4_dict = [{
                'cmd': 'add_written_translation',
                'state_name': 'End',
                'content_id': 'content',
                'language_code': 'de',
                'content_html': 'N/A',
                'translation_html': '<p>State 2 Content Translation.</p>',
                'data_format': 'html'
            }]
            expected_email_html_body_2 = (
                '(Sent from dev-project-id)<br/><br/>'
                'Hi Admin,<br><br>'
                'Some draft changes were rejected in exploration %s because '
                'the changes were conflicting and could not be saved. Please '
                'see the rejected change list below:<br>'
                'Discarded change list: %s <br><br>'
                'Frontend Version: %s<br>'
                'Backend Version: %s<br><br>'
                'Thanks!' % (self.EXP_0_ID, change_list_4_dict, 2, 3)
            )
            messages = self._get_sent_email_messages(
                feconf.ADMIN_EMAIL_ADDRESS)
            self.assertEqual(len(messages), 2)
            self.assertEqual(expected_email_html_body_2, messages[1].html)


class ExplorationMetadataDomainUnitTests(test_utils.GenericTestBase):

    def test_exploration_metadata_gets_created(self) -> None:
        exploration = exp_domain.Exploration.create_default_exploration('0')
        exploration.update_param_specs({
            'ExampleParamOne': (
                param_domain.ParamSpec('UnicodeString').to_dict())
        })
        exploration.update_param_changes([
            param_domain.ParamChange(
                'ParamChange', 'RandomSelector', {
                    'list_of_values': ['3', '4'],
                    'parse_with_jinja': True
                }
            ),
            param_domain.ParamChange(
                'ParamChange', 'RandomSelector', {
                    'list_of_values': ['5', '6'],
                    'parse_with_jinja': True
                }
            )
        ])
        actual_metadata_dict = exp_domain.ExplorationMetadata(
            exploration.title, exploration. category, exploration.objective,
            exploration.language_code, exploration.tags, exploration.blurb,
            exploration.author_notes, exploration.states_schema_version,
            exploration.init_state_name, exploration.param_specs,
            exploration.param_changes, exploration.auto_tts_enabled,
            exploration.correctness_feedback_enabled, exploration.edits_allowed
        ).to_dict()
        expected_metadata_dict = {
            'title': exploration.title,
            'category': exploration.category,
            'objective': exploration.objective,
            'language_code': exploration.language_code,
            'tags': exploration.tags,
            'blurb': exploration.blurb,
            'author_notes': exploration.author_notes,
            'states_schema_version': exploration.states_schema_version,
            'init_state_name': exploration.init_state_name,
            'param_specs': {
                'ExampleParamOne': (
                    param_domain.ParamSpec('UnicodeString').to_dict())
            },
            'param_changes': [
                param_domain.ParamChange(
                    'ParamChange', 'RandomSelector', {
                        'list_of_values': ['3', '4'],
                        'parse_with_jinja': True
                    }
                ).to_dict(),
                param_domain.ParamChange(
                    'ParamChange', 'RandomSelector', {
                        'list_of_values': ['5', '6'],
                        'parse_with_jinja': True
                    }
                ).to_dict()
            ],
            'auto_tts_enabled': exploration.auto_tts_enabled,
            'correctness_feedback_enabled': (
                exploration.correctness_feedback_enabled),
            'edits_allowed': exploration.edits_allowed
        }

        self.assertEqual(actual_metadata_dict, expected_metadata_dict)


class MetadataVersionHistoryDomainUnitTests(test_utils.GenericTestBase):

    def test_metadata_version_history_gets_created(self) -> None:
        expected_dict = {
            'last_edited_version_number': 1,
            'last_edited_committer_id': 'user_1'
        }
        actual_dict = exp_domain.MetadataVersionHistory(1, 'user_1').to_dict()

        self.assertEqual(expected_dict, actual_dict)

    def test_metadata_version_history_gets_created_from_dict(self) -> None:
        metadata_version_history_dict: exp_domain.MetadataVersionHistoryDict = {
            'last_edited_version_number': 1,
            'last_edited_committer_id': 'user_1'
        }
        metadata_version_history = (
            exp_domain.MetadataVersionHistory.from_dict(
                metadata_version_history_dict))

        self.assertEqual(
            metadata_version_history.last_edited_version_number,
            metadata_version_history_dict['last_edited_version_number'])
        self.assertEqual(
            metadata_version_history.last_edited_committer_id,
            metadata_version_history_dict['last_edited_committer_id'])<|MERGE_RESOLUTION|>--- conflicted
+++ resolved
@@ -1150,15 +1150,10 @@
         self._assert_validation_error(  # type: ignore[no-untyped-call]
             exploration, 'Invalid character / in a state name')
 
-<<<<<<< HEAD
         new_state = state_domain.State.create_default_state('ABC')  # type: ignore[no-untyped-call]
+        second_state = state_domain.State.create_default_state('BCD')  # type: ignore[no-untyped-call]
         self.set_interaction_for_state(new_state, 'TextInput')  # type: ignore[no-untyped-call]
-=======
-        new_state = state_domain.State.create_default_state('ABC')
-        second_state = state_domain.State.create_default_state('BCD')
-        self.set_interaction_for_state(new_state, 'TextInput')
-        self.set_interaction_for_state(second_state, 'TextInput')
->>>>>>> 5f1b2e12
+        self.set_interaction_for_state(second_state, 'TextInput')  # type: ignore[no-untyped-call]
 
         # The 'states' property must be a non-empty dict of states.
         exploration.states = {}
@@ -1187,16 +1182,11 @@
             'the exploration\'s initial state name initname.')
 
         # Test whether a default outcome to a non-existing state is invalid.
-<<<<<<< HEAD
-        exploration.states = {exploration.init_state_name: new_state}
-        self._assert_validation_error(  # type: ignore[no-untyped-call]
-=======
         exploration.states = {
             exploration.init_state_name: new_state,
             'BCD': second_state
         }
-        self._assert_validation_error(
->>>>>>> 5f1b2e12
+        self._assert_validation_error(  # type: ignore[no-untyped-call]
             exploration, 'destination ABC is not a valid')
 
         # Restore a valid exploration.
@@ -1215,11 +1205,11 @@
         init_state = exploration.states[exploration.init_state_name]
         default_outcome = init_state.interaction.default_outcome
         default_outcome.dest = exploration.init_state_name
-<<<<<<< HEAD
         old_answer_groups: List[state_domain.AnswerGroupDict] = [
             {
                 'outcome': {
                     'dest': exploration.init_state_name,
+                    'dest_if_really_stuck': None,
                     'feedback': {
                         'content_id': 'feedback_1',
                         'html': '<p>Feedback</p>'
@@ -1228,28 +1218,6 @@
                     'param_changes': [],
                     'refresher_exploration_id': None,
                     'missing_prerequisite_skill_id': None
-=======
-        old_answer_groups = copy.deepcopy(init_state.interaction.answer_groups)
-        old_answer_groups.append({
-            'outcome': {
-                'dest': exploration.init_state_name,
-                'dest_if_really_stuck': None,
-                'feedback': {
-                    'content_id': 'feedback_1',
-                    'html': '<p>Feedback</p>'
-                },
-                'labelled_as_correct': False,
-                'param_changes': [],
-                'refresher_exploration_id': None,
-                'missing_prerequisite_skill_id': None
-            },
-            'rule_specs': [{
-                'inputs': {
-                    'x': {
-                        'contentId': 'rule_input_Equals',
-                        'normalizedStrSet': ['Test']
-                    }
->>>>>>> 5f1b2e12
                 },
                 'rule_specs': [{
                     'inputs': {
@@ -1278,7 +1246,7 @@
         answer_group = answer_groups[0]
 
         default_outcome.dest_if_really_stuck = 'ABD'
-        self._assert_validation_error(
+        self._assert_validation_error(  # type: ignore[no-untyped-call]
             exploration, 'The destination for the stuck learner '
             'ABD is not a valid state')
 
@@ -1287,7 +1255,7 @@
         # Testing the default outcome does not direct stuck learner
         # back to the same state.
         default_outcome.dest_if_really_stuck = exploration.init_state_name
-        self._assert_validation_error(
+        self._assert_validation_error(  # type: ignore[no-untyped-call]
             exploration, 'The destination for a stuck learner '
             'cannot be the same state.')
 
@@ -1299,12 +1267,12 @@
         answer_group.outcome.dest = exploration.init_state_name
 
         answer_group.outcome.dest_if_really_stuck = 'XYZ'
-        self._assert_validation_error(
+        self._assert_validation_error(  # type: ignore[no-untyped-call]
             exploration, 'The destination for the stuck learner '
             'XYZ is not a valid state')
 
         answer_group.outcome.dest_if_really_stuck = exploration.init_state_name
-        self._assert_validation_error(
+        self._assert_validation_error(  # type: ignore[no-untyped-call]
             exploration, 'The destination for a stuck learner '
             'cannot be the same state.')
         answer_group.outcome.dest_if_really_stuck = None
@@ -1382,9 +1350,9 @@
         outcome.dest = destination
 
         default_outcome = init_state.interaction.default_outcome
-        default_outcome.dest_if_really_stuck = 20
-
-        self._assert_validation_error(
+        default_outcome.dest_if_really_stuck = 20  # type: ignore[assignment]
+
+        self._assert_validation_error(  # type: ignore[no-untyped-call]
             exploration, 'Expected dest_if_really_stuck to be a string')
 
         default_outcome.dest_if_really_stuck = None
@@ -1416,14 +1384,10 @@
         outcome.labelled_as_correct = False
         exploration.validate()
 
-<<<<<<< HEAD
-        outcome.param_changes = 'Changes'  # type: ignore[assignment]
-        self._assert_validation_error(  # type: ignore[no-untyped-call]
-=======
         # Try setting the outcome destination if stuck to something other
         # than a string.
-        outcome.dest_if_really_stuck = 30
-        self._assert_validation_error(
+        outcome.dest_if_really_stuck = 30  # type: ignore[assignment]
+        self._assert_validation_error(  # type: ignore[no-untyped-call]
             exploration, 'Expected dest_if_really_stuck to be a string')
 
         outcome.dest_if_really_stuck = 'BCD'
@@ -1433,7 +1397,7 @@
         # the outcome is labelled correct.
         outcome.labelled_as_correct = True
 
-        with self.assertRaisesRegex(
+        with self.assertRaisesRegex(  # type: ignore[no-untyped-call]
             Exception, 'The outcome for the state is labelled '
             'correct but a destination for the stuck learner '
             'is specified.'
@@ -1445,9 +1409,8 @@
         exploration.validate()
 
         outcome.dest = destination
-        outcome.param_changes = 'Changes'
-        self._assert_validation_error(
->>>>>>> 5f1b2e12
+        outcome.param_changes = 'Changes'  # type: ignore[assignment]
+        self._assert_validation_error(  # type: ignore[no-untyped-call]
             exploration, 'Expected outcome param_changes to be a list')
 
         # TODO(#13059): After we fully type the codebase we plan to get
@@ -4845,10 +4808,7 @@
 title: Title
 """)
 
-<<<<<<< HEAD
-    _LATEST_YAML_CONTENT: Final = YAML_CONTENT_V55
-=======
-    YAML_CONTENT_V56 = (
+    YAML_CONTENT_V56: Final = (
         """author_notes: ''
 auto_tts_enabled: true
 blurb: ''
@@ -4993,12 +4953,11 @@
 title: Title
 """)
 
-    _LATEST_YAML_CONTENT = YAML_CONTENT_V56
->>>>>>> 5f1b2e12
+    _LATEST_YAML_CONTENT: Final = YAML_CONTENT_V56
 
     def test_load_from_v46_with_item_selection_input_interaction(self) -> None:
         """Tests the migration of ItemSelectionInput rule inputs."""
-        sample_yaml_content = (
+        sample_yaml_content: str = (
             """author_notes: ''
 auto_tts_enabled: false
 blurb: ''
@@ -9724,14 +9683,8 @@
                     'content_id': 'default_outcome',
                     'html': ''
                 },
-<<<<<<< HEAD
                 'param_changes': [],
-=======
-                'param_changes': [
-
-                ],
                 'dest_if_really_stuck': None,
->>>>>>> 5f1b2e12
                 'dest': 'End'
             },
             'state_name': 'Introduction',
