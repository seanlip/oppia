--- conflicted
+++ resolved
@@ -717,7 +717,6 @@
         init_state.update_interaction_default_outcome(default_outcome.to_dict())
         exploration.validate()
 
-<<<<<<< HEAD
         solution = state_domain.Solution(
             interaction_id=init_state.interaction.id,
             answer_is_exclusive=True,
@@ -726,18 +725,6 @@
                 content_id='solution',
                 html='hello_world is a string'
             )
-=======
-        solution_dict = {
-            'answer_is_exclusive': True,
-            'correct_answer': 'Answer1',
-            'explanation': {
-                'content_id': 'solution',
-                'html': '<p>This is solution for state1</p>'
-            }
-        }
-        solution = state_domain.Solution.from_dict(
-            init_state.interaction.id, solution_dict
->>>>>>> bc987456
         )
         init_state.update_interaction_solution(solution)
         self._assert_validation_error(
@@ -1227,16 +1214,14 @@
         })
         init_state.update_interaction_hints(hints_list)
 
-        solution_dict = {
-            'answer_is_exclusive': False,
-            'correct_answer': 'helloworld!',
-            'explanation': {
-                'content_id': 'solution',
-                'html': '<p>hello_world is a string</p>'
-            },
-        }
-        solution = state_domain.Solution.from_dict(
-            init_state.interaction.id, solution_dict
+        solution = state_domain.Solution(
+            interaction_id=init_state.interaction.id,
+            answer_is_exclusive=True,
+            correct_answer='helloworld!',
+            explanation=state_domain.SubtitledHtml(
+                content_id='solution',
+                html='<p>hello_world is a string</p>'
+            )
         )
         init_state.update_interaction_solution(solution)
 
@@ -7607,7 +7592,6 @@
         }]
         state2.update_interaction_hints(hint_list2)
 
-<<<<<<< HEAD
         solution = state_domain.Solution(
             interaction_id=state1.interaction.id,
             answer_is_exclusive=True,
@@ -7616,19 +7600,6 @@
                 content_id='solution',
                 html='<p>This is solution for state1</p>'
             )
-=======
-        solution_dict = {
-            'interaction_id': '',
-            'answer_is_exclusive': True,
-            'correct_answer': 'Answer1',
-            'explanation': {
-                'content_id': 'solution',
-                'html': '<p>This is solution for state1</p>'
-            }
-        }
-        solution = state_domain.Solution.from_dict(
-            state1.interaction.id, solution_dict
->>>>>>> bc987456
         )
         state1.update_interaction_solution(solution)
 
