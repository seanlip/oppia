--- conflicted
+++ resolved
@@ -7656,13 +7656,8 @@
 title: title
 """)
 
-<<<<<<< HEAD
 
     YAML_CONTENT_V40_IMAGE_DIMENSIONS = ("""author_notes: ''
-=======
-    YAML_CONTENT_V35_IMAGE_DIMENSIONS = (
-        """author_notes: ''
->>>>>>> 40b800be
 auto_tts_enabled: true
 blurb: ''
 category: category
@@ -7817,16 +7812,12 @@
       hints:
       - hint_content:
           content_id: hint_1
-          html: <p>Hello, this is</p><p> html1<strong> for </strong></p>
-          <p>state2</p>
+          html: <p>Hello, this is</p><p> html1<strong> for </strong></p><p>state2</p>
       - hint_content:
           content_id: hint_2
-          html: <p>Here is link 2 <oppia-noninteractive-link
-            text-with-value="&amp;quot;discussion
-            forum&amp;quot;"
-            url-with-value="&amp;quot;https://groups.google.com/
-            forum/?fromgroups#!forum/oppia&amp;quot;">
-            </oppia-noninteractive-link></p>
+          html: <p>Here is link 2 <oppia-noninteractive-link text-with-value="&amp;quot;discussion
+            forum&amp;quot;" url-with-value="&amp;quot;https://groups.google.com/
+            forum/?fromgroups#!forum/oppia&amp;quot;"> </oppia-noninteractive-link></p>
       id: MultipleChoiceInput
       solution: null
     next_content_id_index: 5
@@ -7846,290 +7837,6 @@
       translations_mapping:
         ca_choices_3: {}
         ca_choices_4: {}
-        content: {}
-        default_outcome: {}
-        feedback_1: {}
-        feedback_2: {}
-        hint_1: {}
-        hint_2: {}
-  state3:
-    classifier_model_id: null
-    content:
-      content_id: content
-      html: <p>Hello, this is state3</p>
-    interaction:
-      answer_groups:
-      - outcome:
-          dest: state1
-          feedback:
-            content_id: feedback_1
-            html: <p>Here is the image1 </p><oppia-noninteractive-image
-              alt-with-value="&amp;quot;&amp;quot;"
-              caption-with-value="&amp;quot;&amp;quot;"
-              filepath-with-value=
-              "&amp;quot;startBlue_height_490_width_120.png&amp;quot;">
-              </oppia-noninteractive-image><p>Here is the image2 </p>
-              <oppia-noninteractive-image
-              alt-with-value="&amp;quot;&amp;quot;"
-              caption-with-value="&amp;quot;&amp;quot;"
-              filepath-with-value=
-              "&amp;quot;startBlue_height_490_width_120.png&amp;quot;">
-              </oppia-noninteractive-image>
-          labelled_as_correct: false
-          missing_prerequisite_skill_id: null
-          param_changes: []
-          refresher_exploration_id: null
-        rule_specs:
-        - inputs:
-            x:
-            - <p>This is value1 for ItemSelectionInput</p>
-          rule_type: Equals
-        - inputs:
-            x:
-            - <p>This is value3 for ItemSelectionInput</p>
-          rule_type: Equals
-        tagged_skill_misconception_id: null
-        training_data: []
-      confirmed_unclassified_answers: []
-      customization_args:
-        choices:
-          value:
-          - content_id: ca_choices_2
-            html: <p>This is value1 for ItemSelection</p>
-          - content_id: ca_choices_3
-            html: <p>This is value2 for ItemSelection</p>
-          - content_id: ca_choices_4
-            html: <p>This is value3 for ItemSelection</p>
-        maxAllowableSelectionCount:
-          value: 1
-        minAllowableSelectionCount:
-          value: 1
-      default_outcome:
-        dest: state3
-        feedback:
-          content_id: default_outcome
-          html: ''
-        labelled_as_correct: false
-        missing_prerequisite_skill_id: null
-        param_changes: []
-        refresher_exploration_id: null
-      hints: []
-      id: ItemSelectionInput
-      solution: null
-    next_content_id_index: 5
-    param_changes: []
-    recorded_voiceovers:
-      voiceovers_mapping:
-        ca_choices_2: {}
-        ca_choices_3: {}
-        ca_choices_4: {}
-        content: {}
-        default_outcome: {}
-        feedback_1: {}
-    solicit_answer_details: false
-    written_translations:
-      translations_mapping:
-        ca_choices_2: {}
-        ca_choices_3: {}
-        ca_choices_4: {}
-        content: {}
-        default_outcome: {}
-        feedback_1: {}
-states_schema_version: 35
-tags: []
-title: title
-""")
-
-<<<<<<< HEAD
-    YAML_CONTENT_V27_WITHOUT_IMAGE_CAPTION = ("""author_notes: ''
-=======
-# pylint: disable=line-too-long, single-line-pragma
-    YAML_CONTENT_V39_IMAGE_DIMENSIONS = (
-        """author_notes: ''
->>>>>>> 40b800be
-auto_tts_enabled: true
-blurb: ''
-category: Category
-correctness_feedback_enabled: false
-init_state_name: (untitled state)
-language_code: en
-objective: ''
-param_changes: []
-param_specs: {}
-schema_version: 27
-states:
-  (untitled state):
-    classifier_model_id: null
-    content:
-      content_id: content
-      html: <p><oppia-noninteractive-image filepath-with-value="&amp;quot;random.png&amp;quot;"></oppia-noninteractive-image>Hello this
-            is test case to check image tag inside p tag</p>
-            <oppia-noninteractive-math raw_latex-with-value="&amp;quot;+,-,-,+&amp;quot;">
-            </oppia-noninteractive-math>
-    content_ids_to_audio_translations:
-      content: {}
-      default_outcome: {}
-      feedback_1: {}
-    interaction:
-      answer_groups:
-      - outcome:
-          dest: END
-          feedback:
-            content_id: feedback_1
-            html: <p>Correct!</p>
-          labelled_as_correct: false
-          missing_prerequisite_skill_id: null
-          param_changes: []
-          refresher_exploration_id: null
-        rule_specs:
-        - inputs:
-            x: InputString
-          rule_type: Equals
-        tagged_misconception_id: null
-        training_data: []
-      confirmed_unclassified_answers: []
-      customization_args:
-        placeholder:
-          value: ''
-        rows:
-          value: 1
-      default_outcome:
-        dest: (untitled state)
-        feedback:
-          content_id: default_outcome
-          html: ''
-        labelled_as_correct: false
-        missing_prerequisite_skill_id: null
-        param_changes: []
-        refresher_exploration_id: null
-      hints: []
-      id: TextInput
-      solution: null
-    param_changes: []
-  END:
-    classifier_model_id: null
-    content:
-      content_id: content
-<<<<<<< HEAD
-=======
-      html: <blockquote><p>Hello, this is state1</p></blockquote>
-    interaction:
-      answer_groups: []
-      confirmed_unclassified_answers: []
-      customization_args:
-        placeholder:
-          value: ''
-        rows:
-          value: 1
-      default_outcome:
-        dest: state2
-        feedback:
-          content_id: default_outcome
-          html: <p>Default </p><p>outcome</p><p> for state1</p>
-        labelled_as_correct: false
-        missing_prerequisite_skill_id: null
-        param_changes: []
-        refresher_exploration_id: null
-      hints: []
-      id: TextInput
-      solution:
-        answer_is_exclusive: true
-        correct_answer: Answer1
-        explanation:
-          content_id: solution
-          html: <p>This is <em>solution</em> for state1</p>
-    param_changes: []
-    recorded_voiceovers:
-      voiceovers_mapping:
-        content: {}
-        default_outcome: {}
-        solution: {}
-    solicit_answer_details: false
-    written_translations:
-      translations_mapping:
-        content: {}
-        default_outcome: {}
-        solution: {}
-  state2:
-    classifier_model_id: null
-    content:
-      content_id: content
-      html: <p>Hello, </p><p>this <em>is </em>state2</p>
-    interaction:
-      answer_groups:
-      - outcome:
-          dest: state1
-          feedback:
-            content_id: feedback_1
-            html: <p>Outcome1 for state2</p>
-          labelled_as_correct: false
-          missing_prerequisite_skill_id: null
-          param_changes: []
-          refresher_exploration_id: null
-        rule_specs:
-        - inputs:
-            x: 0
-          rule_type: Equals
-        - inputs:
-            x: 1
-          rule_type: Equals
-        tagged_skill_misconception_id: null
-        training_data: []
-      - outcome:
-          dest: state3
-          feedback:
-            content_id: feedback_2
-            html: "<pre>Outcome2 \\nfor state2</pre>"
-          labelled_as_correct: false
-          missing_prerequisite_skill_id: null
-          param_changes: []
-          refresher_exploration_id: null
-        rule_specs:
-        - inputs:
-            x: 0
-          rule_type: Equals
-        tagged_skill_misconception_id: null
-        training_data: []
-      confirmed_unclassified_answers: []
-      customization_args:
-        choices:
-          value:
-          - <p>This is </p><p>value1 <br>for MultipleChoice</p>
-          - <p>This is value2 for <br>MultipleChoice</p>
-        showChoicesInShuffledOrder:
-          value: false
-      default_outcome:
-        dest: state2
-        feedback:
-          content_id: default_outcome
-          html: ''
-        labelled_as_correct: false
-        missing_prerequisite_skill_id: null
-        param_changes: []
-        refresher_exploration_id: null
-      hints:
-      - hint_content:
-          content_id: hint_1
-          html: <p>Hello, this is</p><p> html1<strong> for </strong></p><p>state2</p>
-      - hint_content:
-          content_id: hint_2
-          html: <p>Here is link 2 <oppia-noninteractive-link text-with-value="&amp;quot;discussion
-            forum&amp;quot;" url-with-value="&amp;quot;https://groups.google.com/
-            forum/?fromgroups#!forum/oppia&amp;quot;"> </oppia-noninteractive-link></p>
-      id: MultipleChoiceInput
-      solution: null
-    param_changes: []
-    recorded_voiceovers:
-      voiceovers_mapping:
-        content: {}
-        default_outcome: {}
-        feedback_1: {}
-        feedback_2: {}
-        hint_1: {}
-        hint_2: {}
-    solicit_answer_details: false
-    written_translations:
-      translations_mapping:
         content: {}
         default_outcome: {}
         feedback_1: {}
@@ -8172,9 +7879,12 @@
       customization_args:
         choices:
           value:
-          - <p>This is value1 for ItemSelection</p>
-          - <p>This is value2 for ItemSelection</p>
-          - <p>This is value3 for ItemSelection</p>
+          - content_id: ca_choices_2
+            html: <p>This is value1 for ItemSelection</p>
+          - content_id: ca_choices_3
+            html: <p>This is value2 for ItemSelection</p>
+          - content_id: ca_choices_4
+            html: <p>This is value3 for ItemSelection</p>
         maxAllowableSelectionCount:
           value: 1
         minAllowableSelectionCount:
@@ -8191,25 +7901,31 @@
       hints: []
       id: ItemSelectionInput
       solution: null
+    next_content_id_index: 5
     param_changes: []
     recorded_voiceovers:
       voiceovers_mapping:
+        ca_choices_2: {}
+        ca_choices_3: {}
+        ca_choices_4: {}
         content: {}
         default_outcome: {}
         feedback_1: {}
     solicit_answer_details: false
     written_translations:
       translations_mapping:
+        ca_choices_2: {}
+        ca_choices_3: {}
+        ca_choices_4: {}
         content: {}
         default_outcome: {}
         feedback_1: {}
-states_schema_version: 34
+states_schema_version: 35
 tags: []
 title: title
 """)
 
-    YAML_CONTENT_V27_WITHOUT_IMAGE_CAPTION = (
-        """author_notes: ''
+    YAML_CONTENT_V27_WITHOUT_IMAGE_CAPTION = ("""author_notes: ''
 auto_tts_enabled: true
 blurb: ''
 category: Category
@@ -8273,7 +7989,6 @@
     classifier_model_id: null
     content:
       content_id: content
->>>>>>> 40b800be
       html: <p>Congratulations, you have finished!</p>
     content_ids_to_audio_translations:
       content: {}
@@ -8322,142 +8037,7 @@
 title: Title
 """)
 
-<<<<<<< HEAD
     YAML_CONTENT_V40_WITH_IMAGE_CAPTION = ("""author_notes: ''
-=======
-    YAML_CONTENT_V35_WITH_IMAGE_CAPTION = (
-        """author_notes: ''
-auto_tts_enabled: true
-blurb: ''
-category: Category
-correctness_feedback_enabled: false
-init_state_name: (untitled state)
-language_code: en
-objective: ''
-param_changes: []
-param_specs: {}
-schema_version: 35
-states:
-  (untitled state):
-    classifier_model_id: null
-    content:
-      content_id: content
-      html: <oppia-noninteractive-image caption-with-value="&amp;quot;&amp;quot;"
-        filepath-with-value="&amp;quot;random_height_490_width_120.png&amp;quot;"></oppia-noninteractive-image><p>Hello
-        this is test case to check image tag inside p tag</p>
-    interaction:
-      answer_groups:
-      - outcome:
-          dest: END
-          feedback:
-            content_id: feedback_1
-            html: <p>Correct!</p>
-          labelled_as_correct: false
-          missing_prerequisite_skill_id: null
-          param_changes: []
-          refresher_exploration_id: null
-        rule_specs:
-        - inputs:
-            x: InputString
-          rule_type: Equals
-        tagged_skill_misconception_id: null
-        training_data: []
-      confirmed_unclassified_answers: []
-      customization_args:
-        placeholder:
-          value: ''
-        rows:
-          value: 1
-      default_outcome:
-        dest: (untitled state)
-        feedback:
-          content_id: default_outcome
-          html: ''
-        labelled_as_correct: false
-        missing_prerequisite_skill_id: null
-        param_changes: []
-        refresher_exploration_id: null
-      hints: []
-      id: TextInput
-      solution: null
-    param_changes: []
-    recorded_voiceovers:
-      voiceovers_mapping:
-        content: {}
-        default_outcome: {}
-        feedback_1: {}
-    solicit_answer_details: false
-    written_translations:
-      translations_mapping:
-        content: {}
-        default_outcome: {}
-        feedback_1: {}
-  END:
-    classifier_model_id: null
-    content:
-      content_id: content
-      html: <p>Congratulations, you have finished!</p>
-    interaction:
-      answer_groups: []
-      confirmed_unclassified_answers: []
-      customization_args:
-        recommendedExplorationIds:
-          value: []
-      default_outcome: null
-      hints: []
-      id: EndExploration
-      solution: null
-    param_changes: []
-    recorded_voiceovers:
-      voiceovers_mapping:
-        content: {}
-    solicit_answer_details: false
-    written_translations:
-      translations_mapping:
-        content: {}
-  New state:
-    classifier_model_id: null
-    content:
-      content_id: content
-      html: ''
-    interaction:
-      answer_groups: []
-      confirmed_unclassified_answers: []
-      customization_args:
-        placeholder:
-          value: ''
-        rows:
-          value: 1
-      default_outcome:
-        dest: END
-        feedback:
-          content_id: default_outcome
-          html: ''
-        labelled_as_correct: false
-        missing_prerequisite_skill_id: null
-        param_changes: []
-        refresher_exploration_id: null
-      hints: []
-      id: TextInput
-      solution: null
-    param_changes: []
-    recorded_voiceovers:
-      voiceovers_mapping:
-        content: {}
-        default_outcome: {}
-    solicit_answer_details: false
-    written_translations:
-      translations_mapping:
-        content: {}
-        default_outcome: {}
-states_schema_version: 30
-tags: []
-title: Title
-""")
-
-    YAML_CONTENT_V39_WITH_IMAGE_CAPTION = (
-        """author_notes: ''
->>>>>>> 40b800be
 auto_tts_enabled: true
 blurb: ''
 category: Category
