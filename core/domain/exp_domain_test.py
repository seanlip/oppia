# coding: utf-8
#
# Copyright 2014 The Oppia Authors. All Rights Reserved.
#
# Licensed under the Apache License, Version 2.0 (the "License");
# you may not use this file except in compliance with the License.
# You may obtain a copy of the License at
#
#      http://www.apache.org/licenses/LICENSE-2.0
#
# Unless required by applicable law or agreed to in writing, software
# distributed under the License is distributed on an "AS-IS" BASIS,
# WITHOUT WARRANTIES OR CONDITIONS OF ANY KIND, either express or implied.
# See the License for the specific language governing permissions and
# limitations under the License.

"""Tests for exploration domain objects and methods defined on them."""

from __future__ import absolute_import  # pylint: disable=import-only-modules
from __future__ import unicode_literals  # pylint: disable=import-only-modules

import copy
import os
import re

from constants import constants
from core.domain import exp_domain
from core.domain import exp_fetchers
from core.domain import exp_services
from core.domain import param_domain
from core.domain import state_domain
from core.platform import models
from core.tests import test_utils
import feconf
import python_utils
import utils

(exp_models,) = models.Registry.import_models([models.NAMES.exploration])


class ExplorationChangeTests(test_utils.GenericTestBase):

    def test_exp_change_object_with_missing_cmd(self):
        with self.assertRaisesRegexp(
            utils.ValidationError, 'Missing cmd key in change dict'):
            exp_domain.ExplorationChange({'invalid': 'data'})

    def test_exp_change_object_with_invalid_cmd(self):
        with self.assertRaisesRegexp(
            utils.ValidationError, 'Command invalid is not allowed'):
            exp_domain.ExplorationChange({'cmd': 'invalid'})

    def test_exp_change_object_with_missing_attribute_in_cmd(self):
        with self.assertRaisesRegexp(
            utils.ValidationError, (
                'The following required attributes are missing: '
                'new_value')):
            exp_domain.ExplorationChange({
                'cmd': 'edit_state_property',
                'property_name': 'content',
                'old_value': 'old_value'
            })

    def test_exp_change_object_with_extra_attribute_in_cmd(self):
        with self.assertRaisesRegexp(
            utils.ValidationError, (
                'The following extra attributes are present: invalid')):
            exp_domain.ExplorationChange({
                'cmd': 'rename_state',
                'old_state_name': 'old_state_name',
                'new_state_name': 'new_state_name',
                'invalid': 'invalid'
            })

    def test_exp_change_object_with_invalid_exploration_property(self):
        with self.assertRaisesRegexp(
            utils.ValidationError, (
                'Value for property_name in cmd edit_exploration_property: '
                'invalid is not allowed')):
            exp_domain.ExplorationChange({
                'cmd': 'edit_exploration_property',
                'property_name': 'invalid',
                'old_value': 'old_value',
                'new_value': 'new_value',
            })

    def test_exp_change_object_with_invalid_state_property(self):
        with self.assertRaisesRegexp(
            utils.ValidationError, (
                'Value for property_name in cmd edit_state_property: '
                'invalid is not allowed')):
            exp_domain.ExplorationChange({
                'cmd': 'edit_state_property',
                'state_name': 'state_name',
                'property_name': 'invalid',
                'old_value': 'old_value',
                'new_value': 'new_value',
            })

    def test_exp_change_object_with_create_new(self):
        exp_change_object = exp_domain.ExplorationChange({
            'cmd': 'create_new',
            'category': 'category',
            'title': 'title'
        })

        self.assertEqual(exp_change_object.cmd, 'create_new')
        self.assertEqual(exp_change_object.category, 'category')
        self.assertEqual(exp_change_object.title, 'title')

    def test_exp_change_object_with_add_state(self):
        exp_change_object = exp_domain.ExplorationChange({
            'cmd': 'add_state',
            'state_name': 'state_name',
        })

        self.assertEqual(exp_change_object.cmd, 'add_state')
        self.assertEqual(exp_change_object.state_name, 'state_name')

    def test_exp_change_object_with_rename_state(self):
        exp_change_object = exp_domain.ExplorationChange({
            'cmd': 'rename_state',
            'old_state_name': 'old_state_name',
            'new_state_name': 'new_state_name'
        })

        self.assertEqual(exp_change_object.cmd, 'rename_state')
        self.assertEqual(exp_change_object.old_state_name, 'old_state_name')
        self.assertEqual(exp_change_object.new_state_name, 'new_state_name')

    def test_exp_change_object_with_delete_state(self):
        exp_change_object = exp_domain.ExplorationChange({
            'cmd': 'delete_state',
            'state_name': 'state_name',
        })

        self.assertEqual(exp_change_object.cmd, 'delete_state')
        self.assertEqual(exp_change_object.state_name, 'state_name')

    def test_exp_change_object_with_edit_state_property(self):
        exp_change_object = exp_domain.ExplorationChange({
            'cmd': 'edit_state_property',
            'state_name': 'state_name',
            'property_name': 'content',
            'new_value': 'new_value',
            'old_value': 'old_value'
        })

        self.assertEqual(exp_change_object.cmd, 'edit_state_property')
        self.assertEqual(exp_change_object.state_name, 'state_name')
        self.assertEqual(exp_change_object.property_name, 'content')
        self.assertEqual(exp_change_object.new_value, 'new_value')
        self.assertEqual(exp_change_object.old_value, 'old_value')

    def test_exp_change_object_with_edit_exploration_property(self):
        exp_change_object = exp_domain.ExplorationChange({
            'cmd': 'edit_exploration_property',
            'property_name': 'title',
            'new_value': 'new_value',
            'old_value': 'old_value'
        })

        self.assertEqual(exp_change_object.cmd, 'edit_exploration_property')
        self.assertEqual(exp_change_object.property_name, 'title')
        self.assertEqual(exp_change_object.new_value, 'new_value')
        self.assertEqual(exp_change_object.old_value, 'old_value')

    def test_exp_change_object_with_migrate_states_schema_to_latest_version(
            self):
        exp_change_object = exp_domain.ExplorationChange({
            'cmd': 'migrate_states_schema_to_latest_version',
            'from_version': 'from_version',
            'to_version': 'to_version',
        })

        self.assertEqual(
            exp_change_object.cmd, 'migrate_states_schema_to_latest_version')
        self.assertEqual(exp_change_object.from_version, 'from_version')
        self.assertEqual(exp_change_object.to_version, 'to_version')

    def test_exp_change_object_with_revert_commit(self):
        exp_change_object = exp_domain.ExplorationChange({
            'cmd': exp_models.ExplorationModel.CMD_REVERT_COMMIT,
            'version_number': 'version_number'
        })

        self.assertEqual(
            exp_change_object.cmd,
            exp_models.ExplorationModel.CMD_REVERT_COMMIT)
        self.assertEqual(exp_change_object.version_number, 'version_number')

    def test_to_dict(self):
        exp_change_dict = {
            'cmd': 'create_new',
            'title': 'title',
            'category': 'category'
        }
        exp_change_object = exp_domain.ExplorationChange(exp_change_dict)
        self.assertEqual(exp_change_object.to_dict(), exp_change_dict)


class ExplorationVersionsDiffDomainUnitTests(test_utils.GenericTestBase):
    """Test the exploration versions difference domain object."""

    def setUp(self):
        super(ExplorationVersionsDiffDomainUnitTests, self).setUp()
        self.exp_id = 'exp_id1'
        test_exp_filepath = os.path.join(
            feconf.TESTS_DATA_DIR, 'string_classifier_test.yaml')
        yaml_content = utils.get_file_contents(test_exp_filepath)
        assets_list = []
        exp_services.save_new_exploration_from_yaml_and_assets(
            feconf.SYSTEM_COMMITTER_ID, yaml_content, self.exp_id,
            assets_list)
        self.exploration = exp_fetchers.get_exploration_by_id(self.exp_id)

    def test_correct_creation_of_version_diffs(self):
        # Rename a state.
        self.exploration.rename_state('Home', 'Renamed state')
        change_list = [exp_domain.ExplorationChange({
            'cmd': 'rename_state',
            'old_state_name': 'Home',
            'new_state_name': 'Renamed state'
        })]

        exp_versions_diff = exp_domain.ExplorationVersionsDiff(change_list)

        self.assertEqual(exp_versions_diff.added_state_names, [])
        self.assertEqual(exp_versions_diff.deleted_state_names, [])
        self.assertEqual(
            exp_versions_diff.old_to_new_state_names, {
                'Home': 'Renamed state'
            })
        self.exploration.version += 1

        # Add a state.
        self.exploration.add_states(['New state'])
        self.exploration.states['New state'] = copy.deepcopy(
            self.exploration.states['Renamed state'])
        change_list = [exp_domain.ExplorationChange({
            'cmd': 'add_state',
            'state_name': 'New state',
        })]

        exp_versions_diff = exp_domain.ExplorationVersionsDiff(change_list)

        self.assertEqual(exp_versions_diff.added_state_names, ['New state'])
        self.assertEqual(exp_versions_diff.deleted_state_names, [])
        self.assertEqual(exp_versions_diff.old_to_new_state_names, {})
        self.exploration.version += 1

        # Delete state.
        self.exploration.delete_state('New state')
        change_list = [exp_domain.ExplorationChange({
            'cmd': 'delete_state',
            'state_name': 'New state'
        })]

        exp_versions_diff = exp_domain.ExplorationVersionsDiff(change_list)

        self.assertEqual(exp_versions_diff.added_state_names, [])
        self.assertEqual(exp_versions_diff.deleted_state_names, ['New state'])
        self.assertEqual(exp_versions_diff.old_to_new_state_names, {})
        self.exploration.version += 1

        # Test addition and multiple renames.
        self.exploration.add_states(['New state'])
        self.exploration.states['New state'] = copy.deepcopy(
            self.exploration.states['Renamed state'])
        self.exploration.rename_state('New state', 'New state2')
        self.exploration.rename_state('New state2', 'New state3')
        change_list = [exp_domain.ExplorationChange({
            'cmd': 'add_state',
            'state_name': 'New state',
        }), exp_domain.ExplorationChange({
            'cmd': 'rename_state',
            'old_state_name': 'New state',
            'new_state_name': 'New state2'
        }), exp_domain.ExplorationChange({
            'cmd': 'rename_state',
            'old_state_name': 'New state2',
            'new_state_name': 'New state3'
        })]

        exp_versions_diff = exp_domain.ExplorationVersionsDiff(change_list)

        self.assertEqual(exp_versions_diff.added_state_names, ['New state3'])
        self.assertEqual(exp_versions_diff.deleted_state_names, [])
        self.assertEqual(exp_versions_diff.old_to_new_state_names, {})
        self.exploration.version += 1

        # Test addition, rename and deletion.
        self.exploration.add_states(['New state 2'])
        self.exploration.rename_state('New state 2', 'Renamed state 2')
        self.exploration.delete_state('Renamed state 2')
        change_list = [exp_domain.ExplorationChange({
            'cmd': 'add_state',
            'state_name': 'New state 2'
        }), exp_domain.ExplorationChange({
            'cmd': 'rename_state',
            'old_state_name': 'New state 2',
            'new_state_name': 'Renamed state 2'
        }), exp_domain.ExplorationChange({
            'cmd': 'delete_state',
            'state_name': 'Renamed state 2'
        })]

        exp_versions_diff = exp_domain.ExplorationVersionsDiff(change_list)

        self.assertEqual(exp_versions_diff.added_state_names, [])
        self.assertEqual(exp_versions_diff.deleted_state_names, [])
        self.assertEqual(exp_versions_diff.old_to_new_state_names, {})
        self.exploration.version += 1

        # Test multiple renames and deletion.
        self.exploration.rename_state('New state3', 'Renamed state 3')
        self.exploration.rename_state('Renamed state 3', 'Renamed state 4')
        self.exploration.delete_state('Renamed state 4')
        change_list = [exp_domain.ExplorationChange({
            'cmd': 'rename_state',
            'old_state_name': 'New state3',
            'new_state_name': 'Renamed state 3'
        }), exp_domain.ExplorationChange({
            'cmd': 'rename_state',
            'old_state_name': 'Renamed state 3',
            'new_state_name': 'Renamed state 4'
        }), exp_domain.ExplorationChange({
            'cmd': 'delete_state',
            'state_name': 'Renamed state 4'
        })]

        exp_versions_diff = exp_domain.ExplorationVersionsDiff(change_list)

        self.assertEqual(exp_versions_diff.added_state_names, [])
        self.assertEqual(
            exp_versions_diff.deleted_state_names, ['New state3'])
        self.assertEqual(exp_versions_diff.old_to_new_state_names, {})
        self.exploration.version += 1

    def test_cannot_create_exploration_change_with_invalid_change_dict(self):
        with self.assertRaisesRegexp(
            Exception, 'Missing cmd key in change dict'):
            exp_domain.ExplorationChange({
                'invalid_cmd': 'invalid'
            })

    def test_cannot_create_exploration_change_with_invalid_cmd(self):
        with self.assertRaisesRegexp(
            Exception, 'Command invalid_cmd is not allowed'):
            exp_domain.ExplorationChange({
                'cmd': 'invalid_cmd'
            })

    def test_cannot_create_exploration_change_with_invalid_state_property(self):
        exp_change = exp_domain.ExplorationChange({
            'cmd': exp_domain.CMD_EDIT_STATE_PROPERTY,
            'property_name': exp_domain.STATE_PROPERTY_INTERACTION_ID,
            'state_name': '',
            'new_value': ''
        })
        self.assertTrue(isinstance(exp_change, exp_domain.ExplorationChange))

        with self.assertRaisesRegexp(
            Exception,
            'Value for property_name in cmd edit_state_property: '
            'invalid_property is not allowed'):
            exp_domain.ExplorationChange({
                'cmd': exp_domain.CMD_EDIT_STATE_PROPERTY,
                'property_name': 'invalid_property',
                'state_name': '',
                'new_value': ''
            })

    def test_cannot_create_exploration_change_with_invalid_exploration_property(
            self):
        exp_change = exp_domain.ExplorationChange({
            'cmd': exp_domain.CMD_EDIT_EXPLORATION_PROPERTY,
            'property_name': 'title',
            'new_value': ''
        })
        self.assertTrue(isinstance(exp_change, exp_domain.ExplorationChange))

        with self.assertRaisesRegexp(
            Exception,
            'Value for property_name in cmd edit_exploration_property: '
            'invalid_property is not allowed'):
            exp_domain.ExplorationChange({
                'cmd': exp_domain.CMD_EDIT_EXPLORATION_PROPERTY,
                'property_name': 'invalid_property',
                'new_value': ''
            })

    def test_revert_exploration_commit(self):
        exp_change = exp_domain.ExplorationChange({
            'cmd': exp_models.ExplorationModel.CMD_REVERT_COMMIT,
            'version_number': 1
        })

        self.assertEqual(exp_change.version_number, 1)

        exp_change = exp_domain.ExplorationChange({
            'cmd': exp_models.ExplorationModel.CMD_REVERT_COMMIT,
            'version_number': 2
        })

        self.assertEqual(exp_change.version_number, 2)


class ExpVersionReferenceTests(test_utils.GenericTestBase):

    def test_create_exp_version_reference_object(self):
        exp_version_reference = exp_domain.ExpVersionReference('exp_id', 1)

        self.assertEqual(
            exp_version_reference.to_dict(), {
                'exp_id': 'exp_id',
                'version': 1
            })

    def test_validate_exp_version(self):
        with self.assertRaisesRegexp(
            Exception,
            'Expected version to be an int, received invalid_version'):
            exp_domain.ExpVersionReference('exp_id', 'invalid_version')

    def test_validate_exp_id(self):
        with self.assertRaisesRegexp(
            Exception, 'Expected exp_id to be a str, received 0'):
            exp_domain.ExpVersionReference(0, 1)


class ExplorationDomainUnitTests(test_utils.GenericTestBase):
    """Test the exploration domain object."""

    # TODO(bhenning): The validation tests below should be split into separate
    # unit tests. Also, all validation errors should be covered in the tests.
    def test_validation(self):
        """Test validation of explorations."""
        exploration = exp_domain.Exploration.create_default_exploration('eid')
        exploration.init_state_name = ''
        exploration.states = {}

        exploration.title = 'Hello #'
        self._assert_validation_error(exploration, 'Invalid character #')

        exploration.title = 'Title'
        exploration.category = 'Category'

        # Note: If '/' ever becomes a valid state name, ensure that the rule
        # editor frontend tenplate is fixed -- it currently uses '/' as a
        # sentinel for an invalid state name.
        bad_state = state_domain.State.create_default_state('/')
        exploration.states = {'/': bad_state}
        self._assert_validation_error(
            exploration, 'Invalid character / in a state name')

        new_state = state_domain.State.create_default_state('ABC')
        self.set_interaction_for_state(new_state, 'TextInput')

        # The 'states' property must be a non-empty dict of states.
        exploration.states = {}
        self._assert_validation_error(
            exploration, 'exploration has no states')
        exploration.states = {'A string #': new_state}
        self._assert_validation_error(
            exploration, 'Invalid character # in a state name')
        exploration.states = {'A string _': new_state}
        self._assert_validation_error(
            exploration, 'Invalid character _ in a state name')

        exploration.states = {'ABC': new_state}

        self._assert_validation_error(
            exploration, 'has no initial state name')

        exploration.init_state_name = 'initname'

        self._assert_validation_error(
            exploration,
            r'There is no state in \[u\'ABC\'\] corresponding to '
            'the exploration\'s initial state name initname.')

        # Test whether a default outcome to a non-existing state is invalid.
        exploration.states = {exploration.init_state_name: new_state}
        self._assert_validation_error(
            exploration, 'destination ABC is not a valid')

        # Restore a valid exploration.
        init_state = exploration.states[exploration.init_state_name]
        default_outcome = init_state.interaction.default_outcome
        default_outcome.dest = exploration.init_state_name
        init_state.update_interaction_default_outcome(default_outcome)
        exploration.validate()

        # Ensure an invalid destination can also be detected for answer groups.
        # Note: The state must keep its default_outcome, otherwise it will
        # trigger a validation error for non-terminal states needing to have a
        # default outcome. To validate the outcome of the answer group, this
        # default outcome must point to a valid state.
        init_state = exploration.states[exploration.init_state_name]
        default_outcome = init_state.interaction.default_outcome
        default_outcome.dest = exploration.init_state_name
        old_answer_groups = copy.deepcopy(init_state.interaction.answer_groups)
        old_answer_groups.append({
            'outcome': {
                'dest': exploration.init_state_name,
                'feedback': {
                    'content_id': 'feedback_1',
                    'html': '<p>Feedback</p>'
                },
                'labelled_as_correct': False,
                'param_changes': [],
                'refresher_exploration_id': None,
                'missing_prerequisite_skill_id': None
            },
            'rule_specs': [{
                'inputs': {
                    'x': {
                        'contentId': 'rule_input_Equals',
                        'normalizedStrSet': ['Test']
                    }
                },
                'rule_type': 'Contains'
            }],
            'training_data': [],
            'tagged_skill_misconception_id': None
        })

        init_state.update_interaction_answer_groups(old_answer_groups)

        exploration.validate()

        interaction = init_state.interaction
        answer_groups = interaction.answer_groups
        answer_group = answer_groups[0]
        answer_group.outcome.dest = 'DEF'
        self._assert_validation_error(
            exploration, 'destination DEF is not a valid')

        # Restore a valid exploration.
        self.set_interaction_for_state(
            init_state, 'TextInput')
        init_state.update_interaction_answer_groups(old_answer_groups)
        answer_groups = interaction.answer_groups
        answer_group = answer_groups[0]
        answer_group.outcome.dest = exploration.init_state_name
        exploration.validate()

        # Validate RuleSpec.
        rule_spec = answer_group.rule_specs[0]
        rule_spec.inputs = {}
        self._assert_validation_error(
            exploration, 'RuleSpec \'Contains\' is missing inputs')

        rule_spec.inputs = 'Inputs string'
        self._assert_validation_error(
            exploration, 'Expected inputs to be a dict')

        rule_spec.inputs = {'x': 'Test'}
        rule_spec.rule_type = 'FakeRuleType'
        self._assert_validation_error(exploration, 'Unrecognized rule type')

        rule_spec.inputs = {'x': {
            'contentId': 'rule_input_Equals',
            'normalizedStrSet': 15
        }}
        rule_spec.rule_type = 'Contains'
        with self.assertRaisesRegexp(
            AssertionError, 'Expected list, received 15'
            ):
            exploration.validate()

        self.set_interaction_for_state(
            exploration.states[exploration.init_state_name],
            'PencilCodeEditor')
        temp_rule = old_answer_groups[0]['rule_specs'][0]
        old_answer_groups[0]['rule_specs'][0] = {
            'rule_type': 'ErrorContains',
            'inputs': {'x': '{{ExampleParam}}'}
        }
        init_state.update_interaction_answer_groups(old_answer_groups)
        old_answer_groups[0]['rule_specs'][0] = temp_rule

        self._assert_validation_error(
            exploration,
            'RuleSpec \'ErrorContains\' has an input with name \'x\' which '
            'refers to an unknown parameter within the exploration: '
            'ExampleParam')

        # Restore a valid exploration.
        exploration.param_specs['ExampleParam'] = param_domain.ParamSpec(
            'UnicodeString')
        exploration.validate()

        # Validate Outcome.
        outcome = init_state.interaction.answer_groups[0].outcome
        destination = exploration.init_state_name
        outcome.dest = None
        self._assert_validation_error(
            exploration, 'Every outcome should have a destination.')

        # Try setting the outcome destination to something other than a string.
        outcome.dest = 15
        self._assert_validation_error(
            exploration, 'Expected outcome dest to be a string')

        outcome.dest = destination

        outcome.feedback = state_domain.SubtitledHtml('feedback_1', '')
        exploration.validate()

        outcome.labelled_as_correct = 'hello'
        self._assert_validation_error(
            exploration, 'The "labelled_as_correct" field should be a boolean')

        # Test that labelled_as_correct must be False for self-loops, and that
        # this causes a strict validation failure but not a normal validation
        # failure.
        outcome.labelled_as_correct = True
        with self.assertRaisesRegexp(
            Exception, 'is labelled correct but is a self-loop.'
            ):
            exploration.validate(strict=True)
        exploration.validate()

        outcome.labelled_as_correct = False
        exploration.validate()

        outcome.param_changes = 'Changes'
        self._assert_validation_error(
            exploration, 'Expected outcome param_changes to be a list')

        outcome.param_changes = [param_domain.ParamChange(
            0, 'generator_id', {})]
        self._assert_validation_error(
            exploration,
            'Expected param_change name to be a string, received 0')

        outcome.param_changes = []
        exploration.validate()

        outcome.refresher_exploration_id = 12345
        self._assert_validation_error(
            exploration,
            'Expected outcome refresher_exploration_id to be a string')

        outcome.refresher_exploration_id = None
        exploration.validate()

        outcome.refresher_exploration_id = 'valid_string'
        exploration.validate()

        outcome.missing_prerequisite_skill_id = 12345
        self._assert_validation_error(
            exploration,
            'Expected outcome missing_prerequisite_skill_id to be a string')

        outcome.missing_prerequisite_skill_id = None
        exploration.validate()

        outcome.missing_prerequisite_skill_id = 'valid_string'
        exploration.validate()

        # Test that refresher_exploration_id must be None for non-self-loops.
        new_state_name = 'New state'
        exploration.add_states([new_state_name])

        outcome.dest = new_state_name
        outcome.refresher_exploration_id = 'another_string'
        self._assert_validation_error(
            exploration,
            'has a refresher exploration ID, but is not a self-loop')

        outcome.refresher_exploration_id = None
        exploration.validate()
        exploration.delete_state(new_state_name)

        # Validate InteractionInstance.
        interaction.id = 15
        self._assert_validation_error(
            exploration, 'Expected interaction id to be a string')

        interaction.id = 'SomeInteractionTypeThatDoesNotExist'
        self._assert_validation_error(exploration, 'Invalid interaction id')
        interaction.id = 'PencilCodeEditor'

        self.set_interaction_for_state(init_state, 'TextInput')
        init_state.update_interaction_answer_groups(old_answer_groups)
        valid_text_input_cust_args = init_state.interaction.customization_args
        rule_spec.inputs = {'x': {
            'contentId': 'rule_input_Equals',
            'normalizedStrSet': ['Test']
        }}
        rule_spec.rule_type = 'Contains'
        exploration.validate()

        interaction.customization_args = []
        self._assert_validation_error(
            exploration, 'Expected customization args to be a dict')

        interaction.customization_args = {15: ''}
        self._assert_validation_error(
            exploration,
            (
                'Expected customization arg value to be a '
                'InteractionCustomizationArg'
            )
        )

        interaction.customization_args = {
            15: state_domain.InteractionCustomizationArg('', {
                'type': 'unicode'
            })
        }
        self._assert_validation_error(
            exploration, 'Invalid customization arg name')

        interaction.customization_args = valid_text_input_cust_args
        self.set_interaction_for_state(init_state, 'TextInput')
        exploration.validate()

        interaction.answer_groups = {}
        self._assert_validation_error(
            exploration, 'Expected answer groups to be a list')

        init_state.update_interaction_answer_groups(old_answer_groups)
        self.set_interaction_for_state(init_state, 'EndExploration')
        self._assert_validation_error(
            exploration,
            'Terminal interactions must not have a default outcome.')

        self.set_interaction_for_state(init_state, 'TextInput')
        init_state.update_interaction_default_outcome(None)
        self._assert_validation_error(
            exploration,
            'Non-terminal interactions must have a default outcome.')

        self.set_interaction_for_state(init_state, 'EndExploration')
        init_state.interaction.answer_groups = answer_groups
        self._assert_validation_error(
            exploration,
            'Terminal interactions must not have any answer groups.')

        # A terminal interaction without a default outcome or answer group is
        # valid. This resets the exploration back to a valid state.
        init_state.interaction.answer_groups = []
        exploration.validate()

        # Restore a valid exploration.
        self.set_interaction_for_state(init_state, 'TextInput')
        answer_groups_list = [
            answer_group.to_dict() for answer_group in answer_groups]
        init_state.update_interaction_answer_groups(answer_groups_list)
        init_state.update_interaction_default_outcome(default_outcome)
        exploration.validate()
        solution_dict = {
            'answer_is_exclusive': True,
            'correct_answer': 'hello_world!',
            'explanation': {
                'content_id': 'solution',
                'html': 'hello_world is a string'
                }
        }
        solution = state_domain.Solution.from_dict(
            init_state.interaction.id, solution_dict)
        init_state.update_interaction_solution(solution)
        self._assert_validation_error(
            exploration,
            re.escape('Hint(s) must be specified if solution is specified'))

        init_state.update_interaction_solution(None)
        interaction.hints = {}
        self._assert_validation_error(
            exploration, 'Expected hints to be a list')
        interaction.hints = []

        # Validate AnswerGroup.
        answer_groups_dict = {
            'outcome': {
                'dest': exploration.init_state_name,
                'feedback': {
                    'content_id': 'feedback_1',
                    'html': 'Feedback'
                },
                'labelled_as_correct': False,
                'param_changes': [],
                'refresher_exploration_id': None,
                'missing_prerequisite_skill_id': None
            },
            'rule_specs': [{
                'inputs': {
                    'x': {
                        'contentId': 'rule_input_Contains',
                        'normalizedStrSet': ['Test']
                    }
                },
                'rule_type': 'Contains'
            }],
            'training_data': [],
            'tagged_skill_misconception_id': 1
        }
        init_state.update_interaction_answer_groups([answer_groups_dict])

        self._assert_validation_error(
            exploration,
            'Expected tagged skill misconception id to be a str, received 1')

        answer_groups_dict = {
            'outcome': {
                'dest': exploration.init_state_name,
                'feedback': {
                    'content_id': 'feedback_1',
                    'html': 'Feedback'
                },
                'labelled_as_correct': False,
                'param_changes': [],
                'refresher_exploration_id': None,
                'missing_prerequisite_skill_id': None
            },
            'rule_specs': [{
                'inputs': {
                    'x': {
                        'contentId': 'rule_input_Contains',
                        'normalizedStrSet': ['Test']
                    }
                },
                'rule_type': 'Contains'
            }],
            'training_data': [],
            'tagged_skill_misconception_id':
                'invalid_tagged_skill_misconception_id'
        }
        init_state.update_interaction_answer_groups([answer_groups_dict])

        self._assert_validation_error(
            exploration,
            'Expected the format of tagged skill misconception id '
            'to be <skill_id>-<misconception_id>, received '
            'invalid_tagged_skill_misconception_id')

        init_state.interaction.answer_groups[0].rule_specs = {}
        self._assert_validation_error(
            exploration, 'Expected answer group rules to be a list')

        first_answer_group = init_state.interaction.answer_groups[0]
        first_answer_group.tagged_skill_misconception_id = None
        first_answer_group.rule_specs = []
        self._assert_validation_error(
            exploration,
            'There must be at least one rule or training data for each'
            ' answer group.')

        exploration.states = {
            exploration.init_state_name: (
                state_domain.State.create_default_state(
                    exploration.init_state_name))
        }
        self.set_interaction_for_state(
            exploration.states[exploration.init_state_name], 'TextInput')
        exploration.validate()

        exploration.language_code = 'fake_code'
        self._assert_validation_error(exploration, 'Invalid language_code')
        exploration.language_code = 'English'
        self._assert_validation_error(exploration, 'Invalid language_code')
        exploration.language_code = 'en'
        exploration.validate()

        exploration.param_specs = 'A string'
        self._assert_validation_error(exploration, 'param_specs to be a dict')

        exploration.param_specs = {
            '@': param_domain.ParamSpec.from_dict({
                'obj_type': 'UnicodeString'
            })
        }
        self._assert_validation_error(
            exploration, 'Only parameter names with characters')

        exploration.param_specs = {
            'notAParamSpec': param_domain.ParamSpec.from_dict(
                {'obj_type': 'UnicodeString'})
        }
        exploration.validate()

    def test_tag_validation(self):
        """Test validation of exploration tags."""
        exploration = exp_domain.Exploration.create_default_exploration('eid')
        exploration.objective = 'Objective'
        init_state = exploration.states[exploration.init_state_name]
        self.set_interaction_for_state(init_state, 'EndExploration')
        init_state.update_interaction_default_outcome(None)
        exploration.validate()

        exploration.tags = 'this should be a list'
        self._assert_validation_error(
            exploration, 'Expected \'tags\' to be a list')

        exploration.tags = [123]
        self._assert_validation_error(exploration, 'to be a string')
        exploration.tags = ['abc', 123]
        self._assert_validation_error(exploration, 'to be a string')

        exploration.tags = ['']
        self._assert_validation_error(exploration, 'Tags should be non-empty')

        exploration.tags = ['123']
        self._assert_validation_error(
            exploration, 'should only contain lowercase letters and spaces')
        exploration.tags = ['ABC']
        self._assert_validation_error(
            exploration, 'should only contain lowercase letters and spaces')

        exploration.tags = [' a b']
        self._assert_validation_error(
            exploration, 'Tags should not start or end with whitespace')
        exploration.tags = ['a b ']
        self._assert_validation_error(
            exploration, 'Tags should not start or end with whitespace')

        exploration.tags = ['a    b']
        self._assert_validation_error(
            exploration, 'Adjacent whitespace in tags should be collapsed')

        exploration.tags = ['abc', 'abc']
        self._assert_validation_error(
            exploration, 'Some tags duplicate each other')

        exploration.tags = ['computer science', 'analysis', 'a b c']
        exploration.validate()

    def test_title_category_and_objective_validation(self):
        """Test that titles, categories and objectives are validated only in
        'strict' mode.
        """
        self.save_new_valid_exploration(
            'exp_id', 'user@example.com', title='', category='',
            objective='', end_state_name='End')
        exploration = exp_fetchers.get_exploration_by_id('exp_id')
        exploration.validate()

        with self.assertRaisesRegexp(
            utils.ValidationError, 'title must be specified'
            ):
            exploration.validate(strict=True)
        exploration.title = 'A title'

        with self.assertRaisesRegexp(
            utils.ValidationError, 'category must be specified'
            ):
            exploration.validate(strict=True)
        exploration.category = 'A category'

        with self.assertRaisesRegexp(
            utils.ValidationError, 'objective must be specified'
            ):
            exploration.validate(strict=True)

        exploration.objective = 'An objective'

        exploration.validate(strict=True)

    def test_get_trainable_states_dict(self):
        """Test the get_trainable_states_dict() method."""
        exp_id = 'exp_id1'
        test_exp_filepath = os.path.join(
            feconf.TESTS_DATA_DIR, 'string_classifier_test.yaml')
        yaml_content = utils.get_file_contents(test_exp_filepath)
        assets_list = []
        exp_services.save_new_exploration_from_yaml_and_assets(
            feconf.SYSTEM_COMMITTER_ID, yaml_content, exp_id,
            assets_list)

        exploration_model = exp_models.ExplorationModel.get(
            exp_id, strict=False)
        old_states = exp_fetchers.get_exploration_from_model(
            exploration_model).states
        exploration = exp_fetchers.get_exploration_by_id(exp_id)

        # Rename a state to add it in unchanged answer group.
        exploration.rename_state('Home', 'Renamed state')
        change_list = [exp_domain.ExplorationChange({
            'cmd': 'rename_state',
            'old_state_name': 'Home',
            'new_state_name': 'Renamed state'
        })]

        expected_dict = {
            'state_names_with_changed_answer_groups': [],
            'state_names_with_unchanged_answer_groups': ['Renamed state']
        }
        exp_versions_diff = exp_domain.ExplorationVersionsDiff(change_list)
        actual_dict = exploration.get_trainable_states_dict(
            old_states, exp_versions_diff)
        self.assertEqual(actual_dict, expected_dict)

        # Modify answer groups to trigger change in answer groups.
        state = exploration.states['Renamed state']
        exploration.states['Renamed state'].interaction.answer_groups.insert(
            3, state.interaction.answer_groups[3])
        answer_groups = []
        for answer_group in state.interaction.answer_groups:
            answer_groups.append(answer_group.to_dict())
        change_list = [exp_domain.ExplorationChange({
            'cmd': 'edit_state_property',
            'state_name': 'Renamed state',
            'property_name': 'answer_groups',
            'new_value': answer_groups
        })]

        expected_dict = {
            'state_names_with_changed_answer_groups': ['Renamed state'],
            'state_names_with_unchanged_answer_groups': []
        }
        exp_versions_diff = exp_domain.ExplorationVersionsDiff(change_list)
        actual_dict = exploration.get_trainable_states_dict(
            old_states, exp_versions_diff)
        self.assertEqual(actual_dict, expected_dict)

        # Add new state to trigger change in answer groups.
        exploration.add_states(['New state'])
        exploration.states['New state'] = copy.deepcopy(
            exploration.states['Renamed state'])
        change_list = [exp_domain.ExplorationChange({
            'cmd': 'add_state',
            'state_name': 'New state',
        })]

        expected_dict = {
            'state_names_with_changed_answer_groups': [
                'New state', 'Renamed state'],
            'state_names_with_unchanged_answer_groups': []
        }
        exp_versions_diff = exp_domain.ExplorationVersionsDiff(change_list)
        actual_dict = exploration.get_trainable_states_dict(
            old_states, exp_versions_diff)
        self.assertEqual(actual_dict, expected_dict)

        # Delete state.
        exploration.delete_state('New state')
        change_list = [exp_domain.ExplorationChange({
            'cmd': 'delete_state',
            'state_name': 'New state'
        })]

        expected_dict = {
            'state_names_with_changed_answer_groups': ['Renamed state'],
            'state_names_with_unchanged_answer_groups': []
        }
        exp_versions_diff = exp_domain.ExplorationVersionsDiff(change_list)
        actual_dict = exploration.get_trainable_states_dict(
            old_states, exp_versions_diff)
        self.assertEqual(actual_dict, expected_dict)

        # Test addition and multiple renames.
        exploration.add_states(['New state'])
        exploration.states['New state'] = copy.deepcopy(
            exploration.states['Renamed state'])
        exploration.rename_state('New state', 'New state2')
        exploration.rename_state('New state2', 'New state3')
        change_list = [exp_domain.ExplorationChange({
            'cmd': 'add_state',
            'state_name': 'New state',
        }), exp_domain.ExplorationChange({
            'cmd': 'rename_state',
            'old_state_name': 'New state',
            'new_state_name': 'New state2'
        }), exp_domain.ExplorationChange({
            'cmd': 'rename_state',
            'old_state_name': 'New state2',
            'new_state_name': 'New state3'
        })]

        expected_dict = {
            'state_names_with_changed_answer_groups': [
                'Renamed state', 'New state3'],
            'state_names_with_unchanged_answer_groups': []
        }
        exp_versions_diff = exp_domain.ExplorationVersionsDiff(change_list)
        actual_dict = exploration.get_trainable_states_dict(
            old_states, exp_versions_diff)
        self.assertEqual(actual_dict, expected_dict)

    def test_get_languages_with_complete_translation(self):
        exploration = exp_domain.Exploration.create_default_exploration('0')
        self.assertEqual(
            exploration.get_languages_with_complete_translation(), [])
        written_translations = state_domain.WrittenTranslations.from_dict({
            'translations_mapping': {
                'content': {
                    'hi': {
                        'data_format': 'html',
                        'translation': '<p>Translation in Hindi.</p>',
                        'needs_update': False
                    }
                }
            }
        })
        exploration.states[
            feconf.DEFAULT_INIT_STATE_NAME].update_written_translations(
                written_translations)

        self.assertEqual(
            exploration.get_languages_with_complete_translation(), ['hi'])

    def test_get_translation_counts_with_no_needs_update(self):
        exploration = exp_domain.Exploration.create_default_exploration('0')
        self.assertEqual(
            exploration.get_translation_counts(), {})

        init_state = exploration.states[exploration.init_state_name]
        init_state.update_content(
            state_domain.SubtitledHtml.from_dict({
                'content_id': 'content',
                'html': '<p>This is content</p>'
            }))
        init_state.update_interaction_id('TextInput')
        default_outcome = state_domain.Outcome(
            'Introduction', state_domain.SubtitledHtml(
                'default_outcome', '<p>The default outcome.</p>'),
            False, [], None, None
        )

        init_state.update_interaction_default_outcome(default_outcome)

        written_translations = state_domain.WrittenTranslations.from_dict({
            'translations_mapping': {
                'content': {
                    'hi': {
                        'data_format': 'html',
                        'translation': '<p>Translation in Hindi.</p>',
                        'needs_update': False
                    }
                },
                'default_outcome': {
                    'hi': {
                        'data_format': 'html',
                        'translation': '<p>Translation in Hindi.</p>',
                        'needs_update': False
                    }
                }
            }
        })
        init_state.update_written_translations(written_translations)

        exploration.add_states(['New state'])
        new_state = exploration.states['New state']
        new_state.update_content(
            state_domain.SubtitledHtml.from_dict({
                'content_id': 'content',
                'html': '<p>This is content</p>'
            }))
        new_state.update_interaction_id('TextInput')
        default_outcome = state_domain.Outcome(
            'Introduction', state_domain.SubtitledHtml(
                'default_outcome', '<p>The default outcome.</p>'),
            False, [], None, None)
        new_state.update_interaction_default_outcome(default_outcome)

        written_translations = state_domain.WrittenTranslations.from_dict({
            'translations_mapping': {
                'content': {
                    'hi': {
                        'data_format': 'html',
                        'translation': '<p>New state translation in Hindi.</p>',
                        'needs_update': False
                    }
                },
                'default_outcome': {
                    'hi': {
                        'data_format': 'html',
                        'translation': '<p>New State translation in Hindi.</p>',
                        'needs_update': False
                    }
                }
            }
        })
        new_state.update_written_translations(written_translations)

        self.assertEqual(
            exploration.get_translation_counts(), {'hi': 4})

    def test_get_translation_counts_with_needs_update(self):
        exploration = exp_domain.Exploration.create_default_exploration('0')
        self.assertEqual(
            exploration.get_translation_counts(), {})

        init_state = exploration.states[feconf.DEFAULT_INIT_STATE_NAME]
        init_state.update_content(
            state_domain.SubtitledHtml.from_dict({
                'content_id': 'content',
                'html': '<p>This is content</p>'
            }))
        init_state.update_interaction_id('TextInput')
        default_outcome = state_domain.Outcome(
            'Introduction', state_domain.SubtitledHtml(
                'default_outcome', '<p>The default outcome.</p>'),
            False, [], None, None
        )
        init_state.update_interaction_default_outcome(default_outcome)

        written_translations = state_domain.WrittenTranslations.from_dict({
            'translations_mapping': {
                'content': {
                    'hi': {
                        'data_format': 'html',
                        'translation': '<p>Translation in Hindi.</p>',
                        'needs_update': True
                    }
                },
                'default_outcome': {
                    'hi': {
                        'data_format': 'html',
                        'translation': '<p>Translation in Hindi.</p>',
                        'needs_update': False
                    }
                }
            }
        })
        init_state.update_written_translations(written_translations)

        self.assertEqual(
            exploration.get_translation_counts(), {'hi': 1})

    def test_get_translation_counts_with_translation_in_multiple_lang(self):
        exploration = exp_domain.Exploration.create_default_exploration('0')
        self.assertEqual(
            exploration.get_translation_counts(), {})
        init_state = exploration.states[feconf.DEFAULT_INIT_STATE_NAME]
        init_state.update_content(
            state_domain.SubtitledHtml.from_dict({
                'content_id': 'content',
                'html': '<p>This is content</p>'
            }))
        init_state.update_interaction_id('TextInput')
        default_outcome = state_domain.Outcome(
            'Introduction', state_domain.SubtitledHtml(
                'default_outcome', '<p>The default outcome.</p>'),
            False, [], None, None
        )

        init_state.update_interaction_default_outcome(default_outcome)

        written_translations = state_domain.WrittenTranslations.from_dict({
            'translations_mapping': {
                'content': {
                    'hi-en': {
                        'data_format': 'html',
                        'translation': '<p>Translation in Hindi.</p>',
                        'needs_update': False
                    },
                    'hi': {
                        'data_format': 'html',
                        'translation': '<p>Translation in Hindi.</p>',
                        'needs_update': False
                    }
                },
                'default_outcome': {
                    'hi': {
                        'data_format': 'html',
                        'translation': '<p>Translation in Hindi.</p>',
                        'needs_update': False
                    }
                }
            }
        })
        init_state.update_written_translations(written_translations)

        self.assertEqual(
            exploration.get_translation_counts(), {
                'hi': 2,
                'hi-en': 1
            })

    def test_get_content_count(self):
        # Adds 1 to content count to exploration (content, default_outcome).
        exploration = exp_domain.Exploration.create_default_exploration('0')
        self.assertEqual(exploration.get_content_count(), 1)

        # Adds 2 to content count to exploration (content default_outcome).
        exploration.add_states(['New state'])
        init_state = exploration.states[exploration.init_state_name]

        # Adds 1 to content count to exploration (ca_placeholder_0)
        self.set_interaction_for_state(init_state, 'TextInput')

        answer_group_dict = {
            'outcome': {
                'dest': exploration.init_state_name,
                'feedback': {
                    'content_id': 'feedback_1',
                    'html': '<p>Feedback</p>'
                },
                'labelled_as_correct': False,
                'param_changes': [],
                'refresher_exploration_id': None,
                'missing_prerequisite_skill_id': None
            },
            'rule_specs': [{
                'inputs': {
                    'x': {
                        'contentId': 'rule_input_5',
                        'normalizedStrSet': ['Test']
                    }
                },
                'rule_type': 'Contains'
            }],
            'training_data': [],
            'tagged_skill_misconception_id': None
        }
        # Adds 1 to content count to exploration (feedback_1).
        init_state.update_interaction_answer_groups([answer_group_dict])

        hints_list = [
            state_domain.Hint(
                state_domain.SubtitledHtml('hint_1', '<p>hint one</p>')
            )
        ]
        # Adds 1 to content count to exploration (hint_1).
        init_state.update_interaction_hints(hints_list)

        solution_dict = {
            'answer_is_exclusive': False,
            'correct_answer': 'helloworld!',
            'explanation': {
                'content_id': 'solution',
                'html': '<p>hello_world is a string</p>'
            },
        }
        solution = state_domain.Solution.from_dict(
            init_state.interaction.id, solution_dict)
        # Adds 1 to content count to exploration (solution).
        init_state.update_interaction_solution(solution)

        self.assertEqual(exploration.get_content_count(), 5)

    def test_get_content_with_correct_state_name_returns_html(self):
        exploration = exp_domain.Exploration.create_default_exploration('0')

        init_state = exploration.states[exploration.init_state_name]
        self.set_interaction_for_state(init_state, 'TextInput')
        hints_list = [
            state_domain.Hint(
                state_domain.SubtitledHtml('hint_1', '<p>hint one</p>')
            )
        ]
        init_state.update_interaction_hints(hints_list)

        self.assertEqual(
            exploration.get_content_html(exploration.init_state_name, 'hint_1'),
            '<p>hint one</p>')

        hints_list[0].hint_content.html = '<p>Changed hint one</p>'
        init_state.update_interaction_hints(hints_list)

        self.assertEqual(
            exploration.get_content_html(exploration.init_state_name, 'hint_1'),
            '<p>Changed hint one</p>')

    def test_get_content_with_incorrect_state_name_raise_error(self):
        exploration = exp_domain.Exploration.create_default_exploration('0')

        init_state = exploration.states[exploration.init_state_name]
        self.set_interaction_for_state(init_state, 'TextInput')
        hints_list = [
            state_domain.Hint(
                state_domain.SubtitledHtml('hint_1', '<p>hint one</p>')
            )
        ]
        init_state.update_interaction_hints(hints_list)

        self.assertEqual(
            exploration.get_content_html(exploration.init_state_name, 'hint_1'),
            '<p>hint one</p>')

        with self.assertRaisesRegexp(
            ValueError, 'State Invalid state does not exist'):
            exploration.get_content_html('Invalid state', 'hint_1')

    def test_is_demo_property(self):
        """Test the is_demo property."""
        demo = exp_domain.Exploration.create_default_exploration('0')
        self.assertEqual(demo.is_demo, True)

        notdemo1 = exp_domain.Exploration.create_default_exploration('a')
        self.assertEqual(notdemo1.is_demo, False)

        notdemo2 = exp_domain.Exploration.create_default_exploration('abcd')
        self.assertEqual(notdemo2.is_demo, False)

    def test_has_state_name(self):
        """Test for has_state_name."""
        demo = exp_domain.Exploration.create_default_exploration('0')
        state_names = list(demo.states.keys())
        self.assertEqual(state_names, ['Introduction'])
        self.assertEqual(demo.has_state_name('Introduction'), True)
        self.assertEqual(demo.has_state_name('Fake state name'), False)

    def test_get_interaction_id_by_state_name(self):
        """Test for get_interaction_id_by_state_name."""
        demo = exp_domain.Exploration.create_default_exploration('0')
        self.assertEqual(
            demo.get_interaction_id_by_state_name('Introduction'), None)

    def test_exploration_export_import(self):
        """Test that to_dict and from_dict preserve all data within an
        exploration.
        """
        demo = exp_domain.Exploration.create_default_exploration('0')
        demo_dict = demo.to_dict()
        exp_from_dict = exp_domain.Exploration.from_dict(demo_dict)
        self.assertEqual(exp_from_dict.to_dict(), demo_dict)

    def test_interaction_with_none_id_is_not_terminal(self):
        """Test that an interaction with an id of None leads to is_terminal
        being false.
        """
        # Default exploration has a default interaction with an ID of None.
        demo = exp_domain.Exploration.create_default_exploration('0')
        init_state = demo.states[feconf.DEFAULT_INIT_STATE_NAME]
        self.assertFalse(init_state.interaction.is_terminal)

    def test_cannot_create_demo_exp_with_invalid_param_changes(self):
        demo_exp = exp_domain.Exploration.create_default_exploration('0')
        demo_dict = demo_exp.to_dict()
        new_state = state_domain.State.create_default_state('new_state_name')
        new_state.param_changes = [param_domain.ParamChange.from_dict({
            'customization_args': {
                'list_of_values': ['1', '2'], 'parse_with_jinja': False
            },
            'name': 'myParam',
            'generator_id': 'RandomSelector'
        })]

        demo_dict['states']['new_state_name'] = new_state.to_dict()
        demo_dict['param_specs'] = {
            'ParamSpec': {'obj_type': 'UnicodeString'}
        }
        with self.assertRaisesRegexp(
            Exception,
            'Parameter myParam was used in a state but not '
            'declared in the exploration param_specs.'):
            exp_domain.Exploration.from_dict(demo_dict)

    def test_validate_exploration_category(self):
        exploration = self.save_new_valid_exploration(
            'exp_id', 'user@example.com', title='', category='',
            objective='', end_state_name='End')
        exploration.validate()

        exploration.category = 1
        with self.assertRaisesRegexp(
            Exception, 'Expected category to be a string, received 1'):
            exploration.validate()

    def test_validate_exploration_objective(self):
        exploration = self.save_new_valid_exploration(
            'exp_id', 'user@example.com', title='', category='',
            objective='', end_state_name='End')
        exploration.validate()

        exploration.objective = 1
        with self.assertRaisesRegexp(
            Exception, 'Expected objective to be a string, received 1'):
            exploration.validate()

    def test_validate_exploration_blurb(self):
        exploration = self.save_new_valid_exploration(
            'exp_id', 'user@example.com', title='', category='',
            objective='', end_state_name='End')
        exploration.validate()

        exploration.blurb = 1
        with self.assertRaisesRegexp(
            Exception, 'Expected blurb to be a string, received 1'):
            exploration.validate()

    def test_validate_exploration_language_code(self):
        exploration = self.save_new_valid_exploration(
            'exp_id', 'user@example.com', title='', category='',
            objective='', end_state_name='End')
        exploration.validate()

        exploration.language_code = 1
        with self.assertRaisesRegexp(
            Exception, 'Expected language_code to be a string, received 1'):
            exploration.validate()

    def test_validate_exploration_author_notes(self):
        exploration = self.save_new_valid_exploration(
            'exp_id', 'user@example.com', title='', category='',
            objective='', end_state_name='End')
        exploration.validate()

        exploration.author_notes = 1
        with self.assertRaisesRegexp(
            Exception, 'Expected author_notes to be a string, received 1'):
            exploration.validate()

    def test_validate_exploration_states(self):
        exploration = self.save_new_valid_exploration(
            'exp_id', 'user@example.com', title='', category='',
            objective='', end_state_name='End')
        exploration.validate()

        exploration.states = 1
        with self.assertRaisesRegexp(
            Exception, 'Expected states to be a dict, received 1'):
            exploration.validate()

    def test_validate_exploration_outcome_dest(self):
        exploration = self.save_new_valid_exploration(
            'exp_id', 'user@example.com', title='', category='',
            objective='', end_state_name='End')
        exploration.validate()

        exploration.init_state.interaction.default_outcome.dest = None
        with self.assertRaisesRegexp(
            Exception, 'Every outcome should have a destination.'):
            exploration.validate()

    def test_validate_exploration_outcome_dest_type(self):
        exploration = self.save_new_valid_exploration(
            'exp_id', 'user@example.com', title='', category='',
            objective='', end_state_name='End')
        exploration.validate()

        exploration.init_state.interaction.default_outcome.dest = 1
        with self.assertRaisesRegexp(
            Exception, 'Expected outcome dest to be a string, received 1'):
            exploration.validate()

    def test_validate_exploration_states_schema_version(self):
        exploration = self.save_new_valid_exploration(
            'exp_id', 'user@example.com', title='', category='',
            objective='', end_state_name='End')
        exploration.validate()

        exploration.states_schema_version = None
        with self.assertRaisesRegexp(
            Exception, 'This exploration has no states schema version.'):
            exploration.validate()

    def test_validate_exploration_auto_tts_enabled(self):
        exploration = self.save_new_valid_exploration(
            'exp_id', 'user@example.com', title='', category='',
            objective='', end_state_name='End')
        exploration.validate()

        exploration.auto_tts_enabled = 1
        with self.assertRaisesRegexp(
            Exception, 'Expected auto_tts_enabled to be a bool, received 1'):
            exploration.validate()

    def test_validate_exploration_correctness_feedback_enabled(self):
        exploration = self.save_new_valid_exploration(
            'exp_id', 'user@example.com', title='', category='',
            objective='', end_state_name='End')
        exploration.validate()

        exploration.correctness_feedback_enabled = 1
        with self.assertRaisesRegexp(
            Exception,
            'Expected correctness_feedback_enabled to be a bool, received 1'):
            exploration.validate()

    def test_validate_exploration_param_specs(self):
        exploration = self.save_new_valid_exploration(
            'exp_id', 'user@example.com', title='', category='',
            objective='', end_state_name='End')
        exploration.validate()

        exploration.param_specs = {
            1: param_domain.ParamSpec.from_dict(
                {'obj_type': 'UnicodeString'})
        }
        with self.assertRaisesRegexp(
            Exception, 'Expected parameter name to be a string, received 1'):
            exploration.validate()

    def test_validate_exploration_param_changes_type(self):
        exploration = self.save_new_valid_exploration(
            'exp_id', 'user@example.com', title='', category='',
            objective='', end_state_name='End')
        exploration.validate()

        exploration.param_changes = 1
        with self.assertRaisesRegexp(
            Exception, 'Expected param_changes to be a list, received 1'):
            exploration.validate()

    def test_validate_exploration_param_name(self):
        exploration = self.save_new_valid_exploration(
            'exp_id', 'user@example.com', title='', category='',
            objective='', end_state_name='End')
        exploration.validate()

        exploration.param_changes = [param_domain.ParamChange.from_dict({
            'customization_args': {
                'list_of_values': ['1', '2'], 'parse_with_jinja': False
            },
            'name': 'invalid',
            'generator_id': 'RandomSelector'
        })]
        with self.assertRaisesRegexp(
            Exception,
            'No parameter named \'invalid\' exists in this '
            'exploration'):
            exploration.validate()

    def test_validate_exploration_reserved_param_name(self):
        exploration = self.save_new_valid_exploration(
            'exp_id', 'user@example.com', title='', category='',
            objective='', end_state_name='End')
        exploration.validate()

        exploration.param_changes = [param_domain.ParamChange.from_dict({
            'customization_args': {
                'list_of_values': ['1', '2'], 'parse_with_jinja': False
            },
            'name': 'all',
            'generator_id': 'RandomSelector'
        })]
        with self.assertRaisesRegexp(
            Exception,
            'The exploration-level parameter with name \'all\' is '
            'reserved. Please choose a different name.'):
            exploration.validate()

    def test_validate_exploration_is_non_self_loop(self):
        exploration = self.save_new_valid_exploration(
            'exp_id', 'user@example.com', title='', category='',
            objective='', end_state_name='End')
        exploration.validate()

        exploration.add_states(['DEF'])

        default_outcome = state_domain.Outcome(
            'DEF', state_domain.SubtitledHtml(
                'default_outcome', '<p>Default outcome for state1</p>'),
            False, [], 'refresher_exploration_id', None,
        )
        exploration.init_state.update_interaction_default_outcome(
            default_outcome
        )

        with self.assertRaisesRegexp(
            Exception,
            'The default outcome for state Introduction has a refresher '
            'exploration ID, but is not a self-loop.'):
            exploration.validate()

    def test_validate_exploration_answer_group_parameter(self):
        exploration = self.save_new_valid_exploration(
            'exp_id', 'user@example.com', title='', category='',
            objective='', end_state_name='End')
        exploration.validate()

        param_changes = [{
            'customization_args': {
                'list_of_values': ['1', '2'], 'parse_with_jinja': False
            },
            'name': 'ParamChange',
            'generator_id': 'RandomSelector'
        }]

        answer_groups = [{
            'outcome': {
                'dest': exploration.init_state_name,
                'feedback': {
                    'content_id': 'feedback_1',
                    'html': 'Feedback'
                },
                'labelled_as_correct': False,
                'param_changes': param_changes,
                'refresher_exploration_id': None,
                'missing_prerequisite_skill_id': None
            },
            'rule_specs': [{
                'inputs': {
                    'x': {
                        'contentId': 'rule_input_Equals',
                        'normalizedStrSet': ['Test']
                    }
                },
                'rule_type': 'Contains'
            }],
            'training_data': [],
            'tagged_skill_misconception_id': None
        }]

        exploration.init_state.update_interaction_answer_groups(answer_groups)
        with self.assertRaisesRegexp(
            Exception,
            'The parameter ParamChange was used in an answer group, '
            'but it does not exist in this exploration'):
            exploration.validate()

    def test_verify_all_states_reachable(self):
        exploration = self.save_new_valid_exploration(
            'exp_id', 'owner_id')
        exploration.validate()

        exploration.add_states(['End'])
        end_state = exploration.states['End']
        self.set_interaction_for_state(end_state, 'EndExploration')
        end_state.update_interaction_default_outcome(None)

        with self.assertRaisesRegexp(
            Exception,
            'Please fix the following issues before saving this exploration: '
            '1. The following states are not reachable from the initial state: '
            'End 2. It is impossible to complete the exploration from the '
            'following states: Introduction'):
            exploration.validate(strict=True)

    def test_update_init_state_name_with_invalid_state(self):
        exploration = self.save_new_valid_exploration(
            'exp_id', 'user@example.com', title='title', category='category',
            objective='objective', end_state_name='End')

        exploration.update_init_state_name('End')
        self.assertEqual(exploration.init_state_name, 'End')

        with self.assertRaisesRegexp(
            Exception,
            'Invalid new initial state name: invalid_state;'):
            exploration.update_init_state_name('invalid_state')

    def test_rename_state_with_invalid_state(self):
        exploration = self.save_new_valid_exploration(
            'exp_id', 'user@example.com', title='title', category='category',
            objective='objective', end_state_name='End')

        self.assertTrue(exploration.states.get('End'))
        self.assertFalse(exploration.states.get('new state name'))

        exploration.rename_state('End', 'new state name')
        self.assertFalse(exploration.states.get('End'))
        self.assertTrue(exploration.states.get('new state name'))

        with self.assertRaisesRegexp(
            Exception, 'State invalid_state does not exist'):
            exploration.rename_state('invalid_state', 'new state name')

    def test_default_outcome_is_labelled_incorrect_for_self_loop(self):
        exploration = self.save_new_valid_exploration(
            'exp_id', 'user@example.com', title='title', category='category',
            objective='objective', end_state_name='End')
        exploration.validate(strict=True)

        (
            exploration.init_state.interaction.default_outcome
            .labelled_as_correct) = True

        (
            exploration.init_state.interaction.default_outcome
            .dest) = exploration.init_state_name

        with self.assertRaisesRegexp(
            Exception,
            'The default outcome for state Introduction is labelled '
            'correct but is a self-loop'):
            exploration.validate(strict=True)

    def test_serialize_and_deserialize_returns_unchanged_exploration(self):
        """Checks that serializing and then deserializing a default exploration
        works as intended by leaving the exploration unchanged.
        """
        exploration = exp_domain.Exploration.create_default_exploration('eid')
        self.assertEqual(
            exploration.to_dict(),
            exp_domain.Exploration.deserialize(
                exploration.serialize()).to_dict())


class ExplorationSummaryTests(test_utils.GenericTestBase):

    def setUp(self):
        super(ExplorationSummaryTests, self).setUp()
        self.signup(self.OWNER_EMAIL, self.OWNER_USERNAME)
        self.owner_id = self.get_user_id_from_email(self.OWNER_EMAIL)
        exploration = exp_domain.Exploration.create_default_exploration('eid')
        exp_services.save_new_exploration(self.owner_id, exploration)
        self.exp_summary = exp_fetchers.get_exploration_summary_by_id('eid')
        self.exp_summary.editor_ids = ['editor_id']
        self.exp_summary.voice_artist_ids = ['voice_artist_id']
        self.exp_summary.viewer_ids = ['viewer_id']
        self.exp_summary.contributor_ids = ['contributor_id']

    def test_validation_passes_with_valid_properties(self):
        self.exp_summary.validate()

    def test_validation_fails_with_invalid_title(self):
        self.exp_summary.title = 0
        with self.assertRaisesRegexp(
            utils.ValidationError,
            'Expected title to be a string, received 0'):
            self.exp_summary.validate()

    def test_validation_fails_with_invalid_category(self):
        self.exp_summary.category = 0
        with self.assertRaisesRegexp(
            utils.ValidationError,
            'Expected category to be a string, received 0'):
            self.exp_summary.validate()

    def test_validation_fails_with_invalid_objective(self):
        self.exp_summary.objective = 0
        with self.assertRaisesRegexp(
            utils.ValidationError,
            'Expected objective to be a string, received 0'):
            self.exp_summary.validate()

    def test_validation_fails_with_invalid_language_code(self):
        self.exp_summary.language_code = 0
        with self.assertRaisesRegexp(
            utils.ValidationError,
            'Expected language_code to be a string, received 0'):
            self.exp_summary.validate()

    def test_validation_fails_with_unallowed_language_code(self):
        self.exp_summary.language_code = 'invalid'
        with self.assertRaisesRegexp(
            utils.ValidationError, 'Invalid language_code: invalid'):
            self.exp_summary.validate()

    def test_validation_fails_with_invalid_tags(self):
        self.exp_summary.tags = 'tags'
        with self.assertRaisesRegexp(
            utils.ValidationError,
            'Expected \'tags\' to be a list, received tags'):
            self.exp_summary.validate()

    def test_validation_fails_with_invalid_tag_in_tags(self):
        self.exp_summary.tags = ['tag', 2]
        with self.assertRaisesRegexp(
            utils.ValidationError,
            'Expected each tag in \'tags\' to be a string, received \'2\''):
            self.exp_summary.validate()

    def test_validation_fails_with_empty_tag_in_tags(self):
        self.exp_summary.tags = ['', 'abc']
        with self.assertRaisesRegexp(
            utils.ValidationError, 'Tags should be non-empty'):
            self.exp_summary.validate()

    def test_validation_fails_with_unallowed_characters_in_tag(self):
        self.exp_summary.tags = ['123', 'abc']
        with self.assertRaisesRegexp(
            utils.ValidationError, (
                'Tags should only contain lowercase '
                'letters and spaces, received \'123\'')):
            self.exp_summary.validate()

    def test_validation_fails_with_whitespace_in_tag_start(self):
        self.exp_summary.tags = [' ab', 'abc']
        with self.assertRaisesRegexp(
            utils.ValidationError,
            'Tags should not start or end with whitespace, received \' ab\''):
            self.exp_summary.validate()

    def test_validation_fails_with_whitespace_in_tag_end(self):
        self.exp_summary.tags = ['ab ', 'abc']
        with self.assertRaisesRegexp(
            utils.ValidationError,
            'Tags should not start or end with whitespace, received \'ab \''):
            self.exp_summary.validate()

    def test_validation_fails_with_adjacent_whitespace_in_tag(self):
        self.exp_summary.tags = ['a   b', 'abc']
        with self.assertRaisesRegexp(
            utils.ValidationError, (
                'Adjacent whitespace in tags should '
                'be collapsed, received \'a   b\'')):
            self.exp_summary.validate()

    def test_validation_fails_with_duplicate_tags(self):
        self.exp_summary.tags = ['abc', 'abc', 'ab']
        with self.assertRaisesRegexp(
            utils.ValidationError, 'Some tags duplicate each other'):
            self.exp_summary.validate()

    def test_validation_fails_with_invalid_rating_type(self):
        self.exp_summary.ratings = 0
        with self.assertRaisesRegexp(
            utils.ValidationError, 'Expected ratings to be a dict, received 0'):
            self.exp_summary.validate()

    def test_validation_fails_with_invalid_rating_keys(self):
        self.exp_summary.ratings = {'1': 0, '10': 1}
        with self.assertRaisesRegexp(
            utils.ValidationError,
            'Expected ratings to have keys: 1, 2, 3, 4, 5, received 1, 10'):
            self.exp_summary.validate()

    def test_validation_fails_with_invalid_value_type_for_ratings(self):
        self.exp_summary.ratings = {'1': 0, '2': 'one', '3': 0, '4': 0, '5': 0}
        with self.assertRaisesRegexp(
            utils.ValidationError, 'Expected value to be int, received one'):
            self.exp_summary.validate()

    def test_validation_fails_with_invalid_value_for_ratings(self):
        self.exp_summary.ratings = {'1': 0, '2': -1, '3': 0, '4': 0, '5': 0}
        with self.assertRaisesRegexp(
            utils.ValidationError,
            'Expected value to be non-negative, received -1'):
            self.exp_summary.validate()

    def test_validation_fails_with_invalid_scaled_average_rating(self):
        self.exp_summary.scaled_average_rating = 'one'
        with self.assertRaisesRegexp(
            utils.ValidationError,
            'Expected scaled_average_rating to be float, received one'):
            self.exp_summary.validate()

    def test_validation_fails_with_invalid_status(self):
        self.exp_summary.status = 0
        with self.assertRaisesRegexp(
            utils.ValidationError, 'Expected status to be string, received 0'):
            self.exp_summary.validate()

    def test_validation_fails_with_invalid_community_owned(self):
        self.exp_summary.community_owned = '1'
        with self.assertRaisesRegexp(
            utils.ValidationError,
            'Expected community_owned to be bool, received 1'):
            self.exp_summary.validate()

    def test_validation_fails_with_invalid_contributors_summary(self):
        self.exp_summary.contributors_summary = 0
        with self.assertRaisesRegexp(
            utils.ValidationError,
            'Expected contributors_summary to be dict, received 0'):
            self.exp_summary.validate()

    def test_validation_fails_with_invalid_owner_ids_type(self):
        self.exp_summary.owner_ids = 0
        with self.assertRaisesRegexp(
            utils.ValidationError, 'Expected owner_ids to be list, received 0'):
            self.exp_summary.validate()

    def test_validation_fails_with_invalid_owner_id_in_owner_ids(self):
        self.exp_summary.owner_ids = ['1', 2, '3']
        with self.assertRaisesRegexp(
            utils.ValidationError,
            'Expected each id in owner_ids to be string, received 2'):
            self.exp_summary.validate()

    def test_validation_fails_with_invalid_editor_ids_type(self):
        self.exp_summary.editor_ids = 0
        with self.assertRaisesRegexp(
            utils.ValidationError,
            'Expected editor_ids to be list, received 0'):
            self.exp_summary.validate()

    def test_validation_fails_with_invalid_editor_id_in_editor_ids(self):
        self.exp_summary.editor_ids = ['1', 2, '3']
        with self.assertRaisesRegexp(
            utils.ValidationError,
            'Expected each id in editor_ids to be string, received 2'):
            self.exp_summary.validate()

    def test_validation_fails_with_invalid_voice_artist_ids_type(self):
        self.exp_summary.voice_artist_ids = 0
        with self.assertRaisesRegexp(
            utils.ValidationError,
            'Expected voice_artist_ids to be list, received 0'):
            self.exp_summary.validate()

    def test_validation_fails_with_invalid_voice_artist_id_in_voice_artists_ids(
            self):
        self.exp_summary.voice_artist_ids = ['1', 2, '3']
        with self.assertRaisesRegexp(
            utils.ValidationError,
            'Expected each id in voice_artist_ids to be string, received 2'):
            self.exp_summary.validate()

    def test_validation_fails_with_invalid_viewer_ids_type(self):
        self.exp_summary.viewer_ids = 0
        with self.assertRaisesRegexp(
            utils.ValidationError,
            'Expected viewer_ids to be list, received 0'):
            self.exp_summary.validate()

    def test_validation_fails_with_invalid_viewer_id_in_viewer_ids(self):
        self.exp_summary.viewer_ids = ['1', 2, '3']
        with self.assertRaisesRegexp(
            utils.ValidationError,
            'Expected each id in viewer_ids to be string, received 2'):
            self.exp_summary.validate()

    def test_validation_fails_with_invalid_contributor_ids_type(self):
        self.exp_summary.contributor_ids = 0
        with self.assertRaisesRegexp(
            utils.ValidationError,
            'Expected contributor_ids to be list, received 0'):
            self.exp_summary.validate()

    def test_validation_fails_with_invalid_contributor_id_in_contributor_ids(
            self):
        self.exp_summary.contributor_ids = ['1', 2, '3']
        with self.assertRaisesRegexp(
            utils.ValidationError,
            'Expected each id in contributor_ids to be string, received 2'):
            self.exp_summary.validate()

    def test_is_private(self):
        self.assertTrue(self.exp_summary.is_private())
        self.exp_summary.status = constants.ACTIVITY_STATUS_PUBLIC
        self.assertFalse(self.exp_summary.is_private())

    def test_is_solely_owned_by_user_one_owner(self):
        self.assertTrue(self.exp_summary.is_solely_owned_by_user(self.owner_id))
        self.assertFalse(self.exp_summary.is_solely_owned_by_user('other_id'))
        self.exp_summary.owner_ids = ['other_id']
        self.assertFalse(
            self.exp_summary.is_solely_owned_by_user(self.owner_id))
        self.assertTrue(self.exp_summary.is_solely_owned_by_user('other_id'))

    def test_is_solely_owned_by_user_multiple_owners(self):
        self.assertTrue(self.exp_summary.is_solely_owned_by_user(self.owner_id))
        self.assertFalse(self.exp_summary.is_solely_owned_by_user('other_id'))
        self.exp_summary.owner_ids = [self.owner_id, 'other_id']
        self.assertFalse(
            self.exp_summary.is_solely_owned_by_user(self.owner_id))
        self.assertFalse(self.exp_summary.is_solely_owned_by_user('other_id'))

    def test_is_solely_owned_by_user_other_users(self):
        self.assertFalse(self.exp_summary.is_solely_owned_by_user('editor_id'))
        self.assertFalse(
            self.exp_summary.is_solely_owned_by_user('voice_artist_id'))
        self.assertFalse(self.exp_summary.is_solely_owned_by_user('viewer_id'))
        self.assertFalse(
            self.exp_summary.is_solely_owned_by_user('contributor_id'))

    def test_add_new_contribution_for_user_adds_user_to_contributors(self):
        self.exp_summary.add_contribution_by_user('user_id')
        self.assertIn('user_id', self.exp_summary.contributors_summary)
        self.assertEqual(self.exp_summary.contributors_summary['user_id'], 1)
        self.assertIn('user_id', self.exp_summary.contributor_ids)

    def test_add_new_contribution_for_user_increases_score_in_contributors(
            self):
        self.exp_summary.add_contribution_by_user('user_id')
        self.exp_summary.add_contribution_by_user('user_id')
        self.assertIn('user_id', self.exp_summary.contributors_summary)
        self.assertEqual(self.exp_summary.contributors_summary['user_id'], 2)

    def test_add_new_contribution_for_user_does_not_add_system_user(self):
        self.exp_summary.add_contribution_by_user(
            feconf.SYSTEM_COMMITTER_ID)
        self.assertNotIn(
            feconf.SYSTEM_COMMITTER_ID, self.exp_summary.contributors_summary)
        self.assertNotIn(
            feconf.SYSTEM_COMMITTER_ID, self.exp_summary.contributor_ids)


class YamlCreationUnitTests(test_utils.GenericTestBase):
    """Test creation of explorations from YAML files."""

    YAML_CONTENT_INVALID_SCHEMA_VERSION = (
        """author_notes: ''
auto_tts_enabled: true
blurb: ''
category: Category
correctness_feedback_enabled: false
init_state_name: (untitled state)
language_code: en
objective: ''
param_changes: []
param_specs: {}
schema_version: 10000
states:
  (untitled state):
    classifier_model_id: null
    content:
      content_id: content
      html: ''
    interaction:
      answer_groups:
      - outcome:
          dest: END
          feedback:
            content_id: feedback_1
            html: <p>Correct!</p>
          labelled_as_correct: false
          missing_prerequisite_skill_id: null
          param_changes: []
          refresher_exploration_id: null
        rule_specs:
        - inputs:
            x:
              contentId: rule_input_3
              normalizedStrSet:
              - InputString
          rule_type: Equals
        tagged_skill_misconception_id: null
        training_data: []
      confirmed_unclassified_answers: []
      customization_args:
        placeholder:
          value:
            content_id: ca_placeholder_2
            unicode_str: ''
        rows:
          value: 1
      default_outcome:
        dest: (untitled state)
        feedback:
          content_id: default_outcome
          html: ''
        labelled_as_correct: false
        missing_prerequisite_skill_id: null
        param_changes: []
        refresher_exploration_id: null
      hints: []
      id: TextInput
      solution: null
    next_content_id_index: 4
    param_changes: []
    recorded_voiceovers:
      voiceovers_mapping:
        ca_placeholder_2: {}
        content: {}
        default_outcome: {}
        feedback_1: {}
        rule_input_3: {}
    solicit_answer_details: false
    written_translations:
      translations_mapping:
        ca_placeholder_2: {}
        content: {}
        default_outcome: {}
        feedback_1: {}
        rule_input_3: {}
  END:
    classifier_model_id: null
    content:
      content_id: content
      html: <p>Congratulations, you have finished!</p>
    interaction:
      answer_groups: []
      confirmed_unclassified_answers: []
      customization_args:
        recommendedExplorationIds:
          value: []
      default_outcome: null
      hints: []
      id: EndExploration
      solution: null
    next_content_id_index: 0
    param_changes: []
    recorded_voiceovers:
      voiceovers_mapping:
        content: {}
    solicit_answer_details: false
    written_translations:
      translations_mapping:
        content: {}
  New state:
    classifier_model_id: null
    content:
      content_id: content
      html: ''
    interaction:
      answer_groups: []
      confirmed_unclassified_answers: []
      customization_args:
        placeholder:
          value:
            content_id: ca_placeholder_0
            unicode_str: ''
        rows:
          value: 1
      default_outcome:
        dest: END
        feedback:
          content_id: default_outcome
          html: ''
        labelled_as_correct: false
        missing_prerequisite_skill_id: null
        param_changes: []
        refresher_exploration_id: null
      hints: []
      id: TextInput
      solution: null
    next_content_id_index: 1
    param_changes: []
    recorded_voiceovers:
      voiceovers_mapping:
        ca_placeholder_0: {}
        content: {}
        default_outcome: {}
    solicit_answer_details: false
    written_translations:
      translations_mapping:
        ca_placeholder_0: {}
        content: {}
        default_outcome: {}
states_schema_version: 10000
tags: []
title: Title
""")

    EXP_ID = 'An exploration_id'

    def test_creation_with_invalid_yaml_schema_version(self):
        """Test that a schema version that is too big is detected."""
        with self.assertRaisesRegexp(
            Exception,
            'Sorry, we can only process v46 to v[0-9]+ exploration YAML files '
            'at present.'):
            exp_domain.Exploration.from_yaml(
                'bad_exp', self.YAML_CONTENT_INVALID_SCHEMA_VERSION)

    def test_yaml_import_and_export(self):
        """Test the from_yaml() and to_yaml() methods."""
        exploration = exp_domain.Exploration.create_default_exploration(
            self.EXP_ID, title='Title', category='Category')
        exploration.add_states(['New state'])
        self.assertEqual(len(exploration.states), 2)

        exploration.validate()

        yaml_content = exploration.to_yaml()
        self.assertEqual(yaml_content, self.SAMPLE_YAML_CONTENT)

        exploration2 = exp_domain.Exploration.from_yaml('exp2', yaml_content)
        self.assertEqual(len(exploration2.states), 2)
        yaml_content_2 = exploration2.to_yaml()
        self.assertEqual(yaml_content_2, yaml_content)

        with self.assertRaisesRegexp(
            Exception, 'Please ensure that you are uploading a YAML text file, '
            'not a zip file. The YAML parser returned the following error: '):
            exp_domain.Exploration.from_yaml('exp3', 'No_initial_state_name')

        with self.assertRaisesRegexp(
            Exception,
            'Please ensure that you are uploading a YAML text file, not a zip'
            ' file. The YAML parser returned the following error: mapping '
            'values are not allowed here'):
            exp_domain.Exploration.from_yaml(
                'exp4', 'Invalid\ninit_state_name:\nMore stuff')

        with self.assertRaisesRegexp(
            Exception,
            'Please ensure that you are uploading a YAML text file, not a zip'
            ' file. The YAML parser returned the following error: while '
            'scanning a simple key'):
            exp_domain.Exploration.from_yaml(
                'exp4', 'State1:\n(\nInvalid yaml')


class SchemaMigrationMethodsUnitTests(test_utils.GenericTestBase):
    """Tests the presence of appropriate schema migration methods in the
    Exploration domain object class.
    """

    def test_correct_states_schema_conversion_methods_exist(self):
        """Test that the right states schema conversion methods exist."""
        current_states_schema_version = (
            feconf.CURRENT_STATE_SCHEMA_VERSION)
        for version_num in python_utils.RANGE(
                feconf.EARLIEST_SUPPORTED_STATE_SCHEMA_VERSION,
                current_states_schema_version):
            self.assertTrue(hasattr(
                exp_domain.Exploration,
                '_convert_states_v%s_dict_to_v%s_dict' % (
                    version_num, version_num + 1)))

        self.assertFalse(hasattr(
            exp_domain.Exploration,
            '_convert_states_v%s_dict_to_v%s_dict' % (
                current_states_schema_version,
                current_states_schema_version + 1)))

    def test_correct_exploration_schema_conversion_methods_exist(self):
        """Test that the right exploration schema conversion methods exist."""
        current_exp_schema_version = (
            exp_domain.Exploration.CURRENT_EXP_SCHEMA_VERSION)

        for version_num in python_utils.RANGE(
                exp_domain.Exploration.EARLIEST_SUPPORTED_EXP_SCHEMA_VERSION,
                current_exp_schema_version):
            self.assertTrue(hasattr(
                exp_domain.Exploration,
                '_convert_v%s_dict_to_v%s_dict' % (
                    version_num, version_num + 1)))

        self.assertFalse(hasattr(
            exp_domain.Exploration,
            '_convert_v%s_dict_to_v%s_dict' % (
                current_exp_schema_version, current_exp_schema_version + 1)))


class SchemaMigrationUnitTests(test_utils.GenericTestBase):
    """Test migration methods for yaml content."""

    YAML_CONTENT_V46 = (
        """author_notes: ''
auto_tts_enabled: true
blurb: ''
category: Category
correctness_feedback_enabled: false
init_state_name: (untitled state)
language_code: en
objective: ''
param_changes: []
param_specs: {}
schema_version: 46
states:
  (untitled state):
    classifier_model_id: null
    content:
      content_id: content
      html: ''
    interaction:
      answer_groups:
      - outcome:
          dest: END
          feedback:
            content_id: feedback_1
            html: <p>Correct!</p>
          labelled_as_correct: false
          missing_prerequisite_skill_id: null
          param_changes: []
          refresher_exploration_id: null
        rule_specs:
        - inputs:
            x:
              contentId: rule_input_3
              normalizedStrSet:
              - InputString
          rule_type: Equals
        tagged_skill_misconception_id: null
        training_data: []
      confirmed_unclassified_answers: []
      customization_args:
        placeholder:
          value:
            content_id: ca_placeholder_2
            unicode_str: ''
        rows:
          value: 1
      default_outcome:
        dest: (untitled state)
        feedback:
          content_id: default_outcome
          html: ''
        labelled_as_correct: false
        missing_prerequisite_skill_id: null
        param_changes: []
        refresher_exploration_id: null
      hints: []
      id: TextInput
      solution: null
    next_content_id_index: 4
    param_changes: []
    recorded_voiceovers:
      voiceovers_mapping:
        ca_placeholder_2: {}
        content: {}
        default_outcome: {}
        feedback_1: {}
        rule_input_3: {}
    solicit_answer_details: false
    written_translations:
      translations_mapping:
        ca_placeholder_2: {}
        content: {}
        default_outcome: {}
        feedback_1: {}
        rule_input_3: {}
  END:
    classifier_model_id: null
    content:
      content_id: content
      html: <p>Congratulations, you have finished!</p>
    interaction:
      answer_groups: []
      confirmed_unclassified_answers: []
      customization_args:
        recommendedExplorationIds:
          value: []
      default_outcome: null
      hints: []
      id: EndExploration
      solution: null
    next_content_id_index: 0
    param_changes: []
    recorded_voiceovers:
      voiceovers_mapping:
        content: {}
    solicit_answer_details: false
    written_translations:
      translations_mapping:
        content: {}
  New state:
    classifier_model_id: null
    content:
      content_id: content
      html: ''
    interaction:
      answer_groups: []
      confirmed_unclassified_answers: []
      customization_args:
        placeholder:
          value:
            content_id: ca_placeholder_0
            unicode_str: ''
        rows:
          value: 1
      default_outcome:
        dest: END
        feedback:
          content_id: default_outcome
          html: ''
        labelled_as_correct: false
        missing_prerequisite_skill_id: null
        param_changes: []
        refresher_exploration_id: null
      hints: []
      id: TextInput
      solution: null
    next_content_id_index: 1
    param_changes: []
    recorded_voiceovers:
      voiceovers_mapping:
        ca_placeholder_0: {}
        content: {}
        default_outcome: {}
    solicit_answer_details: false
    written_translations:
      translations_mapping:
        ca_placeholder_0: {}
        content: {}
        default_outcome: {}
states_schema_version: 41
tags: []
title: Title
""")

    YAML_CONTENT_V47 = (
        """author_notes: ''
auto_tts_enabled: true
blurb: ''
category: Category
correctness_feedback_enabled: false
init_state_name: (untitled state)
language_code: en
objective: ''
param_changes: []
param_specs: {}
schema_version: 47
states:
  (untitled state):
    classifier_model_id: null
    content:
      content_id: content
      html: ''
    interaction:
      answer_groups:
      - outcome:
          dest: END
          feedback:
            content_id: feedback_1
            html: <p>Correct!</p>
          labelled_as_correct: false
          missing_prerequisite_skill_id: null
          param_changes: []
          refresher_exploration_id: null
        rule_specs:
        - inputs:
            x:
              contentId: rule_input_3
              normalizedStrSet:
              - InputString
          rule_type: Equals
        tagged_skill_misconception_id: null
        training_data: []
      confirmed_unclassified_answers: []
      customization_args:
        placeholder:
          value:
            content_id: ca_placeholder_2
            unicode_str: ''
        rows:
          value: 1
      default_outcome:
        dest: (untitled state)
        feedback:
          content_id: default_outcome
          html: ''
        labelled_as_correct: false
        missing_prerequisite_skill_id: null
        param_changes: []
        refresher_exploration_id: null
      hints: []
      id: TextInput
      solution: null
    next_content_id_index: 4
    param_changes: []
    recorded_voiceovers:
      voiceovers_mapping:
        ca_placeholder_2: {}
        content: {}
        default_outcome: {}
        feedback_1: {}
        rule_input_3: {}
    solicit_answer_details: false
    written_translations:
      translations_mapping:
        ca_placeholder_2: {}
        content: {}
        default_outcome: {}
        feedback_1: {}
        rule_input_3: {}
  END:
    classifier_model_id: null
    content:
      content_id: content
      html: <p>Congratulations, you have finished!</p>
    interaction:
      answer_groups: []
      confirmed_unclassified_answers: []
      customization_args:
        recommendedExplorationIds:
          value: []
      default_outcome: null
      hints: []
      id: EndExploration
      solution: null
    next_content_id_index: 0
    param_changes: []
    recorded_voiceovers:
      voiceovers_mapping:
        content: {}
    solicit_answer_details: false
    written_translations:
      translations_mapping:
        content: {}
  New state:
    classifier_model_id: null
    content:
      content_id: content
      html: ''
    interaction:
      answer_groups: []
      confirmed_unclassified_answers: []
      customization_args:
        placeholder:
          value:
            content_id: ca_placeholder_0
            unicode_str: ''
        rows:
          value: 1
      default_outcome:
        dest: END
        feedback:
          content_id: default_outcome
          html: ''
        labelled_as_correct: false
        missing_prerequisite_skill_id: null
        param_changes: []
        refresher_exploration_id: null
      hints: []
      id: TextInput
      solution: null
    next_content_id_index: 1
    param_changes: []
    recorded_voiceovers:
      voiceovers_mapping:
        ca_placeholder_0: {}
        content: {}
        default_outcome: {}
    solicit_answer_details: false
    written_translations:
      translations_mapping:
        ca_placeholder_0: {}
        content: {}
        default_outcome: {}
states_schema_version: 42
tags: []
title: Title
""")

    YAML_CONTENT_V48 = (
        """author_notes: ''
auto_tts_enabled: true
blurb: ''
category: Category
correctness_feedback_enabled: false
init_state_name: (untitled state)
language_code: en
objective: ''
param_changes: []
param_specs: {}
schema_version: 48
states:
  (untitled state):
    classifier_model_id: null
    content:
      content_id: content
      html: ''
    interaction:
      answer_groups:
      - outcome:
          dest: END
          feedback:
            content_id: feedback_1
            html: <p>Correct!</p>
          labelled_as_correct: false
          missing_prerequisite_skill_id: null
          param_changes: []
          refresher_exploration_id: null
        rule_specs:
        - inputs:
            x:
              contentId: rule_input_3
              normalizedStrSet:
              - InputString
          rule_type: Equals
        tagged_skill_misconception_id: null
        training_data: []
      confirmed_unclassified_answers: []
      customization_args:
        placeholder:
          value:
            content_id: ca_placeholder_2
            unicode_str: ''
        rows:
          value: 1
      default_outcome:
        dest: (untitled state)
        feedback:
          content_id: default_outcome
          html: ''
        labelled_as_correct: false
        missing_prerequisite_skill_id: null
        param_changes: []
        refresher_exploration_id: null
      hints: []
      id: TextInput
      solution: null
<<<<<<< HEAD
    linked_skill_id: null
=======
>>>>>>> 8ae75438
    next_content_id_index: 4
    param_changes: []
    recorded_voiceovers:
      voiceovers_mapping:
        ca_placeholder_2: {}
        content: {}
        default_outcome: {}
        feedback_1: {}
        rule_input_3: {}
    solicit_answer_details: false
    written_translations:
      translations_mapping:
        ca_placeholder_2: {}
        content: {}
        default_outcome: {}
        feedback_1: {}
        rule_input_3: {}
  END:
    classifier_model_id: null
    content:
      content_id: content
      html: <p>Congratulations, you have finished!</p>
    interaction:
      answer_groups: []
      confirmed_unclassified_answers: []
      customization_args:
        recommendedExplorationIds:
          value: []
      default_outcome: null
      hints: []
      id: EndExploration
      solution: null
<<<<<<< HEAD
    linked_skill_id: null
=======
>>>>>>> 8ae75438
    next_content_id_index: 0
    param_changes: []
    recorded_voiceovers:
      voiceovers_mapping:
        content: {}
    solicit_answer_details: false
    written_translations:
      translations_mapping:
        content: {}
  New state:
    classifier_model_id: null
    content:
      content_id: content
      html: ''
    interaction:
      answer_groups: []
      confirmed_unclassified_answers: []
      customization_args:
        placeholder:
          value:
            content_id: ca_placeholder_0
            unicode_str: ''
        rows:
          value: 1
      default_outcome:
        dest: END
        feedback:
          content_id: default_outcome
          html: ''
        labelled_as_correct: false
        missing_prerequisite_skill_id: null
        param_changes: []
        refresher_exploration_id: null
      hints: []
      id: TextInput
      solution: null
<<<<<<< HEAD
    linked_skill_id: null
=======
>>>>>>> 8ae75438
    next_content_id_index: 1
    param_changes: []
    recorded_voiceovers:
      voiceovers_mapping:
        ca_placeholder_0: {}
        content: {}
        default_outcome: {}
    solicit_answer_details: false
    written_translations:
      translations_mapping:
        ca_placeholder_0: {}
        content: {}
        default_outcome: {}
states_schema_version: 43
tags: []
title: Title
""")

    _LATEST_YAML_CONTENT = YAML_CONTENT_V48
<<<<<<< HEAD

    def test_load_from_v47(self):
        """Test direct loading from a v47 yaml file."""
        exploration = exp_domain.Exploration.from_yaml(
            'eid', self.YAML_CONTENT_V47)
        self.assertEqual(exploration.to_yaml(), self._LATEST_YAML_CONTENT)
=======
>>>>>>> 8ae75438

    def test_load_from_v46_with_item_selection_input_interaction(self):
        """Tests the migration of ItemSelectionInput rule inputs."""
        sample_yaml_content = (
            """author_notes: ''
auto_tts_enabled: true
blurb: ''
category: Category
correctness_feedback_enabled: false
init_state_name: (untitled state)
language_code: en
objective: ''
param_changes: []
param_specs: {}
schema_version: 46
states:
  (untitled state):
    classifier_model_id: null
    content:
      content_id: content
      html: ''
    interaction:
      answer_groups:
      - outcome:
          dest: END
          feedback:
            content_id: feedback_1
            html: <p>Correct!</p>
          labelled_as_correct: false
          missing_prerequisite_skill_id: null
          param_changes: []
          refresher_exploration_id: null
        rule_specs:
        - inputs:
            x:
            - <p>Choice 1</p>
            - <p>Choice 2</p>
            - <p>Choice Invalid</p>
          rule_type: Equals
        tagged_skill_misconception_id: null
        training_data: []
      confirmed_unclassified_answers: []
      customization_args:
        choices:
          value:
          - content_id: ca_choices_2
            html: <p>Choice 1</p>
          - content_id: ca_choices_3
            html: <p>Choice 2</p>
        maxAllowableSelectionCount:
          value: 2
        minAllowableSelectionCount:
          value: 1
      default_outcome:
        dest: (untitled state)
        feedback:
          content_id: default_outcome
          html: ''
        labelled_as_correct: false
        missing_prerequisite_skill_id: null
        param_changes: []
        refresher_exploration_id: null
      hints: []
      id: ItemSelectionInput
      solution:
        answer_is_exclusive: true
        correct_answer:
          - <p>Choice 1</p>
        explanation:
          content_id: solution
          html: This is <i>solution</i> for state1
    next_content_id_index: 4
    param_changes: []
    recorded_voiceovers:
      voiceovers_mapping:
        ca_choices_2: {}
        ca_choices_3: {}
        content: {}
        default_outcome: {}
        feedback_1: {}
        solution: {}
    solicit_answer_details: false
    written_translations:
      translations_mapping:
        ca_choices_2: {}
        ca_choices_3: {}
        content: {}
        default_outcome: {}
        feedback_1: {}
        solution: {}
  END:
    classifier_model_id: null
    content:
      content_id: content
      html: <p>Congratulations, you have finished!</p>
    interaction:
      answer_groups: []
      confirmed_unclassified_answers: []
      customization_args:
        recommendedExplorationIds:
          value: []
      default_outcome: null
      hints: []
      id: EndExploration
      solution: null
    next_content_id_index: 0
    param_changes: []
    recorded_voiceovers:
      voiceovers_mapping:
        content: {}
    solicit_answer_details: false
    written_translations:
      translations_mapping:
        content: {}
states_schema_version: 41
tags: []
title: Title
""")

        latest_sample_yaml_content = (
            """author_notes: ''
auto_tts_enabled: true
blurb: ''
category: Category
correctness_feedback_enabled: false
init_state_name: (untitled state)
language_code: en
objective: ''
param_changes: []
param_specs: {}
schema_version: 48
states:
  (untitled state):
    classifier_model_id: null
    content:
      content_id: content
      html: ''
    interaction:
      answer_groups:
      - outcome:
          dest: END
          feedback:
            content_id: feedback_1
            html: <p>Correct!</p>
          labelled_as_correct: false
          missing_prerequisite_skill_id: null
          param_changes: []
          refresher_exploration_id: null
        rule_specs:
        - inputs:
            x:
            - ca_choices_2
            - ca_choices_3
            - invalid_content_id
          rule_type: Equals
        tagged_skill_misconception_id: null
        training_data: []
      confirmed_unclassified_answers: []
      customization_args:
        choices:
          value:
          - content_id: ca_choices_2
            html: <p>Choice 1</p>
          - content_id: ca_choices_3
            html: <p>Choice 2</p>
        maxAllowableSelectionCount:
          value: 2
        minAllowableSelectionCount:
          value: 1
      default_outcome:
        dest: (untitled state)
        feedback:
          content_id: default_outcome
          html: ''
        labelled_as_correct: false
        missing_prerequisite_skill_id: null
        param_changes: []
        refresher_exploration_id: null
      hints: []
      id: ItemSelectionInput
      solution:
        answer_is_exclusive: true
        correct_answer:
        - ca_choices_2
        explanation:
          content_id: solution
          html: This is <i>solution</i> for state1
    linked_skill_id: null
    next_content_id_index: 4
    param_changes: []
    recorded_voiceovers:
      voiceovers_mapping:
        ca_choices_2: {}
        ca_choices_3: {}
        content: {}
        default_outcome: {}
        feedback_1: {}
        solution: {}
    solicit_answer_details: false
    written_translations:
      translations_mapping:
        ca_choices_2: {}
        ca_choices_3: {}
        content: {}
        default_outcome: {}
        feedback_1: {}
        solution: {}
  END:
    classifier_model_id: null
    content:
      content_id: content
      html: <p>Congratulations, you have finished!</p>
    interaction:
      answer_groups: []
      confirmed_unclassified_answers: []
      customization_args:
        recommendedExplorationIds:
          value: []
      default_outcome: null
      hints: []
      id: EndExploration
      solution: null
    linked_skill_id: null
    next_content_id_index: 0
    param_changes: []
    recorded_voiceovers:
      voiceovers_mapping:
        content: {}
    solicit_answer_details: false
    written_translations:
      translations_mapping:
        content: {}
states_schema_version: 43
tags: []
title: Title
""")
        exploration = exp_domain.Exploration.from_yaml(
            'eid', sample_yaml_content)
        self.assertEqual(exploration.to_yaml(), latest_sample_yaml_content)

    def test_load_from_v46_with_drag_and_drop_sort_input_interaction(self):
        """Tests the migration of DragAndDropSortInput rule inputs."""
        sample_yaml_content = (
            """author_notes: ''
auto_tts_enabled: true
blurb: ''
category: Category
correctness_feedback_enabled: false
init_state_name: (untitled state)
language_code: en
objective: ''
param_changes: []
param_specs: {}
schema_version: 46
states:
  (untitled state):
    classifier_model_id: null
    content:
      content_id: content
      html: ''
    interaction:
      answer_groups:
      - outcome:
          dest: END
          feedback:
            content_id: feedback_1
            html: <p>Correct!</p>
          labelled_as_correct: false
          missing_prerequisite_skill_id: null
          param_changes: []
          refresher_exploration_id: null
        rule_specs:
        - inputs:
            x:
            - - <p>Choice 1</p>
              - <p>Choice 2</p>
          rule_type: IsEqualToOrdering
        - inputs:
            x:
            - - <p>Choice 1</p>
          rule_type: IsEqualToOrderingWithOneItemAtIncorrectPosition
        - inputs:
            x: <p>Choice 1</p>
            y: 1
          rule_type: HasElementXAtPositionY
        - inputs:
            x: <p>Choice 1</p>
            y: <p>Choice 2</p>
          rule_type: HasElementXBeforeElementY
        tagged_skill_misconception_id: null
        training_data: []
      confirmed_unclassified_answers: []
      customization_args:
        allowMultipleItemsInSamePosition:
          value: true
        choices:
          value:
          - content_id: ca_choices_2
            html: <p>Choice 1</p>
          - content_id: ca_choices_3
            html: <p>Choice 2</p>
      default_outcome:
        dest: (untitled state)
        feedback:
          content_id: default_outcome
          html: ''
        labelled_as_correct: false
        missing_prerequisite_skill_id: null
        param_changes: []
        refresher_exploration_id: null
      hints: []
      id: DragAndDropSortInput
      solution:
        answer_is_exclusive: true
        correct_answer:
        - - <p>Choice 1</p>
          - <p>Choice 2</p>
        explanation:
          content_id: solution
          html: This is <i>solution</i> for state1
    linked_skill_id: null
    next_content_id_index: 4
    param_changes: []
    recorded_voiceovers:
      voiceovers_mapping:
        ca_choices_2: {}
        ca_choices_3: {}
        content: {}
        default_outcome: {}
        feedback_1: {}
        solution: {}
    solicit_answer_details: false
    written_translations:
      translations_mapping:
        ca_choices_2: {}
        ca_choices_3: {}
        content: {}
        default_outcome: {}
        feedback_1: {}
        solution: {}
  END:
    classifier_model_id: null
    content:
      content_id: content
      html: <p>Congratulations, you have finished!</p>
    interaction:
      answer_groups: []
      confirmed_unclassified_answers: []
      customization_args:
        recommendedExplorationIds:
          value: []
      default_outcome: null
      hints: []
      id: EndExploration
      solution: null
    linked_skill_id: null
    next_content_id_index: 0
    param_changes: []
    recorded_voiceovers:
      voiceovers_mapping:
        content: {}
    solicit_answer_details: false
    written_translations:
      translations_mapping:
        content: {}
states_schema_version: 41
tags: []
title: Title
""")

        latest_sample_yaml_content = (
            """author_notes: ''
auto_tts_enabled: true
blurb: ''
category: Category
correctness_feedback_enabled: false
init_state_name: (untitled state)
language_code: en
objective: ''
param_changes: []
param_specs: {}
schema_version: 48
states:
  (untitled state):
    classifier_model_id: null
    content:
      content_id: content
      html: ''
    interaction:
      answer_groups:
      - outcome:
          dest: END
          feedback:
            content_id: feedback_1
            html: <p>Correct!</p>
          labelled_as_correct: false
          missing_prerequisite_skill_id: null
          param_changes: []
          refresher_exploration_id: null
        rule_specs:
        - inputs:
            x:
            - - ca_choices_2
              - ca_choices_3
          rule_type: IsEqualToOrdering
        - inputs:
            x:
            - - ca_choices_2
          rule_type: IsEqualToOrderingWithOneItemAtIncorrectPosition
        - inputs:
            x: ca_choices_2
            y: 1
          rule_type: HasElementXAtPositionY
        - inputs:
            x: ca_choices_2
            y: ca_choices_3
          rule_type: HasElementXBeforeElementY
        tagged_skill_misconception_id: null
        training_data: []
      confirmed_unclassified_answers: []
      customization_args:
        allowMultipleItemsInSamePosition:
          value: true
        choices:
          value:
          - content_id: ca_choices_2
            html: <p>Choice 1</p>
          - content_id: ca_choices_3
            html: <p>Choice 2</p>
      default_outcome:
        dest: (untitled state)
        feedback:
          content_id: default_outcome
          html: ''
        labelled_as_correct: false
        missing_prerequisite_skill_id: null
        param_changes: []
        refresher_exploration_id: null
      hints: []
      id: DragAndDropSortInput
      solution:
        answer_is_exclusive: true
        correct_answer:
        - - ca_choices_2
          - ca_choices_3
        explanation:
          content_id: solution
          html: This is <i>solution</i> for state1
    linked_skill_id: null
    next_content_id_index: 4
    param_changes: []
    recorded_voiceovers:
      voiceovers_mapping:
        ca_choices_2: {}
        ca_choices_3: {}
        content: {}
        default_outcome: {}
        feedback_1: {}
        solution: {}
    solicit_answer_details: false
    written_translations:
      translations_mapping:
        ca_choices_2: {}
        ca_choices_3: {}
        content: {}
        default_outcome: {}
        feedback_1: {}
        solution: {}
  END:
    classifier_model_id: null
    content:
      content_id: content
      html: <p>Congratulations, you have finished!</p>
    interaction:
      answer_groups: []
      confirmed_unclassified_answers: []
      customization_args:
        recommendedExplorationIds:
          value: []
      default_outcome: null
      hints: []
      id: EndExploration
      solution: null
    linked_skill_id: null
    next_content_id_index: 0
    param_changes: []
    recorded_voiceovers:
      voiceovers_mapping:
        content: {}
    solicit_answer_details: false
    written_translations:
      translations_mapping:
        content: {}
states_schema_version: 43
tags: []
title: Title
""")
        exploration = exp_domain.Exploration.from_yaml(
            'eid', sample_yaml_content)
        self.assertEqual(exploration.to_yaml(), latest_sample_yaml_content)


class ConversionUnitTests(test_utils.GenericTestBase):
    """Test conversion methods."""

    def test_convert_exploration_to_player_dict(self):
        exp_title = 'Title'
        second_state_name = 'first state'

        exploration = exp_domain.Exploration.create_default_exploration(
            'eid', title=exp_title, category='Category')
        exploration.add_states([second_state_name])

        def _get_default_state_dict(content_str, dest_name):
            """Gets the default state dict of the exploration."""
            return {
                'linked_skill_id': None,
                'next_content_id_index': 0,
                'classifier_model_id': None,
                'content': {
                    'content_id': 'content',
                    'html': content_str,
                },
                'recorded_voiceovers': {
                    'voiceovers_mapping': {
                        'content': {},
                        'default_outcome': {}
                    }
                },
                'solicit_answer_details': False,
                'written_translations': {
                    'translations_mapping': {
                        'content': {},
                        'default_outcome': {}
                    }
                },
                'interaction': {
                    'answer_groups': [],
                    'confirmed_unclassified_answers': [],
                    'customization_args': {},
                    'default_outcome': {
                        'dest': dest_name,
                        'feedback': {
                            'content_id': feconf.DEFAULT_OUTCOME_CONTENT_ID,
                            'html': ''
                        },
                        'labelled_as_correct': False,
                        'param_changes': [],
                        'refresher_exploration_id': None,
                        'missing_prerequisite_skill_id': None
                    },
                    'hints': [],
                    'id': None,
                    'solution': None,
                },
                'param_changes': [],
            }

        self.assertEqual(exploration.to_player_dict(), {
            'init_state_name': feconf.DEFAULT_INIT_STATE_NAME,
            'title': exp_title,
            'objective': feconf.DEFAULT_EXPLORATION_OBJECTIVE,
            'states': {
                feconf.DEFAULT_INIT_STATE_NAME: _get_default_state_dict(
                    feconf.DEFAULT_INIT_STATE_CONTENT_STR,
                    feconf.DEFAULT_INIT_STATE_NAME),
                second_state_name: _get_default_state_dict(
                    '', second_state_name),
            },
            'param_changes': [],
            'param_specs': {},
            'language_code': 'en',
            'correctness_feedback_enabled': False,
        })


class StateOperationsUnitTests(test_utils.GenericTestBase):
    """Test methods operating on states."""

    def test_delete_state(self):
        """Test deletion of states."""
        exploration = exp_domain.Exploration.create_default_exploration('eid')
        exploration.add_states(['first state'])

        with self.assertRaisesRegexp(
            ValueError, 'Cannot delete initial state'
            ):
            exploration.delete_state(exploration.init_state_name)

        exploration.add_states(['second state'])
        exploration.delete_state('second state')

        with self.assertRaisesRegexp(ValueError, 'fake state does not exist'):
            exploration.delete_state('fake state')


class HtmlCollectionTests(test_utils.GenericTestBase):
    """Test method to obtain all html strings."""

    def test_all_html_strings_are_collected(self):

        exploration = exp_domain.Exploration.create_default_exploration(
            'eid', title='title', category='category')
        exploration.add_states(['state1', 'state2', 'state3', 'state4'])
        state1 = exploration.states['state1']
        state2 = exploration.states['state2']
        state3 = exploration.states['state3']
        state4 = exploration.states['state4']
        content1_dict = {
            'content_id': 'content',
            'html': '<blockquote>Hello, this is state1</blockquote>'
        }
        content2_dict = {
            'content_id': 'content',
            'html': '<pre>Hello, this is state2</pre>'
        }
        content3_dict = {
            'content_id': 'content',
            'html': '<p>Hello, this is state3</p>'
        }
        content4_dict = {
            'content_id': 'content',
            'html': '<p>Hello, this is state4</p>'
        }
        state1.update_content(
            state_domain.SubtitledHtml.from_dict(content1_dict))
        state2.update_content(
            state_domain.SubtitledHtml.from_dict(content2_dict))
        state3.update_content(
            state_domain.SubtitledHtml.from_dict(content3_dict))
        state4.update_content(
            state_domain.SubtitledHtml.from_dict(content4_dict))

        self.set_interaction_for_state(state1, 'TextInput')
        self.set_interaction_for_state(state2, 'MultipleChoiceInput')
        self.set_interaction_for_state(state3, 'ItemSelectionInput')
        self.set_interaction_for_state(state4, 'DragAndDropSortInput')

        customization_args_dict1 = {
            'placeholder': {
                'value': {
                    'content_id': 'ca_placeholder_0',
                    'unicode_str': 'Enter here.'
                }
            },
            'rows': {'value': 1}
        }
        customization_args_dict2 = {
            'choices': {'value': [
                {
                    'content_id': 'ca_choices_0',
                    'html': '<p>This is value1 for MultipleChoice</p>'
                },
                {
                    'content_id': 'ca_choices_1',
                    'html': '<p>This is value2 for MultipleChoice</p>'
                }
            ]},
            'showChoicesInShuffledOrder': {'value': True}
        }
        customization_args_dict3 = {
            'choices': {'value': [
                {
                    'content_id': 'ca_choices_0',
                    'html': '<p>This is value1 for ItemSelection</p>'
                },
                {
                    'content_id': 'ca_choices_1',
                    'html': '<p>This is value2 for ItemSelection</p>'
                },
                {
                    'content_id': 'ca_choices_2',
                    'html': '<p>This is value3 for ItemSelection</p>'
                }
            ]},
            'minAllowableSelectionCount': {'value': 1},
            'maxAllowableSelectionCount': {'value': 2}
        }
        customization_args_dict4 = {
            'choices': {'value': [
                {
                    'content_id': 'ca_choices_0',
                    'html': '<p>This is value1 for DragAndDropSortInput</p>'
                },
                {
                    'content_id': 'ca_choices_1',
                    'html': '<p>This is value2 for DragAndDropSortInput</p>'
                }
            ]},
            'allowMultipleItemsInSamePosition': {'value': True}
        }

        state1.update_interaction_customization_args(customization_args_dict1)
        state2.update_interaction_customization_args(customization_args_dict2)
        state3.update_interaction_customization_args(customization_args_dict3)
        state4.update_interaction_customization_args(customization_args_dict4)

        default_outcome = state_domain.Outcome(
            'state2', state_domain.SubtitledHtml(
                'default_outcome', '<p>Default outcome for state1</p>'),
            False, [], None, None
        )
        state1.update_interaction_default_outcome(default_outcome)

        hint_list2 = [
            state_domain.Hint(
                state_domain.SubtitledHtml(
                    'hint_1', '<p>Hello, this is html1 for state2</p>'
                )
            ),
            state_domain.Hint(
                state_domain.SubtitledHtml(
                    'hint_2', '<p>Hello, this is html2 for state2</p>'
                )
            ),
        ]
        state2.update_interaction_hints(hint_list2)

        solution_dict = {
            'interaction_id': '',
            'answer_is_exclusive': True,
            'correct_answer': 'Answer1',
            'explanation': {
                'content_id': 'solution',
                'html': '<p>This is solution for state1</p>'
            }
        }
        solution = state_domain.Solution.from_dict(
            state1.interaction.id, solution_dict)
        state1.update_interaction_solution(solution)

        answer_group_list2 = [{
            'rule_specs': [{
                'rule_type': 'Equals',
                'inputs': {'x': 0}
            }, {
                'rule_type': 'Equals',
                'inputs': {'x': 1}
            }],
            'outcome': {
                'dest': 'state1',
                'feedback': {
                    'content_id': 'feedback_1',
                    'html': '<p>Outcome1 for state2</p>'
                },
                'param_changes': [],
                'labelled_as_correct': False,
                'refresher_exploration_id': None,
                'missing_prerequisite_skill_id': None
            },
            'training_data': [],
            'tagged_skill_misconception_id': None
        }, {
            'rule_specs': [{
                'rule_type': 'Equals',
                'inputs': {'x': 0}
            }],
            'outcome': {
                'dest': 'state3',
                'feedback': {
                    'content_id': 'feedback_2',
                    'html': '<p>Outcome2 for state2</p>'
                },
                'param_changes': [],
                'labelled_as_correct': False,
                'refresher_exploration_id': None,
                'missing_prerequisite_skill_id': None
            },
            'training_data': [],
            'tagged_skill_misconception_id': None
        }]
        answer_group_list3 = [{
            'rule_specs': [{
                'rule_type': 'Equals',
                'inputs': {'x': ['ca_choices_0']}
            }, {
                'rule_type': 'Equals',
                'inputs': {'x': ['ca_choices_2']}
            }],
            'outcome': {
                'dest': 'state1',
                'feedback': {
                    'content_id': 'feedback_1',
                    'html': '<p>Outcome for state3</p>'
                },
                'param_changes': [],
                'labelled_as_correct': False,
                'refresher_exploration_id': None,
                'missing_prerequisite_skill_id': None
            },
            'training_data': [],
            'tagged_skill_misconception_id': None
        }]
        state2.update_interaction_answer_groups(answer_group_list2)
        state3.update_interaction_answer_groups(answer_group_list3)

        expected_html_list = [
            '',
            '',
            '<pre>Hello, this is state2</pre>',
            '<p>Outcome1 for state2</p>',
            '<p>Outcome2 for state2</p>',
            '',
            '<p>Hello, this is html1 for state2</p>',
            '<p>Hello, this is html2 for state2</p>',
            '<p>This is value1 for MultipleChoice</p>',
            '<p>This is value2 for MultipleChoice</p>',
            '<blockquote>Hello, this is state1</blockquote>',
            '<p>Default outcome for state1</p>',
            '<p>This is solution for state1</p>',
            '<p>Hello, this is state3</p>',
            '<p>Outcome for state3</p>',
            '',
            '<p>This is value1 for ItemSelection</p>',
            '<p>This is value2 for ItemSelection</p>',
            '<p>This is value3 for ItemSelection</p>',
            '<p>Hello, this is state4</p>',
            '',
            '<p>This is value1 for DragAndDropSortInput</p>',
            '<p>This is value2 for DragAndDropSortInput</p>'
        ]

        actual_outcome_list = exploration.get_all_html_content_strings()

        self.assertEqual(actual_outcome_list, expected_html_list)<|MERGE_RESOLUTION|>--- conflicted
+++ resolved
@@ -2586,7 +2586,7 @@
 title: Title
 """)
 
-    YAML_CONTENT_V48 = (
+    YAML_CONTENT_V49 = (
         """author_notes: ''
 auto_tts_enabled: true
 blurb: ''
@@ -2597,7 +2597,7 @@
 objective: ''
 param_changes: []
 param_specs: {}
-schema_version: 48
+schema_version: 49
 states:
   (untitled state):
     classifier_model_id: null
@@ -2644,10 +2644,7 @@
       hints: []
       id: TextInput
       solution: null
-<<<<<<< HEAD
     linked_skill_id: null
-=======
->>>>>>> 8ae75438
     next_content_id_index: 4
     param_changes: []
     recorded_voiceovers:
@@ -2680,10 +2677,7 @@
       hints: []
       id: EndExploration
       solution: null
-<<<<<<< HEAD
     linked_skill_id: null
-=======
->>>>>>> 8ae75438
     next_content_id_index: 0
     param_changes: []
     recorded_voiceovers:
@@ -2720,10 +2714,7 @@
       hints: []
       id: TextInput
       solution: null
-<<<<<<< HEAD
     linked_skill_id: null
-=======
->>>>>>> 8ae75438
     next_content_id_index: 1
     param_changes: []
     recorded_voiceovers:
@@ -2737,21 +2728,12 @@
         ca_placeholder_0: {}
         content: {}
         default_outcome: {}
-states_schema_version: 43
+states_schema_version: 44
 tags: []
 title: Title
 """)
 
-    _LATEST_YAML_CONTENT = YAML_CONTENT_V48
-<<<<<<< HEAD
-
-    def test_load_from_v47(self):
-        """Test direct loading from a v47 yaml file."""
-        exploration = exp_domain.Exploration.from_yaml(
-            'eid', self.YAML_CONTENT_V47)
-        self.assertEqual(exploration.to_yaml(), self._LATEST_YAML_CONTENT)
-=======
->>>>>>> 8ae75438
+    _LATEST_YAML_CONTENT = YAML_CONTENT_V49
 
     def test_load_from_v46_with_item_selection_input_interaction(self):
         """Tests the migration of ItemSelectionInput rule inputs."""
@@ -2882,7 +2864,7 @@
 objective: ''
 param_changes: []
 param_specs: {}
-schema_version: 48
+schema_version: 49
 states:
   (untitled state):
     classifier_model_id: null
@@ -2984,7 +2966,7 @@
     written_translations:
       translations_mapping:
         content: {}
-states_schema_version: 43
+states_schema_version: 44
 tags: []
 title: Title
 """)
@@ -3133,7 +3115,7 @@
 objective: ''
 param_changes: []
 param_specs: {}
-schema_version: 48
+schema_version: 49
 states:
   (untitled state):
     classifier_model_id: null
@@ -3245,7 +3227,7 @@
     written_translations:
       translations_mapping:
         content: {}
-states_schema_version: 43
+states_schema_version: 44
 tags: []
 title: Title
 """)
