--- conflicted
+++ resolved
@@ -232,13 +232,8 @@
 class ExplorationVersionsDiffDomainUnitTests(test_utils.GenericTestBase):
     """Test the exploration versions difference domain object."""
 
-<<<<<<< HEAD
-    def setUp(self) -> None:
-        super(ExplorationVersionsDiffDomainUnitTests, self).setUp()
-=======
     def setUp(self):
         super().setUp()
->>>>>>> 2a701014
         self.exp_id = 'exp_id1'
         test_exp_filepath = os.path.join(
             feconf.TESTS_DATA_DIR, 'string_classifier_test.yaml')
@@ -572,13 +567,8 @@
 class ExplorationCheckpointsUnitTests(test_utils.GenericTestBase):
     """Test checkpoints validations in an exploration. """
 
-<<<<<<< HEAD
-    def setUp(self) -> None:
-        super(ExplorationCheckpointsUnitTests, self).setUp()
-=======
     def setUp(self):
         super().setUp()
->>>>>>> 2a701014
         self.exploration = (
             exp_domain.Exploration.create_default_exploration('eid'))
         self.new_state = state_domain.State.create_default_state(  # type: ignore[no-untyped-call]
@@ -1123,13 +1113,8 @@
 class ExplorationDomainUnitTests(test_utils.GenericTestBase):
     """Test the exploration domain object."""
 
-<<<<<<< HEAD
-    def setUp(self) -> None:
-        super(ExplorationDomainUnitTests, self).setUp()
-=======
     def setUp(self):
         super().setUp()
->>>>>>> 2a701014
         translation_dict = {
             'content_id_3': translation_domain.TranslatedContent(
                 'My name is Nikhil.', True)
@@ -2795,13 +2780,8 @@
 
 class ExplorationSummaryTests(test_utils.GenericTestBase):
 
-<<<<<<< HEAD
-    def setUp(self) -> None:
-        super(ExplorationSummaryTests, self).setUp()
-=======
     def setUp(self):
         super().setUp()
->>>>>>> 2a701014
         self.signup(self.OWNER_EMAIL, self.OWNER_USERNAME)
         self.owner_id = self.get_user_id_from_email(self.OWNER_EMAIL)  # type: ignore[no-untyped-call]
         exploration = exp_domain.Exploration.create_default_exploration('eid')
