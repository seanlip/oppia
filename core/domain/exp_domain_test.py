--- conflicted
+++ resolved
@@ -5353,7 +5353,134 @@
 title: Title
 """)
 
-    _LATEST_YAML_CONTENT = YAML_CONTENT_V36
+    YAML_CONTENT_V37 = ("""author_notes: ''
+auto_tts_enabled: true
+blurb: ''
+category: Category
+correctness_feedback_enabled: false
+init_state_name: (untitled state)
+language_code: en
+objective: ''
+param_changes: []
+param_specs: {}
+schema_version: 37
+states:
+  (untitled state):
+    classifier_model_id: null
+    content:
+      content_id: content
+      html: ''
+    interaction:
+      answer_groups:
+      - outcome:
+          dest: END
+          feedback:
+            content_id: feedback_1
+            html: <p>Correct!</p>
+          labelled_as_correct: false
+          missing_prerequisite_skill_id: null
+          param_changes: []
+          refresher_exploration_id: null
+        rule_specs:
+        - inputs:
+            x: InputString
+          rule_type: Equals
+        tagged_skill_misconception_id: null
+        training_data: []
+      confirmed_unclassified_answers: []
+      customization_args:
+        placeholder:
+          value: ''
+        rows:
+          value: 1
+      default_outcome:
+        dest: (untitled state)
+        feedback:
+          content_id: default_outcome
+          html: ''
+        labelled_as_correct: false
+        missing_prerequisite_skill_id: null
+        param_changes: []
+        refresher_exploration_id: null
+      hints: []
+      id: TextInput
+      solution: null
+    param_changes: []
+    recorded_voiceovers:
+      voiceovers_mapping:
+        content: {}
+        default_outcome: {}
+        feedback_1: {}
+    solicit_answer_details: false
+    written_translations:
+      translations_mapping:
+        content: {}
+        default_outcome: {}
+        feedback_1: {}
+  END:
+    classifier_model_id: null
+    content:
+      content_id: content
+      html: <p>Congratulations, you have finished!</p>
+    interaction:
+      answer_groups: []
+      confirmed_unclassified_answers: []
+      customization_args:
+        recommendedExplorationIds:
+          value: []
+      default_outcome: null
+      hints: []
+      id: EndExploration
+      solution: null
+    param_changes: []
+    recorded_voiceovers:
+      voiceovers_mapping:
+        content: {}
+    solicit_answer_details: false
+    written_translations:
+      translations_mapping:
+        content: {}
+  New state:
+    classifier_model_id: null
+    content:
+      content_id: content
+      html: ''
+    interaction:
+      answer_groups: []
+      confirmed_unclassified_answers: []
+      customization_args:
+        placeholder:
+          value: ''
+        rows:
+          value: 1
+      default_outcome:
+        dest: END
+        feedback:
+          content_id: default_outcome
+          html: ''
+        labelled_as_correct: false
+        missing_prerequisite_skill_id: null
+        param_changes: []
+        refresher_exploration_id: null
+      hints: []
+      id: TextInput
+      solution: null
+    param_changes: []
+    recorded_voiceovers:
+      voiceovers_mapping:
+        content: {}
+        default_outcome: {}
+    solicit_answer_details: false
+    written_translations:
+      translations_mapping:
+        content: {}
+        default_outcome: {}
+states_schema_version: 32
+tags: []
+title: Title
+""")
+
+    _LATEST_YAML_CONTENT = YAML_CONTENT_V37
 
     def test_load_from_v1(self):
         """Test direct loading from a v1 yaml file."""
@@ -5788,7 +5915,7 @@
 objective: ''
 param_changes: []
 param_specs: {}
-schema_version: 36
+schema_version: 37
 states:
   (untitled state):
     classifier_model_id: null
@@ -5906,7 +6033,7 @@
       translations_mapping:
         content: {}
         default_outcome: {}
-states_schema_version: 31
+states_schema_version: 32
 tags: []
 title: Title
 """)
@@ -5938,7 +6065,7 @@
 objective: ''
 param_changes: []
 param_specs: {}
-schema_version: 36
+schema_version: 37
 states:
   (untitled state):
     classifier_model_id: null
@@ -6055,7 +6182,7 @@
         content: {}
         default_outcome: {}
         hint_1: {}
-states_schema_version: 31
+states_schema_version: 32
 tags: []
 title: Title
 """)
@@ -6105,7 +6232,7 @@
 objective: ''
 param_changes: []
 param_specs: {}
-schema_version: 36
+schema_version: 37
 states:
   (untitled state):
     classifier_model_id: null
@@ -6229,7 +6356,7 @@
         default_outcome: {}
         hint_1: {}
         solution: {}
-states_schema_version: 31
+states_schema_version: 32
 tags: []
 title: Title
 """)
@@ -6261,7 +6388,7 @@
 objective: ''
 param_changes: []
 param_specs: {}
-schema_version: 36
+schema_version: 37
 states:
   (untitled state):
     classifier_model_id: null
@@ -6381,7 +6508,7 @@
       translations_mapping:
         content: {}
         default_outcome: {}
-states_schema_version: 31
+states_schema_version: 32
 tags: []
 title: Title
 """)
@@ -6443,7 +6570,7 @@
 objective: ''
 param_changes: []
 param_specs: {}
-schema_version: 36
+schema_version: 37
 states:
   (untitled state):
     classifier_model_id: null
@@ -6560,7 +6687,7 @@
       translations_mapping:
         content: {}
         default_outcome: {}
-states_schema_version: 31
+states_schema_version: 32
 tags: []
 title: Title
 """)
@@ -7014,7 +7141,7 @@
 """)
 
 # pylint: disable=line-too-long
-    YAML_CONTENT_V36_IMAGE_DIMENSIONS = ("""author_notes: ''
+    YAML_CONTENT_V37_IMAGE_DIMENSIONS = ("""author_notes: ''
 auto_tts_enabled: true
 blurb: ''
 category: category
@@ -7024,7 +7151,7 @@
 objective: ''
 param_changes: []
 param_specs: {}
-schema_version: 36
+schema_version: 37
 states:
   Introduction:
     classifier_model_id: null
@@ -7250,251 +7377,7 @@
         content: {}
         default_outcome: {}
         feedback_1: {}
-states_schema_version: 31
-tags: []
-title: title
-""")
-
-# pylint: disable=line-too-long
-    YAML_CONTENT_V36_IMAGE_DIMENSIONS = ("""author_notes: ''
-auto_tts_enabled: true
-blurb: ''
-category: category
-correctness_feedback_enabled: false
-init_state_name: Introduction
-language_code: en
-objective: ''
-param_changes: []
-param_specs: {}
-schema_version: 36
-states:
-  Introduction:
-    classifier_model_id: null
-    content:
-      content_id: content
-      html: ''
-    interaction:
-      answer_groups: []
-      confirmed_unclassified_answers: []
-      customization_args: {}
-      default_outcome:
-        dest: Introduction
-        feedback:
-          content_id: default_outcome
-          html: ''
-        labelled_as_correct: false
-        missing_prerequisite_skill_id: null
-        param_changes: []
-        refresher_exploration_id: null
-      hints: []
-      id: null
-      solution: null
-    param_changes: []
-    recorded_voiceovers:
-      voiceovers_mapping:
-        content: {}
-        default_outcome: {}
-    solicit_answer_details: false
-    written_translations:
-      translations_mapping:
-        content: {}
-        default_outcome: {}
-  state1:
-    classifier_model_id: null
-    content:
-      content_id: content
-      html: <blockquote><p>Hello, this is state1</p></blockquote>
-    interaction:
-      answer_groups: []
-      confirmed_unclassified_answers: []
-      customization_args:
-        placeholder:
-          value: ''
-        rows:
-          value: 1
-      default_outcome:
-        dest: state2
-        feedback:
-          content_id: default_outcome
-          html: <p>Default </p><p>outcome</p><p> for state1</p>
-        labelled_as_correct: false
-        missing_prerequisite_skill_id: null
-        param_changes: []
-        refresher_exploration_id: null
-      hints: []
-      id: TextInput
-      solution:
-        answer_is_exclusive: true
-        correct_answer: Answer1
-        explanation:
-          content_id: solution
-          html: <p>This is <em>solution</em> for state1</p>
-    param_changes: []
-<<<<<<< HEAD
-=======
-    recorded_voiceovers:
-      voiceovers_mapping:
-        content: {}
-        default_outcome: {}
-        solution: {}
-    solicit_answer_details: false
-    written_translations:
-      translations_mapping:
-        content: {}
-        default_outcome: {}
-        solution: {}
-  state2:
-    classifier_model_id: null
-    content:
-      content_id: content
-      html: <p>Hello, </p><p>this <em>is </em>state2</p>
-    interaction:
-      answer_groups:
-      - outcome:
-          dest: state1
-          feedback:
-            content_id: feedback_1
-            html: <p>Outcome1 for state2</p>
-          labelled_as_correct: false
-          missing_prerequisite_skill_id: null
-          param_changes: []
-          refresher_exploration_id: null
-        rule_specs:
-        - inputs:
-            x: 0
-          rule_type: Equals
-        - inputs:
-            x: 1
-          rule_type: Equals
-        tagged_skill_misconception_id: null
-        training_data: []
-      - outcome:
-          dest: state3
-          feedback:
-            content_id: feedback_2
-            html: "<pre>Outcome2 \\nfor state2</pre>"
-          labelled_as_correct: false
-          missing_prerequisite_skill_id: null
-          param_changes: []
-          refresher_exploration_id: null
-        rule_specs:
-        - inputs:
-            x: 0
-          rule_type: Equals
-        tagged_skill_misconception_id: null
-        training_data: []
-      confirmed_unclassified_answers: []
-      customization_args:
-        choices:
-          value:
-          - <p>This is </p><p>value1 <br>for MultipleChoice</p>
-          - <p>This is value2 for <br>MultipleChoice</p>
-      default_outcome:
-        dest: state2
-        feedback:
-          content_id: default_outcome
-          html: ''
-        labelled_as_correct: false
-        missing_prerequisite_skill_id: null
-        param_changes: []
-        refresher_exploration_id: null
-      hints:
-      - hint_content:
-          content_id: hint_1
-          html: <p>Hello, this is</p><p> html1<strong> for </strong></p><p>state2</p>
-      - hint_content:
-          content_id: hint_2
-          html: <p>Here is link 2 <oppia-noninteractive-link text-with-value="&amp;quot;discussion
-            forum&amp;quot;" url-with-value="&amp;quot;https://groups.google.com/
-            forum/?fromgroups#!forum/oppia&amp;quot;"> </oppia-noninteractive-link></p>
-      id: MultipleChoiceInput
-      solution: null
-    param_changes: []
-    recorded_voiceovers:
-      voiceovers_mapping:
-        content: {}
-        default_outcome: {}
-        feedback_1: {}
-        feedback_2: {}
-        hint_1: {}
-        hint_2: {}
-    solicit_answer_details: false
-    written_translations:
-      translations_mapping:
-        content: {}
-        default_outcome: {}
-        feedback_1: {}
-        feedback_2: {}
-        hint_1: {}
-        hint_2: {}
-  state3:
-    classifier_model_id: null
-    content:
-      content_id: content
-      html: <p>Hello, this is state3</p>
-    interaction:
-      answer_groups:
-      - outcome:
-          dest: state1
-          feedback:
-            content_id: feedback_1
-            html: <p>Here is the image1 </p><oppia-noninteractive-image alt-with-value="&amp;quot;&amp;quot;"
-              caption-with-value="&amp;quot;&amp;quot;" filepath-with-value="&amp;quot;startBlue_height_490_width_120.png&amp;quot;">
-              </oppia-noninteractive-image><p>Here is the image2 </p><oppia-noninteractive-image
-              alt-with-value="&amp;quot;&amp;quot;" caption-with-value="&amp;quot;&amp;quot;"
-              filepath-with-value="&amp;quot;startBlue_height_490_width_120.png&amp;quot;">
-              </oppia-noninteractive-image>
-          labelled_as_correct: false
-          missing_prerequisite_skill_id: null
-          param_changes: []
-          refresher_exploration_id: null
-        rule_specs:
-        - inputs:
-            x:
-            - <p>This is value1 for ItemSelectionInput</p>
-          rule_type: Equals
-        - inputs:
-            x:
-            - <p>This is value3 for ItemSelectionInput</p>
-          rule_type: Equals
-        tagged_skill_misconception_id: null
-        training_data: []
-      confirmed_unclassified_answers: []
-      customization_args:
-        choices:
-          value:
-          - <p>This is value1 for ItemSelection</p>
-          - <p>This is value2 for ItemSelection</p>
-          - <p>This is value3 for ItemSelection</p>
-        maxAllowableSelectionCount:
-          value: 1
-        minAllowableSelectionCount:
-          value: 1
-      default_outcome:
-        dest: state3
-        feedback:
-          content_id: default_outcome
-          html: ''
-        labelled_as_correct: false
-        missing_prerequisite_skill_id: null
-        param_changes: []
-        refresher_exploration_id: null
-      hints: []
-      id: ItemSelectionInput
-      solution: null
-    param_changes: []
-    recorded_voiceovers:
-      voiceovers_mapping:
-        content: {}
-        default_outcome: {}
-        feedback_1: {}
-    solicit_answer_details: false
-    written_translations:
-      translations_mapping:
-        content: {}
-        default_outcome: {}
-        feedback_1: {}
-states_schema_version: 31
+states_schema_version: 32
 tags: []
 title: title
 """)
@@ -7604,17 +7487,12 @@
       id: TextInput
       solution: null
     param_changes: []
->>>>>>> 5c1d3931
 states_schema_version: 22
 tags: []
 title: Title
 """)
 
-<<<<<<< HEAD
-    YAML_CONTENT_V36_WITH_IMAGE_CAPTION = ("""author_notes: ''
-=======
     YAML_CONTENT_V35_WITH_IMAGE_CAPTION = ("""author_notes: ''
->>>>>>> 5c1d3931
 auto_tts_enabled: true
 blurb: ''
 category: Category
@@ -7624,11 +7502,7 @@
 objective: ''
 param_changes: []
 param_specs: {}
-<<<<<<< HEAD
-schema_version: 36
-=======
 schema_version: 35
->>>>>>> 5c1d3931
 states:
   (untitled state):
     classifier_model_id: null
@@ -7876,7 +7750,7 @@
 title: Title
 """)
 
-    YAML_CONTENT_V36_WITH_IMAGE_CAPTION = ("""author_notes: ''
+    YAML_CONTENT_V37_WITH_IMAGE_CAPTION = ("""author_notes: ''
 auto_tts_enabled: true
 blurb: ''
 category: Category
@@ -7886,7 +7760,7 @@
 objective: ''
 param_changes: []
 param_specs: {}
-schema_version: 36
+schema_version: 37
 states:
   (untitled state):
     classifier_model_id: null
@@ -8000,7 +7874,7 @@
       translations_mapping:
         content: {}
         default_outcome: {}
-states_schema_version: 31
+states_schema_version: 32
 tags: []
 title: Title
 """)
@@ -8018,7 +7892,7 @@
             exploration = exp_domain.Exploration.from_yaml(
                 'eid', self.YAML_CONTENT_V26_TEXTANGULAR)
         self.assertEqual(
-            exploration.to_yaml(), self.YAML_CONTENT_V36_IMAGE_DIMENSIONS)
+            exploration.to_yaml(), self.YAML_CONTENT_V37_IMAGE_DIMENSIONS)
 
 
     def test_load_from_v27_without_image_caption(self):
@@ -8031,7 +7905,7 @@
             exploration = exp_domain.Exploration.from_yaml(
                 'eid', self.YAML_CONTENT_V27_WITHOUT_IMAGE_CAPTION)
         self.assertEqual(
-            exploration.to_yaml(), self.YAML_CONTENT_V36_WITH_IMAGE_CAPTION)
+            exploration.to_yaml(), self.YAML_CONTENT_V37_WITH_IMAGE_CAPTION)
 
 
 class ConversionUnitTests(test_utils.GenericTestBase):
