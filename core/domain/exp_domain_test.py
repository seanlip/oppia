# coding: utf-8
#
# Copyright 2014 The Oppia Authors. All Rights Reserved.
#
# Licensed under the Apache License, Version 2.0 (the "License");
# you may not use this file except in compliance with the License.
# You may obtain a copy of the License at
#
#      http://www.apache.org/licenses/LICENSE-2.0
#
# Unless required by applicable law or agreed to in writing, software
# distributed under the License is distributed on an "AS-IS" BASIS,
# WITHOUT WARRANTIES OR CONDITIONS OF ANY KIND, either express or implied.
# See the License for the specific language governing permissions and
# limitations under the License.

"""Tests for exploration domain objects and methods defined on them."""

from __future__ import absolute_import  # pylint: disable=import-only-modules
from __future__ import unicode_literals  # pylint: disable=import-only-modules

import copy
import os
import re

from constants import constants
from core.domain import exp_domain
from core.domain import exp_fetchers
from core.domain import exp_services
from core.domain import param_domain
from core.domain import state_domain
from core.platform import models
from core.tests import test_utils
import feconf
import python_utils
import utils

(exp_models,) = models.Registry.import_models([models.NAMES.exploration])


class ExplorationChangeTests(test_utils.GenericTestBase):

    def test_exp_change_object_with_missing_cmd(self):
        with self.assertRaisesRegexp(
            utils.ValidationError, 'Missing cmd key in change dict'):
            exp_domain.ExplorationChange({'invalid': 'data'})

    def test_exp_change_object_with_invalid_cmd(self):
        with self.assertRaisesRegexp(
            utils.ValidationError, 'Command invalid is not allowed'):
            exp_domain.ExplorationChange({'cmd': 'invalid'})

    def test_exp_change_object_with_missing_attribute_in_cmd(self):
        with self.assertRaisesRegexp(
            utils.ValidationError, (
                'The following required attributes are missing: '
                'new_value')):
            exp_domain.ExplorationChange({
                'cmd': 'edit_state_property',
                'property_name': 'content',
                'old_value': 'old_value'
            })

    def test_exp_change_object_with_extra_attribute_in_cmd(self):
        with self.assertRaisesRegexp(
            utils.ValidationError, (
                'The following extra attributes are present: invalid')):
            exp_domain.ExplorationChange({
                'cmd': 'rename_state',
                'old_state_name': 'old_state_name',
                'new_state_name': 'new_state_name',
                'invalid': 'invalid'
            })

    def test_exp_change_object_with_invalid_exploration_property(self):
        with self.assertRaisesRegexp(
            utils.ValidationError, (
                'Value for property_name in cmd edit_exploration_property: '
                'invalid is not allowed')):
            exp_domain.ExplorationChange({
                'cmd': 'edit_exploration_property',
                'property_name': 'invalid',
                'old_value': 'old_value',
                'new_value': 'new_value',
            })

    def test_exp_change_object_with_invalid_state_property(self):
        with self.assertRaisesRegexp(
            utils.ValidationError, (
                'Value for property_name in cmd edit_state_property: '
                'invalid is not allowed')):
            exp_domain.ExplorationChange({
                'cmd': 'edit_state_property',
                'state_name': 'state_name',
                'property_name': 'invalid',
                'old_value': 'old_value',
                'new_value': 'new_value',
            })

    def test_exp_change_object_with_create_new(self):
        exp_change_object = exp_domain.ExplorationChange({
            'cmd': 'create_new',
            'category': 'category',
            'title': 'title'
        })

        self.assertEqual(exp_change_object.cmd, 'create_new')
        self.assertEqual(exp_change_object.category, 'category')
        self.assertEqual(exp_change_object.title, 'title')

    def test_exp_change_object_with_add_state(self):
        exp_change_object = exp_domain.ExplorationChange({
            'cmd': 'add_state',
            'state_name': 'state_name',
        })

        self.assertEqual(exp_change_object.cmd, 'add_state')
        self.assertEqual(exp_change_object.state_name, 'state_name')

    def test_exp_change_object_with_rename_state(self):
        exp_change_object = exp_domain.ExplorationChange({
            'cmd': 'rename_state',
            'old_state_name': 'old_state_name',
            'new_state_name': 'new_state_name'
        })

        self.assertEqual(exp_change_object.cmd, 'rename_state')
        self.assertEqual(exp_change_object.old_state_name, 'old_state_name')
        self.assertEqual(exp_change_object.new_state_name, 'new_state_name')

    def test_exp_change_object_with_delete_state(self):
        exp_change_object = exp_domain.ExplorationChange({
            'cmd': 'delete_state',
            'state_name': 'state_name',
        })

        self.assertEqual(exp_change_object.cmd, 'delete_state')
        self.assertEqual(exp_change_object.state_name, 'state_name')

    def test_exp_change_object_with_edit_state_property(self):
        exp_change_object = exp_domain.ExplorationChange({
            'cmd': 'edit_state_property',
            'state_name': 'state_name',
            'property_name': 'content',
            'new_value': 'new_value',
            'old_value': 'old_value'
        })

        self.assertEqual(exp_change_object.cmd, 'edit_state_property')
        self.assertEqual(exp_change_object.state_name, 'state_name')
        self.assertEqual(exp_change_object.property_name, 'content')
        self.assertEqual(exp_change_object.new_value, 'new_value')
        self.assertEqual(exp_change_object.old_value, 'old_value')

    def test_exp_change_object_with_edit_exploration_property(self):
        exp_change_object = exp_domain.ExplorationChange({
            'cmd': 'edit_exploration_property',
            'property_name': 'title',
            'new_value': 'new_value',
            'old_value': 'old_value'
        })

        self.assertEqual(exp_change_object.cmd, 'edit_exploration_property')
        self.assertEqual(exp_change_object.property_name, 'title')
        self.assertEqual(exp_change_object.new_value, 'new_value')
        self.assertEqual(exp_change_object.old_value, 'old_value')

    def test_exp_change_object_with_migrate_states_schema_to_latest_version(
            self):
        exp_change_object = exp_domain.ExplorationChange({
            'cmd': 'migrate_states_schema_to_latest_version',
            'from_version': 'from_version',
            'to_version': 'to_version',
        })

        self.assertEqual(
            exp_change_object.cmd, 'migrate_states_schema_to_latest_version')
        self.assertEqual(exp_change_object.from_version, 'from_version')
        self.assertEqual(exp_change_object.to_version, 'to_version')

    def test_exp_change_object_with_revert_commit(self):
        exp_change_object = exp_domain.ExplorationChange({
            'cmd': exp_models.ExplorationModel.CMD_REVERT_COMMIT,
            'version_number': 'version_number'
        })

        self.assertEqual(
            exp_change_object.cmd,
            exp_models.ExplorationModel.CMD_REVERT_COMMIT)
        self.assertEqual(exp_change_object.version_number, 'version_number')

    def test_to_dict(self):
        exp_change_dict = {
            'cmd': 'create_new',
            'title': 'title',
            'category': 'category'
        }
        exp_change_object = exp_domain.ExplorationChange(exp_change_dict)
        self.assertEqual(exp_change_object.to_dict(), exp_change_dict)


class ExplorationVersionsDiffDomainUnitTests(test_utils.GenericTestBase):
    """Test the exploration versions difference domain object."""

    def setUp(self):
        super(ExplorationVersionsDiffDomainUnitTests, self).setUp()
        self.exp_id = 'exp_id1'
        test_exp_filepath = os.path.join(
            feconf.TESTS_DATA_DIR, 'string_classifier_test.yaml')
        yaml_content = utils.get_file_contents(test_exp_filepath)
        assets_list = []
        exp_services.save_new_exploration_from_yaml_and_assets(
            feconf.SYSTEM_COMMITTER_ID, yaml_content, self.exp_id,
            assets_list)
        self.exploration = exp_fetchers.get_exploration_by_id(self.exp_id)

    def test_correct_creation_of_version_diffs(self):
        # Rename a state.
        self.exploration.rename_state('Home', 'Renamed state')
        change_list = [exp_domain.ExplorationChange({
            'cmd': 'rename_state',
            'old_state_name': 'Home',
            'new_state_name': 'Renamed state'
        })]

        exp_versions_diff = exp_domain.ExplorationVersionsDiff(change_list)

        self.assertEqual(exp_versions_diff.added_state_names, [])
        self.assertEqual(exp_versions_diff.deleted_state_names, [])
        self.assertEqual(
            exp_versions_diff.old_to_new_state_names, {
                'Home': 'Renamed state'
            })
        self.exploration.version += 1

        # Add a state.
        self.exploration.add_states(['New state'])
        self.exploration.states['New state'] = copy.deepcopy(
            self.exploration.states['Renamed state'])
        change_list = [exp_domain.ExplorationChange({
            'cmd': 'add_state',
            'state_name': 'New state',
        })]

        exp_versions_diff = exp_domain.ExplorationVersionsDiff(change_list)

        self.assertEqual(exp_versions_diff.added_state_names, ['New state'])
        self.assertEqual(exp_versions_diff.deleted_state_names, [])
        self.assertEqual(exp_versions_diff.old_to_new_state_names, {})
        self.exploration.version += 1

        # Delete state.
        self.exploration.delete_state('New state')
        change_list = [exp_domain.ExplorationChange({
            'cmd': 'delete_state',
            'state_name': 'New state'
        })]

        exp_versions_diff = exp_domain.ExplorationVersionsDiff(change_list)

        self.assertEqual(exp_versions_diff.added_state_names, [])
        self.assertEqual(exp_versions_diff.deleted_state_names, ['New state'])
        self.assertEqual(exp_versions_diff.old_to_new_state_names, {})
        self.exploration.version += 1

        # Test addition and multiple renames.
        self.exploration.add_states(['New state'])
        self.exploration.states['New state'] = copy.deepcopy(
            self.exploration.states['Renamed state'])
        self.exploration.rename_state('New state', 'New state2')
        self.exploration.rename_state('New state2', 'New state3')
        change_list = [exp_domain.ExplorationChange({
            'cmd': 'add_state',
            'state_name': 'New state',
        }), exp_domain.ExplorationChange({
            'cmd': 'rename_state',
            'old_state_name': 'New state',
            'new_state_name': 'New state2'
        }), exp_domain.ExplorationChange({
            'cmd': 'rename_state',
            'old_state_name': 'New state2',
            'new_state_name': 'New state3'
        })]

        exp_versions_diff = exp_domain.ExplorationVersionsDiff(change_list)

        self.assertEqual(exp_versions_diff.added_state_names, ['New state3'])
        self.assertEqual(exp_versions_diff.deleted_state_names, [])
        self.assertEqual(exp_versions_diff.old_to_new_state_names, {})
        self.exploration.version += 1

        # Test addition, rename and deletion.
        self.exploration.add_states(['New state 2'])
        self.exploration.rename_state('New state 2', 'Renamed state 2')
        self.exploration.delete_state('Renamed state 2')
        change_list = [exp_domain.ExplorationChange({
            'cmd': 'add_state',
            'state_name': 'New state 2'
        }), exp_domain.ExplorationChange({
            'cmd': 'rename_state',
            'old_state_name': 'New state 2',
            'new_state_name': 'Renamed state 2'
        }), exp_domain.ExplorationChange({
            'cmd': 'delete_state',
            'state_name': 'Renamed state 2'
        })]

        exp_versions_diff = exp_domain.ExplorationVersionsDiff(change_list)

        self.assertEqual(exp_versions_diff.added_state_names, [])
        self.assertEqual(exp_versions_diff.deleted_state_names, [])
        self.assertEqual(exp_versions_diff.old_to_new_state_names, {})
        self.exploration.version += 1

        # Test multiple renames and deletion.
        self.exploration.rename_state('New state3', 'Renamed state 3')
        self.exploration.rename_state('Renamed state 3', 'Renamed state 4')
        self.exploration.delete_state('Renamed state 4')
        change_list = [exp_domain.ExplorationChange({
            'cmd': 'rename_state',
            'old_state_name': 'New state3',
            'new_state_name': 'Renamed state 3'
        }), exp_domain.ExplorationChange({
            'cmd': 'rename_state',
            'old_state_name': 'Renamed state 3',
            'new_state_name': 'Renamed state 4'
        }), exp_domain.ExplorationChange({
            'cmd': 'delete_state',
            'state_name': 'Renamed state 4'
        })]

        exp_versions_diff = exp_domain.ExplorationVersionsDiff(change_list)

        self.assertEqual(exp_versions_diff.added_state_names, [])
        self.assertEqual(
            exp_versions_diff.deleted_state_names, ['New state3'])
        self.assertEqual(exp_versions_diff.old_to_new_state_names, {})
        self.exploration.version += 1

    def test_cannot_create_exploration_change_with_invalid_change_dict(self):
        with self.assertRaisesRegexp(
            Exception, 'Missing cmd key in change dict'):
            exp_domain.ExplorationChange({
                'invalid_cmd': 'invalid'
            })

    def test_cannot_create_exploration_change_with_invalid_cmd(self):
        with self.assertRaisesRegexp(
            Exception, 'Command invalid_cmd is not allowed'):
            exp_domain.ExplorationChange({
                'cmd': 'invalid_cmd'
            })

    def test_cannot_create_exploration_change_with_invalid_state_property(self):
        exp_change = exp_domain.ExplorationChange({
            'cmd': exp_domain.CMD_EDIT_STATE_PROPERTY,
            'property_name': exp_domain.STATE_PROPERTY_INTERACTION_ID,
            'state_name': '',
            'new_value': ''
        })
        self.assertTrue(isinstance(exp_change, exp_domain.ExplorationChange))

        with self.assertRaisesRegexp(
            Exception,
            'Value for property_name in cmd edit_state_property: '
            'invalid_property is not allowed'):
            exp_domain.ExplorationChange({
                'cmd': exp_domain.CMD_EDIT_STATE_PROPERTY,
                'property_name': 'invalid_property',
                'state_name': '',
                'new_value': ''
            })

    def test_cannot_create_exploration_change_with_invalid_exploration_property(
            self):
        exp_change = exp_domain.ExplorationChange({
            'cmd': exp_domain.CMD_EDIT_EXPLORATION_PROPERTY,
            'property_name': 'title',
            'new_value': ''
        })
        self.assertTrue(isinstance(exp_change, exp_domain.ExplorationChange))

        with self.assertRaisesRegexp(
            Exception,
            'Value for property_name in cmd edit_exploration_property: '
            'invalid_property is not allowed'):
            exp_domain.ExplorationChange({
                'cmd': exp_domain.CMD_EDIT_EXPLORATION_PROPERTY,
                'property_name': 'invalid_property',
                'new_value': ''
            })

    def test_revert_exploration_commit(self):
        exp_change = exp_domain.ExplorationChange({
            'cmd': exp_models.ExplorationModel.CMD_REVERT_COMMIT,
            'version_number': 1
        })

        self.assertEqual(exp_change.version_number, 1)

        exp_change = exp_domain.ExplorationChange({
            'cmd': exp_models.ExplorationModel.CMD_REVERT_COMMIT,
            'version_number': 2
        })

        self.assertEqual(exp_change.version_number, 2)


class ExpVersionReferenceTests(test_utils.GenericTestBase):

    def test_create_exp_version_reference_object(self):
        exp_version_reference = exp_domain.ExpVersionReference('exp_id', 1)

        self.assertEqual(
            exp_version_reference.to_dict(), {
                'exp_id': 'exp_id',
                'version': 1
            })

    def test_validate_exp_version(self):
        with self.assertRaisesRegexp(
            Exception,
            'Expected version to be an int, received invalid_version'):
            exp_domain.ExpVersionReference('exp_id', 'invalid_version')

    def test_validate_exp_id(self):
        with self.assertRaisesRegexp(
            Exception, 'Expected exp_id to be a str, received 0'):
            exp_domain.ExpVersionReference(0, 1)


class ExplorationDomainUnitTests(test_utils.GenericTestBase):
    """Test the exploration domain object."""

    # TODO(bhenning): The validation tests below should be split into separate
    # unit tests. Also, all validation errors should be covered in the tests.
    def test_validation(self):
        """Test validation of explorations."""
        exploration = exp_domain.Exploration.create_default_exploration('eid')
        exploration.init_state_name = ''
        exploration.states = {}

        exploration.title = 'Hello #'
        self._assert_validation_error(exploration, 'Invalid character #')

        exploration.title = 'Title'
        exploration.category = 'Category'

        # Note: If '/' ever becomes a valid state name, ensure that the rule
        # editor frontend tenplate is fixed -- it currently uses '/' as a
        # sentinel for an invalid state name.
        bad_state = state_domain.State.create_default_state('/')
        exploration.states = {'/': bad_state}
        self._assert_validation_error(
            exploration, 'Invalid character / in a state name')

        new_state = state_domain.State.create_default_state('ABC')
        self.set_interaction_for_state(new_state, 'TextInput')

        # The 'states' property must be a non-empty dict of states.
        exploration.states = {}
        self._assert_validation_error(
            exploration, 'exploration has no states')
        exploration.states = {'A string #': new_state}
        self._assert_validation_error(
            exploration, 'Invalid character # in a state name')
        exploration.states = {'A string _': new_state}
        self._assert_validation_error(
            exploration, 'Invalid character _ in a state name')

        exploration.states = {'ABC': new_state}

        self._assert_validation_error(
            exploration, 'has no initial state name')

        exploration.init_state_name = 'initname'

        self._assert_validation_error(
            exploration,
            r'There is no state in \[u\'ABC\'\] corresponding to '
            'the exploration\'s initial state name initname.')

        # Test whether a default outcome to a non-existing state is invalid.
        exploration.states = {exploration.init_state_name: new_state}
        self._assert_validation_error(
            exploration, 'destination ABC is not a valid')

        # Restore a valid exploration.
        init_state = exploration.states[exploration.init_state_name]
        default_outcome = init_state.interaction.default_outcome
        default_outcome.dest = exploration.init_state_name
        init_state.update_interaction_default_outcome(default_outcome)
        exploration.validate()

        # Ensure an invalid destination can also be detected for answer groups.
        # Note: The state must keep its default_outcome, otherwise it will
        # trigger a validation error for non-terminal states needing to have a
        # default outcome. To validate the outcome of the answer group, this
        # default outcome must point to a valid state.
        init_state = exploration.states[exploration.init_state_name]
        default_outcome = init_state.interaction.default_outcome
        default_outcome.dest = exploration.init_state_name
        old_answer_groups = copy.deepcopy(init_state.interaction.answer_groups)
        old_answer_groups.append({
            'outcome': {
                'dest': exploration.init_state_name,
                'feedback': {
                    'content_id': 'feedback_1',
                    'html': '<p>Feedback</p>'
                },
                'labelled_as_correct': False,
                'param_changes': [],
                'refresher_exploration_id': None,
                'missing_prerequisite_skill_id': None
            },
            'rule_specs': [{
                'inputs': {
                    'x': {
                        'contentId': 'rule_input_Equals',
                        'normalizedStrSet': ['Test']
                    }
                },
                'rule_type': 'Contains'
            }],
            'training_data': [],
            'tagged_skill_misconception_id': None
        })

        init_state.update_interaction_answer_groups(old_answer_groups)

        exploration.validate()

        interaction = init_state.interaction
        answer_groups = interaction.answer_groups
        answer_group = answer_groups[0]
        answer_group.outcome.dest = 'DEF'
        self._assert_validation_error(
            exploration, 'destination DEF is not a valid')

        # Restore a valid exploration.
        self.set_interaction_for_state(
            init_state, 'TextInput')
        init_state.update_interaction_answer_groups(old_answer_groups)
        answer_groups = interaction.answer_groups
        answer_group = answer_groups[0]
        answer_group.outcome.dest = exploration.init_state_name
        exploration.validate()

        # Validate RuleSpec.
        rule_spec = answer_group.rule_specs[0]
        rule_spec.inputs = {}
        self._assert_validation_error(
            exploration, 'RuleSpec \'Contains\' is missing inputs')

        rule_spec.inputs = 'Inputs string'
        self._assert_validation_error(
            exploration, 'Expected inputs to be a dict')

        rule_spec.inputs = {'x': 'Test'}
        rule_spec.rule_type = 'FakeRuleType'
        self._assert_validation_error(exploration, 'Unrecognized rule type')

        rule_spec.inputs = {'x': {
            'contentId': 'rule_input_Equals',
            'normalizedStrSet': 15
        }}
        rule_spec.rule_type = 'Contains'
        with self.assertRaisesRegexp(
            AssertionError, 'Expected list, received 15'
            ):
            exploration.validate()

        self.set_interaction_for_state(
            exploration.states[exploration.init_state_name],
            'PencilCodeEditor')
        temp_rule = old_answer_groups[0]['rule_specs'][0]
        old_answer_groups[0]['rule_specs'][0] = {
            'rule_type': 'ErrorContains',
            'inputs': {'x': '{{ExampleParam}}'}
        }
        init_state.update_interaction_answer_groups(old_answer_groups)
        old_answer_groups[0]['rule_specs'][0] = temp_rule

        self._assert_validation_error(
            exploration,
            'RuleSpec \'ErrorContains\' has an input with name \'x\' which '
            'refers to an unknown parameter within the exploration: '
            'ExampleParam')

        # Restore a valid exploration.
        exploration.param_specs['ExampleParam'] = param_domain.ParamSpec(
            'UnicodeString')
        exploration.validate()

        # Validate Outcome.
        outcome = init_state.interaction.answer_groups[0].outcome
        destination = exploration.init_state_name
        outcome.dest = None
        self._assert_validation_error(
            exploration, 'Every outcome should have a destination.')

        # Try setting the outcome destination to something other than a string.
        outcome.dest = 15
        self._assert_validation_error(
            exploration, 'Expected outcome dest to be a string')

        outcome.dest = destination

        outcome.feedback = state_domain.SubtitledHtml('feedback_1', '')
        exploration.validate()

        outcome.labelled_as_correct = 'hello'
        self._assert_validation_error(
            exploration, 'The "labelled_as_correct" field should be a boolean')

        # Test that labelled_as_correct must be False for self-loops, and that
        # this causes a strict validation failure but not a normal validation
        # failure.
        outcome.labelled_as_correct = True
        with self.assertRaisesRegexp(
            Exception, 'is labelled correct but is a self-loop.'
            ):
            exploration.validate(strict=True)
        exploration.validate()

        outcome.labelled_as_correct = False
        exploration.validate()

        outcome.param_changes = 'Changes'
        self._assert_validation_error(
            exploration, 'Expected outcome param_changes to be a list')

        outcome.param_changes = [param_domain.ParamChange(
            0, 'generator_id', {})]
        self._assert_validation_error(
            exploration,
            'Expected param_change name to be a string, received 0')

        outcome.param_changes = []
        exploration.validate()

        outcome.refresher_exploration_id = 12345
        self._assert_validation_error(
            exploration,
            'Expected outcome refresher_exploration_id to be a string')

        outcome.refresher_exploration_id = None
        exploration.validate()

        outcome.refresher_exploration_id = 'valid_string'
        exploration.validate()

        outcome.missing_prerequisite_skill_id = 12345
        self._assert_validation_error(
            exploration,
            'Expected outcome missing_prerequisite_skill_id to be a string')

        outcome.missing_prerequisite_skill_id = None
        exploration.validate()

        outcome.missing_prerequisite_skill_id = 'valid_string'
        exploration.validate()

        # Test that refresher_exploration_id must be None for non-self-loops.
        new_state_name = 'New state'
        exploration.add_states([new_state_name])

        outcome.dest = new_state_name
        outcome.refresher_exploration_id = 'another_string'
        self._assert_validation_error(
            exploration,
            'has a refresher exploration ID, but is not a self-loop')

        outcome.refresher_exploration_id = None
        exploration.validate()
        exploration.delete_state(new_state_name)

        # Validate InteractionInstance.
        interaction.id = 15
        self._assert_validation_error(
            exploration, 'Expected interaction id to be a string')

        interaction.id = 'SomeInteractionTypeThatDoesNotExist'
        self._assert_validation_error(exploration, 'Invalid interaction id')
        interaction.id = 'PencilCodeEditor'

        self.set_interaction_for_state(init_state, 'TextInput')
        init_state.update_interaction_answer_groups(old_answer_groups)
        valid_text_input_cust_args = init_state.interaction.customization_args
        rule_spec.inputs = {'x': {
            'contentId': 'rule_input_Equals',
            'normalizedStrSet': ['Test']
        }}
        rule_spec.rule_type = 'Contains'
        exploration.validate()

        interaction.customization_args = []
        self._assert_validation_error(
            exploration, 'Expected customization args to be a dict')

        interaction.customization_args = {15: ''}
        self._assert_validation_error(
            exploration,
            (
                'Expected customization arg value to be a '
                'InteractionCustomizationArg'
            )
        )

        interaction.customization_args = {
            15: state_domain.InteractionCustomizationArg('', {
                'type': 'unicode'
            })
        }
        self._assert_validation_error(
            exploration, 'Invalid customization arg name')

        interaction.customization_args = valid_text_input_cust_args
        self.set_interaction_for_state(init_state, 'TextInput')
        exploration.validate()

        interaction.answer_groups = {}
        self._assert_validation_error(
            exploration, 'Expected answer groups to be a list')

        init_state.update_interaction_answer_groups(old_answer_groups)
        self.set_interaction_for_state(init_state, 'EndExploration')
        self._assert_validation_error(
            exploration,
            'Terminal interactions must not have a default outcome.')

        self.set_interaction_for_state(init_state, 'TextInput')
        init_state.update_interaction_default_outcome(None)
        self._assert_validation_error(
            exploration,
            'Non-terminal interactions must have a default outcome.')

        self.set_interaction_for_state(init_state, 'EndExploration')
        init_state.interaction.answer_groups = answer_groups
        self._assert_validation_error(
            exploration,
            'Terminal interactions must not have any answer groups.')

        # A terminal interaction without a default outcome or answer group is
        # valid. This resets the exploration back to a valid state.
        init_state.interaction.answer_groups = []
        exploration.validate()

        # Restore a valid exploration.
        self.set_interaction_for_state(init_state, 'TextInput')
        answer_groups_list = [
            answer_group.to_dict() for answer_group in answer_groups]
        init_state.update_interaction_answer_groups(answer_groups_list)
        init_state.update_interaction_default_outcome(default_outcome)
        exploration.validate()
        solution_dict = {
            'answer_is_exclusive': True,
            'correct_answer': 'hello_world!',
            'explanation': {
                'content_id': 'solution',
                'html': 'hello_world is a string'
                }
        }
        solution = state_domain.Solution.from_dict(
            init_state.interaction.id, solution_dict)
        init_state.update_interaction_solution(solution)
        self._assert_validation_error(
            exploration,
            re.escape('Hint(s) must be specified if solution is specified'))

        init_state.update_interaction_solution(None)
        interaction.hints = {}
        self._assert_validation_error(
            exploration, 'Expected hints to be a list')
        interaction.hints = []

        # Validate AnswerGroup.
        answer_groups_dict = {
            'outcome': {
                'dest': exploration.init_state_name,
                'feedback': {
                    'content_id': 'feedback_1',
                    'html': 'Feedback'
                },
                'labelled_as_correct': False,
                'param_changes': [],
                'refresher_exploration_id': None,
                'missing_prerequisite_skill_id': None
            },
            'rule_specs': [{
                'inputs': {
                    'x': {
                        'contentId': 'rule_input_Contains',
                        'normalizedStrSet': ['Test']
                    }
                },
                'rule_type': 'Contains'
            }],
            'training_data': [],
            'tagged_skill_misconception_id': 1
        }
        init_state.update_interaction_answer_groups([answer_groups_dict])

        self._assert_validation_error(
            exploration,
            'Expected tagged skill misconception id to be a str, received 1')

        answer_groups_dict = {
            'outcome': {
                'dest': exploration.init_state_name,
                'feedback': {
                    'content_id': 'feedback_1',
                    'html': 'Feedback'
                },
                'labelled_as_correct': False,
                'param_changes': [],
                'refresher_exploration_id': None,
                'missing_prerequisite_skill_id': None
            },
            'rule_specs': [{
                'inputs': {
                    'x': {
                        'contentId': 'rule_input_Contains',
                        'normalizedStrSet': ['Test']
                    }
                },
                'rule_type': 'Contains'
            }],
            'training_data': [],
            'tagged_skill_misconception_id':
                'invalid_tagged_skill_misconception_id'
        }
        init_state.update_interaction_answer_groups([answer_groups_dict])

        self._assert_validation_error(
            exploration,
            'Expected the format of tagged skill misconception id '
            'to be <skill_id>-<misconception_id>, received '
            'invalid_tagged_skill_misconception_id')

        init_state.interaction.answer_groups[0].rule_specs = {}
        self._assert_validation_error(
            exploration, 'Expected answer group rules to be a list')

        first_answer_group = init_state.interaction.answer_groups[0]
        first_answer_group.tagged_skill_misconception_id = None
        first_answer_group.rule_specs = []
        self._assert_validation_error(
            exploration,
            'There must be at least one rule or training data for each'
            ' answer group.')

        exploration.states = {
            exploration.init_state_name: (
                state_domain.State.create_default_state(
                    exploration.init_state_name))
        }
        self.set_interaction_for_state(
            exploration.states[exploration.init_state_name], 'TextInput')
        exploration.validate()

        exploration.language_code = 'fake_code'
        self._assert_validation_error(exploration, 'Invalid language_code')
        exploration.language_code = 'English'
        self._assert_validation_error(exploration, 'Invalid language_code')
        exploration.language_code = 'en'
        exploration.validate()

        exploration.param_specs = 'A string'
        self._assert_validation_error(exploration, 'param_specs to be a dict')

        exploration.param_specs = {
            '@': param_domain.ParamSpec.from_dict({
                'obj_type': 'UnicodeString'
            })
        }
        self._assert_validation_error(
            exploration, 'Only parameter names with characters')

        exploration.param_specs = {
            'notAParamSpec': param_domain.ParamSpec.from_dict(
                {'obj_type': 'UnicodeString'})
        }
        exploration.validate()

    def test_tag_validation(self):
        """Test validation of exploration tags."""
        exploration = exp_domain.Exploration.create_default_exploration('eid')
        exploration.objective = 'Objective'
        init_state = exploration.states[exploration.init_state_name]
        self.set_interaction_for_state(init_state, 'EndExploration')
        init_state.update_interaction_default_outcome(None)
        exploration.validate()

        exploration.tags = 'this should be a list'
        self._assert_validation_error(
            exploration, 'Expected \'tags\' to be a list')

        exploration.tags = [123]
        self._assert_validation_error(exploration, 'to be a string')
        exploration.tags = ['abc', 123]
        self._assert_validation_error(exploration, 'to be a string')

        exploration.tags = ['']
        self._assert_validation_error(exploration, 'Tags should be non-empty')

        exploration.tags = ['123']
        self._assert_validation_error(
            exploration, 'should only contain lowercase letters and spaces')
        exploration.tags = ['ABC']
        self._assert_validation_error(
            exploration, 'should only contain lowercase letters and spaces')

        exploration.tags = [' a b']
        self._assert_validation_error(
            exploration, 'Tags should not start or end with whitespace')
        exploration.tags = ['a b ']
        self._assert_validation_error(
            exploration, 'Tags should not start or end with whitespace')

        exploration.tags = ['a    b']
        self._assert_validation_error(
            exploration, 'Adjacent whitespace in tags should be collapsed')

        exploration.tags = ['abc', 'abc']
        self._assert_validation_error(
            exploration, 'Some tags duplicate each other')

        exploration.tags = ['computer science', 'analysis', 'a b c']
        exploration.validate()

    def test_title_category_and_objective_validation(self):
        """Test that titles, categories and objectives are validated only in
        'strict' mode.
        """
        self.save_new_valid_exploration(
            'exp_id', 'user@example.com', title='', category='',
            objective='', end_state_name='End')
        exploration = exp_fetchers.get_exploration_by_id('exp_id')
        exploration.validate()

        with self.assertRaisesRegexp(
            utils.ValidationError, 'title must be specified'
            ):
            exploration.validate(strict=True)
        exploration.title = 'A title'

        with self.assertRaisesRegexp(
            utils.ValidationError, 'category must be specified'
            ):
            exploration.validate(strict=True)
        exploration.category = 'A category'

        with self.assertRaisesRegexp(
            utils.ValidationError, 'objective must be specified'
            ):
            exploration.validate(strict=True)

        exploration.objective = 'An objective'

        exploration.validate(strict=True)

    def test_get_trainable_states_dict(self):
        """Test the get_trainable_states_dict() method."""
        exp_id = 'exp_id1'
        test_exp_filepath = os.path.join(
            feconf.TESTS_DATA_DIR, 'string_classifier_test.yaml')
        yaml_content = utils.get_file_contents(test_exp_filepath)
        assets_list = []
        exp_services.save_new_exploration_from_yaml_and_assets(
            feconf.SYSTEM_COMMITTER_ID, yaml_content, exp_id,
            assets_list)

        exploration_model = exp_models.ExplorationModel.get(
            exp_id, strict=False)
        old_states = exp_fetchers.get_exploration_from_model(
            exploration_model).states
        exploration = exp_fetchers.get_exploration_by_id(exp_id)

        # Rename a state to add it in unchanged answer group.
        exploration.rename_state('Home', 'Renamed state')
        change_list = [exp_domain.ExplorationChange({
            'cmd': 'rename_state',
            'old_state_name': 'Home',
            'new_state_name': 'Renamed state'
        })]

        expected_dict = {
            'state_names_with_changed_answer_groups': [],
            'state_names_with_unchanged_answer_groups': ['Renamed state']
        }
        exp_versions_diff = exp_domain.ExplorationVersionsDiff(change_list)
        actual_dict = exploration.get_trainable_states_dict(
            old_states, exp_versions_diff)
        self.assertEqual(actual_dict, expected_dict)

        # Modify answer groups to trigger change in answer groups.
        state = exploration.states['Renamed state']
        exploration.states['Renamed state'].interaction.answer_groups.insert(
            3, state.interaction.answer_groups[3])
        answer_groups = []
        for answer_group in state.interaction.answer_groups:
            answer_groups.append(answer_group.to_dict())
        change_list = [exp_domain.ExplorationChange({
            'cmd': 'edit_state_property',
            'state_name': 'Renamed state',
            'property_name': 'answer_groups',
            'new_value': answer_groups
        })]

        expected_dict = {
            'state_names_with_changed_answer_groups': ['Renamed state'],
            'state_names_with_unchanged_answer_groups': []
        }
        exp_versions_diff = exp_domain.ExplorationVersionsDiff(change_list)
        actual_dict = exploration.get_trainable_states_dict(
            old_states, exp_versions_diff)
        self.assertEqual(actual_dict, expected_dict)

        # Add new state to trigger change in answer groups.
        exploration.add_states(['New state'])
        exploration.states['New state'] = copy.deepcopy(
            exploration.states['Renamed state'])
        change_list = [exp_domain.ExplorationChange({
            'cmd': 'add_state',
            'state_name': 'New state',
        })]

        expected_dict = {
            'state_names_with_changed_answer_groups': [
                'New state', 'Renamed state'],
            'state_names_with_unchanged_answer_groups': []
        }
        exp_versions_diff = exp_domain.ExplorationVersionsDiff(change_list)
        actual_dict = exploration.get_trainable_states_dict(
            old_states, exp_versions_diff)
        self.assertEqual(actual_dict, expected_dict)

        # Delete state.
        exploration.delete_state('New state')
        change_list = [exp_domain.ExplorationChange({
            'cmd': 'delete_state',
            'state_name': 'New state'
        })]

        expected_dict = {
            'state_names_with_changed_answer_groups': ['Renamed state'],
            'state_names_with_unchanged_answer_groups': []
        }
        exp_versions_diff = exp_domain.ExplorationVersionsDiff(change_list)
        actual_dict = exploration.get_trainable_states_dict(
            old_states, exp_versions_diff)
        self.assertEqual(actual_dict, expected_dict)

        # Test addition and multiple renames.
        exploration.add_states(['New state'])
        exploration.states['New state'] = copy.deepcopy(
            exploration.states['Renamed state'])
        exploration.rename_state('New state', 'New state2')
        exploration.rename_state('New state2', 'New state3')
        change_list = [exp_domain.ExplorationChange({
            'cmd': 'add_state',
            'state_name': 'New state',
        }), exp_domain.ExplorationChange({
            'cmd': 'rename_state',
            'old_state_name': 'New state',
            'new_state_name': 'New state2'
        }), exp_domain.ExplorationChange({
            'cmd': 'rename_state',
            'old_state_name': 'New state2',
            'new_state_name': 'New state3'
        })]

        expected_dict = {
            'state_names_with_changed_answer_groups': [
                'Renamed state', 'New state3'],
            'state_names_with_unchanged_answer_groups': []
        }
        exp_versions_diff = exp_domain.ExplorationVersionsDiff(change_list)
        actual_dict = exploration.get_trainable_states_dict(
            old_states, exp_versions_diff)
        self.assertEqual(actual_dict, expected_dict)

    def test_get_languages_with_complete_translation(self):
        exploration = exp_domain.Exploration.create_default_exploration('0')
        self.assertEqual(
            exploration.get_languages_with_complete_translation(), [])
        written_translations = state_domain.WrittenTranslations.from_dict({
            'translations_mapping': {
                'content': {
                    'hi': {
                        'data_format': 'html',
                        'translation': '<p>Translation in Hindi.</p>',
                        'needs_update': False
                    }
                }
            }
        })
        exploration.states[
            feconf.DEFAULT_INIT_STATE_NAME].update_written_translations(
                written_translations)

        self.assertEqual(
            exploration.get_languages_with_complete_translation(), ['hi'])

    def test_get_translation_counts_with_no_needs_update(self):
        exploration = exp_domain.Exploration.create_default_exploration('0')
        self.assertEqual(
            exploration.get_translation_counts(), {})

        init_state = exploration.states[exploration.init_state_name]
        init_state.update_content(
            state_domain.SubtitledHtml.from_dict({
                'content_id': 'content',
                'html': '<p>This is content</p>'
            }))
        init_state.update_interaction_id('TextInput')
        default_outcome = state_domain.Outcome(
            'Introduction', state_domain.SubtitledHtml(
                'default_outcome', '<p>The default outcome.</p>'),
            False, [], None, None
        )

        init_state.update_interaction_default_outcome(default_outcome)

        written_translations = state_domain.WrittenTranslations.from_dict({
            'translations_mapping': {
                'content': {
                    'hi': {
                        'data_format': 'html',
                        'translation': '<p>Translation in Hindi.</p>',
                        'needs_update': False
                    }
                },
                'default_outcome': {
                    'hi': {
                        'data_format': 'html',
                        'translation': '<p>Translation in Hindi.</p>',
                        'needs_update': False
                    }
                }
            }
        })
        init_state.update_written_translations(written_translations)

        exploration.add_states(['New state'])
        new_state = exploration.states['New state']
        new_state.update_content(
            state_domain.SubtitledHtml.from_dict({
                'content_id': 'content',
                'html': '<p>This is content</p>'
            }))
        new_state.update_interaction_id('TextInput')
        default_outcome = state_domain.Outcome(
            'Introduction', state_domain.SubtitledHtml(
                'default_outcome', '<p>The default outcome.</p>'),
            False, [], None, None)
        new_state.update_interaction_default_outcome(default_outcome)

        written_translations = state_domain.WrittenTranslations.from_dict({
            'translations_mapping': {
                'content': {
                    'hi': {
                        'data_format': 'html',
                        'translation': '<p>New state translation in Hindi.</p>',
                        'needs_update': False
                    }
                },
                'default_outcome': {
                    'hi': {
                        'data_format': 'html',
                        'translation': '<p>New State translation in Hindi.</p>',
                        'needs_update': False
                    }
                }
            }
        })
        new_state.update_written_translations(written_translations)

        self.assertEqual(
            exploration.get_translation_counts(), {'hi': 4})

    def test_get_translation_counts_with_needs_update(self):
        exploration = exp_domain.Exploration.create_default_exploration('0')
        self.assertEqual(
            exploration.get_translation_counts(), {})

        init_state = exploration.states[feconf.DEFAULT_INIT_STATE_NAME]
        init_state.update_content(
            state_domain.SubtitledHtml.from_dict({
                'content_id': 'content',
                'html': '<p>This is content</p>'
            }))
        init_state.update_interaction_id('TextInput')
        default_outcome = state_domain.Outcome(
            'Introduction', state_domain.SubtitledHtml(
                'default_outcome', '<p>The default outcome.</p>'),
            False, [], None, None
        )
        init_state.update_interaction_default_outcome(default_outcome)

        written_translations = state_domain.WrittenTranslations.from_dict({
            'translations_mapping': {
                'content': {
                    'hi': {
                        'data_format': 'html',
                        'translation': '<p>Translation in Hindi.</p>',
                        'needs_update': True
                    }
                },
                'default_outcome': {
                    'hi': {
                        'data_format': 'html',
                        'translation': '<p>Translation in Hindi.</p>',
                        'needs_update': False
                    }
                }
            }
        })
        init_state.update_written_translations(written_translations)

        self.assertEqual(
            exploration.get_translation_counts(), {'hi': 1})

    def test_get_translation_counts_with_translation_in_multiple_lang(self):
        exploration = exp_domain.Exploration.create_default_exploration('0')
        self.assertEqual(
            exploration.get_translation_counts(), {})
        init_state = exploration.states[feconf.DEFAULT_INIT_STATE_NAME]
        init_state.update_content(
            state_domain.SubtitledHtml.from_dict({
                'content_id': 'content',
                'html': '<p>This is content</p>'
            }))
        init_state.update_interaction_id('TextInput')
        default_outcome = state_domain.Outcome(
            'Introduction', state_domain.SubtitledHtml(
                'default_outcome', '<p>The default outcome.</p>'),
            False, [], None, None
        )

        init_state.update_interaction_default_outcome(default_outcome)

        written_translations = state_domain.WrittenTranslations.from_dict({
            'translations_mapping': {
                'content': {
                    'hi-en': {
                        'data_format': 'html',
                        'translation': '<p>Translation in Hindi.</p>',
                        'needs_update': False
                    },
                    'hi': {
                        'data_format': 'html',
                        'translation': '<p>Translation in Hindi.</p>',
                        'needs_update': False
                    }
                },
                'default_outcome': {
                    'hi': {
                        'data_format': 'html',
                        'translation': '<p>Translation in Hindi.</p>',
                        'needs_update': False
                    }
                }
            }
        })
        init_state.update_written_translations(written_translations)

        self.assertEqual(
            exploration.get_translation_counts(), {
                'hi': 2,
                'hi-en': 1
            })

    def test_get_content_count(self):
        # Adds 1 to content count to exploration (content, default_outcome).
        exploration = exp_domain.Exploration.create_default_exploration('0')
        self.assertEqual(exploration.get_content_count(), 1)

        # Adds 2 to content count to exploration (content default_outcome).
        exploration.add_states(['New state'])
        init_state = exploration.states[exploration.init_state_name]

        # Adds 1 to content count to exploration (ca_placeholder_0)
        self.set_interaction_for_state(init_state, 'TextInput')

        answer_group_dict = {
            'outcome': {
                'dest': exploration.init_state_name,
                'feedback': {
                    'content_id': 'feedback_1',
                    'html': '<p>Feedback</p>'
                },
                'labelled_as_correct': False,
                'param_changes': [],
                'refresher_exploration_id': None,
                'missing_prerequisite_skill_id': None
            },
            'rule_specs': [{
                'inputs': {
                    'x': {
                        'contentId': 'rule_input_5',
                        'normalizedStrSet': ['Test']
                    }
                },
                'rule_type': 'Contains'
            }],
            'training_data': [],
            'tagged_skill_misconception_id': None
        }
        # Adds 1 to content count to exploration (feedback_1).
        init_state.update_interaction_answer_groups([answer_group_dict])

        hints_list = [
            state_domain.Hint(
                state_domain.SubtitledHtml('hint_1', '<p>hint one</p>')
            )
        ]
        # Adds 1 to content count to exploration (hint_1).
        init_state.update_interaction_hints(hints_list)

        solution_dict = {
            'answer_is_exclusive': False,
            'correct_answer': 'helloworld!',
            'explanation': {
                'content_id': 'solution',
                'html': '<p>hello_world is a string</p>'
            },
        }
        solution = state_domain.Solution.from_dict(
            init_state.interaction.id, solution_dict)
        # Adds 1 to content count to exploration (solution).
        init_state.update_interaction_solution(solution)

        self.assertEqual(exploration.get_content_count(), 5)

    def test_get_content_with_correct_state_name_returns_html(self):
        exploration = exp_domain.Exploration.create_default_exploration('0')

        init_state = exploration.states[exploration.init_state_name]
        self.set_interaction_for_state(init_state, 'TextInput')
        hints_list = [
            state_domain.Hint(
                state_domain.SubtitledHtml('hint_1', '<p>hint one</p>')
            )
        ]
        init_state.update_interaction_hints(hints_list)

        self.assertEqual(
            exploration.get_content_html(exploration.init_state_name, 'hint_1'),
            '<p>hint one</p>')

        hints_list[0].hint_content.html = '<p>Changed hint one</p>'
        init_state.update_interaction_hints(hints_list)

        self.assertEqual(
            exploration.get_content_html(exploration.init_state_name, 'hint_1'),
            '<p>Changed hint one</p>')

    def test_get_content_with_incorrect_state_name_raise_error(self):
        exploration = exp_domain.Exploration.create_default_exploration('0')

        init_state = exploration.states[exploration.init_state_name]
        self.set_interaction_for_state(init_state, 'TextInput')
        hints_list = [
            state_domain.Hint(
                state_domain.SubtitledHtml('hint_1', '<p>hint one</p>')
            )
        ]
        init_state.update_interaction_hints(hints_list)

        self.assertEqual(
            exploration.get_content_html(exploration.init_state_name, 'hint_1'),
            '<p>hint one</p>')

        with self.assertRaisesRegexp(
            ValueError, 'State Invalid state does not exist'):
            exploration.get_content_html('Invalid state', 'hint_1')

    def test_is_demo_property(self):
        """Test the is_demo property."""
        demo = exp_domain.Exploration.create_default_exploration('0')
        self.assertEqual(demo.is_demo, True)

        notdemo1 = exp_domain.Exploration.create_default_exploration('a')
        self.assertEqual(notdemo1.is_demo, False)

        notdemo2 = exp_domain.Exploration.create_default_exploration('abcd')
        self.assertEqual(notdemo2.is_demo, False)

    def test_has_state_name(self):
        """Test for has_state_name."""
        demo = exp_domain.Exploration.create_default_exploration('0')
        state_names = list(demo.states.keys())
        self.assertEqual(state_names, ['Introduction'])
        self.assertEqual(demo.has_state_name('Introduction'), True)
        self.assertEqual(demo.has_state_name('Fake state name'), False)

    def test_get_interaction_id_by_state_name(self):
        """Test for get_interaction_id_by_state_name."""
        demo = exp_domain.Exploration.create_default_exploration('0')
        self.assertEqual(
            demo.get_interaction_id_by_state_name('Introduction'), None)

    def test_exploration_export_import(self):
        """Test that to_dict and from_dict preserve all data within an
        exploration.
        """
        demo = exp_domain.Exploration.create_default_exploration('0')
        demo_dict = demo.to_dict()
        exp_from_dict = exp_domain.Exploration.from_dict(demo_dict)
        self.assertEqual(exp_from_dict.to_dict(), demo_dict)

    def test_interaction_with_none_id_is_not_terminal(self):
        """Test that an interaction with an id of None leads to is_terminal
        being false.
        """
        # Default exploration has a default interaction with an ID of None.
        demo = exp_domain.Exploration.create_default_exploration('0')
        init_state = demo.states[feconf.DEFAULT_INIT_STATE_NAME]
        self.assertFalse(init_state.interaction.is_terminal)

    def test_cannot_create_demo_exp_with_invalid_param_changes(self):
        demo_exp = exp_domain.Exploration.create_default_exploration('0')
        demo_dict = demo_exp.to_dict()
        new_state = state_domain.State.create_default_state('new_state_name')
        new_state.param_changes = [param_domain.ParamChange.from_dict({
            'customization_args': {
                'list_of_values': ['1', '2'], 'parse_with_jinja': False
            },
            'name': 'myParam',
            'generator_id': 'RandomSelector'
        })]

        demo_dict['states']['new_state_name'] = new_state.to_dict()
        demo_dict['param_specs'] = {
            'ParamSpec': {'obj_type': 'UnicodeString'}
        }
        with self.assertRaisesRegexp(
            Exception,
            'Parameter myParam was used in a state but not '
            'declared in the exploration param_specs.'):
            exp_domain.Exploration.from_dict(demo_dict)

    def test_validate_exploration_category(self):
        exploration = self.save_new_valid_exploration(
            'exp_id', 'user@example.com', title='', category='',
            objective='', end_state_name='End')
        exploration.validate()

        exploration.category = 1
        with self.assertRaisesRegexp(
            Exception, 'Expected category to be a string, received 1'):
            exploration.validate()

    def test_validate_exploration_objective(self):
        exploration = self.save_new_valid_exploration(
            'exp_id', 'user@example.com', title='', category='',
            objective='', end_state_name='End')
        exploration.validate()

        exploration.objective = 1
        with self.assertRaisesRegexp(
            Exception, 'Expected objective to be a string, received 1'):
            exploration.validate()

    def test_validate_exploration_blurb(self):
        exploration = self.save_new_valid_exploration(
            'exp_id', 'user@example.com', title='', category='',
            objective='', end_state_name='End')
        exploration.validate()

        exploration.blurb = 1
        with self.assertRaisesRegexp(
            Exception, 'Expected blurb to be a string, received 1'):
            exploration.validate()

    def test_validate_exploration_language_code(self):
        exploration = self.save_new_valid_exploration(
            'exp_id', 'user@example.com', title='', category='',
            objective='', end_state_name='End')
        exploration.validate()

        exploration.language_code = 1
        with self.assertRaisesRegexp(
            Exception, 'Expected language_code to be a string, received 1'):
            exploration.validate()

    def test_validate_exploration_author_notes(self):
        exploration = self.save_new_valid_exploration(
            'exp_id', 'user@example.com', title='', category='',
            objective='', end_state_name='End')
        exploration.validate()

        exploration.author_notes = 1
        with self.assertRaisesRegexp(
            Exception, 'Expected author_notes to be a string, received 1'):
            exploration.validate()

    def test_validate_exploration_states(self):
        exploration = self.save_new_valid_exploration(
            'exp_id', 'user@example.com', title='', category='',
            objective='', end_state_name='End')
        exploration.validate()

        exploration.states = 1
        with self.assertRaisesRegexp(
            Exception, 'Expected states to be a dict, received 1'):
            exploration.validate()

    def test_validate_exploration_outcome_dest(self):
        exploration = self.save_new_valid_exploration(
            'exp_id', 'user@example.com', title='', category='',
            objective='', end_state_name='End')
        exploration.validate()

        exploration.init_state.interaction.default_outcome.dest = None
        with self.assertRaisesRegexp(
            Exception, 'Every outcome should have a destination.'):
            exploration.validate()

    def test_validate_exploration_outcome_dest_type(self):
        exploration = self.save_new_valid_exploration(
            'exp_id', 'user@example.com', title='', category='',
            objective='', end_state_name='End')
        exploration.validate()

        exploration.init_state.interaction.default_outcome.dest = 1
        with self.assertRaisesRegexp(
            Exception, 'Expected outcome dest to be a string, received 1'):
            exploration.validate()

    def test_validate_exploration_states_schema_version(self):
        exploration = self.save_new_valid_exploration(
            'exp_id', 'user@example.com', title='', category='',
            objective='', end_state_name='End')
        exploration.validate()

        exploration.states_schema_version = None
        with self.assertRaisesRegexp(
            Exception, 'This exploration has no states schema version.'):
            exploration.validate()

    def test_validate_exploration_auto_tts_enabled(self):
        exploration = self.save_new_valid_exploration(
            'exp_id', 'user@example.com', title='', category='',
            objective='', end_state_name='End')
        exploration.validate()

        exploration.auto_tts_enabled = 1
        with self.assertRaisesRegexp(
            Exception, 'Expected auto_tts_enabled to be a bool, received 1'):
            exploration.validate()

    def test_validate_exploration_correctness_feedback_enabled(self):
        exploration = self.save_new_valid_exploration(
            'exp_id', 'user@example.com', title='', category='',
            objective='', end_state_name='End')
        exploration.validate()

        exploration.correctness_feedback_enabled = 1
        with self.assertRaisesRegexp(
            Exception,
            'Expected correctness_feedback_enabled to be a bool, received 1'):
            exploration.validate()

    def test_validate_exploration_param_specs(self):
        exploration = self.save_new_valid_exploration(
            'exp_id', 'user@example.com', title='', category='',
            objective='', end_state_name='End')
        exploration.validate()

        exploration.param_specs = {
            1: param_domain.ParamSpec.from_dict(
                {'obj_type': 'UnicodeString'})
        }
        with self.assertRaisesRegexp(
            Exception, 'Expected parameter name to be a string, received 1'):
            exploration.validate()

    def test_validate_exploration_param_changes_type(self):
        exploration = self.save_new_valid_exploration(
            'exp_id', 'user@example.com', title='', category='',
            objective='', end_state_name='End')
        exploration.validate()

        exploration.param_changes = 1
        with self.assertRaisesRegexp(
            Exception, 'Expected param_changes to be a list, received 1'):
            exploration.validate()

    def test_validate_exploration_param_name(self):
        exploration = self.save_new_valid_exploration(
            'exp_id', 'user@example.com', title='', category='',
            objective='', end_state_name='End')
        exploration.validate()

        exploration.param_changes = [param_domain.ParamChange.from_dict({
            'customization_args': {
                'list_of_values': ['1', '2'], 'parse_with_jinja': False
            },
            'name': 'invalid',
            'generator_id': 'RandomSelector'
        })]
        with self.assertRaisesRegexp(
            Exception,
            'No parameter named \'invalid\' exists in this '
            'exploration'):
            exploration.validate()

    def test_validate_exploration_reserved_param_name(self):
        exploration = self.save_new_valid_exploration(
            'exp_id', 'user@example.com', title='', category='',
            objective='', end_state_name='End')
        exploration.validate()

        exploration.param_changes = [param_domain.ParamChange.from_dict({
            'customization_args': {
                'list_of_values': ['1', '2'], 'parse_with_jinja': False
            },
            'name': 'all',
            'generator_id': 'RandomSelector'
        })]
        with self.assertRaisesRegexp(
            Exception,
            'The exploration-level parameter with name \'all\' is '
            'reserved. Please choose a different name.'):
            exploration.validate()

    def test_validate_exploration_is_non_self_loop(self):
        exploration = self.save_new_valid_exploration(
            'exp_id', 'user@example.com', title='', category='',
            objective='', end_state_name='End')
        exploration.validate()

        exploration.add_states(['DEF'])

        default_outcome = state_domain.Outcome(
            'DEF', state_domain.SubtitledHtml(
                'default_outcome', '<p>Default outcome for state1</p>'),
            False, [], 'refresher_exploration_id', None,
        )
        exploration.init_state.update_interaction_default_outcome(
            default_outcome
        )

        with self.assertRaisesRegexp(
            Exception,
            'The default outcome for state Introduction has a refresher '
            'exploration ID, but is not a self-loop.'):
            exploration.validate()

    def test_validate_exploration_answer_group_parameter(self):
        exploration = self.save_new_valid_exploration(
            'exp_id', 'user@example.com', title='', category='',
            objective='', end_state_name='End')
        exploration.validate()

        param_changes = [{
            'customization_args': {
                'list_of_values': ['1', '2'], 'parse_with_jinja': False
            },
            'name': 'ParamChange',
            'generator_id': 'RandomSelector'
        }]

        answer_groups = [{
            'outcome': {
                'dest': exploration.init_state_name,
                'feedback': {
                    'content_id': 'feedback_1',
                    'html': 'Feedback'
                },
                'labelled_as_correct': False,
                'param_changes': param_changes,
                'refresher_exploration_id': None,
                'missing_prerequisite_skill_id': None
            },
            'rule_specs': [{
                'inputs': {
                    'x': {
                        'contentId': 'rule_input_Equals',
                        'normalizedStrSet': ['Test']
                    }
                },
                'rule_type': 'Contains'
            }],
            'training_data': [],
            'tagged_skill_misconception_id': None
        }]

        exploration.init_state.update_interaction_answer_groups(answer_groups)
        with self.assertRaisesRegexp(
            Exception,
            'The parameter ParamChange was used in an answer group, '
            'but it does not exist in this exploration'):
            exploration.validate()

    def test_verify_all_states_reachable(self):
        exploration = self.save_new_valid_exploration(
            'exp_id', 'owner_id')
        exploration.validate()

        exploration.add_states(['End'])
        end_state = exploration.states['End']
        self.set_interaction_for_state(end_state, 'EndExploration')
        end_state.update_interaction_default_outcome(None)

        with self.assertRaisesRegexp(
            Exception,
            'Please fix the following issues before saving this exploration: '
            '1. The following states are not reachable from the initial state: '
            'End 2. It is impossible to complete the exploration from the '
            'following states: Introduction'):
            exploration.validate(strict=True)

    def test_update_init_state_name_with_invalid_state(self):
        exploration = self.save_new_valid_exploration(
            'exp_id', 'user@example.com', title='title', category='category',
            objective='objective', end_state_name='End')

        exploration.update_init_state_name('End')
        self.assertEqual(exploration.init_state_name, 'End')

        with self.assertRaisesRegexp(
            Exception,
            'Invalid new initial state name: invalid_state;'):
            exploration.update_init_state_name('invalid_state')

    def test_rename_state_with_invalid_state(self):
        exploration = self.save_new_valid_exploration(
            'exp_id', 'user@example.com', title='title', category='category',
            objective='objective', end_state_name='End')

        self.assertTrue(exploration.states.get('End'))
        self.assertFalse(exploration.states.get('new state name'))

        exploration.rename_state('End', 'new state name')
        self.assertFalse(exploration.states.get('End'))
        self.assertTrue(exploration.states.get('new state name'))

        with self.assertRaisesRegexp(
            Exception, 'State invalid_state does not exist'):
            exploration.rename_state('invalid_state', 'new state name')

    def test_default_outcome_is_labelled_incorrect_for_self_loop(self):
        exploration = self.save_new_valid_exploration(
            'exp_id', 'user@example.com', title='title', category='category',
            objective='objective', end_state_name='End')
        exploration.validate(strict=True)

        (
            exploration.init_state.interaction.default_outcome
            .labelled_as_correct) = True

        (
            exploration.init_state.interaction.default_outcome
            .dest) = exploration.init_state_name

        with self.assertRaisesRegexp(
            Exception,
            'The default outcome for state Introduction is labelled '
            'correct but is a self-loop'):
            exploration.validate(strict=True)

    def test_serialize_and_deserialize_returns_unchanged_exploration(self):
        """Checks that serializing and then deserializing a default exploration
        works as intended by leaving the exploration unchanged.
        """
        exploration = exp_domain.Exploration.create_default_exploration('eid')
        self.assertEqual(
            exploration.to_dict(),
            exp_domain.Exploration.deserialize(
                exploration.serialize()).to_dict())


class ExplorationSummaryTests(test_utils.GenericTestBase):

    def setUp(self):
        super(ExplorationSummaryTests, self).setUp()
        self.signup(self.OWNER_EMAIL, self.OWNER_USERNAME)
        self.owner_id = self.get_user_id_from_email(self.OWNER_EMAIL)
        exploration = exp_domain.Exploration.create_default_exploration('eid')
        exp_services.save_new_exploration(self.owner_id, exploration)
        self.exp_summary = exp_fetchers.get_exploration_summary_by_id('eid')
        self.exp_summary.editor_ids = ['editor_id']
        self.exp_summary.voice_artist_ids = ['voice_artist_id']
        self.exp_summary.viewer_ids = ['viewer_id']
        self.exp_summary.contributor_ids = ['contributor_id']

    def test_validation_passes_with_valid_properties(self):
        self.exp_summary.validate()

    def test_validation_fails_with_invalid_title(self):
        self.exp_summary.title = 0
        with self.assertRaisesRegexp(
            utils.ValidationError,
            'Expected title to be a string, received 0'):
            self.exp_summary.validate()

    def test_validation_fails_with_invalid_category(self):
        self.exp_summary.category = 0
        with self.assertRaisesRegexp(
            utils.ValidationError,
            'Expected category to be a string, received 0'):
            self.exp_summary.validate()

    def test_validation_fails_with_invalid_objective(self):
        self.exp_summary.objective = 0
        with self.assertRaisesRegexp(
            utils.ValidationError,
            'Expected objective to be a string, received 0'):
            self.exp_summary.validate()

    def test_validation_fails_with_invalid_language_code(self):
        self.exp_summary.language_code = 0
        with self.assertRaisesRegexp(
            utils.ValidationError,
            'Expected language_code to be a string, received 0'):
            self.exp_summary.validate()

    def test_validation_fails_with_unallowed_language_code(self):
        self.exp_summary.language_code = 'invalid'
        with self.assertRaisesRegexp(
            utils.ValidationError, 'Invalid language_code: invalid'):
            self.exp_summary.validate()

    def test_validation_fails_with_invalid_tags(self):
        self.exp_summary.tags = 'tags'
        with self.assertRaisesRegexp(
            utils.ValidationError,
            'Expected \'tags\' to be a list, received tags'):
            self.exp_summary.validate()

    def test_validation_fails_with_invalid_tag_in_tags(self):
        self.exp_summary.tags = ['tag', 2]
        with self.assertRaisesRegexp(
            utils.ValidationError,
            'Expected each tag in \'tags\' to be a string, received \'2\''):
            self.exp_summary.validate()

    def test_validation_fails_with_empty_tag_in_tags(self):
        self.exp_summary.tags = ['', 'abc']
        with self.assertRaisesRegexp(
            utils.ValidationError, 'Tags should be non-empty'):
            self.exp_summary.validate()

    def test_validation_fails_with_unallowed_characters_in_tag(self):
        self.exp_summary.tags = ['123', 'abc']
        with self.assertRaisesRegexp(
            utils.ValidationError, (
                'Tags should only contain lowercase '
                'letters and spaces, received \'123\'')):
            self.exp_summary.validate()

    def test_validation_fails_with_whitespace_in_tag_start(self):
        self.exp_summary.tags = [' ab', 'abc']
        with self.assertRaisesRegexp(
            utils.ValidationError,
            'Tags should not start or end with whitespace, received \' ab\''):
            self.exp_summary.validate()

    def test_validation_fails_with_whitespace_in_tag_end(self):
        self.exp_summary.tags = ['ab ', 'abc']
        with self.assertRaisesRegexp(
            utils.ValidationError,
            'Tags should not start or end with whitespace, received \'ab \''):
            self.exp_summary.validate()

    def test_validation_fails_with_adjacent_whitespace_in_tag(self):
        self.exp_summary.tags = ['a   b', 'abc']
        with self.assertRaisesRegexp(
            utils.ValidationError, (
                'Adjacent whitespace in tags should '
                'be collapsed, received \'a   b\'')):
            self.exp_summary.validate()

    def test_validation_fails_with_duplicate_tags(self):
        self.exp_summary.tags = ['abc', 'abc', 'ab']
        with self.assertRaisesRegexp(
            utils.ValidationError, 'Some tags duplicate each other'):
            self.exp_summary.validate()

    def test_validation_fails_with_invalid_rating_type(self):
        self.exp_summary.ratings = 0
        with self.assertRaisesRegexp(
            utils.ValidationError, 'Expected ratings to be a dict, received 0'):
            self.exp_summary.validate()

    def test_validation_fails_with_invalid_rating_keys(self):
        self.exp_summary.ratings = {'1': 0, '10': 1}
        with self.assertRaisesRegexp(
            utils.ValidationError,
            'Expected ratings to have keys: 1, 2, 3, 4, 5, received 1, 10'):
            self.exp_summary.validate()

    def test_validation_fails_with_invalid_value_type_for_ratings(self):
        self.exp_summary.ratings = {'1': 0, '2': 'one', '3': 0, '4': 0, '5': 0}
        with self.assertRaisesRegexp(
            utils.ValidationError, 'Expected value to be int, received one'):
            self.exp_summary.validate()

    def test_validation_fails_with_invalid_value_for_ratings(self):
        self.exp_summary.ratings = {'1': 0, '2': -1, '3': 0, '4': 0, '5': 0}
        with self.assertRaisesRegexp(
            utils.ValidationError,
            'Expected value to be non-negative, received -1'):
            self.exp_summary.validate()

    def test_validation_fails_with_invalid_scaled_average_rating(self):
        self.exp_summary.scaled_average_rating = 'one'
        with self.assertRaisesRegexp(
            utils.ValidationError,
            'Expected scaled_average_rating to be float, received one'):
            self.exp_summary.validate()

    def test_validation_fails_with_invalid_status(self):
        self.exp_summary.status = 0
        with self.assertRaisesRegexp(
            utils.ValidationError, 'Expected status to be string, received 0'):
            self.exp_summary.validate()

    def test_validation_fails_with_invalid_community_owned(self):
        self.exp_summary.community_owned = '1'
        with self.assertRaisesRegexp(
            utils.ValidationError,
            'Expected community_owned to be bool, received 1'):
            self.exp_summary.validate()

    def test_validation_fails_with_invalid_contributors_summary(self):
        self.exp_summary.contributors_summary = 0
        with self.assertRaisesRegexp(
            utils.ValidationError,
            'Expected contributors_summary to be dict, received 0'):
            self.exp_summary.validate()

    def test_validation_fails_with_invalid_owner_ids_type(self):
        self.exp_summary.owner_ids = 0
        with self.assertRaisesRegexp(
            utils.ValidationError, 'Expected owner_ids to be list, received 0'):
            self.exp_summary.validate()

    def test_validation_fails_with_invalid_owner_id_in_owner_ids(self):
        self.exp_summary.owner_ids = ['1', 2, '3']
        with self.assertRaisesRegexp(
            utils.ValidationError,
            'Expected each id in owner_ids to be string, received 2'):
            self.exp_summary.validate()

    def test_validation_fails_with_invalid_editor_ids_type(self):
        self.exp_summary.editor_ids = 0
        with self.assertRaisesRegexp(
            utils.ValidationError,
            'Expected editor_ids to be list, received 0'):
            self.exp_summary.validate()

    def test_validation_fails_with_invalid_editor_id_in_editor_ids(self):
        self.exp_summary.editor_ids = ['1', 2, '3']
        with self.assertRaisesRegexp(
            utils.ValidationError,
            'Expected each id in editor_ids to be string, received 2'):
            self.exp_summary.validate()

    def test_validation_fails_with_invalid_voice_artist_ids_type(self):
        self.exp_summary.voice_artist_ids = 0
        with self.assertRaisesRegexp(
            utils.ValidationError,
            'Expected voice_artist_ids to be list, received 0'):
            self.exp_summary.validate()

    def test_validation_fails_with_invalid_voice_artist_id_in_voice_artists_ids(
            self):
        self.exp_summary.voice_artist_ids = ['1', 2, '3']
        with self.assertRaisesRegexp(
            utils.ValidationError,
            'Expected each id in voice_artist_ids to be string, received 2'):
            self.exp_summary.validate()

    def test_validation_fails_with_invalid_viewer_ids_type(self):
        self.exp_summary.viewer_ids = 0
        with self.assertRaisesRegexp(
            utils.ValidationError,
            'Expected viewer_ids to be list, received 0'):
            self.exp_summary.validate()

    def test_validation_fails_with_invalid_viewer_id_in_viewer_ids(self):
        self.exp_summary.viewer_ids = ['1', 2, '3']
        with self.assertRaisesRegexp(
            utils.ValidationError,
            'Expected each id in viewer_ids to be string, received 2'):
            self.exp_summary.validate()

    def test_validation_fails_with_invalid_contributor_ids_type(self):
        self.exp_summary.contributor_ids = 0
        with self.assertRaisesRegexp(
            utils.ValidationError,
            'Expected contributor_ids to be list, received 0'):
            self.exp_summary.validate()

    def test_validation_fails_with_invalid_contributor_id_in_contributor_ids(
            self):
        self.exp_summary.contributor_ids = ['1', 2, '3']
        with self.assertRaisesRegexp(
            utils.ValidationError,
            'Expected each id in contributor_ids to be string, received 2'):
            self.exp_summary.validate()

    def test_is_private(self):
        self.assertTrue(self.exp_summary.is_private())
        self.exp_summary.status = constants.ACTIVITY_STATUS_PUBLIC
        self.assertFalse(self.exp_summary.is_private())

    def test_is_solely_owned_by_user_one_owner(self):
        self.assertTrue(self.exp_summary.is_solely_owned_by_user(self.owner_id))
        self.assertFalse(self.exp_summary.is_solely_owned_by_user('other_id'))
        self.exp_summary.owner_ids = ['other_id']
        self.assertFalse(
            self.exp_summary.is_solely_owned_by_user(self.owner_id))
        self.assertTrue(self.exp_summary.is_solely_owned_by_user('other_id'))

    def test_is_solely_owned_by_user_multiple_owners(self):
        self.assertTrue(self.exp_summary.is_solely_owned_by_user(self.owner_id))
        self.assertFalse(self.exp_summary.is_solely_owned_by_user('other_id'))
        self.exp_summary.owner_ids = [self.owner_id, 'other_id']
        self.assertFalse(
            self.exp_summary.is_solely_owned_by_user(self.owner_id))
        self.assertFalse(self.exp_summary.is_solely_owned_by_user('other_id'))

    def test_is_solely_owned_by_user_other_users(self):
        self.assertFalse(self.exp_summary.is_solely_owned_by_user('editor_id'))
        self.assertFalse(
            self.exp_summary.is_solely_owned_by_user('voice_artist_id'))
        self.assertFalse(self.exp_summary.is_solely_owned_by_user('viewer_id'))
        self.assertFalse(
            self.exp_summary.is_solely_owned_by_user('contributor_id'))

    def test_add_new_contribution_for_user_adds_user_to_contributors(self):
        self.exp_summary.add_contribution_by_user('user_id')
        self.assertIn('user_id', self.exp_summary.contributors_summary)
        self.assertEqual(self.exp_summary.contributors_summary['user_id'], 1)
        self.assertIn('user_id', self.exp_summary.contributor_ids)

    def test_add_new_contribution_for_user_increases_score_in_contributors(
            self):
        self.exp_summary.add_contribution_by_user('user_id')
        self.exp_summary.add_contribution_by_user('user_id')
        self.assertIn('user_id', self.exp_summary.contributors_summary)
        self.assertEqual(self.exp_summary.contributors_summary['user_id'], 2)

    def test_add_new_contribution_for_user_does_not_add_system_user(self):
        self.exp_summary.add_contribution_by_user(
            feconf.SYSTEM_COMMITTER_ID)
        self.assertNotIn(
            feconf.SYSTEM_COMMITTER_ID, self.exp_summary.contributors_summary)
        self.assertNotIn(
            feconf.SYSTEM_COMMITTER_ID, self.exp_summary.contributor_ids)


class YamlCreationUnitTests(test_utils.GenericTestBase):
    """Test creation of explorations from YAML files."""

    YAML_CONTENT_INVALID_SCHEMA_VERSION = (
        """author_notes: ''
auto_tts_enabled: true
blurb: ''
category: Category
correctness_feedback_enabled: false
init_state_name: (untitled state)
language_code: en
objective: ''
param_changes: []
param_specs: {}
schema_version: 10000
states:
  (untitled state):
    classifier_model_id: null
    content:
      content_id: content
      html: ''
    interaction:
      answer_groups:
      - outcome:
          dest: END
          feedback:
            content_id: feedback_1
            html: <p>Correct!</p>
          labelled_as_correct: false
          missing_prerequisite_skill_id: null
          param_changes: []
          refresher_exploration_id: null
        rule_specs:
        - inputs:
            x:
              contentId: rule_input_3
              normalizedStrSet:
              - InputString
          rule_type: Equals
        tagged_skill_misconception_id: null
        training_data: []
      confirmed_unclassified_answers: []
      customization_args:
        placeholder:
          value:
            content_id: ca_placeholder_2
            unicode_str: ''
        rows:
          value: 1
      default_outcome:
        dest: (untitled state)
        feedback:
          content_id: default_outcome
          html: ''
        labelled_as_correct: false
        missing_prerequisite_skill_id: null
        param_changes: []
        refresher_exploration_id: null
      hints: []
      id: TextInput
      solution: null
    next_content_id_index: 4
    param_changes: []
    recorded_voiceovers:
      voiceovers_mapping:
        ca_placeholder_2: {}
        content: {}
        default_outcome: {}
        feedback_1: {}
        rule_input_3: {}
    solicit_answer_details: false
    written_translations:
      translations_mapping:
        ca_placeholder_2: {}
        content: {}
        default_outcome: {}
        feedback_1: {}
        rule_input_3: {}
  END:
    classifier_model_id: null
    content:
      content_id: content
      html: <p>Congratulations, you have finished!</p>
    interaction:
      answer_groups: []
      confirmed_unclassified_answers: []
      customization_args:
        recommendedExplorationIds:
          value: []
      default_outcome: null
      hints: []
      id: EndExploration
      solution: null
    next_content_id_index: 0
    param_changes: []
    recorded_voiceovers:
      voiceovers_mapping:
        content: {}
    solicit_answer_details: false
    written_translations:
      translations_mapping:
        content: {}
  New state:
    classifier_model_id: null
    content:
      content_id: content
      html: ''
    interaction:
      answer_groups: []
      confirmed_unclassified_answers: []
      customization_args:
        placeholder:
          value:
            content_id: ca_placeholder_0
            unicode_str: ''
        rows:
          value: 1
      default_outcome:
        dest: END
        feedback:
          content_id: default_outcome
          html: ''
        labelled_as_correct: false
        missing_prerequisite_skill_id: null
        param_changes: []
        refresher_exploration_id: null
      hints: []
      id: TextInput
      solution: null
    next_content_id_index: 1
    param_changes: []
    recorded_voiceovers:
      voiceovers_mapping:
        ca_placeholder_0: {}
        content: {}
        default_outcome: {}
    solicit_answer_details: false
    written_translations:
      translations_mapping:
        ca_placeholder_0: {}
        content: {}
        default_outcome: {}
states_schema_version: 10000
tags: []
title: Title
""")

    EXP_ID = 'An exploration_id'

    def test_creation_with_invalid_yaml_schema_version(self):
        """Test that a schema version that is too big is detected."""
        with self.assertRaisesRegexp(
            Exception,
            'Sorry, we can only process v46 to v[0-9]+ exploration YAML files '
            'at present.'):
            exp_domain.Exploration.from_yaml(
                'bad_exp', self.YAML_CONTENT_INVALID_SCHEMA_VERSION)

    def test_yaml_import_and_export(self):
        """Test the from_yaml() and to_yaml() methods."""
        exploration = exp_domain.Exploration.create_default_exploration(
            self.EXP_ID, title='Title', category='Category')
        exploration.add_states(['New state'])
        self.assertEqual(len(exploration.states), 2)

        exploration.validate()

        yaml_content = exploration.to_yaml()
        self.assertEqual(yaml_content, self.SAMPLE_YAML_CONTENT)

        exploration2 = exp_domain.Exploration.from_yaml('exp2', yaml_content)
        self.assertEqual(len(exploration2.states), 2)
        yaml_content_2 = exploration2.to_yaml()
        self.assertEqual(yaml_content_2, yaml_content)

        with self.assertRaisesRegexp(
            Exception, 'Please ensure that you are uploading a YAML text file, '
            'not a zip file. The YAML parser returned the following error: '):
            exp_domain.Exploration.from_yaml('exp3', 'No_initial_state_name')

        with self.assertRaisesRegexp(
            Exception,
            'Please ensure that you are uploading a YAML text file, not a zip'
            ' file. The YAML parser returned the following error: mapping '
            'values are not allowed here'):
            exp_domain.Exploration.from_yaml(
                'exp4', 'Invalid\ninit_state_name:\nMore stuff')

        with self.assertRaisesRegexp(
            Exception,
            'Please ensure that you are uploading a YAML text file, not a zip'
            ' file. The YAML parser returned the following error: while '
            'scanning a simple key'):
            exp_domain.Exploration.from_yaml(
                'exp4', 'State1:\n(\nInvalid yaml')


class SchemaMigrationMethodsUnitTests(test_utils.GenericTestBase):
    """Tests the presence of appropriate schema migration methods in the
    Exploration domain object class.
    """

    def test_correct_states_schema_conversion_methods_exist(self):
        """Test that the right states schema conversion methods exist."""
        current_states_schema_version = (
            feconf.CURRENT_STATE_SCHEMA_VERSION)
        for version_num in python_utils.RANGE(
                feconf.EARLIEST_SUPPORTED_STATE_SCHEMA_VERSION,
                current_states_schema_version):
            self.assertTrue(hasattr(
                exp_domain.Exploration,
                '_convert_states_v%s_dict_to_v%s_dict' % (
                    version_num, version_num + 1)))

        self.assertFalse(hasattr(
            exp_domain.Exploration,
            '_convert_states_v%s_dict_to_v%s_dict' % (
                current_states_schema_version,
                current_states_schema_version + 1)))

    def test_correct_exploration_schema_conversion_methods_exist(self):
        """Test that the right exploration schema conversion methods exist."""
        current_exp_schema_version = (
            exp_domain.Exploration.CURRENT_EXP_SCHEMA_VERSION)

        for version_num in python_utils.RANGE(
                exp_domain.Exploration.EARLIEST_SUPPORTED_EXP_SCHEMA_VERSION,
                current_exp_schema_version):
            self.assertTrue(hasattr(
                exp_domain.Exploration,
                '_convert_v%s_dict_to_v%s_dict' % (
                    version_num, version_num + 1)))

        self.assertFalse(hasattr(
            exp_domain.Exploration,
            '_convert_v%s_dict_to_v%s_dict' % (
                current_exp_schema_version, current_exp_schema_version + 1)))


class SchemaMigrationUnitTests(test_utils.GenericTestBase):
    """Test migration methods for yaml content."""

    YAML_CONTENT_V46 = (
        """author_notes: ''
auto_tts_enabled: true
blurb: ''
category: Category
correctness_feedback_enabled: false
init_state_name: (untitled state)
language_code: en
objective: ''
param_changes: []
param_specs: {}
schema_version: 46
states:
  (untitled state):
    classifier_model_id: null
    content:
      content_id: content
      html: ''
    interaction:
      answer_groups:
      - outcome:
          dest: END
          feedback:
            content_id: feedback_1
            html: <p>Correct!</p>
          labelled_as_correct: false
          missing_prerequisite_skill_id: null
          param_changes: []
          refresher_exploration_id: null
        rule_specs:
        - inputs:
            x:
              contentId: rule_input_3
              normalizedStrSet:
              - InputString
          rule_type: Equals
        tagged_skill_misconception_id: null
        training_data: []
      confirmed_unclassified_answers: []
      customization_args:
        placeholder:
          value:
            content_id: ca_placeholder_2
            unicode_str: ''
        rows:
          value: 1
      default_outcome:
        dest: (untitled state)
        feedback:
          content_id: default_outcome
          html: ''
        labelled_as_correct: false
        missing_prerequisite_skill_id: null
        param_changes: []
        refresher_exploration_id: null
      hints: []
      id: TextInput
      solution: null
    next_content_id_index: 4
    param_changes: []
    recorded_voiceovers:
      voiceovers_mapping:
        ca_placeholder_2: {}
        content: {}
        default_outcome: {}
        feedback_1: {}
        rule_input_3: {}
    solicit_answer_details: false
    written_translations:
      translations_mapping:
        ca_placeholder_2: {}
        content: {}
        default_outcome: {}
        feedback_1: {}
        rule_input_3: {}
  END:
    classifier_model_id: null
    content:
      content_id: content
      html: <p>Congratulations, you have finished!</p>
    interaction:
      answer_groups: []
      confirmed_unclassified_answers: []
      customization_args:
        recommendedExplorationIds:
          value: []
      default_outcome: null
      hints: []
      id: EndExploration
      solution: null
    next_content_id_index: 0
    param_changes: []
    recorded_voiceovers:
      voiceovers_mapping:
        content: {}
    solicit_answer_details: false
    written_translations:
      translations_mapping:
        content: {}
  New state:
    classifier_model_id: null
    content:
      content_id: content
      html: ''
    interaction:
      answer_groups: []
      confirmed_unclassified_answers: []
      customization_args:
        placeholder:
          value:
            content_id: ca_placeholder_0
            unicode_str: ''
        rows:
          value: 1
      default_outcome:
        dest: END
        feedback:
          content_id: default_outcome
          html: ''
        labelled_as_correct: false
        missing_prerequisite_skill_id: null
        param_changes: []
        refresher_exploration_id: null
      hints: []
      id: TextInput
      solution: null
    next_content_id_index: 1
    param_changes: []
    recorded_voiceovers:
      voiceovers_mapping:
        ca_placeholder_0: {}
        content: {}
        default_outcome: {}
    solicit_answer_details: false
    written_translations:
      translations_mapping:
        ca_placeholder_0: {}
        content: {}
        default_outcome: {}
states_schema_version: 41
tags: []
title: Title
""")

    YAML_CONTENT_V47 = (
        """author_notes: ''
auto_tts_enabled: true
blurb: ''
category: Category
correctness_feedback_enabled: false
init_state_name: (untitled state)
language_code: en
objective: ''
param_changes: []
param_specs: {}
schema_version: 47
states:
  (untitled state):
    classifier_model_id: null
    content:
      content_id: content
      html: ''
    interaction:
      answer_groups:
      - outcome:
          dest: END
          feedback:
            content_id: feedback_1
            html: <p>Correct!</p>
          labelled_as_correct: false
          missing_prerequisite_skill_id: null
          param_changes: []
          refresher_exploration_id: null
        rule_specs:
        - inputs:
            x:
              contentId: rule_input_3
              normalizedStrSet:
              - InputString
          rule_type: Equals
        tagged_skill_misconception_id: null
        training_data: []
      confirmed_unclassified_answers: []
      customization_args:
        placeholder:
          value:
            content_id: ca_placeholder_2
            unicode_str: ''
        rows:
          value: 1
      default_outcome:
        dest: (untitled state)
        feedback:
          content_id: default_outcome
          html: ''
        labelled_as_correct: false
        missing_prerequisite_skill_id: null
        param_changes: []
        refresher_exploration_id: null
      hints: []
      id: TextInput
      solution: null
    next_content_id_index: 4
    param_changes: []
    recorded_voiceovers:
      voiceovers_mapping:
        ca_placeholder_2: {}
        content: {}
        default_outcome: {}
        feedback_1: {}
        rule_input_3: {}
    solicit_answer_details: false
    written_translations:
      translations_mapping:
        ca_placeholder_2: {}
        content: {}
        default_outcome: {}
        feedback_1: {}
        rule_input_3: {}
  END:
    classifier_model_id: null
    content:
      content_id: content
      html: <p>Congratulations, you have finished!</p>
    interaction:
      answer_groups: []
      confirmed_unclassified_answers: []
      customization_args:
        recommendedExplorationIds:
          value: []
      default_outcome: null
      hints: []
      id: EndExploration
      solution: null
    next_content_id_index: 0
    param_changes: []
    recorded_voiceovers:
      voiceovers_mapping:
        content: {}
    solicit_answer_details: false
    written_translations:
      translations_mapping:
        content: {}
  New state:
    classifier_model_id: null
    content:
      content_id: content
      html: ''
    interaction:
      answer_groups: []
      confirmed_unclassified_answers: []
      customization_args:
        placeholder:
          value:
            content_id: ca_placeholder_0
            unicode_str: ''
        rows:
          value: 1
      default_outcome:
        dest: END
        feedback:
          content_id: default_outcome
          html: ''
        labelled_as_correct: false
        missing_prerequisite_skill_id: null
        param_changes: []
        refresher_exploration_id: null
      hints: []
      id: TextInput
      solution: null
    next_content_id_index: 1
    param_changes: []
    recorded_voiceovers:
      voiceovers_mapping:
        ca_placeholder_0: {}
        content: {}
        default_outcome: {}
    solicit_answer_details: false
    written_translations:
      translations_mapping:
        ca_placeholder_0: {}
        content: {}
        default_outcome: {}
states_schema_version: 43
tags: []
title: Title
""")

    YAML_CONTENT_V48 = (
        """author_notes: ''
auto_tts_enabled: true
blurb: ''
category: Category
correctness_feedback_enabled: false
init_state_name: (untitled state)
language_code: en
objective: ''
param_changes: []
param_specs: {}
schema_version: 48
states:
  (untitled state):
    classifier_model_id: null
    content:
      content_id: content
      html: ''
    interaction:
      answer_groups:
      - outcome:
          dest: END
          feedback:
            content_id: feedback_1
            html: <p>Correct!</p>
          labelled_as_correct: false
          missing_prerequisite_skill_id: null
          param_changes: []
          refresher_exploration_id: null
        rule_specs:
        - inputs:
<<<<<<< HEAD
            x: InputString
=======
            x:
              contentId: rule_input_3
              normalizedStrSet:
              - InputString
>>>>>>> 8ae75438
          rule_type: Equals
        tagged_skill_misconception_id: null
        training_data: []
      confirmed_unclassified_answers: []
      customization_args:
        placeholder:
          value:
            content_id: ca_placeholder_2
            unicode_str: ''
        rows:
          value: 1
      default_outcome:
        dest: (untitled state)
        feedback:
          content_id: default_outcome
          html: ''
        labelled_as_correct: false
        missing_prerequisite_skill_id: null
        param_changes: []
        refresher_exploration_id: null
      hints: []
      id: TextInput
      solution: null
<<<<<<< HEAD
    next_content_id_index: 3
=======
    next_content_id_index: 4
>>>>>>> 8ae75438
    param_changes: []
    recorded_voiceovers:
      voiceovers_mapping:
        ca_placeholder_2: {}
        content: {}
        default_outcome: {}
        feedback_1: {}
<<<<<<< HEAD
=======
        rule_input_3: {}
>>>>>>> 8ae75438
    solicit_answer_details: false
    written_translations:
      translations_mapping:
        ca_placeholder_2: {}
        content: {}
        default_outcome: {}
        feedback_1: {}
<<<<<<< HEAD
=======
        rule_input_3: {}
>>>>>>> 8ae75438
  END:
    classifier_model_id: null
    content:
      content_id: content
      html: <p>Congratulations, you have finished!</p>
    interaction:
      answer_groups: []
      confirmed_unclassified_answers: []
      customization_args:
        recommendedExplorationIds:
          value: []
      default_outcome: null
      hints: []
      id: EndExploration
      solution: null
    next_content_id_index: 0
    param_changes: []
    recorded_voiceovers:
      voiceovers_mapping:
        content: {}
    solicit_answer_details: false
    written_translations:
      translations_mapping:
        content: {}
  New state:
    classifier_model_id: null
    content:
      content_id: content
      html: ''
    interaction:
      answer_groups: []
      confirmed_unclassified_answers: []
      customization_args:
        placeholder:
          value:
            content_id: ca_placeholder_0
            unicode_str: ''
        rows:
          value: 1
      default_outcome:
        dest: END
        feedback:
          content_id: default_outcome
          html: ''
        labelled_as_correct: false
        missing_prerequisite_skill_id: null
        param_changes: []
        refresher_exploration_id: null
      hints: []
      id: TextInput
      solution: null
    next_content_id_index: 1
    param_changes: []
    recorded_voiceovers:
      voiceovers_mapping:
        ca_placeholder_0: {}
        content: {}
        default_outcome: {}
    solicit_answer_details: false
    written_translations:
      translations_mapping:
        ca_placeholder_0: {}
        content: {}
        default_outcome: {}
states_schema_version: 43
tags: []
title: Title
""")

    _LATEST_YAML_CONTENT = YAML_CONTENT_V48

    def test_load_from_v46_with_item_selection_input_interaction(self):
        """Tests the migration of ItemSelectionInput rule inputs."""
        sample_yaml_content = (
            """author_notes: ''
auto_tts_enabled: true
blurb: ''
category: Category
correctness_feedback_enabled: false
init_state_name: (untitled state)
language_code: en
objective: ''
param_changes: []
param_specs: {}
schema_version: 46
states:
  (untitled state):
    classifier_model_id: null
    content:
      content_id: content
      html: ''
    interaction:
      answer_groups:
      - outcome:
          dest: END
          feedback:
            content_id: feedback_1
            html: <p>Correct!</p>
          labelled_as_correct: false
          missing_prerequisite_skill_id: null
          param_changes: []
          refresher_exploration_id: null
        rule_specs:
        - inputs:
            x:
            - <p>Choice 1</p>
            - <p>Choice 2</p>
            - <p>Choice Invalid</p>
          rule_type: Equals
        tagged_skill_misconception_id: null
        training_data: []
      confirmed_unclassified_answers: []
      customization_args:
        choices:
          value:
          - content_id: ca_choices_2
            html: <p>Choice 1</p>
          - content_id: ca_choices_3
            html: <p>Choice 2</p>
        maxAllowableSelectionCount:
          value: 2
        minAllowableSelectionCount:
          value: 1
      default_outcome:
        dest: (untitled state)
        feedback:
          content_id: default_outcome
          html: ''
        labelled_as_correct: false
        missing_prerequisite_skill_id: null
        param_changes: []
        refresher_exploration_id: null
      hints: []
      id: ItemSelectionInput
      solution:
        answer_is_exclusive: true
        correct_answer:
          - <p>Choice 1</p>
        explanation:
          content_id: solution
          html: This is <i>solution</i> for state1
    next_content_id_index: 4
    param_changes: []
    recorded_voiceovers:
      voiceovers_mapping:
        ca_choices_2: {}
        ca_choices_3: {}
        content: {}
        default_outcome: {}
        feedback_1: {}
        solution: {}
    solicit_answer_details: false
    written_translations:
      translations_mapping:
        ca_choices_2: {}
        ca_choices_3: {}
        content: {}
        default_outcome: {}
        feedback_1: {}
        solution: {}
  END:
    classifier_model_id: null
    content:
      content_id: content
      html: <p>Congratulations, you have finished!</p>
    interaction:
      answer_groups: []
      confirmed_unclassified_answers: []
      customization_args:
        recommendedExplorationIds:
          value: []
      default_outcome: null
      hints: []
      id: EndExploration
      solution: null
    next_content_id_index: 0
    param_changes: []
    recorded_voiceovers:
      voiceovers_mapping:
        content: {}
    solicit_answer_details: false
    written_translations:
      translations_mapping:
        content: {}
states_schema_version: 41
tags: []
title: Title
""")

        latest_sample_yaml_content = (
            """author_notes: ''
auto_tts_enabled: true
blurb: ''
category: Category
correctness_feedback_enabled: false
init_state_name: (untitled state)
language_code: en
objective: ''
param_changes: []
param_specs: {}
schema_version: 48
states:
  (untitled state):
    classifier_model_id: null
    content:
      content_id: content
      html: ''
    interaction:
      answer_groups:
      - outcome:
          dest: END
          feedback:
            content_id: feedback_1
            html: <p>Correct!</p>
          labelled_as_correct: false
          missing_prerequisite_skill_id: null
          param_changes: []
          refresher_exploration_id: null
        rule_specs:
        - inputs:
            x:
            - ca_choices_2
            - ca_choices_3
            - invalid_content_id
          rule_type: Equals
        tagged_skill_misconception_id: null
        training_data: []
      confirmed_unclassified_answers: []
      customization_args:
        choices:
          value:
          - content_id: ca_choices_2
            html: <p>Choice 1</p>
          - content_id: ca_choices_3
            html: <p>Choice 2</p>
        maxAllowableSelectionCount:
          value: 2
        minAllowableSelectionCount:
          value: 1
      default_outcome:
        dest: (untitled state)
        feedback:
          content_id: default_outcome
          html: ''
        labelled_as_correct: false
        missing_prerequisite_skill_id: null
        param_changes: []
        refresher_exploration_id: null
      hints: []
      id: ItemSelectionInput
      solution:
        answer_is_exclusive: true
        correct_answer:
        - ca_choices_2
        explanation:
          content_id: solution
          html: This is <i>solution</i> for state1
    next_content_id_index: 4
    param_changes: []
    recorded_voiceovers:
      voiceovers_mapping:
        ca_choices_2: {}
        ca_choices_3: {}
        content: {}
        default_outcome: {}
        feedback_1: {}
        solution: {}
    solicit_answer_details: false
    written_translations:
      translations_mapping:
        ca_choices_2: {}
        ca_choices_3: {}
        content: {}
        default_outcome: {}
        feedback_1: {}
        solution: {}
  END:
    classifier_model_id: null
    content:
      content_id: content
      html: <p>Congratulations, you have finished!</p>
    interaction:
      answer_groups: []
      confirmed_unclassified_answers: []
      customization_args:
        recommendedExplorationIds:
          value: []
      default_outcome: null
      hints: []
      id: EndExploration
      solution: null
    next_content_id_index: 0
    param_changes: []
    recorded_voiceovers:
      voiceovers_mapping:
        content: {}
    solicit_answer_details: false
    written_translations:
      translations_mapping:
        content: {}
states_schema_version: 43
tags: []
title: Title
""")
        exploration = exp_domain.Exploration.from_yaml(
            'eid', sample_yaml_content)
        self.assertEqual(exploration.to_yaml(), latest_sample_yaml_content)

    def test_load_from_v46_with_drag_and_drop_sort_input_interaction(self):
        """Tests the migration of DragAndDropSortInput rule inputs."""
        sample_yaml_content = (
            """author_notes: ''
auto_tts_enabled: true
blurb: ''
category: Category
correctness_feedback_enabled: false
init_state_name: (untitled state)
language_code: en
objective: ''
param_changes: []
param_specs: {}
schema_version: 46
states:
  (untitled state):
    classifier_model_id: null
    content:
      content_id: content
      html: ''
    interaction:
      answer_groups:
      - outcome:
          dest: END
          feedback:
            content_id: feedback_1
            html: <p>Correct!</p>
          labelled_as_correct: false
          missing_prerequisite_skill_id: null
          param_changes: []
          refresher_exploration_id: null
        rule_specs:
        - inputs:
            x:
            - - <p>Choice 1</p>
              - <p>Choice 2</p>
          rule_type: IsEqualToOrdering
        - inputs:
            x:
            - - <p>Choice 1</p>
          rule_type: IsEqualToOrderingWithOneItemAtIncorrectPosition
        - inputs:
            x: <p>Choice 1</p>
            y: 1
          rule_type: HasElementXAtPositionY
        - inputs:
            x: <p>Choice 1</p>
            y: <p>Choice 2</p>
          rule_type: HasElementXBeforeElementY
        tagged_skill_misconception_id: null
        training_data: []
      confirmed_unclassified_answers: []
      customization_args:
        allowMultipleItemsInSamePosition:
          value: true
        choices:
          value:
          - content_id: ca_choices_2
            html: <p>Choice 1</p>
          - content_id: ca_choices_3
            html: <p>Choice 2</p>
      default_outcome:
        dest: (untitled state)
        feedback:
          content_id: default_outcome
          html: ''
        labelled_as_correct: false
        missing_prerequisite_skill_id: null
        param_changes: []
        refresher_exploration_id: null
      hints: []
      id: DragAndDropSortInput
      solution:
        answer_is_exclusive: true
        correct_answer:
        - - <p>Choice 1</p>
          - <p>Choice 2</p>
        explanation:
          content_id: solution
          html: This is <i>solution</i> for state1
    next_content_id_index: 4
    param_changes: []
    recorded_voiceovers:
      voiceovers_mapping:
        ca_choices_2: {}
        ca_choices_3: {}
        content: {}
        default_outcome: {}
        feedback_1: {}
        solution: {}
    solicit_answer_details: false
    written_translations:
      translations_mapping:
        ca_choices_2: {}
        ca_choices_3: {}
        content: {}
        default_outcome: {}
        feedback_1: {}
        solution: {}
  END:
    classifier_model_id: null
    content:
      content_id: content
      html: <p>Congratulations, you have finished!</p>
    interaction:
      answer_groups: []
      confirmed_unclassified_answers: []
      customization_args:
        recommendedExplorationIds:
          value: []
      default_outcome: null
      hints: []
      id: EndExploration
      solution: null
    next_content_id_index: 0
    param_changes: []
    recorded_voiceovers:
      voiceovers_mapping:
        content: {}
    solicit_answer_details: false
    written_translations:
      translations_mapping:
        content: {}
states_schema_version: 41
tags: []
title: Title
""")

        latest_sample_yaml_content = (
            """author_notes: ''
auto_tts_enabled: true
blurb: ''
category: Category
correctness_feedback_enabled: false
init_state_name: (untitled state)
language_code: en
objective: ''
param_changes: []
param_specs: {}
schema_version: 48
states:
  (untitled state):
    classifier_model_id: null
    content:
      content_id: content
      html: ''
    interaction:
      answer_groups:
      - outcome:
          dest: END
          feedback:
            content_id: feedback_1
            html: <p>Correct!</p>
          labelled_as_correct: false
          missing_prerequisite_skill_id: null
          param_changes: []
          refresher_exploration_id: null
        rule_specs:
        - inputs:
            x:
            - - ca_choices_2
              - ca_choices_3
          rule_type: IsEqualToOrdering
        - inputs:
            x:
            - - ca_choices_2
          rule_type: IsEqualToOrderingWithOneItemAtIncorrectPosition
        - inputs:
            x: ca_choices_2
            y: 1
          rule_type: HasElementXAtPositionY
        - inputs:
            x: ca_choices_2
            y: ca_choices_3
          rule_type: HasElementXBeforeElementY
        tagged_skill_misconception_id: null
        training_data: []
      confirmed_unclassified_answers: []
      customization_args:
        allowMultipleItemsInSamePosition:
          value: true
        choices:
          value:
          - content_id: ca_choices_2
            html: <p>Choice 1</p>
          - content_id: ca_choices_3
            html: <p>Choice 2</p>
      default_outcome:
        dest: (untitled state)
        feedback:
          content_id: default_outcome
          html: ''
        labelled_as_correct: false
        missing_prerequisite_skill_id: null
        param_changes: []
        refresher_exploration_id: null
      hints: []
      id: DragAndDropSortInput
      solution:
        answer_is_exclusive: true
        correct_answer:
        - - ca_choices_2
          - ca_choices_3
        explanation:
          content_id: solution
          html: This is <i>solution</i> for state1
    next_content_id_index: 4
    param_changes: []
    recorded_voiceovers:
      voiceovers_mapping:
        ca_choices_2: {}
        ca_choices_3: {}
        content: {}
        default_outcome: {}
        feedback_1: {}
        solution: {}
    solicit_answer_details: false
    written_translations:
      translations_mapping:
        ca_choices_2: {}
        ca_choices_3: {}
        content: {}
        default_outcome: {}
        feedback_1: {}
        solution: {}
  END:
    classifier_model_id: null
    content:
      content_id: content
      html: <p>Congratulations, you have finished!</p>
    interaction:
      answer_groups: []
      confirmed_unclassified_answers: []
      customization_args:
        recommendedExplorationIds:
          value: []
      default_outcome: null
      hints: []
      id: EndExploration
      solution: null
    next_content_id_index: 0
    param_changes: []
    recorded_voiceovers:
      voiceovers_mapping:
        content: {}
    solicit_answer_details: false
    written_translations:
      translations_mapping:
        content: {}
states_schema_version: 43
tags: []
title: Title
""")
        exploration = exp_domain.Exploration.from_yaml(
            'eid', sample_yaml_content)
        self.assertEqual(exploration.to_yaml(), latest_sample_yaml_content)


class ConversionUnitTests(test_utils.GenericTestBase):
    """Test conversion methods."""

    def test_convert_exploration_to_player_dict(self):
        exp_title = 'Title'
        second_state_name = 'first state'

        exploration = exp_domain.Exploration.create_default_exploration(
            'eid', title=exp_title, category='Category')
        exploration.add_states([second_state_name])

        def _get_default_state_dict(content_str, dest_name):
            """Gets the default state dict of the exploration."""
            return {
                'next_content_id_index': 0,
                'classifier_model_id': None,
                'content': {
                    'content_id': 'content',
                    'html': content_str,
                },
                'recorded_voiceovers': {
                    'voiceovers_mapping': {
                        'content': {},
                        'default_outcome': {}
                    }
                },
                'solicit_answer_details': False,
                'written_translations': {
                    'translations_mapping': {
                        'content': {},
                        'default_outcome': {}
                    }
                },
                'interaction': {
                    'answer_groups': [],
                    'confirmed_unclassified_answers': [],
                    'customization_args': {},
                    'default_outcome': {
                        'dest': dest_name,
                        'feedback': {
                            'content_id': feconf.DEFAULT_OUTCOME_CONTENT_ID,
                            'html': ''
                        },
                        'labelled_as_correct': False,
                        'param_changes': [],
                        'refresher_exploration_id': None,
                        'missing_prerequisite_skill_id': None
                    },
                    'hints': [],
                    'id': None,
                    'solution': None,
                },
                'param_changes': [],
            }

        self.assertEqual(exploration.to_player_dict(), {
            'init_state_name': feconf.DEFAULT_INIT_STATE_NAME,
            'title': exp_title,
            'objective': feconf.DEFAULT_EXPLORATION_OBJECTIVE,
            'states': {
                feconf.DEFAULT_INIT_STATE_NAME: _get_default_state_dict(
                    feconf.DEFAULT_INIT_STATE_CONTENT_STR,
                    feconf.DEFAULT_INIT_STATE_NAME),
                second_state_name: _get_default_state_dict(
                    '', second_state_name),
            },
            'param_changes': [],
            'param_specs': {},
            'language_code': 'en',
            'correctness_feedback_enabled': False,
        })


class StateOperationsUnitTests(test_utils.GenericTestBase):
    """Test methods operating on states."""

    def test_delete_state(self):
        """Test deletion of states."""
        exploration = exp_domain.Exploration.create_default_exploration('eid')
        exploration.add_states(['first state'])

        with self.assertRaisesRegexp(
            ValueError, 'Cannot delete initial state'
            ):
            exploration.delete_state(exploration.init_state_name)

        exploration.add_states(['second state'])
        exploration.delete_state('second state')

        with self.assertRaisesRegexp(ValueError, 'fake state does not exist'):
            exploration.delete_state('fake state')


class HtmlCollectionTests(test_utils.GenericTestBase):
    """Test method to obtain all html strings."""

    def test_all_html_strings_are_collected(self):

        exploration = exp_domain.Exploration.create_default_exploration(
            'eid', title='title', category='category')
        exploration.add_states(['state1', 'state2', 'state3', 'state4'])
        state1 = exploration.states['state1']
        state2 = exploration.states['state2']
        state3 = exploration.states['state3']
        state4 = exploration.states['state4']
        content1_dict = {
            'content_id': 'content',
            'html': '<blockquote>Hello, this is state1</blockquote>'
        }
        content2_dict = {
            'content_id': 'content',
            'html': '<pre>Hello, this is state2</pre>'
        }
        content3_dict = {
            'content_id': 'content',
            'html': '<p>Hello, this is state3</p>'
        }
        content4_dict = {
            'content_id': 'content',
            'html': '<p>Hello, this is state4</p>'
        }
        state1.update_content(
            state_domain.SubtitledHtml.from_dict(content1_dict))
        state2.update_content(
            state_domain.SubtitledHtml.from_dict(content2_dict))
        state3.update_content(
            state_domain.SubtitledHtml.from_dict(content3_dict))
        state4.update_content(
            state_domain.SubtitledHtml.from_dict(content4_dict))

        self.set_interaction_for_state(state1, 'TextInput')
        self.set_interaction_for_state(state2, 'MultipleChoiceInput')
        self.set_interaction_for_state(state3, 'ItemSelectionInput')
        self.set_interaction_for_state(state4, 'DragAndDropSortInput')

        customization_args_dict1 = {
            'placeholder': {
                'value': {
                    'content_id': 'ca_placeholder_0',
                    'unicode_str': 'Enter here.'
                }
            },
            'rows': {'value': 1}
        }
        customization_args_dict2 = {
            'choices': {'value': [
                {
                    'content_id': 'ca_choices_0',
                    'html': '<p>This is value1 for MultipleChoice</p>'
                },
                {
                    'content_id': 'ca_choices_1',
                    'html': '<p>This is value2 for MultipleChoice</p>'
                }
            ]},
            'showChoicesInShuffledOrder': {'value': True}
        }
        customization_args_dict3 = {
            'choices': {'value': [
                {
                    'content_id': 'ca_choices_0',
                    'html': '<p>This is value1 for ItemSelection</p>'
                },
                {
                    'content_id': 'ca_choices_1',
                    'html': '<p>This is value2 for ItemSelection</p>'
                },
                {
                    'content_id': 'ca_choices_2',
                    'html': '<p>This is value3 for ItemSelection</p>'
                }
            ]},
            'minAllowableSelectionCount': {'value': 1},
            'maxAllowableSelectionCount': {'value': 2}
        }
        customization_args_dict4 = {
            'choices': {'value': [
                {
                    'content_id': 'ca_choices_0',
                    'html': '<p>This is value1 for DragAndDropSortInput</p>'
                },
                {
                    'content_id': 'ca_choices_1',
                    'html': '<p>This is value2 for DragAndDropSortInput</p>'
                }
            ]},
            'allowMultipleItemsInSamePosition': {'value': True}
        }

        state1.update_interaction_customization_args(customization_args_dict1)
        state2.update_interaction_customization_args(customization_args_dict2)
        state3.update_interaction_customization_args(customization_args_dict3)
        state4.update_interaction_customization_args(customization_args_dict4)

        default_outcome = state_domain.Outcome(
            'state2', state_domain.SubtitledHtml(
                'default_outcome', '<p>Default outcome for state1</p>'),
            False, [], None, None
        )
        state1.update_interaction_default_outcome(default_outcome)

        hint_list2 = [
            state_domain.Hint(
                state_domain.SubtitledHtml(
                    'hint_1', '<p>Hello, this is html1 for state2</p>'
                )
            ),
            state_domain.Hint(
                state_domain.SubtitledHtml(
                    'hint_2', '<p>Hello, this is html2 for state2</p>'
                )
            ),
        ]
        state2.update_interaction_hints(hint_list2)

        solution_dict = {
            'interaction_id': '',
            'answer_is_exclusive': True,
            'correct_answer': 'Answer1',
            'explanation': {
                'content_id': 'solution',
                'html': '<p>This is solution for state1</p>'
            }
        }
        solution = state_domain.Solution.from_dict(
            state1.interaction.id, solution_dict)
        state1.update_interaction_solution(solution)

        answer_group_list2 = [{
            'rule_specs': [{
                'rule_type': 'Equals',
                'inputs': {'x': 0}
            }, {
                'rule_type': 'Equals',
                'inputs': {'x': 1}
            }],
            'outcome': {
                'dest': 'state1',
                'feedback': {
                    'content_id': 'feedback_1',
                    'html': '<p>Outcome1 for state2</p>'
                },
                'param_changes': [],
                'labelled_as_correct': False,
                'refresher_exploration_id': None,
                'missing_prerequisite_skill_id': None
            },
            'training_data': [],
            'tagged_skill_misconception_id': None
        }, {
            'rule_specs': [{
                'rule_type': 'Equals',
                'inputs': {'x': 0}
            }],
            'outcome': {
                'dest': 'state3',
                'feedback': {
                    'content_id': 'feedback_2',
                    'html': '<p>Outcome2 for state2</p>'
                },
                'param_changes': [],
                'labelled_as_correct': False,
                'refresher_exploration_id': None,
                'missing_prerequisite_skill_id': None
            },
            'training_data': [],
            'tagged_skill_misconception_id': None
        }]
        answer_group_list3 = [{
            'rule_specs': [{
                'rule_type': 'Equals',
                'inputs': {'x': ['ca_choices_0']}
            }, {
                'rule_type': 'Equals',
                'inputs': {'x': ['ca_choices_2']}
            }],
            'outcome': {
                'dest': 'state1',
                'feedback': {
                    'content_id': 'feedback_1',
                    'html': '<p>Outcome for state3</p>'
                },
                'param_changes': [],
                'labelled_as_correct': False,
                'refresher_exploration_id': None,
                'missing_prerequisite_skill_id': None
            },
            'training_data': [],
            'tagged_skill_misconception_id': None
        }]
        state2.update_interaction_answer_groups(answer_group_list2)
        state3.update_interaction_answer_groups(answer_group_list3)

        expected_html_list = [
            '',
            '',
            '<pre>Hello, this is state2</pre>',
            '<p>Outcome1 for state2</p>',
            '<p>Outcome2 for state2</p>',
            '',
            '<p>Hello, this is html1 for state2</p>',
            '<p>Hello, this is html2 for state2</p>',
            '<p>This is value1 for MultipleChoice</p>',
            '<p>This is value2 for MultipleChoice</p>',
            '<blockquote>Hello, this is state1</blockquote>',
            '<p>Default outcome for state1</p>',
            '<p>This is solution for state1</p>',
            '<p>Hello, this is state3</p>',
            '<p>Outcome for state3</p>',
            '',
            '<p>This is value1 for ItemSelection</p>',
            '<p>This is value2 for ItemSelection</p>',
            '<p>This is value3 for ItemSelection</p>',
            '<p>Hello, this is state4</p>',
            '',
            '<p>This is value1 for DragAndDropSortInput</p>',
            '<p>This is value2 for DragAndDropSortInput</p>'
        ]

        actual_outcome_list = exploration.get_all_html_content_strings()

        self.assertEqual(actual_outcome_list, expected_html_list)<|MERGE_RESOLUTION|>--- conflicted
+++ resolved
@@ -2617,14 +2617,10 @@
           refresher_exploration_id: null
         rule_specs:
         - inputs:
-<<<<<<< HEAD
-            x: InputString
-=======
             x:
               contentId: rule_input_3
               normalizedStrSet:
               - InputString
->>>>>>> 8ae75438
           rule_type: Equals
         tagged_skill_misconception_id: null
         training_data: []
@@ -2648,11 +2644,7 @@
       hints: []
       id: TextInput
       solution: null
-<<<<<<< HEAD
-    next_content_id_index: 3
-=======
     next_content_id_index: 4
->>>>>>> 8ae75438
     param_changes: []
     recorded_voiceovers:
       voiceovers_mapping:
@@ -2660,10 +2652,7 @@
         content: {}
         default_outcome: {}
         feedback_1: {}
-<<<<<<< HEAD
-=======
         rule_input_3: {}
->>>>>>> 8ae75438
     solicit_answer_details: false
     written_translations:
       translations_mapping:
@@ -2671,10 +2660,7 @@
         content: {}
         default_outcome: {}
         feedback_1: {}
-<<<<<<< HEAD
-=======
         rule_input_3: {}
->>>>>>> 8ae75438
   END:
     classifier_model_id: null
     content:
