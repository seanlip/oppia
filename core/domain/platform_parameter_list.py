--- conflicted
+++ resolved
@@ -71,9 +71,5 @@
     SIGNUP_EMAIL_BODY_CONTENT = 'signup_email_body_content'
     UNPUBLISH_EXPLORATION_EMAIL_HTML_BODY = (
         'unpublish_exploration_email_html_body')
-<<<<<<< HEAD
     CD_ADMIN_DASHBOARD_NEW_UI = 'cd_admin_dashboard_new_ui'
-=======
-    CD_ADMIN_DASHBOARD_NEW_UI = 'cd_admin_dashboard_new_ui'
-    RECORD_PLAYTHROUGH_PROBABILITY = 'record_playthrough_probability'
->>>>>>> c193f696
+    RECORD_PLAYTHROUGH_PROBABILITY = 'record_playthrough_probability'