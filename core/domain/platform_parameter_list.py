# coding: utf-8
#
# Copyright 2020 The Oppia Authors. All Rights Reserved.
#
# Licensed under the Apache License, Version 2.0 (the "License");
# you may not use this file except in compliance with the License.
# You may obtain a copy of the License at
#
#      http://www.apache.org/licenses/LICENSE-2.0
#
# Unless required by applicable law or agreed to in writing, software
# distributed under the License is distributed on an "AS-IS" BASIS,
# WITHOUT WARRANTIES OR CONDITIONS OF ANY KIND, either express or implied.
# See the License for the specific language governing permissions and
# limitations under the License.

"""Definition of platform parameters."""

from __future__ import annotations

import enum

from typing import List


class ParamName(enum.Enum):
    """Enum for parameter names."""

    DUMMY_PARAMETER = 'dummy_parameter'
    PROMO_BAR_ENABLED = 'promo_bar_enabled'
    PROMO_BAR_MESSAGE = 'promo_bar_message'
    MAX_NUMBER_OF_TAGS_ASSIGNED_TO_BLOG_POST = (
        'max_number_of_tags_assigned_to_blog_post')
    ALWAYS_ASK_LEARNERS_FOR_ANSWER_DETAILS = (
        'always_ask_learners_for_answer_details')
    HIGH_BOUNCE_RATE_TASK_STATE_BOUNCE_RATE_CREATION_THRESHOLD = (
        'high_bounce_rate_task_state_bounce_rate_creation_threshold')
    HIGH_BOUNCE_RATE_TASK_STATE_BOUNCE_RATE_OBSOLETION_THRESHOLD = (
        'high_bounce_rate_task_state_bounce_rate_obsoletion_threshold')
    HIGH_BOUNCE_RATE_TASK_MINIMUM_EXPLORATION_STARTS = (
        'high_bounce_rate_task_minimum_exploration_starts')
    CONTRIBUTOR_DASHBOARD_REVIEWER_EMAILS_IS_ENABLED = (
        'contributor_dashboard_reviewer_emails_is_enabled')
    ENABLE_ADMIN_NOTIFICATIONS_FOR_SUGGESTIONS_NEEDING_REVIEW = (
        'notify_admins_suggestions_waiting_too_long_is_enabled')
    ENABLE_ADMIN_NOTIFICATIONS_FOR_REVIEWER_SHORTAGE = (
        'enable_admin_notifications_for_reviewer_shortage')
    MAX_NUMBER_OF_SUGGESTIONS_PER_REVIEWER = (
        'max_number_of_suggestions_per_reviewer')
    EMAIL_SENDER_NAME = 'email_sender_name'
    EMAIL_FOOTER = 'email_footer'
    SIGNUP_EMAIL_SUBJECT_CONTENT = 'signup_email_subject_content'
    SIGNUP_EMAIL_BODY_CONTENT = 'signup_email_body_content'
    UNPUBLISH_EXPLORATION_EMAIL_HTML_BODY = (
        'unpublish_exploration_email_html_body')
    RECORD_PLAYTHROUGH_PROBABILITY = 'record_playthrough_probability'
<<<<<<< HEAD
    SYSTEM_EMAIL_ADDRESS = 'system_email_address'
    SYSTEM_EMAIL_NAME = 'system_email_name'
    ADMIN_EMAIL_ADDRESS = 'admin_email_address'
    NOREPLY_EMAIL_ADDRESS = 'noreply_email_address'
=======
    SERVER_CAN_SEND_EMAILS = 'server_can_send_emails'
>>>>>>> ea725093


ALL_PLATFORM_PARAMS_LIST: List[ParamName] = [
    ParamName.ALWAYS_ASK_LEARNERS_FOR_ANSWER_DETAILS,
    ParamName.CONTRIBUTOR_DASHBOARD_REVIEWER_EMAILS_IS_ENABLED,
    ParamName.DUMMY_PARAMETER,
    ParamName.EMAIL_FOOTER,
    ParamName.EMAIL_SENDER_NAME,
    ParamName.ENABLE_ADMIN_NOTIFICATIONS_FOR_REVIEWER_SHORTAGE,
    ParamName.ENABLE_ADMIN_NOTIFICATIONS_FOR_SUGGESTIONS_NEEDING_REVIEW,
    (
        ParamName.
        HIGH_BOUNCE_RATE_TASK_STATE_BOUNCE_RATE_CREATION_THRESHOLD
    ),
    (
        ParamName.
        HIGH_BOUNCE_RATE_TASK_STATE_BOUNCE_RATE_OBSOLETION_THRESHOLD
    ),
    ParamName.HIGH_BOUNCE_RATE_TASK_MINIMUM_EXPLORATION_STARTS,
    ParamName.MAX_NUMBER_OF_TAGS_ASSIGNED_TO_BLOG_POST,
    ParamName.MAX_NUMBER_OF_SUGGESTIONS_PER_REVIEWER,
    ParamName.PROMO_BAR_ENABLED,
    ParamName.PROMO_BAR_MESSAGE,
    ParamName.SIGNUP_EMAIL_BODY_CONTENT,
    ParamName.SIGNUP_EMAIL_SUBJECT_CONTENT,
    ParamName.UNPUBLISH_EXPLORATION_EMAIL_HTML_BODY,
    ParamName.RECORD_PLAYTHROUGH_PROBABILITY,
<<<<<<< HEAD
    ParamName.SYSTEM_EMAIL_ADDRESS,
    ParamName.SYSTEM_EMAIL_NAME,
    ParamName.ADMIN_EMAIL_ADDRESS,
    ParamName.NOREPLY_EMAIL_ADDRESS
=======
    ParamName.SERVER_CAN_SEND_EMAILS
>>>>>>> ea725093
]<|MERGE_RESOLUTION|>--- conflicted
+++ resolved
@@ -54,14 +54,11 @@
     UNPUBLISH_EXPLORATION_EMAIL_HTML_BODY = (
         'unpublish_exploration_email_html_body')
     RECORD_PLAYTHROUGH_PROBABILITY = 'record_playthrough_probability'
-<<<<<<< HEAD
+    SERVER_CAN_SEND_EMAILS = 'server_can_send_emails'
     SYSTEM_EMAIL_ADDRESS = 'system_email_address'
     SYSTEM_EMAIL_NAME = 'system_email_name'
     ADMIN_EMAIL_ADDRESS = 'admin_email_address'
     NOREPLY_EMAIL_ADDRESS = 'noreply_email_address'
-=======
-    SERVER_CAN_SEND_EMAILS = 'server_can_send_emails'
->>>>>>> ea725093
 
 
 ALL_PLATFORM_PARAMS_LIST: List[ParamName] = [
@@ -89,12 +86,9 @@
     ParamName.SIGNUP_EMAIL_SUBJECT_CONTENT,
     ParamName.UNPUBLISH_EXPLORATION_EMAIL_HTML_BODY,
     ParamName.RECORD_PLAYTHROUGH_PROBABILITY,
-<<<<<<< HEAD
+    ParamName.SERVER_CAN_SEND_EMAILS,
     ParamName.SYSTEM_EMAIL_ADDRESS,
     ParamName.SYSTEM_EMAIL_NAME,
     ParamName.ADMIN_EMAIL_ADDRESS,
     ParamName.NOREPLY_EMAIL_ADDRESS
-=======
-    ParamName.SERVER_CAN_SEND_EMAILS
->>>>>>> ea725093
 ]