--- conflicted
+++ resolved
@@ -19,18 +19,12 @@
 from __future__ import absolute_import  # pylint: disable=import-only-modules
 from __future__ import unicode_literals  # pylint: disable=import-only-modules
 
-<<<<<<< HEAD
 import ast
 import datetime
 
-from constants import constants
 from core import jobs
 from core.domain import html_cleaner
-from core.domain import html_validation_service
 from core.domain import opportunity_services
-=======
-from core import jobs
->>>>>>> 7ae971d4
 from core.domain import suggestion_services
 from core.platform import models
 import feconf
@@ -82,224 +76,7 @@
     def reduce(key, value):
         if key == 'SUCCESS':
             value = len(value)
-<<<<<<< HEAD
         yield (key, value)
-
-
-class SuggestionMathRteAuditOneOffJob(jobs.BaseMapReduceOneOffJobManager):
-    """Job that checks for existence of math components in the suggestions."""
-
-    @classmethod
-    def entity_classes_to_map_over(cls):
-        return [suggestion_models.GeneralSuggestionModel]
-
-    @staticmethod
-    def map(item):
-        suggestion = suggestion_services.get_suggestion_from_model(item)
-        html_string_list = suggestion.get_all_html_content_strings()
-        html_string = ''.join(html_string_list)
-        if (
-                html_validation_service.check_for_math_component_in_html(
-                    html_string)):
-            yield ('Suggestion with Math', item.id)
-
-    @staticmethod
-    def reduce(key, values):
-        yield (
-            '%d suggestions have Math components in them, with IDs: %s' % (
-                len(values), values))
-
-
-class SuggestionSvgFilenameValidationOneOffJob(
-        jobs.BaseMapReduceOneOffJobManager):
-    """Job that checks the html content of a suggestion and validates the
-    svg_filename fields in each math rich-text components."""
-
-    _ERROR_KEY = 'invalid-math-content-attribute-in-math-tag'
-    _INVALID_SVG_FILENAME_KEY = (
-        'invalid-svg-filename-attribute-in-math-expression')
-
-    @classmethod
-    def entity_classes_to_map_over(cls):
-        return [suggestion_models.GeneralSuggestionModel]
-
-    @staticmethod
-    def map(item):
-        if item.target_type != feconf.ENTITY_TYPE_EXPLORATION:
-            return
-        if item.suggestion_type != (
-                feconf.SUGGESTION_TYPE_EDIT_STATE_CONTENT):
-            return
-        suggestion = suggestion_services.get_suggestion_from_model(item)
-        html_string_list = suggestion.get_all_html_content_strings()
-        html_string = ''.join(html_string_list)
-        invalid_math_tags = (
-            html_validation_service.
-            validate_math_tags_in_html_with_attribute_math_content(html_string))
-        if len(invalid_math_tags) > 0:
-            yield (
-                SuggestionSvgFilenameValidationOneOffJob._ERROR_KEY,
-                item.id)
-            return
-        math_tags_with_invalid_svg_filename = (
-            html_validation_service.validate_svg_filenames_in_math_rich_text(
-                feconf.ENTITY_TYPE_EXPLORATION, item.target_id, html_string))
-        if len(math_tags_with_invalid_svg_filename) > 0:
-            yield (
-                SuggestionSvgFilenameValidationOneOffJob.
-                _INVALID_SVG_FILENAME_KEY, (
-                    item.id, math_tags_with_invalid_svg_filename))
-
-    @staticmethod
-    def reduce(key, values):
-        if key == (
-                SuggestionSvgFilenameValidationOneOffJob.
-                _INVALID_SVG_FILENAME_KEY):
-            final_values = [ast.literal_eval(value) for value in values]
-            number_of_math_tags_with_invalid_svg_filename = 0
-            for suggestion_id, math_tags_with_invalid_svg_filename in (
-                    final_values):
-                number_of_math_tags_with_invalid_svg_filename += len(
-                    math_tags_with_invalid_svg_filename)
-                yield (
-                    'math tags with no SVGs in suggestion with ID %s' % (
-                        suggestion_id), math_tags_with_invalid_svg_filename)
-            final_value_dict = {
-                'number_of_suggestions_with_no_svgs': len(final_values),
-                'number_of_math_tags_with_invalid_svg_filename': (
-                    number_of_math_tags_with_invalid_svg_filename),
-            }
-            yield ('Overall result', final_value_dict)
-        else:
-            yield (key, values)
-
-
-class PopulateContributionStatsOneOffJob(
-        jobs.BaseMapReduceOneOffJobManager):
-    """A reusable one-time job that may be used to initialize, or regenerate,
-    the reviewer and suggestion counts in the CommunityContributionStatsModel.
-    """
-
-    _VALIDATION_ERROR_KEY = 'community_contribution_stats_validation_error'
-    ITEM_TYPE_REVIEWER = 'reviewer'
-    ITEM_TYPE_SUGGESTION = 'suggestion'
-    ITEM_CATEGORY_QUESTION = 'question'
-    ITEM_CATEGORY_TRANSLATION = 'translation'
-    KEY_DELIMITER = '.'
-
-    @classmethod
-    def entity_classes_to_map_over(cls):
-        return [
-            suggestion_models.GeneralSuggestionModel,
-            user_models.UserContributionRightsModel
-        ]
-
-    @staticmethod
-    def map(item):
-        if item.deleted:
-            return
-
-        if isinstance(item, suggestion_models.GeneralSuggestionModel):
-            # Exit early if the suggestion type is not a part of the
-            # Contributor Dashboard or if the suggestion is not currently in
-            # review.
-            if item.suggestion_type == (
-                    feconf.SUGGESTION_TYPE_EDIT_STATE_CONTENT) or (
-                        item.status != suggestion_models.STATUS_IN_REVIEW):
-                return
-            suggestion = suggestion_services.get_suggestion_from_model(item)
-            yield ('%s%s%s%s%s' % (
-                PopulateContributionStatsOneOffJob.ITEM_TYPE_SUGGESTION,
-                PopulateContributionStatsOneOffJob.KEY_DELIMITER,
-                suggestion.suggestion_type,
-                PopulateContributionStatsOneOffJob.KEY_DELIMITER,
-                suggestion.language_code), 1)
-
-        else:
-            if item.can_review_translation_for_language_codes:
-                for language_code in (
-                        item.can_review_translation_for_language_codes):
-                    yield ('%s%s%s%s%s' % (
-                        PopulateContributionStatsOneOffJob.ITEM_TYPE_REVIEWER,
-                        PopulateContributionStatsOneOffJob.KEY_DELIMITER,
-                        (
-                            PopulateContributionStatsOneOffJob
-                            .ITEM_CATEGORY_TRANSLATION
-                        ),
-                        PopulateContributionStatsOneOffJob.KEY_DELIMITER,
-                        language_code), 1)
-            if item.can_review_questions:
-                yield ('%s%s%s%s%s' % (
-                    PopulateContributionStatsOneOffJob.ITEM_TYPE_REVIEWER,
-                    PopulateContributionStatsOneOffJob.KEY_DELIMITER,
-                    PopulateContributionStatsOneOffJob.ITEM_CATEGORY_QUESTION,
-                    PopulateContributionStatsOneOffJob.KEY_DELIMITER,
-                    constants.DEFAULT_LANGUAGE_CODE), 1)
-
-    @staticmethod
-    def reduce(key, values):
-
-        @transaction_services.run_in_transaction_wrapper
-        def _update_community_contribution_stats_transactional(
-                key, count_value):
-            """Updates the CommunityContributionStatsModel according to the
-            given key and count. The key contains the information for which
-            count to update with the given count value. The model GET and PUT
-            must be done in a transaction to avoid loss of updates that come in
-            rapid succession.
-
-            Args:
-                key: str. A key containing the information regarding which count
-                    to update.
-                count_value: int. The count value for the given key.
-
-            Returns:
-                tuple(str, str). A 2-tuple that consists of the key and
-                count_value to yield outside of the transaction.
-            """
-            item_type, item_category, language_code = key.split(
-                PopulateContributionStatsOneOffJob.KEY_DELIMITER)
-
-            stats_model = (
-                suggestion_models.CommunityContributionStatsModel.get())
-
-            # Update the reviewer counts.
-            if item_type == (
-                    PopulateContributionStatsOneOffJob.ITEM_TYPE_REVIEWER):
-                if item_category == (
-                        PopulateContributionStatsOneOffJob
-                        .ITEM_CATEGORY_QUESTION):
-                    stats_model.question_reviewer_count = count_value
-                elif item_category == (
-                        PopulateContributionStatsOneOffJob
-                        .ITEM_CATEGORY_TRANSLATION):
-                    (
-                        stats_model
-                        .translation_reviewer_counts_by_lang_code[language_code]
-                    ) = count_value
-            # Update the suggestion counts.
-            else:
-                if item_category == (
-                        feconf.SUGGESTION_TYPE_ADD_QUESTION):
-                    stats_model.question_suggestion_count = count_value
-                elif item_category == (
-                        feconf.SUGGESTION_TYPE_TRANSLATE_CONTENT):
-                    (
-                        stats_model
-                        .translation_suggestion_counts_by_lang_code[
-                            language_code]
-                    ) = count_value
-
-            stats_model.update_timestamps()
-            stats_model.put()
-            return key, count_value
-
-        key_from_transaction, count_value_from_transaction = (
-            _update_community_contribution_stats_transactional(
-                key, len(values)))
-
-        # Only yield the values from the transactions.
-        yield (key_from_transaction, count_value_from_transaction)
 
 
 class PopulateTranslationContributionStatsOneOffJob(
@@ -437,107 +214,4 @@
             rejected_translation_word_count=rejected_translation_word_count,
             contribution_dates=contribution_dates
         )
-        yield (key, len(values))
-
-
-class PopulateFinalReviewerIdOneOffJob(jobs.BaseMapReduceOneOffJobManager):
-    """One-off job to populate final_reviewer_id property in the
-    suggestion models which do not have but are expected to have one.
-    """
-
-    @classmethod
-    def entity_classes_to_map_over(cls):
-        return [suggestion_models.GeneralSuggestionModel]
-
-    @staticmethod
-    def map(item):
-        if item.deleted:
-            yield ('DELETED_MODELS', item.id)
-            return
-
-        if not (item.status in [
-                suggestion_models.STATUS_ACCEPTED,
-                suggestion_models.STATUS_REJECTED] and (
-                    item.final_reviewer_id is None)):
-            yield ('UNCHANGED_MODELS', item.id)
-            return
-
-        message_status = feedback_models.STATUS_CHOICES_FIXED
-        if item.status == suggestion_models.STATUS_REJECTED:
-            message_status = feedback_models.STATUS_CHOICES_IGNORED
-
-        message_model_class = feedback_models.GeneralFeedbackMessageModel
-        message_models = message_model_class.query(
-            message_model_class.thread_id == item.id,
-            message_model_class.updated_status == message_status).fetch()
-
-        if not message_models:
-            yield ('FAILED_NONE_MESSAGE_MODEL', (item.id, item.status))
-            return
-
-        if len(message_models) != 1:
-            yield ('FAILED_MULTIPLE_MESSAGE_MODEL', (item.id, item.status))
-            return
-
-        item.final_reviewer_id = message_models[0].author_id
-
-        item.update_timestamps(update_last_updated_time=False)
-        item.put()
-        yield ('CHANGED_MODELS', item.id)
-
-    @staticmethod
-    def reduce(key, values):
-        if key in ['CHANGED_MODELS', 'UNCHANGED_MODELS', 'DELETED_MODELS']:
-            yield (key, len(values))
-        else:
-            yield (key, values)
-
-
-class ContentSuggestionFormatUpdateOneOffJob(
-        jobs.BaseMapReduceOneOffJobManager):
-    """Job that migrates the format of content suggestions."""
-
-    @classmethod
-    def entity_classes_to_map_over(cls):
-        return [suggestion_models.GeneralSuggestionModel]
-
-    @staticmethod
-    def map(item):
-        if item.suggestion_type != feconf.SUGGESTION_TYPE_EDIT_STATE_CONTENT:
-            return
-
-        changes_made = False
-        if 'old_value' in item.change_cmd:
-            del item.change_cmd['old_value']
-            changes_made = True
-            yield ('CHANGED - Removed old_value', item.id)
-        if 'content_id' in item.change_cmd['new_value']:
-            del item.change_cmd['new_value']['content_id']
-            changes_made = True
-            yield ('CHANGED - Removed content_id', item.id)
-
-        # Validate the eventual suggestion format.
-        try:
-            assert set(item.change_cmd.keys()) == set([
-                'state_name', 'cmd', 'new_value', 'property_name']), (
-                    'Bad change_cmd keys')
-            assert item.change_cmd['cmd'] == 'edit_state_property', (
-                'Wrong cmd in change_cmd')
-            assert item.change_cmd['property_name'] == 'content', (
-                'Bad property name')
-            assert item.change_cmd['new_value'].keys() == ['html'], (
-                'Bad new_value keys')
-        except AssertionError as e:
-            yield ('Failed assertion', '%s %s' % (item.id, e))
-
-        if changes_made:
-            item.update_timestamps(update_last_updated_time=False)
-            item.put()
-            yield ('SUCCESS - Updated suggestion', item.id)
-
-    @staticmethod
-    def reduce(key, values):
-        yield (key, values)
-=======
-        yield (key, value)
->>>>>>> 7ae971d4
+        yield (key, len(values))