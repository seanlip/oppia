# Copyright 2019 The Oppia Authors. All Rights Reserved.
#
# Licensed under the Apache License, Version 2.0 (the "License");
# you may not use this file except in compliance with the License.
# You may obtain a copy of the License at
#
#      http://www.apache.org/licenses/LICENSE-2.0
#
# Unless required by applicable law or agreed to in writing, software
# distributed under the License is distributed on an "AS-IS" BASIS,
# WITHOUT WARRANTIES OR CONDITIONS OF ANY KIND, either express or implied.
# See the License for the specific language governing permissions and
# limitations under the License.

"""Tests for File System services."""
from __future__ import absolute_import  # pylint: disable=import-only-modules
from __future__ import unicode_literals  # pylint: disable=import-only-modules

import os

from constants import constants
from core.domain import fs_domain
from core.domain import fs_services
from core.domain import user_services
from core.platform import models
from core.tests import test_utils
import feconf
import python_utils

gae_image_services = models.Registry.import_gae_image_services()


class FileSystemServicesTests(test_utils.GenericTestBase):
    """Tests for File System services."""

    def test_get_exploration_file_system_with_dev_mode_enabled(self):
        with self.swap(constants, 'DEV_MODE', True):
            file_system = fs_services.get_entity_file_system_class()
            self.assertIsInstance(
                file_system(feconf.ENTITY_TYPE_EXPLORATION, 'entity_id'),
                fs_domain.DiskBackedFileSystem)

    def test_get_exploration_file_system_with_dev_mode_disabled(self):
        with self.swap(constants, 'DEV_MODE', False):
            file_system = fs_services.get_entity_file_system_class()
            self.assertIsInstance(
                file_system(feconf.ENTITY_TYPE_EXPLORATION, 'entity_id'),
                fs_domain.GcsFileSystem)


class SaveOriginalAndCompressedVersionsOfImageTests(test_utils.GenericTestBase):
    """Test for saving the three versions of the image file."""

    EXPLORATION_ID = 'exp_id'
    FILENAME = 'image.png'
    COMPRESSED_IMAGE_FILENAME = 'image_compressed.png'
    MICRO_IMAGE_FILENAME = 'image_micro.png'
    USER = 'ADMIN'

    def setUp(self):
        super(SaveOriginalAndCompressedVersionsOfImageTests, self).setUp()
        self.signup(self.ADMIN_EMAIL, self.ADMIN_USERNAME)
        self.set_admins([self.ADMIN_USERNAME])
        self.user_id_admin = self.get_user_id_from_email(self.ADMIN_EMAIL)
        self.admin = user_services.UserActionsInfo(self.user_id_admin)

    def test_save_original_and_compressed_versions_of_image(self):
        with python_utils.open_file(
            os.path.join(feconf.TESTS_DATA_DIR, 'img.png'), mode='rb',
            encoding=None) as f:
            original_image_content = f.read()
        fs = fs_domain.AbstractFileSystem(
            fs_domain.DatastoreBackedFileSystem(
                feconf.ENTITY_TYPE_EXPLORATION, self.EXPLORATION_ID))
        self.assertEqual(fs.isfile('image/%s' % self.FILENAME), False)
        self.assertEqual(
            fs.isfile('image/%s' % self.COMPRESSED_IMAGE_FILENAME), False)
        self.assertEqual(
            fs.isfile('image/%s' % self.MICRO_IMAGE_FILENAME), False)
        fs_services.save_original_and_compressed_versions_of_image(
<<<<<<< HEAD
            self.FILENAME, 'exploration', self.EXPLORATION_ID,
            original_image_content)
=======
            self.USER, self.FILENAME, 'exploration', self.EXPLORATION_ID,
            original_image_content, 'image')
>>>>>>> 17b6e0ff
        self.assertEqual(fs.isfile('image/%s' % self.FILENAME), True)
        self.assertEqual(
            fs.isfile('image/%s' % self.COMPRESSED_IMAGE_FILENAME), True)
        self.assertEqual(
            fs.isfile('image/%s' % self.MICRO_IMAGE_FILENAME), True)

    def test_compress_image_on_prod_mode_with_big_image_size(self):
        prod_mode_swap = self.swap(constants, 'DEV_MODE', False)
        # This swap is done to make the image's dimensions greater than
        # MAX_RESIZE_DIMENSION_PX so that it can be treated as a big image.
        max_resize_dimension_px_swap = self.swap(
            gae_image_services, 'MAX_RESIZE_DIMENSION_PX', 20)
        with python_utils.open_file(
            os.path.join(feconf.TESTS_DATA_DIR, 'img.png'), mode='rb',
            encoding=None) as f:
            original_image_content = f.read()

        # The scaling factor changes if the dimensions of the image is
        # greater than MAX_RESIZE_DIMENSION_PX.
        with prod_mode_swap, max_resize_dimension_px_swap:
            fs = fs_domain.AbstractFileSystem(
                fs_domain.GcsFileSystem(
                    feconf.ENTITY_TYPE_EXPLORATION, self.EXPLORATION_ID))

            self.assertFalse(fs.isfile('image/%s' % self.FILENAME))
            self.assertFalse(
                fs.isfile('image/%s' % self.COMPRESSED_IMAGE_FILENAME))
            self.assertFalse(fs.isfile('image/%s' % self.MICRO_IMAGE_FILENAME))

            fs_services.save_original_and_compressed_versions_of_image(
<<<<<<< HEAD
                self.FILENAME, 'exploration', self.EXPLORATION_ID,
                original_image_content)
=======
                self.USER, self.FILENAME, 'exploration', self.EXPLORATION_ID,
                original_image_content, 'image')
>>>>>>> 17b6e0ff

            self.assertTrue(fs.isfile('image/%s' % self.FILENAME))
            self.assertTrue(
                fs.isfile('image/%s' % self.COMPRESSED_IMAGE_FILENAME))
            self.assertTrue(fs.isfile('image/%s' % self.MICRO_IMAGE_FILENAME))

            original_image_content = fs.get(
                'image/%s' % self.FILENAME)
            compressed_image_content = fs.get(
                'image/%s' % self.COMPRESSED_IMAGE_FILENAME)
            micro_image_content = fs.get(
                'image/%s' % self.MICRO_IMAGE_FILENAME)

            self.assertEqual(
                gae_image_services.get_image_dimensions(
                    original_image_content),
                (32, 32))
            self.assertEqual(
                gae_image_services.get_image_dimensions(
                    compressed_image_content),
                (20, 20))
            self.assertEqual(
                gae_image_services.get_image_dimensions(
                    micro_image_content),
                (20, 20))

    def test_compress_image_on_prod_mode_with_small_image_size(self):
        with python_utils.open_file(
            os.path.join(feconf.TESTS_DATA_DIR, 'img.png'), mode='rb',
            encoding=None) as f:
            original_image_content = f.read()

        with self.swap(constants, 'DEV_MODE', False):
            fs = fs_domain.AbstractFileSystem(
                fs_domain.GcsFileSystem(
                    feconf.ENTITY_TYPE_EXPLORATION, self.EXPLORATION_ID))

            self.assertFalse(fs.isfile('image/%s' % self.FILENAME))
            self.assertFalse(
                fs.isfile('image/%s' % self.COMPRESSED_IMAGE_FILENAME))
            self.assertFalse(fs.isfile('image/%s' % self.MICRO_IMAGE_FILENAME))

            fs_services.save_original_and_compressed_versions_of_image(
<<<<<<< HEAD
                self.FILENAME, 'exploration', self.EXPLORATION_ID,
                original_image_content)
=======
                self.USER, self.FILENAME, 'exploration', self.EXPLORATION_ID,
                original_image_content, 'image')
>>>>>>> 17b6e0ff

            self.assertTrue(fs.isfile('image/%s' % self.FILENAME))
            self.assertTrue(
                fs.isfile('image/%s' % self.COMPRESSED_IMAGE_FILENAME))
            self.assertTrue(fs.isfile('image/%s' % self.MICRO_IMAGE_FILENAME))

            original_image_content = fs.get(
                'image/%s' % self.FILENAME)
            compressed_image_content = fs.get(
                'image/%s' % self.COMPRESSED_IMAGE_FILENAME)
            micro_image_content = fs.get(
                'image/%s' % self.MICRO_IMAGE_FILENAME)

            self.assertEqual(
                gae_image_services.get_image_dimensions(
                    original_image_content),
                (32, 32))
            self.assertEqual(
                gae_image_services.get_image_dimensions(
                    compressed_image_content),
                (25, 25))
            self.assertEqual(
                gae_image_services.get_image_dimensions(
                    micro_image_content),
                (22, 22))

class FileSystemClassifierDataTests(test_utils.GenericTestBase):
    """Unit tests for storing, reading and deleting classifier data."""
    
    def setUp(self):
        super(FileSystemClassifierDataTests, self).setUp()
        self.fs = fs_domain.AbstractFileSystem(
            fs_domain.DiskBackedFileSystem(
                feconf.ENTITY_TYPE_EXPLORATION, 'exp_id'))
        self.classifier_data = {
            'param1': 40,
            'param2': [34.2, 54.13, 95.23],
            'submodel': {
                'param1': 12
            }
        }

    def test_save_and_get_classifier_data(self):
        """Test that classifier data is stored and retrieved correctly."""
        fs_services.save_classifier_data(
            'exp_id', 'job_id', self.classifier_data)
        classifier_data = fs_services.read_classifier_data('exp_id', 'job_id')
        self.assertEqual(classifier_data, self.classifier_data)
    
    def test_remove_classifier_data(self):
        """Test that classifier data is removed upon deletion."""
        fs_services.save_classifier_data(
            'exp_id', 'job_id', self.classifier_data)
        self.assertTrue(self.fs.isfile('job_id-classifier-data.json'))
        fs_services.delete_classifier_data('exp_id', 'job_id')
        self.assertFalse(self.fs.isfile('job_id-classifier-data.json'))<|MERGE_RESOLUTION|>--- conflicted
+++ resolved
@@ -78,13 +78,8 @@
         self.assertEqual(
             fs.isfile('image/%s' % self.MICRO_IMAGE_FILENAME), False)
         fs_services.save_original_and_compressed_versions_of_image(
-<<<<<<< HEAD
             self.FILENAME, 'exploration', self.EXPLORATION_ID,
-            original_image_content)
-=======
-            self.USER, self.FILENAME, 'exploration', self.EXPLORATION_ID,
             original_image_content, 'image')
->>>>>>> 17b6e0ff
         self.assertEqual(fs.isfile('image/%s' % self.FILENAME), True)
         self.assertEqual(
             fs.isfile('image/%s' % self.COMPRESSED_IMAGE_FILENAME), True)
@@ -115,13 +110,8 @@
             self.assertFalse(fs.isfile('image/%s' % self.MICRO_IMAGE_FILENAME))
 
             fs_services.save_original_and_compressed_versions_of_image(
-<<<<<<< HEAD
                 self.FILENAME, 'exploration', self.EXPLORATION_ID,
-                original_image_content)
-=======
-                self.USER, self.FILENAME, 'exploration', self.EXPLORATION_ID,
-                original_image_content, 'image')
->>>>>>> 17b6e0ff
+                original_image_content, 'image)
 
             self.assertTrue(fs.isfile('image/%s' % self.FILENAME))
             self.assertTrue(
@@ -165,13 +155,8 @@
             self.assertFalse(fs.isfile('image/%s' % self.MICRO_IMAGE_FILENAME))
 
             fs_services.save_original_and_compressed_versions_of_image(
-<<<<<<< HEAD
                 self.FILENAME, 'exploration', self.EXPLORATION_ID,
-                original_image_content)
-=======
-                self.USER, self.FILENAME, 'exploration', self.EXPLORATION_ID,
                 original_image_content, 'image')
->>>>>>> 17b6e0ff
 
             self.assertTrue(fs.isfile('image/%s' % self.FILENAME))
             self.assertTrue(
