--- conflicted
+++ resolved
@@ -223,14 +223,9 @@
         # Create job and mapping for previous version.
         job_id = classifier_models.ClassifierTrainingJobModel.create(
             feconf.INTERACTION_CLASSIFIER_MAPPING['TextInput']['algorithm_id'],
-<<<<<<< HEAD
-            'TextInput', self.exp_id, exploration.version-1,
+            'TextInput', self.exp_id, exploration.version-1, 
             next_scheduled_check_time, [], 'Old home',
-            feconf.TRAINING_JOB_STATUS_COMPLETE)
-=======
-            'TextInput', self.exp_id, exploration.version-1, [], 'Old home',
             feconf.TRAINING_JOB_STATUS_COMPLETE, None, 1)
->>>>>>> 690abddb
         classifier_models.TrainingJobExplorationMappingModel.create(
             self.exp_id, exploration.version-1, 'Old home', job_id)
         classifier_services.handle_non_retrainable_states(
@@ -251,87 +246,6 @@
         self.assertEqual(job_exploration_mapping.exp_id, self.exp_id)
         self.assertEqual(job_exploration_mapping.state_name, 'Home')
 
-<<<<<<< HEAD
-    def test_retrieval_of_classifiers(self):
-        """Test the get_classifier_by_id method."""
-
-        with self.assertRaisesRegexp(Exception, (
-            "Entity for class ClassifierDataModel with id fake_id not found")):
-            classifier_services.get_classifier_by_id('fake_id')
-
-        exp_id = u'1'
-        classifier_id = u'1'
-        state = 'Home'
-        classifier_id = classifier_models.ClassifierDataModel.create(
-            classifier_id, exp_id, 1, state,
-            feconf.INTERACTION_CLASSIFIER_MAPPING['TextInput'][
-                'algorithm_id'], [], 1)
-        classifier = classifier_services.get_classifier_by_id(
-            classifier_id)
-        self.assertEqual(classifier.exp_id, exp_id)
-        self.assertEqual(classifier.state_name, state)
-        self.assertEqual(classifier.id, classifier_id)
-
-    def test_deletion_of_classifiers(self):
-        """Test the delete_classifier method."""
-
-        with self.assertRaisesRegexp(Exception, (
-            "Entity for class ClassifierDataModel with id fake_id not found")):
-            classifier_services.delete_classifier('fake_id')
-
-        exp_id = u'1'
-        classifier_id = u'1'
-        state = 'Home'
-        classifier_id = classifier_models.ClassifierDataModel.create(
-            classifier_id, exp_id, 1, state,
-            feconf.INTERACTION_CLASSIFIER_MAPPING['TextInput'][
-                'algorithm_id'], [], 1)
-        classifier_services.delete_classifier(classifier_id)
-        with self.assertRaisesRegexp(Exception, (
-            "Entity for class ClassifierDataModel with id %s not found" %(
-                classifier_id))):
-            classifier_services.get_classifier_by_id(classifier_id)
-
-    def test_creation_of_classifiers(self):
-        """Test the create_classifier method."""
-
-        exp_id = u'1'
-        next_scheduled_check_time = datetime.datetime.utcnow()
-        state_name = 'Home'
-        interaction_id = 'TextInput'
-        classifier_data = {
-            '_alpha': 0.1,
-            '_beta': 0.001,
-            '_prediction_threshold': 0.5,
-            '_training_iterations': 25,
-            '_prediction_iterations': 5,
-            '_num_labels': 10,
-            '_num_docs': 12,
-            '_num_words': 20,
-            '_label_to_id': {'text': 1},
-            '_word_to_id': {'hello': 2},
-            '_w_dp': [],
-            '_b_dl': [],
-            '_l_dp': [],
-            '_c_dl': [],
-            '_c_lw': [],
-            '_c_l': []
-        }
-        job_id = classifier_models.ClassifierTrainingJobModel.create(
-            feconf.INTERACTION_CLASSIFIER_MAPPING[interaction_id][
-                'algorithm_id'], interaction_id, exp_id, 1,
-            next_scheduled_check_time, [], state_name,
-            feconf.TRAINING_JOB_STATUS_NEW)
-        classifier_id = (
-            classifier_services.create_classifier(job_id, classifier_data))
-        classifier = classifier_services.get_classifier_by_id(
-            classifier_id)
-        self.assertEqual(classifier.exp_id, exp_id)
-        self.assertEqual(classifier.state_name, state_name)
-        self.assertEqual(classifier.id, classifier_id)
-
-=======
->>>>>>> 690abddb
     def test_retrieval_of_classifier_training_jobs(self):
         """Test the get_classifier_training_job_by_id method."""
 
@@ -346,13 +260,8 @@
         next_scheduled_check_time = datetime.datetime.utcnow()
         job_id = classifier_models.ClassifierTrainingJobModel.create(
             feconf.INTERACTION_CLASSIFIER_MAPPING['TextInput']['algorithm_id'],
-<<<<<<< HEAD
             interaction_id, exp_id, 1, next_scheduled_check_time, [],
-            state_name, feconf.TRAINING_JOB_STATUS_NEW)
-=======
-            interaction_id, exp_id, 1, [], state_name,
-            feconf.TRAINING_JOB_STATUS_NEW, {}, 1)
->>>>>>> 690abddb
+            state_name, feconf.TRAINING_JOB_STATUS_NEW, {}, 1)
         classifier_training_job = (
             classifier_services.get_classifier_training_job_by_id(job_id))
         self.assertEqual(classifier_training_job.algorithm_id,
@@ -380,13 +289,8 @@
 
         job_id = classifier_models.ClassifierTrainingJobModel.create(
             feconf.INTERACTION_CLASSIFIER_MAPPING['TextInput']['algorithm_id'],
-<<<<<<< HEAD
             interaction_id, exp_id, 1, next_scheduled_check_time, [],
-            state_name, feconf.TRAINING_JOB_STATUS_NEW)
-=======
-            interaction_id, exp_id, 1, [], state_name,
-            feconf.TRAINING_JOB_STATUS_NEW, {}, 1)
->>>>>>> 690abddb
+            state_name, feconf.TRAINING_JOB_STATUS_NEW, {}, 1)
         self.assertTrue(job_id)
         classifier_services.delete_classifier_training_job(job_id)
         with self.assertRaisesRegexp(Exception, (
@@ -404,13 +308,8 @@
 
         job_id = classifier_models.ClassifierTrainingJobModel.create(
             feconf.INTERACTION_CLASSIFIER_MAPPING['TextInput']['algorithm_id'],
-<<<<<<< HEAD
             interaction_id, exp_id, 1, next_scheduled_check_time, [],
-            state_name, feconf.TRAINING_JOB_STATUS_PENDING)
-=======
-            interaction_id, exp_id, 1, [], state_name,
-            feconf.TRAINING_JOB_STATUS_PENDING, {}, 1)
->>>>>>> 690abddb
+            state_name, feconf.TRAINING_JOB_STATUS_PENDING, {}, 1)
 
         classifier_training_job = (
             classifier_services.get_classifier_training_job_by_id(job_id))
@@ -431,18 +330,12 @@
                 feconf.TRAINING_JOB_STATUS_COMPLETE))):
             classifier_services.mark_training_job_complete(job_id)
 
-<<<<<<< HEAD
     def test_mark_training_job_pending(self):
         """Test the mark_training_job_pending method."""
-=======
-    def test_store_classifier_data(self):
-        """Test the store_classifier_data method."""
->>>>>>> 690abddb
-        exp_id = u'1'
-        state_name = 'Home'
-        interaction_id = 'TextInput'
-
-<<<<<<< HEAD
+        exp_id = u'1'
+        state_name = 'Home'
+        interaction_id = 'TextInput'
+
         job_id = classifier_services.create_classifier_training_job(
             feconf.INTERACTION_CLASSIFIER_MAPPING[interaction_id][
                 'algorithm_id'], interaction_id, exp_id, 1, state_name,
@@ -516,11 +409,18 @@
         classifier_services.fetch_next_job()
         next_job = classifier_services.fetch_next_job()
         self.assertEqual(job1_id, next_job.job_id)
-=======
-        job_id = classifier_models.ClassifierTrainingJobModel.create(
-            feconf.INTERACTION_CLASSIFIER_MAPPING['TextInput']['algorithm_id'],
-            interaction_id, exp_id, 1, [], state_name,
-            feconf.TRAINING_JOB_STATUS_PENDING, None, 1)
+
+    def test_store_classifier_data(self):
+        """Test the store_classifier_data method."""
+        exp_id = u'1'
+        next_scheduled_check_time = datetime.datetime.utcnow()
+        state_name = 'Home'
+        interaction_id = 'TextInput'
+
+        job_id = classifier_models.ClassifierTrainingJobModel.create(
+            feconf.INTERACTION_CLASSIFIER_MAPPING['TextInput']['algorithm_id'],
+            interaction_id, exp_id, 1, next_scheduled_check_time, [], 
+            state_name, feconf.TRAINING_JOB_STATUS_PENDING, None, 1)
 
         classifier_training_job = (
             classifier_services.get_classifier_training_job_by_id(job_id))
@@ -531,7 +431,6 @@
         classifier_training_job = (
             classifier_services.get_classifier_training_job_by_id(job_id))
         self.assertEqual(classifier_training_job.classifier_data, {})
->>>>>>> 690abddb
 
     def test_retrieval_of_classifier_training_jobs_from_exploration_attributes(
             self):
@@ -542,13 +441,8 @@
         state_name = u'टेक्स्ट'
         job_id = classifier_models.ClassifierTrainingJobModel.create(
             feconf.INTERACTION_CLASSIFIER_MAPPING['TextInput']['algorithm_id'],
-<<<<<<< HEAD
             'TextInput', exp_id, 1, next_scheduled_check_time, [], state_name,
-            feconf.TRAINING_JOB_STATUS_NEW)
-=======
-            'TextInput', exp_id, 1, [], state_name,
             feconf.TRAINING_JOB_STATUS_NEW, None, 1)
->>>>>>> 690abddb
         classifier_models.TrainingJobExplorationMappingModel.create(
             exp_id, 1, state_name, job_id)
         classifier_training_jobs = (
