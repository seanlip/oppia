# coding: utf-8
#
# Copyright 2017 The Oppia Authors. All Rights Reserved.
#
# Licensed under the Apache License, Version 2.0 (the "License");
# you may not use this file except in compliance with the License.
# You may obtain a copy of the License at
#
#      http://www.apache.org/licenses/LICENSE-2.0
#
# Unless required by applicable law or agreed to in writing, software
# distributed under the License is distributed on an "AS-IS" BASIS,
# WITHOUT WARRANTIES OR CONDITIONS OF ANY KIND, either express or implied.
# See the License for the specific language governing permissions and
# limitations under the License.

"""Tests for classifier services"""

import os

from core.domain import classifier_registry
from core.domain import classifier_services
from core.domain import exp_services
from core.platform import models
from core.tests import test_utils
import feconf
import utils

(classifier_models,) = models.Registry.import_models(
    [models.NAMES.classifier])

class ClassifierServicesTests(test_utils.GenericTestBase):
    """Test "classify" using the sample explorations.

    Since the end to end tests cover correct classification, and frontend tests
    test hard rules, ReaderClassifyTests is only checking that the string
    classifier is actually called.
    """
    def setUp(self):
        super(ClassifierServicesTests, self).setUp()
        self._init_classify_inputs('16')

    def _init_classify_inputs(self, exploration_id):
        test_exp_filepath = os.path.join(
            feconf.TESTS_DATA_DIR, 'string_classifier_test.yaml')
        yaml_content = utils.get_file_contents(test_exp_filepath)
        assets_list = []
        with self.swap(feconf, 'ENABLE_ML_CLASSIFIERS', True):
            exp_services.save_new_exploration_from_yaml_and_assets(
                feconf.SYSTEM_COMMITTER_ID, yaml_content, exploration_id,
                assets_list)

        self.exp_id = exploration_id
        self.exp_state = (
            exp_services.get_exploration_by_id(exploration_id).states['Home'])

    def _is_string_classifier_called(self, answer):
        sc = classifier_registry.Registry.get_classifier_by_algorithm_id(
            feconf.INTERACTION_CLASSIFIER_MAPPING['TextInput'][
                'algorithm_id'])
        string_classifier_predict = (
            sc.__class__.predict)
        predict_counter = test_utils.CallCounter(
            string_classifier_predict)

        with self.swap(sc.__class__, 'predict', predict_counter):
            response = classifier_services.classify(self.exp_state, answer)

        answer_group_index = response['answer_group_index']
        rule_spec_index = response['rule_spec_index']
        answer_groups = self.exp_state.interaction.answer_groups
        if answer_group_index == len(answer_groups):
            return 'default'

        answer_group = answer_groups[answer_group_index]
        return (answer_group.get_classifier_rule_index() == rule_spec_index and
                predict_counter.times_called == 1)

    def test_string_classifier_classification(self):
        """All these responses trigger the string classifier."""

        with self.swap(feconf, 'ENABLE_ML_CLASSIFIERS', True):
            self.assertTrue(
                self._is_string_classifier_called(
                    'it\'s a permutation of 3 elements'))
            self.assertTrue(
                self._is_string_classifier_called(
                    'There are 3 options for the first ball, and 2 for the '
                    'remaining two. So 3*2=6.'))
            self.assertTrue(
                self._is_string_classifier_called('abc acb bac bca cbb cba'))
            self.assertTrue(
                self._is_string_classifier_called('dunno, just guessed'))

    def test_creation_of_jobs_and_mappings(self):
        """Test the handle_trainable_states method and
        handle_non_retrainable_states method by triggering
        update_exploration() method.
        """
        exploration = exp_services.get_exploration_by_id(self.exp_id)
        state = exploration.states['Home']

        # There is one job and one mapping in the data store now as a result of
        # creating the exploration.
        all_jobs = classifier_models.ClassifierTrainingJobModel.get_all()
        self.assertEqual(all_jobs.count(), 1)
        all_mappings = (
            classifier_models.TrainingJobExplorationMappingModel.get_all())
        self.assertEqual(all_mappings.count(), 1)

        # Modify such that job creation is triggered.
        state.interaction.answer_groups.insert(
            3, state.interaction.answer_groups[1])
        answer_groups = []
        for answer_group in state.interaction.answer_groups:
            answer_groups.append(answer_group.to_dict())
        change_list = [{
            'cmd': 'edit_state_property',
            'state_name': 'Home',
            'property_name': 'answer_groups',
            'new_value': answer_groups
        }]
        with self.swap(feconf, 'ENABLE_ML_CLASSIFIERS', True):
            exp_services.update_exploration(
                feconf.SYSTEM_COMMITTER_ID, self.exp_id, change_list, '')

        # There should be two jobs and two mappings in the data store now.
        all_jobs = classifier_models.ClassifierTrainingJobModel.get_all()
        self.assertEqual(all_jobs.count(), 2)
        all_mappings = (
            classifier_models.TrainingJobExplorationMappingModel.get_all())
        self.assertEqual(all_mappings.count(), 2)

        # Make a change to the exploration without changing the answer groups
        # to trigger mapping update.
        change_list = [{
            'cmd': 'edit_exploration_property',
            'property_name': 'title',
            'new_value': 'New title'
        }]
        with self.swap(feconf, 'ENABLE_ML_CLASSIFIERS', True):
            exp_services.update_exploration(
                feconf.SYSTEM_COMMITTER_ID, self.exp_id, change_list, '')

        # There should be two jobs and three mappings in the data store now.
        all_jobs = classifier_models.ClassifierTrainingJobModel.get_all()
        self.assertEqual(all_jobs.count(), 2)
        all_mappings = (
            classifier_models.TrainingJobExplorationMappingModel.get_all())
        self.assertEqual(all_mappings.count(), 3)

        # Check that renaming a state does not create an extra job.
        change_list = [{
            'cmd': 'rename_state',
            'old_state_name': 'Home',
            'new_state_name': 'Home2'
        }, {
            'cmd': 'rename_state',
            'old_state_name': 'Home2',
            'new_state_name': 'Home3'
        }]
        with self.swap(feconf, 'ENABLE_ML_CLASSIFIERS', True):
            exp_services.update_exploration(
                feconf.SYSTEM_COMMITTER_ID, self.exp_id, change_list, '')

        # There should still be only two jobs and four mappings in the data
        # store now.
        all_jobs = classifier_models.ClassifierTrainingJobModel.get_all()
        self.assertEqual(all_jobs.count(), 2)
        all_mappings = (
            classifier_models.TrainingJobExplorationMappingModel.get_all())
        self.assertEqual(all_mappings.count(), 4)

    def test_handle_trainable_states(self):
        """Test the handle_trainable_states method."""
        exploration = exp_services.get_exploration_by_id(self.exp_id)
        state_names = ['Home']
        classifier_services.handle_trainable_states(
            exploration, state_names)

        # There should be two jobs (the first job because of the creation of the
        # exploration) in the data store now.
        all_jobs = classifier_models.ClassifierTrainingJobModel.get_all()
        self.assertEqual(all_jobs.count(), 2)
        for index, job in enumerate(all_jobs):
            if index == 1:
                job_id = job.id

        classifier_training_job = (
            classifier_services.get_classifier_training_job_by_id(job_id))
        self.assertEqual(classifier_training_job.exp_id, self.exp_id)
        self.assertEqual(classifier_training_job.state_name, 'Home')

    def test_handle_non_retrainable_states(self):
        """Test the handle_non_retrainable_states method."""
        exploration = exp_services.get_exploration_by_id(self.exp_id)
        state_names = ['Home']
        new_to_old_state_names = {
            'Home': 'Old home'
        }

        # Test that Exception is raised if this method is called with version
        # number 1.
        exploration.version = 1
        with self.assertRaisesRegexp(
            Exception, 'This method should not be called by exploration with '
                       'version number 1'):
            classifier_services.handle_non_retrainable_states(
                exploration, state_names, new_to_old_state_names)

        exploration.version += 1
        # Test that mapping cant be created if job doesn't exist.
        classifier_services.handle_non_retrainable_states(
            exploration, state_names, new_to_old_state_names)
        # There will be only one mapping (because of the creation of the
        # exploration).
        all_mappings = (
            classifier_models.TrainingJobExplorationMappingModel.get_all())
        self.assertEqual(all_mappings.count(), 1)

        # Create job and mapping for previous version.
        job_id = classifier_models.ClassifierTrainingJobModel.create(
            feconf.INTERACTION_CLASSIFIER_MAPPING['TextInput']['algorithm_id'],
            'TextInput', self.exp_id, exploration.version-1, [], 'Old home',
            feconf.TRAINING_JOB_STATUS_COMPLETE)
        classifier_models.TrainingJobExplorationMappingModel.create(
            self.exp_id, exploration.version-1, 'Old home', job_id)
        classifier_services.handle_non_retrainable_states(
            exploration, state_names, new_to_old_state_names)

        # There should be three mappings (the first mapping because of the
        # creation of the exploration) in the data store now.
        all_mappings = (
            classifier_models.TrainingJobExplorationMappingModel.get_all())
        self.assertEqual(all_mappings.count(), 3)
        for index, mapping in enumerate(all_mappings):
            if index == 2:
                mapping_id = mapping.id

        job_exploration_mapping = (
            classifier_models.TrainingJobExplorationMappingModel.get(
                mapping_id))
        self.assertEqual(job_exploration_mapping.exp_id, self.exp_id)
        self.assertEqual(job_exploration_mapping.state_name, 'Home')

    def test_retrieval_of_classifiers(self):
        """Test the get_classifier_by_id method."""

        with self.assertRaisesRegexp(Exception, (
            "Entity for class ClassifierDataModel with id fake_id not found")):
            classifier_services.get_classifier_by_id('fake_id')

        exp_id = u'1'
        classifier_id = u'1'
        state = 'Home'
        classifier_id = classifier_models.ClassifierDataModel.create(
            classifier_id, exp_id, 1, state,
            feconf.INTERACTION_CLASSIFIER_MAPPING['TextInput'][
                'algorithm_id'], [], 1)
        classifier = classifier_services.get_classifier_by_id(
            classifier_id)
        self.assertEqual(classifier.exp_id, exp_id)
        self.assertEqual(classifier.state_name, state)
        self.assertEqual(classifier.id, classifier_id)

    def test_deletion_of_classifiers(self):
        """Test the delete_classifier method."""

        with self.assertRaisesRegexp(Exception, (
            "Entity for class ClassifierDataModel with id fake_id not found")):
            classifier_services.delete_classifier('fake_id')

        exp_id = u'1'
        classifier_id = u'1'
        state = 'Home'
        classifier_id = classifier_models.ClassifierDataModel.create(
            classifier_id, exp_id, 1, state,
            feconf.INTERACTION_CLASSIFIER_MAPPING['TextInput'][
                'algorithm_id'], [], 1)
        classifier_services.delete_classifier(classifier_id)
        with self.assertRaisesRegexp(Exception, (
            "Entity for class ClassifierDataModel with id %s not found" %(
                classifier_id))):
            classifier_services.get_classifier_by_id(classifier_id)

    def test_creation_of_classifiers(self):
        """Test the create_classifier method."""

        exp_id = u'1'
        state_name = 'Home'
        interaction_id = 'TextInput'
        classifier_data = {
            '_alpha': 0.1,
            '_beta': 0.001,
            '_prediction_threshold': 0.5,
            '_training_iterations': 25,
            '_prediction_iterations': 5,
            '_num_labels': 10,
            '_num_docs': 12,
            '_num_words': 20,
            '_label_to_id': {'text': 1},
            '_word_to_id': {'hello': 2},
            '_w_dp': [],
            '_b_dl': [],
            '_l_dp': [],
            '_c_dl': [],
            '_c_lw': [],
            '_c_l': []
        }
<<<<<<< HEAD
        job_id = classifier_services.create_classifier_training_job(
            feconf.INTERACTION_CLASSIFIER_MAPPING[interaction_id][
                'algorithm_id'], interaction_id, exp_id, 1, state_name,
            [], feconf.TRAINING_JOB_STATUS_NEW)
=======
        job_id = classifier_models.ClassifierTrainingJobModel.create(
            feconf.INTERACTION_CLASSIFIER_MAPPING[interaction_id][
                'algorithm_id'], interaction_id, exp_id, 1, [], state_name,
            feconf.TRAINING_JOB_STATUS_NEW)
>>>>>>> b663fa4b
        classifier_id = (
            classifier_services.create_classifier(job_id, classifier_data))
        classifier = classifier_services.get_classifier_by_id(
            classifier_id)
        self.assertEqual(classifier.exp_id, exp_id)
        self.assertEqual(classifier.state_name, state_name)
        self.assertEqual(classifier.id, classifier_id)

    def test_retrieval_of_classifier_training_jobs(self):
        """Test the get_classifier_training_job_by_id method."""

        with self.assertRaisesRegexp(Exception, (
            'Entity for class ClassifierTrainingJobModel with id fake_id '
            'not found')):
            classifier_services.get_classifier_training_job_by_id('fake_id')

        exp_id = u'1'
        state_name = 'Home'
        interaction_id = 'TextInput'
        job_id = classifier_models.ClassifierTrainingJobModel.create(
            feconf.INTERACTION_CLASSIFIER_MAPPING['TextInput']['algorithm_id'],
            interaction_id, exp_id, 1, [], state_name,
            feconf.TRAINING_JOB_STATUS_NEW)
        classifier_training_job = (
            classifier_services.get_classifier_training_job_by_id(job_id))
        self.assertEqual(classifier_training_job.algorithm_id,
                         feconf.INTERACTION_CLASSIFIER_MAPPING['TextInput'][
                             'algorithm_id'])
        self.assertEqual(classifier_training_job.interaction_id, interaction_id)
        self.assertEqual(classifier_training_job.exp_id, exp_id)
        self.assertEqual(classifier_training_job.exp_version, 1)
        self.assertEqual(classifier_training_job.training_data, [])
        self.assertEqual(classifier_training_job.state_name, state_name)
        self.assertEqual(classifier_training_job.status,
                         feconf.TRAINING_JOB_STATUS_NEW)

    def test_deletion_of_classifier_training_jobs(self):
        """Test the delete_classifier_training_job method."""

        exp_id = u'1'
        state_name = 'Home'
        interaction_id = 'TextInput'
        job_id = classifier_models.ClassifierTrainingJobModel.create(
            feconf.INTERACTION_CLASSIFIER_MAPPING['TextInput']['algorithm_id'],
            interaction_id, exp_id, 1, [], state_name,
            feconf.TRAINING_JOB_STATUS_NEW)
        self.assertTrue(job_id)
        classifier_services.delete_classifier_training_job(job_id)
        with self.assertRaisesRegexp(Exception, (
            'Entity for class ClassifierTrainingJobModel '
            'with id %s not found' %(
                job_id))):
            classifier_services.get_classifier_training_job_by_id(job_id)

<<<<<<< HEAD

=======
>>>>>>> b663fa4b
    def test_mark_training_job_complete(self):
        """Test the mark_training_job_complete method."""
        exp_id = u'1'
        state_name = 'Home'
        interaction_id = 'TextInput'

<<<<<<< HEAD
        job_id = classifier_services.create_classifier_training_job(
            feconf.INTERACTION_CLASSIFIER_MAPPING[interaction_id][
                'algorithm_id'], interaction_id, exp_id, 1, state_name,
            [], feconf.TRAINING_JOB_STATUS_PENDING)

        classifier_training_job = (
            classifier_services.get_classifier_training_job_by_id(job_id))
        self.assertEqual(classifier_training_job.status,
                         feconf.TRAINING_JOB_STATUS_PENDING)

        classifier_services.mark_training_job_complete(job_id)
=======
        job_id = classifier_models.ClassifierTrainingJobModel.create(
            feconf.INTERACTION_CLASSIFIER_MAPPING['TextInput']['algorithm_id'],
            interaction_id, exp_id, 1, [], state_name,
            feconf.TRAINING_JOB_STATUS_PENDING)
>>>>>>> b663fa4b

        classifier_training_job = (
            classifier_services.get_classifier_training_job_by_id(job_id))
        self.assertEqual(classifier_training_job.status,
<<<<<<< HEAD
                         feconf.TRAINING_JOB_STATUS_COMPLETE)

        # Test that invalid status changes cannot be made.
        with self.assertRaisesRegexp(Exception, (
            'The status change %s to %s is not valid.' % (
                feconf.TRAINING_JOB_STATUS_COMPLETE,
                feconf.TRAINING_JOB_STATUS_COMPLETE))):
            classifier_services.mark_training_job_complete(job_id)
=======
                         feconf.TRAINING_JOB_STATUS_PENDING)
>>>>>>> b663fa4b

        classifier_services.mark_training_job_complete(job_id)

        classifier_training_job = (
            classifier_services.get_classifier_training_job_by_id(job_id))
        self.assertEqual(classifier_training_job.status,
                         feconf.TRAINING_JOB_STATUS_COMPLETE)

        # Test that invalid status changes cannot be made.
        with self.assertRaisesRegexp(Exception, (
            'The status change %s to %s is not valid.' % (
                feconf.TRAINING_JOB_STATUS_COMPLETE,
                feconf.TRAINING_JOB_STATUS_COMPLETE))):
            classifier_services.mark_training_job_complete(job_id)

    def test_retrieval_of_classifier_training_jobs_from_exploration_attributes(
            self):
        """Test the get_classifier_training_jobs method."""

        exp_id = u'1'
        state_name = u'टेक्स्ट'
        job_id = classifier_models.ClassifierTrainingJobModel.create(
            feconf.INTERACTION_CLASSIFIER_MAPPING['TextInput']['algorithm_id'],
            'TextInput', exp_id, 1, [], state_name,
            feconf.TRAINING_JOB_STATUS_NEW)
        classifier_models.TrainingJobExplorationMappingModel.create(
            exp_id, 1, state_name, job_id)
        classifier_training_jobs = (
            classifier_services.get_classifier_training_jobs(
                exp_id, 1, [state_name]))
        self.assertEqual(len(classifier_training_jobs), 1)
        self.assertEqual(classifier_training_jobs[0].exp_id, exp_id)
        self.assertEqual(classifier_training_jobs[0].exp_version, 1)
        self.assertEqual(classifier_training_jobs[0].state_name, state_name)
        self.assertEqual(classifier_training_jobs[0].job_id, job_id)

        # Test that method returns a list with None as elements when job does
        # not exist.
        false_state_name = 'false_name'
        classifier_training_jobs = (
            classifier_services.get_classifier_training_jobs(
                exp_id, 1, [false_state_name]))
        self.assertEqual(classifier_training_jobs, [None])<|MERGE_RESOLUTION|>--- conflicted
+++ resolved
@@ -307,17 +307,10 @@
             '_c_lw': [],
             '_c_l': []
         }
-<<<<<<< HEAD
-        job_id = classifier_services.create_classifier_training_job(
-            feconf.INTERACTION_CLASSIFIER_MAPPING[interaction_id][
-                'algorithm_id'], interaction_id, exp_id, 1, state_name,
-            [], feconf.TRAINING_JOB_STATUS_NEW)
-=======
         job_id = classifier_models.ClassifierTrainingJobModel.create(
             feconf.INTERACTION_CLASSIFIER_MAPPING[interaction_id][
                 'algorithm_id'], interaction_id, exp_id, 1, [], state_name,
             feconf.TRAINING_JOB_STATUS_NEW)
->>>>>>> b663fa4b
         classifier_id = (
             classifier_services.create_classifier(job_id, classifier_data))
         classifier = classifier_services.get_classifier_by_id(
@@ -372,50 +365,21 @@
                 job_id))):
             classifier_services.get_classifier_training_job_by_id(job_id)
 
-<<<<<<< HEAD
-
-=======
->>>>>>> b663fa4b
     def test_mark_training_job_complete(self):
         """Test the mark_training_job_complete method."""
         exp_id = u'1'
         state_name = 'Home'
         interaction_id = 'TextInput'
 
-<<<<<<< HEAD
-        job_id = classifier_services.create_classifier_training_job(
-            feconf.INTERACTION_CLASSIFIER_MAPPING[interaction_id][
-                'algorithm_id'], interaction_id, exp_id, 1, state_name,
-            [], feconf.TRAINING_JOB_STATUS_PENDING)
+        job_id = classifier_models.ClassifierTrainingJobModel.create(
+            feconf.INTERACTION_CLASSIFIER_MAPPING['TextInput']['algorithm_id'],
+            interaction_id, exp_id, 1, [], state_name,
+            feconf.TRAINING_JOB_STATUS_PENDING)
 
         classifier_training_job = (
             classifier_services.get_classifier_training_job_by_id(job_id))
         self.assertEqual(classifier_training_job.status,
                          feconf.TRAINING_JOB_STATUS_PENDING)
-
-        classifier_services.mark_training_job_complete(job_id)
-=======
-        job_id = classifier_models.ClassifierTrainingJobModel.create(
-            feconf.INTERACTION_CLASSIFIER_MAPPING['TextInput']['algorithm_id'],
-            interaction_id, exp_id, 1, [], state_name,
-            feconf.TRAINING_JOB_STATUS_PENDING)
->>>>>>> b663fa4b
-
-        classifier_training_job = (
-            classifier_services.get_classifier_training_job_by_id(job_id))
-        self.assertEqual(classifier_training_job.status,
-<<<<<<< HEAD
-                         feconf.TRAINING_JOB_STATUS_COMPLETE)
-
-        # Test that invalid status changes cannot be made.
-        with self.assertRaisesRegexp(Exception, (
-            'The status change %s to %s is not valid.' % (
-                feconf.TRAINING_JOB_STATUS_COMPLETE,
-                feconf.TRAINING_JOB_STATUS_COMPLETE))):
-            classifier_services.mark_training_job_complete(job_id)
-=======
-                         feconf.TRAINING_JOB_STATUS_PENDING)
->>>>>>> b663fa4b
 
         classifier_services.mark_training_job_complete(job_id)
 
