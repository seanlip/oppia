# coding: utf-8
#
# Copyright 2017 The Oppia Authors. All Rights Reserved.
#
# Licensed under the Apache License, Version 2.0 (the "License");
# you may not use this file except in compliance with the License.
# You may obtain a copy of the License at
#
#      http://www.apache.org/licenses/LICENSE-2.0
#
# Unless required by applicable law or agreed to in writing, software
# distributed under the License is distributed on an "AS-IS" BASIS,
# WITHOUT WARRANTIES OR CONDITIONS OF ANY KIND, either express or implied.
# See the License for the specific language governing permissions and
# limitations under the License.

"""Tests for classifier services"""

import os
import datetime

from core.domain import classifier_registry
from core.domain import classifier_services
from core.domain import exp_services
from core.platform import models
from core.tests import test_utils
import feconf
import utils

(classifier_models,) = models.Registry.import_models(
    [models.NAMES.classifier])

class ClassifierServicesTests(test_utils.GenericTestBase):
    """Test "classify" using the sample explorations.

    Since the end to end tests cover correct classification, and frontend tests
    test hard rules, ReaderClassifyTests is only checking that the string
    classifier is actually called.
    """
    def setUp(self):
        super(ClassifierServicesTests, self).setUp()
        self._init_classify_inputs('16')

    def _init_classify_inputs(self, exploration_id):
        test_exp_filepath = os.path.join(
            feconf.TESTS_DATA_DIR, 'string_classifier_test.yaml')
        yaml_content = utils.get_file_contents(test_exp_filepath)
        assets_list = []
        with self.swap(feconf, 'ENABLE_ML_CLASSIFIERS', True):
            exp_services.save_new_exploration_from_yaml_and_assets(
                feconf.SYSTEM_COMMITTER_ID, yaml_content, exploration_id,
                assets_list)

        self.exp_id = exploration_id
        self.exp_state = (
            exp_services.get_exploration_by_id(exploration_id).states['Home'])

    def _is_string_classifier_called(self, answer):
        sc = classifier_registry.Registry.get_classifier_by_algorithm_id(
            feconf.INTERACTION_CLASSIFIER_MAPPING['TextInput'][
                'algorithm_id'])
        string_classifier_predict = (
            sc.__class__.predict)
        predict_counter = test_utils.CallCounter(
            string_classifier_predict)

        with self.swap(sc.__class__, 'predict', predict_counter):
            response = classifier_services.classify(self.exp_state, answer)

        answer_group_index = response['answer_group_index']
        rule_spec_index = response['rule_spec_index']
        answer_groups = self.exp_state.interaction.answer_groups
        if answer_group_index == len(answer_groups):
            return 'default'

        answer_group = answer_groups[answer_group_index]
        return (answer_group.get_classifier_rule_index() == rule_spec_index and
                predict_counter.times_called == 1)

    def test_string_classifier_classification(self):
        """All these responses trigger the string classifier."""

        with self.swap(feconf, 'ENABLE_ML_CLASSIFIERS', True):
            self.assertTrue(
                self._is_string_classifier_called(
                    'it\'s a permutation of 3 elements'))
            self.assertTrue(
                self._is_string_classifier_called(
                    'There are 3 options for the first ball, and 2 for the '
                    'remaining two. So 3*2=6.'))
            self.assertTrue(
                self._is_string_classifier_called('abc acb bac bca cbb cba'))
            self.assertTrue(
                self._is_string_classifier_called('dunno, just guessed'))

    def test_creation_of_jobs_and_mappings(self):
        """Test the handle_trainable_states method and
        handle_non_retrainable_states method by triggering
        update_exploration() method.
        """
        exploration = exp_services.get_exploration_by_id(self.exp_id)
        state = exploration.states['Home']

        # There is one job and one mapping in the data store now as a result of
        # creating the exploration.
        all_jobs = classifier_models.ClassifierTrainingJobModel.get_all()
        self.assertEqual(all_jobs.count(), 1)
        all_mappings = (
            classifier_models.TrainingJobExplorationMappingModel.get_all())
        self.assertEqual(all_mappings.count(), 1)

        # Modify such that job creation is triggered.
        state.interaction.answer_groups.insert(
            3, state.interaction.answer_groups[1])
        answer_groups = []
        for answer_group in state.interaction.answer_groups:
            answer_groups.append(answer_group.to_dict())
        change_list = [{
            'cmd': 'edit_state_property',
            'state_name': 'Home',
            'property_name': 'answer_groups',
            'new_value': answer_groups
        }]
        with self.swap(feconf, 'ENABLE_ML_CLASSIFIERS', True):
            exp_services.update_exploration(
                feconf.SYSTEM_COMMITTER_ID, self.exp_id, change_list, '')

        # There should be two jobs and two mappings in the data store now.
        all_jobs = classifier_models.ClassifierTrainingJobModel.get_all()
        self.assertEqual(all_jobs.count(), 2)
        all_mappings = (
            classifier_models.TrainingJobExplorationMappingModel.get_all())
        self.assertEqual(all_mappings.count(), 2)

        # Make a change to the exploration without changing the answer groups
        # to trigger mapping update.
        change_list = [{
            'cmd': 'edit_exploration_property',
            'property_name': 'title',
            'new_value': 'New title'
        }]
        with self.swap(feconf, 'ENABLE_ML_CLASSIFIERS', True):
            exp_services.update_exploration(
                feconf.SYSTEM_COMMITTER_ID, self.exp_id, change_list, '')

        # There should be two jobs and three mappings in the data store now.
        all_jobs = classifier_models.ClassifierTrainingJobModel.get_all()
        self.assertEqual(all_jobs.count(), 2)
        all_mappings = (
            classifier_models.TrainingJobExplorationMappingModel.get_all())
        self.assertEqual(all_mappings.count(), 3)

        # Check that renaming a state does not create an extra job.
        change_list = [{
            'cmd': 'rename_state',
            'old_state_name': 'Home',
            'new_state_name': 'Home2'
        }, {
            'cmd': 'rename_state',
            'old_state_name': 'Home2',
            'new_state_name': 'Home3'
        }]
        with self.swap(feconf, 'ENABLE_ML_CLASSIFIERS', True):
            exp_services.update_exploration(
                feconf.SYSTEM_COMMITTER_ID, self.exp_id, change_list, '')

        # There should still be only two jobs and four mappings in the data
        # store now.
        all_jobs = classifier_models.ClassifierTrainingJobModel.get_all()
        self.assertEqual(all_jobs.count(), 2)
        all_mappings = (
            classifier_models.TrainingJobExplorationMappingModel.get_all())
        self.assertEqual(all_mappings.count(), 4)

    def test_handle_trainable_states(self):
        """Test the handle_trainable_states method."""
        exploration = exp_services.get_exploration_by_id(self.exp_id)
        state_names = ['Home']
        classifier_services.handle_trainable_states(
            exploration, state_names)

        # There should be two jobs (the first job because of the creation of the
        # exploration) in the data store now.
        all_jobs = classifier_models.ClassifierTrainingJobModel.get_all()
        self.assertEqual(all_jobs.count(), 2)
        for index, job in enumerate(all_jobs):
            if index == 1:
                job_id = job.id

        classifier_training_job = (
            classifier_services.get_classifier_training_job_by_id(job_id))
        self.assertEqual(classifier_training_job.exp_id, self.exp_id)
        self.assertEqual(classifier_training_job.state_name, 'Home')

    def test_handle_non_retrainable_states(self):
        """Test the handle_non_retrainable_states method."""
        exploration = exp_services.get_exploration_by_id(self.exp_id)
        state_names = ['Home']
        new_to_old_state_names = {
            'Home': 'Old home'
        }

        # Test that Exception is raised if this method is called with version
        # number 1.
        exploration.version = 1
        with self.assertRaisesRegexp(
            Exception, 'This method should not be called by exploration with '
                       'version number 1'):
            classifier_services.handle_non_retrainable_states(
                exploration, state_names, new_to_old_state_names)

        exploration.version += 1
        # Test that mapping cant be created if job doesn't exist.
        classifier_services.handle_non_retrainable_states(
            exploration, state_names, new_to_old_state_names)
        # There will be only one mapping (because of the creation of the
        # exploration).
        all_mappings = (
            classifier_models.TrainingJobExplorationMappingModel.get_all())
        self.assertEqual(all_mappings.count(), 1)

        # Create job and mapping for previous version.
        job_id = classifier_models.ClassifierTrainingJobModel.create(
            feconf.INTERACTION_CLASSIFIER_MAPPING['TextInput']['algorithm_id'],
            'TextInput', self.exp_id, exploration.version-1, [], 'Old home',
            feconf.TRAINING_JOB_STATUS_COMPLETE)
        classifier_models.TrainingJobExplorationMappingModel.create(
            self.exp_id, exploration.version-1, 'Old home', job_id)
        classifier_services.handle_non_retrainable_states(
            exploration, state_names, new_to_old_state_names)

        # There should be three mappings (the first mapping because of the
        # creation of the exploration) in the data store now.
        all_mappings = (
            classifier_models.TrainingJobExplorationMappingModel.get_all())
        self.assertEqual(all_mappings.count(), 3)
        for index, mapping in enumerate(all_mappings):
            if index == 2:
                mapping_id = mapping.id

        job_exploration_mapping = (
            classifier_models.TrainingJobExplorationMappingModel.get(
                mapping_id))
        self.assertEqual(job_exploration_mapping.exp_id, self.exp_id)
        self.assertEqual(job_exploration_mapping.state_name, 'Home')

    def test_retrieval_of_classifiers(self):
        """Test the get_classifier_by_id method."""

        with self.assertRaisesRegexp(Exception, (
            "Entity for class ClassifierDataModel with id fake_id not found")):
            classifier_services.get_classifier_by_id('fake_id')

        exp_id = u'1'
        classifier_id = u'1'
        state = 'Home'
        classifier_id = classifier_models.ClassifierDataModel.create(
            classifier_id, exp_id, 1, state,
            feconf.INTERACTION_CLASSIFIER_MAPPING['TextInput'][
                'algorithm_id'], [], 1)
        classifier = classifier_services.get_classifier_by_id(
            classifier_id)
        self.assertEqual(classifier.exp_id, exp_id)
        self.assertEqual(classifier.state_name, state)
        self.assertEqual(classifier.id, classifier_id)

    def test_deletion_of_classifiers(self):
        """Test the delete_classifier method."""

        with self.assertRaisesRegexp(Exception, (
            "Entity for class ClassifierDataModel with id fake_id not found")):
            classifier_services.delete_classifier('fake_id')

        exp_id = u'1'
        classifier_id = u'1'
        state = 'Home'
        classifier_id = classifier_models.ClassifierDataModel.create(
            classifier_id, exp_id, 1, state,
            feconf.INTERACTION_CLASSIFIER_MAPPING['TextInput'][
                'algorithm_id'], [], 1)
        classifier_services.delete_classifier(classifier_id)
        with self.assertRaisesRegexp(Exception, (
            "Entity for class ClassifierDataModel with id %s not found" %(
                classifier_id))):
            classifier_services.get_classifier_by_id(classifier_id)

    def test_creation_of_classifiers(self):
        """Test the create_classifier method."""

        exp_id = u'1'
        state_name = 'Home'
        interaction_id = 'TextInput'
        classifier_data = {
            '_alpha': 0.1,
            '_beta': 0.001,
            '_prediction_threshold': 0.5,
            '_training_iterations': 25,
            '_prediction_iterations': 5,
            '_num_labels': 10,
            '_num_docs': 12,
            '_num_words': 20,
            '_label_to_id': {'text': 1},
            '_word_to_id': {'hello': 2},
            '_w_dp': [],
            '_b_dl': [],
            '_l_dp': [],
            '_c_dl': [],
            '_c_lw': [],
            '_c_l': []
        }
        job_id = classifier_models.ClassifierTrainingJobModel.create(
            feconf.INTERACTION_CLASSIFIER_MAPPING[interaction_id][
                'algorithm_id'], interaction_id, exp_id, 1, [], state_name,
            feconf.TRAINING_JOB_STATUS_NEW)
        classifier_id = (
            classifier_services.create_classifier(job_id, classifier_data))
        classifier = classifier_services.get_classifier_by_id(
            classifier_id)
        self.assertEqual(classifier.exp_id, exp_id)
        self.assertEqual(classifier.state_name, state_name)
        self.assertEqual(classifier.id, classifier_id)

    def test_retrieval_of_classifier_training_jobs(self):
        """Test the get_classifier_training_job_by_id method."""

        with self.assertRaisesRegexp(Exception, (
            'Entity for class ClassifierTrainingJobModel with id fake_id '
            'not found')):
            classifier_services.get_classifier_training_job_by_id('fake_id')

        exp_id = u'1'
        state_name = 'Home'
        interaction_id = 'TextInput'
        next_scheduled_check_time = datetime.datetime.utcnow()
        job_id = classifier_models.ClassifierTrainingJobModel.create(
            feconf.INTERACTION_CLASSIFIER_MAPPING['TextInput']['algorithm_id'],
            interaction_id, exp_id, 1, next_scheduled_check_time, [],
            state_name, feconf.TRAINING_JOB_STATUS_NEW)
        classifier_training_job = (
            classifier_services.get_classifier_training_job_by_id(job_id))
        self.assertEqual(classifier_training_job.algorithm_id,
                         feconf.INTERACTION_CLASSIFIER_MAPPING['TextInput'][
                             'algorithm_id'])
        self.assertEqual(classifier_training_job.interaction_id, interaction_id)
        self.assertEqual(classifier_training_job.exp_id, exp_id)
        self.assertEqual(classifier_training_job.exp_version, 1)
        self.assertEqual(classifier_training_job.next_scheduled_check_time,
                         next_scheduled_check_time)
        self.assertEqual(classifier_training_job.training_data, [])
        self.assertEqual(classifier_training_job.state_name, state_name)
        self.assertEqual(classifier_training_job.status,
                         feconf.TRAINING_JOB_STATUS_NEW)

    def test_deletion_of_classifier_training_jobs(self):
        """Test the delete_classifier_training_job method."""

        exp_id = u'1'
        state_name = 'Home'
        interaction_id = 'TextInput'
        next_scheduled_check_time = datetime.datetime.utcnow()

        job_id = classifier_models.ClassifierTrainingJobModel.create(
            feconf.INTERACTION_CLASSIFIER_MAPPING['TextInput']['algorithm_id'],
            interaction_id, exp_id, 1, next_scheduled_check_time, [],
            state_name, feconf.TRAINING_JOB_STATUS_NEW)
        self.assertTrue(job_id)
        classifier_services.delete_classifier_training_job(job_id)
        with self.assertRaisesRegexp(Exception, (
            'Entity for class ClassifierTrainingJobModel '
            'with id %s not found' %(
                job_id))):
            classifier_services.get_classifier_training_job_by_id(job_id)

    def test_mark_training_job_complete(self):
        """Test the mark_training_job_complete method."""
        exp_id = u'1'
        state_name = 'Home'
        interaction_id = 'TextInput'

        job_id = classifier_models.ClassifierTrainingJobModel.create(
            feconf.INTERACTION_CLASSIFIER_MAPPING['TextInput']['algorithm_id'],
            interaction_id, exp_id, 1, [], state_name,
            feconf.TRAINING_JOB_STATUS_PENDING)

        classifier_training_job = (
            classifier_services.get_classifier_training_job_by_id(job_id))
        self.assertEqual(classifier_training_job.status,
                         feconf.TRAINING_JOB_STATUS_PENDING)

        classifier_services.mark_training_job_complete(job_id)

        classifier_training_job = (
            classifier_services.get_classifier_training_job_by_id(job_id))
        self.assertEqual(classifier_training_job.status,
                         feconf.TRAINING_JOB_STATUS_COMPLETE)

        # Test that invalid status changes cannot be made.
        with self.assertRaisesRegexp(Exception, (
            'The status change %s to %s is not valid.' % (
                feconf.TRAINING_JOB_STATUS_COMPLETE,
                feconf.TRAINING_JOB_STATUS_COMPLETE))):
            classifier_services.mark_training_job_complete(job_id)

<<<<<<< HEAD
    def test_mark_training_job_pending(self):
        """Test the mark_training_job_pending method."""
        exp_id = u'1'
        state_name = 'Home'
        interaction_id = 'TextInput'

        job_id = classifier_services.create_classifier_training_job(
            feconf.INTERACTION_CLASSIFIER_MAPPING[interaction_id][
                'algorithm_id'], interaction_id, exp_id, 1, state_name,
            [], feconf.TRAINING_JOB_STATUS_NEW)

        classifier_training_job = (
            classifier_services.get_classifier_training_job_by_id(job_id))
        self.assertEqual(classifier_training_job.status,
                         feconf.TRAINING_JOB_STATUS_NEW)

        classifier_services.mark_training_job_pending(job_id)

        classifier_training_job = (
            classifier_services.get_classifier_training_job_by_id(job_id))
        self.assertEqual(classifier_training_job.status,
                         feconf.TRAINING_JOB_STATUS_PENDING)

        # Test that invalid status changes cannot be made.
        with self.assertRaisesRegexp(Exception, (
            'The status change %s to %s is not valid.' % (
                feconf.TRAINING_JOB_STATUS_PENDING,
                feconf.TRAINING_JOB_STATUS_PENDING))):
            classifier_services.mark_training_job_pending(job_id)

    def test_mark_training_jobs_failed(self):
        """Test the mark_training_job_failed method."""
        exp_id = u'1'
        state_name = 'Home'
        interaction_id = 'TextInput'

        job_id = classifier_services.create_classifier_training_job(
            feconf.INTERACTION_CLASSIFIER_MAPPING[interaction_id][
                'algorithm_id'], interaction_id, exp_id, 1, state_name,
            [], feconf.TRAINING_JOB_STATUS_PENDING)

        classifier_training_job = (
            classifier_services.get_classifier_training_job_by_id(job_id))
        self.assertEqual(classifier_training_job.status,
                         feconf.TRAINING_JOB_STATUS_PENDING)

        classifier_services.mark_training_jobs_failed([job_id])

        classifier_training_job = (
            classifier_services.get_classifier_training_job_by_id(job_id))
        self.assertEqual(classifier_training_job.status,
                         feconf.TRAINING_JOB_STATUS_FAILED)

        # Test that invalid status changes cannot be made.
        with self.assertRaisesRegexp(Exception, (
            'The status change %s to %s is not valid.' % (
                feconf.TRAINING_JOB_STATUS_FAILED,
                feconf.TRAINING_JOB_STATUS_FAILED))):
            classifier_services.mark_training_jobs_failed([job_id])

    def test_fetch_next_job(self):
        """Test the fetch_next_jobs method."""
        exp1_id = u'1'
        state_name = 'Home'
        interaction_id = 'TextInput'
        exp2_id = u'2'

        job1_id = classifier_services.create_classifier_training_job(
            feconf.INTERACTION_CLASSIFIER_MAPPING[interaction_id][
                'algorithm_id'], interaction_id, exp1_id, 1, state_name,
            [], feconf.TRAINING_JOB_STATUS_NEW)
        classifier_services.create_classifier_training_job(
            feconf.INTERACTION_CLASSIFIER_MAPPING[interaction_id][
                'algorithm_id'], interaction_id, exp2_id, 1, state_name,
            [], feconf.TRAINING_JOB_STATUS_PENDING)
        next_job = classifier_services.fetch_next_job()
        self.assertEqual(job1_id, next_job.job_id)

    def test_retrieval_of_classifier_from_exploration_attributes(self):
        """Test the get_classifier_from_exploration_attributes method."""
=======
    def test_retrieval_of_classifier_training_jobs_from_exploration_attributes(
            self):
        """Test the get_classifier_training_jobs method."""
>>>>>>> 8410ed48

        exp_id = u'1'
        state_name = u'टेक्स्ट'
        job_id = classifier_models.ClassifierTrainingJobModel.create(
            feconf.INTERACTION_CLASSIFIER_MAPPING['TextInput']['algorithm_id'],
            'TextInput', exp_id, 1, [], state_name,
            feconf.TRAINING_JOB_STATUS_NEW)
        classifier_models.TrainingJobExplorationMappingModel.create(
            exp_id, 1, state_name, job_id)
        classifier_training_jobs = (
            classifier_services.get_classifier_training_jobs(
                exp_id, 1, [state_name]))
        self.assertEqual(len(classifier_training_jobs), 1)
        self.assertEqual(classifier_training_jobs[0].exp_id, exp_id)
        self.assertEqual(classifier_training_jobs[0].exp_version, 1)
        self.assertEqual(classifier_training_jobs[0].state_name, state_name)
        self.assertEqual(classifier_training_jobs[0].job_id, job_id)

        # Test that method returns a list with None as elements when job does
        # not exist.
        false_state_name = 'false_name'
        classifier_training_jobs = (
            classifier_services.get_classifier_training_jobs(
                exp_id, 1, [false_state_name]))
        self.assertEqual(classifier_training_jobs, [None])<|MERGE_RESOLUTION|>--- conflicted
+++ resolved
@@ -401,7 +401,6 @@
                 feconf.TRAINING_JOB_STATUS_COMPLETE))):
             classifier_services.mark_training_job_complete(job_id)
 
-<<<<<<< HEAD
     def test_mark_training_job_pending(self):
         """Test the mark_training_job_pending method."""
         exp_id = u'1'
@@ -480,13 +479,9 @@
         next_job = classifier_services.fetch_next_job()
         self.assertEqual(job1_id, next_job.job_id)
 
-    def test_retrieval_of_classifier_from_exploration_attributes(self):
-        """Test the get_classifier_from_exploration_attributes method."""
-=======
     def test_retrieval_of_classifier_training_jobs_from_exploration_attributes(
             self):
         """Test the get_classifier_training_jobs method."""
->>>>>>> 8410ed48
 
         exp_id = u'1'
         state_name = u'टेक्स्ट'
