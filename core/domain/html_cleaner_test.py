# coding: utf-8
#
# Copyright 2014 The Oppia Authors. All Rights Reserved.
#
# Licensed under the Apache License, Version 2.0 (the "License");
# you may not use this file except in compliance with the License.
# You may obtain a copy of the License at
#
#      http://www.apache.org/licenses/LICENSE-2.0
#
# Unless required by applicable law or agreed to in writing, software
# distributed under the License is distributed on an "AS-IS" BASIS,
# WITHOUT WARRANTIES OR CONDITIONS OF ANY KIND, either express or implied.
# See the License for the specific language governing permissions and
# limitations under the License.

"""Tests for the HTML sanitizer."""
import os

<<<<<<< HEAD
import bs4
from core.domain import fs_domain
=======
>>>>>>> cd461cb2
from core.domain import html_cleaner
from core.tests import test_utils


class HtmlCleanerUnitTests(test_utils.GenericTestBase):
    """Test the HTML sanitizer."""

    def setUp(self):
        super(HtmlCleanerUnitTests, self).setUp()
        self.longMessage = True

    def test_good_tags_allowed(self):
        test_data = [(
            '<a href="http://www.google.com">Hello</a>',
            '<a href="http://www.google.com">Hello</a>'
        ), (
            'Just some text 12345',
            'Just some text 12345'
        ), (
            '<code>Unfinished HTML',
            '<code>Unfinished HTML</code>',
        ), (
            '<br/>',
            '<br>'
        ), (
            'A big mix <div>Hello</div> Yes <span>No</span>',
            'A big mix <div>Hello</div> Yes <span>No</span>'
        )]

        for datum in test_data:
            self.assertEqual(
                html_cleaner.clean(datum[0]), datum[1],
                msg='\n\nOriginal text: %s' % datum[0])

    def test_bad_tags_suppressed(self):
        test_data = [(
            '<incomplete-bad-tag>',
            ''
        ), (
            '<complete-bad-tag></complete-bad-tag>',
            ''
        ), (
            '<incomplete-bad-tag><div>OK tag</div>',
            '<div>OK tag</div>'
        ), (
            '<complete-bad-tag></complete-bad-tag><span>OK tag</span>',
            '<span>OK tag</span>'
        ), (
            '<bad-tag></bad-tag>Just some text 12345',
            'Just some text 12345'
        ), (
            '<script>alert(\'Here is some JS\');</script>',
            'alert(\'Here is some JS\');'
        ), (
            '<iframe src="https://oppiaserver.appspot.com"></iframe>',
            ''
        )]

        for datum in test_data:
            self.assertEqual(
                html_cleaner.clean(datum[0]), datum[1],
                msg='\n\nOriginal text: %s' % datum[0])

    def test_oppia_custom_tags(self):
        test_data = [(
            '<oppia-noninteractive-image filepath-with-value="1"/>',
            '<oppia-noninteractive-image filepath-with-value="1">'
            '</oppia-noninteractive-image>'
        ), (
            '<oppia-noninteractive-image filepath-with-value="1">'
            '</oppia-noninteractive-image>',
            '<oppia-noninteractive-image filepath-with-value="1">'
            '</oppia-noninteractive-image>'
        ), (
            '<oppia-fake-tag></oppia-fake-tag>',
            ''
        )]

        for datum in test_data:
            self.assertEqual(
                html_cleaner.clean(datum[0]), datum[1],
                msg='\n\nOriginal text: %s' % datum[0])


class HtmlStripperUnitTests(test_utils.GenericTestBase):
    """Test the HTML stripper."""

    def test_strip_html_tags(self):
        test_data = [(
            '<a href="http://www.google.com">Hello</a>',
            'Hello',
        ), (
            'Just some text 12345',
            'Just some text 12345',
        ), (
            '<code>Unfinished HTML',
            'Unfinished HTML',
        ), (
            '<br/>',
            '',
        ), (
            'A big mix <div>Hello</div> Yes <span>No</span>',
            'A big mix Hello Yes No',
        ), (
            'Text with\nnewlines',
            'Text with\nnewlines',
        )]

        for datum in test_data:
            self.assertEqual(html_cleaner.strip_html_tags(datum[0]), datum[1])


class RteComponentExtractorUnitTests(test_utils.GenericTestBase):
    """Test the RTE component extractor."""

    def test_get_rte_components(self):
        test_data = (
            '<p>Test text&nbsp;'
            '<oppia-noninteractive-math '
            'raw_latex-with-value="&amp;quot;\\frac{x}{y}&amp;quot;">'
            '</oppia-noninteractive-math></p><p>&nbsp;'
            '<oppia-noninteractive-link '
            'text-with-value="&amp;quot;Link&amp;quot;" '
            'url-with-value="&amp;quot;https://www.example.com&amp;quot;">'
            '</oppia-noninteractive-link>.</p>'
            '<p>Video</p>'
            '<p><oppia-noninteractive-video autoplay-with-value="false" '
            'end-with-value="0" start-with-value="0" '
            'video_id-with-value="&amp;quot;'
            'https://www.youtube.com/watch?v=Ntcw0H0hwPU&amp;quot;">'
            '</oppia-noninteractive-video><br></p>'
        )

        expected_components = [
            {
                'customization_args': {
                    'text-with-value': u'Link',
                    'url-with-value': u'https://www.example.com'},
                'id': 'oppia-noninteractive-link'
            },
            {
                'customization_args': {
                    'start-with-value': 0,
                    'end-with-value': 0,
                    'video_id-with-value': (
                        u'https://www.youtube.com/watch?'
                        u'v=Ntcw0H0hwPU'),
                    'autoplay-with-value': False
                },
                'id': 'oppia-noninteractive-video'
            },
            {
                'customization_args': {
                    'raw_latex-with-value': u'\\frac{x}{y}'
                },
                'id': 'oppia-noninteractive-math'
            }
        ]

        components = html_cleaner.get_rte_components(test_data)

        self.assertEqual(len(components), len(expected_components))
        for component in components:
<<<<<<< HEAD
            self.assertIn(component, expected_components)


class ContentMigrationTests(test_utils.GenericTestBase):
    """ Tests the function associated with the migration of html
    strings to valid RTE format.
    """
    owner_id = 'ADMIN'
    EXP_ID = 'eid'

    def test_wrap_with_siblings(self):
        test_cases = [{
            'html_content': (
                '<p><i>hello</i></p> this is<i>test case1</i> for '
                '<ol><li><i>testing</i></li></ol>'
            ),
            'expected_output': (
                '<p><i>hello</i></p><p> this is<i>test case1</i> for </p>'
                '<ol><li><i>testing</i></li></ol>'
            )
        }, {
            'html_content': (
                '<br/>hello this is<br/>test<p> case2<br/>'
                '</p> for <p><br/>testing</p>'
            ),
            'expected_output': (
                '<p><br/>hello this is<br/>test</p>'
                '<p> case2<br/></p> for <p><br/>testing</p>'
            )
        }, {
            'html_content': (
                '<p>hello</p>this is case <b>3</b> for <i>'
                'testing</i> the <p>function</p>'
            ),
            'expected_output': (
                '<p>hello</p><p>this is case <b>3</b> for <i>'
                'testing</i> the </p><p>function</p>'
            )
        }]
        for index, test_case in enumerate(test_cases):
            soup = bs4.BeautifulSoup(test_case['html_content'], 'html.parser')
            if index == 0:
                tag = soup.findAll(name='i')[1]
            elif index == 1:
                tag = soup.find(name='br')
            elif index == 2:
                tag = soup.find(name='b')
            html_cleaner.wrap_with_siblings(tag, soup.new_tag('p'))
            self.assertEqual(str(soup), test_case['expected_output'])

    def test_convert_to_textangular(self):
        test_cases = [{
            'html_content': (
                '<div><i>hello</i></div> this is<i>test case1</i> for '
                '<span><i>testing</i></span>'
            ),
            'expected_output': (
                '<p><i>hello</i></p><p> this is<i>test case1</i> for '
                '<i>testing</i></p>'
            )
        }, {
            'html_content': (
                '<div><br>hello</div> this is<br>test<pre> case2<br>'
                '</pre> for <span><br>testing</span>'
            ),
            'expected_output': (
                '<p><br>hello</p><p> this is<br>test</p>'
                '<pre> case2\n</pre><p> for <br>testing</p>'
            )
        }, {
            'html_content': 'hello <p> this is case3 for </p> testing',
            'expected_output': (
                '<p>hello </p><p> this is case3 for </p><p> testing</p>'
            )
        }, {
            'html_content': 'hello <i> this is case4 for </i> testing',
            'expected_output': '<p>hello <i> this is case4 for </i> testing</p>'
        }, {
            'html_content': (
                '<span>hello</span><code> this is </code><div>'
                'test </div><div>case4</div> for testing'
            ),
            'expected_output': (
                '<p>hello this is </p><p>test </p><p>case4</p><p> for '
                'testing</p>'
            )
        }, {
            'html_content': (
                '<p> Random test</p>case <b>is</b> <i>added</i> here<p>!</p>'
            ),
            'expected_output': (
                '<p> Random test</p><p>case <b>is</b> <i>added</i> '
                'here</p><p>!</p>'
            )
        }, {
            'html_content': (
                '<blockquote> Here is another<b>example'
                '</b></blockquote>'
            ),
            'expected_output': (
                '<blockquote><p> Here is another<b>example</b></p></blockquote>'
            )
        }, {
            'html_content': (
                '<table><tbody><tr><td>January</td><td>$100</td>'
                '<td>200</td></tr><tr><td>February</td><td>$80</td><td>400'
                '</td></tr></tbody></table>'
            ),
            'expected_output': (
                '<p>January $100 200</p><p>February $80 400</p>'
            )
        }, {
            'html_content': (
                '<p><p><p>Hello <br/> this<p> is <br> test case <p>'
                'for </p> migration <b>testing</b> </p></p></p></p>'
            ),
            'expected_output': (
                '<p>Hello <br> this</p><p> is <br> test case </p><p>'
                'for </p><p> migration <b>testing</b> </p>'
            )
        }, {
            'html_content': (
                '<p>Hello this is <p>test case </p> for <p> <p>migration</p>'
                'testing </p> for <p> invalid cases </p></p>'
            ),
            'expected_output': (
                '<p>Hello this is </p><p>test case </p><p> for </p><p> </p><p>'
                'migration</p><p>testing </p><p> for </p><p> invalid cases </p>'
            )
        }]

        for test_case in test_cases:
            self.assertEqual(
                test_case['expected_output'],
                html_cleaner.convert_to_textangular(test_case['html_content']))

    def test_validate_rte_format(self):
        test_cases_for_textangular = [
            (
                'This is for <i>testing</i> the validate <b>text</b> '
                'angular function.'
            ),
            (
                'This is the last test case <a href="https://github.com">hello'
                '<oppia-noninteractive-link url-with-value="&amp;quot;'
                'here&amp;quot;" text-with-value="validated">'
                '</oppia-noninteractive-link></a><p> testing completed</p>'
            )
        ]
        actual_output_with_migration_for_textangular = (
            html_cleaner.validate_rte_format(
                test_cases_for_textangular,
                feconf.RTE_FORMAT_TEXTANGULAR, run_migration=True))
        actual_output_without_migration_for_textangular = (
            html_cleaner.validate_rte_format(
                test_cases_for_textangular, feconf.RTE_FORMAT_TEXTANGULAR))

        expected_output_with_migration_for_textangular = {'strings': []}
        expected_output_without_migration_for_textangular = {
            'i': ['[document]'],
            'invalidTags': ['a'],
            'oppia-noninteractive-link': ['a'],
            'b': ['[document]'],
            'strings': [
                (
                    'This is for <i>testing</i> the validate '
                    '<b>text</b> angular function.'
                ),
                (
                    'This is the last test case <a href="https://github.com">'
                    'hello<oppia-noninteractive-link url-with-value="&amp;'
                    'quot;here&amp;quot;" text-with-value="validated">'
                    '</oppia-noninteractive-link></a><p> testing completed</p>'
                ),
            ]
        }

        self.assertEqual(
            actual_output_with_migration_for_textangular,
            expected_output_with_migration_for_textangular)
        self.assertEqual(
            actual_output_without_migration_for_textangular,
            expected_output_without_migration_for_textangular)

        test_cases_for_ckeditor = [
            (
                '<pre>Hello this is <b> testing '
                '<oppia-noninteractive-image filepath-with-value="amp;quot;'
                'random.png&amp;quot;"></oppia-noninteractive-image> in '
                '</b>progress</pre>'
            ),
            (
                '<oppia-noninteractive-collapsible content-with-value="&amp;'
                'quot;&amp;lt;pre&amp;gt;&amp;lt;p&amp;gt;lorem ipsum&amp;'
                'lt;/p&amp;gt;&amp;lt;/pre&amp;gt;'
                '&amp;quot;" heading-with-value="&amp;quot;'
                'lorem ipsum&amp;quot;lorem ipsum&amp;quot;?&amp;quot;">'
                '</oppia-noninteractive-collapsible>'
            )
        ]

        actual_output_with_migration_for_ckeditor = (
            html_cleaner.validate_rte_format(
                test_cases_for_ckeditor, feconf.RTE_FORMAT_CKEDITOR,
                run_migration=True))
        actual_output_without_migration_for_ckeditor = (
            html_cleaner.validate_rte_format(
                test_cases_for_ckeditor, feconf.RTE_FORMAT_CKEDITOR))

        expected_output_with_migration_for_ckeditor = {'strings': []}
        expected_output_without_migration_for_ckeditor = {
            'invalidTags': ['b'],
            'oppia-noninteractive-image': ['b'],
            'p': ['pre'],
            'strings': [
                (
                    '<pre>Hello this is <b> testing '
                    '<oppia-noninteractive-image filepath-with-value="amp;quot;'
                    'random.png&amp;quot;"></oppia-noninteractive-image> in '
                    '</b>progress</pre>'
                ),
                (
                    '<oppia-noninteractive-collapsible content-with-value="&amp'
                    ';quot;&amp;lt;pre&amp;gt;&amp;lt;p&amp;gt;lorem ipsum&amp;'
                    'lt;/p&amp;gt;&amp;lt;/pre&amp;gt;'
                    '&amp;quot;" heading-with-value="&amp;quot;'
                    'lorem ipsum&amp;quot;lorem ipsum&amp;quot;?&amp;quot;">'
                    '</oppia-noninteractive-collapsible>'
                ),
            ]
        }

        self.assertEqual(
            actual_output_with_migration_for_ckeditor,
            expected_output_with_migration_for_ckeditor)
        self.assertEqual(
            actual_output_without_migration_for_ckeditor,
            expected_output_without_migration_for_ckeditor)

    def test_validate_soup_for_rte(self):
        test_cases_for_textangular = [
            (
                '<p>Hello <b>this </b>is </p><p><br></p><p>test <b>case '
                '</b>for </p><p><oppia-noninteractive-collapsible '
                'content-with-value=\"&amp;quot;Hello oppia&amp;quot;\" '
                'heading-with-value=\"&amp;quot;Learn more about APIs&'
                'amp;quot;\"></oppia-noninteractive-collapsible><br></p><p>'
                'for migration testing</p>'
            ),
            (
                'Hello<div>oppia</div>testing <i>in progess</i>!'
            ),
            (
                '<p>Hello</p><p>oppia</p><p>testing <i>in progress</i>!</p>'
            )
        ]

        expected_output_for_textangular = [False, True, False]
        err_dict = {}

        for index, test_case in enumerate(test_cases_for_textangular):
            actual_output_for_textangular = (
                html_cleaner._validate_soup_for_rte( # pylint: disable=protected-access
                    bs4.BeautifulSoup(test_case, 'html.parser'),
                    feconf.RTE_FORMAT_TEXTANGULAR, err_dict))

            self.assertEqual(
                actual_output_for_textangular,
                expected_output_for_textangular[index])

        test_cases_for_ckeditor = [
            (
                '<p>Lorem ipsum </p><p> Hello this is oppia </p>'
            ),
            (
                '<p>Lorem <span>ipsum </span></p> Hello this is '
                '<code>oppia </code>'
            ),
            (
                '<p><oppia-noninteractive-image filepath-with-value="amp;quot;'
                'random.png&amp;quot;"></oppia-noninteractive-image>Hello this '
                'is test case to check image tag inside p tag</p>'
            )
        ]

        expected_output_for_ckeditor = [False, True, True]
        err_dict = {}

        for index, test_case in enumerate(test_cases_for_ckeditor):
            actual_output_for_ckeditor = (
                html_cleaner._validate_soup_for_rte( # pylint: disable=protected-access
                    bs4.BeautifulSoup(test_case, 'html.parser'),
                    feconf.RTE_FORMAT_CKEDITOR, err_dict))

            self.assertEqual(
                actual_output_for_ckeditor,
                expected_output_for_ckeditor[index])

    def test_convert_tag_contents_to_rte_format(self):
        test_cases_for_textangular = [{
            'html_content': (
                '<div>Hello <b>this </b>is </div><p><br></p><p>test <b>case '
                '</b>for </p><p><oppia-noninteractive-collapsible '
                'content-with-value=\"&amp;quot;Hello oppia&amp;quot;\" '
                'heading-with-value=\"&amp;quot;Learn more about APIs&amp;'
                'quot;\"></oppia-noninteractive-collapsible><br></p><p>'
                'for migration testing</p>'
            ),
            'expected_output': (
                '<div>Hello <b>this </b>is </div><p><br/></p><p>test <b>case '
                '</b>for </p><p><oppia-noninteractive-collapsible '
                'content-with-value=\"&amp;quot;&amp;lt;p&amp;gt;Hello oppia'
                '&amp;lt;/p&amp;gt;&amp;quot;\" heading-with-value=\"'
                '&amp;quot;Learn more about APIs&amp;quot;\">'
                '</oppia-noninteractive-collapsible><br/></p><p>'
                'for migration testing</p>'
            )
        }, {
            'html_content': (
                'Hello<div>oppia</div>testing <i>in progess</i>!'
            ),
            'expected_output': (
                'Hello<div>oppia</div>testing <i>in progess</i>!'
            )
        }, {
            'html_content': (
                '<span><b>Hello </b></span><div><b><span>this is '
                'test case</span></b></div><div><b><br></b></div>'
                '<div><oppia-noninteractive-tabs tab_contents-with-value'
                '=\"[{&amp;quot;content&amp;quot;:&amp;quot;&amp;lt;span '
                'style=\\&amp;quot;line-height: 21px; background-color: '
                'rgb(255, 255, 255);\\&amp;quot;&amp;gt;lorem ipsum&amp;lt;'
                '/span&amp;gt;&amp;quot;,&amp;quot;title&amp;quot;:&amp;'
                'quot;hello&amp;quot;},{&amp;quot;content&amp;quot;:&amp;'
                'quot;&amp;lt;span style=\\&amp;quot;color: rgb(0, 0, 0); '
                'font-family: &amp;#39;Times New Roman&amp;#39;; font-size: '
                'medium; line-height: normal;\\&amp;quot;&amp;gt;&amp;lt;'
                'font size=\\&amp;quot;3\\&amp;quot; face=\\&amp;quot;Times '
                'New Roman CE\\&amp;quot;&amp;gt;oppia&amp;lt;/font&amp;gt;'
                '&amp;lt;/span&amp;gt;&amp;quot;,&amp;quot;title&amp;quot;:'
                '&amp;quot;Savjet 1&amp;quot;}]\"></oppia-noninteractive-tabs>'
                '<b><br></b></div><div><span></span><b><br></b><div>'
                '<span><b><br></b></span></div></div>'
            ),
            'expected_output': (
                '<span><b>Hello </b></span><div><b><span>this is '
                'test case</span></b></div><div><b><br/></b></div>'
                '<div><oppia-noninteractive-tabs tab_contents-with-value='
                '\"[{&amp;quot;content&amp;quot;: &amp;quot;&amp;lt;'
                'p&amp;gt;lorem ipsum&amp;lt;/p&amp;gt;&amp;quot;, '
                '&amp;quot;title&amp;quot;: &amp;quot;hello&amp;quot;}, '
                '{&amp;quot;content&amp;quot;: &amp;quot;&amp;lt;p&amp;gt;'
                'oppia&amp;lt;/p&amp;gt;&amp;quot;, &amp;quot;title&amp;'
                'quot;: &amp;quot;Savjet 1&amp;quot;}]\">'
                '</oppia-noninteractive-tabs><b><br/></b></div>'
                '<div><span></span><b><br/></b><div>'
                '<span><b><br/></b></span></div></div>'
            )
        }]

        for test_case in test_cases_for_textangular:
            actual_output_for_textangular = (
                html_cleaner.convert_tag_contents_to_rte_format(
                    test_case['html_content'],
                    html_cleaner.convert_to_textangular))
            self.assertEqual(
                actual_output_for_textangular,
                test_case['expected_output'])

        test_cases_for_ckeditor = [{
            'html_content': (
                '<oppia-noninteractive-collapsible '
                'content-with-value=\"&amp;quot;&amp;lt;pre&amp;gt;&amp;'
                'lt;p&amp;gt;Hello oppia&amp;lt;/p&amp;gt;&amp;lt;'
                '/pre&amp;gt;&amp;quot;\" '
                'heading-with-value=\"&amp;quot;Learn more about APIs&amp;'
                'quot;\"></oppia-noninteractive-collapsible>'
            ),
            'expected_output': (
                '<oppia-noninteractive-collapsible '
                'content-with-value=\"&amp;quot;&amp;lt;pre&amp;gt;Hello oppia'
                '&amp;lt;/pre&amp;gt;&amp;quot;\" heading-with-value=\"'
                '&amp;quot;Learn more about APIs&amp;quot;\">'
                '</oppia-noninteractive-collapsible>'
            )
        }, {
            'html_content': (
                'Hello<div>oppia</div>testing <i>in progess</i>!'
            ),
            'expected_output': (
                'Hello<div>oppia</div>testing <i>in progess</i>!'
            )
        }, {
            'html_content': (
                '<oppia-noninteractive-tabs tab_contents-with-value'
                '=\"[{&amp;quot;content&amp;quot;:&amp;quot;&amp;lt;p&amp;gt;'
                '&amp;lt;i&amp;gt;lorem ipsum&amp;lt;/i&amp;gt;&amp;lt;/p'
                '&amp;gt;&amp;quot;,&amp;quot;title&amp;quot;:&amp;'
                'quot;hello&amp;quot;}]\"></oppia-noninteractive-tabs>'
            ),
            'expected_output': (
                '<oppia-noninteractive-tabs tab_contents-with-value'
                '=\"[{&amp;quot;content&amp;quot;: &amp;quot;&amp;lt;p&amp;gt;'
                '&amp;lt;em&amp;gt;lorem ipsum&amp;lt;/em&amp;gt;&amp;lt;/p'
                '&amp;gt;&amp;quot;, &amp;quot;title&amp;quot;: &amp;'
                'quot;hello&amp;quot;}]\"></oppia-noninteractive-tabs>'
            )
        }]

        for test_case in test_cases_for_ckeditor:
            actual_output_for_ckeditor = (
                html_cleaner.convert_tag_contents_to_rte_format(
                    test_case['html_content'],
                    html_cleaner.convert_to_ckeditor))
            self.assertEqual(
                actual_output_for_ckeditor,
                test_case['expected_output'])

    def test_convert_to_ckeditor(self):
        test_cases = [{
            'html_content': (
                '<p>Lorem <span>ipsum </span></p> Hello this is '
                '<code>oppia </code>'
            ),
            'expected_output': (
                '<p>Lorem <span>ipsum </span></p> Hello this is '
                '<code>oppia </code>'
            )
        }, {
            'html_content': (
                '<p><oppia-noninteractive-image filepath-with-value="&amp;quot;'
                'random.png&amp;quot;"></oppia-noninteractive-image>Hello this '
                'is test case to check image tag inside p tag</p>'
            ),
            'expected_output': (
                '<oppia-noninteractive-image filepath-with-value="&amp;quot;'
                'random.png&amp;quot;"></oppia-noninteractive-image><p>Hello '
                'this is test case to check image tag inside p tag</p>'
            )
        }, {
            'html_content': '<p>hello <i> this is case4 for </i> testing</p>',
            'expected_output': (
                '<p>hello <em> this is case4 for </em> testing</p>'
            )
        }, {
            'html_content': (
                '<oppia-noninteractive-collapsible content-with-value="&amp;'
                'quot;&amp;lt;pre&amp;gt;&amp;lt;p&amp;gt;lorem ipsum&'
                'amp;lt;/p&amp;gt;&amp;lt;/pre&amp;gt;'
                '&amp;quot;" heading-with-value="&amp;quot;'
                'lorem ipsum&amp;quot;lorem ipsum&amp;quot;?&amp;quot;">'
                '</oppia-noninteractive-collapsible>'
            ),
            'expected_output': (
                '<oppia-noninteractive-collapsible content-with-value="&amp;'
                'quot;&amp;lt;pre&amp;gt;lorem ipsum'
                '&amp;lt;/pre&amp;gt;'
                '&amp;quot;" heading-with-value="&amp;quot;'
                'lorem ipsum&amp;quot;lorem ipsum&amp;quot;?&amp;quot;">'
                '</oppia-noninteractive-collapsible>'
            )
        }, {
            'html_content': (
                '<pre>Hello this is <b> testing '
                '<oppia-noninteractive-image filepath-with-value="&amp;quot;'
                'random.png&amp;quot;"></oppia-noninteractive-image> in '
                '</b>progress</pre>'
            ),
            'expected_output': (
                '<pre>Hello this is <strong> testing </strong></pre>'
                '<oppia-noninteractive-image filepath-with-value="&amp;quot;'
                'random.png&amp;quot;"></oppia-noninteractive-image><pre>'
                '<strong> in </strong>progress</pre>'
            )
        }, {
            'html_content': (
                '<blockquote><p> Here is another<b>example'
                '</b></p></blockquote>'
            ),
            'expected_output': (
                '<blockquote><p> Here is another<strong>example'
                '</strong></p></blockquote>'
            )
        }, {
            'html_content': (
                '<p>Hello </p><p>this </p><p>is test case.</p>'
                '<ul><li>Item1</li><li>Item2</li>'
                '<ul><li>This is for <b>testing </b>migration.</li>'
                '<li>Item3</li></ul></ul><p></p>'
            ),
            'expected_output': (
                '<p>Hello </p><p>this </p><p>is test case.</p>'
                '<ul><li>Item1</li><li>Item2'
                '<ul><li>This is for <strong>testing </strong>migration.</li>'
                '<li>Item3</li></ul></li></ul><p></p>'
            )
        }, {
            'html_content': (
                '<ol><li>Item1</li><ol><ol><ol><li>Item2</li><li>Item3</li>'
                '<li>Item4</li><ol><ol><ol><li>Item5</li><li>Item6</li></ol>'
                '</ol></ol></ol></ol></ol><li>Item7</li><ol><li>Item8</li>'
                '<li>Item9</li><ol><ol><li>Item10</li><li>Item11</li>'
                '</ol></ol></ol></ol>'
            ),
            'expected_output': (
                '<ol><li>Item1<ol><li>Item2</li><li>Item3</li><li>Item4<ol>'
                '<li>Item5</li><li>Item6</li></ol></li></ol></li><li>Item7'
                '<ol><li>Item8</li><li>Item9<ol><li>Item10</li><li>Item11'
                '</li></ol></li></ol></li></ol>'
            )
        }, {
            'html_content': (
                '<p><em><strong>this is </strong></em><br></p>'
                '<oppia-noninteractive-collapsible content-with-value'
                '="&amp;quot;&amp;lt;ul&amp;gt;&amp;lt;li&amp;gt;&amp;'
                'lt;p&amp;gt;&amp;lt;li&amp;gt;loremipsum&amp;lt;/li&amp;gt;'
                '&amp;lt;li&amp;gt;loremipsum&amp;lt;/li&amp;gt;&amp;lt;li&amp;'
                'gt;loremipsum&amp;lt;/li&amp;gt;&amp;lt;/p&amp;gt;&amp;lt;'
                'oppia-noninteractive-image alt-with-value=\\&amp;quot;&amp;'
                'amp;amp;quot;loremipsum&amp;amp;amp;quot;\\&amp;quot; '
                'caption-with-value=\\&amp;quot;&amp;amp;amp;quot;&amp;amp;amp;'
                'quot;\\&amp;quot; filepath-with-value=\\&amp;quot;&amp;amp;amp'
                ';quot;loremipsum.png&amp;amp;amp;quot;\\&amp;quot;&amp;gt;&amp'
                ';lt;/oppia-noninteractive-image&amp;gt;&amp;lt;p&amp;gt;&amp;'
                'lt;br&amp;gt;&amp;lt;/p&amp;gt;&amp;lt;/li&amp;gt;&amp;lt;/ul'
                '&amp;gt;&amp;quot;" heading-with-value="&amp;quot;loremipusm'
                '&amp;quot;"></oppia-noninteractive-collapsible>'
            ),
            'expected_output': (
                '<p><em><strong>this is </strong></em><br></p>'
                '<oppia-noninteractive-collapsible content-with-value='
                '"&amp;quot;&amp;lt;ul&amp;gt;&amp;lt;li&amp;gt;loremipsum&amp;'
                'lt;/li&amp;gt;&amp;lt;li&amp;gt;loremipsum&amp;lt;/li&amp;gt;'
                '&amp;lt;li&amp;gt;loremipsum&amp;lt;/li&amp;gt;&amp;lt;'
                'li&amp;gt;&amp;lt;oppia-noninteractive-image alt-with-value'
                '=\\&amp;quot;&amp;amp;amp;quot;loremipsum&amp;amp;amp;quot;'
                '\\&amp;quot; caption-with-value=\\&amp;quot;&amp;amp;amp;quot;'
                '&amp;amp;amp;quot;\\&amp;quot; filepath-with-value=\\&amp;quot'
                ';&amp;amp;amp;quot;loremipsum.png&amp;amp;amp;quot;\\&amp;quot'
                ';&amp;gt;&amp;lt;/oppia-noninteractive-image&amp;gt;&amp;lt;'
                'p&amp;gt;\\u00a0&amp;lt;/p&amp;gt;&amp;lt;/li&amp;'
                'gt;&amp;lt;/ul&amp;gt;&amp;quot;" heading-with-value="&amp;'
                'quot;loremipusm&amp;quot;"></oppia-noninteractive-collapsible>'
            )
        }, {
            'html_content': (
                '<pre><p>Hello this is test case for </p><p>br '
                'in </p><p>pre </p><p>tag<br></p></pre>'
            ),
            'expected_output': (
                '<pre>Hello this is test case for br in pre tag\n</pre>'
            )
        }, {
            'html_content': (
                '<p><li> Hello this is test case for li in p which results '
                'in </li><li> in document </li><li> after unwrapping </li></p>'
            ),
            'expected_output': (
                '<ul><li> Hello this is test case for li in p which results '
                'in </li><li> in document </li><li> after unwrapping </li></ul>'
            )
        }]

        for test_case in test_cases:
            self.assertEqual(
                test_case['expected_output'],
                html_cleaner.convert_to_ckeditor(test_case['html_content']))

    def test_add_caption_to_image(self):
        test_cases = [{
            'html_content': (
                '<p><oppia-noninteractive-image filepath-with-value="&amp;quot;'
                'random.png&amp;quot;"></oppia-noninteractive-image>Hello this '
                'is test case to check that caption attribute is added to '
                'image tags if it is missing.</p>'
            ),
            'expected_output': (
                '<p><oppia-noninteractive-image caption-with-value="&amp;quot;'
                '&amp;quot;" filepath-with-value="&amp;quot;random.png&amp;'
                'quot;"></oppia-noninteractive-image>Hello this '
                'is test case to check that caption attribute is added to '
                'image tags if it is missing.</p>'
            )
        }, {
            'html_content': (
                '<p><oppia-noninteractive-image caption-with-value="&amp;quot;'
                'abc&amp;quot;" filepath-with-value="&amp;quot;'
                'random.png&amp;quot;"></oppia-noninteractive-image>Hello this '
                'is test case to check that image tags that already have '
                'caption attribute are not changed.</p>'
            ),
            'expected_output': (
                '<p><oppia-noninteractive-image caption-with-value="&amp;quot;'
                'abc&amp;quot;" filepath-with-value="&amp;quot;'
                'random.png&amp;quot;"></oppia-noninteractive-image>Hello this '
                'is test case to check that image tags that already have '
                'caption attribute are not changed.</p>'
            )
        }]

        for test_case in test_cases:
            self.assertEqual(
                html_cleaner.add_caption_attr_to_image(
                    test_case['html_content']),
                test_case['expected_output'])

    def test_add_dimensions_to_noninteractive_image_tag(self):
        test_cases = [{
            'html_content': (
                '<p><oppia-noninteractive-image filepath-with-value="&amp;quot;'
                'abc.png&amp;quot;"></oppia-noninteractive-image>Hello this'
                ' is test case to check that dimensions are added to the oppia'
                ' noninteractive image tags.</p>'
            ),
            'expected_output': (
                u'<p><oppia-noninteractive-image filepath-with-value='
                '"&amp;quot;abc_height_32_width_32.png&amp;'
                'quot;"></oppia-noninteractive-image>Hello this is test case'
                ' to check that dimensions are added to the oppia '
                'noninteractive image tags.</p>'
            )
        }, {
            'html_content': (
                '<p><oppia-noninteractive-image filepath-with-value="&amp;quot;'
                'abc.png&amp;quot;"></oppia-noninteractive-image>Hello this'
                ' is test case to check that dimensions are added to the oppia'
                ' noninteractive image tags.</p>'
            ),
            'expected_output': (
                u'<p><oppia-noninteractive-image filepath-with-value='
                '"&amp;quot;abc_height_32_width_32.png&amp;'
                'quot;"></oppia-noninteractive-image>Hello this is test case'
                ' to check that dimensions are added to the oppia '
                'noninteractive image tags.</p>'
            )
        }]

        with open(os.path.join(feconf.TESTS_DATA_DIR, 'img.png')) as f:
            raw_image = f.read()
        fs = fs_domain.AbstractFileSystem(
            fs_domain.ExplorationFileSystem(self.EXP_ID))
        fs.commit(self.owner_id, 'abc.png', raw_image, mimetype='image/png')
        self.assertEqual(fs.isfile('abc.png'), True)

        for test_case in test_cases:
            self.assertEqual(
                html_cleaner.add_dimensions_to_noninteractive_image_tag(
                    self.EXP_ID, test_case['html_content']),
                test_case['expected_output'])
=======
            self.assertIn(component, expected_components)
>>>>>>> cd461cb2
<|MERGE_RESOLUTION|>--- conflicted
+++ resolved
@@ -15,13 +15,7 @@
 # limitations under the License.
 
 """Tests for the HTML sanitizer."""
-import os
 
-<<<<<<< HEAD
-import bs4
-from core.domain import fs_domain
-=======
->>>>>>> cd461cb2
 from core.domain import html_cleaner
 from core.tests import test_utils
 
@@ -185,656 +179,4 @@
 
         self.assertEqual(len(components), len(expected_components))
         for component in components:
-<<<<<<< HEAD
-            self.assertIn(component, expected_components)
-
-
-class ContentMigrationTests(test_utils.GenericTestBase):
-    """ Tests the function associated with the migration of html
-    strings to valid RTE format.
-    """
-    owner_id = 'ADMIN'
-    EXP_ID = 'eid'
-
-    def test_wrap_with_siblings(self):
-        test_cases = [{
-            'html_content': (
-                '<p><i>hello</i></p> this is<i>test case1</i> for '
-                '<ol><li><i>testing</i></li></ol>'
-            ),
-            'expected_output': (
-                '<p><i>hello</i></p><p> this is<i>test case1</i> for </p>'
-                '<ol><li><i>testing</i></li></ol>'
-            )
-        }, {
-            'html_content': (
-                '<br/>hello this is<br/>test<p> case2<br/>'
-                '</p> for <p><br/>testing</p>'
-            ),
-            'expected_output': (
-                '<p><br/>hello this is<br/>test</p>'
-                '<p> case2<br/></p> for <p><br/>testing</p>'
-            )
-        }, {
-            'html_content': (
-                '<p>hello</p>this is case <b>3</b> for <i>'
-                'testing</i> the <p>function</p>'
-            ),
-            'expected_output': (
-                '<p>hello</p><p>this is case <b>3</b> for <i>'
-                'testing</i> the </p><p>function</p>'
-            )
-        }]
-        for index, test_case in enumerate(test_cases):
-            soup = bs4.BeautifulSoup(test_case['html_content'], 'html.parser')
-            if index == 0:
-                tag = soup.findAll(name='i')[1]
-            elif index == 1:
-                tag = soup.find(name='br')
-            elif index == 2:
-                tag = soup.find(name='b')
-            html_cleaner.wrap_with_siblings(tag, soup.new_tag('p'))
-            self.assertEqual(str(soup), test_case['expected_output'])
-
-    def test_convert_to_textangular(self):
-        test_cases = [{
-            'html_content': (
-                '<div><i>hello</i></div> this is<i>test case1</i> for '
-                '<span><i>testing</i></span>'
-            ),
-            'expected_output': (
-                '<p><i>hello</i></p><p> this is<i>test case1</i> for '
-                '<i>testing</i></p>'
-            )
-        }, {
-            'html_content': (
-                '<div><br>hello</div> this is<br>test<pre> case2<br>'
-                '</pre> for <span><br>testing</span>'
-            ),
-            'expected_output': (
-                '<p><br>hello</p><p> this is<br>test</p>'
-                '<pre> case2\n</pre><p> for <br>testing</p>'
-            )
-        }, {
-            'html_content': 'hello <p> this is case3 for </p> testing',
-            'expected_output': (
-                '<p>hello </p><p> this is case3 for </p><p> testing</p>'
-            )
-        }, {
-            'html_content': 'hello <i> this is case4 for </i> testing',
-            'expected_output': '<p>hello <i> this is case4 for </i> testing</p>'
-        }, {
-            'html_content': (
-                '<span>hello</span><code> this is </code><div>'
-                'test </div><div>case4</div> for testing'
-            ),
-            'expected_output': (
-                '<p>hello this is </p><p>test </p><p>case4</p><p> for '
-                'testing</p>'
-            )
-        }, {
-            'html_content': (
-                '<p> Random test</p>case <b>is</b> <i>added</i> here<p>!</p>'
-            ),
-            'expected_output': (
-                '<p> Random test</p><p>case <b>is</b> <i>added</i> '
-                'here</p><p>!</p>'
-            )
-        }, {
-            'html_content': (
-                '<blockquote> Here is another<b>example'
-                '</b></blockquote>'
-            ),
-            'expected_output': (
-                '<blockquote><p> Here is another<b>example</b></p></blockquote>'
-            )
-        }, {
-            'html_content': (
-                '<table><tbody><tr><td>January</td><td>$100</td>'
-                '<td>200</td></tr><tr><td>February</td><td>$80</td><td>400'
-                '</td></tr></tbody></table>'
-            ),
-            'expected_output': (
-                '<p>January $100 200</p><p>February $80 400</p>'
-            )
-        }, {
-            'html_content': (
-                '<p><p><p>Hello <br/> this<p> is <br> test case <p>'
-                'for </p> migration <b>testing</b> </p></p></p></p>'
-            ),
-            'expected_output': (
-                '<p>Hello <br> this</p><p> is <br> test case </p><p>'
-                'for </p><p> migration <b>testing</b> </p>'
-            )
-        }, {
-            'html_content': (
-                '<p>Hello this is <p>test case </p> for <p> <p>migration</p>'
-                'testing </p> for <p> invalid cases </p></p>'
-            ),
-            'expected_output': (
-                '<p>Hello this is </p><p>test case </p><p> for </p><p> </p><p>'
-                'migration</p><p>testing </p><p> for </p><p> invalid cases </p>'
-            )
-        }]
-
-        for test_case in test_cases:
-            self.assertEqual(
-                test_case['expected_output'],
-                html_cleaner.convert_to_textangular(test_case['html_content']))
-
-    def test_validate_rte_format(self):
-        test_cases_for_textangular = [
-            (
-                'This is for <i>testing</i> the validate <b>text</b> '
-                'angular function.'
-            ),
-            (
-                'This is the last test case <a href="https://github.com">hello'
-                '<oppia-noninteractive-link url-with-value="&amp;quot;'
-                'here&amp;quot;" text-with-value="validated">'
-                '</oppia-noninteractive-link></a><p> testing completed</p>'
-            )
-        ]
-        actual_output_with_migration_for_textangular = (
-            html_cleaner.validate_rte_format(
-                test_cases_for_textangular,
-                feconf.RTE_FORMAT_TEXTANGULAR, run_migration=True))
-        actual_output_without_migration_for_textangular = (
-            html_cleaner.validate_rte_format(
-                test_cases_for_textangular, feconf.RTE_FORMAT_TEXTANGULAR))
-
-        expected_output_with_migration_for_textangular = {'strings': []}
-        expected_output_without_migration_for_textangular = {
-            'i': ['[document]'],
-            'invalidTags': ['a'],
-            'oppia-noninteractive-link': ['a'],
-            'b': ['[document]'],
-            'strings': [
-                (
-                    'This is for <i>testing</i> the validate '
-                    '<b>text</b> angular function.'
-                ),
-                (
-                    'This is the last test case <a href="https://github.com">'
-                    'hello<oppia-noninteractive-link url-with-value="&amp;'
-                    'quot;here&amp;quot;" text-with-value="validated">'
-                    '</oppia-noninteractive-link></a><p> testing completed</p>'
-                ),
-            ]
-        }
-
-        self.assertEqual(
-            actual_output_with_migration_for_textangular,
-            expected_output_with_migration_for_textangular)
-        self.assertEqual(
-            actual_output_without_migration_for_textangular,
-            expected_output_without_migration_for_textangular)
-
-        test_cases_for_ckeditor = [
-            (
-                '<pre>Hello this is <b> testing '
-                '<oppia-noninteractive-image filepath-with-value="amp;quot;'
-                'random.png&amp;quot;"></oppia-noninteractive-image> in '
-                '</b>progress</pre>'
-            ),
-            (
-                '<oppia-noninteractive-collapsible content-with-value="&amp;'
-                'quot;&amp;lt;pre&amp;gt;&amp;lt;p&amp;gt;lorem ipsum&amp;'
-                'lt;/p&amp;gt;&amp;lt;/pre&amp;gt;'
-                '&amp;quot;" heading-with-value="&amp;quot;'
-                'lorem ipsum&amp;quot;lorem ipsum&amp;quot;?&amp;quot;">'
-                '</oppia-noninteractive-collapsible>'
-            )
-        ]
-
-        actual_output_with_migration_for_ckeditor = (
-            html_cleaner.validate_rte_format(
-                test_cases_for_ckeditor, feconf.RTE_FORMAT_CKEDITOR,
-                run_migration=True))
-        actual_output_without_migration_for_ckeditor = (
-            html_cleaner.validate_rte_format(
-                test_cases_for_ckeditor, feconf.RTE_FORMAT_CKEDITOR))
-
-        expected_output_with_migration_for_ckeditor = {'strings': []}
-        expected_output_without_migration_for_ckeditor = {
-            'invalidTags': ['b'],
-            'oppia-noninteractive-image': ['b'],
-            'p': ['pre'],
-            'strings': [
-                (
-                    '<pre>Hello this is <b> testing '
-                    '<oppia-noninteractive-image filepath-with-value="amp;quot;'
-                    'random.png&amp;quot;"></oppia-noninteractive-image> in '
-                    '</b>progress</pre>'
-                ),
-                (
-                    '<oppia-noninteractive-collapsible content-with-value="&amp'
-                    ';quot;&amp;lt;pre&amp;gt;&amp;lt;p&amp;gt;lorem ipsum&amp;'
-                    'lt;/p&amp;gt;&amp;lt;/pre&amp;gt;'
-                    '&amp;quot;" heading-with-value="&amp;quot;'
-                    'lorem ipsum&amp;quot;lorem ipsum&amp;quot;?&amp;quot;">'
-                    '</oppia-noninteractive-collapsible>'
-                ),
-            ]
-        }
-
-        self.assertEqual(
-            actual_output_with_migration_for_ckeditor,
-            expected_output_with_migration_for_ckeditor)
-        self.assertEqual(
-            actual_output_without_migration_for_ckeditor,
-            expected_output_without_migration_for_ckeditor)
-
-    def test_validate_soup_for_rte(self):
-        test_cases_for_textangular = [
-            (
-                '<p>Hello <b>this </b>is </p><p><br></p><p>test <b>case '
-                '</b>for </p><p><oppia-noninteractive-collapsible '
-                'content-with-value=\"&amp;quot;Hello oppia&amp;quot;\" '
-                'heading-with-value=\"&amp;quot;Learn more about APIs&'
-                'amp;quot;\"></oppia-noninteractive-collapsible><br></p><p>'
-                'for migration testing</p>'
-            ),
-            (
-                'Hello<div>oppia</div>testing <i>in progess</i>!'
-            ),
-            (
-                '<p>Hello</p><p>oppia</p><p>testing <i>in progress</i>!</p>'
-            )
-        ]
-
-        expected_output_for_textangular = [False, True, False]
-        err_dict = {}
-
-        for index, test_case in enumerate(test_cases_for_textangular):
-            actual_output_for_textangular = (
-                html_cleaner._validate_soup_for_rte( # pylint: disable=protected-access
-                    bs4.BeautifulSoup(test_case, 'html.parser'),
-                    feconf.RTE_FORMAT_TEXTANGULAR, err_dict))
-
-            self.assertEqual(
-                actual_output_for_textangular,
-                expected_output_for_textangular[index])
-
-        test_cases_for_ckeditor = [
-            (
-                '<p>Lorem ipsum </p><p> Hello this is oppia </p>'
-            ),
-            (
-                '<p>Lorem <span>ipsum </span></p> Hello this is '
-                '<code>oppia </code>'
-            ),
-            (
-                '<p><oppia-noninteractive-image filepath-with-value="amp;quot;'
-                'random.png&amp;quot;"></oppia-noninteractive-image>Hello this '
-                'is test case to check image tag inside p tag</p>'
-            )
-        ]
-
-        expected_output_for_ckeditor = [False, True, True]
-        err_dict = {}
-
-        for index, test_case in enumerate(test_cases_for_ckeditor):
-            actual_output_for_ckeditor = (
-                html_cleaner._validate_soup_for_rte( # pylint: disable=protected-access
-                    bs4.BeautifulSoup(test_case, 'html.parser'),
-                    feconf.RTE_FORMAT_CKEDITOR, err_dict))
-
-            self.assertEqual(
-                actual_output_for_ckeditor,
-                expected_output_for_ckeditor[index])
-
-    def test_convert_tag_contents_to_rte_format(self):
-        test_cases_for_textangular = [{
-            'html_content': (
-                '<div>Hello <b>this </b>is </div><p><br></p><p>test <b>case '
-                '</b>for </p><p><oppia-noninteractive-collapsible '
-                'content-with-value=\"&amp;quot;Hello oppia&amp;quot;\" '
-                'heading-with-value=\"&amp;quot;Learn more about APIs&amp;'
-                'quot;\"></oppia-noninteractive-collapsible><br></p><p>'
-                'for migration testing</p>'
-            ),
-            'expected_output': (
-                '<div>Hello <b>this </b>is </div><p><br/></p><p>test <b>case '
-                '</b>for </p><p><oppia-noninteractive-collapsible '
-                'content-with-value=\"&amp;quot;&amp;lt;p&amp;gt;Hello oppia'
-                '&amp;lt;/p&amp;gt;&amp;quot;\" heading-with-value=\"'
-                '&amp;quot;Learn more about APIs&amp;quot;\">'
-                '</oppia-noninteractive-collapsible><br/></p><p>'
-                'for migration testing</p>'
-            )
-        }, {
-            'html_content': (
-                'Hello<div>oppia</div>testing <i>in progess</i>!'
-            ),
-            'expected_output': (
-                'Hello<div>oppia</div>testing <i>in progess</i>!'
-            )
-        }, {
-            'html_content': (
-                '<span><b>Hello </b></span><div><b><span>this is '
-                'test case</span></b></div><div><b><br></b></div>'
-                '<div><oppia-noninteractive-tabs tab_contents-with-value'
-                '=\"[{&amp;quot;content&amp;quot;:&amp;quot;&amp;lt;span '
-                'style=\\&amp;quot;line-height: 21px; background-color: '
-                'rgb(255, 255, 255);\\&amp;quot;&amp;gt;lorem ipsum&amp;lt;'
-                '/span&amp;gt;&amp;quot;,&amp;quot;title&amp;quot;:&amp;'
-                'quot;hello&amp;quot;},{&amp;quot;content&amp;quot;:&amp;'
-                'quot;&amp;lt;span style=\\&amp;quot;color: rgb(0, 0, 0); '
-                'font-family: &amp;#39;Times New Roman&amp;#39;; font-size: '
-                'medium; line-height: normal;\\&amp;quot;&amp;gt;&amp;lt;'
-                'font size=\\&amp;quot;3\\&amp;quot; face=\\&amp;quot;Times '
-                'New Roman CE\\&amp;quot;&amp;gt;oppia&amp;lt;/font&amp;gt;'
-                '&amp;lt;/span&amp;gt;&amp;quot;,&amp;quot;title&amp;quot;:'
-                '&amp;quot;Savjet 1&amp;quot;}]\"></oppia-noninteractive-tabs>'
-                '<b><br></b></div><div><span></span><b><br></b><div>'
-                '<span><b><br></b></span></div></div>'
-            ),
-            'expected_output': (
-                '<span><b>Hello </b></span><div><b><span>this is '
-                'test case</span></b></div><div><b><br/></b></div>'
-                '<div><oppia-noninteractive-tabs tab_contents-with-value='
-                '\"[{&amp;quot;content&amp;quot;: &amp;quot;&amp;lt;'
-                'p&amp;gt;lorem ipsum&amp;lt;/p&amp;gt;&amp;quot;, '
-                '&amp;quot;title&amp;quot;: &amp;quot;hello&amp;quot;}, '
-                '{&amp;quot;content&amp;quot;: &amp;quot;&amp;lt;p&amp;gt;'
-                'oppia&amp;lt;/p&amp;gt;&amp;quot;, &amp;quot;title&amp;'
-                'quot;: &amp;quot;Savjet 1&amp;quot;}]\">'
-                '</oppia-noninteractive-tabs><b><br/></b></div>'
-                '<div><span></span><b><br/></b><div>'
-                '<span><b><br/></b></span></div></div>'
-            )
-        }]
-
-        for test_case in test_cases_for_textangular:
-            actual_output_for_textangular = (
-                html_cleaner.convert_tag_contents_to_rte_format(
-                    test_case['html_content'],
-                    html_cleaner.convert_to_textangular))
-            self.assertEqual(
-                actual_output_for_textangular,
-                test_case['expected_output'])
-
-        test_cases_for_ckeditor = [{
-            'html_content': (
-                '<oppia-noninteractive-collapsible '
-                'content-with-value=\"&amp;quot;&amp;lt;pre&amp;gt;&amp;'
-                'lt;p&amp;gt;Hello oppia&amp;lt;/p&amp;gt;&amp;lt;'
-                '/pre&amp;gt;&amp;quot;\" '
-                'heading-with-value=\"&amp;quot;Learn more about APIs&amp;'
-                'quot;\"></oppia-noninteractive-collapsible>'
-            ),
-            'expected_output': (
-                '<oppia-noninteractive-collapsible '
-                'content-with-value=\"&amp;quot;&amp;lt;pre&amp;gt;Hello oppia'
-                '&amp;lt;/pre&amp;gt;&amp;quot;\" heading-with-value=\"'
-                '&amp;quot;Learn more about APIs&amp;quot;\">'
-                '</oppia-noninteractive-collapsible>'
-            )
-        }, {
-            'html_content': (
-                'Hello<div>oppia</div>testing <i>in progess</i>!'
-            ),
-            'expected_output': (
-                'Hello<div>oppia</div>testing <i>in progess</i>!'
-            )
-        }, {
-            'html_content': (
-                '<oppia-noninteractive-tabs tab_contents-with-value'
-                '=\"[{&amp;quot;content&amp;quot;:&amp;quot;&amp;lt;p&amp;gt;'
-                '&amp;lt;i&amp;gt;lorem ipsum&amp;lt;/i&amp;gt;&amp;lt;/p'
-                '&amp;gt;&amp;quot;,&amp;quot;title&amp;quot;:&amp;'
-                'quot;hello&amp;quot;}]\"></oppia-noninteractive-tabs>'
-            ),
-            'expected_output': (
-                '<oppia-noninteractive-tabs tab_contents-with-value'
-                '=\"[{&amp;quot;content&amp;quot;: &amp;quot;&amp;lt;p&amp;gt;'
-                '&amp;lt;em&amp;gt;lorem ipsum&amp;lt;/em&amp;gt;&amp;lt;/p'
-                '&amp;gt;&amp;quot;, &amp;quot;title&amp;quot;: &amp;'
-                'quot;hello&amp;quot;}]\"></oppia-noninteractive-tabs>'
-            )
-        }]
-
-        for test_case in test_cases_for_ckeditor:
-            actual_output_for_ckeditor = (
-                html_cleaner.convert_tag_contents_to_rte_format(
-                    test_case['html_content'],
-                    html_cleaner.convert_to_ckeditor))
-            self.assertEqual(
-                actual_output_for_ckeditor,
-                test_case['expected_output'])
-
-    def test_convert_to_ckeditor(self):
-        test_cases = [{
-            'html_content': (
-                '<p>Lorem <span>ipsum </span></p> Hello this is '
-                '<code>oppia </code>'
-            ),
-            'expected_output': (
-                '<p>Lorem <span>ipsum </span></p> Hello this is '
-                '<code>oppia </code>'
-            )
-        }, {
-            'html_content': (
-                '<p><oppia-noninteractive-image filepath-with-value="&amp;quot;'
-                'random.png&amp;quot;"></oppia-noninteractive-image>Hello this '
-                'is test case to check image tag inside p tag</p>'
-            ),
-            'expected_output': (
-                '<oppia-noninteractive-image filepath-with-value="&amp;quot;'
-                'random.png&amp;quot;"></oppia-noninteractive-image><p>Hello '
-                'this is test case to check image tag inside p tag</p>'
-            )
-        }, {
-            'html_content': '<p>hello <i> this is case4 for </i> testing</p>',
-            'expected_output': (
-                '<p>hello <em> this is case4 for </em> testing</p>'
-            )
-        }, {
-            'html_content': (
-                '<oppia-noninteractive-collapsible content-with-value="&amp;'
-                'quot;&amp;lt;pre&amp;gt;&amp;lt;p&amp;gt;lorem ipsum&'
-                'amp;lt;/p&amp;gt;&amp;lt;/pre&amp;gt;'
-                '&amp;quot;" heading-with-value="&amp;quot;'
-                'lorem ipsum&amp;quot;lorem ipsum&amp;quot;?&amp;quot;">'
-                '</oppia-noninteractive-collapsible>'
-            ),
-            'expected_output': (
-                '<oppia-noninteractive-collapsible content-with-value="&amp;'
-                'quot;&amp;lt;pre&amp;gt;lorem ipsum'
-                '&amp;lt;/pre&amp;gt;'
-                '&amp;quot;" heading-with-value="&amp;quot;'
-                'lorem ipsum&amp;quot;lorem ipsum&amp;quot;?&amp;quot;">'
-                '</oppia-noninteractive-collapsible>'
-            )
-        }, {
-            'html_content': (
-                '<pre>Hello this is <b> testing '
-                '<oppia-noninteractive-image filepath-with-value="&amp;quot;'
-                'random.png&amp;quot;"></oppia-noninteractive-image> in '
-                '</b>progress</pre>'
-            ),
-            'expected_output': (
-                '<pre>Hello this is <strong> testing </strong></pre>'
-                '<oppia-noninteractive-image filepath-with-value="&amp;quot;'
-                'random.png&amp;quot;"></oppia-noninteractive-image><pre>'
-                '<strong> in </strong>progress</pre>'
-            )
-        }, {
-            'html_content': (
-                '<blockquote><p> Here is another<b>example'
-                '</b></p></blockquote>'
-            ),
-            'expected_output': (
-                '<blockquote><p> Here is another<strong>example'
-                '</strong></p></blockquote>'
-            )
-        }, {
-            'html_content': (
-                '<p>Hello </p><p>this </p><p>is test case.</p>'
-                '<ul><li>Item1</li><li>Item2</li>'
-                '<ul><li>This is for <b>testing </b>migration.</li>'
-                '<li>Item3</li></ul></ul><p></p>'
-            ),
-            'expected_output': (
-                '<p>Hello </p><p>this </p><p>is test case.</p>'
-                '<ul><li>Item1</li><li>Item2'
-                '<ul><li>This is for <strong>testing </strong>migration.</li>'
-                '<li>Item3</li></ul></li></ul><p></p>'
-            )
-        }, {
-            'html_content': (
-                '<ol><li>Item1</li><ol><ol><ol><li>Item2</li><li>Item3</li>'
-                '<li>Item4</li><ol><ol><ol><li>Item5</li><li>Item6</li></ol>'
-                '</ol></ol></ol></ol></ol><li>Item7</li><ol><li>Item8</li>'
-                '<li>Item9</li><ol><ol><li>Item10</li><li>Item11</li>'
-                '</ol></ol></ol></ol>'
-            ),
-            'expected_output': (
-                '<ol><li>Item1<ol><li>Item2</li><li>Item3</li><li>Item4<ol>'
-                '<li>Item5</li><li>Item6</li></ol></li></ol></li><li>Item7'
-                '<ol><li>Item8</li><li>Item9<ol><li>Item10</li><li>Item11'
-                '</li></ol></li></ol></li></ol>'
-            )
-        }, {
-            'html_content': (
-                '<p><em><strong>this is </strong></em><br></p>'
-                '<oppia-noninteractive-collapsible content-with-value'
-                '="&amp;quot;&amp;lt;ul&amp;gt;&amp;lt;li&amp;gt;&amp;'
-                'lt;p&amp;gt;&amp;lt;li&amp;gt;loremipsum&amp;lt;/li&amp;gt;'
-                '&amp;lt;li&amp;gt;loremipsum&amp;lt;/li&amp;gt;&amp;lt;li&amp;'
-                'gt;loremipsum&amp;lt;/li&amp;gt;&amp;lt;/p&amp;gt;&amp;lt;'
-                'oppia-noninteractive-image alt-with-value=\\&amp;quot;&amp;'
-                'amp;amp;quot;loremipsum&amp;amp;amp;quot;\\&amp;quot; '
-                'caption-with-value=\\&amp;quot;&amp;amp;amp;quot;&amp;amp;amp;'
-                'quot;\\&amp;quot; filepath-with-value=\\&amp;quot;&amp;amp;amp'
-                ';quot;loremipsum.png&amp;amp;amp;quot;\\&amp;quot;&amp;gt;&amp'
-                ';lt;/oppia-noninteractive-image&amp;gt;&amp;lt;p&amp;gt;&amp;'
-                'lt;br&amp;gt;&amp;lt;/p&amp;gt;&amp;lt;/li&amp;gt;&amp;lt;/ul'
-                '&amp;gt;&amp;quot;" heading-with-value="&amp;quot;loremipusm'
-                '&amp;quot;"></oppia-noninteractive-collapsible>'
-            ),
-            'expected_output': (
-                '<p><em><strong>this is </strong></em><br></p>'
-                '<oppia-noninteractive-collapsible content-with-value='
-                '"&amp;quot;&amp;lt;ul&amp;gt;&amp;lt;li&amp;gt;loremipsum&amp;'
-                'lt;/li&amp;gt;&amp;lt;li&amp;gt;loremipsum&amp;lt;/li&amp;gt;'
-                '&amp;lt;li&amp;gt;loremipsum&amp;lt;/li&amp;gt;&amp;lt;'
-                'li&amp;gt;&amp;lt;oppia-noninteractive-image alt-with-value'
-                '=\\&amp;quot;&amp;amp;amp;quot;loremipsum&amp;amp;amp;quot;'
-                '\\&amp;quot; caption-with-value=\\&amp;quot;&amp;amp;amp;quot;'
-                '&amp;amp;amp;quot;\\&amp;quot; filepath-with-value=\\&amp;quot'
-                ';&amp;amp;amp;quot;loremipsum.png&amp;amp;amp;quot;\\&amp;quot'
-                ';&amp;gt;&amp;lt;/oppia-noninteractive-image&amp;gt;&amp;lt;'
-                'p&amp;gt;\\u00a0&amp;lt;/p&amp;gt;&amp;lt;/li&amp;'
-                'gt;&amp;lt;/ul&amp;gt;&amp;quot;" heading-with-value="&amp;'
-                'quot;loremipusm&amp;quot;"></oppia-noninteractive-collapsible>'
-            )
-        }, {
-            'html_content': (
-                '<pre><p>Hello this is test case for </p><p>br '
-                'in </p><p>pre </p><p>tag<br></p></pre>'
-            ),
-            'expected_output': (
-                '<pre>Hello this is test case for br in pre tag\n</pre>'
-            )
-        }, {
-            'html_content': (
-                '<p><li> Hello this is test case for li in p which results '
-                'in </li><li> in document </li><li> after unwrapping </li></p>'
-            ),
-            'expected_output': (
-                '<ul><li> Hello this is test case for li in p which results '
-                'in </li><li> in document </li><li> after unwrapping </li></ul>'
-            )
-        }]
-
-        for test_case in test_cases:
-            self.assertEqual(
-                test_case['expected_output'],
-                html_cleaner.convert_to_ckeditor(test_case['html_content']))
-
-    def test_add_caption_to_image(self):
-        test_cases = [{
-            'html_content': (
-                '<p><oppia-noninteractive-image filepath-with-value="&amp;quot;'
-                'random.png&amp;quot;"></oppia-noninteractive-image>Hello this '
-                'is test case to check that caption attribute is added to '
-                'image tags if it is missing.</p>'
-            ),
-            'expected_output': (
-                '<p><oppia-noninteractive-image caption-with-value="&amp;quot;'
-                '&amp;quot;" filepath-with-value="&amp;quot;random.png&amp;'
-                'quot;"></oppia-noninteractive-image>Hello this '
-                'is test case to check that caption attribute is added to '
-                'image tags if it is missing.</p>'
-            )
-        }, {
-            'html_content': (
-                '<p><oppia-noninteractive-image caption-with-value="&amp;quot;'
-                'abc&amp;quot;" filepath-with-value="&amp;quot;'
-                'random.png&amp;quot;"></oppia-noninteractive-image>Hello this '
-                'is test case to check that image tags that already have '
-                'caption attribute are not changed.</p>'
-            ),
-            'expected_output': (
-                '<p><oppia-noninteractive-image caption-with-value="&amp;quot;'
-                'abc&amp;quot;" filepath-with-value="&amp;quot;'
-                'random.png&amp;quot;"></oppia-noninteractive-image>Hello this '
-                'is test case to check that image tags that already have '
-                'caption attribute are not changed.</p>'
-            )
-        }]
-
-        for test_case in test_cases:
-            self.assertEqual(
-                html_cleaner.add_caption_attr_to_image(
-                    test_case['html_content']),
-                test_case['expected_output'])
-
-    def test_add_dimensions_to_noninteractive_image_tag(self):
-        test_cases = [{
-            'html_content': (
-                '<p><oppia-noninteractive-image filepath-with-value="&amp;quot;'
-                'abc.png&amp;quot;"></oppia-noninteractive-image>Hello this'
-                ' is test case to check that dimensions are added to the oppia'
-                ' noninteractive image tags.</p>'
-            ),
-            'expected_output': (
-                u'<p><oppia-noninteractive-image filepath-with-value='
-                '"&amp;quot;abc_height_32_width_32.png&amp;'
-                'quot;"></oppia-noninteractive-image>Hello this is test case'
-                ' to check that dimensions are added to the oppia '
-                'noninteractive image tags.</p>'
-            )
-        }, {
-            'html_content': (
-                '<p><oppia-noninteractive-image filepath-with-value="&amp;quot;'
-                'abc.png&amp;quot;"></oppia-noninteractive-image>Hello this'
-                ' is test case to check that dimensions are added to the oppia'
-                ' noninteractive image tags.</p>'
-            ),
-            'expected_output': (
-                u'<p><oppia-noninteractive-image filepath-with-value='
-                '"&amp;quot;abc_height_32_width_32.png&amp;'
-                'quot;"></oppia-noninteractive-image>Hello this is test case'
-                ' to check that dimensions are added to the oppia '
-                'noninteractive image tags.</p>'
-            )
-        }]
-
-        with open(os.path.join(feconf.TESTS_DATA_DIR, 'img.png')) as f:
-            raw_image = f.read()
-        fs = fs_domain.AbstractFileSystem(
-            fs_domain.ExplorationFileSystem(self.EXP_ID))
-        fs.commit(self.owner_id, 'abc.png', raw_image, mimetype='image/png')
-        self.assertEqual(fs.isfile('abc.png'), True)
-
-        for test_case in test_cases:
-            self.assertEqual(
-                html_cleaner.add_dimensions_to_noninteractive_image_tag(
-                    self.EXP_ID, test_case['html_content']),
-                test_case['expected_output'])
-=======
-            self.assertIn(component, expected_components)
->>>>>>> cd461cb2
+            self.assertIn(component, expected_components)