# coding: utf-8
#
# Copyright 2017 The Oppia Authors. All Rights Reserved.
#
# Licensed under the Apache License, Version 2.0 (the "License");
# you may not use this file except in compliance with the License.
# You may obtain a copy of the License at
#
#      http://www.apache.org/licenses/LICENSE-2.0
#
# Unless required by applicable law or agreed to in writing, software
# distributed under the License is distributed on an "AS-IS" BASIS,
# WITHOUT WARRANTIES OR CONDITIONS OF ANY KIND, either express or implied.
# See the License for the specific language governing permissions and
# limitations under the License.

"""Services for tracking the progress of the learner."""

from __future__ import absolute_import  # pylint: disable=import-only-modules
from __future__ import unicode_literals  # pylint: disable=import-only-modules

from constants import constants
from core.domain import classroom_services
from core.domain import collection_services
from core.domain import exp_fetchers
from core.domain import learner_goals_services
from core.domain import learner_playlist_services
from core.domain import learner_progress_domain
from core.domain import skill_services
from core.domain import story_fetchers
from core.domain import story_services
from core.domain import subscription_services
from core.domain import topic_fetchers
from core.domain import topic_services
from core.domain import user_domain
from core.platform import models
import utils

(user_models,) = models.Registry.import_models([models.NAMES.user])
datastore_services = models.Registry.import_datastore_services()


def _get_completed_activities_from_model(completed_activities_model):
    """Returns an activities completed domain object given a
    activities completed model loaded from the datastore.

    Args:
        completed_activities_model: CompletedActivitiesModel. The
            activities completed model loaded from the datastore.

    Returns:
        CompletedActivities. The domain object corresponding to the
        given model.
    """
    return user_domain.CompletedActivities(
        completed_activities_model.id,
        completed_activities_model.exploration_ids,
        completed_activities_model.collection_ids,
        completed_activities_model.story_ids,
        completed_activities_model.learnt_topic_ids)


def _get_incomplete_activities_from_model(incomplete_activities_model):
    """Returns an incomplete activities domain object given an incomplete
    activities model loaded from the datastore.

    Args:
        incomplete_activities_model: IncompleteActivitiesModel. The
            incomplete activities model loaded from the datastore.

    Returns:
        IncompleteActivities. An IncompleteActivities domain object
        corresponding to the given model.
    """
    return user_domain.IncompleteActivities(
        incomplete_activities_model.id,
        incomplete_activities_model.exploration_ids,
        incomplete_activities_model.collection_ids,
        incomplete_activities_model.story_ids,
        incomplete_activities_model.partially_learnt_topic_ids)


def _get_last_playthrough_information(last_playthrough_model):
    """Returns an ExpUserLastPlaythrough domain object given an
    ExpUserLastPlaythroughModel loaded from the datastore.

    Args:
        last_playthrough_model: ExpUserLastPlaythroughModel. The last
            last playthrough information loaded from the datastore.

    Returns:
        ExpUserLastPlaythrough. The last playthrough information domain object
        corresponding to the given model.
    """
    return user_domain.ExpUserLastPlaythrough(
        last_playthrough_model.user_id,
        last_playthrough_model.exploration_id,
        last_playthrough_model.last_played_exp_version,
        last_playthrough_model.last_updated,
        last_playthrough_model.last_played_state_name)


def _save_completed_activities(activities_completed):
    """Save an activities completed domain object as a
    CompletedActivitiesModel instance in the datastore.

    Args:
        activities_completed: CompletedActivities. The activities
            completed domain object to be saved in the datastore.
    """
    activities_completed_dict = {
        'exploration_ids': (
            activities_completed.exploration_ids),
        'collection_ids': activities_completed.collection_ids,
        'story_ids': activities_completed.story_ids,
        'learnt_topic_ids': activities_completed.learnt_topic_ids
    }

    completed_activities_model = (
        user_models.CompletedActivitiesModel.get_by_id(activities_completed.id))
    if completed_activities_model is not None:
        completed_activities_model.populate(**activities_completed_dict)
        completed_activities_model.update_timestamps()
        completed_activities_model.put()
    else:
        activities_completed_dict['id'] = activities_completed.id
        user_models.CompletedActivitiesModel(**activities_completed_dict).put()


def _save_incomplete_activities(incomplete_activities):
    """Save an incomplete activities domain object as an
    IncompleteActivitiesModel instance in the datastore.

    Args:
        incomplete_activities: IncompleteActivities. The incomplete
            activities domain object to be saved in the datastore.
    """
    incomplete_activities_model = user_models.IncompleteActivitiesModel(
        id=incomplete_activities.id,
        exploration_ids=(
            incomplete_activities.exploration_ids),
        collection_ids=(
            incomplete_activities.collection_ids),
        story_ids=incomplete_activities.story_ids,
        partially_learnt_topic_ids=(
            incomplete_activities.partially_learnt_topic_ids))

    incomplete_activities_model.update_timestamps()
    incomplete_activities_model.put()


def _save_last_playthrough_information(last_playthrough_information):
    """Save an ExpUserLastPlaythrough domain object as an
    ExpUserLastPlaythroughModel instance in the datastore.

    Args:
        last_playthrough_information: ExpUserLastPlaythrough. The last
            playthrough information domain object to be saved in the datastore.
    """
    last_playthrough_information_model = (
        user_models.ExpUserLastPlaythroughModel(
            id=last_playthrough_information.id,
            user_id=last_playthrough_information.user_id,
            exploration_id=last_playthrough_information.exploration_id,
            last_played_exp_version=(
                last_playthrough_information.last_played_exp_version),
            last_played_state_name=(
                last_playthrough_information.last_played_state_name)))
    last_playthrough_information_model.update_timestamps()
    last_playthrough_information_model.put()


def mark_exploration_as_completed(user_id, exp_id):
    """Adds the exploration id to the completed list of the user unless the
    exploration has already been completed or has been created/edited by the
    user. It is also removed from the incomplete list and the learner playlist
    (if present).

    Args:
        user_id: str. The id of the user who has completed the exploration.
        exp_id: str. The id of the completed exploration.
    """
    completed_activities_model = (
        user_models.CompletedActivitiesModel.get(
            user_id, strict=False))
    if not completed_activities_model:
        completed_activities_model = (
            user_models.CompletedActivitiesModel(id=user_id))

    # We don't want anything that appears in the user's creator dashboard to
    # appear in the learner dashboard. Since the subscribed explorations
    # (edited/created) appear in the creator dashboard they will not appear in
    # the learner dashboard.
    subscribed_exploration_ids = (
        subscription_services.get_exploration_ids_subscribed_to(user_id))

    activities_completed = _get_completed_activities_from_model(
        completed_activities_model)

    if (exp_id not in subscribed_exploration_ids and
            exp_id not in activities_completed.exploration_ids):
        # Remove the exploration from the in progress and learner playlist
        # (if present) as it is now completed.
        remove_exp_from_incomplete_list(user_id, exp_id)
        learner_playlist_services.remove_exploration_from_learner_playlist(
            user_id, exp_id)
        activities_completed.add_exploration_id(exp_id)
        _save_completed_activities(activities_completed)


def mark_story_as_completed(user_id, story_id):
    """Adds the story id to the completed list of the user unless the
    story has already been completed by the user. It is also removed from
    the incomplete list(if present).

    Args:
        user_id: str. The id of the user who has completed the story.
        story_id: str. The id of the completed story.
    """

    completed_activities_model = (
        user_models.CompletedActivitiesModel.get(user_id, strict=False))
    if not completed_activities_model:
        completed_activities_model = (
            user_models.CompletedActivitiesModel(id=user_id))

    activities_completed = _get_completed_activities_from_model(
        completed_activities_model)

    if story_id not in activities_completed.story_ids:
        remove_story_from_incomplete_list(user_id, story_id)
        activities_completed.add_story_id(story_id)
        _save_completed_activities(activities_completed)


def mark_topic_as_learnt(user_id, topic_id):
    """Adds the topic id to the learnt list of the user unless the
    topic has already been learnt by the user. It is also removed from
    the partially learnt list and topics to learn list(if present).

    Args:
        user_id: str. The id of the user who has learnt the topic.
        topic_id: str. The id of the learnt topic.
    """

    completed_activities_model = (
        user_models.CompletedActivitiesModel.get(user_id, strict=False))
    if not completed_activities_model:
        completed_activities_model = (
            user_models.CompletedActivitiesModel(id=user_id))

    activities_completed = _get_completed_activities_from_model(
        completed_activities_model)

    if topic_id not in activities_completed.learnt_topic_ids:
        remove_topic_from_partially_learnt_list(user_id, topic_id)
        learner_goals_services.remove_topic_from_learn(user_id, topic_id)
        activities_completed.add_learnt_topic_id(topic_id)
        _save_completed_activities(activities_completed)


def mark_collection_as_completed(user_id, collection_id):
    """Adds the collection id to the list of collections completed by the user
    unless the collection has already been completed or has been created/edited
    by the user. It is also removed from the incomplete list and the play later
    list (if present).

    Args:
        user_id: str. The id of the user who completed the collection.
        collection_id: str. The id of the completed collection.
    """
    completed_activities_model = (
        user_models.CompletedActivitiesModel.get(
            user_id, strict=False))
    if not completed_activities_model:
        completed_activities_model = (
            user_models.CompletedActivitiesModel(id=user_id))

    # We don't want anything that appears in the user's creator dashboard to
    # appear in the learner dashboard. Since the subscribed collections
    # (edited/created) appear in the creator dashboard they will not appear in
    # the learner dashboard.
    subscribed_collection_ids = (
        subscription_services.get_collection_ids_subscribed_to(user_id))

    activities_completed = _get_completed_activities_from_model(
        completed_activities_model)

    if (collection_id not in subscribed_collection_ids and
            collection_id not in activities_completed.collection_ids):
        # Remove the collection from the in progress and learner playlist
        # (if present) as it is now completed.
        remove_collection_from_incomplete_list(user_id, collection_id)
        learner_playlist_services.remove_collection_from_learner_playlist(
            user_id, collection_id)
        activities_completed.add_collection_id(collection_id)
        _save_completed_activities(activities_completed)


def mark_exploration_as_incomplete(
        user_id, exploration_id, state_name, exploration_version):
    """Adds the exploration id to the incomplete list of the user unless the
    exploration has been already completed or has been created/edited by the
    user. If the exploration is already present in the incomplete list, just the
    details associated with it are updated. If the exploration is present in the
    learner playlist, it is removed.

    Args:
        user_id: str. The id of the user who partially completed the
            exploration.
        exploration_id: str. The id of the partially completed exploration.
        state_name: str. The name of the state at which the user left the
            exploration.
        exploration_version: str. The version of the exploration played by the
            learner.
    """
    incomplete_activities_model = (
        user_models.IncompleteActivitiesModel.get(
            user_id, strict=False))
    if not incomplete_activities_model:
        incomplete_activities_model = (
            user_models.IncompleteActivitiesModel(id=user_id))

    exploration_ids = get_all_completed_exp_ids(user_id)

    subscribed_exploration_ids = (
        subscription_services.get_exploration_ids_subscribed_to(user_id))

    incomplete_activities = _get_incomplete_activities_from_model(
        incomplete_activities_model)

    if (exploration_id not in exploration_ids and
            exploration_id not in subscribed_exploration_ids):

        if exploration_id not in incomplete_activities.exploration_ids:
            # Remove the exploration from the learner playlist (if present) as
            # it is currently now being completed.
            learner_playlist_services.remove_exploration_from_learner_playlist(
                user_id, exploration_id)
            incomplete_activities.add_exploration_id(exploration_id)

        last_playthrough_information_model = (
            user_models.ExpUserLastPlaythroughModel.get(
                user_id, exploration_id))
        if not last_playthrough_information_model:
            last_playthrough_information_model = (
                user_models.ExpUserLastPlaythroughModel.create(
                    user_id, exploration_id))

        last_playthrough_information = _get_last_playthrough_information(
            last_playthrough_information_model)
        last_playthrough_information.update_last_played_information(
            exploration_version, state_name)

        _save_last_playthrough_information(last_playthrough_information)
        _save_incomplete_activities(incomplete_activities)


def mark_story_as_incomplete(user_id, story_id):
    """Adds the story id to the incomplete list of the user unless the
    story has been already completed by the user. If the story is already
    present in the incomplete list, just the details associated with it are
    updated.

    Args:
        user_id: str. The id of the user who partially completed the story.
        story_id: str. The id of the partially completed story.
    """

    incomplete_activities_model = (
        user_models.IncompleteActivitiesModel.get(
            user_id, strict=False))
    if not incomplete_activities_model:
        incomplete_activities_model = (
            user_models.IncompleteActivitiesModel(id=user_id))

    completed_story_ids = get_all_completed_story_ids(user_id)

    incomplete_activities = _get_incomplete_activities_from_model(
        incomplete_activities_model)

    if (story_id not in completed_story_ids and
            story_id not in incomplete_activities.story_ids):
        incomplete_activities.add_story_id(story_id)
        _save_incomplete_activities(incomplete_activities)


def mark_topic_as_partially_learnt(user_id, topic_id):
    """Adds the topic id to the partially learnt list of the user unless the
    topic has been already learnt by the user. If the topic is already
    present in the partially learnt list, just the details associated with it
    are updated.

    Args:
        user_id: str. The id of the user who partially learnt the topic.
        topic_id: str. The id of the partially learnt topic.
    """

    incomplete_activities_model = (
        user_models.IncompleteActivitiesModel.get(
            user_id, strict=False))
    if not incomplete_activities_model:
        incomplete_activities_model = (
            user_models.IncompleteActivitiesModel(id=user_id))

    learnt_topic_ids = get_all_learnt_topic_ids(user_id)

    incomplete_activities = _get_incomplete_activities_from_model(
        incomplete_activities_model)

    if (topic_id not in learnt_topic_ids and
            topic_id not in incomplete_activities.partially_learnt_topic_ids):
        incomplete_activities.add_partially_learnt_topic_id(topic_id)
        _save_incomplete_activities(incomplete_activities)


def mark_collection_as_incomplete(user_id, collection_id):
    """Adds the collection id to the list of collections partially completed by
    the user unless the collection has already been completed or has been
    created/edited by the user or is already present in the incomplete list.
    If the collection is present in the learner playlist, it is removed.

    Args:
        user_id: str. The id of the user who partially completed the collection.
        collection_id: str. The id of the partially completed collection.
    """
    incomplete_activities_model = (
        user_models.IncompleteActivitiesModel.get(user_id, strict=False))
    if not incomplete_activities_model:
        incomplete_activities_model = (
            user_models.IncompleteActivitiesModel(id=user_id))

    collection_ids = get_all_completed_collection_ids(user_id)

    subscribed_collection_ids = (
        subscription_services.get_collection_ids_subscribed_to(user_id))

    incomplete_activities = _get_incomplete_activities_from_model(
        incomplete_activities_model)

    if (collection_id not in subscribed_collection_ids and
            collection_id not in incomplete_activities.collection_ids and
            collection_id not in collection_ids):
        # Remove the collection from the learner playlist (if present) as it
        # is currently now being completed.
        learner_playlist_services.remove_collection_from_learner_playlist(
            user_id, collection_id)
        incomplete_activities.add_collection_id(collection_id)
        _save_incomplete_activities(incomplete_activities)


def add_topic_to_learn(user_id, topic_id):
    """This function checks if the topic exists in the learnt.
    If it does not exist we call the function in learner
    goals services to add the topic to the learn list.

    Args:
        user_id: str. The id of the user.
        topic_id: str. The id of the topic to be added to the
            learner goals.

    Returns:
        (bool, bool). The first boolean indicates whether the topic
        already exists in either of the "learnt topics" lists and
        the second boolean indicates whether the learner goals
        limit of the user has been exceeded.
    """
    learnt_topic_ids = get_all_learnt_topic_ids(user_id)
    goals_limit_exceeded = False
    belongs_to_learnt_list = False

    if topic_id not in learnt_topic_ids:
        goals_limit_exceeded = (
            learner_goals_services.mark_topic_to_learn(user_id, topic_id))
        belongs_to_learnt_list = False
    else:
        belongs_to_learnt_list = True

    return (
        belongs_to_learnt_list,
        goals_limit_exceeded)


def _remove_topic_ids_from_learner_goals(
        user_id, topic_ids_in_learn):
    """Removes the topics from the learner goals of the user.

    Args:
        user_id: str. The id of the user.
        topic_ids_in_learn: list(str). The ids of the topics to be removed
            from learn.
    """
    learner_goals_model = user_models.LearnerGoalsModel.get(
        user_id, strict=False)

    if learner_goals_model:
        learner_goals = (
            learner_goals_services.get_learner_goals_from_model(
                learner_goals_model))

        for topic_id in topic_ids_in_learn:
            learner_goals.remove_topic_id_from_learn(topic_id)

        learner_goals_services.save_learner_goals(learner_goals)


def add_collection_to_learner_playlist(
        user_id, collection_id, position_to_be_inserted=None):
    """This function checks if the collection exists in the completed list or
    the incomplete list. If it does not exist we call the function in learner
    playlist services to add the collection to the play later list.

    Args:
        user_id: str. The id of the user.
        collection_id: str. The id of the collection to be added to the
            learner playlist.
        position_to_be_inserted: int|None. If this is specified the collection
            gets inserted at the given position. Otherwise it gets added at the
            end.

    Returns:
        (bool, bool, bool). The first boolean indicates whether the collection
        already exists in either of the "completed collections" or "incomplete
        collections" lists, the second boolean indicates whether the playlist
        limit of the user has been exceeded, and the third boolean indicates
        whether the collection belongs to the created or edited collections of
        the user.
    """
    completed_collection_ids = get_all_completed_collection_ids(user_id)
    incomplete_collection_ids = get_all_incomplete_collection_ids(user_id)
    playlist_limit_exceeded = False
    belongs_to_subscribed_activities = False
    belongs_to_completed_or_incomplete_list = False

    if (collection_id not in completed_collection_ids and
            collection_id not in incomplete_collection_ids):

        (playlist_limit_exceeded, belongs_to_subscribed_activities) = (
            learner_playlist_services.mark_collection_to_be_played_later(
                user_id, collection_id,
                position_to_be_inserted=position_to_be_inserted))

        belongs_to_completed_or_incomplete_list = False
    else:
        belongs_to_completed_or_incomplete_list = True

    return (
        belongs_to_completed_or_incomplete_list,
        playlist_limit_exceeded,
        belongs_to_subscribed_activities)


def add_exp_to_learner_playlist(
        user_id, exploration_id, position_to_be_inserted=None):
    """This function checks if the exploration exists in the completed list or
    the incomplete list. If it does not exist we call the function in learner
    playlist services to add the exploration to the play later list.

    Args:
        user_id: str. The id of the user.
        exploration_id: str. The id of the exploration to be added to the
            learner playlist.
        position_to_be_inserted: int|None. If this is specified the exploration
            gets inserted at the given position. Otherwise it gets added at the
            end.

    Returns:
        (bool, bool, bool). The first boolean indicates whether the exploration
        already exists in either of the "completed explorations" or
        "incomplete explorations" lists, the second boolean indicates
        whether the playlist limit of the user has been
        exceeded, and the third boolean indicates whether the exploration
        belongs to the created or edited explorations of the user.
    """
    completed_exploration_ids = get_all_completed_exp_ids(user_id)
    incomplete_exploration_ids = get_all_incomplete_exp_ids(user_id)
    playlist_limit_exceeded = False
    belongs_to_subscribed_activities = False
    belongs_to_completed_or_incomplete_list = False

    if (exploration_id not in completed_exploration_ids and
            exploration_id not in incomplete_exploration_ids):

        (playlist_limit_exceeded, belongs_to_subscribed_activities) = (
            learner_playlist_services.mark_exploration_to_be_played_later(
                user_id, exploration_id,
                position_to_be_inserted=position_to_be_inserted))

        belongs_to_completed_or_incomplete_list = False

    else:
        belongs_to_completed_or_incomplete_list = True

    return (
        belongs_to_completed_or_incomplete_list,
        playlist_limit_exceeded,
        belongs_to_subscribed_activities)


def _remove_activity_ids_from_playlist(
        user_id, exploration_ids, collection_ids):
    """Removes the explorations and collections from the playlist of the user.

    Args:
        user_id: str. The id of the user.
        exploration_ids: list(str). The ids of the explorations to be removed.
        collection_ids: list(str). The ids of the collections to be removed.
    """
    learner_playlist_model = user_models.LearnerPlaylistModel.get(
        user_id, strict=False)

    if learner_playlist_model:
        learner_playlist = (
            learner_playlist_services.get_learner_playlist_from_model(
                learner_playlist_model))

        for exploration_id in exploration_ids:
            learner_playlist.remove_exploration_id(exploration_id)

        for collection_id in collection_ids:
            learner_playlist.remove_collection_id(collection_id)

        learner_playlist_services.save_learner_playlist(learner_playlist)


def remove_story_from_completed_list(user_id, story_id):
    """Removes the story id from the list of completed stories
    (if present).

    Args:
        user_id: str. The id of the user.
        story_id: str. The id of the story to be removed.
    """

    completed_activities_model = (
        user_models.CompletedActivitiesModel.get(
            user_id, strict=False))

    if completed_activities_model:
        activities_completed = _get_completed_activities_from_model(
            completed_activities_model)
        if story_id in activities_completed.story_ids:
            activities_completed.remove_story_id(story_id)
            _save_completed_activities(activities_completed)


def remove_topic_from_learnt_list(user_id, topic_id):
    """Removes the topic id from the list of learnt topics
    (if present).

    Args:
        user_id: str. The id of the user.
        topic_id: str. The id of the topic to be removed.
    """
    completed_activities_model = (
        user_models.CompletedActivitiesModel.get(
            user_id, strict=False))

    if completed_activities_model:
        activities_completed = _get_completed_activities_from_model(
            completed_activities_model)
        if topic_id in activities_completed.learnt_topic_ids:
            activities_completed.remove_learnt_topic_id(topic_id)
            _save_completed_activities(activities_completed)


def remove_collection_from_completed_list(user_id, collection_id):
    """Removes the collection id from the list of completed collections
    (if present).

    Args:
        user_id: str. The id of the user.
        collection_id: str. The id of the collection to be removed.
    """
    completed_activities_model = (
        user_models.CompletedActivitiesModel.get(
            user_id, strict=False))

    if completed_activities_model:
        activities_completed = _get_completed_activities_from_model(
            completed_activities_model)
        if collection_id in activities_completed.collection_ids:
            activities_completed.remove_collection_id(collection_id)
            _save_completed_activities(activities_completed)


def _remove_activity_ids_from_completed_list(
        user_id, exploration_ids, collection_ids, story_ids, learnt_topic_ids):
    """Removes the explorations, collections, stories and learnt_topics
    from the completed list of the learner.

    Args:
        user_id: str. The id of the user.
        exploration_ids: list(str). The ids of the explorations to be removed.
        collection_ids: list(str). The ids of the collections to be removed.
        story_ids: list(str). The ids of the stories to be removed.
        learnt_topic_ids: list(str). The ids of the topics to be removed.
    """
    completed_activities_model = (
        user_models.CompletedActivitiesModel.get(
            user_id, strict=False))

    if completed_activities_model:
        activities_completed = _get_completed_activities_from_model(
            completed_activities_model)

        for exploration_id in exploration_ids:
            activities_completed.remove_exploration_id(exploration_id)

        for collection_id in collection_ids:
            activities_completed.remove_collection_id(collection_id)

        for story_id in story_ids:
            activities_completed.remove_story_id(story_id)

        for topic_id in learnt_topic_ids:
            activities_completed.remove_learnt_topic_id(topic_id)

        _save_completed_activities(activities_completed)


def remove_exp_from_incomplete_list(user_id, exploration_id):
    """Removes the exploration from the incomplete list of the user
    (if present).

    Args:
        user_id: str. The id of the user.
        exploration_id: str. The id of the exploration to be removed.
    """
    incomplete_activities_model = (
        user_models.IncompleteActivitiesModel.get(user_id, strict=False))

    if incomplete_activities_model:
        incomplete_activities = _get_incomplete_activities_from_model(
            incomplete_activities_model)
        if exploration_id in incomplete_activities.exploration_ids:
            incomplete_activities.remove_exploration_id(exploration_id)
            last_playthrough_information_model = (
                user_models.ExpUserLastPlaythroughModel.get(
                    user_id, exploration_id))
            last_playthrough_information_model.delete()

            _save_incomplete_activities(incomplete_activities)


def remove_story_from_incomplete_list(user_id, story_id):
    """Removes the story from the incomplete list of the user(if present).

    Args:
        user_id: str. The id of the user.
        story_id: str. The id of the story to be removed.
    """

    incomplete_activities_model = (
        user_models.IncompleteActivitiesModel.get(user_id, strict=False))

    if incomplete_activities_model:
        incomplete_activities = _get_incomplete_activities_from_model(
            incomplete_activities_model)
        if story_id in incomplete_activities.story_ids:
            incomplete_activities.remove_story_id(story_id)
            _save_incomplete_activities(incomplete_activities)


def remove_topic_from_partially_learnt_list(user_id, topic_id):
    """Removes the topic from the partially learnt list of the user(if present).

    Args:
        user_id: str. The id of the user.
        topic_id: str. The id of the topic to be removed.
    """

    incomplete_activities_model = (
        user_models.IncompleteActivitiesModel.get(user_id, strict=False))

    if incomplete_activities_model:
        incomplete_activities = _get_incomplete_activities_from_model(
            incomplete_activities_model)
        if topic_id in incomplete_activities.partially_learnt_topic_ids:
            incomplete_activities.remove_partially_learnt_topic_id(topic_id)
            _save_incomplete_activities(incomplete_activities)


def remove_collection_from_incomplete_list(user_id, collection_id):
    """Removes the collection id from the list of incomplete collections
    (if present).

    Args:
        user_id: str. The id of the user.
        collection_id: str. The id of the collection to be removed.
    """
    incomplete_activities_model = (
        user_models.IncompleteActivitiesModel.get(user_id, strict=False))

    if incomplete_activities_model:
        incomplete_activities = _get_incomplete_activities_from_model(
            incomplete_activities_model)
        if collection_id in incomplete_activities.collection_ids:
            incomplete_activities.remove_collection_id(collection_id)
            _save_incomplete_activities(incomplete_activities)


def _remove_activity_ids_from_incomplete_list(
        user_id, exploration_ids=None, collection_ids=None,
        partially_learnt_topic_ids=None):
    """Removes the collections, explorations, stories and topics
    from the incomplete list of the learner.

    Args:
        user_id: str. The id of the user.
        exploration_ids: list(str). The ids of the explorations to be removed.
        collection_ids: list(str). The ids of the collections to be removed.
        partially_learnt_topic_ids: list(str). The ids of the topics to be
            removed.
    """
    incomplete_activities_model = (
        user_models.IncompleteActivitiesModel.get(
            user_id, strict=False))

    if incomplete_activities_model:
        incomplete_activities = _get_incomplete_activities_from_model(
            incomplete_activities_model)

        for exploration_id in exploration_ids:
            incomplete_activities.remove_exploration_id(exploration_id)

        for collection_id in collection_ids:
            incomplete_activities.remove_collection_id(collection_id)

        for topic_id in partially_learnt_topic_ids:
            incomplete_activities.remove_partially_learnt_topic_id(topic_id)

        _save_incomplete_activities(incomplete_activities)


def get_all_completed_exp_ids(user_id):
    """Returns a list with the ids of all the explorations completed by the
    user.

    Args:
        user_id: str. The id of the user.

    Returns:
        list(str). A list of the ids of the explorations completed by the
        learner.
    """
    completed_activities_model = (
        user_models.CompletedActivitiesModel.get(
            user_id, strict=False))

    if completed_activities_model:
        activities_completed = _get_completed_activities_from_model(
            completed_activities_model)

        return activities_completed.exploration_ids
    else:
        return []


def _get_filtered_completed_exp_summaries(
        exploration_summaries, exploration_ids):
    """Returns a list of summaries of the completed exploration ids and the
    ids of explorations that are no longer present.

    Args:
        exploration_summaries: list(ExplorationSummary). The list of exploration
            summary domain objects to be filtered.
        exploration_ids: list(str). The ids of the explorations corresponding to
            the exploration summary domain objects.

    Returns:
        tuple. A 2-tuple whose elements are as follows:
        - list(ExplorationSummary). Filtered list of ExplorationSummary domain
                objects of the completed explorations.
        - list(str). The ids of the explorations that are no longer present.
    """
    nonexistent_completed_exp_ids = []
    filtered_completed_exp_summaries = []
    for index, exploration_summary in enumerate(exploration_summaries):
        if exploration_summary is None:
            nonexistent_completed_exp_ids.append(exploration_ids[index])
        elif exploration_summary.status != constants.ACTIVITY_STATUS_PUBLIC:
            nonexistent_completed_exp_ids.append(exploration_ids[index])
        else:
            filtered_completed_exp_summaries.append(exploration_summary)

    return filtered_completed_exp_summaries, nonexistent_completed_exp_ids


def get_all_completed_story_ids(user_id):
    """Returns a list with the ids of all the stories completed by the
    user.

    Args:
        user_id: str. The id of the learner.

    Returns:
        list(str). A list of the ids of the stories completed by the
        learner.
    """

    completed_activities_model = (
        user_models.CompletedActivitiesModel.get(
            user_id, strict=False))

    if completed_activities_model:
        activities_completed = _get_completed_activities_from_model(
            completed_activities_model)

        return activities_completed.story_ids
    else:
        return []


def _get_filtered_completed_story_summaries(
        user_id, story_summaries, story_ids):
    """Returns a list of summaries of the completed story ids, the ids
    of stories that are no longer present and the summaries of the
    stories being shifted to the incomplete section on account of new
    addition of nodes.

    Args:
        user_id: str. The id of the learner.
        story_summaries: list(StorySummary). The list of story
            summary domain objects to be filtered.
        story_ids: list(str). The ids of the story corresponding to
            the story summary domain objects.

    Returns:
        tuple. A 3-tuple whose elements are as follows:
        - list(StorySummary). A filtered list with the summary domain
            objects of the completed story.
        - list(str). The ids of the stories that are no longer present.
        - list(StorySummary). The summaries corresponding to those
            stories which have been moved to the in progress section on
            account of new nodes being added to them.
    """
    nonexistent_completed_story_ids = []
    completed_to_incomplete_stories = []
    filtered_completed_story_summaries = []

    for index, story_summary in enumerate(story_summaries):
        if story_summary is None:
            nonexistent_completed_story_ids.append(story_ids[index])
        else:
            story_id = story_summary.id
            story = story_fetchers.get_story_by_id(story_id)
            if len(story_fetchers.get_completed_node_ids(
                    user_id, story_id)) != len(story_summary.node_titles):
                remove_story_from_completed_list(user_id, story_id)
                mark_story_as_incomplete(user_id, story_id)
                completed_to_incomplete_stories.append(story_summary)
            elif not story_services.is_story_published_and_present_in_topic(
                    story):
                nonexistent_completed_story_ids.append(story_ids[index])
            else:
                filtered_completed_story_summaries.append(story_summary)

    return (
        filtered_completed_story_summaries,
        nonexistent_completed_story_ids,
        completed_to_incomplete_stories)


def get_all_learnt_topic_ids(user_id):
    """Returns a list with the ids of all the topics learnt by the
    user.

    Args:
        user_id: str. The id of the learner.

    Returns:
        list(str). A list of the ids of the topics learnt by the
        learner.
    """

    completed_activities_model = (
        user_models.CompletedActivitiesModel.get(
            user_id, strict=False))

    if completed_activities_model:
        activities_completed = _get_completed_activities_from_model(
            completed_activities_model)

        return activities_completed.learnt_topic_ids
    else:
        return []


def _get_filtered_learnt_topic_summaries(
        user_id, topic_summaries, topic_ids):
    """Returns a list of summaries of the learnt topic ids, the ids
    of topics that are no longer present and the summaries of the
    topics being shifted to the partially learnt section on account of new
    addition of stories.

    Args:
        user_id: str. The id of the learner.
        topic_summaries: list(TopicSummary). The list of topic
            summary domain objects to be filtered.
        topic_ids: list(str). The ids of the topic corresponding to
            the topic summary domain objects.

    Returns:
        tuple. A 3-tuple whose elements are as follows:
        - list(TopicSummary). A filtered list with the summary domain
            objects of the learnt topic.
        - list(str). The ids of the topics that are no longer present.
        - list(TopicSummary). The summaries corresponding to those
            topics which have been moved to the in partially learnt section on
            account of new nodes added to a completed story in the topic.
    """

    nonexistent_learnt_topic_ids = []
    learnt_to_partially_learnt_topics = []
    filtered_learnt_topic_summaries = []

    completed_story_ids = get_all_completed_story_ids(user_id)

    for index, topic_summary in enumerate(topic_summaries):
        if topic_summary is None:
            nonexistent_learnt_topic_ids.append(topic_ids[index])
        else:
            topic_id = topic_summary.id
            topic_rights = topic_fetchers.get_topic_rights(topic_id)
            topic = topic_fetchers.get_topic_by_id(topic_id)
            story_ids_in_topic = []
            for story in topic.canonical_story_references:
                story_ids_in_topic.append(story.story_id)

            if not set(story_ids_in_topic).intersection(
                    set(completed_story_ids)):
                remove_topic_from_learnt_list(user_id, topic_id)
                mark_topic_as_partially_learnt(user_id, topic_id)
                learnt_to_partially_learnt_topics.append(topic_summary)
            elif not topic_rights.topic_is_published:
                nonexistent_learnt_topic_ids.append(topic_ids[index])
            else:
                filtered_learnt_topic_summaries.append(topic_summary)

    return (
        filtered_learnt_topic_summaries,
        nonexistent_learnt_topic_ids,
        learnt_to_partially_learnt_topics)


def get_all_completed_collection_ids(user_id):
    """Returns a list with the ids of all the collections completed by the
    user.

    Args:
        user_id: str. The id of the learner.

    Returns:
        list(str). A list of the ids of the collections completed by the
        learner.
    """
    completed_activities_model = (
        user_models.CompletedActivitiesModel.get(
            user_id, strict=False))

    if completed_activities_model:
        activities_completed = _get_completed_activities_from_model(
            completed_activities_model)

        return activities_completed.collection_ids
    else:
        return []


def _get_filtered_completed_collection_summaries(
        user_id, collection_summaries, collection_ids):
    """Returns a list of summaries of the completed collection ids, the ids
    of collections that are no longer present and the summaries of the
    collections being shifted to the incomplete section on account of new
    addition of explorations.

    Args:
        user_id: str. The id of the learner.
        collection_summaries: list(CollectionSummary). The list of collection
            summary domain objects to be filtered.
        collection_ids: list(str). The ids of the collection corresponding to
            the collection summary domain objects.

    Returns:
        tuple. A 3-tuple whose elements are as follows:
        - list(CollectionSummary). A filtered list with the summary domain
            objects of the completed collections.
        - list(str). The ids of the collections that are no longer present.
        - list(CollectionSummary). The summaries corresponding to those
            collections which have been moved to the in progress section on
            account of new explorations being added to them.
    """
    nonexistent_completed_collection_ids = []
    completed_to_incomplete_collections = []
    filtered_completed_collection_summaries = []

    completed_collections = collection_services.get_multiple_collections_by_id(
        collection_ids, strict=False)

    exploration_ids_completed_in_collections = (
        collection_services.get_explorations_completed_in_collections(
            user_id, collection_ids))

    for index, collection_summary in enumerate(collection_summaries):
        if collection_summary is None:
            nonexistent_completed_collection_ids.append(collection_ids[index])
        elif collection_summary.status != constants.ACTIVITY_STATUS_PUBLIC:
            nonexistent_completed_collection_ids.append(collection_ids[index])
        else:
            completed_exploration_ids = (
                exploration_ids_completed_in_collections[index])
            collection_model = completed_collections[collection_ids[index]]
            if collection_model.get_next_exploration_id(
                    completed_exploration_ids):
                collection_id = collection_summary.id
                remove_collection_from_completed_list(user_id, collection_id)
                mark_collection_as_incomplete(user_id, collection_id)
                completed_to_incomplete_collections.append(collection_summary)
            else:
                filtered_completed_collection_summaries.append(
                    collection_summary)

    return (
        filtered_completed_collection_summaries,
        nonexistent_completed_collection_ids,
        completed_to_incomplete_collections)


def get_all_incomplete_exp_ids(user_id):
    """Returns a list with the ids of all the explorations partially completed
    by the user.

    Args:
        user_id: str. The id of the learner.

    Returns:
        list(str). A list of the ids of the explorations partially completed by
        the learner.
    """
    incomplete_activities_model = (
        user_models.IncompleteActivitiesModel.get(
            user_id, strict=False))

    if incomplete_activities_model:
        incomplete_activities = _get_incomplete_activities_from_model(
            incomplete_activities_model)

        return incomplete_activities.exploration_ids
    else:
        return []


def _get_filtered_incomplete_exp_summaries(
        exploration_summaries, exploration_ids):
    """Returns a list of summaries of the incomplete exploration ids and the ids
    of explorations that are no longer present.

    Args:
        exploration_summaries: list(ExplorationSummary). The list of exploration
            summary domain objects to be filtered.
        exploration_ids: list(str). The ids of the explorations corresponding to
            the exploration summary domain objects.

    Returns:
        tuple. A 2-tuple whose elements are as follows:
        - list(ExplorationSummary). Filtered list of ExplorationSummary domain
            objects of the incomplete explorations.
        - list(str). The ids of the explorations that are no longer present.
    """
    nonexistent_incomplete_exp_ids = []
    filtered_incomplete_exp_summaries = []
    for index, exploration_summary in enumerate(exploration_summaries):
        if exploration_summary is None:
            nonexistent_incomplete_exp_ids.append(exploration_ids[index])
        elif exploration_summary.status != constants.ACTIVITY_STATUS_PUBLIC:
            nonexistent_incomplete_exp_ids.append(exploration_ids[index])
        else:
            filtered_incomplete_exp_summaries.append(exploration_summary)

    return filtered_incomplete_exp_summaries, nonexistent_incomplete_exp_ids


def get_all_incomplete_story_ids(user_id):
    """Returns a list with the ids of all the stories partially completed
    by the user.

    Args:
        user_id: str. The id of the learner.

    Returns:
        list(str). A list of the ids of the stories partially completed by
        the learner.
    """
    incomplete_activities_model = (
        user_models.IncompleteActivitiesModel.get(user_id, strict=False))

    if incomplete_activities_model:
        incomplete_activities = _get_incomplete_activities_from_model(
            incomplete_activities_model)
        return incomplete_activities.story_ids
    else:
        return []


def get_all_partially_learnt_topic_ids(user_id):
    """Returns a list with the ids of all the topics partially learnt
    by the user.

    Args:
        user_id: str. The id of the learner.

    Returns:
        list(str). A list of the ids of the topics partially learnt by
        the learner.
    """
    incomplete_activities_model = (
        user_models.IncompleteActivitiesModel.get(user_id, strict=False))

    if incomplete_activities_model:
        incomplete_activities = _get_incomplete_activities_from_model(
            incomplete_activities_model)
        return incomplete_activities.partially_learnt_topic_ids
    else:
        return []


def _get_filtered_partially_learnt_topic_summaries(
        topic_summaries, topic_ids):
    """Returns a list of summaries of the partially learnt topic ids and the ids
    of topics that are no longer present.

    Args:
        topic_summaries: list(TopicSummary). The list of topic
            summary domain objects to be filtered.
        topic_ids: list(str). The ids of the topic corresponding to
            the topic summary domain objects.

    Returns:
        tuple. A 2-tuple whose elements are as follows:
        - list(TopicSummary). A filtered list with the summary domain
            objects of the partially_learnt topics.
        - list(str). The ids of the topics that are no longer present.
    """
    nonexistent_partially_learnt_topic_ids = []
    filtered_partially_learnt_topic_summaries = []
    for index, topic_summary in enumerate(topic_summaries):
        if topic_summary is None:
            nonexistent_partially_learnt_topic_ids.append(topic_ids[index])
        else:
            topic_id = topic_summary.id
            topic_rights = topic_fetchers.get_topic_rights(topic_id)
            if not topic_rights.topic_is_published:
                nonexistent_partially_learnt_topic_ids.append(topic_ids[index])
            else:
                filtered_partially_learnt_topic_summaries.append(topic_summary)

    return (
        filtered_partially_learnt_topic_summaries,
        nonexistent_partially_learnt_topic_ids)


def get_all_incomplete_collection_ids(user_id):
    """Returns a list with the ids of all the collections partially completed
    by the user.

    Args:
        user_id: str. The id of the learner.

    Returns:
        list(str). A list of the ids of the collections partially completed by
        the learner.
    """
    incomplete_activities_model = (
        user_models.IncompleteActivitiesModel.get(user_id, strict=False))

    if incomplete_activities_model:
        incomplete_activities = _get_incomplete_activities_from_model(
            incomplete_activities_model)

        return incomplete_activities.collection_ids
    else:
        return []


def _get_filtered_incomplete_collection_summaries(
        collection_summaries, collection_ids):
    """Returns a list of summaries of the incomplete collection ids and the ids
    of collections that are no longer present.

    Args:
        collection_summaries: list(CollectionSummary). The list of collection
            summary domain objects to be filtered.
        collection_ids: list(str). The ids of the collection corresponding to
            the collection summary domain objects.

    Returns:
        tuple. A 2-tuple whose elements are as follows:
        - list(CollectionSummary). A filtered list with the summary domain
            objects of the incomplete collections.
        - list(str). The ids of the collections that are no longer present.
    """
    nonexistent_incomplete_collection_ids = []
    filtered_incomplete_collection_summaries = []
    for index, collection_summary in enumerate(collection_summaries):
        if collection_summary is None:
            nonexistent_incomplete_collection_ids.append(collection_ids[index])
        elif collection_summary.status != constants.ACTIVITY_STATUS_PUBLIC:
            nonexistent_incomplete_collection_ids.append(collection_ids[index])
        else:
            filtered_incomplete_collection_summaries.append(collection_summary)

    return (
        filtered_incomplete_collection_summaries,
        nonexistent_incomplete_collection_ids)


def _get_filtered_topics_to_learn_summaries(
        topic_summaries, topic_ids):
    """Returns a list of summaries of the topics in the learner goals
    and the ids of topics that are no longer present.

    Args:
        topic_summaries: list(TopicSummary). The list of topic
            summary domain objects to be filtered.
        topic_ids: list(str). The ids of the topics corresponding to
            the topic summary domain objects.

    Returns:
        tuple. A 2-tuple whose elements are as follows:
        - list(TopicSummary). Filtered list of TopicSummary domain
            objects of the topics in the learner goals.
        - list(str). The ids of the topics that are no longer present.
    """
    nonexistent_topic_ids_to_learn = []
    filtered_topics_to_learn_summaries = []
    for index, topic_summary in enumerate(topic_summaries):
        if topic_summary is None:
            nonexistent_topic_ids_to_learn.append(topic_ids[index])
        else:
            topic_id = topic_summary.id
            topic_rights = topic_fetchers.get_topic_rights(topic_id)
            if not topic_rights.topic_is_published:
                nonexistent_topic_ids_to_learn.append(topic_ids[index])
            else:
                filtered_topics_to_learn_summaries.append(topic_summary)

    return filtered_topics_to_learn_summaries, nonexistent_topic_ids_to_learn


def _get_filtered_exp_playlist_summaries(
        exploration_summaries, exploration_ids):
    """Returns a list of summaries of the explorations in the learner playlist
    and the ids of explorations that are no longer present.

    Args:
        exploration_summaries: list(ExplorationSummary). The list of exploration
            summary domain objects to be filtered.
        exploration_ids: list(str). The ids of the explorations corresponding to
            the exploration summary domain objects.

    Returns:
        tuple. A 2-tuple whose elements are as follows:
        - list(ExplorationSummary). Filtered list of ExplorationSummary domain
            objects of the explorations in the learner playlist.
        - list(str). The ids of the explorations that are no longer present.
    """
    nonexistent_playlist_exp_ids = []
    filtered_exp_playlist_summaries = []
    for index, exploration_summary in enumerate(exploration_summaries):
        if exploration_summary is None:
            nonexistent_playlist_exp_ids.append(exploration_ids[index])
        elif exploration_summary.status != constants.ACTIVITY_STATUS_PUBLIC:
            nonexistent_playlist_exp_ids.append(exploration_ids[index])
        else:
            filtered_exp_playlist_summaries.append(exploration_summary)

    return filtered_exp_playlist_summaries, nonexistent_playlist_exp_ids


def _get_filtered_collection_playlist_summaries(
        collection_summaries, collection_ids):
    """Returns a list of summaries of the collections in the learner playlist
    and the ids of collections that are no longer present.

    Args:
        collection_summaries: list(CollectionSummary). The list of collection
            summary domain objects to be filtered.
        collection_ids: list(str). The ids of the collections corresponding to
            the collection summary domain objects.

    Returns:
        tuple. A 2-tuple whose elements are as follows:
        - list(CollectionSummary). Filtered list of CollectionSummary domain
            objects of the collections in the learner playlist.
        - list(str). The ids of the collections that are no longer present.
    """
    nonexistent_playlist_collection_ids = []
    filtered_collection_playlist_summaries = []
    for index, collection_summary in enumerate(collection_summaries):
        if collection_summary is None:
            nonexistent_playlist_collection_ids.append(collection_ids[index])
        elif collection_summary.status != constants.ACTIVITY_STATUS_PUBLIC:
            nonexistent_playlist_collection_ids.append(collection_ids[index])
        else:
            filtered_collection_playlist_summaries.append(collection_summary)

    return (
        filtered_collection_playlist_summaries,
        nonexistent_playlist_collection_ids)


def get_displayable_story_summary_dicts(user_id, story_summaries):
    """Returns a displayable summary dict of the the story summaries
    given to it.

    Args:
        user_id: str. The id of the learner.
        story_summaries: list(StorySummary). A list of the
            summary domain objects.

    Returns:
        list(dict). The summary dict objects corresponding to the given summary.
    """
    summary_dicts = []
    story_ids = [story_summary.id for story_summary in story_summaries]
    stories = story_fetchers.get_stories_by_ids(story_ids)
    topic_ids = [story.corresponding_topic_id for story in stories]
    topics = topic_fetchers.get_topics_by_ids(topic_ids)
    for index, story_summary in enumerate(story_summaries):
        summary_dicts.append({
            'id': story_summary.id,
            'title': story_summary.title,
            'node_titles': story_summary.node_titles,
            'thumbnail_filename': story_summary.thumbnail_filename,
            'thumbnail_bg_color': story_summary.thumbnail_bg_color,
            'description': story_summary.description,
            'url_fragment': story_summary.url_fragment,
            'story_is_published': (
                story_services.is_story_published_and_present_in_topic(
                    stories[index])),
            'completed_node_titles': [
                node.title for node in (
                    story_fetchers.get_completed_nodes_in_story(
                        user_id, story_summary.id))],
            'all_node_dicts': [
                node.to_dict() for node in stories[index].story_contents.nodes
            ],
            'topic_url_fragment': topics[index].url_fragment,
            'classroom_url_fragment': (
                classroom_services.get_classroom_url_fragment_for_topic_id(
                    stories[index].corresponding_topic_id))
        })

    return summary_dicts


def get_displayable_topic_summary_dicts(user_id, topic_summaries):
    """Returns a displayable summary dict of the the topic summaries
    given to it.

    Args:
        user_id: str. The id of the learner.
        topic_summaries: list(TopicSummary). A list of the
            summary domain objects.

    Returns:
<<<<<<< HEAD
        list(dict). The summary dict objects corresponding to the given summary.
=======
        list(dict). The summary dict objects corresponding to the given
        summaries.
>>>>>>> 7eab8cc8
    """
    summary_dicts = []
    topic_ids = [topic.id for topic in topic_summaries]
    topics = topic_fetchers.get_topics_by_ids(topic_ids)
    for topic in topics:
        all_skill_ids = topic.get_all_skill_ids()
        skill_descriptions = (
            skill_services.get_descriptions_of_skills(
                all_skill_ids))
        degrees_of_mastery = skill_services.get_multi_user_skill_mastery(
            user_id, all_skill_ids)
        summary_dicts.append({
            'id': topic.id,
            'name': topic.name,
            'description': topic.description,
            'language_code': topic.language_code,
            'version': topic.version,
            'story_titles': topic_services.get_story_titles_in_topic(topic),
            'thumbnail_filename': topic.thumbnail_filename,
            'thumbnail_bg_color': topic.thumbnail_bg_color,
            'url_fragment': topic.url_fragment,
            'classroom': (
                classroom_services.get_classroom_url_fragment_for_topic_id(
                    topic.id)),
            'practice_tab_is_displayed': topic.practice_tab_is_displayed,
            'degrees_of_mastery': degrees_of_mastery,
            'skill_descriptions': skill_descriptions,
            'subtopics': topic.get_all_subtopics()
        })

    return summary_dicts


def get_collection_summary_dicts(collection_summaries):
    """Returns a displayable summary dict of the the collection summaries
    given to it.

    Args:
        collection_summaries: list(CollectionSummary). A list of the
            summary domain objects.

    Returns:
        list(dict). The summary dict objects corresponding to the given summary
        domain objects.
    """
    summary_dicts = []
    for collection_summary in collection_summaries:
        summary_dicts.append({
            'id': collection_summary.id,
            'title': collection_summary.title,
            'category': collection_summary.category,
            'objective': collection_summary.objective,
            'language_code': collection_summary.language_code,
            'last_updated_msec': utils.get_time_in_millisecs(
                collection_summary.collection_model_last_updated),
            'created_on': utils.get_time_in_millisecs(
                collection_summary.collection_model_created_on),
            'status': collection_summary.status,
            'node_count': collection_summary.node_count,
            'community_owned': collection_summary.community_owned,
            'thumbnail_icon_url': (
                utils.get_thumbnail_icon_url_for_category(
                    collection_summary.category)),
            'thumbnail_bg_color': utils.get_hex_color_for_category(
                collection_summary.category),
        })

    return summary_dicts


def get_learner_dashboard_activities(user_id):
    """Returns the ids of each of the activities that are present in the various
    sections of the learner dashboard, namely the completed section, the
    incomplete section and the playlist section.

    Args:
        user_id: str. The id of the learner.

    Returns:
        ActivityIdsInLearnerDashboard. The domain object containing the ids of
        all activities in the learner dashboard.
    """
    learner_progress_models = (
        datastore_services.fetch_multiple_entities_by_ids_and_models(
            [
                ('CompletedActivitiesModel', [user_id]),
                ('IncompleteActivitiesModel', [user_id]),
                ('LearnerPlaylistModel', [user_id]),
                ('LearnerGoalsModel', [user_id])
            ]))

    # If completed model is present.
    if learner_progress_models[0][0]:
        activities_completed = _get_completed_activities_from_model(
            learner_progress_models[0][0])
        completed_exploration_ids = activities_completed.exploration_ids
        completed_collection_ids = activities_completed.collection_ids
        completed_story_ids = activities_completed.story_ids
        learnt_topic_ids = activities_completed.learnt_topic_ids
    else:
        completed_collection_ids = []
        completed_exploration_ids = []
        completed_story_ids = []
        learnt_topic_ids = []

    # If incomplete model is present.
    if learner_progress_models[1][0]:
        incomplete_activities = _get_incomplete_activities_from_model(
            learner_progress_models[1][0])
        incomplete_exploration_ids = incomplete_activities.exploration_ids
        incomplete_collection_ids = incomplete_activities.collection_ids
        partially_learnt_topic_ids = (
            incomplete_activities.partially_learnt_topic_ids)
    else:
        incomplete_exploration_ids = []
        incomplete_collection_ids = []
        partially_learnt_topic_ids = []

    # If learner playlist model is present.
    if learner_progress_models[2][0]:
        learner_playlist = (
            learner_playlist_services.get_learner_playlist_from_model(
                learner_progress_models[2][0]))
        exploration_playlist_ids = learner_playlist.exploration_ids
        collection_playlist_ids = learner_playlist.collection_ids
    else:
        exploration_playlist_ids = []
        collection_playlist_ids = []

    # If learner goals model is present.
    if learner_progress_models[3][0]:
        learner_goals = (
            learner_goals_services.get_learner_goals_from_model(
                learner_progress_models[3][0]))
        topic_ids_to_learn = learner_goals.topic_ids_to_learn
    else:
        topic_ids_to_learn = []

    activity_ids = learner_progress_domain.ActivityIdsInLearnerDashboard(
        completed_exploration_ids, completed_collection_ids,
        completed_story_ids, learnt_topic_ids,
        incomplete_exploration_ids, incomplete_collection_ids,
        partially_learnt_topic_ids, topic_ids_to_learn,
        exploration_playlist_ids, collection_playlist_ids)

    return activity_ids


def get_activity_progress(user_id):
    """Returns the progress of the learners - the explorations, collections,
    stories and learnt_topics completed by the user and those in progress.

    Args:
        user_id: str. The id of the learner.

    Returns:
        (LearnerProgress, dict).
        The first return value is the learner progress domain object
        corresponding to the particular learner. The second return value
        is the numbers of the activities that are no longer present.
        It contains eight keys:
            - incomplete_explorations: int. The number of incomplete
                explorations no longer present.
            - incomplete_collections: int. The number of incomplete collections
                no longer present.
            - partially_learnt_topics: int. The number of partially learnt
                topics no longer present.
            - completed_explorations: int. The number of completed explorations
                no longer present.
            - completed_collections: int. The number of completed collections
                no longer present.
            - completed_stories: int. The number of completed stories no
                longer present.
            - learnt_topics: int. The number of learnt topics no
                longer present.
    """
    activity_ids_in_learner_dashboard = (
        get_learner_dashboard_activities(user_id))
    completed_exploration_ids = (
        activity_ids_in_learner_dashboard.completed_exploration_ids)
    completed_collection_ids = (
        activity_ids_in_learner_dashboard.completed_collection_ids)
    completed_story_ids = (
        activity_ids_in_learner_dashboard.completed_story_ids)
    learnt_topic_ids = (
        activity_ids_in_learner_dashboard.learnt_topic_ids)
    incomplete_exploration_ids = (
        activity_ids_in_learner_dashboard.incomplete_exploration_ids)
    incomplete_collection_ids = (
        activity_ids_in_learner_dashboard.incomplete_collection_ids)
    partially_learnt_topic_ids = (
        activity_ids_in_learner_dashboard.partially_learnt_topic_ids)
    topic_ids_to_learn = (
        activity_ids_in_learner_dashboard.topic_ids_to_learn)
    exploration_playlist_ids = (
        activity_ids_in_learner_dashboard.exploration_playlist_ids)
    collection_playlist_ids = (
        activity_ids_in_learner_dashboard.collection_playlist_ids)

    activity_models = (
        datastore_services.fetch_multiple_entities_by_ids_and_models(
            [
                ('ExpSummaryModel', incomplete_exploration_ids),
                ('CollectionSummaryModel', incomplete_collection_ids),
                ('TopicSummaryModel', partially_learnt_topic_ids),
                ('ExpSummaryModel', completed_exploration_ids),
                ('CollectionSummaryModel', completed_collection_ids),
                ('StorySummaryModel', completed_story_ids),
                ('TopicSummaryModel', learnt_topic_ids),
                ('TopicSummaryModel', topic_ids_to_learn),
                ('ExpSummaryModel', exploration_playlist_ids),
                ('CollectionSummaryModel', collection_playlist_ids),
            ]))

    incomplete_exploration_models = activity_models[0]
    incomplete_collection_models = activity_models[1]
    partially_learnt_topic_models = activity_models[2]
    completed_exploration_models = activity_models[3]
    completed_collection_models = activity_models[4]
    completed_story_models = activity_models[5]
    learnt_topic_models = activity_models[6]
    topics_to_learn_models = activity_models[7]
    exploration_playlist_models = activity_models[8]
    collection_playlist_models = activity_models[9]

    incomplete_exp_summaries = (
        [exp_fetchers.get_exploration_summary_from_model(model)
         if model else None for model in incomplete_exploration_models])
    incomplete_collection_summaries = (
        [collection_services.get_collection_summary_from_model(model)
         if model else None for model in incomplete_collection_models])
    partially_learnt_topic_summaries = (
        [topic_fetchers.get_topic_summary_from_model(model)
         if model else None for model in partially_learnt_topic_models])
    completed_exp_summaries = (
        [exp_fetchers.get_exploration_summary_from_model(model)
         if model else None for model in completed_exploration_models])
    completed_collection_summaries = (
        [collection_services.get_collection_summary_from_model(model)
         if model else None for model in completed_collection_models])
    completed_story_summaries = (
        [story_fetchers.get_story_summary_from_model(model)
         if model else None for model in completed_story_models])
    learnt_topic_summaries = (
        [topic_fetchers.get_topic_summary_from_model(model)
         if model else None for model in learnt_topic_models])
    topics_to_learn_summaries = (
        [topic_fetchers.get_topic_summary_from_model(model)
         if model else None for model in topics_to_learn_models])
    exploration_playlist_summaries = (
        [exp_fetchers.get_exploration_summary_from_model(model)
         if model else None for model in exploration_playlist_models])
    collection_playlist_summaries = (
        [collection_services.get_collection_summary_from_model(model)
         if model else None for model in collection_playlist_models])

    filtered_incomplete_exp_summaries, nonexistent_incomplete_exp_ids = (
        _get_filtered_incomplete_exp_summaries(
            incomplete_exp_summaries, incomplete_exploration_ids))

    filtered_completed_exp_summaries, nonexistent_completed_exp_ids = (
        _get_filtered_completed_exp_summaries(
            completed_exp_summaries, completed_exploration_ids))

    (
        filtered_completed_collection_summaries,
        nonexistent_completed_collection_ids,
        completed_to_incomplete_collection_summaries) = (
            _get_filtered_completed_collection_summaries(
                user_id, completed_collection_summaries,
                completed_collection_ids))

    completed_to_incomplete_collection_titles = []
    for collection_summary in completed_to_incomplete_collection_summaries:
        incomplete_collection_summaries.append(collection_summary)
        completed_to_incomplete_collection_titles.append(
            collection_summary.title)
        incomplete_collection_ids.append(collection_summary.id)

    (
        filtered_incomplete_collection_summaries,
        nonexistent_incomplete_collection_ids) = (
            _get_filtered_incomplete_collection_summaries(
                incomplete_collection_summaries, incomplete_collection_ids))

    (
        filtered_completed_story_summaries,
        nonexistent_completed_story_ids,
        completed_to_incomplete_story_summaries) = (
            _get_filtered_completed_story_summaries(
                user_id, completed_story_summaries,
                completed_story_ids))

    completed_to_incomplete_story_titles = []
    for story_summary in completed_to_incomplete_story_summaries:
        completed_to_incomplete_story_titles.append(
            story_summary.title)

    (
        filtered_learnt_topic_summaries,
        nonexistent_learnt_topic_ids,
        learnt_to_partially_learnt_topic_summaries) = (
            _get_filtered_learnt_topic_summaries(
                user_id, learnt_topic_summaries,
                learnt_topic_ids))

    learnt_to_partially_learnt_topic_titles = []
    for topic_summary in learnt_to_partially_learnt_topic_summaries:
        partially_learnt_topic_summaries.append(topic_summary)
        learnt_to_partially_learnt_topic_titles.append(
            topic_summary.name)
        partially_learnt_topic_ids.append(topic_summary.id)

    (
        filtered_partially_learnt_topic_summaries,
        nonexistent_partially_learnt_topic_ids) = (
            _get_filtered_partially_learnt_topic_summaries(
                partially_learnt_topic_summaries, partially_learnt_topic_ids))

    filtered_topics_to_learn_summaries, nonexistent_topic_ids_to_learn = (
        _get_filtered_topics_to_learn_summaries(
            topics_to_learn_summaries, topic_ids_to_learn))

    filtered_exp_playlist_summaries, nonexistent_playlist_exp_ids = (
        _get_filtered_exp_playlist_summaries(
            exploration_playlist_summaries, exploration_playlist_ids))

    (
        filtered_collection_playlist_summaries,
        nonexistent_playlist_collection_ids) = (
            _get_filtered_collection_playlist_summaries(
                collection_playlist_summaries, collection_playlist_ids))

    number_of_nonexistent_activities = {
        'incomplete_explorations': len(nonexistent_incomplete_exp_ids),
        'incomplete_collections': len(nonexistent_incomplete_collection_ids),
        'partially_learnt_topics': len(nonexistent_partially_learnt_topic_ids),
        'completed_explorations': len(nonexistent_completed_exp_ids),
        'completed_collections': len(nonexistent_completed_collection_ids),
        'completed_stories': len(nonexistent_completed_story_ids),
        'learnt_topics': len(nonexistent_learnt_topic_ids),
        'topics_to_learn': len(nonexistent_topic_ids_to_learn),
        'exploration_playlist': len(nonexistent_playlist_exp_ids),
        'collection_playlist': len(nonexistent_playlist_collection_ids),
    }

    _remove_activity_ids_from_incomplete_list(
        user_id,
        exploration_ids=nonexistent_incomplete_exp_ids,
        collection_ids=nonexistent_incomplete_collection_ids,
        partially_learnt_topic_ids=nonexistent_partially_learnt_topic_ids)
    _remove_activity_ids_from_completed_list(
        user_id, nonexistent_completed_exp_ids,
        nonexistent_completed_collection_ids,
        nonexistent_completed_story_ids,
        nonexistent_learnt_topic_ids)
    _remove_activity_ids_from_playlist(
        user_id, nonexistent_playlist_exp_ids,
        nonexistent_playlist_collection_ids)
    _remove_topic_ids_from_learner_goals(
        user_id, nonexistent_topic_ids_to_learn)

    learner_progress = learner_progress_domain.LearnerProgress(
        filtered_incomplete_exp_summaries,
        filtered_incomplete_collection_summaries,
        filtered_partially_learnt_topic_summaries,
        filtered_completed_exp_summaries,
        filtered_completed_collection_summaries,
        filtered_completed_story_summaries,
        filtered_learnt_topic_summaries,
        filtered_topics_to_learn_summaries,
        filtered_exp_playlist_summaries,
        filtered_collection_playlist_summaries,
        completed_to_incomplete_collection_titles,
        completed_to_incomplete_story_titles,
        learnt_to_partially_learnt_topic_titles)

    return (
        learner_progress, number_of_nonexistent_activities)<|MERGE_RESOLUTION|>--- conflicted
+++ resolved
@@ -1465,12 +1465,8 @@
             summary domain objects.
 
     Returns:
-<<<<<<< HEAD
-        list(dict). The summary dict objects corresponding to the given summary.
-=======
         list(dict). The summary dict objects corresponding to the given
         summaries.
->>>>>>> 7eab8cc8
     """
     summary_dicts = []
     topic_ids = [topic.id for topic in topic_summaries]
