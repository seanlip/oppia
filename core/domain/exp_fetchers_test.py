# coding: utf-8
#
# Copyright 2014 The Oppia Authors. All Rights Reserved.
#
# Licensed under the Apache License, Version 2.0 (the "License");
# you may not use this file except in compliance with the License.
# You may obtain a copy of the License at
#
#      http://www.apache.org/licenses/LICENSE-2.0
#
# Unless required by applicable law or agreed to in writing, software
# distributed under the License is distributed on an "AS-IS" BASIS,
# WITHOUT WARRANTIES OR CONDITIONS OF ANY KIND, either express or implied.
# See the License for the specific language governing permissions and
# limitations under the License.

"""Unit tests for core.domain.exp_fetchers."""

from __future__ import annotations

from core import feconf
from core.domain import caching_services
from core.domain import exp_domain
from core.domain import exp_fetchers
from core.domain import exp_services
from core.domain import user_services
from core.platform import models
from core.tests import test_utils

from typing_extensions import Final

MYPY = False
if MYPY: # pragma: no cover
    from mypy_imports import exp_models

(exp_models,) = models.Registry.import_models([models.NAMES.exploration])


class ExplorationRetrievalTests(test_utils.GenericTestBase):
    """Test the exploration retrieval methods."""

    EXP_1_ID: Final = 'exploration_1_id'
    EXP_2_ID: Final = 'exploration_2_id'
    EXP_3_ID: Final = 'exploration_3_id'

    def setUp(self) -> None:
        super(ExplorationRetrievalTests, self).setUp()
        self.signup(self.OWNER_EMAIL, self.OWNER_USERNAME)
        self.owner_id = self.get_user_id_from_email(self.OWNER_EMAIL)  # type: ignore[no-untyped-call]
        self.exploration_1 = self.save_new_default_exploration(  # type: ignore[no-untyped-call]
            self.EXP_1_ID, self.owner_id, title='Aa')
        self.exploration_2 = self.save_new_default_exploration(  # type: ignore[no-untyped-call]
            self.EXP_2_ID, self.owner_id, title='Bb')
        self.exploration_3 = self.save_new_default_exploration(  # type: ignore[no-untyped-call]
            self.EXP_3_ID, self.owner_id, title='Cc')

    def test_get_exploration_summaries_matching_ids(self) -> None:
        summaries = exp_fetchers.get_exploration_summaries_matching_ids([
            self.EXP_1_ID, self.EXP_2_ID, self.EXP_3_ID, 'nonexistent'])
        # Here, we are Ruling out the possibility of None for individual
        # elements of the list. Because `summaries` is of List[Optional[...]]
        # type.
        assert summaries[0] is not None
        self.assertEqual(summaries[0].title, self.exploration_1.title)
        assert summaries[1] is not None
        self.assertEqual(summaries[1].title, self.exploration_2.title)
        assert summaries[2] is not None
        self.assertEqual(summaries[2].title, self.exploration_3.title)
        self.assertIsNone(summaries[3])

    def test_get_exploration_summaries_subscribed_to(self) -> None:
        summaries = exp_fetchers.get_exploration_summaries_subscribed_to(
            self.owner_id)
        self.assertEqual(summaries[0].title, self.exploration_1.title)
        self.assertEqual(summaries[1].title, self.exploration_2.title)
        self.assertEqual(summaries[2].title, self.exploration_3.title)

    def test_get_new_exploration_id(self) -> None:
        self.assertIsNotNone(
            exp_fetchers.get_new_exploration_id()
        )

<<<<<<< HEAD
    def test_get_exploration_summary_by_id(self) -> None:
=======
    def test_get_new_unique_progress_url_id(self):
        self.assertIsNotNone(
            exp_fetchers.get_new_unique_progress_url_id()
        )

    def test_get_exploration_summary_by_id(self):
>>>>>>> 29f4595b
        fake_eid = 'fake_eid'
        fake_exp = exp_fetchers.get_exploration_summary_by_id(
            fake_eid,
            strict=False
        )
        self.assertIsNone(fake_exp)
        exp_summary = exp_fetchers.get_exploration_summary_by_id(
            self.EXP_1_ID
        )
        self.assertIsNotNone(exp_summary)
        self.assertEqual(exp_summary.id, self.EXP_1_ID)

    def test_get_exploration_summaries_from_models(self) -> None:
        exp_ids = [self.EXP_1_ID, self.EXP_2_ID, self.EXP_3_ID]
        strict_exp_summary_models = []
        exp_summary_models = exp_models.ExpSummaryModel.get_multi(exp_ids)
        for model in exp_summary_models:
            # Ruling out the possibility of None for mypy type checking.
            assert model is not None
            strict_exp_summary_models.append(model)
        exp_summary_dict = (
            exp_fetchers.get_exploration_summaries_from_models(
                strict_exp_summary_models
            )
        )
        for key in exp_summary_dict:
            self.assertIn(key, exp_ids)

    def test_retrieval_of_fake_exploration(self) -> None:
        self.assertIsNone(
            exp_fetchers.get_exploration_by_id('fake_eid', False)
        )

    def test_get_exploration_summaries_where_user_has_role(self) -> None:
        exp_ids = [self.EXP_1_ID, self.EXP_2_ID, self.EXP_3_ID]
        exp_summaries = (
            exp_fetchers.get_exploration_summaries_where_user_has_role(
                self.owner_id
            ))
        self.assertEqual(len(exp_summaries), 3)
        for exp_summary in exp_summaries:
            self.assertIn(exp_summary.id, exp_ids)

    def test_retrieval_of_explorations(self) -> None:
        """Test the get_exploration_by_id() method."""
        with self.assertRaisesRegex(Exception, 'Entity .* not found'):  # type: ignore[no-untyped-call]
            exp_fetchers.get_exploration_by_id('fake_eid')

        retrieved_exploration = (
            exp_fetchers.get_exploration_by_id(self.EXP_1_ID))
        self.assertEqual(self.exploration_1.id, retrieved_exploration.id)
        self.assertEqual(self.exploration_1.title, retrieved_exploration.title)

        with self.assertRaisesRegex(  # type: ignore[no-untyped-call]
            Exception,
            'Entity for class ExplorationModel with id fake_exploration'
            ' not found'):
            exp_fetchers.get_exploration_by_id('fake_exploration')

    def test_retrieval_of_multiple_exploration_versions_for_fake_exp_id(
        self
    ) -> None:
        with self.assertRaisesRegex(  # type: ignore[no-untyped-call]
            ValueError, 'The given entity_id fake_exp_id is invalid'):
            (
                exp_fetchers
                .get_multiple_versioned_exp_interaction_ids_mapping_by_version(
                    'fake_exp_id', [1, 2, 3]))

    def test_retrieval_of_exp_versions_for_invalid_state_schema_version(
        self
    ) -> None:
        error_regex = (
            'Exploration\\(id=%s, version=%s, states_schema_version=%s\\) '
                'does not match the latest schema version %s' % (
                    self.EXP_1_ID,
                    '1',
                    '50',
                    '60'
                )
        )
        with self.swap(feconf, 'CURRENT_STATE_SCHEMA_VERSION', 60):
            with self.assertRaisesRegex(Exception, error_regex):  # type: ignore[no-untyped-call]
                (
                exp_fetchers
                .get_multiple_versioned_exp_interaction_ids_mapping_by_version(
                    self.EXP_1_ID, [1])
                )

    def test_retrieval_of_multiple_exploration_versions(self) -> None:
        # Update exploration to version 2.
        change_list = [exp_domain.ExplorationChange({
            'cmd': exp_domain.CMD_ADD_STATE,
            'state_name': 'New state',
        })]
        exp_services.update_exploration(  # type: ignore[no-untyped-call]
            feconf.SYSTEM_COMMITTER_ID, self.EXP_1_ID, change_list, '')

        # Update exploration to version 3.
        change_list = [exp_domain.ExplorationChange({
            'cmd': exp_domain.CMD_ADD_STATE,
            'state_name': 'New state 2',
        })]
        exp_services.update_exploration(  # type: ignore[no-untyped-call]
            feconf.SYSTEM_COMMITTER_ID, self.EXP_1_ID, change_list, '')

        exploration_latest = exp_fetchers.get_exploration_by_id(self.EXP_1_ID)
        latest_version = exploration_latest.version

        explorations = (
            exp_fetchers
            .get_multiple_versioned_exp_interaction_ids_mapping_by_version(
                self.EXP_1_ID, list(range(1, latest_version + 1)))
        )

        self.assertEqual(len(explorations), 3)
        self.assertEqual(explorations[0].version, 1)
        self.assertEqual(explorations[1].version, 2)
        self.assertEqual(explorations[2].version, 3)

    def test_version_number_errors_for_get_multiple_exploration_versions(
        self
    ) -> None:
        # Update exploration to version 2.
        change_list = [exp_domain.ExplorationChange({
            'cmd': exp_domain.CMD_ADD_STATE,
            'state_name': 'New state',
        })]
        exp_services.update_exploration(  # type: ignore[no-untyped-call]
            feconf.SYSTEM_COMMITTER_ID, self.EXP_1_ID, change_list, '')

        # Update exploration to version 3.
        change_list = [exp_domain.ExplorationChange({
            'cmd': exp_domain.CMD_ADD_STATE,
            'state_name': 'New state 2',
        })]
        exp_services.update_exploration(  # type: ignore[no-untyped-call]
            feconf.SYSTEM_COMMITTER_ID, self.EXP_1_ID, change_list, '')

        with self.assertRaisesRegex(  # type: ignore[no-untyped-call]
            ValueError,
            'Requested version number 4 cannot be higher than the current '
            'version number 3.'):
            (
                exp_fetchers
                .get_multiple_versioned_exp_interaction_ids_mapping_by_version(
                    self.EXP_1_ID, [1, 2, 3, 4]))

        # TODO(#13059): After we fully type the codebase we plan to get
        # rid of the tests that intentionally test wrong inputs that we
        # can normally catch by typing.
        with self.assertRaisesRegex(  # type: ignore[no-untyped-call]
            ValueError,
            'At least one version number is invalid'):
            (
                exp_fetchers
                .get_multiple_versioned_exp_interaction_ids_mapping_by_version(
                    self.EXP_1_ID, [1, 2, 2.5, 3]))  # type: ignore[list-item]

    def test_retrieval_of_multiple_uncached_explorations(self) -> None:
        exp_ids = [self.EXP_1_ID, self.EXP_2_ID, self.EXP_3_ID]
        caching_services.delete_multi(
            caching_services.CACHE_NAMESPACE_EXPLORATION, None, exp_ids)
        uncached_explorations = exp_fetchers.get_multiple_explorations_by_id(
         exp_ids, False
        )
        self.assertEqual(len(uncached_explorations), 3)
        for key in uncached_explorations:
            self.assertIn(key, uncached_explorations)

    def test_retrieval_of_multiple_explorations(self) -> None:
        exps = {}
        chars = 'abcde'
        exp_ids = ['%s%s' % (self.EXP_1_ID, c) for c in chars]
        for _id in exp_ids:
            exp = self.save_new_valid_exploration(_id, self.owner_id)
            exps[_id] = exp

        result = exp_fetchers.get_multiple_explorations_by_id(
            exp_ids)
        for _id in exp_ids:
            self.assertEqual(result[_id].title, exps[_id].title)

        # Test retrieval of non-existent ids.
        result = exp_fetchers.get_multiple_explorations_by_id(
            exp_ids + ['doesnt_exist'], strict=False
        )
        for _id in exp_ids:
            self.assertEqual(result[_id].title, exps[_id].title)

        self.assertNotIn('doesnt_exist', result)

        with self.assertRaisesRegex(  # type: ignore[no-untyped-call]
            Exception,
            'Couldn\'t find explorations with the following ids:\n'
            'doesnt_exist'):
            exp_fetchers.get_multiple_explorations_by_id(
                exp_ids + ['doesnt_exist'])

    def test_exploration_user_data_is_none_before_starting_exploration(
        self
    ) -> None:
        auth_id = 'test_id'
        user_email = 'test@email.com'
        user_id = user_services.create_new_user(auth_id, user_email).user_id  # type: ignore[no-untyped-call]
        self.assertIsNone(exp_fetchers.get_exploration_user_data(
            user_id, self.EXP_1_ID))

    def test_get_exploration_user_data(self) -> None:
        auth_id = 'test_id'
        username = 'testname'
        user_email = 'test@email.com'
        user_id = user_services.create_new_user(auth_id, user_email).user_id  # type: ignore[no-untyped-call]
        user_services.set_username(user_id, username)  # type: ignore[no-untyped-call]

        user_services.update_learner_checkpoint_progress(  # type: ignore[no-untyped-call]
            user_id, self.EXP_1_ID, 'Introduction', 1)
        expected_user_data_dict = {
            'rating': None,
            'rated_on': None,
            'draft_change_list': None,
            'draft_change_list_last_updated': None,
            'draft_change_list_exp_version': None,
            'draft_change_list_id': 0,
            'mute_suggestion_notifications': (
                feconf.DEFAULT_SUGGESTION_NOTIFICATIONS_MUTED_PREFERENCE),
            'mute_feedback_notifications': (
                feconf.DEFAULT_FEEDBACK_NOTIFICATIONS_MUTED_PREFERENCE),
            'furthest_reached_checkpoint_exp_version': 1,
            'furthest_reached_checkpoint_state_name': 'Introduction',
            'most_recently_reached_checkpoint_exp_version': 1,
            'most_recently_reached_checkpoint_state_name': 'Introduction'
        }
        exp_user_data = exp_fetchers.get_exploration_user_data(
            user_id, self.EXP_1_ID)
        # Ruling out the possibility of None for mypy type checking.
        assert exp_user_data is not None
        self.assertEqual(expected_user_data_dict, exp_user_data.to_dict())


class LoggedOutUserProgressTests(test_utils.GenericTestBase):
    """Tests the fetching of the logged-out user progress."""

    UNIQUE_PROGRESS_URL_ID = 'pid123'
    EXP_1_ID = 'exploration_1_id'

    def setUp(self):
        super(LoggedOutUserProgressTests, self).setUp()
        self.signup(self.OWNER_EMAIL, self.OWNER_USERNAME)
        self.owner_id = self.get_user_id_from_email(self.OWNER_EMAIL)
        self.exploration_1 = self.save_new_default_exploration(
            self.EXP_1_ID, self.owner_id, title='Aa')

    def test_get_logged_out_user_progress(self):

        logged_out_user_data = exp_fetchers.get_logged_out_user_progress(
            self.UNIQUE_PROGRESS_URL_ID)
        self.assertIsNone(logged_out_user_data)

        exp_services.update_logged_out_user_progress(
            self.EXP_1_ID, self.UNIQUE_PROGRESS_URL_ID, 'Introduction', 1)

        expected_progress_dict = {
            'exploration_id': self.EXP_1_ID,
            'furthest_reached_checkpoint_state_name': 'Introduction',
            'furthest_reached_checkpoint_exp_version': 1,
            'most_recently_reached_checkpoint_state_name': 'Introduction',
            'most_recently_reached_checkpoint_exp_version': 1,
            'last_updated': None
        }
        logged_out_user_data = exp_fetchers.get_logged_out_user_progress(
            self.UNIQUE_PROGRESS_URL_ID)
        self.assertIsNotNone(logged_out_user_data)
        self.assertEqual(
            expected_progress_dict['exploration_id'],
            logged_out_user_data.exploration_id)
        self.assertEqual(
            expected_progress_dict['furthest_reached_checkpoint_state_name'],
            logged_out_user_data.furthest_reached_checkpoint_state_name)
        self.assertEqual(
            expected_progress_dict['furthest_reached_checkpoint_exp_version'],
            logged_out_user_data.furthest_reached_checkpoint_exp_version)
        self.assertEqual(
            expected_progress_dict['most_recently_reached_checkpoint_state_name'], # pylint: disable=line-too-long
            logged_out_user_data.most_recently_reached_checkpoint_state_name)
        self.assertEqual(
            expected_progress_dict['most_recently_reached_checkpoint_exp_version'], # pylint: disable=line-too-long
            logged_out_user_data.most_recently_reached_checkpoint_exp_version)


class ExplorationConversionPipelineTests(test_utils.GenericTestBase):
    """Tests the exploration model -> exploration conversion pipeline."""

    OLD_EXP_ID: Final = 'exp_id0'
    NEW_EXP_ID: Final = 'exp_id1'

    UPGRADED_EXP_YAML: Final = (
        """author_notes: ''
auto_tts_enabled: false
blurb: ''
category: Algebra
correctness_feedback_enabled: false
edits_allowed: true
init_state_name: Introduction
language_code: en
objective: An objective
param_changes: []
param_specs: {}
schema_version: %d
states:
  End:
    card_is_checkpoint: false
    classifier_model_id: null
    content:
      content_id: content
      html: ''
    interaction:
      answer_groups: []
      confirmed_unclassified_answers: []
      customization_args:
        recommendedExplorationIds:
          value: []
      default_outcome: null
      hints: []
      id: EndExploration
      solution: null
    linked_skill_id: null
    next_content_id_index: 0
    param_changes: []
    recorded_voiceovers:
      voiceovers_mapping:
        content: {}
    solicit_answer_details: false
    written_translations:
      translations_mapping:
        content: {}
  %s:
    card_is_checkpoint: true
    classifier_model_id: null
    content:
      content_id: content
      html: ''
    interaction:
      answer_groups: []
      confirmed_unclassified_answers: []
      customization_args:
        placeholder:
          value:
            content_id: ca_placeholder_0
            unicode_str: ''
        rows:
          value: 1
      default_outcome:
        dest: End
        feedback:
          content_id: default_outcome
          html: ''
        labelled_as_correct: false
        missing_prerequisite_skill_id: null
        param_changes: []
        refresher_exploration_id: null
      hints: []
      id: TextInput
      solution: null
    linked_skill_id: null
    next_content_id_index: 1
    param_changes: []
    recorded_voiceovers:
      voiceovers_mapping:
        ca_placeholder_0: {}
        content: {}
        default_outcome: {}
    solicit_answer_details: false
    written_translations:
      translations_mapping:
        ca_placeholder_0: {}
        content: {}
        default_outcome: {}
states_schema_version: %d
tags: []
title: Old Title
""") % (
    exp_domain.Exploration.CURRENT_EXP_SCHEMA_VERSION,
    feconf.DEFAULT_INIT_STATE_NAME,
    feconf.CURRENT_STATE_SCHEMA_VERSION)

    ALBERT_EMAIL: Final = 'albert@example.com'
    ALBERT_NAME: Final = 'albert'

    def setUp(self) -> None:
        super(ExplorationConversionPipelineTests, self).setUp()

        # Setup user who will own the test explorations.
        self.signup(self.ALBERT_EMAIL, self.ALBERT_NAME)
        self.albert_id = self.get_user_id_from_email(self.ALBERT_EMAIL)  # type: ignore[no-untyped-call]

        # Create exploration that uses an old states schema version and ensure
        # it is properly converted.
        swap_states_schema_41 = self.swap(
            feconf, 'CURRENT_STATE_SCHEMA_VERSION', 41)
        swap_exp_schema_46 = self.swap(
            exp_domain.Exploration, 'CURRENT_EXP_SCHEMA_VERSION', 46)
        with swap_states_schema_41, swap_exp_schema_46:
            self.save_new_valid_exploration(
                self.OLD_EXP_ID, self.albert_id, title='Old Title',
                end_state_name='End')

        # Create standard exploration that should not be converted.
        new_exp = self.save_new_valid_exploration(
            self.NEW_EXP_ID, self.albert_id)
        self._up_to_date_yaml = new_exp.to_yaml()  # type: ignore[no-untyped-call]

        # Clear the cache to prevent fetches of old data under the previous
        # state schema version scheme.
        caching_services.delete_multi(
            caching_services.CACHE_NAMESPACE_EXPLORATION, None,
            [self.OLD_EXP_ID, self.NEW_EXP_ID])

    def test_converts_exp_model_with_default_states_schema_version(
        self
    ) -> None:
        exploration = exp_fetchers.get_exploration_by_id(self.OLD_EXP_ID)
        self.assertEqual(
            exploration.states_schema_version,
            feconf.CURRENT_STATE_SCHEMA_VERSION)
        self.assertEqual(exploration.to_yaml(), self.UPGRADED_EXP_YAML)  # type: ignore[no-untyped-call]

    def test_does_not_convert_up_to_date_exploration(self) -> None:
        exploration = exp_fetchers.get_exploration_by_id(self.NEW_EXP_ID)
        self.assertEqual(
            exploration.states_schema_version,
            feconf.CURRENT_STATE_SCHEMA_VERSION)
        self.assertEqual(exploration.to_yaml(), self._up_to_date_yaml)  # type: ignore[no-untyped-call]

    def test_migration_with_invalid_state_schema(self) -> None:
        self.save_new_valid_exploration('fake_eid', self.albert_id)
        swap_earlier_state_to_60 = (
            self.swap(feconf, 'EARLIEST_SUPPORTED_STATE_SCHEMA_VERSION', 60)
        )
        swap_current_state_61 = self.swap(
            feconf, 'CURRENT_STATE_SCHEMA_VERSION', 61)
        with swap_earlier_state_to_60, swap_current_state_61:
            exploration_model = exp_models.ExplorationModel.get(
            'fake_eid', strict=True, version=None)
            error_regex = (
            'Sorry, we can only process v%d\\-v%d exploration state schemas at '
            'present.' % (
            feconf.EARLIEST_SUPPORTED_STATE_SCHEMA_VERSION,
            feconf.CURRENT_STATE_SCHEMA_VERSION)
            )
            with self.assertRaisesRegex(Exception, error_regex):  # type: ignore[no-untyped-call]
                exp_fetchers.get_exploration_from_model(exploration_model)

    def test_migration_then_reversion_maintains_valid_exploration(self) -> None:
        """This integration test simulates the behavior of the domain layer
        prior to the introduction of a states schema. In particular, it deals
        with an exploration that was created before any states schema
        migrations occur. The exploration is constructed using multiple change
        lists, then a migration is run. The test thereafter tests if
        reverting to a version prior to the migration still maintains a valid
        exploration. It tests both the exploration domain object and the
        exploration model stored in the datastore for validity.
        Note: It is important to distinguish between when the test is testing
        the exploration domain versus its model. It is operating at the domain
        layer when using exp_fetchers.get_exploration_by_id. Otherwise, it
        loads the model explicitly using exp_models.ExplorationModel.get and
        then converts it to an exploration domain object for validation using
        exp_fetchers.get_exploration_from_model. This is NOT the same process
        as exp_fetchers.get_exploration_by_id as it skips many steps which
        include the conversion pipeline (which is crucial to this test).
        """
        exp_id: str = 'exp_id2'
        end_state_name: str = 'End'

        # Create an exploration with an old states schema version.
        swap_states_schema_41 = self.swap(
            feconf, 'CURRENT_STATE_SCHEMA_VERSION', 41)
        swap_exp_schema_46 = self.swap(
            exp_domain.Exploration, 'CURRENT_EXP_SCHEMA_VERSION', 46)
        with swap_states_schema_41, swap_exp_schema_46:
            self.save_new_valid_exploration(
                exp_id, self.albert_id, title='Old Title',
                end_state_name=end_state_name)
        caching_services.delete_multi(
            caching_services.CACHE_NAMESPACE_EXPLORATION, None,
            [exp_id])

        # Load the exploration without using the conversion pipeline. All of
        # these changes are to happen on an exploration with states schema
        # version 41.
        exploration_model = exp_models.ExplorationModel.get(
            exp_id, strict=True, version=None)

        # In version 1, the title was 'Old title'.
        # In version 2, the title becomes 'New title'.
        exploration_model.title = 'New title'
        exploration_model.commit(self.albert_id, 'Changed title.', [])

        # Version 2 of exploration.
        exploration_model = exp_models.ExplorationModel.get(
            exp_id, strict=True, version=None)

        # Store state id mapping model for new exploration.
        exp_fetchers.get_exploration_from_model(exploration_model)

        # In version 3, a new state is added.
        exploration_model.states['New state'] = {
            'solicit_answer_details': False,
            'written_translations': {
                'translations_mapping': {
                    'content': {},
                    'default_outcome': {},
                    'ca_placeholder_0': {},
                }
            },
            'recorded_voiceovers': {
                'voiceovers_mapping': {
                    'content': {},
                    'default_outcome': {},
                    'ca_placeholder_0': {},
                }
            },
            'param_changes': [],
            'classifier_model_id': None,
            'content': {
                'content_id': 'content',
                'html': '<p>Unicode Characters 😍😍😍😍</p>'
            },
            'next_content_id_index': 5,
            'interaction': {
                'answer_groups': [],
                'confirmed_unclassified_answers': [],
                'customization_args': {
                    'buttonText': {
                        'value': {
                            'content_id': 'ca_placeholder_0',
                            'unicode_str': 'Click me!',
                        },
                    },
                },
                'default_outcome': {
                    'dest': end_state_name,
                    'feedback': {
                        'content_id': 'default_outcome',
                        'html': '',
                    },
                    'labelled_as_correct': False,
                    'missing_prerequisite_skill_id': None,
                    'param_changes': [],
                    'refresher_exploration_id': None,
                },
                'hints': [],
                'id': 'Continue',
                'solution': None,
            },
        }

        # Properly link in the new state to avoid an invalid exploration.
        init_state = exploration_model.states[feconf.DEFAULT_INIT_STATE_NAME]
        init_state['interaction']['default_outcome']['dest'] = 'New state'

        exploration_model.commit('committer_id_v3', 'Added new state', [])

        # Version 3 of exploration.
        exploration_model = exp_models.ExplorationModel.get(
            exp_id, strict=True, version=None)

        # Version 4 is an upgrade based on the migration job.
        commit_cmds = [exp_domain.ExplorationChange({
            'cmd': exp_domain.CMD_MIGRATE_STATES_SCHEMA_TO_LATEST_VERSION,
            'from_version': str(exploration_model.states_schema_version),
            'to_version': str(feconf.CURRENT_STATE_SCHEMA_VERSION)
        })]
        exp_services.update_exploration(  # type: ignore[no-untyped-call]
            feconf.MIGRATION_BOT_USERNAME, exploration_model.id, commit_cmds,
            'Update exploration states from schema version %d to %d.' % (
                exploration_model.states_schema_version,
                feconf.CURRENT_STATE_SCHEMA_VERSION))

        # Verify the latest version of the exploration has the most up-to-date
        # states schema version.
        exploration_model = exp_models.ExplorationModel.get(
            exp_id, strict=True, version=None)
        exploration = exp_fetchers.get_exploration_from_model(
            exploration_model, run_conversion=False)
        self.assertEqual(
            exploration.states_schema_version,
            feconf.CURRENT_STATE_SCHEMA_VERSION)

        # The exploration should be valid after conversion.
        exploration.validate(strict=True)  # type: ignore[no-untyped-call]

        # Version 5 is a reversion to version 1.
        exp_services.revert_exploration('committer_id_v4', exp_id, 4, 1)  # type: ignore[no-untyped-call]

        # The exploration model itself should now be the old version
        # (pre-migration).
        exploration_model = exp_models.ExplorationModel.get(
            exp_id, strict=True, version=None)
        self.assertEqual(exploration_model.states_schema_version, 41)

        # The exploration domain object should be updated since it ran through
        # the conversion pipeline.
        exploration = exp_fetchers.get_exploration_by_id(exp_id)

        # The reversion after migration should still be an up-to-date
        # exploration. exp_fetchers.get_exploration_by_id will automatically
        # keep it up-to-date.
        self.assertEqual(exploration.to_yaml(), self.UPGRADED_EXP_YAML)  # type: ignore[no-untyped-call]

        # The exploration should be valid after reversion.
        exploration.validate(strict=True)  # type: ignore[no-untyped-call]

        snapshots_metadata = exp_services.get_exploration_snapshots_metadata(  # type: ignore[no-untyped-call]
            exp_id)

        # These are used to verify the correct history has been recorded after
        # both migration and reversion.
        commit_dict_5 = {
            'committer_id': 'committer_id_v4',
            'commit_message': 'Reverted exploration to version 1',
            'version_number': 5,
        }
        commit_dict_4 = {
            'committer_id': feconf.MIGRATION_BOT_USERNAME,
            'commit_message':
                'Update exploration states from schema version 41 to %d.' %
                feconf.CURRENT_STATE_SCHEMA_VERSION,
            'commit_cmds': [{
                'cmd': exp_domain.CMD_MIGRATE_STATES_SCHEMA_TO_LATEST_VERSION,
                'from_version': '41',
                'to_version': str(feconf.CURRENT_STATE_SCHEMA_VERSION)
            }],
            'version_number': 4,
        }

        # Ensure there have been 5 commits.
        self.assertEqual(len(snapshots_metadata), 5)

        # Ensure the correct commit logs were entered during both migration and
        # reversion. Also, ensure the correct commit command was written during
        # migration.
        # These asserts check whether one dict is subset of the other.
        # The format is assertDictEqual(a, {**a, **b}) where a is the superset
        # and b is the subset.
        self.assertDictEqual(
            snapshots_metadata[3], {**snapshots_metadata[3], **commit_dict_4})
        self.assertDictEqual(
            snapshots_metadata[4], {**snapshots_metadata[4], **commit_dict_5})
        self.assertLess(
            snapshots_metadata[3]['created_on_ms'],
            snapshots_metadata[4]['created_on_ms'])

        # Ensure that if a converted, then reverted, then converted exploration
        # is saved, it will be the up-to-date version within the datastore.
        exp_services.update_exploration(  # type: ignore[no-untyped-call]
            self.albert_id, exp_id, [], 'Resave after reversion')
        exploration_model = exp_models.ExplorationModel.get(
            exp_id, strict=True, version=None)
        exploration = exp_fetchers.get_exploration_from_model(
            exploration_model, run_conversion=False)

        # This exploration should be both up-to-date and valid.
        self.assertEqual(exploration.to_yaml(), self.UPGRADED_EXP_YAML)  # type: ignore[no-untyped-call]
        exploration.validate()  # type: ignore[no-untyped-call]<|MERGE_RESOLUTION|>--- conflicted
+++ resolved
@@ -80,16 +80,12 @@
             exp_fetchers.get_new_exploration_id()
         )
 
-<<<<<<< HEAD
-    def test_get_exploration_summary_by_id(self) -> None:
-=======
-    def test_get_new_unique_progress_url_id(self):
+    def test_get_new_unique_progress_url_id(self) -> None:
         self.assertIsNotNone(
             exp_fetchers.get_new_unique_progress_url_id()
         )
 
-    def test_get_exploration_summary_by_id(self):
->>>>>>> 29f4595b
+    def test_get_exploration_summary_by_id(self) -> None:
         fake_eid = 'fake_eid'
         fake_exp = exp_fetchers.get_exploration_summary_by_id(
             fake_eid,
