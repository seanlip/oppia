# coding: utf-8
#
# Copyright 2014 The Oppia Authors. All Rights Reserved.
#
# Licensed under the Apache License, Version 2.0 (the "License");
# you may not use this file except in compliance with the License.
# You may obtain a copy of the License at
#
#      http://www.apache.org/licenses/LICENSE-2.0
#
# Unless required by applicable law or agreed to in writing, software
# distributed under the License is distributed on an "AS-IS" BASIS,
# WITHOUT WARRANTIES OR CONDITIONS OF ANY KIND, either express or implied.
# See the License for the specific language governing permissions and
# limitations under the License.

"""Unit tests for core.domain.exp_fetchers."""

from __future__ import annotations

from core import feconf
from core.domain import caching_services
from core.domain import exp_domain
from core.domain import exp_fetchers
from core.domain import exp_services
<<<<<<< HEAD
from core.domain import translation_domain
=======
from core.domain import state_domain
from core.domain import user_services
>>>>>>> 8f04c4b5
from core.platform import models
from core.tests import test_utils

from typing_extensions import Final

MYPY = False
if MYPY: # pragma: no cover
    from mypy_imports import exp_models

(exp_models,) = models.Registry.import_models([models.NAMES.exploration])


class ExplorationRetrievalTests(test_utils.GenericTestBase):
    """Test the exploration retrieval methods."""

    EXP_1_ID: Final = 'exploration_1_id'
    EXP_2_ID: Final = 'exploration_2_id'
    EXP_3_ID: Final = 'exploration_3_id'

    def setUp(self) -> None:
        super(ExplorationRetrievalTests, self).setUp()
        self.signup(self.OWNER_EMAIL, self.OWNER_USERNAME)
        self.owner_id = self.get_user_id_from_email(self.OWNER_EMAIL)  # type: ignore[no-untyped-call]
        self.exploration_1 = self.save_new_default_exploration(  # type: ignore[no-untyped-call]
            self.EXP_1_ID, self.owner_id, title='Aa')
        self.content_id_generator_1 = translation_domain.ContentIdGenerator(
            self.exploration_1.next_content_id_index
        )
        self.exploration_2 = self.save_new_default_exploration(
            self.EXP_2_ID, self.owner_id, title='Bb')
        self.exploration_3 = self.save_new_default_exploration(  # type: ignore[no-untyped-call]
            self.EXP_3_ID, self.owner_id, title='Cc')

    def test_get_exploration_summaries_matching_ids(self) -> None:
        summaries = exp_fetchers.get_exploration_summaries_matching_ids([
            self.EXP_1_ID, self.EXP_2_ID, self.EXP_3_ID, 'nonexistent'])
        # Here, we are Ruling out the possibility of None for individual
        # elements of the list. Because `summaries` is of List[Optional[...]]
        # type.
        assert summaries[0] is not None
        self.assertEqual(summaries[0].title, self.exploration_1.title)
        assert summaries[1] is not None
        self.assertEqual(summaries[1].title, self.exploration_2.title)
        assert summaries[2] is not None
        self.assertEqual(summaries[2].title, self.exploration_3.title)
        self.assertIsNone(summaries[3])

    def test_get_exploration_summaries_subscribed_to(self) -> None:
        summaries = exp_fetchers.get_exploration_summaries_subscribed_to(
            self.owner_id)
        self.assertEqual(summaries[0].title, self.exploration_1.title)
        self.assertEqual(summaries[1].title, self.exploration_2.title)
        self.assertEqual(summaries[2].title, self.exploration_3.title)

    def test_get_new_exploration_id(self) -> None:
        self.assertIsNotNone(
            exp_fetchers.get_new_exploration_id()
        )

    def test_get_new_unique_progress_url_id(self) -> None:
        self.assertIsNotNone(
            exp_fetchers.get_new_unique_progress_url_id()
        )

    def test_get_exploration_summary_by_id(self) -> None:
        fake_eid = 'fake_eid'
        fake_exp = exp_fetchers.get_exploration_summary_by_id(
            fake_eid, strict=False
        )
        self.assertIsNone(fake_exp)
        exp_summary = exp_fetchers.get_exploration_summary_by_id(
            self.EXP_1_ID
        )
        self.assertIsNotNone(exp_summary)
        self.assertEqual(exp_summary.id, self.EXP_1_ID)

    def test_get_exploration_summaries_from_models(self) -> None:
        exp_ids = [self.EXP_1_ID, self.EXP_2_ID, self.EXP_3_ID]
        exp_summary_models = []
        exp_summary_models_with_none = exp_models.ExpSummaryModel.get_multi(
            exp_ids
        )
        for model in exp_summary_models_with_none:
            # Ruling out the possibility of None for mypy type checking.
            assert model is not None
            exp_summary_models.append(model)

        exp_summary_dict = (
            exp_fetchers.get_exploration_summaries_from_models(
                exp_summary_models
            )
        )
        for key in exp_summary_dict:
            self.assertIn(key, exp_ids)

    def test_retrieval_of_fake_exploration(self) -> None:
        self.assertIsNone(
            exp_fetchers.get_exploration_by_id('fake_eid', strict=False)
        )

    def test_get_exploration_summaries_where_user_has_role(self) -> None:
        exp_ids = [self.EXP_1_ID, self.EXP_2_ID, self.EXP_3_ID]
        exp_summaries = (
            exp_fetchers.get_exploration_summaries_where_user_has_role(
                self.owner_id
            ))
        self.assertEqual(len(exp_summaries), 3)
        for exp_summary in exp_summaries:
            self.assertIn(exp_summary.id, exp_ids)

    def test_retrieval_of_explorations(self) -> None:
        """Test the get_exploration_by_id() method."""
        with self.assertRaisesRegex(Exception, 'Entity .* not found'):  # type: ignore[no-untyped-call]
            exp_fetchers.get_exploration_by_id('fake_eid')

        retrieved_exploration = (
            exp_fetchers.get_exploration_by_id(self.EXP_1_ID))
        self.assertEqual(self.exploration_1.id, retrieved_exploration.id)
        self.assertEqual(self.exploration_1.title, retrieved_exploration.title)

        with self.assertRaisesRegex(  # type: ignore[no-untyped-call]
            Exception,
            'Entity for class ExplorationModel with id fake_exploration'
            ' not found'):
            exp_fetchers.get_exploration_by_id('fake_exploration')

    def test_retrieval_of_multiple_exploration_versions_for_fake_exp_id(
        self
    ) -> None:
        with self.assertRaisesRegex(  # type: ignore[no-untyped-call]
            ValueError, 'The given entity_id fake_exp_id is invalid'):
            (
                exp_fetchers
                .get_multiple_versioned_exp_interaction_ids_mapping_by_version(
                    'fake_exp_id', [1, 2, 3]))

    def test_retrieval_of_exp_versions_for_invalid_state_schema_version(
        self
    ) -> None:
        error_regex = (
            'Exploration\\(id=%s, version=%s, states_schema_version=%s\\) '
                'does not match the latest schema version %s' % (
                    self.EXP_1_ID,
                    '1',
                    '51',
                    '60'
                )
        )
        with self.swap(feconf, 'CURRENT_STATE_SCHEMA_VERSION', 60):
            with self.assertRaisesRegex(Exception, error_regex):  # type: ignore[no-untyped-call]
                (
                exp_fetchers
                .get_multiple_versioned_exp_interaction_ids_mapping_by_version(
                    self.EXP_1_ID, [1])
                )

    def test_retrieval_of_multiple_exploration_versions(self) -> None:
        # Update exploration to version 2.
        change_list = [
            exp_domain.ExplorationChange({
                'cmd': exp_domain.CMD_ADD_STATE,
                'state_name': 'New state',
                'content_id_for_state_content': (
                    self.content_id_generator_1.generate(
                        translation_domain.ContentType.CONTENT)
                ),
                'content_id_for_default_outcome': (
                    self.content_id_generator_1.generate(
                        translation_domain.ContentType.DEFAULT_OUTCOME))
            }),
            exp_domain.ExplorationChange({
                'cmd': 'edit_exploration_property',
                'property_name': 'next_content_id_index',
                'new_value': self.content_id_generator_1.next_content_id_index
            })]
        exp_services.update_exploration(
            feconf.SYSTEM_COMMITTER_ID, self.EXP_1_ID, change_list, '')

        # Update exploration to version 3.
        change_list = [exp_domain.ExplorationChange({
            'cmd': exp_domain.CMD_ADD_STATE,
            'state_name': 'New state 2',
            'content_id_for_state_content': (
                    self.content_id_generator_1.generate(
                        translation_domain.ContentType.CONTENT)
                ),
                'content_id_for_default_outcome': (
                    self.content_id_generator_1.generate(
                        translation_domain.ContentType.DEFAULT_OUTCOME))
            }),
            exp_domain.ExplorationChange({
                'cmd': 'edit_exploration_property',
                'property_name': 'next_content_id_index',
                'new_value': self.content_id_generator_1.next_content_id_index
            })]
        exp_services.update_exploration(
            feconf.SYSTEM_COMMITTER_ID, self.EXP_1_ID, change_list, '')

        exploration_latest = exp_fetchers.get_exploration_by_id(self.EXP_1_ID)
        latest_version = exploration_latest.version

        explorations = (
            exp_fetchers
            .get_multiple_versioned_exp_interaction_ids_mapping_by_version(
                self.EXP_1_ID, list(range(1, latest_version + 1)))
        )

        self.assertEqual(len(explorations), 3)
        self.assertEqual(explorations[0].version, 1)
        self.assertEqual(explorations[1].version, 2)
        self.assertEqual(explorations[2].version, 3)

    def test_version_number_errors_for_get_multiple_exploration_versions(
        self
    ) -> None:
        # Update exploration to version 2.
        change_list = [exp_domain.ExplorationChange({
            'cmd': exp_domain.CMD_ADD_STATE,
            'state_name': 'New state',
            'content_id_for_state_content': (
                    self.content_id_generator_1.generate(
                        translation_domain.ContentType.CONTENT)
                ),
                'content_id_for_default_outcome': (
                    self.content_id_generator_1.generate(
                        translation_domain.ContentType.DEFAULT_OUTCOME))
            }),
            exp_domain.ExplorationChange({
                'cmd': 'edit_exploration_property',
                'property_name': 'next_content_id_index',
                'new_value': self.content_id_generator_1.next_content_id_index
            })]
        exp_services.update_exploration(
            feconf.SYSTEM_COMMITTER_ID, self.EXP_1_ID, change_list, '')

        # Update exploration to version 3.
        change_list = [exp_domain.ExplorationChange({
            'cmd': exp_domain.CMD_ADD_STATE,
            'state_name': 'New state 2',
            'content_id_for_state_content': (
                    self.content_id_generator_1.generate(
                        translation_domain.ContentType.CONTENT)
                ),
                'content_id_for_default_outcome': (
                    self.content_id_generator_1.generate(
                        translation_domain.ContentType.DEFAULT_OUTCOME))
            }),
            exp_domain.ExplorationChange({
                'cmd': 'edit_exploration_property',
                'property_name': 'next_content_id_index',
                'new_value': self.content_id_generator_1.next_content_id_index
            })]
        exp_services.update_exploration(
            feconf.SYSTEM_COMMITTER_ID, self.EXP_1_ID, change_list, '')

        with self.assertRaisesRegex(  # type: ignore[no-untyped-call]
            ValueError,
            'Requested version number 4 cannot be higher than the current '
            'version number 3.'):
            (
                exp_fetchers
                .get_multiple_versioned_exp_interaction_ids_mapping_by_version(
                    self.EXP_1_ID, [1, 2, 3, 4]))

        # TODO(#13059): After we fully type the codebase we plan to get
        # rid of the tests that intentionally test wrong inputs that we
        # can normally catch by typing.
        with self.assertRaisesRegex(  # type: ignore[no-untyped-call]
            ValueError,
            'At least one version number is invalid'):
            (
                exp_fetchers
                .get_multiple_versioned_exp_interaction_ids_mapping_by_version(
                    self.EXP_1_ID, [1, 2, 2.5, 3]))  # type: ignore[list-item]

    def test_retrieval_of_multiple_uncached_explorations(self) -> None:
        exp_ids = [self.EXP_1_ID, self.EXP_2_ID, self.EXP_3_ID]
        caching_services.delete_multi(
            caching_services.CACHE_NAMESPACE_EXPLORATION, None, exp_ids)
        uncached_explorations = exp_fetchers.get_multiple_explorations_by_id(
         exp_ids, False
        )
        self.assertEqual(len(uncached_explorations), 3)
        for key in uncached_explorations:
            self.assertIn(key, uncached_explorations)

    def test_retrieval_of_multiple_explorations(self) -> None:
        exps = {}
        chars = 'abcde'
        exp_ids = ['%s%s' % (self.EXP_1_ID, c) for c in chars]
        for _id in exp_ids:
            exp = self.save_new_valid_exploration(_id, self.owner_id)
            exps[_id] = exp

        result = exp_fetchers.get_multiple_explorations_by_id(
            exp_ids)
        for _id in exp_ids:
            self.assertEqual(result[_id].title, exps[_id].title)

        # Test retrieval of non-existent ids.
        result = exp_fetchers.get_multiple_explorations_by_id(
            exp_ids + ['doesnt_exist'], strict=False
        )
        for _id in exp_ids:
            self.assertEqual(result[_id].title, exps[_id].title)

        self.assertNotIn('doesnt_exist', result)

        with self.assertRaisesRegex(  # type: ignore[no-untyped-call]
            Exception,
            'Couldn\'t find explorations with the following ids:\n'
            'doesnt_exist'):
            exp_fetchers.get_multiple_explorations_by_id(
                exp_ids + ['doesnt_exist'])

    def test_exploration_user_data_is_none_before_starting_exploration(
        self
    ) -> None:
        auth_id = 'test_id'
        user_email = 'test@email.com'
        user_id = user_services.create_new_user(auth_id, user_email).user_id
        self.assertIsNone(exp_fetchers.get_exploration_user_data(
            user_id, self.EXP_1_ID))

    def test_get_exploration_user_data(self) -> None:
        auth_id = 'test_id'
        username = 'testname'
        user_email = 'test@email.com'
        user_id = user_services.create_new_user(auth_id, user_email).user_id
        user_services.set_username(user_id, username)

        user_services.update_learner_checkpoint_progress(
            user_id, self.EXP_1_ID, 'Introduction', 1)
        expected_user_data_dict = {
            'rating': None,
            'rated_on': None,
            'draft_change_list': None,
            'draft_change_list_last_updated': None,
            'draft_change_list_exp_version': None,
            'draft_change_list_id': 0,
            'mute_suggestion_notifications': (
                feconf.DEFAULT_SUGGESTION_NOTIFICATIONS_MUTED_PREFERENCE),
            'mute_feedback_notifications': (
                feconf.DEFAULT_FEEDBACK_NOTIFICATIONS_MUTED_PREFERENCE),
            'furthest_reached_checkpoint_exp_version': 1,
            'furthest_reached_checkpoint_state_name': 'Introduction',
            'most_recently_reached_checkpoint_exp_version': 1,
            'most_recently_reached_checkpoint_state_name': 'Introduction'
        }
        exp_user_data = exp_fetchers.get_exploration_user_data(
            user_id, self.EXP_1_ID)
        # Ruling out the possibility of None for mypy type checking.
        assert exp_user_data is not None
        self.assertEqual(expected_user_data_dict, exp_user_data.to_dict())

    def test_get_exploration_version_history(self) -> None:
        version_history = exp_fetchers.get_exploration_version_history(
            self.EXP_1_ID, 2
        )

        self.assertIsNone(version_history)

        exp_services.update_exploration( # type: ignore[no-untyped-call]
            self.owner_id, self.EXP_1_ID, [
                exp_domain.ExplorationChange({
                    'cmd': exp_domain.CMD_ADD_STATE,
                    'state_name': 'New state'
                })
            ], 'A commit message.'
        )
        version_history = exp_fetchers.get_exploration_version_history(
            self.EXP_1_ID, 2
        )

        self.assertIsNotNone(version_history)
        if version_history is not None:
            self.assertEqual(version_history.committer_ids, [self.owner_id])
            self.assertEqual(
                version_history.state_version_history['New state'].to_dict(),
                state_domain.StateVersionHistory(
                    None, None, self.owner_id
                ).to_dict()
            )


class LoggedOutUserProgressTests(test_utils.GenericTestBase):
    """Tests the fetching of the logged-out user progress."""

    UNIQUE_PROGRESS_URL_ID = 'pid123'
    EXP_1_ID = 'exploration_1_id'

    def setUp(self) -> None:
        super(LoggedOutUserProgressTests, self).setUp()
        self.signup(self.OWNER_EMAIL, self.OWNER_USERNAME)
        self.owner_id = self.get_user_id_from_email(self.OWNER_EMAIL)  # type: ignore[no-untyped-call]
        self.exploration_1 = self.save_new_default_exploration(  # type: ignore[no-untyped-call]
            self.EXP_1_ID, self.owner_id, title='Aa')

    def test_get_logged_out_user_progress(self) -> None:

        logged_out_user_data = exp_fetchers.get_logged_out_user_progress(
            self.UNIQUE_PROGRESS_URL_ID)
        self.assertIsNone(logged_out_user_data)

        exp_services.update_logged_out_user_progress(
            self.EXP_1_ID, self.UNIQUE_PROGRESS_URL_ID, 'Introduction', 1)

        expected_progress_dict = {
            'exploration_id': self.EXP_1_ID,
            'furthest_reached_checkpoint_state_name': 'Introduction',
            'furthest_reached_checkpoint_exp_version': 1,
            'most_recently_reached_checkpoint_state_name': 'Introduction',
            'most_recently_reached_checkpoint_exp_version': 1,
            'last_updated': None
        }
        logged_out_user_data = exp_fetchers.get_logged_out_user_progress(
            self.UNIQUE_PROGRESS_URL_ID)
        # Ruling out the possibility of None for mypy type checking.
        assert logged_out_user_data is not None
        self.assertEqual(
            expected_progress_dict['exploration_id'],
            logged_out_user_data.exploration_id)
        self.assertEqual(
            expected_progress_dict['furthest_reached_checkpoint_state_name'],
            logged_out_user_data.furthest_reached_checkpoint_state_name)
        self.assertEqual(
            expected_progress_dict['furthest_reached_checkpoint_exp_version'],
            logged_out_user_data.furthest_reached_checkpoint_exp_version)
        self.assertEqual(
            expected_progress_dict['most_recently_reached_checkpoint_state_name'], # pylint: disable=line-too-long
            logged_out_user_data.most_recently_reached_checkpoint_state_name)
        self.assertEqual(
            expected_progress_dict['most_recently_reached_checkpoint_exp_version'], # pylint: disable=line-too-long
            logged_out_user_data.most_recently_reached_checkpoint_exp_version)


class ExplorationConversionPipelineTests(test_utils.GenericTestBase):
    """Tests the exploration model -> exploration conversion pipeline."""

    OLD_EXP_ID: Final = 'exp_id0'
    NEW_EXP_ID: Final = 'exp_id1'

    UPGRADED_EXP_YAML: Final = (
        """author_notes: ''
auto_tts_enabled: false
blurb: ''
category: Algebra
correctness_feedback_enabled: false
edits_allowed: true
init_state_name: Introduction
language_code: en
objective: An objective
param_changes: []
param_specs: {}
schema_version: %d
states:
  End:
    card_is_checkpoint: false
    classifier_model_id: null
    content:
      content_id: content
      html: ''
    interaction:
      answer_groups: []
      confirmed_unclassified_answers: []
      customization_args:
        recommendedExplorationIds:
          value: []
      default_outcome: null
      hints: []
      id: EndExploration
      solution: null
    linked_skill_id: null
    next_content_id_index: 0
    param_changes: []
    recorded_voiceovers:
      voiceovers_mapping:
        content: {}
    solicit_answer_details: false
    written_translations:
      translations_mapping:
        content: {}
  %s:
    card_is_checkpoint: true
    classifier_model_id: null
    content:
      content_id: content
      html: ''
    interaction:
      answer_groups: []
      confirmed_unclassified_answers: []
      customization_args:
        placeholder:
          value:
            content_id: ca_placeholder_0
            unicode_str: ''
        rows:
          value: 1
      default_outcome:
        dest: End
        dest_if_really_stuck: null
        feedback:
          content_id: default_outcome
          html: ''
        labelled_as_correct: false
        missing_prerequisite_skill_id: null
        param_changes: []
        refresher_exploration_id: null
      hints: []
      id: TextInput
      solution: null
    linked_skill_id: null
    next_content_id_index: 1
    param_changes: []
    recorded_voiceovers:
      voiceovers_mapping:
        ca_placeholder_0: {}
        content: {}
        default_outcome: {}
    solicit_answer_details: false
    written_translations:
      translations_mapping:
        ca_placeholder_0: {}
        content: {}
        default_outcome: {}
states_schema_version: %d
tags: []
title: Old Title
""") % (
    exp_domain.Exploration.CURRENT_EXP_SCHEMA_VERSION,
    feconf.DEFAULT_INIT_STATE_NAME,
    feconf.CURRENT_STATE_SCHEMA_VERSION)

    ALBERT_EMAIL: Final = 'albert@example.com'
    ALBERT_NAME: Final = 'albert'

    def setUp(self) -> None:
        super(ExplorationConversionPipelineTests, self).setUp()

        # Setup user who will own the test explorations.
        self.signup(self.ALBERT_EMAIL, self.ALBERT_NAME)
        self.albert_id = self.get_user_id_from_email(self.ALBERT_EMAIL)  # type: ignore[no-untyped-call]

        # Create exploration that uses an old states schema version and ensure
        # it is properly converted.
        swap_states_schema_41 = self.swap(
            feconf, 'CURRENT_STATE_SCHEMA_VERSION', 41)
        swap_exp_schema_46 = self.swap(
            exp_domain.Exploration, 'CURRENT_EXP_SCHEMA_VERSION', 46)
        with swap_states_schema_41, swap_exp_schema_46:
            self.save_new_valid_exploration(
                self.OLD_EXP_ID, self.albert_id, title='Old Title',
                end_state_name='End')

        # Create standard exploration that should not be converted.
        new_exp = self.save_new_valid_exploration(
            self.NEW_EXP_ID, self.albert_id)
        self._up_to_date_yaml = new_exp.to_yaml()  # type: ignore[no-untyped-call]

        # Clear the cache to prevent fetches of old data under the previous
        # state schema version scheme.
        caching_services.delete_multi(
            caching_services.CACHE_NAMESPACE_EXPLORATION, None,
            [self.OLD_EXP_ID, self.NEW_EXP_ID])

    def test_converts_exp_model_with_default_states_schema_version(
        self
    ) -> None:
        exploration = exp_fetchers.get_exploration_by_id(self.OLD_EXP_ID)
        self.assertEqual(
            exploration.states_schema_version,
            feconf.CURRENT_STATE_SCHEMA_VERSION)
        self.assertEqual(exploration.to_yaml(), self.UPGRADED_EXP_YAML)  # type: ignore[no-untyped-call]

    def test_does_not_convert_up_to_date_exploration(self) -> None:
        exploration = exp_fetchers.get_exploration_by_id(self.NEW_EXP_ID)
        self.assertEqual(
            exploration.states_schema_version,
            feconf.CURRENT_STATE_SCHEMA_VERSION)
        self.assertEqual(exploration.to_yaml(), self._up_to_date_yaml)  # type: ignore[no-untyped-call]

    def test_migration_with_invalid_state_schema(self) -> None:
        self.save_new_valid_exploration('fake_eid', self.albert_id)
        swap_earlier_state_to_60 = (
            self.swap(feconf, 'EARLIEST_SUPPORTED_STATE_SCHEMA_VERSION', 60)
        )
        swap_current_state_61 = self.swap(
            feconf, 'CURRENT_STATE_SCHEMA_VERSION', 61)
        with swap_earlier_state_to_60, swap_current_state_61:
            exploration_model = exp_models.ExplorationModel.get(
            'fake_eid', strict=True, version=None)
            error_regex = (
            'Sorry, we can only process v%d\\-v%d exploration state schemas at '
            'present.' % (
            feconf.EARLIEST_SUPPORTED_STATE_SCHEMA_VERSION,
            feconf.CURRENT_STATE_SCHEMA_VERSION)
            )
            with self.assertRaisesRegex(Exception, error_regex):  # type: ignore[no-untyped-call]
                exp_fetchers.get_exploration_from_model(exploration_model)

    def test_migration_then_reversion_maintains_valid_exploration(self) -> None:
        """This integration test simulates the behavior of the domain layer
        prior to the introduction of a states schema. In particular, it deals
        with an exploration that was created before any states schema
        migrations occur. The exploration is constructed using multiple change
        lists, then a migration is run. The test thereafter tests if
        reverting to a version prior to the migration still maintains a valid
        exploration. It tests both the exploration domain object and the
        exploration model stored in the datastore for validity.
        Note: It is important to distinguish between when the test is testing
        the exploration domain versus its model. It is operating at the domain
        layer when using exp_fetchers.get_exploration_by_id. Otherwise, it
        loads the model explicitly using exp_models.ExplorationModel.get and
        then converts it to an exploration domain object for validation using
        exp_fetchers.get_exploration_from_model. This is NOT the same process
        as exp_fetchers.get_exploration_by_id as it skips many steps which
        include the conversion pipeline (which is crucial to this test).
        """
        exp_id: str = 'exp_id2'
        end_state_name: str = 'End'

        # Create an exploration with an old states schema version.
        swap_states_schema_41 = self.swap(
            feconf, 'CURRENT_STATE_SCHEMA_VERSION', 41)
        swap_exp_schema_46 = self.swap(
            exp_domain.Exploration, 'CURRENT_EXP_SCHEMA_VERSION', 46)
        with swap_states_schema_41, swap_exp_schema_46:
            self.save_new_valid_exploration(
                exp_id, self.albert_id, title='Old Title',
                end_state_name=end_state_name)
        caching_services.delete_multi(
            caching_services.CACHE_NAMESPACE_EXPLORATION, None,
            [exp_id])

        # Load the exploration without using the conversion pipeline. All of
        # these changes are to happen on an exploration with states schema
        # version 41.
        exploration_model = exp_models.ExplorationModel.get(
            exp_id, strict=True, version=None)

        # In version 1, the title was 'Old title'.
        # In version 2, the title becomes 'New title'.
        exploration_model.title = 'New title'
        exploration_model.commit(self.albert_id, 'Changed title.', [])

        # Version 2 of exploration.
        exploration_model = exp_models.ExplorationModel.get(
            exp_id, strict=True, version=None)

        # Store state id mapping model for new exploration.
        exp_fetchers.get_exploration_from_model(exploration_model)

        # In version 3, a new state is added.
        exploration_model.states['New state'] = {
            'solicit_answer_details': False,
            'written_translations': {
                'translations_mapping': {
                    'content': {},
                    'default_outcome': {},
                    'ca_placeholder_0': {},
                }
            },
            'recorded_voiceovers': {
                'voiceovers_mapping': {
                    'content': {},
                    'default_outcome': {},
                    'ca_placeholder_0': {},
                }
            },
            'param_changes': [],
            'classifier_model_id': None,
            'content': {
                'content_id': 'content_0',
                'html': '<p>Unicode Characters 😍😍😍😍</p>'
            },
            'next_content_id_index': 5,
            'interaction': {
                'answer_groups': [],
                'confirmed_unclassified_answers': [],
                'customization_args': {
                    'buttonText': {
                        'value': {
                            'content_id': 'ca_placeholder_0',
                            'unicode_str': 'Click me!',
                        },
                    },
                },
                'default_outcome': {
                    'dest': end_state_name,
                    'feedback': {
                        'content_id': 'default_outcome',
                        'html': '',
                    },
                    'labelled_as_correct': False,
                    'missing_prerequisite_skill_id': None,
                    'param_changes': [],
                    'refresher_exploration_id': None,
                },
                'hints': [],
                'id': 'Continue',
                'solution': None,
            },
        }

        # Properly link in the new state to avoid an invalid exploration.
        init_state = exploration_model.states[feconf.DEFAULT_INIT_STATE_NAME]
        init_state['interaction']['default_outcome']['dest'] = 'New state'

        exploration_model.commit('committer_id_v3', 'Added new state', [])

        # Version 3 of exploration.
        exploration_model = exp_models.ExplorationModel.get(
            exp_id, strict=True, version=None)

        # Version 4 is an upgrade based on the migration job.
        commit_cmds = [exp_domain.ExplorationChange({
            'cmd': exp_domain.CMD_MIGRATE_STATES_SCHEMA_TO_LATEST_VERSION,
            'from_version': str(exploration_model.states_schema_version),
            'to_version': str(feconf.CURRENT_STATE_SCHEMA_VERSION)
        })]
        exp_services.update_exploration(  # type: ignore[no-untyped-call]
            feconf.MIGRATION_BOT_USERNAME, exploration_model.id, commit_cmds,
            'Update exploration states from schema version %d to %d.' % (
                exploration_model.states_schema_version,
                feconf.CURRENT_STATE_SCHEMA_VERSION))

        # Verify the latest version of the exploration has the most up-to-date
        # states schema version.
        exploration_model = exp_models.ExplorationModel.get(
            exp_id, strict=True, version=None)
        exploration = exp_fetchers.get_exploration_from_model(
            exploration_model, run_conversion=False)
        self.assertEqual(
            exploration.states_schema_version,
            feconf.CURRENT_STATE_SCHEMA_VERSION)

        # The exploration should be valid after conversion.
        exploration.validate(strict=True)  # type: ignore[no-untyped-call]

        # Version 5 is a reversion to version 1.
        exp_services.revert_exploration('committer_id_v4', exp_id, 4, 1)  # type: ignore[no-untyped-call]

        # The exploration model itself should now be the old version
        # (pre-migration).
        exploration_model = exp_models.ExplorationModel.get(
            exp_id, strict=True, version=None)
        self.assertEqual(exploration_model.states_schema_version, 41)

        # The exploration domain object should be updated since it ran through
        # the conversion pipeline.
        exploration = exp_fetchers.get_exploration_by_id(exp_id)

        # The reversion after migration should still be an up-to-date
        # exploration. exp_fetchers.get_exploration_by_id will automatically
        # keep it up-to-date.
        self.assertEqual(exploration.to_yaml(), self.UPGRADED_EXP_YAML)  # type: ignore[no-untyped-call]

        # The exploration should be valid after reversion.
        exploration.validate(strict=True)  # type: ignore[no-untyped-call]

        snapshots_metadata = exp_services.get_exploration_snapshots_metadata(  # type: ignore[no-untyped-call]
            exp_id)

        # These are used to verify the correct history has been recorded after
        # both migration and reversion.
        commit_dict_5 = {
            'committer_id': 'committer_id_v4',
            'commit_message': 'Reverted exploration to version 1',
            'version_number': 5,
        }
        commit_dict_4 = {
            'committer_id': feconf.MIGRATION_BOT_USERNAME,
            'commit_message':
                'Update exploration states from schema version 41 to %d.' %
                feconf.CURRENT_STATE_SCHEMA_VERSION,
            'commit_cmds': [{
                'cmd': exp_domain.CMD_MIGRATE_STATES_SCHEMA_TO_LATEST_VERSION,
                'from_version': '41',
                'to_version': str(feconf.CURRENT_STATE_SCHEMA_VERSION)
            }],
            'version_number': 4,
        }

        # Ensure there have been 5 commits.
        self.assertEqual(len(snapshots_metadata), 5)

        # Ensure the correct commit logs were entered during both migration and
        # reversion. Also, ensure the correct commit command was written during
        # migration.
        # These asserts check whether one dict is subset of the other.
        # The format is assertDictEqual(a, {**a, **b}) where a is the superset
        # and b is the subset.
        self.assertDictEqual(
            snapshots_metadata[3], {**snapshots_metadata[3], **commit_dict_4})
        self.assertDictEqual(
            snapshots_metadata[4], {**snapshots_metadata[4], **commit_dict_5})
        self.assertLess(
            snapshots_metadata[3]['created_on_ms'],
            snapshots_metadata[4]['created_on_ms'])

        # Ensure that if a converted, then reverted, then converted exploration
        # is saved, it will be the up-to-date version within the datastore.
        exp_services.update_exploration(  # type: ignore[no-untyped-call]
            self.albert_id, exp_id, [], 'Resave after reversion')
        exploration_model = exp_models.ExplorationModel.get(
            exp_id, strict=True, version=None)
        exploration = exp_fetchers.get_exploration_from_model(
            exploration_model, run_conversion=False)

        # This exploration should be both up-to-date and valid.
        self.assertEqual(exploration.to_yaml(), self.UPGRADED_EXP_YAML)  # type: ignore[no-untyped-call]
        exploration.validate()  # type: ignore[no-untyped-call]<|MERGE_RESOLUTION|>--- conflicted
+++ resolved
@@ -23,12 +23,9 @@
 from core.domain import exp_domain
 from core.domain import exp_fetchers
 from core.domain import exp_services
-<<<<<<< HEAD
 from core.domain import translation_domain
-=======
 from core.domain import state_domain
 from core.domain import user_services
->>>>>>> 8f04c4b5
 from core.platform import models
 from core.tests import test_utils
 
