# coding: utf-8
#
# Copyright 2014 The Oppia Authors. All Rights Reserved.
#
# Licensed under the Apache License, Version 2.0 (the "License");
# you may not use this file except in compliance with the License.
# You may obtain a copy of the License at
#
#      http://www.apache.org/licenses/LICENSE-2.0
#
# Unless required by applicable law or agreed to in writing, software
# distributed under the License is distributed on an "AS-IS" BASIS,
# WITHOUT WARRANTIES OR CONDITIONS OF ANY KIND, either express or implied.
# See the License for the specific language governing permissions and
# limitations under the License.

"""Unit tests for core.domain.exp_fetchers."""

from __future__ import absolute_import  # pylint: disable=import-only-modules
from __future__ import unicode_literals  # pylint: disable=import-only-modules

from core.domain import caching_services
from core.domain import exp_domain
from core.domain import exp_fetchers
from core.domain import exp_jobs_one_off
from core.domain import exp_services
from core.platform import models
from core.tests import test_utils
import feconf
import python_utils

(exp_models,) = models.Registry.import_models([models.NAMES.exploration])


class ExplorationRetrievalTests(test_utils.GenericTestBase):
    """Test the exploration retrieval methods."""

    EXP_1_ID = 'exploration_1_id'
    EXP_2_ID = 'exploration_2_id'
    EXP_3_ID = 'exploration_3_id'

    def setUp(self):
        super(ExplorationRetrievalTests, self).setUp()
        self.signup(self.OWNER_EMAIL, self.OWNER_USERNAME)
        self.owner_id = self.get_user_id_from_email(self.OWNER_EMAIL)
        self.exploration_1 = self.save_new_default_exploration(
            self.EXP_1_ID, self.owner_id, title='Aa')
        self.exploration_2 = self.save_new_default_exploration(
            self.EXP_2_ID, self.owner_id, title='Bb')
        self.exploration_3 = self.save_new_default_exploration(
            self.EXP_3_ID, self.owner_id, title='Cc')

    def test_get_exploration_summaries_matching_ids(self):
        summaries = exp_fetchers.get_exploration_summaries_matching_ids([
            self.EXP_1_ID, self.EXP_2_ID, self.EXP_3_ID, 'nonexistent'])
        self.assertEqual(summaries[0].title, self.exploration_1.title)
        self.assertEqual(summaries[1].title, self.exploration_2.title)
        self.assertEqual(summaries[2].title, self.exploration_3.title)
        self.assertIsNone(summaries[3])

    def test_get_exploration_summaries_subscribed_to(self):
        summaries = exp_fetchers.get_exploration_summaries_subscribed_to(
            self.owner_id)
        self.assertEqual(summaries[0].title, self.exploration_1.title)
        self.assertEqual(summaries[1].title, self.exploration_2.title)
        self.assertEqual(summaries[2].title, self.exploration_3.title)

    def test_retrieval_of_explorations(self):
        """Test the get_exploration_by_id() method."""
        with self.assertRaisesRegexp(Exception, 'Entity .* not found'):
            exp_fetchers.get_exploration_by_id('fake_eid')

        retrieved_exploration = (
            exp_fetchers.get_exploration_by_id(self.EXP_1_ID))
        self.assertEqual(self.exploration_1.id, retrieved_exploration.id)
        self.assertEqual(self.exploration_1.title, retrieved_exploration.title)

        with self.assertRaisesRegexp(
            Exception,
            'Entity for class ExplorationModel with id fake_exploration'
            ' not found'):
            exp_fetchers.get_exploration_by_id('fake_exploration')

    def test_retrieval_of_multiple_exploration_versions_for_fake_exp_id(self):
        with self.assertRaisesRegexp(
            ValueError, 'The given entity_id fake_exp_id is invalid'):
            (
                exp_fetchers
                .get_multiple_versioned_exp_interaction_ids_mapping_by_version(
                    'fake_exp_id', [1, 2, 3]))

    def test_retrieval_of_multiple_exploration_versions(self):
        # Update exploration to version 2.
        change_list = [exp_domain.ExplorationChange({
            'cmd': exp_domain.CMD_ADD_STATE,
            'state_name': 'New state',
        })]
        exp_services.update_exploration(
            feconf.SYSTEM_COMMITTER_ID, self.EXP_1_ID, change_list, '')

        # Update exploration to version 3.
        change_list = [exp_domain.ExplorationChange({
            'cmd': exp_domain.CMD_ADD_STATE,
            'state_name': 'New state 2',
        })]
        exp_services.update_exploration(
            feconf.SYSTEM_COMMITTER_ID, self.EXP_1_ID, change_list, '')

        exploration_latest = exp_fetchers.get_exploration_by_id(self.EXP_1_ID)
        latest_version = exploration_latest.version

        explorations = (
            exp_fetchers
            .get_multiple_versioned_exp_interaction_ids_mapping_by_version(
                self.EXP_1_ID, list(python_utils.RANGE(1, latest_version + 1)))
        )

        self.assertEqual(len(explorations), 3)
        self.assertEqual(explorations[0].version, 1)
        self.assertEqual(explorations[1].version, 2)
        self.assertEqual(explorations[2].version, 3)

    def test_version_number_errors_for_get_multiple_exploration_versions(self):
        # Update exploration to version 2.
        change_list = [exp_domain.ExplorationChange({
            'cmd': exp_domain.CMD_ADD_STATE,
            'state_name': 'New state',
        })]
        exp_services.update_exploration(
            feconf.SYSTEM_COMMITTER_ID, self.EXP_1_ID, change_list, '')

        # Update exploration to version 3.
        change_list = [exp_domain.ExplorationChange({
            'cmd': exp_domain.CMD_ADD_STATE,
            'state_name': 'New state 2',
        })]
        exp_services.update_exploration(
            feconf.SYSTEM_COMMITTER_ID, self.EXP_1_ID, change_list, '')

        with self.assertRaisesRegexp(
            ValueError,
            'Requested version number 4 cannot be higher than the current '
            'version number 3.'):
            (
                exp_fetchers
                .get_multiple_versioned_exp_interaction_ids_mapping_by_version(
                    self.EXP_1_ID, [1, 2, 3, 4]))

        with self.assertRaisesRegexp(
            ValueError,
            'At least one version number is invalid'):
            (
                exp_fetchers
                .get_multiple_versioned_exp_interaction_ids_mapping_by_version(
                    self.EXP_1_ID, [1, 2, 2.5, 3]))

    def test_retrieval_of_multiple_explorations(self):
        exps = {}
        chars = 'abcde'
        exp_ids = ['%s%s' % (self.EXP_1_ID, c) for c in chars]
        for _id in exp_ids:
            exp = self.save_new_valid_exploration(_id, self.owner_id)
            exps[_id] = exp

        result = exp_fetchers.get_multiple_explorations_by_id(
            exp_ids)
        for _id in exp_ids:
            self.assertEqual(result.get(_id).title, exps.get(_id).title)

        # Test retrieval of non-existent ids.
        result = exp_fetchers.get_multiple_explorations_by_id(
            exp_ids + ['doesnt_exist'], strict=False
        )
        for _id in exp_ids:
            self.assertEqual(result.get(_id).title, exps.get(_id).title)

        self.assertNotIn('doesnt_exist', result)

        with self.assertRaisesRegexp(
            Exception,
            'Couldn\'t find explorations with the following ids:\n'
            'doesnt_exist'):
            exp_fetchers.get_multiple_explorations_by_id(
                exp_ids + ['doesnt_exist'])


class ExplorationConversionPipelineTests(test_utils.GenericTestBase):
    """Tests the exploration model -> exploration conversion pipeline."""

    OLD_EXP_ID = 'exp_id0'
    NEW_EXP_ID = 'exp_id1'

    UPGRADED_EXP_YAML = (
        """author_notes: ''
auto_tts_enabled: true
blurb: ''
category: A category
correctness_feedback_enabled: false
init_state_name: Introduction
language_code: en
objective: An objective
param_changes: []
param_specs: {}
schema_version: %d
states:
  End:
    classifier_model_id: null
    content:
      content_id: content
      html: ''
    interaction:
      answer_groups: []
      confirmed_unclassified_answers: []
      customization_args:
        recommendedExplorationIds:
          value: []
      default_outcome: null
      hints: []
      id: EndExploration
      solution: null
    next_content_id_index: 0
    param_changes: []
    recorded_voiceovers:
      voiceovers_mapping:
        content: {}
    solicit_answer_details: false
    written_translations:
      translations_mapping:
        content: {}
  %s:
    classifier_model_id: null
    content:
      content_id: content
      html: ''
    interaction:
      answer_groups: []
      confirmed_unclassified_answers: []
      customization_args:
        placeholder:
          value:
            content_id: ca_placeholder_0
            unicode_str: ''
        rows:
          value: 1
      default_outcome:
        dest: End
        feedback:
          content_id: default_outcome
          html: ''
        labelled_as_correct: false
        missing_prerequisite_skill_id: null
        param_changes: []
        refresher_exploration_id: null
      hints: []
      id: TextInput
      solution: null
    next_content_id_index: 1
    param_changes: []
    recorded_voiceovers:
      voiceovers_mapping:
        ca_placeholder_0: {}
        content: {}
        default_outcome: {}
    solicit_answer_details: false
    written_translations:
      translations_mapping:
        ca_placeholder_0: {}
        content: {}
        default_outcome: {}
states_schema_version: %d
tags: []
title: Old Title
""") % (
    exp_domain.Exploration.CURRENT_EXP_SCHEMA_VERSION,
    python_utils.convert_to_bytes(feconf.DEFAULT_INIT_STATE_NAME),
    feconf.CURRENT_STATE_SCHEMA_VERSION)

    ALBERT_EMAIL = 'albert@example.com'
    ALBERT_NAME = 'albert'

    def setUp(self):
        super(ExplorationConversionPipelineTests, self).setUp()

        # Setup user who will own the test explorations.
        self.signup(self.ALBERT_EMAIL, self.ALBERT_NAME)
        self.albert_id = self.get_user_id_from_email(self.ALBERT_EMAIL)

        # Create exploration that uses an old states schema version and ensure
        # it is properly converted.
        swap_states_schema_41 = self.swap(
            feconf, 'CURRENT_STATE_SCHEMA_VERSION', 41)
        swap_exp_schema_46 = self.swap(
            exp_domain.Exploration, 'CURRENT_EXP_SCHEMA_VERSION', 46)
        with swap_states_schema_41, swap_exp_schema_46:
            self.save_new_valid_exploration(
                self.OLD_EXP_ID, self.albert_id, title='Old Title',
                end_state_name='End')

        # Create standard exploration that should not be converted.
        new_exp = self.save_new_valid_exploration(
            self.NEW_EXP_ID, self.albert_id)
        self._up_to_date_yaml = new_exp.to_yaml()

<<<<<<< HEAD
    def save_new_exp_with_states_schema_v34(self, exp_id, user_id, states_dict):
        """Saves a new default exploration with a default version 34 states
        dictionary.

        This function should only be used for creating explorations in tests
        involving migration of datastore explorations that use an old states
        schema version.
        Note that it makes an explicit commit to the datastore instead of using
        the usual functions for updating and creating explorations. This is
        because the latter approach would result in an exploration with the
        *current* states schema version.

        Args:
            exp_id: str. The exploration ID.
            user_id: str. The user_id of the creator.
            states_dict: dict. The dict representation of all the states.
        """
        exp_model = exp_models.ExplorationModel(
            id=exp_id,
            category='category',
            title='title',
            objective='Old objective',
            language_code='en',
            tags=[],
            blurb='',
            author_notes='',
            states_schema_version=34,
            init_state_name=feconf.DEFAULT_INIT_STATE_NAME,
            states=states_dict,
            param_specs={},
            param_changes=[]
        )
        rights_manager.create_new_exploration_rights(exp_id, user_id)

        commit_message = 'New exploration created with title \'title\'.'
        exp_model.commit(
            user_id, commit_message, [{
                'cmd': 'create_new',
                'title': 'title',
                'category': 'category',
            }])
        exp_rights = exp_models.ExplorationRightsModel.get(exp_id, strict=False)
        exp_summary_model = exp_models.ExpSummaryModel(
            id=exp_id,
            title='title',
            category='category',
            objective='Old objective',
            language_code='en',
            tags=[],
            ratings=feconf.get_empty_ratings(),
            scaled_average_rating=feconf.EMPTY_SCALED_AVERAGE_RATING,
            status=exp_rights.status,
            community_owned=exp_rights.community_owned,
            owner_ids=exp_rights.owner_ids,
            contributor_ids=[],
            contributors_summary={},
        )
        exp_summary_model.update_timestamps()
        exp_summary_model.put()
=======
        # Clear the cache to prevent fetches of old data under the previous
        # state schema version scheme.
        caching_services.delete_multi(
            caching_services.CACHE_NAMESPACE_EXPLORATION, None,
            [self.OLD_EXP_ID, self.NEW_EXP_ID])
>>>>>>> 150c51b8

    def test_converts_exp_model_with_default_states_schema_version(self):
        exploration = exp_fetchers.get_exploration_by_id(self.OLD_EXP_ID)
        self.assertEqual(
            exploration.states_schema_version,
            feconf.CURRENT_STATE_SCHEMA_VERSION)
        self.assertEqual(exploration.to_yaml(), self.UPGRADED_EXP_YAML)

    def test_does_not_convert_up_to_date_exploration(self):
        exploration = exp_fetchers.get_exploration_by_id(self.NEW_EXP_ID)
        self.assertEqual(
            exploration.states_schema_version,
            feconf.CURRENT_STATE_SCHEMA_VERSION)
        self.assertEqual(exploration.to_yaml(), self._up_to_date_yaml)

    def test_migration_then_reversion_maintains_valid_exploration(self):
        """This integration test simulates the behavior of the domain layer
        prior to the introduction of a states schema. In particular, it deals
        with an exploration that was created before any states schema
        migrations occur. The exploration is constructed using multiple change
        lists, then a migration job is run. The test thereafter tests if
        reverting to a version prior to the migration still maintains a valid
        exploration. It tests both the exploration domain object and the
        exploration model stored in the datastore for validity.

        Note: It is important to distinguish between when the test is testing
        the exploration domain versus its model. It is operating at the domain
        layer when using exp_fetchers.get_exploration_by_id. Otherwise, it
        loads the model explicitly using exp_models.ExplorationModel.get and
        then converts it to an exploration domain object for validation using
        exp_fetchers.get_exploration_from_model. This is NOT the same process
        as exp_fetchers.get_exploration_by_id as it skips many steps which
        include the conversion pipeline (which is crucial to this test).
        """
        exp_id = 'exp_id2'
        end_state_name = 'End'

        # Create an exploration with an old states schema version.
        swap_states_schema_41 = self.swap(
            feconf, 'CURRENT_STATE_SCHEMA_VERSION', 41)
        swap_exp_schema_46 = self.swap(
            exp_domain.Exploration, 'CURRENT_EXP_SCHEMA_VERSION', 46)
        with swap_states_schema_41, swap_exp_schema_46:
            exploration = self.save_new_valid_exploration(
                exp_id, self.albert_id, title='Old Title',
                end_state_name=end_state_name)
        caching_services.delete_multi(
            caching_services.CACHE_NAMESPACE_EXPLORATION, None,
            [exp_id])

        # Load the exploration without using the conversion pipeline. All of
        # these changes are to happen on an exploration with states schema
        # version 41.
        exploration_model = exp_models.ExplorationModel.get(
            exp_id, strict=True, version=None)

        # In version 1, the title was 'Old title'.
        # In version 2, the title becomes 'New title'.
        exploration_model.title = 'New title'
        exploration_model.commit(self.albert_id, 'Changed title.', [])

        # Version 2 of exploration.
        exploration_model = exp_models.ExplorationModel.get(
            exp_id, strict=True, version=None)

        # Store state id mapping model for new exploration.
        exploration = exp_fetchers.get_exploration_from_model(exploration_model)

        # In version 3, a new state is added.
        exploration_model.states['New state'] = {
            'solicit_answer_details': False,
            'written_translations': {
                'translations_mapping': {
                    'content': {},
                    'default_outcome': {},
                    'ca_placeholder_0': {},
                }
            },
            'recorded_voiceovers': {
                'voiceovers_mapping': {
                    'content': {},
                    'default_outcome': {},
                    'ca_placeholder_0': {},
                }
            },
            'param_changes': [],
            'classifier_model_id': None,
            'content': {
                'content_id': 'content',
                'html': '<p>Unicode Characters 😍😍😍😍</p>'
            },
            'next_content_id_index': 5,
            'interaction': {
                'answer_groups': [],
                'confirmed_unclassified_answers': [],
                'customization_args': {
                    'buttonText': {
                        'value': {
                            'content_id': 'ca_placeholder_0',
                            'unicode_str': 'Click me!',
                        },
                    },
                },
                'default_outcome': {
                    'dest': end_state_name,
                    'feedback': {
                        'content_id': 'default_outcome',
                        'html': '',
                    },
                    'labelled_as_correct': False,
                    'missing_prerequisite_skill_id': None,
                    'param_changes': [],
                    'refresher_exploration_id': None,
                },
                'hints': [],
                'id': 'Continue',
                'solution': None,
            },
        }

        # Properly link in the new state to avoid an invalid exploration.
        init_state = exploration_model.states[feconf.DEFAULT_INIT_STATE_NAME]
        init_state['interaction']['default_outcome']['dest'] = 'New state'

        exploration_model.commit('committer_id_v3', 'Added new state', [])

        # Version 3 of exploration.
        exploration_model = exp_models.ExplorationModel.get(
            exp_id, strict=True, version=None)

        # Version 4 is an upgrade based on the migration job.
        job_id = exp_jobs_one_off.ExplorationMigrationJobManager.create_new()
        exp_jobs_one_off.ExplorationMigrationJobManager.enqueue(job_id)
        self.process_and_flush_pending_mapreduce_tasks()

        # Verify the latest version of the exploration has the most up-to-date
        # states schema version.
        exploration_model = exp_models.ExplorationModel.get(
            exp_id, strict=True, version=None)
        exploration = exp_fetchers.get_exploration_from_model(
            exploration_model, run_conversion=False)
        self.assertEqual(
            exploration.states_schema_version,
            feconf.CURRENT_STATE_SCHEMA_VERSION)

        # The exploration should be valid after conversion.
        exploration.validate(strict=True)

        # Version 5 is a reversion to version 1.
        exp_services.revert_exploration('committer_id_v4', exp_id, 4, 1)

        # The exploration model itself should now be the old version
        # (pre-migration).
        exploration_model = exp_models.ExplorationModel.get(
            exp_id, strict=True, version=None)
        self.assertEqual(exploration_model.states_schema_version, 41)

        # The exploration domain object should be updated since it ran through
        # the conversion pipeline.
        exploration = exp_fetchers.get_exploration_by_id(exp_id)

        # The reversion after migration should still be an up-to-date
        # exploration. exp_fetchers.get_exploration_by_id will automatically
        # keep it up-to-date.
        self.assertEqual(exploration.to_yaml(), self.UPGRADED_EXP_YAML)

        # The exploration should be valid after reversion.
        exploration.validate(strict=True)

        snapshots_metadata = exp_services.get_exploration_snapshots_metadata(
            exp_id)

        # These are used to verify the correct history has been recorded after
        # both migration and reversion.
        commit_dict_5 = {
            'committer_id': 'committer_id_v4',
            'commit_message': 'Reverted exploration to version 1',
            'version_number': 5,
        }
        commit_dict_4 = {
            'committer_id': feconf.MIGRATION_BOT_USERNAME,
            'commit_message':
                'Update exploration states from schema version 41 to %d.' %
                feconf.CURRENT_STATE_SCHEMA_VERSION,
            'commit_cmds': [{
                'cmd': exp_domain.CMD_MIGRATE_STATES_SCHEMA_TO_LATEST_VERSION,
                'from_version': '41',
                'to_version': python_utils.UNICODE(
                    feconf.CURRENT_STATE_SCHEMA_VERSION)
            }],
            'version_number': 4,
        }

        # Ensure there have been 5 commits.
        self.assertEqual(len(snapshots_metadata), 5)

        # Ensure the correct commit logs were entered during both migration and
        # reversion. Also, ensure the correct commit command was written during
        # migration.
        self.assertDictContainsSubset(commit_dict_4, snapshots_metadata[3])
        self.assertDictContainsSubset(commit_dict_5, snapshots_metadata[4])
        self.assertLess(
            snapshots_metadata[3]['created_on_ms'],
            snapshots_metadata[4]['created_on_ms'])

        # Ensure that if a converted, then reverted, then converted exploration
        # is saved, it will be the up-to-date version within the datastore.
        exp_services.update_exploration(
            self.albert_id, exp_id, [], 'Resave after reversion')
        exploration_model = exp_models.ExplorationModel.get(
            exp_id, strict=True, version=None)
        exploration = exp_fetchers.get_exploration_from_model(
            exploration_model,
            run_conversion=False)

        # This exploration should be both up-to-date and valid.
        self.assertEqual(exploration.to_yaml(), self.UPGRADED_EXP_YAML)
        exploration.validate()<|MERGE_RESOLUTION|>--- conflicted
+++ resolved
@@ -301,73 +301,11 @@
             self.NEW_EXP_ID, self.albert_id)
         self._up_to_date_yaml = new_exp.to_yaml()
 
-<<<<<<< HEAD
-    def save_new_exp_with_states_schema_v34(self, exp_id, user_id, states_dict):
-        """Saves a new default exploration with a default version 34 states
-        dictionary.
-
-        This function should only be used for creating explorations in tests
-        involving migration of datastore explorations that use an old states
-        schema version.
-        Note that it makes an explicit commit to the datastore instead of using
-        the usual functions for updating and creating explorations. This is
-        because the latter approach would result in an exploration with the
-        *current* states schema version.
-
-        Args:
-            exp_id: str. The exploration ID.
-            user_id: str. The user_id of the creator.
-            states_dict: dict. The dict representation of all the states.
-        """
-        exp_model = exp_models.ExplorationModel(
-            id=exp_id,
-            category='category',
-            title='title',
-            objective='Old objective',
-            language_code='en',
-            tags=[],
-            blurb='',
-            author_notes='',
-            states_schema_version=34,
-            init_state_name=feconf.DEFAULT_INIT_STATE_NAME,
-            states=states_dict,
-            param_specs={},
-            param_changes=[]
-        )
-        rights_manager.create_new_exploration_rights(exp_id, user_id)
-
-        commit_message = 'New exploration created with title \'title\'.'
-        exp_model.commit(
-            user_id, commit_message, [{
-                'cmd': 'create_new',
-                'title': 'title',
-                'category': 'category',
-            }])
-        exp_rights = exp_models.ExplorationRightsModel.get(exp_id, strict=False)
-        exp_summary_model = exp_models.ExpSummaryModel(
-            id=exp_id,
-            title='title',
-            category='category',
-            objective='Old objective',
-            language_code='en',
-            tags=[],
-            ratings=feconf.get_empty_ratings(),
-            scaled_average_rating=feconf.EMPTY_SCALED_AVERAGE_RATING,
-            status=exp_rights.status,
-            community_owned=exp_rights.community_owned,
-            owner_ids=exp_rights.owner_ids,
-            contributor_ids=[],
-            contributors_summary={},
-        )
-        exp_summary_model.update_timestamps()
-        exp_summary_model.put()
-=======
         # Clear the cache to prevent fetches of old data under the previous
         # state schema version scheme.
         caching_services.delete_multi(
             caching_services.CACHE_NAMESPACE_EXPLORATION, None,
             [self.OLD_EXP_ID, self.NEW_EXP_ID])
->>>>>>> 150c51b8
 
     def test_converts_exp_model_with_default_states_schema_version(self):
         exploration = exp_fetchers.get_exploration_by_id(self.OLD_EXP_ID)
