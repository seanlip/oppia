--- conflicted
+++ resolved
@@ -340,115 +340,4 @@
             '[u\'Entity id %s: Entity id does not match regex pattern\']]'
         ) % model_instance_with_invalid_id.id]
         self.run_job_and_check_output(
-<<<<<<< HEAD
-            expected_output, sort=True, literal_eval=False)
-
-
-class GeneralFeedbackEmailReplyToIdModelValidatorTests(
-        test_utils.AuditJobsTestBase):
-
-    def setUp(self):
-        super(GeneralFeedbackEmailReplyToIdModelValidatorTests, self).setUp()
-
-        self.thread_id = feedback_services.create_thread(
-            'exploration', 'expid', None, 'a subject', 'some text')
-
-        self.signup(USER_EMAIL, USER_NAME)
-        self.user_id = self.get_user_id_from_email(USER_EMAIL)
-
-        self.model_instance = (
-            email_models.GeneralFeedbackEmailReplyToIdModel.create(
-                self.user_id, self.thread_id))
-        self.model_instance.update_timestamps()
-        self.model_instance.put()
-
-        self.job_class = (
-            prod_validation_jobs_one_off
-            .GeneralFeedbackEmailReplyToIdModelAuditOneOffJob)
-
-    def test_standard_model(self):
-        expected_output = [(
-            u'[u\'fully-validated GeneralFeedbackEmailReplyToIdModel\', 1]')]
-        self.run_job_and_check_output(
-            expected_output, sort=False, literal_eval=False)
-
-    def test_model_with_created_on_greater_than_last_updated(self):
-        self.model_instance.created_on = (
-            self.model_instance.last_updated + datetime.timedelta(days=1))
-        self.model_instance.update_timestamps()
-        self.model_instance.put()
-        expected_output = [(
-            u'[u\'failed validation check for time field relation check '
-            'of GeneralFeedbackEmailReplyToIdModel\', '
-            '[u\'Entity id %s: The created_on field has a value '
-            '%s which is greater than the value '
-            '%s of last_updated field\']]') % (
-                self.model_instance.id, self.model_instance.created_on,
-                self.model_instance.last_updated
-            )]
-        self.run_job_and_check_output(
-            expected_output, sort=False, literal_eval=False)
-
-    def test_model_with_last_updated_greater_than_current_time(self):
-        expected_output = [(
-            u'[u\'failed validation check for current time check of '
-            'GeneralFeedbackEmailReplyToIdModel\', '
-            '[u\'Entity id %s: The last_updated field has a '
-            'value %s which is greater than the time when the job was run\']]'
-        ) % (self.model_instance.id, self.model_instance.last_updated)]
-
-        mocked_datetime = datetime.datetime.utcnow() - datetime.timedelta(
-            hours=13)
-        with datastore_services.mock_datetime_for_datastore(mocked_datetime):
-            self.run_job_and_check_output(
-                expected_output, sort=False, literal_eval=False)
-
-    def test_model_with_non_existent_user_id(self):
-        user_models.UserSettingsModel.get(self.user_id, strict=False).delete()
-        expected_output = [(
-            u'[u\'failed validation check for item.id.user_id field check of '
-            'GeneralFeedbackEmailReplyToIdModel\', '
-            '[u"Entity id %s: based on field item.id.user_id having value '
-            '%s, expected model UserSettingsModel with '
-            'id %s but it doesn\'t exist"]]') % (
-                self.model_instance.id, self.user_id, self.user_id)]
-
-        self.run_job_and_check_output(
-            expected_output, sort=False, literal_eval=False)
-
-    def test_model_with_non_existent_thread_id(self):
-        feedback_models.GeneralFeedbackThreadModel.get(
-            self.thread_id, strict=False).delete()
-        expected_output = [(
-            u'[u\'failed validation check for item.id.thread_id field check of '
-            'GeneralFeedbackEmailReplyToIdModel\', '
-            '[u"Entity id %s: based on field item.id.thread_id having value '
-            '%s, expected model GeneralFeedbackThreadModel with '
-            'id %s but it doesn\'t exist"]]') % (
-                self.model_instance.id, self.thread_id, self.thread_id)]
-
-        self.run_job_and_check_output(
-            expected_output, sort=False, literal_eval=False)
-
-    def test_model_with_invalid_reply_to_id(self):
-        while len(
-                self.model_instance.reply_to_id) <= (
-                    email_models.REPLY_TO_ID_LENGTH):
-            self.model_instance.reply_to_id = (
-                self.model_instance.reply_to_id + 'invalid')
-        self.model_instance.update_timestamps()
-        self.model_instance.put()
-        expected_output = [(
-            u'[u\'failed validation check for reply_to_id length check of '
-            'GeneralFeedbackEmailReplyToIdModel\', '
-            '[u\'Entity id %s: reply_to_id %s should have length less than or '
-            'equal to %s but instead has length %s\']]'
-        ) % (
-            self.model_instance.id, self.model_instance.reply_to_id,
-            email_models.REPLY_TO_ID_LENGTH,
-            len(self.model_instance.reply_to_id))]
-        self.run_job_and_check_output(
-            expected_output, sort=False, literal_eval=False)
-=======
-            expected_output, sort=True, literal_eval=False)
->>>>>>> 3886d6c3
+            expected_output, sort=True, literal_eval=False)