--- conflicted
+++ resolved
@@ -27,20 +27,14 @@
 from core.constants import constants
 from core.domain import change_domain
 from core.domain import fs_domain
-<<<<<<< HEAD
-from core.domain import fs_services
-from core.domain import html_cleaner
-from core.domain import html_validation_service
-from proto_files import topic_summary_pb2
-=======
 
 from core.domain import fs_services  # pylint: disable=invalid-import-from # isort:skip
 from core.domain import html_cleaner  # pylint: disable=invalid-import-from # isort:skip
 from core.domain import html_validation_service  # pylint: disable=invalid-import-from # isort:skip
+from proto_files import topic_summary_pb2
 
 # TODO(#14537): Refactor this file and remove imports marked
 # with 'invalid-import-from'.
->>>>>>> 83a7bc9f
 
 # Do not modify the values of these constants. This is to preserve backwards
 # compatibility with previous change dicts.
