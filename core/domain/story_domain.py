# Copyright 2018 The Oppia Authors. All Rights Reserved.
#
# Licensed under the Apache License, Version 2.0 (the "License");
# you may not use this file except in compliance with the License.
# You may obtain a copy of the License at
#
#      http://www.apache.org/licenses/LICENSE-2.0
#
# Unless required by applicable law or agreed to in writing, software
# distributed under the License is distributed on an "AS-IS" BASIS,
# WITHOUT WARRANTIES OR CONDITIONS OF ANY KIND, either express or implied.
# See the License for the specific language governing permissions and
# limitations under the License.

"""Domain objects relating to stories."""

import re

from constants import constants
from core.domain import html_cleaner
import feconf
import utils

# Do not modify the values of these constants. This is to preserve backwards
# compatibility with previous change dicts.
STORY_PROPERTY_TITLE = 'title'
STORY_PROPERTY_DESCRIPTION = 'description'
STORY_PROPERTY_NOTES = 'notes'
STORY_PROPERTY_LANGUAGE_CODE = 'language_code'

STORY_NODE_PROPERTY_DESTINATION_NODE_IDS = 'destination_node_ids'
STORY_NODE_PROPERTY_ACQUIRED_SKILL_IDS = 'acquired_skill_ids'
STORY_NODE_PROPERTY_PREREQUISITE_SKILL_IDS = 'prerequisite_skill_ids'
STORY_NODE_PROPERTY_OUTLINE = 'outline'
STORY_NODE_PROPERTY_EXPLORATION_ID = 'exploration_id'

<<<<<<< HEAD
STORY_CONTENTS_PROPERTY_STARTING_NODE_ID = 'starting_node_id'
=======
INITIAL_NODE_ID = 'initial_node_id'
>>>>>>> c175cd95

CMD_MIGRATE_SCHEMA_TO_LATEST_VERSION = 'migrate_schema_to_latest_version'

# These take additional 'property_name' and 'new_value' parameters and,
# optionally, 'old_value'.
CMD_UPDATE_STORY_PROPERTY = 'update_story_property'
CMD_UPDATE_STORY_NODE_PROPERTY = 'update_story_node_property'
CMD_UPDATE_STORY_CONTENTS_PROPERTY = 'update_story_contents_property'

# These take node_id as parameter.
CMD_ADD_STORY_NODE = 'add_story_node'
CMD_DELETE_STORY_NODE = 'delete_story_node'

# This takes additional 'title' parameters.
CMD_CREATE_NEW = 'create_new'

# The prefix for all node ids of a story.
NODE_ID_PREFIX = 'node_'


class StoryChange(object):
    """Domain object for changes made to story object."""
    STORY_PROPERTIES = (
        STORY_PROPERTY_TITLE, STORY_PROPERTY_DESCRIPTION,
        STORY_PROPERTY_NOTES, STORY_PROPERTY_LANGUAGE_CODE)

    STORY_NODE_PROPERTIES = (
        STORY_NODE_PROPERTY_DESTINATION_NODE_IDS,
        STORY_NODE_PROPERTY_ACQUIRED_SKILL_IDS,
        STORY_NODE_PROPERTY_PREREQUISITE_SKILL_IDS, STORY_NODE_PROPERTY_OUTLINE,
        STORY_NODE_PROPERTY_EXPLORATION_ID)

<<<<<<< HEAD
    STORY_CONTENTS_PROPERTIES = (STORY_CONTENTS_PROPERTY_STARTING_NODE_ID)
=======
    STORY_CONTENTS_PROPERTIES = (INITIAL_NODE_ID,)
>>>>>>> c175cd95

    OPTIONAL_CMD_ATTRIBUTE_NAMES = [
        'property_name', 'new_value', 'old_value', 'node_id', 'from_version',
        'to_version', 'title'
    ]

    def __init__(self, change_dict):
        """Initialize a StoryChange object from a dict.

        Args:
            change_dict: dict. Represents a command. It should have a 'cmd'
                key, and one or more other keys. The keys depend on what the
                value for 'cmd' is. The possible values for 'cmd' are listed
                below, together with the other keys in the dict:
                - 'update_story_property' (with property_name, new_value
                and old_value)
                - 'update_story_node_property' (with property_name, new_value
                and old_value)

        Raises:
            Exception: The given change dict is not valid.
        """
        if 'cmd' not in change_dict:
            raise Exception('Invalid change_dict: %s' % change_dict)
        self.cmd = change_dict['cmd']

        if self.cmd == CMD_ADD_STORY_NODE:
            self.node_id = change_dict['node_id']
        elif self.cmd == CMD_DELETE_STORY_NODE:
            self.node_id = change_dict['node_id']
        elif self.cmd == CMD_UPDATE_STORY_NODE_PROPERTY:
            if (change_dict['property_name'] not in
                    self.STORY_NODE_PROPERTIES):
                raise Exception('Invalid change_dict: %s' % change_dict)
            self.node_id = change_dict['node_id']
            self.property_name = change_dict['property_name']
            self.new_value = change_dict['new_value']
            self.old_value = change_dict['old_value']
        elif self.cmd == CMD_UPDATE_STORY_PROPERTY:
            if change_dict['property_name'] not in self.STORY_PROPERTIES:
                raise Exception('Invalid change_dict: %s' % change_dict)
            self.property_name = change_dict['property_name']
            self.new_value = change_dict['new_value']
            self.old_value = change_dict['old_value']
        elif self.cmd == CMD_UPDATE_STORY_CONTENTS_PROPERTY:
            if change_dict['property_name'] not in (
                    self.STORY_CONTENTS_PROPERTIES):
                raise Exception('Invalid change_dict: %s' % change_dict)
            self.property_name = change_dict['property_name']
            self.new_value = change_dict['new_value']
            self.old_value = change_dict['old_value']
        elif self.cmd == CMD_MIGRATE_SCHEMA_TO_LATEST_VERSION:
            self.from_version = change_dict['from_version']
            self.to_version = change_dict['to_version']
        elif self.cmd == CMD_CREATE_NEW:
            self.title = change_dict['title']
        else:
            raise Exception('Invalid change_dict: %s' % change_dict)

    def to_dict(self):
        """Returns a dict representing the StoryChange domain object.

        Returns:
            A dict, mapping all fields of StoryChange instance.
        """
        story_change_dict = {}
        story_change_dict['cmd'] = self.cmd
        for attribute_name in self.OPTIONAL_CMD_ATTRIBUTE_NAMES:
            if hasattr(self, attribute_name):
                story_change_dict[attribute_name] = getattr(
                    self, attribute_name)

        return story_change_dict


class StoryNode(object):
    """Domain object describing a node in the exploration graph of a
    story.
    """

    def __init__(
            self, node_id, destination_node_ids,
            acquired_skill_ids, prerequisite_skill_ids,
            outline, exploration_id):
        """Initializes a StoryNode domain object.

        Args:
            node_id: str. The unique id for each node.
            destination_node_ids: list(str). The list of destination node ids
                that this node points to in the story graph.
            acquired_skill_ids: list(str). The list of skill ids acquired by
                the user on completion of the node.
            prerequisite_skill_ids: list(str). The list of skill ids required
                before starting a node.
            outline: str. Free-form annotations that a lesson implementer
                can use to construct the exploration. It describes the basic
                theme or template of the story and is to be provided in html
                form.
            exploration_id: str or None. The valid exploration id that fits the
                story node. It can be None initially, when the story creator
                has just created a story with the basic storyline (by providing
                outlines) without linking an exploration to any node.
        """
        self.id = node_id
        self.destination_node_ids = destination_node_ids
        self.acquired_skill_ids = acquired_skill_ids
        self.prerequisite_skill_ids = prerequisite_skill_ids
        self.outline = html_cleaner.clean(outline)
        self.exploration_id = exploration_id

    @classmethod
    def get_number_from_node_id(cls, node_id):
        """Decodes the node_id to get the number at the end of the id.

        Args:
            node_id: str. The id of the node.

        Returns:
            int. The number at the end of the id.
        """
        return int(node_id.replace(NODE_ID_PREFIX, ''))

    @classmethod
    def get_incremented_node_id(cls, node_id):
        """Increments the next node id of the story.

        Returns:
            str. The new next node id.
        """
        current_number = StoryNode.get_number_from_node_id(node_id)
        incremented_node_id = NODE_ID_PREFIX + str(current_number + 1)
        return incremented_node_id

    @classmethod
    def require_valid_node_id(cls, node_id):
        """Validates the node id for a StoryNode object.

        Args:
            node_id: str. The node id to be validated.
        """
        if not isinstance(node_id, basestring):
            raise utils.ValidationError(
                'Expected node ID to be a string, received %s' %
                node_id)
        pattern = re.compile('%s[0-9]+' % NODE_ID_PREFIX)
        if not pattern.match(node_id):
            raise utils.ValidationError(
                'Invalid node_id: %s' % node_id)

    def to_dict(self):
        """Returns a dict representing this StoryNode domain object.

        Returns:
            A dict, mapping all fields of StoryNode instance.
        """
        return {
            'id': self.id,
            'destination_node_ids': self.destination_node_ids,
            'acquired_skill_ids': self.acquired_skill_ids,
            'prerequisite_skill_ids': self.prerequisite_skill_ids,
            'outline': self.outline,
            'exploration_id': self.exploration_id
        }

    @classmethod
    def from_dict(cls, node_dict):
        """Return a StoryNode domain object from a dict.

        Args:
            node_dict: dict. The dict representation of StoryNode object.

        Returns:
            StoryNode. The corresponding StoryNode domain object.
        """
        node = cls(
            node_dict['id'], node_dict['destination_node_ids'],
            node_dict['acquired_skill_ids'],
            node_dict['prerequisite_skill_ids'], node_dict['outline'],
            node_dict['exploration_id'])

        return node

    @classmethod
    def create_default_story_node(cls, node_id):
        """Returns a StoryNode domain object with default values.

        Args:
            node_id: str. The id of the node.

        Returns:
            StoryNode. The StoryNode domain object with default
            value.
        """
        return cls(node_id, [], [], [], '', None)

    def validate(self):
        """Validates various properties of the story node.

        Raises:
            ValidationError: One or more attributes of the story node are
            invalid.
        """
        if self.exploration_id:
            if not isinstance(self.exploration_id, basestring):
                raise utils.ValidationError(
                    'Expected exploration ID to be a string, received %s' %
                    self.exploration_id)

        if not isinstance(self.outline, basestring):
            raise utils.ValidationError(
                'Expected outline to be a string, received %s' %
                self.outline)

<<<<<<< HEAD
        if not isinstance(self.id, basestring):
            raise utils.ValidationError(
                'Expected node ID to be a string, received %s' %
                self.id)
=======
        self.require_valid_node_id(self.id)
>>>>>>> c175cd95

        if not isinstance(self.prerequisite_skill_ids, list):
            raise utils.ValidationError(
                'Expected prerequisite skill ids to be a list, received %s' %
                self.prerequisite_skill_ids)
        for skill_id in self.prerequisite_skill_ids:
            if not isinstance(skill_id, basestring):
                raise utils.ValidationError(
                    'Expected each prerequisite skill id to be a string, '
                    'received %s' % skill_id)
        if (
                len(self.prerequisite_skill_ids) >
                len(set(self.prerequisite_skill_ids))):
            raise utils.ValidationError(
                'Expected all prerequisite skills to be distinct.')

        if not isinstance(self.acquired_skill_ids, list):
            raise utils.ValidationError(
                'Expected acquired skill ids to be a list, received %s' %
                self.acquired_skill_ids)
        for skill_id in self.acquired_skill_ids:
            if not isinstance(skill_id, basestring):
                raise utils.ValidationError(
                    'Expected each acquired skill id to be a string, '
                    'received %s' % skill_id)
        if (
                len(self.acquired_skill_ids) >
                len(set(self.acquired_skill_ids))):
            raise utils.ValidationError(
                'Expected all acquired skills to be distinct.')

        for skill_id in self.prerequisite_skill_ids:
            if skill_id in self.acquired_skill_ids:
                raise utils.ValidationError(
                    'Expected prerequisite skill ids and acquired skill ids '
                    'to be mutually exclusive. The skill_id %s intersects '
                    % skill_id)

        if not isinstance(self.destination_node_ids, list):
            raise utils.ValidationError(
                'Expected destination node ids to be a list, received %s' %
                self.destination_node_ids)

        for node_id in self.destination_node_ids:
<<<<<<< HEAD
            if not isinstance(node_id, basestring):
                raise utils.ValidationError(
                    'Expected each destination node id to be a string, '
                    'received %s' % node_id)
=======
            self.require_valid_node_id(node_id)
>>>>>>> c175cd95
            if node_id == self.id:
                raise utils.ValidationError(
                    'The story node with ID %s points to itself.' % node_id)


class StoryContents(object):
    """Domain object representing the story_contents dict."""

<<<<<<< HEAD
    def __init__(self, story_nodes, starting_node_id):
=======
    def __init__(self, story_nodes, initial_node_id, next_node_id):
>>>>>>> c175cd95
        """Constructs a StoryContents domain object.

        Args:
            story_nodes: list(StoryNode). The list of story nodes that are part
                of this story.
<<<<<<< HEAD
            starting_node_id: str. The id of the starting node of the story.
        """
        self.starting_node_id = starting_node_id
=======
            initial_node_id: str. The id of the starting node of the story.
            next_node_id: str. The id for the next node to be added to the
                story.
        """
        self.initial_node_id = initial_node_id
>>>>>>> c175cd95
        self.nodes = story_nodes
        self.next_node_id = next_node_id

    def validate(self):
        """Validates various properties of the story contents object.

        Raises:
            ValidationError: One or more attributes of the story contents are
            invalid.
        """
        if not isinstance(self.nodes, list):
            raise utils.ValidationError(
                'Expected nodes field to be a list, received %s' % self.nodes)

        StoryNode.require_valid_node_id(self.initial_node_id)
        StoryNode.require_valid_node_id(self.next_node_id)

        initial_node_is_present = False
        node_id_list = []

        for node in self.nodes:
            if not isinstance(node, StoryNode):
                raise utils.ValidationError(
                    'Expected each node to be a StoryNode object, received %s' %
                    node)
            node.validate()
            for destination_node_id in node.destination_node_ids:
                if next(
                        (node for node in self.nodes
                         if node.id == destination_node_id), None) is None:
                    raise utils.ValidationError(
                        'Expected all destination nodes to exist')
            if node.id == self.initial_node_id:
                initial_node_is_present = True
            # Checks whether the number in the id of any node is greater than
            # the value of next_node_id.
            if (StoryNode.get_number_from_node_id(node.id) >=
                    StoryNode.get_number_from_node_id(self.next_node_id)):
                raise utils.ValidationError(
                    'The node with id %s is out of bounds.' % node.id)
            node_id_list.append(node.id)

        if not initial_node_is_present:
            raise utils.ValidationError('Expected starting node to exist.')

        for node_id in node_id_list:
            if node_id_list.count(node_id) > 1:
                raise utils.ValidationError(
                    'The node id %s is duplicated in the story.' % node_id)

        # nodes_queue stores the pending nodes to visit in the story that are
        # unlocked, in a 'queue' form with a First In First Out structure.
        nodes_queue = []
        is_node_visited = [False] * len(self.nodes)
        starting_node_index = self.get_node_index(self.initial_node_id)
        nodes_queue.append(self.nodes[starting_node_index].id)

        # The user is assumed to have all the prerequisite skills of the
        # starting node before starting the story. Also, this list models the
        # skill IDs acquired by a learner as they progress through the story.
        simulated_skill_ids = self.nodes[
            starting_node_index].prerequisite_skill_ids

        # The following loop employs a Breadth First Search from the given
        # starting node and makes sure that the user has acquired all the
        # prerequisite skills required by the destination nodes 'unlocked' by
        # visiting a particular node by the time that node is finished.
        while len(nodes_queue) > 0:
            current_node_id = nodes_queue.pop()
            current_node_index = self.get_node_index(current_node_id)
            is_node_visited[current_node_index] = True
            current_node = self.nodes[current_node_index]

            for skill_id in current_node.acquired_skill_ids:
                simulated_skill_ids.append(skill_id)

            for node_id in current_node.destination_node_ids:
                node_index = self.get_node_index(node_id)
                # The following condition checks whether the destination node
                # for a particular node, has already been visited, in which case
                # the story would have loops, which are not allowed.
                if is_node_visited[node_index]:
                    raise utils.ValidationError(
                        'Loops are not allowed in stories.')
                destination_node = self.nodes[node_index]
                if not (set(destination_node.prerequisite_skill_ids).issubset(
                        simulated_skill_ids)):
                    raise utils.ValidationError(
                        'The prerequisite skills ' +
                        ' '.join(set(destination_node.prerequisite_skill_ids) -
                                 set(simulated_skill_ids)) +
                        ' were not completed before the node with id %s'
                        ' was unlocked.' % node_id)
                nodes_queue.append(node_id)

        for index, node_visited in enumerate(is_node_visited):
            if not node_visited:
                raise utils.ValidationError(
                    'The node with id %s is disconnected from the '
                    'story graph.' % self.nodes[index].id)

    def get_node_index(self, node_id):
        """Returns the index of the story node with the given node
        id, or None if the node id is not in the story contents dict.

        Args:
            node_id: str. The id of the node.

        Returns:
            int or None. The index of the corresponding node, or None if there
            is no such node.
        """
        for ind, node in enumerate(self.nodes):
            if node.id == node_id:
                return ind
        return None

    def validate(self):
        """Validates various properties of the story contents object.

        Raises:
            ValidationError: One or more attributes of the story contents are
            invalid.
        """
        if not isinstance(self.nodes, list):
            raise utils.ValidationError(
                'Expected nodes field to be a list, received %s' % self.nodes)

        if not isinstance(self.starting_node_id, basestring):
            raise utils.ValidationError(
                'Expected starting node id to be a string, received %s'
                % self.starting_node_id)

        starting_node_present = False
        for node in self.nodes:
            if not isinstance(node, StoryNode):
                raise utils.ValidationError(
                    'Expected each node to be a StoryNode object, received %s' %
                    node)
            for destination_node_id in node.destination_node_ids:
                if next(
                        (node for node in self.nodes
                         if node.id == destination_node_id), None) is None:
                    raise utils.ValidationError(
                        'Expected all destination nodes to exist')
            node.validate()
            if node.id == self.starting_node_id:
                starting_node_present = True

        if not starting_node_present:
            raise utils.ValidationError('Expected starting node to exist.')

        # nodes_queue stores the pending nodes to visit in the story that are
        # unlocked, in a 'queue' form with a First In First Out structure.
        nodes_queue = []
        is_node_visited = [False] * len(self.nodes)
        starting_node_index = self.find_node_index(self.starting_node_id)
        nodes_queue.append(self.nodes[starting_node_index].id)

        # The user is assumed to have all the prerequisite skills of the
        # starting node before starting the story. Also, this list models the
        # skill IDs acquired by a learner as they progress through the story.
        simulated_skill_ids = self.nodes[
            starting_node_index].prerequisite_skill_ids

        # The following loop employs a Breadth First Search from the given
        # starting node and makes sure that the user has acquired all the
        # prerequisite skills required by the destination nodes 'unlocked' by
        # visiting a particular node by the time that node is finished.
        while len(nodes_queue) > 0:
            current_node_id = nodes_queue.pop()
            current_node_index = self.find_node_index(current_node_id)
            # The following condition checks whether the destination node for
            # a particular node, has already been visited, in which case the
            # story would have loops, which are not allowed.
            is_node_visited[current_node_index] = True
            current_node = self.nodes[current_node_index]

            for skill_id in current_node.acquired_skill_ids:
                simulated_skill_ids.append(skill_id)

            for node_id in current_node.destination_node_ids:
                node_index = self.find_node_index(node_id)
                if is_node_visited[node_index]:
                    raise utils.ValidationError(
                        'Loops are not allowed in stories.')
                destination_node = self.nodes[node_index]
                if not (set(destination_node.prerequisite_skill_ids).issubset(
                        simulated_skill_ids)):
                    raise utils.ValidationError(
                        'Expected the user to have acquired all '
                        'prerequisite skills by the time a new node is '
                        'visible.')
                nodes_queue.append(node_id)

        if False in is_node_visited:
            raise utils.ValidationError('Expected all nodes to be reachable.')

    def find_node_index(self, node_id):
        """Returns the index of the story node with the given node
        id, or None if the node id is not in the story contents dict.

        Args:
            node_id: str. The id of the node.

        Returns:
            int or None. The index of the corresponding node, or None if there
            is no such node.
        """
        for ind, node in enumerate(self.nodes):
            if node.id == node_id:
                return ind
        return None

    def to_dict(self):
        """Returns a dict representing this StoryContents domain object.

        Returns:
            A dict, mapping all fields of StoryContents instance.
        """
        return {
            'nodes': [
                node.to_dict() for node in self.nodes
            ],
<<<<<<< HEAD
            'starting_node_id': self.starting_node_id
=======
            'initial_node_id': self.initial_node_id,
            'next_node_id': self.next_node_id
>>>>>>> c175cd95
        }

    @classmethod
    def from_dict(cls, story_contents_dict):
        """Return a StoryContents domain object from a dict.

        Args:
            story_contents_dict: dict. The dict representation of
                StoryContents object.

        Returns:
            StoryContents. The corresponding StoryContents domain object.
        """
<<<<<<< HEAD
        story_contents = cls([
            StoryNode.from_dict(story_node_dict)
            for story_node_dict in story_contents_dict['nodes']
        ], story_contents_dict['starting_node_id'])
=======
        story_contents = cls(
            [
                StoryNode.from_dict(story_node_dict)
                for story_node_dict in story_contents_dict['nodes']
            ], story_contents_dict['initial_node_id'],
            story_contents_dict['next_node_id']
        )
>>>>>>> c175cd95

        return story_contents


class Story(object):
    """Domain object for an Oppia Story."""

    def __init__(
            self, story_id, title, description, notes,
            story_contents, schema_version, language_code, version,
            created_on=None, last_updated=None):
        """Constructs a Story domain object.

        Args:
            story_id: str. The unique ID of the story.
            title: str. The title of the story.
            description: str. The high level description of the story.
            notes: str. A set of notes, that describe the characters,
                main storyline, and setting. To be provided in html form.
            story_contents: StoryContents. The StoryContents instance
                representing the contents (like nodes) that are part of the
                story.
            created_on: datetime.datetime. Date and time when the story is
                created.
            last_updated: datetime.datetime. Date and time when the
                story was last updated.
            schema_version: int. The schema version for the story nodes object.
            language_code: str. The ISO 639-1 code for the language this
                story is written in.
            version: int. The version of the story.
        """
        self.id = story_id
        self.title = title
        self.description = description
        self.notes = html_cleaner.clean(notes)
        self.story_contents = story_contents
        self.schema_version = schema_version
        self.language_code = language_code
        self.created_on = created_on
        self.last_updated = last_updated
        self.version = version

    def validate(self):
        """Validates various properties of the story object.

        Raises:
            ValidationError: One or more attributes of story are invalid.
        """
        if not isinstance(self.title, basestring):
            raise utils.ValidationError(
                'Expected title to be a string, received %s' % self.title)

        if not isinstance(self.description, basestring):
            raise utils.ValidationError(
                'Expected description to be a string, received %s'
                % self.description)

        if not isinstance(self.notes, basestring):
            raise utils.ValidationError(
                'Expected notes to be a string, received %s' % self.notes)

        if not isinstance(self.schema_version, int):
            raise utils.ValidationError(
                'Expected schema version to be an integer, received %s' %
                self.schema_version)

        if self.schema_version != feconf.CURRENT_STORY_CONTENTS_SCHEMA_VERSION:
            raise utils.ValidationError(
                'Expected schema version to be %s, received %s' % (
                    feconf.CURRENT_STORY_CONTENTS_SCHEMA_VERSION,
                    self.schema_version))

        if not isinstance(self.language_code, basestring):
            raise utils.ValidationError(
                'Expected language code to be a string, received %s' %
                self.language_code)

        if not any([self.language_code == lc['code']
                    for lc in constants.ALL_LANGUAGE_CODES]):
            raise utils.ValidationError(
                'Invalid language code: %s' % self.language_code)

        self.story_contents.validate()


    def to_dict(self):
        """Returns a dict representing this Story domain object.

        Returns:
            A dict, mapping all fields of Story instance.
        """
        return {
            'id': self.id,
            'title': self.title,
            'description': self.description,
            'notes': self.notes,
            'language_code': self.language_code,
            'schema_version': self.schema_version,
            'version': self.version,
            'story_contents': self.story_contents.to_dict()
        }

    @classmethod
    def create_default_story(cls, story_id, title=feconf.DEFAULT_STORY_TITLE):
        """Returns a story domain object with default values. This is for
        the frontend where a default blank story would be shown to the user
        when the story is created for the first time.

        Args:
            story_id: str. The unique id of the story.
            title: str. The title for the newly created story.

        Returns:
            Story. The Story domain object with the default values.
        """
<<<<<<< HEAD
        story_contents = StoryContents(
            [
                StoryNode.create_default_story_node(
                    feconf.DEFAULT_INITIAL_NODE_ID)
            ],
            feconf.DEFAULT_INITIAL_NODE_ID)
=======
        # Initial node id for a new story.
        initial_node_id = '%s1' % NODE_ID_PREFIX
        story_contents = StoryContents(
            [
                StoryNode.create_default_story_node(initial_node_id)
            ],
            initial_node_id, StoryNode.get_incremented_node_id(
                initial_node_id))
>>>>>>> c175cd95
        return cls(
            story_id, title,
            feconf.DEFAULT_STORY_DESCRIPTION, feconf.DEFAULT_STORY_NOTES,
            story_contents, feconf.CURRENT_STORY_CONTENTS_SCHEMA_VERSION,
            constants.DEFAULT_LANGUAGE_CODE, 0)

    @classmethod
    def update_story_contents_from_model(
            cls, versioned_story_contents, current_version):
        """Converts the story_contents blob contained in the given
        versioned_story_contents dict from current_version to
        current_version + 1. Note that the versioned_story_contents being
        passed in is modified in-place.

        Args:
            versioned_story_contents: dict. A dict with two keys:
                - schema_version: str. The schema version for the
                    story_contents dict.
                - story_contents: dict. The dict comprising the story
                    contents.
            current_version: int. The current schema version of story_contents.
        """
        versioned_story_contents['schema_version'] = current_version + 1

        conversion_fn = getattr(
            cls, '_convert_story_contents_v%s_dict_to_v%s_dict' % (
                current_version, current_version + 1))
        versioned_story_contents['story_contents'] = conversion_fn(
            versioned_story_contents['story_contents'])

    def update_title(self, title):
        """Updates the title of the story.

        Args:
            title: str. The new title of the story.
        """
        self.title = title

    def update_description(self, description):
        """Updates the description of the story.

        Args:
            description: str. The new description of the story.
        """
        self.description = description

    def update_notes(self, notes):
        """Updates the notes of the story.

        Args:
            notes: str. The new notes of the story.
        """
        self.notes = notes

    def update_language_code(self, language_code):
        """Updates the language code of the story.

        Args:
            language_code: str. The new language code of the story.
        """
        self.language_code = language_code

    def add_node(self, node_id):
        """Adds a new default node with the given node_id.

        Args:
            node_id: str. The id of the node.
        """
        self.story_contents.nodes.append(
            StoryNode.create_default_story_node(node_id))
<<<<<<< HEAD
=======
        self.story_contents.next_node_id = (
            StoryNode.get_incremented_node_id(self.story_contents.next_node_id))
>>>>>>> c175cd95

    def _check_exploration_id_already_present(self, exploration_id):
        """Returns whether a node with the given exploration id is already
        present in story_contents.

        Args:
            exploration_id: str. The id of the exploration.

        Returns:
            bool. Whether a node with the given exploration ID is already
                present.
        """
        for node in self.story_contents.nodes:
            if node.exploration_id == exploration_id:
                return True
        return False

    def delete_node(self, node_id):
        """Deletes a node with the given node_id.

        Args:
            node_id: str. The id of the node.

        Raises:
            ValueError: The node is not part of the story.
        """
<<<<<<< HEAD
        node_index = self.story_contents.find_node_index(node_id)
        if node_index is None:
            raise ValueError(
                'The node with id %s is not part of this story' % node_id)
        if node_id == self.story_contents.starting_node_id:
            raise ValueError(
                'The node with id %s is the starting node for the story, change'
                'the starting node before deleting it.' % node_id)
=======
        node_index = self.story_contents.get_node_index(node_id)
        if node_index is None:
            raise ValueError(
                'The node with id %s is not part of this story' % node_id)
        if node_id == self.story_contents.initial_node_id:
            raise ValueError(
                'The node with id %s is the starting node for the story, '
                'change the starting node before deleting it.' % node_id)
        for node in self.story_contents.nodes:
            if node_id in node.destination_node_ids:
                node.destination_node_ids.remove(node_id)
>>>>>>> c175cd95
        del self.story_contents.nodes[node_index]

    def update_node_outline(self, node_id, new_outline):
        """Updates the outline field of a given node.

        Args:
            node_id: str. The id of the node.
            new_outline: str. The new outline of the given node.

        Raises:
            ValueError: The node is not part of the story.
        """
<<<<<<< HEAD
        node_index = self.story_contents.find_node_index(node_id)
=======
        node_index = self.story_contents.get_node_index(node_id)
>>>>>>> c175cd95
        if node_index is None:
            raise ValueError(
                'The node with id %s is not part of this story' % node_id)
        self.story_contents.nodes[node_index].outline = new_outline

    def update_node_acquired_skill_ids(self, node_id, new_acquired_skill_ids):
        """Updates the acquired skill ids field of a given node.

        Args:
            node_id: str. The id of the node.
            new_acquired_skill_ids: list(str). The updated acquired skill id
                list.

        Raises:
            ValueError: The node is not part of the story.
        """
<<<<<<< HEAD
        node_index = self.story_contents.find_node_index(node_id)
=======
        node_index = self.story_contents.get_node_index(node_id)
>>>>>>> c175cd95
        if node_index is None:
            raise ValueError(
                'The node with id %s is not part of this story' % node_id)
        self.story_contents.nodes[node_index].acquired_skill_ids = (
            new_acquired_skill_ids)

    def update_node_prerequisite_skill_ids(
            self, node_id, new_prerequisite_skill_ids):
        """Updates the prerequisite skill ids field of a given node.

        Args:
            node_id: str. The id of the node.
            new_prerequisite_skill_ids: list(str). The updated prerequisite
                skill id list.

        Raises:
            ValueError: The node is not part of the story.
        """
<<<<<<< HEAD
        node_index = self.story_contents.find_node_index(node_id)
=======
        node_index = self.story_contents.get_node_index(node_id)
>>>>>>> c175cd95
        if node_index is None:
            raise ValueError(
                'The node with id %s is not part of this story' % node_id)
        self.story_contents.nodes[node_index].prerequisite_skill_ids = (
            new_prerequisite_skill_ids)

    def update_node_destination_node_ids(
            self, node_id, new_destination_node_ids):
        """Updates the destination_node_ids field of a given node.

        Args:
            node_id: str. The id of the node.
            new_destination_node_ids: list(str). The updated destination
                node id list.

        Raises:
            ValueError: The node is not part of the story.
        """
<<<<<<< HEAD
        node_index = self.story_contents.find_node_index(node_id)
=======
        node_index = self.story_contents.get_node_index(node_id)
>>>>>>> c175cd95
        if node_index is None:
            raise ValueError(
                'The node with id %s is not part of this story' % node_id)
        self.story_contents.nodes[node_index].destination_node_ids = (
            new_destination_node_ids)

    def update_node_exploration_id(
            self, node_id, new_exploration_id):
        """Updates the exploration id field of a given node.

        Args:
            node_id: str. The id of the node.
            new_exploration_id: str. The updated exploration id for a node.

        Raises:
            ValueError: The node is not part of the story.
        """
<<<<<<< HEAD
        node_index = self.story_contents.find_node_index(node_id)
=======
        node_index = self.story_contents.get_node_index(node_id)
>>>>>>> c175cd95
        if node_index is None:
            raise ValueError(
                'The node with id %s is not part of this story.' % node_id)
        if self._check_exploration_id_already_present(new_exploration_id):
            raise ValueError(
                'A node with exploration id %s already exists.' %
                new_exploration_id)
        self.story_contents.nodes[node_index].exploration_id = (
            new_exploration_id)

<<<<<<< HEAD
    def update_starting_node(self, new_starting_node_id):
        """Updates the starting node of the story.

        Args:
            new_starting_node_id: str. The new starting node id.
=======
    def update_initial_node(self, new_initial_node_id):
        """Updates the starting node of the story.

        Args:
            new_initial_node_id: str. The new starting node id.
>>>>>>> c175cd95

        Raises:
            ValueError: The node is not part of the story.
        """
<<<<<<< HEAD
        node_index = self.story_contents.find_node_index(new_starting_node_id)
        if node_index is None:
            raise ValueError(
                'The node with id %s is not part of this story.'
                % new_starting_node_id)
        self.story_contents.starting_node_id = new_starting_node_id
=======
        node_index = self.story_contents.get_node_index(new_initial_node_id)
        if node_index is None:
            raise ValueError(
                'The node with id %s is not part of this story.'
                % new_initial_node_id)
        self.story_contents.initial_node_id = new_initial_node_id
>>>>>>> c175cd95


class StorySummary(object):
    """Domain object for Story Summary."""

    def __init__(
            self, story_id, title, language_code, version,
            node_count, story_model_created_on,
            story_model_last_updated):
        """Constructs a StorySummary domain object.

        Args:
            story_id: str. The unique id of the story.
            title: str. The title of the story.
            language_code: str. The language code of the story.
            version: int. The version of the story.
            node_count: int. The number of nodes present in the story.
            story_model_created_on: datetime.datetime. Date and time when
                the story model is created.
            story_model_last_updated: datetime.datetime. Date and time
                when the story model was last updated.
        """
        self.id = story_id
        self.title = title
        self.language_code = language_code
        self.version = version
        self.node_count = node_count
        self.story_model_created_on = story_model_created_on
        self.story_model_last_updated = story_model_last_updated

    def to_dict(self):
        """Returns a dictionary representation of this domain object.

        Returns:
            dict. A dict representing this StorySummary object.
        """
        return {
            'id': self.id,
            'title': self.title,
            'language_code': self.language_code,
            'version': self.version,
            'node_count': self.node_count,
            'story_model_created_on': self.story_model_created_on,
            'story_model_last_updated': self.story_model_last_updated
        }<|MERGE_RESOLUTION|>--- conflicted
+++ resolved
@@ -34,11 +34,7 @@
 STORY_NODE_PROPERTY_OUTLINE = 'outline'
 STORY_NODE_PROPERTY_EXPLORATION_ID = 'exploration_id'
 
-<<<<<<< HEAD
-STORY_CONTENTS_PROPERTY_STARTING_NODE_ID = 'starting_node_id'
-=======
 INITIAL_NODE_ID = 'initial_node_id'
->>>>>>> c175cd95
 
 CMD_MIGRATE_SCHEMA_TO_LATEST_VERSION = 'migrate_schema_to_latest_version'
 
@@ -71,11 +67,7 @@
         STORY_NODE_PROPERTY_PREREQUISITE_SKILL_IDS, STORY_NODE_PROPERTY_OUTLINE,
         STORY_NODE_PROPERTY_EXPLORATION_ID)
 
-<<<<<<< HEAD
-    STORY_CONTENTS_PROPERTIES = (STORY_CONTENTS_PROPERTY_STARTING_NODE_ID)
-=======
     STORY_CONTENTS_PROPERTIES = (INITIAL_NODE_ID,)
->>>>>>> c175cd95
 
     OPTIONAL_CMD_ATTRIBUTE_NAMES = [
         'property_name', 'new_value', 'old_value', 'node_id', 'from_version',
@@ -289,14 +281,7 @@
                 'Expected outline to be a string, received %s' %
                 self.outline)
 
-<<<<<<< HEAD
-        if not isinstance(self.id, basestring):
-            raise utils.ValidationError(
-                'Expected node ID to be a string, received %s' %
-                self.id)
-=======
         self.require_valid_node_id(self.id)
->>>>>>> c175cd95
 
         if not isinstance(self.prerequisite_skill_ids, list):
             raise utils.ValidationError(
@@ -341,14 +326,7 @@
                 self.destination_node_ids)
 
         for node_id in self.destination_node_ids:
-<<<<<<< HEAD
-            if not isinstance(node_id, basestring):
-                raise utils.ValidationError(
-                    'Expected each destination node id to be a string, '
-                    'received %s' % node_id)
-=======
             self.require_valid_node_id(node_id)
->>>>>>> c175cd95
             if node_id == self.id:
                 raise utils.ValidationError(
                     'The story node with ID %s points to itself.' % node_id)
@@ -357,27 +335,17 @@
 class StoryContents(object):
     """Domain object representing the story_contents dict."""
 
-<<<<<<< HEAD
-    def __init__(self, story_nodes, starting_node_id):
-=======
     def __init__(self, story_nodes, initial_node_id, next_node_id):
->>>>>>> c175cd95
         """Constructs a StoryContents domain object.
 
         Args:
             story_nodes: list(StoryNode). The list of story nodes that are part
                 of this story.
-<<<<<<< HEAD
-            starting_node_id: str. The id of the starting node of the story.
-        """
-        self.starting_node_id = starting_node_id
-=======
             initial_node_id: str. The id of the starting node of the story.
             next_node_id: str. The id for the next node to be added to the
                 story.
         """
         self.initial_node_id = initial_node_id
->>>>>>> c175cd95
         self.nodes = story_nodes
         self.next_node_id = next_node_id
 
@@ -495,87 +463,6 @@
                 return ind
         return None
 
-    def validate(self):
-        """Validates various properties of the story contents object.
-
-        Raises:
-            ValidationError: One or more attributes of the story contents are
-            invalid.
-        """
-        if not isinstance(self.nodes, list):
-            raise utils.ValidationError(
-                'Expected nodes field to be a list, received %s' % self.nodes)
-
-        if not isinstance(self.starting_node_id, basestring):
-            raise utils.ValidationError(
-                'Expected starting node id to be a string, received %s'
-                % self.starting_node_id)
-
-        starting_node_present = False
-        for node in self.nodes:
-            if not isinstance(node, StoryNode):
-                raise utils.ValidationError(
-                    'Expected each node to be a StoryNode object, received %s' %
-                    node)
-            for destination_node_id in node.destination_node_ids:
-                if next(
-                        (node for node in self.nodes
-                         if node.id == destination_node_id), None) is None:
-                    raise utils.ValidationError(
-                        'Expected all destination nodes to exist')
-            node.validate()
-            if node.id == self.starting_node_id:
-                starting_node_present = True
-
-        if not starting_node_present:
-            raise utils.ValidationError('Expected starting node to exist.')
-
-        # nodes_queue stores the pending nodes to visit in the story that are
-        # unlocked, in a 'queue' form with a First In First Out structure.
-        nodes_queue = []
-        is_node_visited = [False] * len(self.nodes)
-        starting_node_index = self.find_node_index(self.starting_node_id)
-        nodes_queue.append(self.nodes[starting_node_index].id)
-
-        # The user is assumed to have all the prerequisite skills of the
-        # starting node before starting the story. Also, this list models the
-        # skill IDs acquired by a learner as they progress through the story.
-        simulated_skill_ids = self.nodes[
-            starting_node_index].prerequisite_skill_ids
-
-        # The following loop employs a Breadth First Search from the given
-        # starting node and makes sure that the user has acquired all the
-        # prerequisite skills required by the destination nodes 'unlocked' by
-        # visiting a particular node by the time that node is finished.
-        while len(nodes_queue) > 0:
-            current_node_id = nodes_queue.pop()
-            current_node_index = self.find_node_index(current_node_id)
-            # The following condition checks whether the destination node for
-            # a particular node, has already been visited, in which case the
-            # story would have loops, which are not allowed.
-            is_node_visited[current_node_index] = True
-            current_node = self.nodes[current_node_index]
-
-            for skill_id in current_node.acquired_skill_ids:
-                simulated_skill_ids.append(skill_id)
-
-            for node_id in current_node.destination_node_ids:
-                node_index = self.find_node_index(node_id)
-                if is_node_visited[node_index]:
-                    raise utils.ValidationError(
-                        'Loops are not allowed in stories.')
-                destination_node = self.nodes[node_index]
-                if not (set(destination_node.prerequisite_skill_ids).issubset(
-                        simulated_skill_ids)):
-                    raise utils.ValidationError(
-                        'Expected the user to have acquired all '
-                        'prerequisite skills by the time a new node is '
-                        'visible.')
-                nodes_queue.append(node_id)
-
-        if False in is_node_visited:
-            raise utils.ValidationError('Expected all nodes to be reachable.')
-
     def find_node_index(self, node_id):
         """Returns the index of the story node with the given node
         id, or None if the node id is not in the story contents dict.
@@ -602,12 +489,8 @@
             'nodes': [
                 node.to_dict() for node in self.nodes
             ],
-<<<<<<< HEAD
-            'starting_node_id': self.starting_node_id
-=======
             'initial_node_id': self.initial_node_id,
             'next_node_id': self.next_node_id
->>>>>>> c175cd95
         }
 
     @classmethod
@@ -621,12 +504,6 @@
         Returns:
             StoryContents. The corresponding StoryContents domain object.
         """
-<<<<<<< HEAD
-        story_contents = cls([
-            StoryNode.from_dict(story_node_dict)
-            for story_node_dict in story_contents_dict['nodes']
-        ], story_contents_dict['starting_node_id'])
-=======
         story_contents = cls(
             [
                 StoryNode.from_dict(story_node_dict)
@@ -634,7 +511,6 @@
             ], story_contents_dict['initial_node_id'],
             story_contents_dict['next_node_id']
         )
->>>>>>> c175cd95
 
         return story_contents
 
@@ -750,14 +626,6 @@
         Returns:
             Story. The Story domain object with the default values.
         """
-<<<<<<< HEAD
-        story_contents = StoryContents(
-            [
-                StoryNode.create_default_story_node(
-                    feconf.DEFAULT_INITIAL_NODE_ID)
-            ],
-            feconf.DEFAULT_INITIAL_NODE_ID)
-=======
         # Initial node id for a new story.
         initial_node_id = '%s1' % NODE_ID_PREFIX
         story_contents = StoryContents(
@@ -766,7 +634,6 @@
             ],
             initial_node_id, StoryNode.get_incremented_node_id(
                 initial_node_id))
->>>>>>> c175cd95
         return cls(
             story_id, title,
             feconf.DEFAULT_STORY_DESCRIPTION, feconf.DEFAULT_STORY_NOTES,
@@ -837,11 +704,8 @@
         """
         self.story_contents.nodes.append(
             StoryNode.create_default_story_node(node_id))
-<<<<<<< HEAD
-=======
         self.story_contents.next_node_id = (
             StoryNode.get_incremented_node_id(self.story_contents.next_node_id))
->>>>>>> c175cd95
 
     def _check_exploration_id_already_present(self, exploration_id):
         """Returns whether a node with the given exploration id is already
@@ -868,16 +732,6 @@
         Raises:
             ValueError: The node is not part of the story.
         """
-<<<<<<< HEAD
-        node_index = self.story_contents.find_node_index(node_id)
-        if node_index is None:
-            raise ValueError(
-                'The node with id %s is not part of this story' % node_id)
-        if node_id == self.story_contents.starting_node_id:
-            raise ValueError(
-                'The node with id %s is the starting node for the story, change'
-                'the starting node before deleting it.' % node_id)
-=======
         node_index = self.story_contents.get_node_index(node_id)
         if node_index is None:
             raise ValueError(
@@ -889,7 +743,6 @@
         for node in self.story_contents.nodes:
             if node_id in node.destination_node_ids:
                 node.destination_node_ids.remove(node_id)
->>>>>>> c175cd95
         del self.story_contents.nodes[node_index]
 
     def update_node_outline(self, node_id, new_outline):
@@ -902,11 +755,7 @@
         Raises:
             ValueError: The node is not part of the story.
         """
-<<<<<<< HEAD
-        node_index = self.story_contents.find_node_index(node_id)
-=======
         node_index = self.story_contents.get_node_index(node_id)
->>>>>>> c175cd95
         if node_index is None:
             raise ValueError(
                 'The node with id %s is not part of this story' % node_id)
@@ -923,11 +772,7 @@
         Raises:
             ValueError: The node is not part of the story.
         """
-<<<<<<< HEAD
-        node_index = self.story_contents.find_node_index(node_id)
-=======
         node_index = self.story_contents.get_node_index(node_id)
->>>>>>> c175cd95
         if node_index is None:
             raise ValueError(
                 'The node with id %s is not part of this story' % node_id)
@@ -946,11 +791,7 @@
         Raises:
             ValueError: The node is not part of the story.
         """
-<<<<<<< HEAD
-        node_index = self.story_contents.find_node_index(node_id)
-=======
         node_index = self.story_contents.get_node_index(node_id)
->>>>>>> c175cd95
         if node_index is None:
             raise ValueError(
                 'The node with id %s is not part of this story' % node_id)
@@ -969,11 +810,7 @@
         Raises:
             ValueError: The node is not part of the story.
         """
-<<<<<<< HEAD
-        node_index = self.story_contents.find_node_index(node_id)
-=======
         node_index = self.story_contents.get_node_index(node_id)
->>>>>>> c175cd95
         if node_index is None:
             raise ValueError(
                 'The node with id %s is not part of this story' % node_id)
@@ -991,11 +828,7 @@
         Raises:
             ValueError: The node is not part of the story.
         """
-<<<<<<< HEAD
-        node_index = self.story_contents.find_node_index(node_id)
-=======
         node_index = self.story_contents.get_node_index(node_id)
->>>>>>> c175cd95
         if node_index is None:
             raise ValueError(
                 'The node with id %s is not part of this story.' % node_id)
@@ -1006,38 +839,21 @@
         self.story_contents.nodes[node_index].exploration_id = (
             new_exploration_id)
 
-<<<<<<< HEAD
-    def update_starting_node(self, new_starting_node_id):
-        """Updates the starting node of the story.
-
-        Args:
-            new_starting_node_id: str. The new starting node id.
-=======
     def update_initial_node(self, new_initial_node_id):
         """Updates the starting node of the story.
 
         Args:
             new_initial_node_id: str. The new starting node id.
->>>>>>> c175cd95
 
         Raises:
             ValueError: The node is not part of the story.
         """
-<<<<<<< HEAD
-        node_index = self.story_contents.find_node_index(new_starting_node_id)
-        if node_index is None:
-            raise ValueError(
-                'The node with id %s is not part of this story.'
-                % new_starting_node_id)
-        self.story_contents.starting_node_id = new_starting_node_id
-=======
         node_index = self.story_contents.get_node_index(new_initial_node_id)
         if node_index is None:
             raise ValueError(
                 'The node with id %s is not part of this story.'
                 % new_initial_node_id)
         self.story_contents.initial_node_id = new_initial_node_id
->>>>>>> c175cd95
 
 
 class StorySummary(object):
