--- conflicted
+++ resolved
@@ -1865,11 +1865,7 @@
 
 class LearnerGroupSyllabusStorySummaryDict(StorySummaryDict):
     """Dictionary representation of a StorySummary object for learner
-<<<<<<< HEAD
-    groups syllabus
-=======
     groups syllabus.
->>>>>>> dc52e7a6
     """
 
     story_is_published: bool
