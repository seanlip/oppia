# Copyright 2018 The Oppia Authors. All Rights Reserved.
#
# Licensed under the Apache License, Version 2.0 (the "License");
# you may not use this file except in compliance with the License.
# You may obtain a copy of the License at
#
#      http://www.apache.org/licenses/LICENSE-2.0
#
# Unless required by applicable law or agreed to in writing, software
# distributed under the License is distributed on an "AS-IS" BASIS,
# WITHOUT WARRANTIES OR CONDITIONS OF ANY KIND, either express or implied.
# See the License for the specific language governing permissions and
# limitations under the License.

"""Domain objects relating to stories."""

from __future__ import annotations

import copy
import datetime
import functools
import json
import re
import time

from core import android_validation_constants
from core import feconf
from core import utils
from core.constants import constants
from core.domain import change_domain

from typing import Final, List, Literal, Optional, TypedDict, overload

from core.domain import fs_services  # pylint: disable=invalid-import-from # isort:skip
from core.domain import html_cleaner  # pylint: disable=invalid-import-from # isort:skip
from core.domain import html_validation_service  # pylint: disable=invalid-import-from # isort:skip

# TODO(#14537): Refactor this file and remove imports marked
# with 'invalid-import-from'.

# Do not modify the values of these constants. This is to preserve backwards
# compatibility with previous change dicts.
STORY_PROPERTY_TITLE: Final = 'title'
STORY_PROPERTY_THUMBNAIL_BG_COLOR: Final = 'thumbnail_bg_color'
STORY_PROPERTY_THUMBNAIL_FILENAME: Final = 'thumbnail_filename'
STORY_PROPERTY_DESCRIPTION: Final = 'description'
STORY_PROPERTY_NOTES: Final = 'notes'
STORY_PROPERTY_LANGUAGE_CODE: Final = 'language_code'
STORY_PROPERTY_URL_FRAGMENT: Final = 'url_fragment'
STORY_PROPERTY_META_TAG_CONTENT: Final = 'meta_tag_content'

STORY_NODE_PROPERTY_DESTINATION_NODE_IDS: Final = 'destination_node_ids'
STORY_NODE_PROPERTY_ACQUIRED_SKILL_IDS: Final = 'acquired_skill_ids'
STORY_NODE_PROPERTY_PREREQUISITE_SKILL_IDS: Final = 'prerequisite_skill_ids'
STORY_NODE_PROPERTY_OUTLINE: Final = 'outline'
STORY_NODE_PROPERTY_TITLE: Final = 'title'
STORY_NODE_PROPERTY_DESCRIPTION: Final = 'description'
STORY_NODE_PROPERTY_THUMBNAIL_BG_COLOR: Final = 'thumbnail_bg_color'
STORY_NODE_PROPERTY_THUMBNAIL_FILENAME: Final = 'thumbnail_filename'
STORY_NODE_PROPERTY_EXPLORATION_ID: Final = 'exploration_id'
STORY_NODE_PROPERTY_STATUS: Final = 'status'
STORY_NODE_PROPERTY_PLANNED_PUBLICATION_DATE: Final = (
    'planned_publication_date_msecs')
STORY_NODE_PROPERTY_LAST_MODIFIED: Final = 'last_modified_msecs'
STORY_NODE_PROPERTY_FIRST_PUBLICATION_DATE: Final = (
    'first_publication_date_msecs')
STORY_NODE_PROPERTY_UNPUBLISHING_REASON: Final = 'unpublishing_reason'


INITIAL_NODE_ID: Final = 'initial_node_id'
NODE: Final = 'node'

CMD_MIGRATE_SCHEMA_TO_LATEST_VERSION: Final = 'migrate_schema_to_latest_version'

# These take additional 'property_name' and 'new_value' parameters and,
# optionally, 'old_value'.
CMD_UPDATE_STORY_PROPERTY: Final = 'update_story_property'
CMD_UPDATE_STORY_NODE_PROPERTY: Final = 'update_story_node_property'
CMD_UPDATE_STORY_CONTENTS_PROPERTY: Final = 'update_story_contents_property'

# These take node_id as parameter.
CMD_ADD_STORY_NODE: Final = 'add_story_node'
CMD_DELETE_STORY_NODE: Final = 'delete_story_node'
CMD_UPDATE_STORY_NODE_OUTLINE_STATUS: Final = 'update_story_node_outline_status'

# This takes additional 'title' parameters.
CMD_CREATE_NEW: Final = 'create_new'

CMD_CHANGE_ROLE: Final = 'change_role'

ROLE_MANAGER: Final = 'manager'
ROLE_NONE: Final = 'none'
# The prefix for all node ids of a story.
NODE_ID_PREFIX: Final = 'node_'


class StoryChange(change_domain.BaseChange):
    """Domain object for changes made to story object.

    The allowed commands, together with the attributes:
        - 'add_story_node' (with node_id, title)
        - 'delete_story_node' (with node_id)
        - 'update_story_node_outline_status' (with node_id, old_value
        and new_value)
        - 'update_story_property' (with property_name, new_value
        and old_value)
        - 'update_story_node_property' (with property_name, new_value
        and old_value)
        - 'update_story_contents_property' (with property_name,
        new_value and old_value)
        - 'migrate_schema_to_latest_version' (with from_version and
        to_version)
        - 'create_new' (with title)
    """

    # The allowed list of story properties which can be used in
    # update_story_property command.
    STORY_PROPERTIES: List[str] = [
        STORY_PROPERTY_TITLE,
        STORY_PROPERTY_THUMBNAIL_BG_COLOR,
        STORY_PROPERTY_THUMBNAIL_FILENAME,
        STORY_PROPERTY_DESCRIPTION,
        STORY_PROPERTY_NOTES,
        STORY_PROPERTY_LANGUAGE_CODE,
        STORY_PROPERTY_URL_FRAGMENT,
        STORY_PROPERTY_META_TAG_CONTENT
    ]

    # The allowed list of story node properties which can be used in
    # update_story_node_property command.
    STORY_NODE_PROPERTIES: List[str] = [
        STORY_NODE_PROPERTY_DESTINATION_NODE_IDS,
        STORY_NODE_PROPERTY_ACQUIRED_SKILL_IDS,
        STORY_NODE_PROPERTY_PREREQUISITE_SKILL_IDS,
        STORY_NODE_PROPERTY_OUTLINE,
        STORY_NODE_PROPERTY_EXPLORATION_ID,
        STORY_NODE_PROPERTY_TITLE,
        STORY_NODE_PROPERTY_DESCRIPTION,
        STORY_NODE_PROPERTY_THUMBNAIL_BG_COLOR,
        STORY_NODE_PROPERTY_THUMBNAIL_FILENAME,
        STORY_NODE_PROPERTY_STATUS,
        STORY_NODE_PROPERTY_PLANNED_PUBLICATION_DATE,
        STORY_NODE_PROPERTY_LAST_MODIFIED,
        STORY_NODE_PROPERTY_FIRST_PUBLICATION_DATE,
        STORY_NODE_PROPERTY_UNPUBLISHING_REASON
    ]

    # The allowed list of story content properties which can be used in
    # update_story_contents_property command.
    STORY_CONTENTS_PROPERTIES: List[str] = [INITIAL_NODE_ID, NODE]

    ALLOWED_COMMANDS: List[feconf.ValidCmdDict] = [{
        'name': CMD_UPDATE_STORY_PROPERTY,
        'required_attribute_names': ['property_name', 'new_value', 'old_value'],
        'optional_attribute_names': [],
        'user_id_attribute_names': [],
        'allowed_values': {'property_name': STORY_PROPERTIES},
        'deprecated_values': {}
    }, {
        'name': CMD_UPDATE_STORY_NODE_PROPERTY,
        'required_attribute_names': [
            'node_id', 'property_name', 'new_value', 'old_value'],
        'optional_attribute_names': [],
        'user_id_attribute_names': [],
        'allowed_values': {'property_name': STORY_NODE_PROPERTIES},
        'deprecated_values': {}
    }, {
        'name': CMD_UPDATE_STORY_CONTENTS_PROPERTY,
        'required_attribute_names': ['property_name', 'new_value', 'old_value'],
        'optional_attribute_names': [],
        'user_id_attribute_names': [],
        'allowed_values': {'property_name': STORY_CONTENTS_PROPERTIES},
        'deprecated_values': {}
    }, {
        'name': CMD_ADD_STORY_NODE,
        'required_attribute_names': ['node_id', 'title'],
        'optional_attribute_names': [],
        'user_id_attribute_names': [],
        'allowed_values': {},
        'deprecated_values': {}
    }, {
        'name': CMD_DELETE_STORY_NODE,
        'required_attribute_names': ['node_id'],
        'optional_attribute_names': [],
        'user_id_attribute_names': [],
        'allowed_values': {},
        'deprecated_values': {}
    }, {
        'name': CMD_UPDATE_STORY_NODE_OUTLINE_STATUS,
        'required_attribute_names': ['node_id', 'old_value', 'new_value'],
        'optional_attribute_names': [],
        'user_id_attribute_names': [],
        'allowed_values': {},
        'deprecated_values': {}
    }, {
        'name': CMD_CREATE_NEW,
        'required_attribute_names': ['title'],
        'optional_attribute_names': [],
        'user_id_attribute_names': [],
        'allowed_values': {},
        'deprecated_values': {}
    }, {
        'name': CMD_MIGRATE_SCHEMA_TO_LATEST_VERSION,
        'required_attribute_names': ['from_version', 'to_version'],
        'optional_attribute_names': [],
        'user_id_attribute_names': [],
        'allowed_values': {},
        'deprecated_values': {}
    }]


class CreateNewStoryCmd(StoryChange):
    """Class representing the StoryChange's
    CMD_CREATE_NEW command.
    """

    title: str


class MigrateSchemaToLatestVersionCmd(StoryChange):
    """Class representing the StoryChange's
    CMD_MIGRATE_SCHEMA_TO_LATEST_VERSION command.
    """

    from_version: str
    to_version: str


class UpdateStoryNodeOutlineStatusCmd(StoryChange):
    """Class representing the StoryChange's
    CMD_UPDATE_STORY_NODE_OUTLINE_STATUS command.
    """

    node_id: str
    old_value: bool
    new_value: bool


class DeleteStoryNodeCmd(StoryChange):
    """Class representing the StoryChange's
    CMD_DELETE_STORY_NODE command.
    """

    node_id: str


class AddStoryNodeCmd(StoryChange):
    """Class representing the StoryChange's
    CMD_ADD_STORY_NODE command.
    """

    node_id: str
    title: str


class UpdateStoryContentsPropertyInitialNodeIdCmd(StoryChange):
    """Class representing the StoryChange's
    CMD_UPDATE_STORY_CONTENTS_PROPERTY command with
    INITIAL_NODE_ID as allowed value.
    """

    property_name: Literal['initial_node_id']
    new_value: str
    old_value: str


class UpdateStoryContentsPropertyNodeCmd(StoryChange):
    """Class representing the StoryChange's
    CMD_UPDATE_STORY_CONTENTS_PROPERTY command with
    NODE as allowed value.
    """

    property_name: Literal['node']
    new_value: int
    old_value: int


class UpdateStoryNodePropertyDestinationNodeIdsCmd(StoryChange):
    """Class representing the StoryChange's
    CMD_UPDATE_STORY_NODE_PROPERTY command with
    STORY_NODE_PROPERTY_DESTINATION_NODE_IDS as
    allowed value.
    """

    node_id: str
    property_name: Literal['destination_node_ids']
    new_value: List[str]
    old_value: List[str]


class UpdateStoryNodePropertyAcquiredSkillIdsCmd(StoryChange):
    """Class representing the StoryChange's
    CMD_UPDATE_STORY_NODE_PROPERTY command with
    STORY_NODE_PROPERTY_ACQUIRED_SKILL_IDS as
    allowed value.
    """

    node_id: str
    property_name: Literal['acquired_skill_ids']
    new_value: List[str]
    old_value: List[str]


class UpdateStoryNodePropertyPrerequisiteSkillIdsCmd(StoryChange):
    """Class representing the StoryChange's
    CMD_UPDATE_STORY_NODE_PROPERTY command with
    STORY_NODE_PROPERTY_PREREQUISITE_SKILL_IDS as
    allowed value.
    """

    node_id: str
    property_name: Literal['prerequisite_skill_ids']
    new_value: List[str]
    old_value: List[str]


class UpdateStoryNodePropertyOutlineCmd(StoryChange):
    """Class representing the StoryChange's
    CMD_UPDATE_STORY_NODE_PROPERTY command with
    STORY_NODE_PROPERTY_OUTLINE as allowed value.
    """

    node_id: str
    property_name: Literal['outline']
    new_value: str
    old_value: str


class UpdateStoryNodePropertyExplorationIdCmd(StoryChange):
    """Class representing the StoryChange's
    CMD_UPDATE_STORY_NODE_PROPERTY command with
    STORY_NODE_PROPERTY_EXPLORATION_ID as allowed
    value.
    """

    node_id: str
    property_name: Literal['exploration_id']
    new_value: str
    old_value: str


class UpdateStoryNodePropertyTitleCmd(StoryChange):
    """Class representing the StoryChange's
    CMD_UPDATE_STORY_NODE_PROPERTY command with
    STORY_NODE_PROPERTY_TITLE as allowed value.
    """

    node_id: str
    property_name: Literal['title']
    new_value: str
    old_value: str


class UpdateStoryNodePropertyDescriptionCmd(StoryChange):
    """Class representing the StoryChange's
    CMD_UPDATE_STORY_NODE_PROPERTY command with
    STORY_NODE_PROPERTY_DESCRIPTION as allowed value.
    """

    node_id: str
    property_name: Literal['description']
    new_value: str
    old_value: str


class UpdateStoryNodePropertyThumbnailBGColorCmd(StoryChange):
    """Class representing the StoryChange's
    CMD_UPDATE_STORY_NODE_PROPERTY command with
    STORY_NODE_PROPERTY_THUMBNAIL_BG_COLOR as
    allowed value.
    """

    node_id: str
    property_name: Literal['thumbnail_bg_color']
    new_value: str
    old_value: str


class UpdateStoryNodePropertyThumbnailFilenameCmd(StoryChange):
    """Class representing the StoryChange's
    CMD_UPDATE_STORY_NODE_PROPERTY command with
    STORY_NODE_PROPERTY_THUMBNAIL_FILENAME as
    allowed value.
    """

    node_id: str
    property_name: Literal['thumbnail_filename']
    new_value: str
    old_value: str


class UpdateStoryNodePropertyStatusCmd(StoryChange):
    """Class representing the StoryChange's
    CMD_UPDATE_STORY_NODE_PROPERTY command with
    STORY_NODE_PROPERTY_STATUS as
    allowed value.
    """

    node_id: str
    property_name: Literal['status']
    new_value: str
    old_value: str


class UpdateStoryNodePropertyLastModifiedCmd(StoryChange):
    """Class representing the StoryChange's
    CMD_UPDATE_STORY_NODE_PROPERTY command with
    STORY_NODE_PROPERTY_LAST_MODIFIED as
    allowed value.
    """

    node_id: str
    property_name: Literal['last_modified_msecs']
    new_value: float
    old_value: float


class UpdateStoryNodePropertyPlannedPublicationDateCmd(StoryChange):
    """Class representing the StoryChange's
    CMD_UPDATE_STORY_NODE_PROPERTY command with
    STORY_NODE_PROPERTY_PLANNED_PUBLICATION_DATE as
    allowed value.
    """

    node_id: str
    property_name: Literal['planned_publication_date_msecs']
    new_value: float
    old_value: float


class UpdateStoryNodePropertyFirstPublicationDateCmd(StoryChange):
    """Class representing the StoryChange's
    CMD_UPDATE_STORY_NODE_PROPERTY command with
    STORY_NODE_PROPERTY_FIRST_PUBLICATION_DATE as
    allowed value.
    """

    node_id: str
    property_name: Literal['first_publication_date_msecs']
    new_value: float
    old_value: float


class UpdateStoryNodePropertyUnpublishingReasonCmd(StoryChange):
    """Class representing the StoryChange's
    CMD_UPDATE_STORY_NODE_PROPERTY command with
    STORY_NODE_PROPERTY_UNPUBLISHING_REASON as
    allowed value.
    """

    node_id: str
    property_name: Literal['unpublishing_reason']
    new_value: str
    old_value: str


class UpdateStoryPropertyCmd(StoryChange):
    """Class representing the StoryChange's
    CMD_UPDATE_STORY_PROPERTY command.
    """

    property_name: str
    new_value: str
    old_value: str


class StoryNodeDict(TypedDict):
    """Dictionary representing the StoryNode object."""

    id: str
    title: str
    description: str
    thumbnail_filename: Optional[str]
    thumbnail_bg_color: Optional[str]
    thumbnail_size_in_bytes: Optional[int]
    destination_node_ids: List[str]
    acquired_skill_ids: List[str]
    prerequisite_skill_ids: List[str]
    outline: str
    outline_is_finalized: bool
    exploration_id: Optional[str]
    status: Optional[str]
    planned_publication_date_msecs: Optional[float]
    last_modified_msecs: Optional[float]
    first_publication_date_msecs: Optional[float]
    unpublishing_reason: Optional[str]


class StoryNode:
    """Domain object describing a node in the exploration graph of a
    story.
    """

    def __init__(
        self,
        node_id: str,
        title: str,
        description: str,
        thumbnail_filename: Optional[str],
        thumbnail_bg_color: Optional[str],
        thumbnail_size_in_bytes: Optional[int],
        destination_node_ids: List[str],
        acquired_skill_ids: List[str],
        prerequisite_skill_ids: List[str],
        outline: str,
        outline_is_finalized: bool,
        exploration_id: Optional[str],
        status: Optional[str],
        planned_publication_date: Optional[datetime.datetime],
        last_modified: Optional[datetime.datetime],
        first_publication_date: Optional[datetime.datetime],
        unpublishing_reason: Optional[str]
    ) -> None:
        """Initializes a StoryNode domain object.

        Args:
            node_id: str. The unique id for each node.
            title: str. The title of the story node.
            description: str. The description for the story node.
            thumbnail_filename: str|None. The thumbnail filename of the story
                node.
            thumbnail_bg_color: str|None. The thumbnail background color of
                the story node.
            thumbnail_size_in_bytes: int|None. The size of thumbnail in bytes.
            destination_node_ids: list(str). The list of destination node ids
                that this node points to in the story graph.
            acquired_skill_ids: list(str). The list of skill ids acquired by
                the user on completion of the node.
            prerequisite_skill_ids: list(str). The list of skill ids required
                before starting a node.
            outline: str. Free-form annotations that a lesson implementer
                can use to construct the exploration. It describes the basic
                theme or template of the story and is to be provided in html
                form.
            outline_is_finalized: bool. Whether the outline for the story
                node is finalized or not.
            exploration_id: str or None. The valid exploration id that fits the
                story node. It can be None initially, when the story creator
                has just created a story with the basic storyline (by providing
                outlines) without linking an exploration to any node.
            status: str. It is the publication status of the node.
            planned_publication_date: datetime.datetime | None. It is the
                expected publication date for a node.
            last_modified: datetime.datetime | None. The date time when a node
                was last modified.
            first_publication_date: datetime.datetime | None. The date when
                the node was first published.
            unpublishing_reason: str or None. The reason for unpublishing this
                node. It is None when the node is published.
        """
        self.id = node_id
        self.title = title
        self.description = description
        self.thumbnail_filename = thumbnail_filename
        self.thumbnail_bg_color = thumbnail_bg_color
        self.thumbnail_size_in_bytes = thumbnail_size_in_bytes
        self.destination_node_ids = destination_node_ids
        self.acquired_skill_ids = acquired_skill_ids
        self.prerequisite_skill_ids = prerequisite_skill_ids
        self.outline = html_cleaner.clean(outline)
        self.outline_is_finalized = outline_is_finalized
        self.exploration_id = exploration_id
        self.status = status
        self.planned_publication_date = planned_publication_date
        self.last_modified = last_modified
        self.first_publication_date = first_publication_date
        self.unpublishing_reason = unpublishing_reason

    @classmethod
    def get_number_from_node_id(cls, node_id: str) -> int:
        """Decodes the node_id to get the number at the end of the id.

        Args:
            node_id: str. The id of the node.

        Returns:
            int. The number at the end of the id.
        """
        return int(node_id.replace(NODE_ID_PREFIX, ''))

    @classmethod
    def get_incremented_node_id(cls, node_id: str) -> str:
        """Increments the next node id of the story.

        Args:
            node_id: str. The node id to be incremented.

        Returns:
            str. The new next node id.
        """
        current_number = StoryNode.get_number_from_node_id(node_id)
        incremented_node_id = NODE_ID_PREFIX + str(current_number + 1)
        return incremented_node_id

    @classmethod
    def require_valid_node_id(cls, node_id: str) -> None:
        """Validates the node id for a StoryNode object.

        Args:
            node_id: str. The node id to be validated.
        """
        if not isinstance(node_id, str):
            raise utils.ValidationError(
                'Expected node ID to be a string, received %s' %
                node_id)
        pattern = re.compile('%s[0-9]+' % NODE_ID_PREFIX)
        if not pattern.match(node_id):
            raise utils.ValidationError(
                'Invalid node_id: %s' % node_id)

    @classmethod
    def require_valid_thumbnail_filename(cls, thumbnail_filename: str) -> None:
        """Checks whether the thumbnail filename of the node is a valid
            one.

        Args:
            thumbnail_filename: str. The thumbnail filename to validate.
        """
        utils.require_valid_thumbnail_filename(thumbnail_filename)

    @classmethod
    def require_valid_thumbnail_bg_color(cls, thumbnail_bg_color: str) -> bool:
        """Checks whether the thumbnail background color of the story node is a
            valid one.

        Args:
            thumbnail_bg_color: str. The thumbnail background color to
                validate.

        Returns:
            bool. Whether the thumbnail background color is valid or not.
        """
        return thumbnail_bg_color in constants.ALLOWED_THUMBNAIL_BG_COLORS[
            'chapter']

    @classmethod
    def require_valid_status(cls, status: str) -> bool:
        """Checks whether the status of the story node is valid.

        Args:
            status: str. The status to validate.

        Returns:
            bool. Whether the status is valid or not.
        """
        return status in constants.ALLOWED_STORY_NODE_STATUS

    @classmethod
    def require_valid_unpublishing_reason(
        cls, unpublishing_reason: str) -> bool:
        """Checks whether the unpublishing reason of the story node is valid.

        Args:
            unpublishing_reason: str. The unpublishing reason to validate.

        Returns:
            bool. Whether the unpublishing reason is valid or not.
        """
        return unpublishing_reason in (
            constants.ALLOWED_STORY_NODE_UNPUBLISHING_REASONS)

    def to_dict(self) -> StoryNodeDict:
        """Returns a dict representing this StoryNode domain object.

        Returns:
            dict. A dict, mapping all fields of StoryNode instance.
        """
        return {
            'id': self.id,
            'title': self.title,
            'description': self.description,
            'thumbnail_filename': self.thumbnail_filename,
            'thumbnail_bg_color': self.thumbnail_bg_color,
            'thumbnail_size_in_bytes': self.thumbnail_size_in_bytes,
            'destination_node_ids': self.destination_node_ids,
            'acquired_skill_ids': self.acquired_skill_ids,
            'prerequisite_skill_ids': self.prerequisite_skill_ids,
            'outline': self.outline,
            'outline_is_finalized': self.outline_is_finalized,
            'exploration_id': self.exploration_id,
            'status': self.status,
            'planned_publication_date_msecs': utils.get_time_in_millisecs(
                self.planned_publication_date) if self.planned_publication_date
                else None,
            'last_modified_msecs': utils.get_time_in_millisecs(
                self.last_modified) if self.last_modified else None,
            'first_publication_date_msecs': utils.get_time_in_millisecs(
                self.first_publication_date) if self.first_publication_date
                else None,
            'unpublishing_reason': self.unpublishing_reason
        }

    @classmethod
    def from_dict(cls, node_dict: StoryNodeDict) -> StoryNode:
        """Return a StoryNode domain object from a dict.

        Args:
            node_dict: dict. The dict representation of StoryNode object.

        Returns:
            StoryNode. The corresponding StoryNode domain object.
        """
        planned_publication_date_msecs = (
            node_dict['planned_publication_date_msecs'] if
            'planned_publication_date_msecs' in node_dict and
            node_dict['planned_publication_date_msecs'] else None)
        last_modified_msecs = (
                node_dict['last_modified_msecs'] if
                'last_modified_msecs' in node_dict and
                node_dict['last_modified_msecs'] else None)
        first_publication_date_msecs = (
                node_dict['first_publication_date_msecs'] if
                'first_publication_date_msecs' in node_dict and
                node_dict['first_publication_date_msecs'] else None)
        node = cls(
            node_dict['id'],
            node_dict['title'],
            node_dict['description'],
            node_dict['thumbnail_filename'],
            node_dict['thumbnail_bg_color'],
            node_dict['thumbnail_size_in_bytes'],
            node_dict['destination_node_ids'],
            node_dict['acquired_skill_ids'],
            node_dict['prerequisite_skill_ids'],
            node_dict['outline'],
            node_dict['outline_is_finalized'],
            node_dict['exploration_id'],
            node_dict['status'] if 'status' in node_dict else None,
            utils.convert_millisecs_time_to_datetime_object(
                planned_publication_date_msecs) if
                planned_publication_date_msecs else None,
            utils.convert_millisecs_time_to_datetime_object(
                last_modified_msecs) if
                last_modified_msecs else None,
            utils.convert_millisecs_time_to_datetime_object(
                first_publication_date_msecs) if
                first_publication_date_msecs else None,
            node_dict['unpublishing_reason'] if
            'unpublishing_reason' in node_dict else None
        )
        return node

    @classmethod
    def create_default_story_node(cls, node_id: str, title: str) -> StoryNode:
        """Returns a StoryNode domain object with default values.

        Args:
            node_id: str. The id of the node.
            title: str. The title of the node.

        Returns:
            StoryNode. The StoryNode domain object with default
            value.
        """
        return cls(
            node_id, title, '', None, None, None,
            [], [], [], '', False, None, 'Draft', None,
            None, None, None)

    def validate(self) -> None:
        """Validates various properties of the story node.

        Raises:
            ValidationError. One or more attributes of the story node are
                invalid.
        """
        if self.exploration_id:
            if not isinstance(self.exploration_id, str):
                raise utils.ValidationError(
                    'Expected exploration ID to be a string, received %s' %
                    self.exploration_id)
        if self.thumbnail_filename is not None:
            self.require_valid_thumbnail_filename(self.thumbnail_filename)
        if self.thumbnail_bg_color is not None and not (
                self.require_valid_thumbnail_bg_color(self.thumbnail_bg_color)):
            raise utils.ValidationError(
                'Chapter thumbnail background color %s is not supported.' % (
                    self.thumbnail_bg_color))
        if self.thumbnail_bg_color and self.thumbnail_filename is None:
            raise utils.ValidationError(
                'Chapter thumbnail image is not provided.')
        if self.thumbnail_filename and self.thumbnail_bg_color is None:
            raise utils.ValidationError(
                'Chapter thumbnail background color is not specified.')
        if self.thumbnail_filename is not None and (
                self.thumbnail_size_in_bytes == 0):
            raise utils.ValidationError(
                'Story node thumbnail size in bytes cannot be zero.')
        if self.exploration_id == '':
            raise utils.ValidationError(
                'Expected exploration ID to not be an empty string, '
                'received %s' % self.exploration_id)

        if not isinstance(self.outline, str):
            raise utils.ValidationError(
                'Expected outline to be a string, received %s' %
                self.outline)

        if not isinstance(self.title, str):
            raise utils.ValidationError(
                'Expected title to be a string, received %s' %
                self.title)

        if not isinstance(self.description, str):
            raise utils.ValidationError(
                'Expected description to be a string, received %s' %
                self.description)

        description_length_limit = (
            android_validation_constants.MAX_CHARS_IN_CHAPTER_DESCRIPTION)
        if len(self.description) > description_length_limit:
            raise utils.ValidationError(
                'Chapter description should be less than %d chars, received %s'
                % (description_length_limit, self.description))

        title_limit = (
            android_validation_constants.MAX_CHARS_IN_EXPLORATION_TITLE)
        if len(self.title) > title_limit:
            raise utils.ValidationError(
                'Chapter title should be less than %d chars, received %s'
                % (title_limit, self.title))

        if not isinstance(self.outline_is_finalized, bool):
            raise utils.ValidationError(
                'Expected outline_is_finalized to be a boolean, received %s' %
                self.outline_is_finalized)

        self.require_valid_node_id(self.id)

        if not isinstance(self.prerequisite_skill_ids, list):
            raise utils.ValidationError(
                'Expected prerequisite skill ids to be a list, received %s' %
                self.prerequisite_skill_ids)
        for skill_id in self.prerequisite_skill_ids:
            if not isinstance(skill_id, str):
                raise utils.ValidationError(
                    'Expected each prerequisite skill id to be a string, '
                    'received %s' % skill_id)
        if (
                len(self.prerequisite_skill_ids) >
                len(set(self.prerequisite_skill_ids))):
            raise utils.ValidationError(
                'Expected all prerequisite skills to be distinct.')

        if not isinstance(self.acquired_skill_ids, list):
            raise utils.ValidationError(
                'Expected acquired skill ids to be a list, received %s' %
                self.acquired_skill_ids)
        for skill_id in self.acquired_skill_ids:
            if not isinstance(skill_id, str):
                raise utils.ValidationError(
                    'Expected each acquired skill id to be a string, '
                    'received %s' % skill_id)
        if (
                len(self.acquired_skill_ids) >
                len(set(self.acquired_skill_ids))):
            raise utils.ValidationError(
                'Expected all acquired skills to be distinct.')

        for skill_id in self.prerequisite_skill_ids:
            if skill_id in self.acquired_skill_ids:
                raise utils.ValidationError(
                    'Expected prerequisite skill ids and acquired skill ids '
                    'to be mutually exclusive. The skill_id %s intersects '
                    % skill_id)

        if not isinstance(self.destination_node_ids, list):
            raise utils.ValidationError(
                'Expected destination node ids to be a list, received %s' %
                self.destination_node_ids)

        for node_id in self.destination_node_ids:
            self.require_valid_node_id(node_id)
            if node_id == self.id:
                raise utils.ValidationError(
                    'The story node with ID %s points to itself.' % node_id)

        if self.status:
            if not isinstance(self.status, str):
                raise utils.ValidationError(
                    'Expected status to be a string, received %s' %
                    self.status)
            if not self.require_valid_status(self.status):
                raise utils.ValidationError(
                    'Chapter status cannot be %s ' % self.status)

        if self.planned_publication_date and (
            not isinstance(self.planned_publication_date, datetime.datetime)):
            raise utils.ValidationError(
                'Expected planned publication date to be a datetime, '
                'received %s' % self.planned_publication_date)

        if self.last_modified and (
            not isinstance(self.last_modified, datetime.datetime)):
            raise utils.ValidationError(
                'Expected last modified to be a datetime, '
                'received %s' % self.last_modified)

        if self.first_publication_date and (
            not isinstance(self.first_publication_date, datetime.datetime)):
            raise utils.ValidationError(
                'Expected first publication date to be a datetime, '
                'received %s' % self.first_publication_date)

        if self.unpublishing_reason:
            if not isinstance(self.unpublishing_reason, str):
                raise utils.ValidationError(
                    'Expected unpublishing reason to be string, received %s' %
                    self.unpublishing_reason)
            if not self.require_valid_unpublishing_reason(
                self.unpublishing_reason):
                raise utils.ValidationError(
                    'Chapter unpublishing reason cannot be %s ' %
                    self.unpublishing_reason)

    def is_node_upcoming(self) -> bool:
        """Return whether the StoryNode domain object is expected to be
        published within the next CHAPTER_PUBLICATION_NOTICE_PERIOD_IN_DAYS
        days.

        Returns:
            bool. True if the chapter is upcoming else false.
        """
        current_time = (
            utils.convert_millisecs_time_to_datetime_object(
            utils.get_current_time_in_millisecs() -
            1000.0 * time.timezone))
        if (
            self.status != constants.STORY_NODE_STATUS_PUBLISHED and
            self.planned_publication_date is not None and
            current_time < self.planned_publication_date <
            (current_time + datetime.timedelta(
            days=constants.CHAPTER_PUBLICATION_NOTICE_PERIOD_IN_DAYS))):
            return True
        return False

    def is_node_behind_schedule(self) -> bool:
        """Return whether StoryNode domain object is behind-schedule
        from the planned publication date.

        Returns:
            bool. True if the chapter is behind-schedule else false.
        """
        current_time = (
            utils.convert_millisecs_time_to_datetime_object(
            utils.get_current_time_in_millisecs() -
            1000.0 * time.timezone))
        if (
            self.status != constants.STORY_NODE_STATUS_PUBLISHED and
            self.planned_publication_date is not None and
            current_time > self.planned_publication_date):
            return True
        return False


class StoryContentsDict(TypedDict):
    """Dictionary representing the StoryContents object."""

    nodes: List[StoryNodeDict]
    initial_node_id: Optional[str]
    next_node_id: str


class StoryContents:
    """Domain object representing the story_contents dict."""

    def __init__(
        self,
        story_nodes: List[StoryNode],
        initial_node_id: Optional[str],
        next_node_id: str
    ) -> None:
        """Constructs a StoryContents domain object.

        Args:
            story_nodes: list(StoryNode). The list of story nodes that are part
                of this story.
            initial_node_id: Optional[str]. The id of the starting node of the
                story and None if there is only one node(or the starting node).
            next_node_id: str. The id for the next node to be added to the
                story.
        """
        self.initial_node_id = initial_node_id
        self.nodes = story_nodes
        self.next_node_id = next_node_id

    def validate(self) -> None:
        """Validates various properties of the story contents object.

        Raises:
            ValidationError. One or more attributes of the story contents are
                invalid.
        """
        if not isinstance(self.nodes, list):
            raise utils.ValidationError(
                'Expected nodes field to be a list, received %s' % self.nodes)

        if len(self.nodes) > 0:
            # Ruling out the possibility of None for mypy type checking.
            assert self.initial_node_id is not None
            StoryNode.require_valid_node_id(self.initial_node_id)
        StoryNode.require_valid_node_id(self.next_node_id)

        initial_node_is_present = False
        node_id_list = []
        node_title_list = []

        for node in self.nodes:
            if not isinstance(node, StoryNode):
                raise utils.ValidationError(
                    'Expected each node to be a StoryNode object, received %s' %
                    node)
            node.validate()
            for destination_node_id in node.destination_node_ids:
                if next((
                        node for node in self.nodes
                        if node.id == destination_node_id), None) is None:
                    raise utils.ValidationError(
                        'Expected all destination nodes to exist')
            if node.id == self.initial_node_id:
                initial_node_is_present = True
            # Checks whether the number in the id of any node is greater than
            # the value of next_node_id.
            if (StoryNode.get_number_from_node_id(node.id) >=
                    StoryNode.get_number_from_node_id(self.next_node_id)):
                raise utils.ValidationError(
                    'The node with id %s is out of bounds.' % node.id)
            node_id_list.append(node.id)
            node_title_list.append(node.title)

        if len(self.nodes) > 0:
            if not initial_node_is_present:
                raise utils.ValidationError('Expected starting node to exist.')

            if len(node_id_list) > len(set(node_id_list)):
                raise utils.ValidationError(
                    'Expected all node ids to be distinct.')

            if len(node_title_list) > len(set(node_title_list)):
                raise utils.ValidationError(
                    'Expected all chapter titles to be distinct.')

    @overload
    def get_node_index(
        self, node_id: str,
    ) -> int: ...

    @overload
    def get_node_index(
        self, node_id: str, *, strict: Literal[True]
    ) -> int: ...

    @overload
    def get_node_index(
        self, node_id: str, *, strict: Literal[False]
    ) -> Optional[int]: ...

    @overload
    def get_node_index(
        self, node_id: str, *, strict: bool = ...
    ) -> Optional[int]: ...

    def get_node_index(
        self,
        node_id: str,
        strict: bool = True
    ) -> Optional[int]:
        """Returns the index of the story node with the given node
        id, or None if the node id is not in the story contents dict.

        Args:
            node_id: str. The id of the node.
            strict: bool. Whether to fail noisily if no node with the given
                node_id exists. Default is True.

        Returns:
            int or None. The index of the corresponding node, or None if there
            is no such node and strict == False.

        Raises:
            ValueError. If the node id is not in the story contents dict.
        """
        index: Optional[int] = None
        for ind, node in enumerate(self.nodes):
            if node.id == node_id:
                index = ind
        if strict and index is None:
            raise ValueError(
                'The node with id %s is not part of this story.' % node_id)
        return index

    def get_ordered_nodes(self) -> List[StoryNode]:
        """Returns a list of nodes ordered by how they would appear sequentially
        to a learner.

        NOTE: Currently, this function assumes only a linear arrangement of
        nodes.

        Returns:
            list(StoryNode). The ordered list of nodes.
        """
        if len(self.nodes) == 0:
            return []
        # Ruling out the possibility of None for mypy type checking.
        assert self.initial_node_id is not None
        initial_index = self.get_node_index(self.initial_node_id)
        current_node = self.nodes[initial_index]
        ordered_nodes_list = [current_node]
        while current_node.destination_node_ids:
            next_node_id = current_node.destination_node_ids[0]
            next_index = self.get_node_index(next_node_id)
            current_node = self.nodes[next_index]
            ordered_nodes_list.append(current_node)
        return ordered_nodes_list

    def get_all_linked_exp_ids(self) -> List[str]:
        """Returns a list of exploration id linked to each of the nodes of
        story content.

        Returns:
            list(str). A list of exploration ids.
        """
        exp_ids = []
        for node in self.nodes:
            if node.exploration_id is not None:
                exp_ids.append(node.exploration_id)
        return exp_ids

    def get_node_with_corresponding_exp_id(self, exp_id: str) -> StoryNode:
        """Returns the node object which corresponds to a given exploration ids.

        Returns:
            StoryNode. The StoryNode object of the corresponding exploration id
            if exist.

        Raises:
            Exception. Unable to find the exploration in any node.
        """
        for node in self.nodes:
            if node.exploration_id == exp_id:
                return node

        raise Exception('Unable to find the exploration id in any node: %s' % (
            exp_id))

    def to_dict(self) -> StoryContentsDict:
        """Returns a dict representing this StoryContents domain object.

        Returns:
            dict. A dict, mapping all fields of StoryContents instance.
        """
        return {
            'nodes': [
                node.to_dict() for node in self.nodes
            ],
            'initial_node_id': self.initial_node_id,
            'next_node_id': self.next_node_id
        }

    @classmethod
    def from_dict(
        cls, story_contents_dict: StoryContentsDict
    ) -> StoryContents:
        """Return a StoryContents domain object from a dict.

        Args:
            story_contents_dict: dict. The dict representation of
                StoryContents object.

        Returns:
            StoryContents. The corresponding StoryContents domain object.
        """
        story_contents = cls(
            [
                StoryNode.from_dict(story_node_dict)
                for story_node_dict in story_contents_dict['nodes']
            ],
            story_contents_dict['initial_node_id'],
            story_contents_dict['next_node_id']
        )

        return story_contents


class StoryDict(TypedDict):
    """Dictionary representing the Story object."""

    id: str
    title: str
    thumbnail_filename: Optional[str]
    thumbnail_bg_color: Optional[str]
    thumbnail_size_in_bytes: Optional[int]
    description: str
    notes: str
    story_contents: StoryContentsDict
    story_contents_schema_version: int
    language_code: str
    corresponding_topic_id: str
    version: int
    url_fragment: str
    meta_tag_content: str


class SerializableStoryDict(StoryDict):
    """Dictionary representing the serializable Story object."""

    created_on: str
    last_updated: str


class VersionedStoryContentsDict(TypedDict):
    """Dictionary representing the versioned StoryContents object."""

    schema_version: int
    story_contents: StoryContentsDict


class Story:
    """Domain object for an Oppia Story."""

    def __init__(
        self,
        story_id: str,
        title: str,
        thumbnail_filename: Optional[str],
        thumbnail_bg_color: Optional[str],
        thumbnail_size_in_bytes: Optional[int],
        description: str,
        notes: str,
        story_contents: StoryContents,
        story_contents_schema_version: int,
        language_code: str,
        corresponding_topic_id: str,
        version: int,
        url_fragment: str,
        meta_tag_content: str,
        created_on: Optional[datetime.datetime] = None,
        last_updated: Optional[datetime.datetime] = None
    ) -> None:
        """Constructs a Story domain object.

        Args:
            story_id: str. The unique ID of the story.
            title: str. The title of the story.
            description: str. The high level description of the story.
            notes: str. A set of notes, that describe the characters,
                main storyline, and setting. To be provided in html form.
            story_contents: StoryContents. The StoryContents instance
                representing the contents (like nodes) that are part of the
                story.
            story_contents_schema_version: int. The schema version for the
                story contents object.
            language_code: str. The ISO 639-1 code for the language this
                story is written in.
            corresponding_topic_id: str. The id of the topic to which the story
                belongs.
            version: int. The version of the story.
            created_on: datetime.datetime. Date and time when the story is
                created.
            last_updated: datetime.datetime. Date and time when the
                story was last updated.
            thumbnail_filename: str|None. The thumbnail filename of the story.
            thumbnail_bg_color: str|None. The thumbnail background color of
                the story.
            thumbnail_size_in_bytes: int|None. The size of thumbnail in bytes.
            url_fragment: str. The url fragment for the story.
            meta_tag_content: str. The meta tag content in the topic viewer
                page.
        """
        self.id = story_id
        self.title = title
        self.thumbnail_filename = thumbnail_filename
        self.thumbnail_bg_color = thumbnail_bg_color
        self.thumbnail_size_in_bytes = thumbnail_size_in_bytes
        self.description = description
        self.notes = html_cleaner.clean(notes)
        self.story_contents = story_contents
        self.story_contents_schema_version = story_contents_schema_version
        self.language_code = language_code
        self.corresponding_topic_id = corresponding_topic_id
        self.created_on = created_on
        self.last_updated = last_updated
        self.version = version
        self.url_fragment = url_fragment
        self.meta_tag_content = meta_tag_content

    @classmethod
    def require_valid_description(cls, description: str) -> None:
        """Checks whether the description is a valid string.

        Args:
            description: str. The description to be checked.

        Raises:
            ValidationError. The description is not a valid string.
        """
        if not isinstance(description, str):
            raise utils.ValidationError(
                'Expected description to be a string, received %s'
                % description)
        if description == '':
            raise utils.ValidationError(
                'Expected description field not to be empty')

        description_length_limit = (
            android_validation_constants.MAX_CHARS_IN_STORY_DESCRIPTION)
        if len(description) > description_length_limit:
            raise utils.ValidationError(
                'Expected description to be less than %d chars, received %s'
                % (description_length_limit, len(description)))

    @classmethod
    def require_valid_thumbnail_filename(cls, thumbnail_filename: str) -> None:
        """Checks whether the thumbnail filename of the story is a valid
            one.

        Args:
            thumbnail_filename: str. The thumbnail filename to validate.
        """
        utils.require_valid_thumbnail_filename(thumbnail_filename)

    @classmethod
    def require_valid_thumbnail_bg_color(cls, thumbnail_bg_color: str) -> bool:
        """Checks whether the thumbnail background color of the story is a
            valid one.

        Args:
            thumbnail_bg_color: str. The thumbnail background color to
                validate.

        Returns:
            bool. Whether the thumbnail background color is valid or not.
        """
        return thumbnail_bg_color in constants.ALLOWED_THUMBNAIL_BG_COLORS[
            'story']

    def validate(self) -> None:
        """Validates various properties of the story object.

        Raises:
            ValidationError. One or more attributes of story are invalid.
        """
        self.require_valid_title(self.title)
        self.require_valid_description(self.description)
        assert self.url_fragment is not None
        utils.require_valid_url_fragment(
            self.url_fragment, 'Story Url Fragment',
            constants.MAX_CHARS_IN_STORY_URL_FRAGMENT)
        utils.require_valid_meta_tag_content(self.meta_tag_content)
        if self.thumbnail_filename is not None:
            self.require_valid_thumbnail_filename(self.thumbnail_filename)
        if self.thumbnail_bg_color is not None and not (
                self.require_valid_thumbnail_bg_color(self.thumbnail_bg_color)):
            raise utils.ValidationError(
                'Story thumbnail background color %s is not supported.' % (
                    self.thumbnail_bg_color))
        if self.thumbnail_bg_color and self.thumbnail_filename is None:
            raise utils.ValidationError(
                'Story thumbnail image is not provided.')
        if self.thumbnail_filename and self.thumbnail_bg_color is None:
            raise utils.ValidationError(
                'Story thumbnail background color is not specified.')
        if not isinstance(self.notes, str):
            raise utils.ValidationError(
                'Expected notes to be a string, received %s' % self.notes)

        if not isinstance(self.story_contents_schema_version, int):
            raise utils.ValidationError(
                'Expected story contents schema version to be an integer, '
                'received %s' % self.story_contents_schema_version)

        if (self.story_contents_schema_version !=
                feconf.CURRENT_STORY_CONTENTS_SCHEMA_VERSION):
            raise utils.ValidationError(
                'Expected story contents schema version to be %s, '
                'received %s' % (
                    feconf.CURRENT_STORY_CONTENTS_SCHEMA_VERSION,
                    self.story_contents_schema_version))

        if not isinstance(self.language_code, str):
            raise utils.ValidationError(
                'Expected language code to be a string, received %s' %
                self.language_code)

        if not utils.is_valid_language_code(self.language_code):
            raise utils.ValidationError(
                'Invalid language code: %s' % self.language_code)

        if not isinstance(self.corresponding_topic_id, str):
            raise utils.ValidationError(
                'Expected corresponding_topic_id should be a string, received: '
                '%s' % self.corresponding_topic_id)

        self.story_contents.validate()

    @classmethod
    def require_valid_story_id(cls, story_id: str) -> None:
        """Checks whether the story id is a valid one.

        Args:
            story_id: str. The story id to validate.
        """
        if not isinstance(story_id, str):
            raise utils.ValidationError(
                'Story id should be a string, received: %s' % story_id)

        if len(story_id) != constants.STORY_ID_LENGTH:
            raise utils.ValidationError('Invalid story id.')

    @classmethod
    def require_valid_title(cls, title: str) -> None:
        """Checks whether the story title is a valid one.

        Args:
            title: str. The title to validate.
        """

        if not isinstance(title, str):
            raise utils.ValidationError('Title should be a string.')
        if title == '':
            raise utils.ValidationError('Title field should not be empty')

        title_limit = android_validation_constants.MAX_CHARS_IN_STORY_TITLE
        if len(title) > title_limit:
            raise utils.ValidationError(
                'Story title should be less than %d chars, received %s'
                % (title_limit, title))

    def get_acquired_skill_ids_for_node_ids(
        self, node_ids: List[str]
    ) -> List[str]:
        """Returns the acquired skill ids of the nodes having the given
        node ids.

        Args:
            node_ids: list(str). The list of IDs of the nodes inside
                the story.

        Returns:
            list(str). The union of the acquired skill IDs corresponding to
            each of the node IDs.
        """
        acquired_skill_ids = []
        for node in self.story_contents.nodes:
            if node.id in node_ids:
                for skill_id in node.acquired_skill_ids:
                    if skill_id not in acquired_skill_ids:
                        acquired_skill_ids.append(skill_id)
        return acquired_skill_ids

    def get_prerequisite_skill_ids_for_exp_id(
        self, exp_id: str
    ) -> Optional[List[str]]:
        """Returns the prerequisite skill ids of the node having the given
        exploration id.

        Args:
            exp_id: str. The ID of the exploration linked to the story.

        Returns:
            list(str)|None. The list of prerequisite skill ids for the
            exploration or None, if no node is linked to it.
        """
        for node in self.story_contents.nodes:
            if node.exploration_id == exp_id:
                return node.prerequisite_skill_ids
        return None

    def has_exploration(self, exp_id: str) -> bool:
        """Checks whether an exploration is present in the story.

        Args:
            exp_id: str. The ID of the exploration linked to the story.

        Returns:
            bool. Whether the exploration is linked to the story.
        """
        for node in self.story_contents.nodes:
            if node.exploration_id == exp_id:
                return True
        return False

    def to_dict(self) -> StoryDict:
        """Returns a dict representing this Story domain object.

        Returns:
            dict. A dict, mapping all fields of Story instance.
        """
        return {
            'id': self.id,
            'title': self.title,
            'description': self.description,
            'notes': self.notes,
            'language_code': self.language_code,
            'story_contents_schema_version': self.story_contents_schema_version,
            'corresponding_topic_id': self.corresponding_topic_id,
            'version': self.version,
            'story_contents': self.story_contents.to_dict(),
            'thumbnail_filename': self.thumbnail_filename,
            'thumbnail_bg_color': self.thumbnail_bg_color,
            'thumbnail_size_in_bytes': self.thumbnail_size_in_bytes,
            'url_fragment': self.url_fragment,
            'meta_tag_content': self.meta_tag_content
        }

    @classmethod
    def deserialize(cls, json_string: str) -> Story:
        """Returns a Story domain object decoded from a JSON string.

        Args:
            json_string: str. A JSON-encoded string that can be
                decoded into a dictionary representing a Story.
                Only call on strings that were created using serialize().

        Returns:
            Story. The corresponding Story domain object.
        """
        story_dict = json.loads(json_string)
        created_on = (
            utils.convert_string_to_naive_datetime_object(
                story_dict['created_on'])
            if 'created_on' in story_dict else None)
        last_updated = (
            utils.convert_string_to_naive_datetime_object(
                story_dict['last_updated'])
            if 'last_updated' in story_dict else None)

        story = cls.from_dict(
            story_dict,
            story_version=story_dict['version'],
            story_created_on=created_on,
            story_last_updated=last_updated)

        return story

    def serialize(self) -> str:
        """Returns the object serialized as a JSON string.

        Returns:
            str. JSON-encoded str encoding all of the information composing
            the object.
        """
        # Here we use MyPy ignore because to_dict() method returns a general
        # dictionary representation of domain object (StoryDict) which does not
        # contain properties like created_on and last_updated but MyPy expecting
        # story_dict, a dictionary which contain all the properties of domain
        # object. That's why we explicitly changing the type of story_dict,
        # here which causes MyPy to throw an error. Thus, to silence the error,
        # we added an ignore here.
        story_dict: SerializableStoryDict = self.to_dict()  # type: ignore[assignment]
        # The only reason we add the version parameter separately is that our
        # yaml encoding/decoding of this object does not handle the version
        # parameter.
        # NOTE: If this changes in the future (i.e the version parameter is
        # added as part of the yaml representation of this object), all YAML
        # files must add a version parameter to their files with the correct
        # version of this object. The line below must then be moved to
        # to_dict().
        story_dict['version'] = self.version

        if self.created_on:
            story_dict['created_on'] = utils.convert_naive_datetime_to_string(
                self.created_on)

        if self.last_updated:
            story_dict['last_updated'] = utils.convert_naive_datetime_to_string(
                self.last_updated)

        return json.dumps(story_dict)

    @classmethod
    def from_dict(
        cls,
        story_dict: StoryDict,
        story_version: int = 0,
        story_created_on: Optional[datetime.datetime] = None,
        story_last_updated: Optional[datetime.datetime] = None
    ) -> Story:
        """Returns a Story domain object from a dictionary.

        Args:
            story_dict: dict. The dictionary representation of story
                object.
            story_version: int. The version of the story.
            story_created_on: datetime.datetime. Date and time when the
                story is created.
            story_last_updated: datetime.datetime. Date and time when the
                story was last updated.

        Returns:
            Story. The corresponding Story domain object.
        """
        story = cls(
            story_dict['id'],
            story_dict['title'],
            story_dict['thumbnail_filename'],
            story_dict['thumbnail_bg_color'],
            story_dict['thumbnail_size_in_bytes'],
            story_dict['description'],
            story_dict['notes'],
            StoryContents.from_dict(story_dict['story_contents']),
            story_dict['story_contents_schema_version'],
            story_dict['language_code'],
            story_dict['corresponding_topic_id'],
            story_version,
            story_dict['url_fragment'],
            story_dict['meta_tag_content'],
            story_created_on,
            story_last_updated
        )

        return story

    @classmethod
    def create_default_story(
        cls,
        story_id: str,
        title: str,
        description: str,
        corresponding_topic_id: str,
        url_fragment: str
    ) -> Story:
        """Returns a story domain object with default values. This is for
        the frontend where a default blank story would be shown to the user
        when the story is created for the first time.

        Args:
            story_id: str. The unique id of the story.
            title: str. The title for the newly created story.
            description: str. The high level description of the story.
            corresponding_topic_id: str. The id of the topic to which the story
                belongs.
            url_fragment: str. The url fragment of the story.

        Returns:
            Story. The Story domain object with the default values.
        """
        # Initial node id for a new story.
        initial_node_id = '%s1' % NODE_ID_PREFIX
        story_contents = StoryContents([], None, initial_node_id)
        return cls(
            story_id, title, None, None, None, description,
            feconf.DEFAULT_STORY_NOTES, story_contents,
            feconf.CURRENT_STORY_CONTENTS_SCHEMA_VERSION,
            constants.DEFAULT_LANGUAGE_CODE, corresponding_topic_id, 0,
            url_fragment, '')

    @classmethod
    def _convert_story_contents_v1_dict_to_v2_dict(
        cls, story_contents_dict: StoryContentsDict
    ) -> StoryContentsDict:
        """Converts old Story Contents schema to the modern v2 schema.
        v2 schema introduces the thumbnail_filename and thumbnail_bg_color
        fields for Story Nodes.

        Args:
            story_contents_dict: dict. A dict used to initialize a Story
                Contents domain object.

        Returns:
            dict. The converted story_contents_dict.
        """
        for index in range(len(story_contents_dict['nodes'])):
            story_contents_dict['nodes'][index]['thumbnail_filename'] = None
            story_contents_dict['nodes'][index]['thumbnail_bg_color'] = None
        return story_contents_dict

    @classmethod
    def _convert_story_contents_v2_dict_to_v3_dict(
        cls, story_contents_dict: StoryContentsDict
    ) -> StoryContentsDict:
        """Converts v2 Story Contents schema to the v3 schema.
        v3 schema introduces the description field for Story Nodes.

        Args:
            story_contents_dict: dict. A dict used to initialize a Story
                Contents domain object.

        Returns:
            dict. The converted story_contents_dict.
        """
        for node in story_contents_dict['nodes']:
            node['description'] = ''
        return story_contents_dict

    @classmethod
    def _convert_story_contents_v3_dict_to_v4_dict(
        cls, story_contents_dict: StoryContentsDict
    ) -> StoryContentsDict:
        """Converts v3 Story Contents schema to the v4 schema.
        v4 schema introduces the new schema for Math components.

        Args:
            story_contents_dict: dict. A dict used to initialize a Story
                Contents domain object.

        Returns:
            dict. The converted story_contents_dict.
        """
        for node in story_contents_dict['nodes']:
            node['outline'] = (
                html_validation_service.add_math_content_to_math_rte_components(
                    node['outline']
                )
            )
        return story_contents_dict

    @classmethod
    def _convert_story_contents_v4_dict_to_v5_dict(
        cls,
        story_id: str,
        story_contents_dict: StoryContentsDict
    ) -> StoryContentsDict:
        """Converts v4 Story Contents schema to the modern v5 schema.
        v5 schema introduces the thumbnail_size_in_bytes for Story Nodes.

        Args:
            story_id: str. The unique ID of the story.
            story_contents_dict: dict. A dict used to initialize a Story
                Contents domain object.

        Returns:
            dict. The converted story_contents_dict.
        """
        fs = fs_services.GcsFileSystem(feconf.ENTITY_TYPE_STORY, story_id)
        for index in range(len(story_contents_dict['nodes'])):
            filepath = '%s/%s' % (
                constants.ASSET_TYPE_THUMBNAIL,
                story_contents_dict['nodes'][index]['thumbnail_filename'])
            story_contents_dict['nodes'][index]['thumbnail_size_in_bytes'] = (
                len(fs.get(filepath)) if fs.isfile(filepath) else None)
        return story_contents_dict

    @classmethod
    def update_story_contents_from_model(
        cls,
        versioned_story_contents: VersionedStoryContentsDict,
        current_version: int,
        story_id: str
    ) -> None:
        """Converts the story_contents blob contained in the given
        versioned_story_contents dict from current_version to
        current_version + 1. Note that the versioned_story_contents being
        passed in is modified in-place.

        Args:
            versioned_story_contents: dict. A dict with two keys:
                - schema_version: int. The schema version for the
                    story_contents dict.
                - story_contents: dict. The dict comprising the story
                    contents.
            current_version: int. The current schema version of story_contents.
            story_id: str. The unique ID of the story.
        """
        versioned_story_contents['schema_version'] = current_version + 1

        conversion_fn = getattr(
            cls, '_convert_story_contents_v%s_dict_to_v%s_dict' % (
                current_version, current_version + 1))

        if current_version == 4:
            conversion_fn = functools.partial(conversion_fn, story_id)

        versioned_story_contents['story_contents'] = conversion_fn(
            versioned_story_contents['story_contents'])

    def update_title(self, title: str) -> None:
        """Updates the title of the story.

        Args:
            title: str. The new title of the story.
        """
        self.title = title

    def update_thumbnail_filename(
        self, new_thumbnail_filename: Optional[str]
    ) -> None:
        """Updates the thumbnail filename and file size of the story.

        Args:
            new_thumbnail_filename: str|None. The new thumbnail filename of the
                story.

        Raises:
            Exception. The subtopic with the given id doesn't exist.
        """
        fs = fs_services.GcsFileSystem(feconf.ENTITY_TYPE_STORY, self.id)

        filepath = '%s/%s' % (
            constants.ASSET_TYPE_THUMBNAIL, new_thumbnail_filename)
        if fs.isfile(filepath):
            self.thumbnail_filename = new_thumbnail_filename
            self.thumbnail_size_in_bytes = len(fs.get(filepath))
        else:
            raise Exception(
                'The thumbnail %s for story with id %s does not exist'
                ' in the filesystem.' % (new_thumbnail_filename, self.id))

    def update_thumbnail_bg_color(
        self, thumbnail_bg_color: Optional[str]
    ) -> None:
        """Updates the thumbnail background color of the story.

        Args:
            thumbnail_bg_color: str|None. The new thumbnail background color of
                the story.
        """
        self.thumbnail_bg_color = thumbnail_bg_color

    def update_description(self, description: str) -> None:
        """Updates the description of the story.

        Args:
            description: str. The new description of the story.
        """
        self.description = description

    def update_notes(self, notes: str) -> None:
        """Updates the notes of the story.

        Args:
            notes: str. The new notes of the story.
        """
        self.notes = notes

    def update_language_code(self, language_code: str) -> None:
        """Updates the language code of the story.

        Args:
            language_code: str. The new language code of the story.
        """
        self.language_code = language_code

    def update_url_fragment(self, url_fragment: str) -> None:
        """Updates the url fragment of the story.

        Args:
            url_fragment: str. The new url fragment of the story.
        """
        self.url_fragment = url_fragment

    def update_meta_tag_content(self, new_meta_tag_content: str) -> None:
        """Updates the meta tag content of the story.

        Args:
            new_meta_tag_content: str. The updated meta tag content for the
                story.
        """
        self.meta_tag_content = new_meta_tag_content

    def add_node(self, desired_node_id: str, node_title: str) -> None:
        """Adds a new default node with the id as story_contents.next_node_id.

        Args:
            desired_node_id: str. The node id to be given to the new node in the
                story.
            node_title: str. The title for the new story node.

        Raises:
            Exception. The desired_node_id differs from
                story_contents.next_node_id.
        """
        if self.story_contents.next_node_id != desired_node_id:
            raise Exception(
                'The node id %s does not match the expected '
                'next node id for the story.' % desired_node_id)
        self.story_contents.nodes.append(
            StoryNode.create_default_story_node(desired_node_id, node_title))
        self.story_contents.next_node_id = (
            StoryNode.get_incremented_node_id(self.story_contents.next_node_id))
        if self.story_contents.initial_node_id is None:
            self.story_contents.initial_node_id = desired_node_id

    def _check_exploration_id_already_present(
        self, exploration_id: str
    ) -> bool:
        """Returns whether a node with the given exploration id is already
        present in story_contents.

        Args:
            exploration_id: str. The id of the exploration.

        Returns:
            bool. Whether a node with the given exploration ID is already
            present.
        """
        for node in self.story_contents.nodes:
            if node.exploration_id == exploration_id:
                return True
        return False

    def delete_node(self, node_id: str) -> None:
        """Deletes a node with the given node_id.

        Args:
            node_id: str. The id of the node.

        Raises:
            ValueError. The node is the starting node for story, change the
                starting node before deleting it.
        """
        node_index = self.story_contents.get_node_index(node_id)
        if node_id == self.story_contents.initial_node_id:
            if len(self.story_contents.nodes) == 1:
                self.story_contents.initial_node_id = None
            else:
                raise ValueError(
                    'The node with id %s is the starting node for the story, '
                    'change the starting node before deleting it.' % node_id)
        for node in self.story_contents.nodes:
            if node_id in node.destination_node_ids:
                node.destination_node_ids.remove(node_id)
        del self.story_contents.nodes[node_index]

    def update_node_outline(self, node_id: str, new_outline: str) -> None:
        """Updates the outline field of a given node.

        Args:
            node_id: str. The id of the node.
            new_outline: str. The new outline of the given node.
        """
        node_index = self.story_contents.get_node_index(node_id)
        self.story_contents.nodes[node_index].outline = new_outline

    def update_node_title(self, node_id: str, new_title: str) -> None:
        """Updates the title field of a given node.

        Args:
            node_id: str. The id of the node.
            new_title: str. The new title of the given node.
        """
        node_index = self.story_contents.get_node_index(node_id)
        self.story_contents.nodes[node_index].title = new_title

    def update_node_description(
        self,
        node_id: str,
        new_description: str
    ) -> None:
        """Updates the description field of a given node.

        Args:
            node_id: str. The id of the node.
            new_description: str. The new description of the given node.
        """
        node_index = self.story_contents.get_node_index(node_id)
        self.story_contents.nodes[node_index].description = new_description

    def update_node_thumbnail_filename(
        self,
        node_id: str,
        new_thumbnail_filename: Optional[str]
    ) -> None:
        """Updates the thumbnail filename and file size field of a given node.

        Args:
            node_id: str. The id of the node.
            new_thumbnail_filename: str|None. The new thumbnail filename of the
                given node.

        Raises:
            Exception. The node with the given id doesn't exist.
        """
        node_index = self.story_contents.get_node_index(node_id)
        fs = fs_services.GcsFileSystem(feconf.ENTITY_TYPE_STORY, self.id)

        filepath = '%s/%s' % (
            constants.ASSET_TYPE_THUMBNAIL, new_thumbnail_filename)
        if fs.isfile(filepath):
            self.story_contents.nodes[node_index].thumbnail_filename = (
                new_thumbnail_filename)
            self.story_contents.nodes[node_index].thumbnail_size_in_bytes = (
                len(fs.get(filepath)))
        else:
            raise Exception(
                'The thumbnail %s for story node with id %s does not exist'
                ' in the filesystem.' % (new_thumbnail_filename, self.id))

    def update_node_thumbnail_bg_color(
        self,
        node_id: str,
        new_thumbnail_bg_color: Optional[str]
    ) -> None:
        """Updates the thumbnail background color field of a given node.

        Args:
            node_id: str. The id of the node.
            new_thumbnail_bg_color: str|None. The new thumbnail background
                color of the given node.
        """
        node_index = self.story_contents.get_node_index(node_id)
        self.story_contents.nodes[node_index].thumbnail_bg_color = (
            new_thumbnail_bg_color)

    def mark_node_outline_as_finalized(self, node_id: str) -> None:
        """Updates the outline_is_finalized field of the node with the given
        node_id as True.

        Args:
            node_id: str. The id of the node.
        """
        node_index = self.story_contents.get_node_index(node_id)
        self.story_contents.nodes[node_index].outline_is_finalized = True

    def mark_node_outline_as_unfinalized(self, node_id: str) -> None:
        """Updates the outline_is_finalized field of the node with the given
        node_id as False.

        Args:
            node_id: str. The id of the node.
        """
        node_index = self.story_contents.get_node_index(node_id)
        self.story_contents.nodes[node_index].outline_is_finalized = False

    def update_node_acquired_skill_ids(
        self,
        node_id: str,
        new_acquired_skill_ids: List[str]
    ) -> None:
        """Updates the acquired skill ids field of a given node.

        Args:
            node_id: str. The id of the node.
            new_acquired_skill_ids: list(str). The updated acquired skill id
                list.
        """
        node_index = self.story_contents.get_node_index(node_id)
        self.story_contents.nodes[node_index].acquired_skill_ids = (
            new_acquired_skill_ids)

    def update_node_prerequisite_skill_ids(
        self,
        node_id: str,
        new_prerequisite_skill_ids: List[str]
    ) -> None:
        """Updates the prerequisite skill ids field of a given node.

        Args:
            node_id: str. The id of the node.
            new_prerequisite_skill_ids: list(str). The updated prerequisite
                skill id list.
        """
        node_index = self.story_contents.get_node_index(node_id)
        self.story_contents.nodes[node_index].prerequisite_skill_ids = (
            new_prerequisite_skill_ids)

    def update_node_status(self, node_id: str, new_status: str) -> None:
        """Updates the status of a given node

        Args:
            node_id: str. The Id of the node.
            new_status: str. The new publication status of the node.
        """
        node_index = self.story_contents.get_node_index(node_id)
        self.story_contents.nodes[node_index].status = new_status

    def update_node_planned_publication_date(
            self, node_id: str,
            new_planned_publication_date_msecs: float) -> None:
        """Updates the planned publication date of a given node

        Args:
            node_id: str. The Id of the node.
            new_planned_publication_date_msecs: float. The planned publication
                date of the node in miliseconds.
        """
        node_index = self.story_contents.get_node_index(node_id)
        self.story_contents.nodes[node_index].planned_publication_date = (
            utils.convert_millisecs_time_to_datetime_object(
                new_planned_publication_date_msecs))

    def update_node_last_modified(
            self, node_id: str, new_last_modified_msecs: float) -> None:
        """Updates the last modified of a given node

        Args:
            node_id: str. The Id of the node.
            new_last_modified_msecs: float. The last modified date time
                of the node in miliseconds.
        """
        node_index = self.story_contents.get_node_index(node_id)
        self.story_contents.nodes[node_index].last_modified = (
            utils.convert_millisecs_time_to_datetime_object(
            new_last_modified_msecs))

    def update_node_first_publication_date(
            self, node_id: str, new_publication_date_msecs: float) -> None:
        """Updates the first publication date of a given node.

        Args:
            node_id: str. The Id of the node.
            new_publication_date_msecs: float. The first publication date
                of the node in miliseconds.
        """
        node_index = self.story_contents.get_node_index(node_id)
        self.story_contents.nodes[node_index].first_publication_date = (
            utils.convert_millisecs_time_to_datetime_object(
                new_publication_date_msecs))

    def update_node_unpublishing_reason(
            self, node_id: str, new_unpublishing_reason: str) -> None:
        """Updates the unpublishing reason of a given node.

        Args:
            node_id: str. The Id of the node.
            new_unpublishing_reason: str. The reason behind unpublishing
                this node.
        """
        node_index = self.story_contents.get_node_index(node_id)
        self.story_contents.nodes[node_index].unpublishing_reason = (
            new_unpublishing_reason)

    def update_node_destination_node_ids(
        self,
        node_id: str,
        new_destination_node_ids: List[str]
    ) -> None:
        """Updates the destination_node_ids field of a given node.

        Args:
            node_id: str. The id of the node.
            new_destination_node_ids: list(str). The updated destination
                node id list.
        """
        node_index = self.story_contents.get_node_index(node_id)
        self.story_contents.nodes[node_index].destination_node_ids = (
            new_destination_node_ids)

    def rearrange_node_in_story(self, from_index: int, to_index: int) -> None:
        """Rearranges or moves a node in the story content.

        Args:
            from_index: int. The index of the node to move.
            to_index: int. The index at which to insert the moved node.

        Raises:
            Exception. Invalid input.
        """
        if not isinstance(from_index, int):
            raise Exception(
                'Expected from_index value to be a number, '
                'received %s' % from_index)

        if not isinstance(to_index, int):
            raise Exception(
                'Expected to_index value to be a number, '
                'received %s' % to_index)

        if from_index == to_index:
            raise Exception(
                'Expected from_index and to_index values to be different.')

        story_content_nodes = self.story_contents.nodes
        if from_index >= len(story_content_nodes) or from_index < 0:
            raise Exception('Expected from_index value to be with-in bounds.')

        if to_index >= len(story_content_nodes) or to_index < 0:
            raise Exception('Expected to_index value to be with-in bounds.')

        story_node_to_move = copy.deepcopy(story_content_nodes[from_index])
        del story_content_nodes[from_index]
        story_content_nodes.insert(to_index, story_node_to_move)

    def update_node_exploration_id(
        self, node_id: str, new_exploration_id: str
    ) -> None:
        """Updates the exploration id field of a given node.

        Args:
            node_id: str. The id of the node.
            new_exploration_id: str. The updated exploration id for a node.

        Raises:
            ValueError. A node with given exploration id is already exists.
        """
        node_index = self.story_contents.get_node_index(node_id)

        if (
                self.story_contents.nodes[node_index].exploration_id ==
                new_exploration_id):
            return

        if (
                new_exploration_id is not None and
                self._check_exploration_id_already_present(new_exploration_id)):
            raise ValueError(
                'A node with exploration id %s already exists.' %
                new_exploration_id)
        self.story_contents.nodes[node_index].exploration_id = (
            new_exploration_id)

    def update_initial_node(self, new_initial_node_id: str) -> None:
        """Updates the starting node of the story.

        Args:
            new_initial_node_id: str. The new starting node id.
        """
        self.story_contents.get_node_index(new_initial_node_id)
        self.story_contents.initial_node_id = new_initial_node_id


class HumanReadableStorySummaryDict(TypedDict):
    """Dictionary representing the human readable StorySummary object."""

    id: str
    title: str
    description: str
    node_titles: List[str]
    thumbnail_bg_color: Optional[str]
    thumbnail_filename: Optional[str]
    url_fragment: str


class StorySummaryDict(HumanReadableStorySummaryDict):
    """Dictionary representing the StorySummary object."""

    language_code: str
    version: int
    story_model_created_on: float
    story_model_last_updated: float


class StorySummary:
    """Domain object for Story Summary."""

    def __init__(
        self,
        story_id: str,
        title: str,
        description: str,
        language_code: str,
        version: int,
        node_titles: List[str],
        thumbnail_bg_color: Optional[str],
        thumbnail_filename: Optional[str],
        url_fragment: str,
        story_model_created_on: datetime.datetime,
        story_model_last_updated: datetime.datetime
    ) -> None:
        """Constructs a StorySummary domain object.

        Args:
            story_id: str. The unique id of the story.
            title: str. The title of the story.
            description: str. The description of the story.
            language_code: str. The language code of the story.
            version: int. The version of the story.
            node_titles: list(str). The titles of nodes present in the story.
            thumbnail_bg_color: str|None. The thumbnail background color of the
                story.
            thumbnail_filename: str|None. The thumbnail filename of the story.
            url_fragment: str. The url fragment for the story.
            story_model_created_on: datetime.datetime. Date and time when
                the story model is created.
            story_model_last_updated: datetime.datetime. Date and time
                when the story model was last updated.
        """
        self.id = story_id
        self.title = title
        self.description = description
        self.language_code = language_code
        self.version = version
        self.node_titles = node_titles
        self.thumbnail_bg_color = thumbnail_bg_color
        self.thumbnail_filename = thumbnail_filename
        self.url_fragment = url_fragment
        self.story_model_created_on = story_model_created_on
        self.story_model_last_updated = story_model_last_updated

    def validate(self) -> None:
        """Validates various properties of the story summary object.

        Raises:
            ValidationError. One or more attributes of story summary are
                invalid.
        """
        assert self.url_fragment is not None
        utils.require_valid_url_fragment(
            self.url_fragment, 'Story Url Fragment',
            constants.MAX_CHARS_IN_STORY_URL_FRAGMENT)

        if not isinstance(self.title, str):
            raise utils.ValidationError(
                'Expected title to be a string, received %s' % self.title)

        if self.title == '':
            raise utils.ValidationError('Title field should not be empty')

        if not isinstance(self.description, str):
            raise utils.ValidationError(
                'Expected description to be a string, received %s'
                % self.description)

        if not isinstance(self.node_titles, list):
            raise utils.ValidationError(
                'Expected node_titles to be a list, received \'%s\'' % (
                    self.node_titles))

        for title in self.node_titles:
            if not isinstance(title, str):
                raise utils.ValidationError(
                    'Expected each chapter title to be a string, received %s'
                    % title)

        if self.thumbnail_filename is not None:
            utils.require_valid_thumbnail_filename(self.thumbnail_filename)
        if (
                self.thumbnail_bg_color is not None and not (
                    Story.require_valid_thumbnail_bg_color(
                        self.thumbnail_bg_color))):
            raise utils.ValidationError(
                'Story thumbnail background color %s is not supported.' % (
                    self.thumbnail_bg_color))
        if self.thumbnail_bg_color and self.thumbnail_filename is None:
            raise utils.ValidationError(
                'Story thumbnail image is not provided.')
        if self.thumbnail_filename and self.thumbnail_bg_color is None:
            raise utils.ValidationError(
                'Story thumbnail background color is not specified.')

        if not isinstance(self.language_code, str):
            raise utils.ValidationError(
                'Expected language code to be a string, received %s' %
                self.language_code)

        if not utils.is_valid_language_code(self.language_code):
            raise utils.ValidationError(
                'Invalid language code: %s' % self.language_code)

    def to_dict(self) -> StorySummaryDict:
        """Returns a dictionary representation of this domain object.

        Returns:
            dict. A dict representing this StorySummary object.
        """
        return {
            'id': self.id,
            'title': self.title,
            'description': self.description,
            'language_code': self.language_code,
            'version': self.version,
            'node_titles': self.node_titles,
            'thumbnail_filename': self.thumbnail_filename,
            'thumbnail_bg_color': self.thumbnail_bg_color,
            'url_fragment': self.url_fragment,
            'story_model_created_on': utils.get_time_in_millisecs(
                self.story_model_created_on),
            'story_model_last_updated': utils.get_time_in_millisecs(
                self.story_model_last_updated)
        }

    def to_human_readable_dict(self) -> HumanReadableStorySummaryDict:
        """Returns a dictionary representation of this domain object.

        Returns:
            dict. A dict representing this StorySummary object.
        """
        return {
            'id': self.id,
            'title': self.title,
            'description': self.description,
            'node_titles': self.node_titles,
            'thumbnail_bg_color': self.thumbnail_bg_color,
            'thumbnail_filename': self.thumbnail_filename,
            'url_fragment': self.url_fragment
        }


class LearnerGroupSyllabusStorySummaryDict(StorySummaryDict):
    """Dictionary representation of a StorySummary object for learner
    groups syllabus.
    """

    story_is_published: bool
    completed_node_titles: List[str]
    all_node_dicts: List[StoryNodeDict]
    topic_name: str
    topic_url_fragment: str
    classroom_url_fragment: Optional[str]


class StoryChapterProgressSummaryDict(TypedDict):
    """Dictionary representation of a StoryChapterProgressSummary object for
    learner groups syllabus.
    """

    exploration_id: str
    visited_checkpoints_count: int
    total_checkpoints_count: int


class StoryPublicationTimeliness:
    """Domain object for stories with behind-schedule chapters
<<<<<<< HEAD
or chapters upcoming within CHAPTER_PUBLICATION_NOTICE_PERIOD_IN_DAYS.
=======
    or chapters upcoming within CHAPTER_PUBLICATION_NOTICE_PERIOD_IN_DAYS.
>>>>>>> 517bf2b5
    """

    def __init__(
        self,
        story_id: str,
        story_name: str,
        topic_name: str,
        overdue_chapters: List[str],
        upcoming_chapters: List[str]
    ) -> None:
        """Constructs a StoryPublicationTimeliness domain object.

        Args:
            story_id: str. The unique id of the story.
            story_name: str. The title of the story.
            topic_name: str. The title of the topic.
            overdue_chapters: list(str). The list of behind schedule chapter
                names.
            upcoming_chapters: list(str). The list of chapter names
                upcoming within CHAPTER_PUBLICATION_NOTICE_PERIOD_IN_DAYS.
        """
        self.id = story_id
        self.story_name = story_name
        self.topic_name = topic_name
        self.overdue_chapters = overdue_chapters
        self.upcoming_chapters = upcoming_chapters<|MERGE_RESOLUTION|>--- conflicted
+++ resolved
@@ -2391,11 +2391,7 @@
 
 class StoryPublicationTimeliness:
     """Domain object for stories with behind-schedule chapters
-<<<<<<< HEAD
-or chapters upcoming within CHAPTER_PUBLICATION_NOTICE_PERIOD_IN_DAYS.
-=======
     or chapters upcoming within CHAPTER_PUBLICATION_NOTICE_PERIOD_IN_DAYS.
->>>>>>> 517bf2b5
     """
 
     def __init__(
