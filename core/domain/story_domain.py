--- conflicted
+++ resolved
@@ -311,18 +311,16 @@
                 'Expected title to be a string, received %s' %
                 self.title)
 
-<<<<<<< HEAD
         if not isinstance(self.description, python_utils.BASESTRING):
             raise utils.ValidationError(
                 'Expected description to be a string, received %s' %
                 self.description)
-=======
+
         title_limit = android_validation_constants.MAX_CHARS_IN_CHAPTER_TITLE
         if len(self.title) > title_limit:
             raise utils.ValidationError(
                 'Chapter title should be less than %d chars, received %s'
                 % (title_limit, self.title))
->>>>>>> d6918817
 
         if not isinstance(self.outline_is_finalized, bool):
             raise utils.ValidationError(
