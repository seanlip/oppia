# coding: utf-8
#
# Copyright 2019 The Oppia Authors. All Rights Reserved.
#
# Licensed under the Apache License, Version 2.0 (the "License");
# you may not use this file except in compliance with the License.
# You may obtain a copy of the License at
#
#      http://www.apache.org/licenses/LICENSE-2.0
#
# Unless required by applicable law or agreed to in writing, software
# distributed under the License is distributed on an "AS-IS" BASIS,
# WITHOUT WARRANTIES OR CONDITIONS OF ANY KIND, either express or implied.
# See the License for the specific language governing permissions and
# limitations under the License.

"""Unit tests for core.domain.prod_validation_jobs_one_off."""

import ast
import datetime
import math
import random
import time
import types

from constants import constants
from core import jobs_registry
from core.domain import collection_domain
from core.domain import collection_services
from core.domain import exp_domain
from core.domain import exp_services
from core.domain import feedback_services
from core.domain import prod_validation_jobs_one_off
from core.domain import question_domain
from core.domain import question_services
from core.domain import rating_services
from core.domain import recommendations_services
from core.domain import rights_manager
from core.domain import skill_domain
from core.domain import skill_services
<<<<<<< HEAD
=======
from core.domain import state_domain
>>>>>>> 621eb7b9
from core.domain import story_domain
from core.domain import story_services
from core.domain import subscription_services
from core.domain import topic_domain
from core.domain import topic_services
from core.domain import user_services
from core.platform import models
from core.platform.taskqueue import gae_taskqueue_services as taskqueue_services
from core.tests import test_utils
import feconf
import utils

from google.appengine.api import datastore_types
from google.appengine.ext import db

gae_search_services = models.Registry.import_search_services()

USER_EMAIL = 'useremail@example.com'
USER_NAME = 'username'
CURRENT_DATETIME = datetime.datetime.utcnow()

(
    activity_models, audit_models, base_models,
<<<<<<< HEAD
    classifier_models, collection_models,
    config_models, email_models, exp_models,
    feedback_models, file_models, job_models,
    question_models, recommendations_models,
    story_models, suggestion_models, user_models,) = (
        models.Registry.import_models([
            models.NAMES.activity, models.NAMES.audit, models.NAMES.base_model,
            models.NAMES.classifier, models.NAMES.collection,
            models.NAMES.config, models.NAMES.email, models.NAMES.exploration,
            models.NAMES.feedback, models.NAMES.file, models.NAMES.job,
            models.NAMES.question, models.NAMES.recommendations,
            models.NAMES.story, models.NAMES.suggestion, models.NAMES.user]))
=======
    collection_models, config_models, email_models,
    exp_models, feedback_models, file_models,
    question_models, recommendations_models,
    skill_models, story_models, user_models,) = (
        models.Registry.import_models([
            models.NAMES.activity, models.NAMES.audit, models.NAMES.base_model,
            models.NAMES.collection, models.NAMES.config, models.NAMES.email,
            models.NAMES.exploration, models.NAMES.feedback, models.NAMES.file,
            models.NAMES.question, models.NAMES.recommendations,
            models.NAMES.skill, models.NAMES.story, models.NAMES.user]))
>>>>>>> 621eb7b9

OriginalDatetimeType = datetime.datetime


class PatchedDatetimeType(type):
    """Validates the datetime instances."""
    def __instancecheck__(cls, other):
        """Validates whether the given instance is a datatime
        instance.
        """
        return isinstance(other, OriginalDatetimeType)


class MockDatetime13Hours(datetime.datetime):
    __metaclass__ = PatchedDatetimeType

    @classmethod
    def utcnow(cls):
        """Returns the current date and time 13 hours behind UTC."""
        return CURRENT_DATETIME - datetime.timedelta(hours=13)


def run_job_and_check_output(
        self, expected_output, sort=False, literal_eval=False):
    """Helper function to run job and compare output."""
    job_id = self.job_class.create_new()
    self.assertEqual(
        self.count_jobs_in_taskqueue(
            taskqueue_services.QUEUE_NAME_ONE_OFF_JOBS), 0)
    self.job_class.enqueue(job_id)
    self.assertEqual(
        self.count_jobs_in_taskqueue(
            taskqueue_services.QUEUE_NAME_ONE_OFF_JOBS), 1)
    self.process_and_flush_pending_tasks()
    actual_output = self.job_class.get_output(job_id)
    if literal_eval:
        actual_output_dict = {}
        expected_output_dict = {}

        for item in [ast.literal_eval(value) for value in actual_output]:
            value = item[1]
            if isinstance(value, list):
                value = sorted(value)
            actual_output_dict[item[0]] = value

        for item in [ast.literal_eval(value) for value in expected_output]:
            value = item[1]
            if isinstance(value, list):
                value = sorted(value)
            expected_output_dict[item[0]] = value
        self.assertEqual(
            sorted(actual_output_dict.keys()),
            sorted(expected_output_dict.keys()))
        for key in actual_output_dict:
            self.assertEqual(actual_output_dict[key], expected_output_dict[key])
    elif sort:
        self.assertEqual(sorted(actual_output), sorted(expected_output))
    else:
        self.assertEqual(actual_output, expected_output)


def update_datastore_types_for_mock_datetime():
    """Updates datastore types for MockDatetime13Hours to ensure that validation
    of ndb datetime properties does not fail.
    """

    # pylint: disable=protected-access
    datastore_types._VALIDATE_PROPERTY_VALUES[MockDatetime13Hours] = (
        datastore_types.ValidatePropertyNothing)
    datastore_types._PACK_PROPERTY_VALUES[MockDatetime13Hours] = (
        datastore_types.PackDatetime)
    datastore_types._PROPERTY_MEANINGS[MockDatetime13Hours] = (
        datastore_types.entity_pb.Property.GD_WHEN)
    # pylint: enable=protected-access


class MockModel(base_models.BaseModel):
    pass


class MockSnapshotModel(base_models.BaseModel):
    commit_type = 'edit'
    commit_cmds = []


class MockBaseModelValidator(prod_validation_jobs_one_off.BaseModelValidator):
    pass


class MockSummaryModelValidator(
        prod_validation_jobs_one_off.BaseSummaryModelValidator):

    @classmethod
    def _get_external_id_relationships(cls, item):
        return {}


class MockSnapshotContentModelValidator(
        prod_validation_jobs_one_off.BaseSnapshotContentModelValidator):

    @classmethod
    def _get_external_id_relationships(cls, item):
        return {}


class MockSnapshotMetadataModelValidator(
        prod_validation_jobs_one_off.BaseSnapshotMetadataModelValidator):

    EXTERNAL_MODEL_NAME = 'external model'
    @classmethod
    def _get_external_id_relationships(cls, item):
        return {
            'external_model_ids': (MockModel, [])
        }


class NotImplementedErrorTests(test_utils.GenericTestBase):

    def setUp(self):
        super(NotImplementedErrorTests, self).setUp()
        self.item = MockModel(id='mockmodel')
        self.item.put()

    def test_error_is_raised_if_fetch_external_properties_is_undefined(self):
        with self.assertRaises(NotImplementedError):
            MockBaseModelValidator().validate(self.item)

    def test_error_is_get_external_model_properties_is_undefined(self):
        with self.assertRaises(NotImplementedError):
            MockSummaryModelValidator().validate(self.item)

    def test_error_is_raised_if_external_model_name_is_undefined(self):
        with self.assertRaisesRegexp(
            Exception, 'External model name should be specified'):
            MockSnapshotContentModelValidator().validate(self.item)

    def test_error_is_raised_if_get_change_domain_class_is_undefined(self):
        with self.assertRaises(NotImplementedError):
            snapshot_model = MockSnapshotModel(id='mockmodel')
            snapshot_model.put()
            MockSnapshotMetadataModelValidator().validate(snapshot_model)

    def test_error_is_raised_if_entity_classes_to_map_over_is_undefined(self):
        job_class = prod_validation_jobs_one_off.ProdValidationAuditOneOffJob
        with self.assertRaises(NotImplementedError), self.swap(
            jobs_registry, 'ONE_OFF_JOB_MANAGERS', [job_class]):
            job_id = job_class.create_new()
            job_class.enqueue(job_id)
            self.process_and_flush_pending_tasks()


class ActivityReferencesModelValidatorTests(test_utils.GenericTestBase):

    def setUp(self):
        super(ActivityReferencesModelValidatorTests, self).setUp()

        self.signup(self.OWNER_EMAIL, self.OWNER_USERNAME)

        self.owner_id = self.get_user_id_from_email(self.OWNER_EMAIL)
        self.owner = user_services.UserActionsInfo(self.owner_id)

        exploration = exp_domain.Exploration.create_default_exploration(
            '1exp', title='title', category='category')

        exp_services.save_new_exploration(self.owner_id, exploration)

        collection = collection_domain.Collection.create_default_collection(
            '1col', title='title', category='category')

        collection_services.save_new_collection(self.owner_id, collection)

        self.model_instance = (
            activity_models.ActivityReferencesModel.get_or_create('featured'))
        self.model_instance.activity_references = [{
            'type': constants.ACTIVITY_TYPE_EXPLORATION,
            'id': '1exp',
        }, {
            'type': constants.ACTIVITY_TYPE_COLLECTION,
            'id': '1col',
        }]
        self.model_instance.put()

        self.job_class = (
            prod_validation_jobs_one_off.ActivityReferencesModelAuditOneOffJob)

    def test_standard_model(self):
        expected_output = [u'[u\'fully-validated ActivityReferencesModel\', 1]']
        run_job_and_check_output(self, expected_output)

    def test_model_with_created_on_greater_than_last_updated(self):
        self.model_instance.created_on = (
            self.model_instance.last_updated + datetime.timedelta(days=1))
        self.model_instance.put()
        expected_output = [(
            u'[u\'failed validation check for time field relation check '
            'of ActivityReferencesModel\', '
            '[u\'Entity id featured: The created_on field has a value '
            '%s which is greater than the value '
            '%s of last_updated field\']]') % (
                self.model_instance.created_on, self.model_instance.last_updated
            )]
        run_job_and_check_output(self, expected_output)

    def test_model_with_last_updated_greater_than_current_time(self):
        expected_output = [(
            u'[u\'failed validation check for current time check of '
            'ActivityReferencesModel\', '
            '[u\'Entity id %s: The last_updated field has a '
            'value %s which is greater than the time when the job was run\']]'
        ) % (self.model_instance.id, self.model_instance.last_updated)]

        with self.swap(datetime, 'datetime', MockDatetime13Hours), self.swap(
            db.DateTimeProperty, 'data_type', MockDatetime13Hours):
            update_datastore_types_for_mock_datetime()
            run_job_and_check_output(self, expected_output)

    def test_model_with_missing_id_in_activity_references(self):
        self.model_instance.activity_references = [{
            'type': 'exploration',
        }]
        self.model_instance.put()
        expected_output = [(
            u'[u\'failed validation check for fetch properties of '
            'ActivityReferencesModel\', '
            '[u"Entity id featured: Entity properties cannot be fetched '
            'completely with the error \'id\'"]]')]

        run_job_and_check_output(self, expected_output, sort=True)

    def test_model_with_invalid_type_in_activity_references(self):
        self.model_instance.activity_references = [{
            'type': 'invalid_type',
            'id': '0'
        }]
        self.model_instance.put()
        expected_output = [(
            u'[u\'failed validation check for domain object check of '
            'ActivityReferencesModel\', '
            '[u\'Entity id featured: Entity fails domain validation with the '
            'error Invalid activity type: invalid_type\']]')]
        run_job_and_check_output(self, expected_output)

    def test_model_with_invalid_id_in_activity_references(self):
        self.model_instance.activity_references = [{
            'type': 'exploration',
            'id': '1col'
        }]
        self.model_instance.put()
        expected_output = [(
            u'[u\'failed validation check for exploration_ids field check of '
            'ActivityReferencesModel\', '
            '[u"Entity id featured: based on field exploration_ids having '
            'value 1col, expect model ExplorationModel with id 1col but '
            'it doesn\'t exist"]]')]
        run_job_and_check_output(self, expected_output)

    def test_mock_model_with_invalid_id(self):
        model_instance_with_invalid_id = (
            activity_models.ActivityReferencesModel(id='invalid'))
        model_instance_with_invalid_id.put()
        expected_output = [(
            u'[u\'fully-validated ActivityReferencesModel\', 1]'
        ), (
            u'[u\'failed validation check for model id check of '
            'ActivityReferencesModel\', '
            '[u\'Entity id invalid: Entity id does not match regex pattern\']]'
        )]
        run_job_and_check_output(self, expected_output, sort=True)


class RoleQueryAuditModelValidatorTests(test_utils.GenericTestBase):

    def setUp(self):
        super(RoleQueryAuditModelValidatorTests, self).setUp()

        self.signup(self.ADMIN_EMAIL, self.ADMIN_USERNAME)
        self.signup(USER_EMAIL, USER_NAME)

        self.admin_id = self.get_user_id_from_email(self.ADMIN_EMAIL)

        admin_model = user_models.UserSettingsModel.get_by_id(self.admin_id)
        admin_model.role = feconf.ROLE_ID_ADMIN
        admin_model.put()

        model_id = '%s.%s.%s.%s' % (
            self.admin_id, int(math.floor(time.time())),
            feconf.ROLE_ACTION_UPDATE, random.randint(0, 1000))
        self.model_instance = audit_models.RoleQueryAuditModel(
            id=model_id, user_id=self.admin_id,
            intent=feconf.ROLE_ACTION_UPDATE, role='c', username='d')
        self.model_instance.put()

        self.job_class = (
            prod_validation_jobs_one_off.RoleQueryAuditModelAuditOneOffJob)

    def test_standard_model(self):
        expected_output = [u'[u\'fully-validated RoleQueryAuditModel\', 1]']
        run_job_and_check_output(self, expected_output)

    def test_model_with_created_on_greater_than_last_updated(self):
        self.model_instance.created_on = (
            self.model_instance.last_updated + datetime.timedelta(days=1))
        self.model_instance.put()
        expected_output = [(
            u'[u\'failed validation check for time field relation check '
            'of RoleQueryAuditModel\', '
            '[u\'Entity id %s: The created_on field has a value '
            '%s which is greater than the value '
            '%s of last_updated field\']]') % (
                self.model_instance.id, self.model_instance.created_on,
                self.model_instance.last_updated
            )]
        run_job_and_check_output(self, expected_output)

    def test_model_with_last_updated_greater_than_current_time(self):
        expected_output = [(
            u'[u\'failed validation check for current time check of '
            'RoleQueryAuditModel\', '
            '[u\'Entity id %s: The last_updated field has a '
            'value %s which is greater than the time when the job was run\']]'
        ) % (self.model_instance.id, self.model_instance.last_updated)]

        with self.swap(datetime, 'datetime', MockDatetime13Hours), self.swap(
            db.DateTimeProperty, 'data_type', MockDatetime13Hours):
            update_datastore_types_for_mock_datetime()
            run_job_and_check_output(self, expected_output)

    def test_model_with_non_existent_user_id(self):
        user_models.UserSettingsModel.get(self.admin_id).delete()
        expected_output = [(
            u'[u\'failed validation check for user_ids field check of '
            'RoleQueryAuditModel\', '
            '[u"Entity id %s: based on field user_ids having value '
            '%s, expect model UserSettingsModel with '
            'id %s but it doesn\'t exist"]]') % (
                self.model_instance.id, self.admin_id, self.admin_id)]

        run_job_and_check_output(self, expected_output)

    def test_model_with_invalid_id(self):
        model_invalid_id = '%s.%s.%s.%s' % (
            'a', int(math.floor(time.time())), feconf.ROLE_ACTION_UPDATE,
            random.randint(0, 1000))
        model_instance_with_invalid_id = audit_models.RoleQueryAuditModel(
            id=model_invalid_id, user_id=self.admin_id,
            intent=feconf.ROLE_ACTION_UPDATE, role='c', username='d')
        model_instance_with_invalid_id.put()
        expected_output = [(
            u'[u\'fully-validated RoleQueryAuditModel\', 1]'
        ), (
            u'[u\'failed validation check for model id check of '
            'RoleQueryAuditModel\', '
            '[u\'Entity id %s: Entity id does not match regex pattern\']]'
        ) % model_invalid_id]
        run_job_and_check_output(self, expected_output, sort=True)


class ClassifierTrainingJobModelValidatorTests(test_utils.GenericTestBase):

    def setUp(self):
        super(ClassifierTrainingJobModelValidatorTests, self).setUp()

        self.signup(self.OWNER_EMAIL, self.OWNER_USERNAME)

        self.owner_id = self.get_user_id_from_email(self.OWNER_EMAIL)

        explorations = [exp_domain.Exploration.create_default_exploration(
            '%s' % i,
            title='title %d' % i,
            category='category%d' % i,
        ) for i in xrange(2)]

        for exp in explorations:
            exp.add_states(['StateTest%s' % exp.id])
            exp_services.save_new_exploration(self.owner_id, exp)

        next_scheduled_check_time = datetime.datetime.utcnow()
        id0 = classifier_models.ClassifierTrainingJobModel.create(
            'TextClassifier', 'TextInput', '0', 1,
            next_scheduled_check_time,
            [{'answer_group_index': 1, 'answers': ['a1', 'a2']}],
            'StateTest0', feconf.TRAINING_JOB_STATUS_NEW,
            None, 1)
        self.model_instance_0 = (
            classifier_models.ClassifierTrainingJobModel.get_by_id(id0))
        id1 = classifier_models.ClassifierTrainingJobModel.create(
            'CodeClassifier', 'CodeRepl', '1', 1,
            next_scheduled_check_time,
            [{'answer_group_index': 1, 'answers': ['a1', 'a2']}],
            'StateTest1', feconf.TRAINING_JOB_STATUS_NEW,
            None, 1)
        self.model_instance_1 = (
            classifier_models.ClassifierTrainingJobModel.get_by_id(id1))

        self.job_class = (
            prod_validation_jobs_one_off
            .ClassifierTrainingJobModelAuditOneOffJob)

    def test_standard_operation(self):
        expected_output = [
            u'[u\'fully-validated ClassifierTrainingJobModel\', 2]']
        run_job_and_check_output(self, expected_output)

    def test_model_with_created_on_greater_than_last_updated(self):
        self.model_instance_0.created_on = (
            self.model_instance_0.last_updated + datetime.timedelta(days=1))
        self.model_instance_0.put()
        expected_output = [(
            u'[u\'failed validation check for time field relation check '
            'of ClassifierTrainingJobModel\', '
            '[u\'Entity id %s: The created_on field has a value '
            '%s which is greater than the value '
            '%s of last_updated field\']]') % (
                self.model_instance_0.id,
                self.model_instance_0.created_on,
                self.model_instance_0.last_updated
            ), u'[u\'fully-validated ClassifierTrainingJobModel\', 1]']
        run_job_and_check_output(self, expected_output, sort=True)

    def test_model_with_last_updated_greater_than_current_time(self):
        self.model_instance_1.delete()
        expected_output = [(
            u'[u\'failed validation check for current time check of '
            'ClassifierTrainingJobModel\', '
            '[u\'Entity id %s: The last_updated field has a '
            'value %s which is greater than the time when the job was run\']]'
        ) % (self.model_instance_0.id, self.model_instance_0.last_updated)]

        with self.swap(datetime, 'datetime', MockDatetime13Hours), self.swap(
            db.DateTimeProperty, 'data_type', MockDatetime13Hours):
            update_datastore_types_for_mock_datetime()
            run_job_and_check_output(self, expected_output, sort=True)

    def test_missing_exploration_model_failure(self):
        exp_models.ExplorationModel.get_by_id('0').delete(
            feconf.SYSTEM_COMMITTER_ID, '', [])
        expected_output = [
            (
                u'[u\'failed validation check for exploration_ids field '
                'check of ClassifierTrainingJobModel\', '
                '[u"Entity id %s: based on field exploration_ids having value '
                '0, expect model ExplorationModel with id 0 but it doesn\'t '
                'exist"]]') % self.model_instance_0.id,
            u'[u\'fully-validated ClassifierTrainingJobModel\', 1]']
        run_job_and_check_output(self, expected_output, sort=True)

    def test_invalid_exp_version(self):
        self.model_instance_0.exp_version = 5
        self.model_instance_0.put()
        expected_output = [
            (
                u'[u\'failed validation check for exp version check '
                'of ClassifierTrainingJobModel\', [u\'Entity id %s: '
                'Exploration version 5 in entity is greater than the '
                'version 1 of exploration corresponding to exp_id 0\']]'
            ) % self.model_instance_0.id,
            u'[u\'fully-validated ClassifierTrainingJobModel\', 1]']
        run_job_and_check_output(self, expected_output, sort=True)

    def test_invalid_state_name(self):
        self.model_instance_0.state_name = 'invalid'
        self.model_instance_0.put()
        expected_output = [
            (
                u'[u\'failed validation check for state name check '
                'of ClassifierTrainingJobModel\', [u\'Entity id %s: '
                'State name invalid in entity is not present in '
                'states of exploration corresponding to exp_id 0\']]'
            ) % self.model_instance_0.id,
            u'[u\'fully-validated ClassifierTrainingJobModel\', 1]']
        run_job_and_check_output(self, expected_output, sort=True)

    def test_model_with_invalid_schema(self):
        self.model_instance_0.interaction_id = 'invalid'
        self.model_instance_0.put()
        expected_output = [
            (
                u'[u\'failed validation check for domain object check '
                'of ClassifierTrainingJobModel\', [u\'Entity id %s: Entity '
                'fails domain validation with the error Invalid '
                'interaction id: invalid\']]'
            ) % self.model_instance_0.id,
            u'[u\'fully-validated ClassifierTrainingJobModel\', 1]']
        run_job_and_check_output(self, expected_output, sort=True)


class TrainingJobExplorationMappingModelValidatorTests(
        test_utils.GenericTestBase):

    def setUp(self):
        super(TrainingJobExplorationMappingModelValidatorTests, self).setUp()

        self.signup(self.OWNER_EMAIL, self.OWNER_USERNAME)

        self.owner_id = self.get_user_id_from_email(self.OWNER_EMAIL)

        explorations = [exp_domain.Exploration.create_default_exploration(
            '%s' % i,
            title='title %d' % i,
            category='category%d' % i,
        ) for i in xrange(2)]

        for exp in explorations:
            exp.add_states(['StateTest%s' % exp.id])
            exp_services.save_new_exploration(self.owner_id, exp)

        id0 = classifier_models.TrainingJobExplorationMappingModel.create(
            '0', 1, 'StateTest0', 'job0')
        self.model_instance_0 = (
            classifier_models.TrainingJobExplorationMappingModel.get_by_id(id0))
        id1 = classifier_models.TrainingJobExplorationMappingModel.create(
            '1', 1, 'StateTest1', 'job1')
        self.model_instance_1 = (
            classifier_models.TrainingJobExplorationMappingModel.get_by_id(id1))

        self.job_class = (
            prod_validation_jobs_one_off
            .TrainingJobExplorationMappingModelAuditOneOffJob)

    def test_standard_operation(self):
        expected_output = [
            u'[u\'fully-validated TrainingJobExplorationMappingModel\', 2]']
        run_job_and_check_output(self, expected_output)

    def test_model_with_created_on_greater_than_last_updated(self):
        self.model_instance_0.created_on = (
            self.model_instance_0.last_updated + datetime.timedelta(days=1))
        self.model_instance_0.put()
        expected_output = [(
            u'[u\'failed validation check for time field relation check '
            'of TrainingJobExplorationMappingModel\', '
            '[u\'Entity id %s: The created_on field has a value '
            '%s which is greater than the value '
            '%s of last_updated field\']]') % (
                self.model_instance_0.id,
                self.model_instance_0.created_on,
                self.model_instance_0.last_updated
            ), u'[u\'fully-validated TrainingJobExplorationMappingModel\', 1]']
        run_job_and_check_output(self, expected_output, sort=True)

    def test_model_with_last_updated_greater_than_current_time(self):
        self.model_instance_1.delete()
        expected_output = [(
            u'[u\'failed validation check for current time check of '
            'TrainingJobExplorationMappingModel\', '
            '[u\'Entity id %s: The last_updated field has a '
            'value %s which is greater than the time when the job was run\']]'
        ) % (self.model_instance_0.id, self.model_instance_0.last_updated)]

        with self.swap(datetime, 'datetime', MockDatetime13Hours), self.swap(
            db.DateTimeProperty, 'data_type', MockDatetime13Hours):
            update_datastore_types_for_mock_datetime()
            run_job_and_check_output(self, expected_output, sort=True)

    def test_missing_exploration_model_failure(self):
        exp_models.ExplorationModel.get_by_id('0').delete(
            feconf.SYSTEM_COMMITTER_ID, '', [])
        expected_output = [
            (
                u'[u\'failed validation check for exploration_ids field '
                'check of TrainingJobExplorationMappingModel\', '
                '[u"Entity id %s: based on field exploration_ids having value '
                '0, expect model ExplorationModel with id 0 but it doesn\'t '
                'exist"]]') % self.model_instance_0.id,
            u'[u\'fully-validated TrainingJobExplorationMappingModel\', 1]']
        run_job_and_check_output(self, expected_output, sort=True)

    def test_invalid_exp_version(self):
        model_instance_with_invalid_exp_version = (
            classifier_models.TrainingJobExplorationMappingModel(
                id='0.5.StateTest0', exp_id='0', exp_version=5,
                state_name='StateTest0', job_id='job_id'))
        model_instance_with_invalid_exp_version.put()
        expected_output = [
            (
                u'[u\'failed validation check for exp version check '
                'of TrainingJobExplorationMappingModel\', [u\'Entity id %s: '
                'Exploration version 5 in entity is greater than the '
                'version 1 of exploration corresponding to exp_id 0\']]'
            ) % model_instance_with_invalid_exp_version.id,
            u'[u\'fully-validated TrainingJobExplorationMappingModel\', 2]']
        run_job_and_check_output(self, expected_output, sort=True)

    def test_invalid_state_name(self):
        model_instance_with_invalid_state_name = (
            classifier_models.TrainingJobExplorationMappingModel(
                id='0.1.invalid', exp_id='0', exp_version=1,
                state_name='invalid', job_id='job_id'))
        model_instance_with_invalid_state_name.put()
        expected_output = [
            (
                u'[u\'failed validation check for state name check '
                'of TrainingJobExplorationMappingModel\', [u\'Entity id %s: '
                'State name invalid in entity is not present in '
                'states of exploration corresponding to exp_id 0\']]'
            ) % model_instance_with_invalid_state_name.id,
            u'[u\'fully-validated TrainingJobExplorationMappingModel\', 2]']
        run_job_and_check_output(self, expected_output, sort=True)


class CollectionModelValidatorTests(test_utils.GenericTestBase):

    def setUp(self):
        super(CollectionModelValidatorTests, self).setUp()

        self.signup(self.OWNER_EMAIL, self.OWNER_USERNAME)

        self.owner_id = self.get_user_id_from_email(self.OWNER_EMAIL)

        explorations = [exp_domain.Exploration.create_default_exploration(
            '%s' % i,
            title='title %d' % i,
            category='category%d' % i,
        ) for i in xrange(6)]

        for exp in explorations:
            exp_services.save_new_exploration(self.owner_id, exp)

        language_codes = ['ar', 'en', 'en']

        collections = [collection_domain.Collection.create_default_collection(
            '%s' % i,
            title='title %d' % i,
            category='category%d' % i,
            objective='objective%d' % i,
            language_code=language_codes[i]
        ) for i in xrange(3)]

        for index, collection in enumerate(collections):
            collection.add_node('%s' % (index * 2))
            collection.add_node('%s' % (index * 2 + 1))
            collection_services.save_new_collection(self.owner_id, collection)

        self.model_instance_0 = collection_models.CollectionModel.get_by_id('0')
        self.model_instance_1 = collection_models.CollectionModel.get_by_id('1')
        self.model_instance_2 = collection_models.CollectionModel.get_by_id('2')

        self.job_class = (
            prod_validation_jobs_one_off.CollectionModelAuditOneOffJob)

    def test_standard_operation(self):
        collection_services.update_collection(
            self.owner_id, '0', [{
                'cmd': 'edit_collection_property',
                'property_name': 'title',
                'new_value': 'New title'
            }], 'Changes.')

        expected_output = [
            u'[u\'fully-validated CollectionModel\', 3]']
        run_job_and_check_output(self, expected_output)

    def test_model_with_created_on_greater_than_last_updated(self):
        self.model_instance_0.created_on = (
            self.model_instance_0.last_updated + datetime.timedelta(days=1))
        self.model_instance_0.commit(
            feconf.SYSTEM_COMMITTER_ID, 'created_on test', [])
        expected_output = [
            (
                u'[u\'failed validation check for time field relation check '
                'of CollectionModel\', '
                '[u\'Entity id %s: The created_on field has a value '
                '%s which is greater than the value '
                '%s of last_updated field\']]') % (
                    self.model_instance_0.id,
                    self.model_instance_0.created_on,
                    self.model_instance_0.last_updated
                ),
            u'[u\'fully-validated CollectionModel\', 2]']
        run_job_and_check_output(self, expected_output, sort=True)

    def test_model_with_last_updated_greater_than_current_time(self):
        self.model_instance_1.delete(feconf.SYSTEM_COMMITTER_ID, 'delete')
        self.model_instance_2.delete(feconf.SYSTEM_COMMITTER_ID, 'delete')
        expected_output = [(
            u'[u\'failed validation check for current time check of '
            'CollectionModel\', '
            '[u\'Entity id %s: The last_updated field has a '
            'value %s which is greater than the time when the job was run\']]'
        ) % (self.model_instance_0.id, self.model_instance_0.last_updated)]

        with self.swap(datetime, 'datetime', MockDatetime13Hours), self.swap(
            db.DateTimeProperty, 'data_type', MockDatetime13Hours):
            update_datastore_types_for_mock_datetime()
            run_job_and_check_output(self, expected_output, sort=True)

    def test_model_with_invalid_collection_schema(self):
        expected_output = [
            (
                u'[u\'failed validation check for domain object check of '
                'CollectionModel\', '
                '[u\'Entity id %s: Entity fails domain validation with the '
                'error Invalid language code: %s\']]'
            ) % (self.model_instance_0.id, self.model_instance_0.language_code),
            u'[u\'fully-validated CollectionModel\', 2]']
        with self.swap(
            constants, 'ALL_LANGUAGE_CODES', [{
                'code': 'en', 'description': 'English'}]):
            run_job_and_check_output(self, expected_output, sort=True)

    def test_missing_exploration_model_failure(self):
        exp_models.ExplorationModel.get_by_id('1').delete(
            self.owner_id, '', [])
        expected_output = [
            (
                u'[u\'failed validation check for '
                'exploration_ids field check of CollectionModel\', '
                '[u"Entity id 0: based on field exploration_ids having value '
                '1, expect model ExplorationModel '
                'with id 1 but it doesn\'t exist"]]'
            ),
            u'[u\'fully-validated CollectionModel\', 2]']
        run_job_and_check_output(self, expected_output, sort=True)

    def test_missing_collection_commit_log_entry_model_failure(self):
        collection_services.update_collection(
            self.owner_id, '0', [{
                'cmd': 'edit_collection_property',
                'property_name': 'title',
                'new_value': 'New title'
            }], 'Changes.')
        collection_models.CollectionCommitLogEntryModel.get_by_id(
            'collection-0-1').delete()

        expected_output = [
            (
                u'[u\'failed validation check for '
                'collection_commit_log_entry_ids field check of '
                'CollectionModel\', '
                '[u"Entity id 0: based on field '
                'collection_commit_log_entry_ids having value '
                'collection-0-1, expect model CollectionCommitLogEntryModel '
                'with id collection-0-1 but it doesn\'t exist"]]'),
            u'[u\'fully-validated CollectionModel\', 2]']
        run_job_and_check_output(self, expected_output, sort=True)

    def test_missing_summary_model_failure(self):
        collection_models.CollectionSummaryModel.get_by_id('0').delete()

        expected_output = [
            (
                u'[u\'failed validation check for collection_summary_ids '
                'field check of CollectionModel\', '
                '[u"Entity id 0: based on field collection_summary_ids '
                'having value 0, expect model CollectionSummaryModel with '
                'id 0 but it doesn\'t exist"]]'),
            u'[u\'fully-validated CollectionModel\', 2]']
        run_job_and_check_output(self, expected_output, sort=True)

    def test_missing_collection_rights_model_failure(self):
        collection_models.CollectionRightsModel.get_by_id(
            '0').delete(feconf.SYSTEM_COMMITTER_ID, '', [])

        expected_output = [
            (
                u'[u\'failed validation check for collection_rights_ids '
                'field check of CollectionModel\', '
                '[u"Entity id 0: based on field collection_rights_ids having '
                'value 0, expect model CollectionRightsModel with id 0 but '
                'it doesn\'t exist"]]'),
            u'[u\'fully-validated CollectionModel\', 2]']
        run_job_and_check_output(self, expected_output, sort=True)

    def test_missing_snapshot_metadata_model_failure(self):
        collection_models.CollectionSnapshotMetadataModel.get_by_id(
            '0-1').delete()
        expected_output = [
            (
                u'[u\'failed validation check for snapshot_metadata_ids '
                'field check of CollectionModel\', '
                '[u"Entity id 0: based on field snapshot_metadata_ids having '
                'value 0-1, expect model CollectionSnapshotMetadataModel '
                'with id 0-1 but it doesn\'t exist"]]'),
            u'[u\'fully-validated CollectionModel\', 2]']
        run_job_and_check_output(self, expected_output, sort=True)

    def test_missing_snapshot_content_model_failure(self):
        collection_models.CollectionSnapshotContentModel.get_by_id(
            '0-1').delete()
        expected_output = [
            (
                u'[u\'failed validation check for snapshot_content_ids '
                'field check of CollectionModel\', '
                '[u"Entity id 0: based on field snapshot_content_ids having '
                'value 0-1, expect model CollectionSnapshotContentModel '
                'with id 0-1 but it doesn\'t exist"]]'),
            u'[u\'fully-validated CollectionModel\', 2]']
        run_job_and_check_output(self, expected_output, sort=True)


class CollectionSnapshotMetadataModelValidatorTests(
        test_utils.GenericTestBase):

    def setUp(self):
        super(CollectionSnapshotMetadataModelValidatorTests, self).setUp()

        self.signup(self.OWNER_EMAIL, self.OWNER_USERNAME)
        self.signup(USER_EMAIL, USER_NAME)

        self.owner_id = self.get_user_id_from_email(self.OWNER_EMAIL)
        self.user_id = self.get_user_id_from_email(USER_EMAIL)

        explorations = [exp_domain.Exploration.create_default_exploration(
            '%s' % i,
            title='title %d' % i,
            category='category%d' % i,
        ) for i in xrange(6)]

        for exp in explorations:
            exp_services.save_new_exploration(self.owner_id, exp)

        collections = [collection_domain.Collection.create_default_collection(
            '%s' % i,
            title='title %d' % i,
            category='category%d' % i,
            objective='objective%d' % i,
        ) for i in xrange(3)]

        for index, collection in enumerate(collections):
            collection.add_node('%s' % (index * 2))
            collection.add_node('%s' % (index * 2 + 1))
            if collection.id != '0':
                collection_services.save_new_collection(
                    self.owner_id, collection)
            else:
                collection_services.save_new_collection(
                    self.user_id, collection)

        self.model_instance_0 = (
            collection_models.CollectionSnapshotMetadataModel.get_by_id(
                '0-1'))
        self.model_instance_1 = (
            collection_models.CollectionSnapshotMetadataModel.get_by_id(
                '1-1'))
        self.model_instance_2 = (
            collection_models.CollectionSnapshotMetadataModel.get_by_id(
                '2-1'))

        self.job_class = (
            prod_validation_jobs_one_off
            .CollectionSnapshotMetadataModelAuditOneOffJob)

    def test_standard_operation(self):
        collection_services.update_collection(
            self.owner_id, '0', [{
                'cmd': 'edit_collection_property',
                'property_name': 'title',
                'new_value': 'New title'
            }], 'Changes.')
        expected_output = [
            u'[u\'fully-validated CollectionSnapshotMetadataModel\', 4]']
        run_job_and_check_output(self, expected_output)

    def test_model_with_created_on_greater_than_last_updated(self):
        self.model_instance_0.created_on = (
            self.model_instance_0.last_updated + datetime.timedelta(days=1))
        self.model_instance_0.put()
        expected_output = [(
            u'[u\'failed validation check for time field relation check '
            'of CollectionSnapshotMetadataModel\', '
            '[u\'Entity id %s: The created_on field has a value '
            '%s which is greater than the value '
            '%s of last_updated field\']]') % (
                self.model_instance_0.id,
                self.model_instance_0.created_on,
                self.model_instance_0.last_updated
            ), (
                u'[u\'fully-validated '
                'CollectionSnapshotMetadataModel\', 2]')]
        run_job_and_check_output(self, expected_output, sort=True)

    def test_model_with_last_updated_greater_than_current_time(self):
        self.model_instance_1.delete()
        self.model_instance_2.delete()
        expected_output = [(
            u'[u\'failed validation check for current time check of '
            'CollectionSnapshotMetadataModel\', '
            '[u\'Entity id %s: The last_updated field has a '
            'value %s which is greater than the time when the job was run\']]'
        ) % (self.model_instance_0.id, self.model_instance_0.last_updated)]

        with self.swap(datetime, 'datetime', MockDatetime13Hours), self.swap(
            db.DateTimeProperty, 'data_type', MockDatetime13Hours):
            update_datastore_types_for_mock_datetime()
            run_job_and_check_output(self, expected_output, sort=True)

    def test_missing_collection_model_failure(self):
        collection_models.CollectionModel.get_by_id('0').delete(
            self.user_id, '', [])
        expected_output = [
            (
                u'[u\'failed validation check for collection_ids '
                'field check of CollectionSnapshotMetadataModel\', '
                '[u"Entity id 0-1: based on field collection_ids '
                'having value 0, expect model CollectionModel with '
                'id 0 but it doesn\'t exist", u"Entity id 0-2: based on field '
                'collection_ids having value 0, expect model '
                'CollectionModel with id 0 but it doesn\'t exist"]]'
            ), (
                u'[u\'fully-validated '
                'CollectionSnapshotMetadataModel\', 2]')]
        run_job_and_check_output(self, expected_output, sort=True)

    def test_missing_committer_model_failure(self):
        user_models.UserSettingsModel.get_by_id(self.user_id).delete()
        expected_output = [
            (
                u'[u\'failed validation check for committer_ids field '
                'check of CollectionSnapshotMetadataModel\', '
                '[u"Entity id 0-1: based on field committer_ids having '
                'value %s, expect model UserSettingsModel with id %s '
                'but it doesn\'t exist"]]'
            ) % (self.user_id, self.user_id), (
                u'[u\'fully-validated '
                'CollectionSnapshotMetadataModel\', 2]')]
        run_job_and_check_output(self, expected_output, sort=True)

    def test_invalid_collection_version_in_model_id(self):
        model_with_invalid_version_in_id = (
            collection_models.CollectionSnapshotMetadataModel(
                id='0-3', committer_id=self.owner_id, commit_type='edit',
                commit_message='msg', commit_cmds=[{}]))
        model_with_invalid_version_in_id.put()
        expected_output = [
            (
                u'[u\'failed validation check for collection model '
                'version check of CollectionSnapshotMetadataModel\', '
                '[u\'Entity id 0-3: Collection model corresponding to '
                'id 0 has a version 1 which is less than the version 3 in '
                'snapshot metadata model id\']]'
            ), (
                u'[u\'fully-validated CollectionSnapshotMetadataModel\', '
                '3]')]
        run_job_and_check_output(self, expected_output, sort=True)

    def test_model_with_invalid_commit_cmd_schmea(self):
        self.model_instance_0.commit_cmds = [{
            'cmd': 'add_collection_node',
        }, {
            'cmd': 'delete_collection_node',
            'invalid_attribute': 'invalid'
        }]
        self.model_instance_0.put()
        expected_output = [
            (
                u'[u\'failed validation check for commit cmd '
                'delete_collection_node check of '
                'CollectionSnapshotMetadataModel\', '
                '[u"Entity id 0-1: Commit command domain validation '
                'for command: {u\'cmd\': u\'delete_collection_node\', '
                'u\'invalid_attribute\': u\'invalid\'} failed with error: '
                'The following required attributes are missing: '
                'exploration_id, The following extra attributes '
                'are present: invalid_attribute"]]'
            ), (
                u'[u\'failed validation check for commit cmd '
                'add_collection_node check of '
                'CollectionSnapshotMetadataModel\', '
                '[u"Entity id 0-1: Commit command domain validation '
                'for command: {u\'cmd\': u\'add_collection_node\'} failed '
                'with error: The following required attributes are '
                'missing: exploration_id"]]'
            ), u'[u\'fully-validated CollectionSnapshotMetadataModel\', 2]']
        run_job_and_check_output(self, expected_output, sort=True)


class CollectionSnapshotContentModelValidatorTests(test_utils.GenericTestBase):

    def setUp(self):
        super(CollectionSnapshotContentModelValidatorTests, self).setUp()

        self.signup(self.OWNER_EMAIL, self.OWNER_USERNAME)

        self.owner_id = self.get_user_id_from_email(self.OWNER_EMAIL)
        explorations = [exp_domain.Exploration.create_default_exploration(
            '%s' % i,
            title='title %d' % i,
            category='category%d' % i,
        ) for i in xrange(6)]

        for exp in explorations:
            exp_services.save_new_exploration(self.owner_id, exp)

        collections = [collection_domain.Collection.create_default_collection(
            '%s' % i,
            title='title %d' % i,
            category='category%d' % i,
            objective='objective%d' % i,
        ) for i in xrange(3)]

        for index, collection in enumerate(collections):
            collection.add_node('%s' % (index * 2))
            collection.add_node('%s' % (index * 2 + 1))
            collection_services.save_new_collection(self.owner_id, collection)

        self.model_instance_0 = (
            collection_models.CollectionSnapshotContentModel.get_by_id(
                '0-1'))
        self.model_instance_1 = (
            collection_models.CollectionSnapshotContentModel.get_by_id(
                '1-1'))
        self.model_instance_2 = (
            collection_models.CollectionSnapshotContentModel.get_by_id(
                '2-1'))

        self.job_class = (
            prod_validation_jobs_one_off
            .CollectionSnapshotContentModelAuditOneOffJob)

    def test_standard_operation(self):
        collection_services.update_collection(
            self.owner_id, '0', [{
                'cmd': 'edit_collection_property',
                'property_name': 'title',
                'new_value': 'New title'
            }], 'Changes.')
        expected_output = [
            u'[u\'fully-validated CollectionSnapshotContentModel\', 4]']
        run_job_and_check_output(self, expected_output)

    def test_model_with_created_on_greater_than_last_updated(self):
        self.model_instance_0.created_on = (
            self.model_instance_0.last_updated + datetime.timedelta(days=1))
        self.model_instance_0.put()
        expected_output = [(
            u'[u\'failed validation check for time field relation check '
            'of CollectionSnapshotContentModel\', '
            '[u\'Entity id %s: The created_on field has a value '
            '%s which is greater than the value '
            '%s of last_updated field\']]') % (
                self.model_instance_0.id,
                self.model_instance_0.created_on,
                self.model_instance_0.last_updated
            ), (
                u'[u\'fully-validated '
                'CollectionSnapshotContentModel\', 2]')]
        run_job_and_check_output(self, expected_output, sort=True)

    def test_model_with_last_updated_greater_than_current_time(self):
        self.model_instance_1.delete()
        self.model_instance_2.delete()
        expected_output = [(
            u'[u\'failed validation check for current time check of '
            'CollectionSnapshotContentModel\', '
            '[u\'Entity id %s: The last_updated field has a '
            'value %s which is greater than the time when the job was run\']]'
        ) % (self.model_instance_0.id, self.model_instance_0.last_updated)]

        with self.swap(datetime, 'datetime', MockDatetime13Hours), self.swap(
            db.DateTimeProperty, 'data_type', MockDatetime13Hours):
            update_datastore_types_for_mock_datetime()
            run_job_and_check_output(self, expected_output, sort=True)

    def test_missing_collection_model_failure(self):
        collection_models.CollectionModel.get_by_id('0').delete(
            self.owner_id, '', [])
        expected_output = [
            (
                u'[u\'failed validation check for collection_ids '
                'field check of CollectionSnapshotContentModel\', '
                '[u"Entity id 0-1: based on field collection_ids '
                'having value 0, expect model CollectionModel with '
                'id 0 but it doesn\'t exist", u"Entity id 0-2: based on field '
                'collection_ids having value 0, expect model '
                'CollectionModel with id 0 but it doesn\'t exist"]]'
            ), (
                u'[u\'fully-validated '
                'CollectionSnapshotContentModel\', 2]')]
        run_job_and_check_output(self, expected_output, sort=True)

    def test_invalid_collection_version_in_model_id(self):
        model_with_invalid_version_in_id = (
            collection_models.CollectionSnapshotContentModel(
                id='0-3'))
        model_with_invalid_version_in_id.content = {}
        model_with_invalid_version_in_id.put()
        expected_output = [
            (
                u'[u\'failed validation check for collection model '
                'version check of CollectionSnapshotContentModel\', '
                '[u\'Entity id 0-3: Collection model corresponding to '
                'id 0 has a version 1 which is less than '
                'the version 3 in snapshot content model id\']]'
            ), (
                u'[u\'fully-validated CollectionSnapshotContentModel\', '
                '3]')]
        run_job_and_check_output(self, expected_output, sort=True)


class CollectionRightsModelValidatorTests(test_utils.GenericTestBase):

    def setUp(self):
        super(CollectionRightsModelValidatorTests, self).setUp()

        self.signup(self.OWNER_EMAIL, self.OWNER_USERNAME)
        self.signup(USER_EMAIL, USER_NAME)

        self.user_id = self.get_user_id_from_email(USER_EMAIL)
        self.owner_id = self.get_user_id_from_email(self.OWNER_EMAIL)
        self.owner = user_services.UserActionsInfo(self.owner_id)

        editor_email = 'user@editor.com'
        viewer_email = 'user@viewer.com'

        self.signup(editor_email, 'editor')
        self.signup(viewer_email, 'viewer')

        self.editor_id = self.get_user_id_from_email(editor_email)
        self.viewer_id = self.get_user_id_from_email(viewer_email)

        explorations = [exp_domain.Exploration.create_default_exploration(
            '%s' % i,
            title='title %d' % i,
            category='category%d' % i,
        ) for i in xrange(6)]

        for exp in explorations:
            exp_services.save_new_exploration(self.owner_id, exp)

        collections = [collection_domain.Collection.create_default_collection(
            '%s' % i,
            title='title %d' % i,
            category='category%d' % i,
            objective='objective%d' % i,
        ) for i in xrange(3)]

        for index, collection in enumerate(collections):
            collection.add_node('%s' % (index * 2))
            collection.add_node('%s' % (index * 2 + 1))
            collection_services.save_new_collection(self.owner_id, collection)

        rights_manager.assign_role_for_collection(
            self.owner, '0', self.editor_id, rights_manager.ROLE_EDITOR)

        rights_manager.assign_role_for_collection(
            self.owner, '2', self.viewer_id, rights_manager.ROLE_VIEWER)

        self.model_instance_0 = (
            collection_models.CollectionRightsModel.get_by_id('0'))
        self.model_instance_1 = (
            collection_models.CollectionRightsModel.get_by_id('1'))
        self.model_instance_2 = (
            collection_models.CollectionRightsModel.get_by_id('2'))

        self.job_class = (
            prod_validation_jobs_one_off.CollectionRightsModelAuditOneOffJob)

    def test_standard_operation(self):
        rights_manager.publish_collection(self.owner, '0')
        expected_output = [
            u'[u\'fully-validated CollectionRightsModel\', 3]']
        run_job_and_check_output(self, expected_output)

    def test_model_with_created_on_greater_than_last_updated(self):
        self.model_instance_0.created_on = (
            self.model_instance_0.last_updated + datetime.timedelta(days=1))
        self.model_instance_0.commit(
            feconf.SYSTEM_COMMITTER_ID, 'created_on test', [])
        expected_output = [(
            u'[u\'failed validation check for time field relation check '
            'of CollectionRightsModel\', '
            '[u\'Entity id %s: The created_on field has a value '
            '%s which is greater than the value '
            '%s of last_updated field\']]') % (
                self.model_instance_0.id,
                self.model_instance_0.created_on,
                self.model_instance_0.last_updated
            ), u'[u\'fully-validated CollectionRightsModel\', 2]']
        run_job_and_check_output(self, expected_output, sort=True)

    def test_model_with_last_updated_greater_than_current_time(self):
        self.model_instance_1.delete(feconf.SYSTEM_COMMITTER_ID, 'delete')
        self.model_instance_2.delete(feconf.SYSTEM_COMMITTER_ID, 'delete')
        expected_output = [(
            u'[u\'failed validation check for current time check of '
            'CollectionRightsModel\', '
            '[u\'Entity id %s: The last_updated field has a '
            'value %s which is greater than the time when the job was run\']]'
        ) % (self.model_instance_0.id, self.model_instance_0.last_updated)]

        with self.swap(datetime, 'datetime', MockDatetime13Hours), self.swap(
            db.DateTimeProperty, 'data_type', MockDatetime13Hours):
            update_datastore_types_for_mock_datetime()
            run_job_and_check_output(self, expected_output, sort=True)

    def test_model_with_first_published_datetime_greater_than_current_time(
            self):
        rights_manager.publish_collection(self.owner, '0')
        rights_manager.publish_collection(self.owner, '1')
        self.model_instance_0.first_published_msec = (
            self.model_instance_0.first_published_msec * 1000000.0)
        self.model_instance_0.commit(feconf.SYSTEM_COMMITTER_ID, '', [])
        expected_output = [
            (
                u'[u\'failed validation check for first published msec check '
                'of CollectionRightsModel\', '
                '[u\'Entity id 0: The first_published_msec field has a '
                'value %s which is greater than the time when the job was '
                'run\']]'
            ) % (self.model_instance_0.first_published_msec),
            u'[u\'fully-validated CollectionRightsModel\', 2]']
        run_job_and_check_output(self, expected_output, sort=True)

    def test_missing_collection_model_failure(self):
        collection_models.CollectionModel.get_by_id('0').delete(
            feconf.SYSTEM_COMMITTER_ID, '', [])
        expected_output = [
            (
                u'[u\'failed validation check for collection_ids '
                'field check of CollectionRightsModel\', '
                '[u"Entity id 0: based on field collection_ids having '
                'value 0, expect model CollectionModel with id 0 but '
                'it doesn\'t exist"]]'),
            u'[u\'fully-validated CollectionRightsModel\', 2]']
        run_job_and_check_output(self, expected_output, sort=True)

    def test_missing_owner_user_model_failure(self):
        rights_manager.assign_role_for_collection(
            self.owner, '0', self.user_id, rights_manager.ROLE_OWNER)
        user_models.UserSettingsModel.get_by_id(self.user_id).delete()
        expected_output = [
            (
                u'[u\'failed validation check for owner_user_ids '
                'field check of CollectionRightsModel\', '
                '[u"Entity id 0: based on field owner_user_ids having '
                'value %s, expect model UserSettingsModel with id %s '
                'but it doesn\'t exist"]]') % (self.user_id, self.user_id),
            u'[u\'fully-validated CollectionRightsModel\', 2]']
        run_job_and_check_output(self, expected_output, sort=True)

    def test_missing_editor_user_model_failure(self):
        user_models.UserSettingsModel.get_by_id(self.editor_id).delete()
        expected_output = [
            (
                u'[u\'failed validation check for editor_user_ids '
                'field check of CollectionRightsModel\', '
                '[u"Entity id 0: based on field editor_user_ids having '
                'value %s, expect model UserSettingsModel with id %s but '
                'it doesn\'t exist"]]') % (
                    self.editor_id, self.editor_id),
            u'[u\'fully-validated CollectionRightsModel\', 2]']
        run_job_and_check_output(self, expected_output, sort=True)

    def test_missing_viewer_user_model_failure(self):
        user_models.UserSettingsModel.get_by_id(self.viewer_id).delete()
        expected_output = [
            (
                u'[u\'failed validation check for viewer_user_ids '
                'field check of CollectionRightsModel\', '
                '[u"Entity id 2: based on field viewer_user_ids having '
                'value %s, expect model UserSettingsModel with id %s but '
                'it doesn\'t exist"]]') % (
                    self.viewer_id, self.viewer_id),
            u'[u\'fully-validated CollectionRightsModel\', 2]']
        run_job_and_check_output(self, expected_output, sort=True)

    def test_missing_snapshot_metadata_model_failure(self):
        collection_models.CollectionRightsSnapshotMetadataModel.get_by_id(
            '0-1').delete()
        expected_output = [
            (
                u'[u\'failed validation check for snapshot_metadata_ids '
                'field check of CollectionRightsModel\', '
                '[u"Entity id 0: based on field snapshot_metadata_ids having '
                'value 0-1, expect model '
                'CollectionRightsSnapshotMetadataModel '
                'with id 0-1 but it doesn\'t exist"]]'
            ),
            u'[u\'fully-validated CollectionRightsModel\', 2]']
        run_job_and_check_output(self, expected_output, sort=True)

    def test_missing_snapshot_content_model_failure(self):
        collection_models.CollectionRightsSnapshotContentModel.get_by_id(
            '0-1').delete()
        expected_output = [
            (
                u'[u\'failed validation check for snapshot_content_ids '
                'field check of CollectionRightsModel\', '
                '[u"Entity id 0: based on field snapshot_content_ids having '
                'value 0-1, expect model CollectionRightsSnapshotContentModel '
                'with id 0-1 but it doesn\'t exist"]]'),
            u'[u\'fully-validated CollectionRightsModel\', 2]']
        run_job_and_check_output(self, expected_output, sort=True)


class CollectionRightsSnapshotMetadataModelValidatorTests(
        test_utils.GenericTestBase):

    def setUp(self):
        super(CollectionRightsSnapshotMetadataModelValidatorTests, self).setUp(
            )

        self.signup(self.OWNER_EMAIL, self.OWNER_USERNAME)
        self.signup(USER_EMAIL, USER_NAME)

        self.owner_id = self.get_user_id_from_email(self.OWNER_EMAIL)
        self.user_id = self.get_user_id_from_email(USER_EMAIL)

        explorations = [exp_domain.Exploration.create_default_exploration(
            '%s' % i,
            title='title %d' % i,
            category='category%d' % i,
        ) for i in xrange(6)]

        for exp in explorations:
            exp_services.save_new_exploration(self.owner_id, exp)

        collections = [collection_domain.Collection.create_default_collection(
            '%s' % i,
            title='title %d' % i,
            category='category%d' % i,
            objective='objective%d' % i,
        ) for i in xrange(3)]

        for index, collection in enumerate(collections):
            collection.add_node('%s' % (index * 2))
            collection.add_node('%s' % (index * 2 + 1))
            if collection.id != '0':
                collection_services.save_new_collection(
                    self.owner_id, collection)
            else:
                collection_services.save_new_collection(
                    self.user_id, collection)

        self.model_instance_0 = (
            collection_models.CollectionRightsSnapshotMetadataModel.get_by_id(
                '0-1'))
        self.model_instance_1 = (
            collection_models.CollectionRightsSnapshotMetadataModel.get_by_id(
                '1-1'))
        self.model_instance_2 = (
            collection_models.CollectionRightsSnapshotMetadataModel.get_by_id(
                '2-1'))

        self.job_class = (
            prod_validation_jobs_one_off
            .CollectionRightsSnapshotMetadataModelAuditOneOffJob)

    def test_standard_operation(self):
        expected_output = [
            u'[u\'fully-validated CollectionRightsSnapshotMetadataModel\', 3]']
        run_job_and_check_output(self, expected_output)

    def test_model_with_created_on_greater_than_last_updated(self):
        self.model_instance_0.created_on = (
            self.model_instance_0.last_updated + datetime.timedelta(days=1))
        self.model_instance_0.put()
        expected_output = [(
            u'[u\'failed validation check for time field relation check '
            'of CollectionRightsSnapshotMetadataModel\', '
            '[u\'Entity id %s: The created_on field has a value '
            '%s which is greater than the value '
            '%s of last_updated field\']]') % (
                self.model_instance_0.id,
                self.model_instance_0.created_on,
                self.model_instance_0.last_updated
            ), (
                u'[u\'fully-validated '
                'CollectionRightsSnapshotMetadataModel\', 2]')]
        run_job_and_check_output(self, expected_output, sort=True)

    def test_model_with_last_updated_greater_than_current_time(self):
        self.model_instance_1.delete()
        self.model_instance_2.delete()
        expected_output = [(
            u'[u\'failed validation check for current time check of '
            'CollectionRightsSnapshotMetadataModel\', '
            '[u\'Entity id %s: The last_updated field has a '
            'value %s which is greater than the time when the job was run\']]'
        ) % (self.model_instance_0.id, self.model_instance_0.last_updated)]

        with self.swap(datetime, 'datetime', MockDatetime13Hours), self.swap(
            db.DateTimeProperty, 'data_type', MockDatetime13Hours):
            update_datastore_types_for_mock_datetime()
            run_job_and_check_output(self, expected_output, sort=True)

    def test_missing_collection_rights_model_failure(self):
        collection_models.CollectionRightsModel.get_by_id('0').delete(
            self.user_id, '', [])
        expected_output = [
            (
                u'[u\'failed validation check for collection_rights_ids '
                'field check of CollectionRightsSnapshotMetadataModel\', '
                '[u"Entity id 0-1: based on field collection_rights_ids '
                'having value 0, expect model CollectionRightsModel with '
                'id 0 but it doesn\'t exist", u"Entity id 0-2: based on field '
                'collection_rights_ids having value 0, expect model '
                'CollectionRightsModel with id 0 but it doesn\'t exist"]]'
            ), (
                u'[u\'fully-validated '
                'CollectionRightsSnapshotMetadataModel\', 2]')]
        run_job_and_check_output(self, expected_output, sort=True)

    def test_missing_committer_model_failure(self):
        user_models.UserSettingsModel.get_by_id(self.user_id).delete()
        expected_output = [
            (
                u'[u\'failed validation check for committer_ids field '
                'check of CollectionRightsSnapshotMetadataModel\', '
                '[u"Entity id 0-1: based on field committer_ids having '
                'value %s, expect model UserSettingsModel with id %s '
                'but it doesn\'t exist"]]'
            ) % (self.user_id, self.user_id), (
                u'[u\'fully-validated '
                'CollectionRightsSnapshotMetadataModel\', 2]')]
        run_job_and_check_output(self, expected_output, sort=True)

    def test_invalid_collection_version_in_model_id(self):
        model_with_invalid_version_in_id = (
            collection_models.CollectionRightsSnapshotMetadataModel(
                id='0-3', committer_id=self.owner_id, commit_type='edit',
                commit_message='msg', commit_cmds=[{}]))
        model_with_invalid_version_in_id.put()
        expected_output = [
            (
                u'[u\'failed validation check for collection rights model '
                'version check of CollectionRightsSnapshotMetadataModel\', '
                '[u\'Entity id 0-3: CollectionRights model corresponding to '
                'id 0 has a version 1 which is less than the version 3 in '
                'snapshot metadata model id\']]'
            ), (
                u'[u\'fully-validated '
                'CollectionRightsSnapshotMetadataModel\', 3]')]
        run_job_and_check_output(self, expected_output, sort=True)

    def test_model_with_invalid_commit_cmd_schmea(self):
        self.model_instance_0.commit_cmds = [{
            'cmd': 'change_collection_status',
            'old_status': rights_manager.ACTIVITY_STATUS_PUBLIC,
        }, {
            'cmd': 'release_ownership',
            'invalid_attribute': 'invalid'
        }]
        self.model_instance_0.put()
        expected_output = [
            (
                u'[u\'failed validation check for commit cmd '
                'change_collection_status check of '
                'CollectionRightsSnapshotMetadataModel\', '
                '[u"Entity id 0-1: Commit command domain validation for '
                'command: {u\'old_status\': u\'public\', '
                'u\'cmd\': u\'change_collection_status\'} failed with error: '
                'The following required attributes are missing: '
                'new_status"]]'
            ), (
                u'[u\'failed validation check for commit cmd '
                'release_ownership check of '
                'CollectionRightsSnapshotMetadataModel\', '
                '[u"Entity id 0-1: Commit command domain validation '
                'for command: {u\'cmd\': u\'release_ownership\', '
                'u\'invalid_attribute\': u\'invalid\'} failed with error: '
                'The following extra attributes are present: '
                'invalid_attribute"]]'
            ), (
                u'[u\'fully-validated '
                'CollectionRightsSnapshotMetadataModel\', 2]')]
        run_job_and_check_output(self, expected_output, sort=True)


class CollectionRightsSnapshotContentModelValidatorTests(
        test_utils.GenericTestBase):

    def setUp(self):
        super(CollectionRightsSnapshotContentModelValidatorTests, self).setUp(
            )

        self.signup(self.OWNER_EMAIL, self.OWNER_USERNAME)

        self.owner_id = self.get_user_id_from_email(self.OWNER_EMAIL)

        explorations = [exp_domain.Exploration.create_default_exploration(
            '%s' % i,
            title='title %d' % i,
            category='category%d' % i,
        ) for i in xrange(6)]

        for exp in explorations:
            exp_services.save_new_exploration(self.owner_id, exp)

        collections = [collection_domain.Collection.create_default_collection(
            '%s' % i,
            title='title %d' % i,
            category='category%d' % i,
            objective='objective%d' % i,
        ) for i in xrange(3)]

        for index, collection in enumerate(collections):
            collection.add_node('%s' % (index * 2))
            collection.add_node('%s' % (index * 2 + 1))
            collection_services.save_new_collection(self.owner_id, collection)

        self.model_instance_0 = (
            collection_models.CollectionRightsSnapshotContentModel.get_by_id(
                '0-1'))
        self.model_instance_1 = (
            collection_models.CollectionRightsSnapshotContentModel.get_by_id(
                '1-1'))
        self.model_instance_2 = (
            collection_models.CollectionRightsSnapshotContentModel.get_by_id(
                '2-1'))

        self.job_class = (
            prod_validation_jobs_one_off
            .CollectionRightsSnapshotContentModelAuditOneOffJob)

    def test_standard_operation(self):
        expected_output = [
            u'[u\'fully-validated CollectionRightsSnapshotContentModel\', 3]']
        run_job_and_check_output(self, expected_output)

    def test_model_with_created_on_greater_than_last_updated(self):
        self.model_instance_0.created_on = (
            self.model_instance_0.last_updated + datetime.timedelta(days=1))
        self.model_instance_0.put()
        expected_output = [(
            u'[u\'failed validation check for time field relation check '
            'of CollectionRightsSnapshotContentModel\', '
            '[u\'Entity id %s: The created_on field has a value '
            '%s which is greater than the value '
            '%s of last_updated field\']]') % (
                self.model_instance_0.id,
                self.model_instance_0.created_on,
                self.model_instance_0.last_updated
            ), (
                u'[u\'fully-validated '
                'CollectionRightsSnapshotContentModel\', 2]')]
        run_job_and_check_output(self, expected_output, sort=True)

    def test_model_with_last_updated_greater_than_current_time(self):
        self.model_instance_1.delete()
        self.model_instance_2.delete()
        expected_output = [(
            u'[u\'failed validation check for current time check of '
            'CollectionRightsSnapshotContentModel\', '
            '[u\'Entity id %s: The last_updated field has a '
            'value %s which is greater than the time when the job was run\']]'
        ) % (self.model_instance_0.id, self.model_instance_0.last_updated)]

        with self.swap(datetime, 'datetime', MockDatetime13Hours), self.swap(
            db.DateTimeProperty, 'data_type', MockDatetime13Hours):
            update_datastore_types_for_mock_datetime()
            run_job_and_check_output(self, expected_output, sort=True)

    def test_missing_collection_model_failure(self):
        collection_models.CollectionRightsModel.get_by_id('0').delete(
            self.owner_id, '', [])
        expected_output = [
            (
                u'[u\'failed validation check for collection_rights_ids '
                'field check of CollectionRightsSnapshotContentModel\', '
                '[u"Entity id 0-1: based on field collection_rights_ids '
                'having value 0, expect model CollectionRightsModel with '
                'id 0 but it doesn\'t exist", u"Entity id 0-2: based on field '
                'collection_rights_ids having value 0, expect model '
                'CollectionRightsModel with id 0 but it doesn\'t exist"]]'
            ), (
                u'[u\'fully-validated '
                'CollectionRightsSnapshotContentModel\', 2]')]
        run_job_and_check_output(self, expected_output, sort=True)

    def test_invalid_collection_version_in_model_id(self):
        model_with_invalid_version_in_id = (
            collection_models.CollectionRightsSnapshotContentModel(
                id='0-3'))
        model_with_invalid_version_in_id.content = {}
        model_with_invalid_version_in_id.put()
        expected_output = [
            (
                u'[u\'failed validation check for collection rights model '
                'version check of CollectionRightsSnapshotContentModel\', '
                '[u\'Entity id 0-3: CollectionRights model corresponding to '
                'id 0 has a version 1 which is less than the version 3 in '
                'snapshot content model id\']]'
            ), (
                u'[u\'fully-validated CollectionRightsSnapshotContentModel\', '
                '3]')]
        run_job_and_check_output(self, expected_output, sort=True)


class CollectionCommitLogEntryModelValidatorTests(test_utils.GenericTestBase):

    def setUp(self):
        super(CollectionCommitLogEntryModelValidatorTests, self).setUp()

        self.signup(self.OWNER_EMAIL, self.OWNER_USERNAME)

        self.owner_id = self.get_user_id_from_email(self.OWNER_EMAIL)

        explorations = [exp_domain.Exploration.create_default_exploration(
            '%s' % i,
            title='title %d' % i,
            category='category%d' % i,
        ) for i in xrange(6)]

        for exp in explorations:
            exp_services.save_new_exploration(self.owner_id, exp)

        collections = [collection_domain.Collection.create_default_collection(
            '%s' % i,
            title='title %d' % i,
            category='category%d' % i,
            objective='objective%d' % i,
        ) for i in xrange(3)]

        for index, collection in enumerate(collections):
            collection.add_node('%s' % (index * 2))
            collection.add_node('%s' % (index * 2 + 1))
            collection_services.save_new_collection(self.owner_id, collection)

        self.rights_model_instance = (
            collection_models.CollectionCommitLogEntryModel(
                id='rights-1-1', user_id=self.owner_id,
                username=self.OWNER_USERNAME, collection_id='1',
                commit_type='edit', commit_message='', commit_cmds=[],
                post_commit_status=constants.ACTIVITY_STATUS_PUBLIC,
                post_commit_community_owned=False,
                post_commit_is_private=False))
        self.rights_model_instance.put()

        self.model_instance_0 = (
            collection_models.CollectionCommitLogEntryModel.get_by_id(
                'collection-0-1'))
        self.model_instance_1 = (
            collection_models.CollectionCommitLogEntryModel.get_by_id(
                'collection-1-1'))
        self.model_instance_2 = (
            collection_models.CollectionCommitLogEntryModel.get_by_id(
                'collection-2-1'))

        self.job_class = (
            prod_validation_jobs_one_off
            .CollectionCommitLogEntryModelAuditOneOffJob)

    def test_standard_operation(self):
        collection_services.update_collection(
            self.owner_id, '0', [{
                'cmd': 'edit_collection_property',
                'property_name': 'title',
                'new_value': 'New title'
            }], 'Changes.')
        expected_output = [
            u'[u\'fully-validated CollectionCommitLogEntryModel\', 5]']
        run_job_and_check_output(self, expected_output)

    def test_model_with_created_on_greater_than_last_updated(self):
        self.model_instance_0.created_on = (
            self.model_instance_0.last_updated + datetime.timedelta(days=1))
        self.model_instance_0.put()
        expected_output = [(
            u'[u\'failed validation check for time field relation check '
            'of CollectionCommitLogEntryModel\', '
            '[u\'Entity id %s: The created_on field has a value '
            '%s which is greater than the value '
            '%s of last_updated field\']]') % (
                self.model_instance_0.id,
                self.model_instance_0.created_on,
                self.model_instance_0.last_updated
            ), u'[u\'fully-validated CollectionCommitLogEntryModel\', 3]']
        run_job_and_check_output(self, expected_output, sort=True)

    def test_model_with_last_updated_greater_than_current_time(self):
        self.model_instance_1.delete()
        self.model_instance_2.delete()
        self.rights_model_instance.delete()
        expected_output = [(
            u'[u\'failed validation check for current time check of '
            'CollectionCommitLogEntryModel\', '
            '[u\'Entity id %s: The last_updated field has a '
            'value %s which is greater than the time when the job was run\']]'
        ) % (self.model_instance_0.id, self.model_instance_0.last_updated)]

        with self.swap(datetime, 'datetime', MockDatetime13Hours), self.swap(
            db.DateTimeProperty, 'data_type', MockDatetime13Hours):
            update_datastore_types_for_mock_datetime()
            run_job_and_check_output(self, expected_output, sort=True)

    def test_missing_collection_model_failure(self):
        collection_models.CollectionModel.get_by_id('0').delete(
            feconf.SYSTEM_COMMITTER_ID, '', [])
        expected_output = [
            (
                u'[u\'failed validation check for collection_ids '
                'field check of CollectionCommitLogEntryModel\', '
                '[u"Entity id collection-0-1: based on field collection_ids '
                'having value 0, expect model CollectionModel with id 0 '
                'but it doesn\'t exist", u"Entity id collection-0-2: based '
                'on field collection_ids having value 0, expect model '
                'CollectionModel with id 0 but it doesn\'t exist"]]'
            ), u'[u\'fully-validated CollectionCommitLogEntryModel\', 3]']
        run_job_and_check_output(
            self, expected_output, literal_eval=True)

    def test_missing_collection_rights_model_failure(self):
        collection_models.CollectionRightsModel.get_by_id('1').delete(
            feconf.SYSTEM_COMMITTER_ID, '', [])
        expected_output = [
            (
                u'[u\'failed validation check for collection_rights_ids '
                'field check of CollectionCommitLogEntryModel\', '
                '[u"Entity id rights-1-1: based on field '
                'collection_rights_ids having value 1, expect model '
                'CollectionRightsModel with id 1 but it doesn\'t exist"]]'
            ), u'[u\'fully-validated CollectionCommitLogEntryModel\', 3]']
        run_job_and_check_output(
            self, expected_output, sort=True)

    def test_invalid_collection_version_in_model_id(self):
        model_with_invalid_version_in_id = (
            collection_models.CollectionCommitLogEntryModel.create(
                '0', 3, self.owner_id, self.OWNER_USERNAME, 'edit',
                'msg', [{}],
                constants.ACTIVITY_STATUS_PUBLIC, False))
        model_with_invalid_version_in_id.collection_id = '0'
        model_with_invalid_version_in_id.put()
        expected_output = [
            (
                u'[u\'failed validation check for collection model '
                'version check of CollectionCommitLogEntryModel\', '
                '[u\'Entity id %s: Collection model corresponding '
                'to id 0 has a version 1 which is less than '
                'the version 3 in commit log entry model id\']]'
            ) % (model_with_invalid_version_in_id.id),
            u'[u\'fully-validated CollectionCommitLogEntryModel\', 4]']
        run_job_and_check_output(self, expected_output, sort=True)

    def test_model_with_invalid_id(self):
        model_with_invalid_id = (
            collection_models.CollectionCommitLogEntryModel(
                id='invalid-0-1', user_id=self.owner_id,
                username=self.OWNER_USERNAME, commit_type='edit',
                commit_message='msg', commit_cmds=[{}],
                post_commit_status=constants.ACTIVITY_STATUS_PUBLIC,
                post_commit_is_private=False))
        model_with_invalid_id.collection_id = '0'
        model_with_invalid_id.put()
        expected_output = [
            (
                u'[u\'failed validation check for model id check of '
                'CollectionCommitLogEntryModel\', '
                '[u\'Entity id %s: Entity id does not match regex pattern\']]'
            ) % (model_with_invalid_id.id), (
                u'[u\'failed validation check for commit cmd check of '
                'CollectionCommitLogEntryModel\', [u\'Entity id invalid-0-1: '
                'No commit command domain object defined for entity with '
                'commands: [{}]\']]'),
            u'[u\'fully-validated CollectionCommitLogEntryModel\', 4]']
        run_job_and_check_output(self, expected_output, sort=True)

    def test_model_with_invalid_commit_type(self):
        self.model_instance_0.commit_type = 'invalid'
        self.model_instance_0.put()
        expected_output = [
            (
                u'[u\'failed validation check for commit type check of '
                'CollectionCommitLogEntryModel\', '
                '[u\'Entity id collection-0-1: Commit type invalid is '
                'not allowed\']]'
            ), u'[u\'fully-validated CollectionCommitLogEntryModel\', 3]']
        run_job_and_check_output(self, expected_output, sort=True)

    def test_model_with_invalid_post_commit_status(self):
        self.model_instance_0.post_commit_status = 'invalid'
        self.model_instance_0.put()
        expected_output = [
            (
                u'[u\'failed validation check for post commit status check '
                'of CollectionCommitLogEntryModel\', '
                '[u\'Entity id collection-0-1: Post commit status invalid '
                'is invalid\']]'
            ), u'[u\'fully-validated CollectionCommitLogEntryModel\', 3]']
        run_job_and_check_output(self, expected_output, sort=True)

    def test_model_with_invalid_true_post_commit_is_private(self):
        self.model_instance_0.post_commit_status = (
            feconf.POST_COMMIT_STATUS_PUBLIC)
        self.model_instance_0.post_commit_is_private = True
        self.model_instance_0.put()

        expected_output = [
            (
                u'[u\'failed validation check for post commit is private '
                'check of CollectionCommitLogEntryModel\', '
                '[u\'Entity id %s: Post commit status is '
                '%s but post_commit_is_private is True\']]'
            ) % (self.model_instance_0.id, feconf.POST_COMMIT_STATUS_PUBLIC),
            u'[u\'fully-validated CollectionCommitLogEntryModel\', 3]']
        run_job_and_check_output(self, expected_output, sort=True)

    def test_model_with_invalid_false_post_commit_is_private(self):
        self.model_instance_0.post_commit_status = (
            feconf.POST_COMMIT_STATUS_PRIVATE)
        self.model_instance_0.post_commit_is_private = False
        self.model_instance_0.put()

        expected_output = [
            (
                u'[u\'failed validation check for post commit is private '
                'check of CollectionCommitLogEntryModel\', '
                '[u\'Entity id %s: Post commit status is '
                '%s but post_commit_is_private is False\']]'
            ) % (self.model_instance_0.id, feconf.POST_COMMIT_STATUS_PRIVATE),
            u'[u\'fully-validated CollectionCommitLogEntryModel\', 3]']
        run_job_and_check_output(self, expected_output, sort=True)

    def test_model_with_invalid_commit_cmd_schmea(self):
        self.model_instance_0.commit_cmds = [{
            'cmd': 'add_collection_node'
        }, {
            'cmd': 'delete_collection_node',
            'invalid_attribute': 'invalid'
        }]
        self.model_instance_0.put()
        expected_output = [
            (
                u'[u\'failed validation check for commit cmd '
                'delete_collection_node check of '
                'CollectionCommitLogEntryModel\', '
                '[u"Entity id collection-0-1: Commit command domain validation '
                'for command: {u\'cmd\': u\'delete_collection_node\', '
                'u\'invalid_attribute\': u\'invalid\'} failed with error: '
                'The following required attributes are missing: '
                'exploration_id, The following extra attributes '
                'are present: invalid_attribute"]]'
            ), (
                u'[u\'failed validation check for commit cmd '
                'add_collection_node check of CollectionCommitLogEntryModel\', '
                '[u"Entity id collection-0-1: Commit command domain validation '
                'for command: {u\'cmd\': u\'add_collection_node\'} '
                'failed with error: The following required attributes '
                'are missing: exploration_id"]]'),
            u'[u\'fully-validated CollectionCommitLogEntryModel\', 3]']
        run_job_and_check_output(self, expected_output, sort=True)


class CollectionSummaryModelValidatorTests(test_utils.GenericTestBase):

    def setUp(self):
        super(CollectionSummaryModelValidatorTests, self).setUp()

        self.signup(self.OWNER_EMAIL, self.OWNER_USERNAME)
        self.signup(USER_EMAIL, USER_NAME)

        self.user_id = self.get_user_id_from_email(USER_EMAIL)
        self.owner_id = self.get_user_id_from_email(self.OWNER_EMAIL)
        self.owner = user_services.UserActionsInfo(self.owner_id)

        editor_email = 'user@editor.com'
        viewer_email = 'user@viewer.com'
        contributor_email = 'user@contributor.com'

        self.signup(editor_email, 'editor')
        self.signup(viewer_email, 'viewer')
        self.signup(contributor_email, 'contributor')

        self.editor_id = self.get_user_id_from_email(editor_email)
        self.viewer_id = self.get_user_id_from_email(viewer_email)
        self.contributor_id = self.get_user_id_from_email(contributor_email)

        explorations = [exp_domain.Exploration.create_default_exploration(
            '%s' % i,
            title='title %d' % i,
            category='category%d' % i,
        ) for i in xrange(6)]

        for exp in explorations:
            exp_services.save_new_exploration(self.owner_id, exp)

        language_codes = ['ar', 'en', 'en']
        collections = [collection_domain.Collection.create_default_collection(
            '%s' % i,
            title='title %d' % i,
            category='category%d' % i,
            objective='objective%d' % i,
            language_code=language_codes[i]
        ) for i in xrange(3)]

        for index, collection in enumerate(collections):
            collection.add_node('%s' % (index * 2))
            collection.add_node('%s' % (index * 2 + 1))
            collection.tags = ['math', 'art']
            collection_services.save_new_collection(self.owner_id, collection)

        rights_manager.assign_role_for_collection(
            self.owner, '0', self.editor_id, rights_manager.ROLE_EDITOR)
        collection_services.update_collection(
            self.contributor_id, '0', [{
                'cmd': 'edit_collection_property',
                'property_name': 'title',
                'new_value': 'New title'
            }], 'Changes.')

        rights_manager.assign_role_for_collection(
            self.owner, '2', self.viewer_id, rights_manager.ROLE_VIEWER)

        self.model_instance_0 = (
            collection_models.CollectionSummaryModel.get_by_id('0'))
        self.model_instance_0.put()

        self.model_instance_1 = (
            collection_models.CollectionSummaryModel.get_by_id('1'))
        self.model_instance_2 = (
            collection_models.CollectionSummaryModel.get_by_id('2'))

        self.job_class = (
            prod_validation_jobs_one_off.CollectionSummaryModelAuditOneOffJob)

    def test_standard_operation(self):
        rights_manager.publish_collection(self.owner, '0')
        collection_services.update_collection(
            self.owner_id, '1', [{
                'cmd': 'edit_collection_property',
                'property_name': 'title',
                'new_value': 'New title'
            }], 'Changes.')
        expected_output = [
            u'[u\'fully-validated CollectionSummaryModel\', 3]']
        run_job_and_check_output(self, expected_output)

    def test_model_with_created_on_greater_than_last_updated(self):
        self.model_instance_0.created_on = (
            self.model_instance_0.last_updated + datetime.timedelta(days=1))
        self.model_instance_0.put()
        expected_output = [(
            u'[u\'failed validation check for time field relation check '
            'of CollectionSummaryModel\', '
            '[u\'Entity id %s: The created_on field has a value '
            '%s which is greater than the value '
            '%s of last_updated field\']]') % (
                self.model_instance_0.id,
                self.model_instance_0.created_on,
                self.model_instance_0.last_updated
            ), u'[u\'fully-validated CollectionSummaryModel\', 2]']
        run_job_and_check_output(self, expected_output, sort=True)

    def test_model_with_last_updated_greater_than_current_time(self):
        collection_services.delete_collection(self.owner_id, '1')
        collection_services.delete_collection(self.owner_id, '2')
        expected_output = [(
            u'[u\'failed validation check for current time check of '
            'CollectionSummaryModel\', '
            '[u\'Entity id %s: The last_updated field has a '
            'value %s which is greater than the time when the job was run\']]'
        ) % (self.model_instance_0.id, self.model_instance_0.last_updated)]

        with self.swap(datetime, 'datetime', MockDatetime13Hours), self.swap(
            db.DateTimeProperty, 'data_type', MockDatetime13Hours):
            update_datastore_types_for_mock_datetime()
            run_job_and_check_output(self, expected_output, sort=True)

    def test_missing_collection_model_failure(self):
        collection_model = collection_models.CollectionModel.get_by_id('0')
        collection_model.delete(feconf.SYSTEM_COMMITTER_ID, '', [])
        self.model_instance_0.collection_model_last_updated = (
            collection_model.last_updated)
        self.model_instance_0.put()
        expected_output = [
            (
                u'[u\'failed validation check for collection_ids '
                'field check of CollectionSummaryModel\', '
                '[u"Entity id 0: based on field collection_ids having '
                'value 0, expect model CollectionModel with id 0 but '
                'it doesn\'t exist"]]'),
            u'[u\'fully-validated CollectionSummaryModel\', 2]']
        run_job_and_check_output(self, expected_output, sort=True)

    def test_missing_owner_user_model_failure(self):
        rights_manager.assign_role_for_collection(
            self.owner, '0', self.user_id, rights_manager.ROLE_OWNER)
        user_models.UserSettingsModel.get_by_id(self.user_id).delete()
        expected_output = [
            (
                u'[u\'failed validation check for owner_user_ids '
                'field check of CollectionSummaryModel\', '
                '[u"Entity id 0: based on field owner_user_ids having '
                'value %s, expect model UserSettingsModel with id %s '
                'but it doesn\'t exist"]]') % (self.user_id, self.user_id),
            u'[u\'fully-validated CollectionSummaryModel\', 2]']
        run_job_and_check_output(self, expected_output, sort=True)

    def test_missing_editor_user_model_failure(self):
        user_models.UserSettingsModel.get_by_id(self.editor_id).delete()
        expected_output = [
            (
                u'[u\'failed validation check for editor_user_ids '
                'field check of CollectionSummaryModel\', '
                '[u"Entity id 0: based on field editor_user_ids having '
                'value %s, expect model UserSettingsModel with id %s but '
                'it doesn\'t exist"]]') % (
                    self.editor_id, self.editor_id),
            u'[u\'fully-validated CollectionSummaryModel\', 2]']
        run_job_and_check_output(self, expected_output, sort=True)

    def test_missing_viewer_user_model_failure(self):
        user_models.UserSettingsModel.get_by_id(self.viewer_id).delete()
        expected_output = [
            (
                u'[u\'failed validation check for viewer_user_ids '
                'field check of CollectionSummaryModel\', '
                '[u"Entity id 2: based on field viewer_user_ids having '
                'value %s, expect model UserSettingsModel with id %s but '
                'it doesn\'t exist"]]') % (
                    self.viewer_id, self.viewer_id),
            u'[u\'fully-validated CollectionSummaryModel\', 2]']
        run_job_and_check_output(self, expected_output, sort=True)

    def test_missing_contributor_user_model_failure(self):
        user_models.UserSettingsModel.get_by_id(self.contributor_id).delete()
        expected_output = [
            (
                u'[u\'failed validation check for contributor_user_ids '
                'field check of CollectionSummaryModel\', '
                '[u"Entity id 0: based on field contributor_user_ids having '
                'value %s, expect model UserSettingsModel with id %s but '
                'it doesn\'t exist"]]') % (
                    self.contributor_id, self.contributor_id),
            u'[u\'fully-validated CollectionSummaryModel\', 2]']
        run_job_and_check_output(self, expected_output, sort=True)

    def test_model_with_invalid_contributors_summary(self):
        sorted_contributor_ids = sorted(
            self.model_instance_0.contributors_summary.keys())
        self.model_instance_0.contributors_summary = {'invalid': 1}
        self.model_instance_0.put()
        expected_output = [
            (
                u'[u\'failed validation check for contributors summary '
                'check of CollectionSummaryModel\', '
                '[u"Entity id 0: Contributor ids: [u\'%s\', u\'%s\'] do '
                'not match the contributor ids obtained using '
                'contributors summary: [u\'invalid\']"]]'
            ) % (sorted_contributor_ids[0], sorted_contributor_ids[1]),
            u'[u\'fully-validated CollectionSummaryModel\', 2]']
        run_job_and_check_output(self, expected_output, sort=True)

    def test_model_with_invalid_node_count(self):
        self.model_instance_0.node_count = 10
        self.model_instance_0.put()
        expected_output = [
            (
                u'[u\'failed validation check for node count check '
                'of CollectionSummaryModel\', '
                '[u"Entity id 0: Node count: 10 does not match the number '
                'of nodes in collection_contents dict: [{u\'exploration_id\': '
                'u\'0\'}, {u\'exploration_id\': u\'1\'}]"]]'
            ), u'[u\'fully-validated CollectionSummaryModel\', 2]']
        run_job_and_check_output(self, expected_output, sort=True)

    def test_model_with_invalid_ratings(self):
        self.model_instance_0.ratings = {'1': 0, '2': 1}
        self.model_instance_0.put()
        self.model_instance_1.ratings = {}
        self.model_instance_1.put()
        expected_output = [(
            u'[u\'failed validation check for ratings check of '
            'CollectionSummaryModel\', '
            '[u"Entity id 0: Expected ratings for the entity to be empty '
            'but received {u\'1\': 0, u\'2\': 1}"]]'
        ), u'[u\'fully-validated CollectionSummaryModel\', 2]']
        run_job_and_check_output(self, expected_output, sort=True)

    def test_model_with_invalid_collection_related_property(self):
        self.model_instance_0.title = 'invalid'
        self.model_instance_0.put()
        expected_output = [
            (
                u'[u\'failed validation check for title field check of '
                'CollectionSummaryModel\', '
                '[u\'Entity id %s: title field in entity: invalid does not '
                'match corresponding collection title field: New title\']]'
            ) % self.model_instance_0.id,
            u'[u\'fully-validated CollectionSummaryModel\', 2]']
        run_job_and_check_output(self, expected_output, sort=True)

    def test_model_with_invalid_collection_rights_related_property(self):
        self.model_instance_0.status = 'public'
        self.model_instance_0.put()
        expected_output = [
            (
                u'[u\'failed validation check for status field check of '
                'CollectionSummaryModel\', '
                '[u\'Entity id %s: status field in entity: public does not '
                'match corresponding collection rights status field: '
                'private\']]'
            ) % self.model_instance_0.id,
            u'[u\'fully-validated CollectionSummaryModel\', 2]']
        run_job_and_check_output(self, expected_output, sort=True)


class ConfigPropertyModelValidatorTests(test_utils.GenericTestBase):

    def setUp(self):
        super(ConfigPropertyModelValidatorTests, self).setUp()

        self.signup(self.ADMIN_EMAIL, self.ADMIN_USERNAME)
        self.admin_id = self.get_user_id_from_email(self.ADMIN_EMAIL)
        self.model_instance = config_models.ConfigPropertyModel(
            id='config_model', value='c')
        self.model_instance.commit(feconf.SYSTEM_COMMITTER_ID, [])

        self.csrf_model_instance = config_models.ConfigPropertyModel.get_by_id(
            'oppia_csrf_secret')

        self.job_class = (
            prod_validation_jobs_one_off.ConfigPropertyModelAuditOneOffJob)

    def test_standard_operation(self):
        expected_output = [
            u'[u\'fully-validated ConfigPropertyModel\', 2]']
        run_job_and_check_output(self, expected_output)

    def test_model_with_created_on_greater_than_last_updated(self):
        self.model_instance.created_on = (
            self.model_instance.last_updated + datetime.timedelta(days=1))
        self.model_instance.commit(self.admin_id, [])
        expected_output = [
            (
                u'[u\'failed validation check for time field relation check '
                'of ConfigPropertyModel\', '
                '[u\'Entity id %s: The created_on field has a value '
                '%s which is greater than the value '
                '%s of last_updated field\']]') % (
                    self.model_instance.id,
                    self.model_instance.created_on,
                    self.model_instance.last_updated
                ),
            u'[u\'fully-validated ConfigPropertyModel\', 1]']
        run_job_and_check_output(self, expected_output, sort=True)

    def test_model_with_last_updated_greater_than_current_time(self):
        self.csrf_model_instance.delete(self.admin_id, '', [{}])
        expected_output = [(
            u'[u\'failed validation check for current time check of '
            'ConfigPropertyModel\', '
            '[u\'Entity id %s: The last_updated field has a '
            'value %s which is greater than the time when the job was run\']]'
        ) % (self.model_instance.id, self.model_instance.last_updated)]

        with self.swap(datetime, 'datetime', MockDatetime13Hours), self.swap(
            db.DateTimeProperty, 'data_type', MockDatetime13Hours):
            update_datastore_types_for_mock_datetime()
            run_job_and_check_output(self, expected_output, sort=True)

    def test_missing_snapshot_metadata_model_failure(self):
        config_models.ConfigPropertySnapshotMetadataModel.get_by_id(
            'config_model-1').delete()
        expected_output = [
            (
                u'[u\'failed validation check for snapshot_metadata_ids '
                'field check of ConfigPropertyModel\', '
                '[u"Entity id config_model: based on field '
                'snapshot_metadata_ids having '
                'value config_model-1, expect model '
                'ConfigPropertySnapshotMetadataModel '
                'with id config_model-1 but it doesn\'t exist"]]'),
            u'[u\'fully-validated ConfigPropertyModel\', 1]']
        run_job_and_check_output(self, expected_output, sort=True)

    def test_missing_snapshot_content_model_failure(self):
        config_models.ConfigPropertySnapshotContentModel.get_by_id(
            'config_model-1').delete()
        expected_output = [
            (
                u'[u\'failed validation check for snapshot_content_ids '
                'field check of ConfigPropertyModel\', '
                '[u"Entity id config_model: based on field '
                'snapshot_content_ids having '
                'value config_model-1, expect model '
                'ConfigPropertySnapshotContentModel '
                'with id config_model-1 but it doesn\'t exist"]]'),
            u'[u\'fully-validated ConfigPropertyModel\', 1]']
        run_job_and_check_output(self, expected_output, sort=True)


class ConfigPropertySnapshotMetadataModelValidatorTests(
        test_utils.GenericTestBase):

    def setUp(self):
        super(ConfigPropertySnapshotMetadataModelValidatorTests, self).setUp()

        self.signup(self.ADMIN_EMAIL, self.ADMIN_USERNAME)
        self.admin_id = self.get_user_id_from_email(self.ADMIN_EMAIL)

        self.config_model = config_models.ConfigPropertyModel(
            id='config_model', value='c')
        self.config_model.commit(self.admin_id, [])

        user_models.UserSettingsModel(
            id=feconf.SYSTEM_COMMITTER_ID, email='system@committer.com').put()
        self.model_instance = (
            config_models.ConfigPropertySnapshotMetadataModel.get_by_id(
                'config_model-1'))
        self.csrf_model_instance = (
            config_models.ConfigPropertySnapshotMetadataModel.get_by_id(
                'oppia_csrf_secret-1'))

        self.job_class = (
            prod_validation_jobs_one_off
            .ConfigPropertySnapshotMetadataModelAuditOneOffJob)

    def test_standard_operation(self):
        self.config_model.commit(self.admin_id, [])
        expected_output = [
            u'[u\'fully-validated ConfigPropertySnapshotMetadataModel\', 3]']
        run_job_and_check_output(self, expected_output)

    def test_model_with_created_on_greater_than_last_updated(self):
        self.model_instance.created_on = (
            self.model_instance.last_updated + datetime.timedelta(days=1))
        self.model_instance.put()
        expected_output = [
            (
                u'[u\'failed validation check for time field relation check '
                'of ConfigPropertySnapshotMetadataModel\', '
                '[u\'Entity id %s: The created_on field has a value '
                '%s which is greater than the value '
                '%s of last_updated field\']]') % (
                    self.model_instance.id,
                    self.model_instance.created_on,
                    self.model_instance.last_updated),
            u'[u\'fully-validated ConfigPropertySnapshotMetadataModel\', 1]']
        run_job_and_check_output(self, expected_output, sort=True)

    def test_model_with_last_updated_greater_than_current_time(self):
        self.csrf_model_instance.delete()
        expected_output = [(
            u'[u\'failed validation check for current time check of '
            'ConfigPropertySnapshotMetadataModel\', '
            '[u\'Entity id %s: The last_updated field has a '
            'value %s which is greater than the time when the job was run\']]'
        ) % (self.model_instance.id, self.model_instance.last_updated)]

        with self.swap(datetime, 'datetime', MockDatetime13Hours), self.swap(
            db.DateTimeProperty, 'data_type', MockDatetime13Hours):
            update_datastore_types_for_mock_datetime()
            run_job_and_check_output(self, expected_output, sort=True)

    def test_missing_config_property_model_failure(self):
        self.config_model.delete(self.admin_id, '', [])
        expected_output = [
            (
                u'[u\'failed validation check for config_property_ids '
                'field check of ConfigPropertySnapshotMetadataModel\', '
                '[u"Entity id config_model-1: based on field '
                'config_property_ids having value config_model, '
                'expect model ConfigPropertyModel with '
                'id config_model but it doesn\'t exist", '
                'u"Entity id config_model-2: based on field '
                'config_property_ids having value config_model, expect model '
                'ConfigPropertyModel with id config_model but it doesn\'t '
                'exist"]]'
            ),
            u'[u\'fully-validated ConfigPropertySnapshotMetadataModel\', 1]']
        run_job_and_check_output(self, expected_output, literal_eval=True)

    def test_missing_committer_model_failure(self):
        user_models.UserSettingsModel.get_by_id(self.admin_id).delete()
        expected_output = [
            (
                u'[u\'failed validation check for committer_ids field '
                'check of ConfigPropertySnapshotMetadataModel\', '
                '[u"Entity id config_model-1: based on field committer_ids '
                'having value %s, expect model UserSettingsModel with id %s '
                'but it doesn\'t exist"]]'
            ) % (self.admin_id, self.admin_id),
            u'[u\'fully-validated ConfigPropertySnapshotMetadataModel\', 1]']
        run_job_and_check_output(self, expected_output, sort=True)

    def test_invalid_config_property_model_version_in_model_id(self):
        model_with_invalid_version_in_id = (
            config_models.ConfigPropertySnapshotMetadataModel(
                id='config_model-3', committer_id=self.admin_id,
                commit_type='edit',
                commit_message='msg', commit_cmds=[{}]))
        model_with_invalid_version_in_id.put()
        expected_output = [
            (
                u'[u\'failed validation check for config property model '
                'version check of ConfigPropertySnapshotMetadataModel\', '
                '[u\'Entity id config_model-3: ConfigProperty model '
                'corresponding to id config_model has a version 1 '
                'which is less than the version 3 in '
                'snapshot metadata model id\']]'
            ),
            u'[u\'fully-validated ConfigPropertySnapshotMetadataModel\', 2]']
        run_job_and_check_output(self, expected_output, sort=True)

    def test_model_with_invalid_commit_cmd_schmea(self):
        self.model_instance.commit_cmds = [{
            'cmd': 'change_property_value',
            'invalid_attribute': 'invalid'
        }]
        self.model_instance.put()
        expected_output = [
            (
                u'[u\'failed validation check for commit cmd '
                'change_property_value check of '
                'ConfigPropertySnapshotMetadataModel\', '
                '[u"Entity id config_model-1: Commit command domain '
                'validation for command: {u\'cmd\': '
                'u\'change_property_value\', '
                'u\'invalid_attribute\': u\'invalid\'} failed with error: '
                'The following required attributes are missing: '
                'new_value, The following extra attributes are present: '
                'invalid_attribute"]]'
            ), u'[u\'fully-validated ConfigPropertySnapshotMetadataModel\', 1]']
        run_job_and_check_output(self, expected_output, sort=True)


class ConfigPropertySnapshotContentModelValidatorTests(
        test_utils.GenericTestBase):

    def setUp(self):
        super(ConfigPropertySnapshotContentModelValidatorTests, self).setUp()

        self.signup(self.ADMIN_EMAIL, self.ADMIN_USERNAME)
        self.admin_id = self.get_user_id_from_email(self.ADMIN_EMAIL)

        self.config_model = config_models.ConfigPropertyModel(
            id='config_model', value='c')
        self.config_model.commit(self.admin_id, [])

        user_models.UserSettingsModel(
            id=feconf.SYSTEM_COMMITTER_ID, email='system@committer.com').put()
        self.model_instance = (
            config_models.ConfigPropertySnapshotContentModel.get_by_id(
                'config_model-1'))
        self.csrf_model_instance = (
            config_models.ConfigPropertySnapshotContentModel.get_by_id(
                'oppia_csrf_secret-1'))

        self.job_class = (
            prod_validation_jobs_one_off
            .ConfigPropertySnapshotContentModelAuditOneOffJob)

    def test_standard_operation(self):
        self.config_model.commit(self.admin_id, [])
        expected_output = [
            u'[u\'fully-validated ConfigPropertySnapshotContentModel\', 3]']
        run_job_and_check_output(self, expected_output)

    def test_model_with_created_on_greater_than_last_updated(self):
        self.model_instance.created_on = (
            self.model_instance.last_updated + datetime.timedelta(days=1))
        self.model_instance.put()
        expected_output = [
            (
                u'[u\'failed validation check for time field relation check '
                'of ConfigPropertySnapshotContentModel\', '
                '[u\'Entity id %s: The created_on field has a value '
                '%s which is greater than the value '
                '%s of last_updated field\']]') % (
                    self.model_instance.id,
                    self.model_instance.created_on,
                    self.model_instance.last_updated
                ),
            u'[u\'fully-validated ConfigPropertySnapshotContentModel\', 1]']
        run_job_and_check_output(self, expected_output, sort=True)

    def test_model_with_last_updated_greater_than_current_time(self):
        self.csrf_model_instance.delete()
        expected_output = [(
            u'[u\'failed validation check for current time check of '
            'ConfigPropertySnapshotContentModel\', '
            '[u\'Entity id %s: The last_updated field has a '
            'value %s which is greater than the time when the job was run\']]'
        ) % (self.model_instance.id, self.model_instance.last_updated)]

        with self.swap(datetime, 'datetime', MockDatetime13Hours), self.swap(
            db.DateTimeProperty, 'data_type', MockDatetime13Hours):
            update_datastore_types_for_mock_datetime()
            run_job_and_check_output(self, expected_output, sort=True)

    def test_missing_config_property_model_failure(self):
        self.config_model.delete(self.admin_id, '', [])
        expected_output = [
            (
                u'[u\'failed validation check for config_property_ids '
                'field check of ConfigPropertySnapshotContentModel\', '
                '[u"Entity id config_model-1: based on field '
                'config_property_ids having value config_model, '
                'expect model ConfigPropertyModel with '
                'id config_model but it doesn\'t exist", '
                'u"Entity id config_model-2: based on field '
                'config_property_ids having value config_model, expect model '
                'ConfigPropertyModel with id config_model but it '
                'doesn\'t exist"]]'
            ),
            u'[u\'fully-validated ConfigPropertySnapshotContentModel\', 1]']
        run_job_and_check_output(self, expected_output, literal_eval=True)

    def test_invalid_config_property_model_version_in_model_id(self):
        model_with_invalid_version_in_id = (
            config_models.ConfigPropertySnapshotContentModel(
                id='config_model-3'))
        model_with_invalid_version_in_id.content = {}
        model_with_invalid_version_in_id.put()
        expected_output = [
            (
                u'[u\'failed validation check for config property model '
                'version check of ConfigPropertySnapshotContentModel\', '
                '[u\'Entity id config_model-3: ConfigProperty model '
                'corresponding to id config_model has a version 1 '
                'which is less than the version 3 in snapshot '
                'content model id\']]'
            ),
            u'[u\'fully-validated ConfigPropertySnapshotContentModel\', 2]']
        run_job_and_check_output(self, expected_output, sort=True)


class SentEmailModelValidatorTests(test_utils.GenericTestBase):

    def setUp(self):
        super(SentEmailModelValidatorTests, self).setUp()

        def mock_generate_hash(
                unused_cls, unused_recipient_id, unused_email_subject,
                unused_email_body):
            return 'Email Hash'

        self.sender_email = 'sender@email.com'
        self.sender_id = 'sender'
        self.sender_model = user_models.UserSettingsModel(
            id=self.sender_id, email=self.sender_email)
        self.sender_model.put()

        self.recipient_email = 'recipient@email.com'
        self.recipient_id = 'recipient'
        self.recipient_model = user_models.UserSettingsModel(
            id=self.recipient_id, email=self.recipient_email)
        self.recipient_model.put()

        with self.swap(
            email_models.SentEmailModel, '_generate_hash',
            types.MethodType(mock_generate_hash, email_models.SentEmailModel)):
            email_models.SentEmailModel.create(
                self.recipient_id, self.recipient_email, self.sender_id,
                self.sender_email, feconf.EMAIL_INTENT_SIGNUP,
                'Email Subject', 'Email Body', datetime.datetime.utcnow())

        self.model_instance = email_models.SentEmailModel.get_by_hash(
            'Email Hash')[0]

        self.job_class = (
            prod_validation_jobs_one_off.SentEmailModelAuditOneOffJob)

    def test_standard_model(self):
        expected_output = [u'[u\'fully-validated SentEmailModel\', 1]']
        run_job_and_check_output(self, expected_output)

    def test_model_with_created_on_greater_than_last_updated(self):
        self.model_instance.created_on = (
            self.model_instance.last_updated + datetime.timedelta(days=1))
        self.model_instance.put()
        expected_output = [(
            u'[u\'failed validation check for time field relation check '
            'of SentEmailModel\', '
            '[u\'Entity id %s: The created_on field has a value '
            '%s which is greater than the value '
            '%s of last_updated field\']]') % (
                self.model_instance.id, self.model_instance.created_on,
                self.model_instance.last_updated
            )]
        run_job_and_check_output(self, expected_output)

    def test_model_with_last_updated_greater_than_current_time(self):
        self.model_instance.sent_datetime = (
            datetime.datetime.utcnow() - datetime.timedelta(hours=20))
        self.model_instance.put()
        expected_output = [(
            u'[u\'failed validation check for current time check of '
            'SentEmailModel\', '
            '[u\'Entity id %s: The last_updated field has a '
            'value %s which is greater than the time when the job was run\']]'
        ) % (self.model_instance.id, self.model_instance.last_updated)]

        with self.swap(datetime, 'datetime', MockDatetime13Hours), self.swap(
            db.DateTimeProperty, 'data_type', MockDatetime13Hours):
            update_datastore_types_for_mock_datetime()
            run_job_and_check_output(self, expected_output)

    def test_model_with_non_existent_sender_id(self):
        self.sender_model.delete()
        expected_output = [(
            u'[u\'failed validation check for sender_id field check of '
            'SentEmailModel\', '
            '[u"Entity id %s: based on field sender_id having value '
            '%s, expect model UserSettingsModel with '
            'id %s but it doesn\'t exist"]]') % (
                self.model_instance.id, self.sender_id, self.sender_id)]

        run_job_and_check_output(self, expected_output)

    def test_model_with_non_existent_recipient_id(self):
        self.recipient_model.delete()
        expected_output = [(
            u'[u\'failed validation check for recipient_id field check of '
            'SentEmailModel\', '
            '[u"Entity id %s: based on field recipient_id having value '
            '%s, expect model UserSettingsModel with '
            'id %s but it doesn\'t exist"]]') % (
                self.model_instance.id, self.recipient_id, self.recipient_id)]

        run_job_and_check_output(self, expected_output)

    def test_model_with_invalid_sender_email(self):
        self.sender_model.email = 'invalid@email.com'
        self.sender_model.put()
        expected_output = [(
            u'[u\'failed validation check for sender email check of '
            'SentEmailModel\', '
            '[u\'Entity id %s: Sender email %s in entity does not match with '
            'email %s of user obtained through sender id %s\']]') % (
                self.model_instance.id, self.model_instance.sender_email,
                self.sender_model.email, self.model_instance.sender_id)]
        run_job_and_check_output(self, expected_output)

    def test_model_with_invalid_recipient_email(self):
        self.recipient_model.email = 'invalid@email.com'
        self.recipient_model.put()
        expected_output = [(
            u'[u\'failed validation check for recipient email check of '
            'SentEmailModel\', '
            '[u\'Entity id %s: Recipient email %s in entity does not match '
            'with email %s of user obtained through recipient id %s\']]') % (
                self.model_instance.id, self.model_instance.recipient_email,
                self.recipient_model.email, self.model_instance.recipient_id)]
        run_job_and_check_output(self, expected_output)

    def test_model_with_sent_datetime_greater_than_current_time(self):
        self.model_instance.sent_datetime = (
            datetime.datetime.utcnow() + datetime.timedelta(days=1))
        self.model_instance.put()
        expected_output = [(
            u'[u\'failed validation check for sent datetime check of '
            'SentEmailModel\', '
            '[u\'Entity id %s: The sent_datetime field has a value %s '
            'which is greater than the time when the job was run\']]') % (
                self.model_instance.id, self.model_instance.sent_datetime)]
        run_job_and_check_output(self, expected_output)

    def test_model_with_invalid_id(self):
        model_instance_with_invalid_id = email_models.SentEmailModel(
            id='invalid', recipient_id=self.recipient_id,
            recipient_email=self.recipient_email, sender_id=self.sender_id,
            sender_email=self.sender_email, intent=feconf.EMAIL_INTENT_SIGNUP,
            subject='Email Subject', html_body='Email Body',
            sent_datetime=datetime.datetime.utcnow())
        model_instance_with_invalid_id.put()
        expected_output = [(
            u'[u\'fully-validated SentEmailModel\', 1]'
        ), (
            u'[u\'failed validation check for model id check of '
            'SentEmailModel\', '
            '[u\'Entity id %s: Entity id does not match regex pattern\']]'
        ) % 'invalid']
        run_job_and_check_output(self, expected_output, sort=True)


class BulkEmailModelValidatorTests(test_utils.GenericTestBase):

    def setUp(self):
        super(BulkEmailModelValidatorTests, self).setUp()

        self.sender_email = 'sender@email.com'
        self.sender_id = 'sender'
        self.sender_model = user_models.UserSettingsModel(
            id=self.sender_id, email=self.sender_email)
        self.sender_model.put()

        self.recipient_ids = ['recipient1', 'recipient2']
        self.recipient_model_1 = user_models.UserSettingsModel(
            id=self.recipient_ids[0], email='recipient1@email.com')
        self.recipient_model_1.put()
        self.recipient_model_2 = user_models.UserSettingsModel(
            id=self.recipient_ids[1], email='recipient2@email.com')
        self.recipient_model_2.put()

        self.model_id = 'bulkemailid1'
        email_models.BulkEmailModel.create(
            self.model_id, self.recipient_ids, self.sender_id,
            self.sender_email, feconf.BULK_EMAIL_INTENT_MARKETING,
            'Email Subject', 'Email Body', datetime.datetime.utcnow())
        self.model_instance = email_models.BulkEmailModel.get_by_id(
            self.model_id)

        self.job_class = (
            prod_validation_jobs_one_off.BulkEmailModelAuditOneOffJob)

    def test_standard_model(self):
        expected_output = [u'[u\'fully-validated BulkEmailModel\', 1]']
        run_job_and_check_output(self, expected_output)

    def test_model_with_created_on_greater_than_last_updated(self):
        self.model_instance.created_on = (
            self.model_instance.last_updated + datetime.timedelta(days=1))
        self.model_instance.put()
        expected_output = [(
            u'[u\'failed validation check for time field relation check '
            'of BulkEmailModel\', '
            '[u\'Entity id %s: The created_on field has a value '
            '%s which is greater than the value '
            '%s of last_updated field\']]') % (
                self.model_instance.id, self.model_instance.created_on,
                self.model_instance.last_updated
            )]
        run_job_and_check_output(self, expected_output)

    def test_model_with_last_updated_greater_than_current_time(self):
        self.model_instance.sent_datetime = (
            datetime.datetime.utcnow() - datetime.timedelta(hours=20))
        self.model_instance.put()
        expected_output = [(
            u'[u\'failed validation check for current time check of '
            'BulkEmailModel\', '
            '[u\'Entity id %s: The last_updated field has a '
            'value %s which is greater than the time when the job was run\']]'
        ) % (self.model_instance.id, self.model_instance.last_updated)]

        with self.swap(datetime, 'datetime', MockDatetime13Hours), self.swap(
            db.DateTimeProperty, 'data_type', MockDatetime13Hours):
            update_datastore_types_for_mock_datetime()
            run_job_and_check_output(self, expected_output)

    def test_model_with_non_existent_sender_id(self):
        self.sender_model.delete()
        expected_output = [(
            u'[u\'failed validation check for sender_id field check of '
            'BulkEmailModel\', '
            '[u"Entity id %s: based on field sender_id having value '
            '%s, expect model UserSettingsModel with '
            'id %s but it doesn\'t exist"]]') % (
                self.model_instance.id, self.sender_id, self.sender_id)]

        run_job_and_check_output(self, expected_output)

    def test_model_with_non_existent_recipient_id(self):
        self.recipient_model_1.delete()
        expected_output = [(
            u'[u\'failed validation check for recipient_id field check of '
            'BulkEmailModel\', '
            '[u"Entity id %s: based on field recipient_id having value '
            '%s, expect model UserSettingsModel with '
            'id %s but it doesn\'t exist"]]') % (
                self.model_instance.id, self.recipient_ids[0],
                self.recipient_ids[0])]

        run_job_and_check_output(self, expected_output)

    def test_model_with_invalid_sender_email(self):
        self.sender_model.email = 'invalid@email.com'
        self.sender_model.put()
        expected_output = [(
            u'[u\'failed validation check for sender email check of '
            'BulkEmailModel\', '
            '[u\'Entity id %s: Sender email %s in entity does not match with '
            'email %s of user obtained through sender id %s\']]') % (
                self.model_instance.id, self.model_instance.sender_email,
                self.sender_model.email, self.model_instance.sender_id)]
        run_job_and_check_output(self, expected_output)

    def test_model_with_sent_datetime_greater_than_current_time(self):
        self.model_instance.sent_datetime = (
            datetime.datetime.utcnow() + datetime.timedelta(days=1))
        self.model_instance.put()
        expected_output = [(
            u'[u\'failed validation check for sent datetime check of '
            'BulkEmailModel\', '
            '[u\'Entity id %s: The sent_datetime field has a value %s '
            'which is greater than the time when the job was run\']]') % (
                self.model_instance.id, self.model_instance.sent_datetime)]
        run_job_and_check_output(self, expected_output)

    def test_model_with_invalid_id(self):
        model_instance_with_invalid_id = email_models.BulkEmailModel(
            id='invalid:id', recipient_ids=self.recipient_ids,
            sender_id=self.sender_id, sender_email=self.sender_email,
            intent=feconf.BULK_EMAIL_INTENT_MARKETING,
            subject='Email Subject', html_body='Email Body',
            sent_datetime=datetime.datetime.utcnow())
        model_instance_with_invalid_id.put()
        expected_output = [(
            u'[u\'fully-validated BulkEmailModel\', 1]'
        ), (
            u'[u\'failed validation check for model id check of '
            'BulkEmailModel\', '
            '[u\'Entity id %s: Entity id does not match regex pattern\']]'
        ) % model_instance_with_invalid_id.id]
        run_job_and_check_output(self, expected_output, sort=True)


class GeneralFeedbackEmailReplyToIdModelValidatorTests(
        test_utils.GenericTestBase):

    def setUp(self):
        super(GeneralFeedbackEmailReplyToIdModelValidatorTests, self).setUp()

        self.thread_id = feedback_services.create_thread(
            'exploration', 'expid', None, 'a subject', 'some text')

        self.signup(USER_EMAIL, USER_NAME)
        self.user_id = self.get_user_id_from_email(USER_EMAIL)

        self.model_instance = (
            email_models.GeneralFeedbackEmailReplyToIdModel.create(
                self.user_id, self.thread_id))
        self.model_instance.put()

        self.job_class = (
            prod_validation_jobs_one_off
            .GeneralFeedbackEmailReplyToIdModelAuditOneOffJob)

    def test_standard_model(self):
        expected_output = [(
            u'[u\'fully-validated GeneralFeedbackEmailReplyToIdModel\', 1]')]
        run_job_and_check_output(self, expected_output)

    def test_model_with_created_on_greater_than_last_updated(self):
        self.model_instance.created_on = (
            self.model_instance.last_updated + datetime.timedelta(days=1))
        self.model_instance.put()
        expected_output = [(
            u'[u\'failed validation check for time field relation check '
            'of GeneralFeedbackEmailReplyToIdModel\', '
            '[u\'Entity id %s: The created_on field has a value '
            '%s which is greater than the value '
            '%s of last_updated field\']]') % (
                self.model_instance.id, self.model_instance.created_on,
                self.model_instance.last_updated
            )]
        run_job_and_check_output(self, expected_output)

    def test_model_with_last_updated_greater_than_current_time(self):
        expected_output = [(
            u'[u\'failed validation check for current time check of '
            'GeneralFeedbackEmailReplyToIdModel\', '
            '[u\'Entity id %s: The last_updated field has a '
            'value %s which is greater than the time when the job was run\']]'
        ) % (self.model_instance.id, self.model_instance.last_updated)]

        with self.swap(datetime, 'datetime', MockDatetime13Hours), self.swap(
            db.DateTimeProperty, 'data_type', MockDatetime13Hours):
            update_datastore_types_for_mock_datetime()
            run_job_and_check_output(self, expected_output)

    def test_model_with_non_existent_user_id(self):
        user_models.UserSettingsModel.get_by_id(self.user_id).delete()
        expected_output = [(
            u'[u\'failed validation check for item.id.user_id field check of '
            'GeneralFeedbackEmailReplyToIdModel\', '
            '[u"Entity id %s: based on field item.id.user_id having value '
            '%s, expect model UserSettingsModel with '
            'id %s but it doesn\'t exist"]]') % (
                self.model_instance.id, self.user_id, self.user_id)]

        run_job_and_check_output(self, expected_output)

    def test_model_with_non_existent_thread_id(self):
        feedback_models.GeneralFeedbackThreadModel.get_by_id(
            self.thread_id).delete()
        expected_output = [(
            u'[u\'failed validation check for item.id.thread_id field check of '
            'GeneralFeedbackEmailReplyToIdModel\', '
            '[u"Entity id %s: based on field item.id.thread_id having value '
            '%s, expect model GeneralFeedbackThreadModel with '
            'id %s but it doesn\'t exist"]]') % (
                self.model_instance.id, self.thread_id, self.thread_id)]

        run_job_and_check_output(self, expected_output)

    def test_model_with_invalid_reply_to_id(self):
        while len(
                self.model_instance.reply_to_id) <= (
                    email_models.REPLY_TO_ID_LENGTH):
            self.model_instance.reply_to_id = (
                self.model_instance.reply_to_id + 'invalid')
        self.model_instance.put()
        expected_output = [(
            u'[u\'failed validation check for reply_to_id length check of '
            'GeneralFeedbackEmailReplyToIdModel\', '
            '[u\'Entity id %s: reply_to_id %s should have length less than or '
            'equal to %s but instead has length %s\']]'
        ) % (
            self.model_instance.id, self.model_instance.reply_to_id,
            email_models.REPLY_TO_ID_LENGTH,
            len(self.model_instance.reply_to_id))]
        run_job_and_check_output(self, expected_output)


class ExplorationModelValidatorTests(test_utils.GenericTestBase):

    def setUp(self):
        super(ExplorationModelValidatorTests, self).setUp()

        self.signup(self.OWNER_EMAIL, self.OWNER_USERNAME)

        self.owner_id = self.get_user_id_from_email(self.OWNER_EMAIL)

        language_codes = ['ar', 'en', 'en']
        explorations = [exp_domain.Exploration.create_default_exploration(
            '%s' % i,
            title='title %d' % i,
            category='category%d' % i,
            language_code=language_codes[i]
        ) for i in xrange(3)]

        for exp in explorations:
            exp_services.save_new_exploration(self.owner_id, exp)

        self.model_instance_0 = exp_models.ExplorationModel.get_by_id('0')
        self.model_instance_1 = exp_models.ExplorationModel.get_by_id('1')
        self.model_instance_2 = exp_models.ExplorationModel.get_by_id('2')

        self.job_class = (
            prod_validation_jobs_one_off.ExplorationModelAuditOneOffJob)

    def test_standard_operation(self):
        exp_services.update_exploration(
            self.owner_id, '0', [exp_domain.ExplorationChange({
                'cmd': 'edit_exploration_property',
                'property_name': 'title',
                'new_value': 'New title'
            })], 'Changes.')

        expected_output = [
            u'[u\'fully-validated ExplorationModel\', 3]']
        run_job_and_check_output(self, expected_output)

    def test_model_with_created_on_greater_than_last_updated(self):
        self.model_instance_0.created_on = (
            self.model_instance_0.last_updated + datetime.timedelta(days=1))
        self.model_instance_0.commit(
            feconf.SYSTEM_COMMITTER_ID, 'created_on test', [])
        expected_output = [(
            u'[u\'failed validation check for time field relation check '
            'of ExplorationModel\', '
            '[u\'Entity id %s: The created_on field has a value '
            '%s which is greater than the value '
            '%s of last_updated field\']]') % (
                self.model_instance_0.id,
                self.model_instance_0.created_on,
                self.model_instance_0.last_updated
            ), u'[u\'fully-validated ExplorationModel\', 2]']
        run_job_and_check_output(self, expected_output, sort=True)

    def test_model_with_last_updated_greater_than_current_time(self):
        self.model_instance_1.delete(feconf.SYSTEM_COMMITTER_ID, 'delete')
        self.model_instance_2.delete(feconf.SYSTEM_COMMITTER_ID, 'delete')
        expected_output = [(
            u'[u\'failed validation check for current time check of '
            'ExplorationModel\', '
            '[u\'Entity id %s: The last_updated field has a '
            'value %s which is greater than the time when the job was run\']]'
        ) % (self.model_instance_0.id, self.model_instance_0.last_updated)]

        with self.swap(datetime, 'datetime', MockDatetime13Hours), self.swap(
            db.DateTimeProperty, 'data_type', MockDatetime13Hours):
            update_datastore_types_for_mock_datetime()
            run_job_and_check_output(self, expected_output, sort=True)

    def test_model_with_invalid_exploration_schema(self):
        expected_output = [
            (
                u'[u\'failed validation check for domain object check of '
                'ExplorationModel\', '
                '[u\'Entity id %s: Entity fails domain validation with the '
                'error Invalid language_code: %s\']]'
            ) % (self.model_instance_0.id, self.model_instance_0.language_code),
            u'[u\'fully-validated ExplorationModel\', 2]']
        with self.swap(
            constants, 'ALL_LANGUAGE_CODES', [{
                'code': 'en', 'description': 'English'}]):
            run_job_and_check_output(self, expected_output, sort=True)

    def test_missing_exploration_commit_log_entry_model_failure(self):
        exp_services.update_exploration(
            self.owner_id, '0', [exp_domain.ExplorationChange({
                'cmd': 'edit_exploration_property',
                'property_name': 'title',
                'new_value': 'New title'
            })], 'Changes.')
        exp_models.ExplorationCommitLogEntryModel.get_by_id(
            'exploration-0-1').delete()

        expected_output = [
            (
                u'[u\'failed validation check for '
                'exploration_commit_log_entry_ids field check of '
                'ExplorationModel\', '
                '[u"Entity id 0: based on field '
                'exploration_commit_log_entry_ids having value '
                'exploration-0-1, expect model ExplorationCommitLogEntryModel '
                'with id exploration-0-1 but it doesn\'t exist"]]'),
            u'[u\'fully-validated ExplorationModel\', 2]']
        run_job_and_check_output(self, expected_output, sort=True)

    def test_missing_summary_model_failure(self):
        exp_models.ExpSummaryModel.get_by_id('0').delete()

        expected_output = [
            (
                u'[u\'failed validation check for exp_summary_ids '
                'field check of ExplorationModel\', '
                '[u"Entity id 0: based on field exp_summary_ids having '
                'value 0, expect model ExpSummaryModel with id 0 '
                'but it doesn\'t exist"]]'),
            u'[u\'fully-validated ExplorationModel\', 2]']
        run_job_and_check_output(self, expected_output, sort=True)

    def test_missing_exploration_rights_model_failure(self):
        exp_models.ExplorationRightsModel.get_by_id(
            '0').delete(feconf.SYSTEM_COMMITTER_ID, '', [])

        expected_output = [
            (
                u'[u\'failed validation check for exploration_rights_ids '
                'field check of ExplorationModel\', '
                '[u"Entity id 0: based on field exploration_rights_ids '
                'having value 0, expect model ExplorationRightsModel '
                'with id 0 but it doesn\'t exist"]]'),
            u'[u\'fully-validated ExplorationModel\', 2]']
        run_job_and_check_output(self, expected_output, sort=True)

    def test_missing_snapshot_metadata_model_failure(self):
        exp_models.ExplorationSnapshotMetadataModel.get_by_id(
            '0-1').delete()
        expected_output = [
            (
                u'[u\'failed validation check for snapshot_metadata_ids '
                'field check of ExplorationModel\', '
                '[u"Entity id 0: based on field snapshot_metadata_ids having '
                'value 0-1, expect model ExplorationSnapshotMetadataModel '
                'with id 0-1 but it doesn\'t exist"]]'),
            u'[u\'fully-validated ExplorationModel\', 2]']
        run_job_and_check_output(self, expected_output, sort=True)

    def test_missing_snapshot_content_model_failure(self):
        exp_models.ExplorationSnapshotContentModel.get_by_id(
            '0-1').delete()
        expected_output = [
            (
                u'[u\'failed validation check for snapshot_content_ids '
                'field check of ExplorationModel\', '
                '[u"Entity id 0: based on field snapshot_content_ids having '
                'value 0-1, expect model ExplorationSnapshotContentModel '
                'with id 0-1 but it doesn\'t exist"]]'),
            u'[u\'fully-validated ExplorationModel\', 2]']
        run_job_and_check_output(self, expected_output, sort=True)


class ExplorationSnapshotMetadataModelValidatorTests(
        test_utils.GenericTestBase):

    def setUp(self):
        super(ExplorationSnapshotMetadataModelValidatorTests, self).setUp()

        self.signup(self.OWNER_EMAIL, self.OWNER_USERNAME)
        self.signup(USER_EMAIL, USER_NAME)

        self.owner_id = self.get_user_id_from_email(self.OWNER_EMAIL)
        self.user_id = self.get_user_id_from_email(USER_EMAIL)
        explorations = [exp_domain.Exploration.create_default_exploration(
            '%s' % i,
            title='title %d' % i,
            category='category%d' % i,
        ) for i in xrange(3)]

        for exp in explorations:
            if exp.id != '0':
                exp_services.save_new_exploration(self.owner_id, exp)
            else:
                exp_services.save_new_exploration(self.user_id, exp)

        self.model_instance_0 = (
            exp_models.ExplorationSnapshotMetadataModel.get_by_id(
                '0-1'))
        self.model_instance_1 = (
            exp_models.ExplorationSnapshotMetadataModel.get_by_id(
                '1-1'))
        self.model_instance_2 = (
            exp_models.ExplorationSnapshotMetadataModel.get_by_id(
                '2-1'))

        self.job_class = (
            prod_validation_jobs_one_off
            .ExplorationSnapshotMetadataModelAuditOneOffJob)

    def test_standard_operation(self):
        exp_services.update_exploration(
            self.owner_id, '0', [exp_domain.ExplorationChange({
                'cmd': 'edit_exploration_property',
                'property_name': 'title',
                'new_value': 'New title'
            })], 'Changes.')
        expected_output = [
            u'[u\'fully-validated ExplorationSnapshotMetadataModel\', 4]']
        run_job_and_check_output(self, expected_output)

    def test_model_with_created_on_greater_than_last_updated(self):
        self.model_instance_0.created_on = (
            self.model_instance_0.last_updated + datetime.timedelta(days=1))
        self.model_instance_0.put()
        expected_output = [(
            u'[u\'failed validation check for time field relation check '
            'of ExplorationSnapshotMetadataModel\', '
            '[u\'Entity id %s: The created_on field has a value '
            '%s which is greater than the value '
            '%s of last_updated field\']]') % (
                self.model_instance_0.id,
                self.model_instance_0.created_on,
                self.model_instance_0.last_updated
            ), (
                u'[u\'fully-validated '
                'ExplorationSnapshotMetadataModel\', 2]')]
        run_job_and_check_output(self, expected_output, sort=True)

    def test_model_with_last_updated_greater_than_current_time(self):
        self.model_instance_1.delete()
        self.model_instance_2.delete()
        expected_output = [(
            u'[u\'failed validation check for current time check of '
            'ExplorationSnapshotMetadataModel\', '
            '[u\'Entity id %s: The last_updated field has a '
            'value %s which is greater than the time when the job was run\']]'
        ) % (self.model_instance_0.id, self.model_instance_0.last_updated)]

        with self.swap(datetime, 'datetime', MockDatetime13Hours), self.swap(
            db.DateTimeProperty, 'data_type', MockDatetime13Hours):
            update_datastore_types_for_mock_datetime()
            run_job_and_check_output(self, expected_output, sort=True)

    def test_missing_exploration_model_failure(self):
        exp_models.ExplorationModel.get_by_id('0').delete(
            self.user_id, '', [])
        expected_output = [
            (
                u'[u\'failed validation check for exploration_ids '
                'field check of ExplorationSnapshotMetadataModel\', '
                '[u"Entity id 0-1: based on field exploration_ids '
                'having value 0, expect model ExplorationModel with '
                'id 0 but it doesn\'t exist", u"Entity id 0-2: based on field '
                'exploration_ids having value 0, expect model '
                'ExplorationModel with id 0 but it doesn\'t exist"]]'
            ), (
                u'[u\'fully-validated '
                'ExplorationSnapshotMetadataModel\', 2]')]
        run_job_and_check_output(
            self, expected_output, literal_eval=True)

    def test_missing_committer_model_failure(self):
        user_models.UserSettingsModel.get_by_id(self.user_id).delete()
        expected_output = [
            (
                u'[u\'failed validation check for committer_ids field '
                'check of ExplorationSnapshotMetadataModel\', '
                '[u"Entity id 0-1: based on field committer_ids having '
                'value %s, expect model UserSettingsModel with id %s '
                'but it doesn\'t exist"]]'
            ) % (self.user_id, self.user_id), (
                u'[u\'fully-validated '
                'ExplorationSnapshotMetadataModel\', 2]')]
        run_job_and_check_output(self, expected_output, sort=True)

    def test_invalid_exploration_version_in_model_id(self):
        model_with_invalid_version_in_id = (
            exp_models.ExplorationSnapshotMetadataModel(
                id='0-3', committer_id=self.owner_id, commit_type='edit',
                commit_message='msg', commit_cmds=[{}]))
        model_with_invalid_version_in_id.put()
        expected_output = [
            (
                u'[u\'failed validation check for exploration model '
                'version check of ExplorationSnapshotMetadataModel\', '
                '[u\'Entity id 0-3: Exploration model corresponding to '
                'id 0 has a version 1 which is less than the version 3 in '
                'snapshot metadata model id\']]'
            ), (
                u'[u\'fully-validated ExplorationSnapshotMetadataModel\', '
                '3]')]
        run_job_and_check_output(self, expected_output, sort=True)

    def test_model_with_invalid_commit_cmd_schmea(self):
        self.model_instance_0.commit_cmds = [{
            'cmd': 'add_state'
        }, {
            'cmd': 'delete_state',
            'invalid_attribute': 'invalid'
        }]
        self.model_instance_0.put()
        expected_output = [
            (
                u'[u\'failed validation check for commit '
                'cmd delete_state check of '
                'ExplorationSnapshotMetadataModel\', '
                '[u"Entity id 0-1: Commit command domain validation '
                'for command: {u\'cmd\': u\'delete_state\', '
                'u\'invalid_attribute\': u\'invalid\'} failed with error: '
                'The following required attributes are missing: '
                'state_name, The following extra attributes are present: '
                'invalid_attribute"]]'
            ), (
                u'[u\'failed validation check for commit '
                'cmd add_state check of '
                'ExplorationSnapshotMetadataModel\', '
                '[u"Entity id 0-1: Commit command domain validation '
                'for command: {u\'cmd\': u\'add_state\'} '
                'failed with error: The following required attributes '
                'are missing: state_name"]]'
            ), u'[u\'fully-validated ExplorationSnapshotMetadataModel\', 2]']
        run_job_and_check_output(self, expected_output, sort=True)


class ExplorationSnapshotContentModelValidatorTests(test_utils.GenericTestBase):

    def setUp(self):
        super(ExplorationSnapshotContentModelValidatorTests, self).setUp()

        self.signup(self.OWNER_EMAIL, self.OWNER_USERNAME)

        self.owner_id = self.get_user_id_from_email(self.OWNER_EMAIL)
        explorations = [exp_domain.Exploration.create_default_exploration(
            '%s' % i,
            title='title %d' % i,
            category='category%d' % i,
        ) for i in xrange(3)]

        for exp in explorations:
            exp_services.save_new_exploration(self.owner_id, exp)

        self.model_instance_0 = (
            exp_models.ExplorationSnapshotContentModel.get_by_id(
                '0-1'))
        self.model_instance_1 = (
            exp_models.ExplorationSnapshotContentModel.get_by_id(
                '1-1'))
        self.model_instance_2 = (
            exp_models.ExplorationSnapshotContentModel.get_by_id(
                '2-1'))

        self.job_class = (
            prod_validation_jobs_one_off
            .ExplorationSnapshotContentModelAuditOneOffJob)

    def test_standard_operation(self):
        exp_services.update_exploration(
            self.owner_id, '0', [exp_domain.ExplorationChange({
                'cmd': 'edit_exploration_property',
                'property_name': 'title',
                'new_value': 'New title'
            })], 'Changes.')
        expected_output = [
            u'[u\'fully-validated ExplorationSnapshotContentModel\', 4]']
        run_job_and_check_output(self, expected_output)

    def test_model_with_created_on_greater_than_last_updated(self):
        self.model_instance_0.created_on = (
            self.model_instance_0.last_updated + datetime.timedelta(days=1))
        self.model_instance_0.put()
        expected_output = [(
            u'[u\'failed validation check for time field relation check '
            'of ExplorationSnapshotContentModel\', '
            '[u\'Entity id %s: The created_on field has a value '
            '%s which is greater than the value '
            '%s of last_updated field\']]') % (
                self.model_instance_0.id,
                self.model_instance_0.created_on,
                self.model_instance_0.last_updated
            ), (
                u'[u\'fully-validated '
                'ExplorationSnapshotContentModel\', 2]')]
        run_job_and_check_output(self, expected_output, sort=True)

    def test_model_with_last_updated_greater_than_current_time(self):
        self.model_instance_1.delete()
        self.model_instance_2.delete()
        expected_output = [(
            u'[u\'failed validation check for current time check of '
            'ExplorationSnapshotContentModel\', '
            '[u\'Entity id %s: The last_updated field has a '
            'value %s which is greater than the time when the job was run\']]'
        ) % (self.model_instance_0.id, self.model_instance_0.last_updated)]

        with self.swap(datetime, 'datetime', MockDatetime13Hours), self.swap(
            db.DateTimeProperty, 'data_type', MockDatetime13Hours):
            update_datastore_types_for_mock_datetime()
            run_job_and_check_output(self, expected_output, sort=True)

    def test_missing_exploration_model_failure(self):
        exp_models.ExplorationModel.get_by_id('0').delete(self.owner_id, '', [])
        expected_output = [
            (
                u'[u\'failed validation check for exploration_ids '
                'field check of ExplorationSnapshotContentModel\', '
                '[u"Entity id 0-1: based on field exploration_ids '
                'having value 0, expect model ExplorationModel with '
                'id 0 but it doesn\'t exist", u"Entity id 0-2: based on field '
                'exploration_ids having value 0, expect model '
                'ExplorationModel with id 0 but it doesn\'t exist"]]'
            ), (
                u'[u\'fully-validated '
                'ExplorationSnapshotContentModel\', 2]')]
        run_job_and_check_output(self, expected_output, sort=True)

    def test_invalid_exploration_version_in_model_id(self):
        model_with_invalid_version_in_id = (
            exp_models.ExplorationSnapshotContentModel(
                id='0-3'))
        model_with_invalid_version_in_id.content = {}
        model_with_invalid_version_in_id.put()
        expected_output = [
            (
                u'[u\'failed validation check for exploration model '
                'version check of ExplorationSnapshotContentModel\', '
                '[u\'Entity id 0-3: Exploration model corresponding to '
                'id 0 has a version 1 which is less than '
                'the version 3 in snapshot content model id\']]'
            ), (
                u'[u\'fully-validated ExplorationSnapshotContentModel\', '
                '3]')]
        run_job_and_check_output(self, expected_output, sort=True)


class ExplorationRightsModelValidatorTests(test_utils.GenericTestBase):

    def setUp(self):
        super(ExplorationRightsModelValidatorTests, self).setUp()

        self.signup(self.OWNER_EMAIL, self.OWNER_USERNAME)
        self.signup(USER_EMAIL, USER_NAME)

        self.user_id = self.get_user_id_from_email(USER_EMAIL)
        self.owner_id = self.get_user_id_from_email(self.OWNER_EMAIL)
        self.owner = user_services.UserActionsInfo(self.owner_id)

        editor_email = 'user@editor.com'
        viewer_email = 'user@viewer.com'

        self.signup(editor_email, 'editor')
        self.signup(viewer_email, 'viewer')

        self.editor_id = self.get_user_id_from_email(editor_email)
        self.viewer_id = self.get_user_id_from_email(viewer_email)

        explorations = [exp_domain.Exploration.create_default_exploration(
            '%s' % i,
            title='title %d' % i,
            category='category%d' % i,
        ) for i in xrange(3)]

        for exp in explorations:
            exp_services.save_new_exploration(self.owner_id, exp)

        rights_manager.assign_role_for_exploration(
            self.owner, '0', self.editor_id, rights_manager.ROLE_EDITOR)

        rights_manager.assign_role_for_exploration(
            self.owner, '2', self.viewer_id, rights_manager.ROLE_VIEWER)

        self.model_instance_0 = exp_models.ExplorationRightsModel.get_by_id('0')
        self.model_instance_1 = exp_models.ExplorationRightsModel.get_by_id('1')
        self.model_instance_2 = exp_models.ExplorationRightsModel.get_by_id('2')

        self.job_class = (
            prod_validation_jobs_one_off.ExplorationRightsModelAuditOneOffJob)

    def test_standard_operation(self):
        rights_manager.publish_exploration(self.owner, '0')
        expected_output = [
            u'[u\'fully-validated ExplorationRightsModel\', 3]']
        run_job_and_check_output(self, expected_output)

    def test_model_with_created_on_greater_than_last_updated(self):
        self.model_instance_0.created_on = (
            self.model_instance_0.last_updated + datetime.timedelta(days=1))
        self.model_instance_0.commit(
            feconf.SYSTEM_COMMITTER_ID, 'created_on test', [])
        expected_output = [(
            u'[u\'failed validation check for time field relation check '
            'of ExplorationRightsModel\', '
            '[u\'Entity id %s: The created_on field has a value '
            '%s which is greater than the value '
            '%s of last_updated field\']]') % (
                self.model_instance_0.id,
                self.model_instance_0.created_on,
                self.model_instance_0.last_updated
            ), u'[u\'fully-validated ExplorationRightsModel\', 2]']
        run_job_and_check_output(self, expected_output, sort=True)

    def test_model_with_last_updated_greater_than_current_time(self):
        self.model_instance_1.delete(feconf.SYSTEM_COMMITTER_ID, 'delete')
        self.model_instance_2.delete(feconf.SYSTEM_COMMITTER_ID, 'delete')
        expected_output = [(
            u'[u\'failed validation check for current time check of '
            'ExplorationRightsModel\', '
            '[u\'Entity id %s: The last_updated field has a '
            'value %s which is greater than the time when the job was run\']]'
        ) % (self.model_instance_0.id, self.model_instance_0.last_updated)]

        with self.swap(datetime, 'datetime', MockDatetime13Hours), self.swap(
            db.DateTimeProperty, 'data_type', MockDatetime13Hours):
            update_datastore_types_for_mock_datetime()
            run_job_and_check_output(self, expected_output, sort=True)

    def test_model_with_first_published_datetime_greater_than_current_time(
            self):
        rights_manager.publish_exploration(self.owner, '0')
        rights_manager.publish_exploration(self.owner, '1')
        self.model_instance_0.first_published_msec = (
            self.model_instance_0.first_published_msec * 1000000.0)
        self.model_instance_0.commit(feconf.SYSTEM_COMMITTER_ID, '', [])
        expected_output = [
            (
                u'[u\'failed validation check for first published msec check '
                'of ExplorationRightsModel\', '
                '[u\'Entity id 0: The first_published_msec field has a '
                'value %s which is greater than the time when the job was '
                'run\']]'
            ) % (self.model_instance_0.first_published_msec),
            u'[u\'fully-validated ExplorationRightsModel\', 2]']
        run_job_and_check_output(self, expected_output, sort=True)

    def test_missing_exploration_model_failure(self):
        exp_models.ExplorationModel.get_by_id('0').delete(
            feconf.SYSTEM_COMMITTER_ID, '', [])
        expected_output = [
            (
                u'[u\'failed validation check for exploration_ids '
                'field check of ExplorationRightsModel\', '
                '[u"Entity id 0: based on field exploration_ids having '
                'value 0, expect model ExplorationModel with id 0 but '
                'it doesn\'t exist"]]'),
            u'[u\'fully-validated ExplorationRightsModel\', 2]']
        run_job_and_check_output(self, expected_output, sort=True)

    def test_missing_cloned_from_exploration_model_failure(self):
        self.model_instance_0.cloned_from = 'invalid'
        self.model_instance_0.commit(feconf.SYSTEM_COMMITTER_ID, '', [])
        expected_output = [
            (
                u'[u\'failed validation check for '
                'cloned_from_exploration_ids '
                'field check of ExplorationRightsModel\', '
                '[u"Entity id 0: based on field cloned_from_exploration_ids '
                'having value invalid, expect model ExplorationModel with id '
                'invalid but it doesn\'t exist"]]'),
            u'[u\'fully-validated ExplorationRightsModel\', 2]']
        run_job_and_check_output(self, expected_output, sort=True)

    def test_missing_owner_user_model_failure(self):
        rights_manager.assign_role_for_exploration(
            self.owner, '0', self.user_id, rights_manager.ROLE_OWNER)
        user_models.UserSettingsModel.get_by_id(self.user_id).delete()
        expected_output = [
            (
                u'[u\'failed validation check for owner_user_ids '
                'field check of ExplorationRightsModel\', '
                '[u"Entity id 0: based on field owner_user_ids having '
                'value %s, expect model UserSettingsModel with id %s '
                'but it doesn\'t exist"]]') % (self.user_id, self.user_id),
            u'[u\'fully-validated ExplorationRightsModel\', 2]']
        run_job_and_check_output(self, expected_output, sort=True)

    def test_missing_editor_user_model_failure(self):
        user_models.UserSettingsModel.get_by_id(self.editor_id).delete()
        expected_output = [
            (
                u'[u\'failed validation check for editor_user_ids '
                'field check of ExplorationRightsModel\', '
                '[u"Entity id 0: based on field editor_user_ids having '
                'value %s, expect model UserSettingsModel with id %s but '
                'it doesn\'t exist"]]') % (
                    self.editor_id, self.editor_id),
            u'[u\'fully-validated ExplorationRightsModel\', 2]']
        run_job_and_check_output(self, expected_output, sort=True)

    def test_missing_viewer_user_model_failure(self):
        user_models.UserSettingsModel.get_by_id(self.viewer_id).delete()
        expected_output = [
            (
                u'[u\'failed validation check for viewer_user_ids '
                'field check of ExplorationRightsModel\', '
                '[u"Entity id 2: based on field viewer_user_ids having '
                'value %s, expect model UserSettingsModel with id %s but '
                'it doesn\'t exist"]]') % (
                    self.viewer_id, self.viewer_id),
            u'[u\'fully-validated ExplorationRightsModel\', 2]']
        run_job_and_check_output(self, expected_output, sort=True)

    def test_missing_snapshot_metadata_model_failure(self):
        exp_models.ExplorationRightsSnapshotMetadataModel.get_by_id(
            '0-1').delete()
        expected_output = [
            (
                u'[u\'failed validation check for snapshot_metadata_ids '
                'field check of ExplorationRightsModel\', '
                '[u"Entity id 0: based on field snapshot_metadata_ids having '
                'value 0-1, expect model '
                'ExplorationRightsSnapshotMetadataModel '
                'with id 0-1 but it doesn\'t exist"]]'
            ),
            u'[u\'fully-validated ExplorationRightsModel\', 2]']
        run_job_and_check_output(self, expected_output, sort=True)

    def test_missing_snapshot_content_model_failure(self):
        exp_models.ExplorationRightsSnapshotContentModel.get_by_id(
            '0-1').delete()
        expected_output = [
            (
                u'[u\'failed validation check for snapshot_content_ids '
                'field check of ExplorationRightsModel\', '
                '[u"Entity id 0: based on field snapshot_content_ids having '
                'value 0-1, expect model ExplorationRightsSnapshotContentModel '
                'with id 0-1 but it doesn\'t exist"]]'),
            u'[u\'fully-validated ExplorationRightsModel\', 2]']
        run_job_and_check_output(self, expected_output, sort=True)


class ExplorationRightsSnapshotMetadataModelValidatorTests(
        test_utils.GenericTestBase):

    def setUp(self):
        super(ExplorationRightsSnapshotMetadataModelValidatorTests, self).setUp(
            )

        self.signup(self.OWNER_EMAIL, self.OWNER_USERNAME)
        self.signup(USER_EMAIL, USER_NAME)

        self.owner_id = self.get_user_id_from_email(self.OWNER_EMAIL)
        self.user_id = self.get_user_id_from_email(USER_EMAIL)
        explorations = [exp_domain.Exploration.create_default_exploration(
            '%s' % i,
            title='title %d' % i,
            category='category%d' % i,
        ) for i in xrange(3)]

        for exp in explorations:
            if exp.id != '0':
                exp_services.save_new_exploration(self.owner_id, exp)
            else:
                exp_services.save_new_exploration(self.user_id, exp)

        self.model_instance_0 = (
            exp_models.ExplorationRightsSnapshotMetadataModel.get_by_id(
                '0-1'))
        self.model_instance_1 = (
            exp_models.ExplorationRightsSnapshotMetadataModel.get_by_id(
                '1-1'))
        self.model_instance_2 = (
            exp_models.ExplorationRightsSnapshotMetadataModel.get_by_id(
                '2-1'))

        self.job_class = (
            prod_validation_jobs_one_off
            .ExplorationRightsSnapshotMetadataModelAuditOneOffJob)

    def test_standard_operation(self):
        expected_output = [
            u'[u\'fully-validated ExplorationRightsSnapshotMetadataModel\', 3]']
        run_job_and_check_output(self, expected_output)

    def test_model_with_created_on_greater_than_last_updated(self):
        self.model_instance_0.created_on = (
            self.model_instance_0.last_updated + datetime.timedelta(days=1))
        self.model_instance_0.put()
        expected_output = [(
            u'[u\'failed validation check for time field relation check '
            'of ExplorationRightsSnapshotMetadataModel\', '
            '[u\'Entity id %s: The created_on field has a value '
            '%s which is greater than the value '
            '%s of last_updated field\']]') % (
                self.model_instance_0.id,
                self.model_instance_0.created_on,
                self.model_instance_0.last_updated
            ), (
                u'[u\'fully-validated '
                'ExplorationRightsSnapshotMetadataModel\', 2]')]
        run_job_and_check_output(self, expected_output, sort=True)

    def test_model_with_last_updated_greater_than_current_time(self):
        self.model_instance_1.delete()
        self.model_instance_2.delete()
        expected_output = [(
            u'[u\'failed validation check for current time check of '
            'ExplorationRightsSnapshotMetadataModel\', '
            '[u\'Entity id %s: The last_updated field has a '
            'value %s which is greater than the time when the job was run\']]'
        ) % (self.model_instance_0.id, self.model_instance_0.last_updated)]

        with self.swap(datetime, 'datetime', MockDatetime13Hours), self.swap(
            db.DateTimeProperty, 'data_type', MockDatetime13Hours):
            update_datastore_types_for_mock_datetime()
            run_job_and_check_output(self, expected_output, sort=True)

    def test_missing_exploration_rights_model_failure(self):
        exp_models.ExplorationRightsModel.get_by_id('0').delete(
            self.user_id, '', [])
        expected_output = [
            (
                u'[u\'failed validation check for exploration_rights_ids '
                'field check of ExplorationRightsSnapshotMetadataModel\', '
                '[u"Entity id 0-1: based on field exploration_rights_ids '
                'having value 0, expect model ExplorationRightsModel with '
                'id 0 but it doesn\'t exist", u"Entity id 0-2: based on field '
                'exploration_rights_ids having value 0, expect model '
                'ExplorationRightsModel with id 0 but it doesn\'t exist"]]'
            ), (
                u'[u\'fully-validated '
                'ExplorationRightsSnapshotMetadataModel\', 2]')]
        run_job_and_check_output(self, expected_output, sort=True)

    def test_missing_committer_model_failure(self):
        user_models.UserSettingsModel.get_by_id(self.user_id).delete()
        expected_output = [
            (
                u'[u\'failed validation check for committer_ids field '
                'check of ExplorationRightsSnapshotMetadataModel\', '
                '[u"Entity id 0-1: based on field committer_ids having '
                'value %s, expect model UserSettingsModel with id %s '
                'but it doesn\'t exist"]]'
            ) % (self.user_id, self.user_id), (
                u'[u\'fully-validated '
                'ExplorationRightsSnapshotMetadataModel\', 2]')]
        run_job_and_check_output(self, expected_output, sort=True)

    def test_invalid_exploration_version_in_model_id(self):
        model_with_invalid_version_in_id = (
            exp_models.ExplorationRightsSnapshotMetadataModel(
                id='0-3', committer_id=self.owner_id, commit_type='edit',
                commit_message='msg', commit_cmds=[{}]))
        model_with_invalid_version_in_id.put()
        expected_output = [
            (
                u'[u\'failed validation check for exploration rights model '
                'version check of ExplorationRightsSnapshotMetadataModel\', '
                '[u\'Entity id 0-3: ExplorationRights model corresponding to '
                'id 0 has a version 1 which is less than the version 3 in '
                'snapshot metadata model id\']]'
            ), (
                u'[u\'fully-validated '
                'ExplorationRightsSnapshotMetadataModel\', 3]')]
        run_job_and_check_output(self, expected_output, sort=True)

    def test_model_with_invalid_commit_cmd_schmea(self):
        self.model_instance_0.commit_cmds = [{
            'cmd': 'change_exploration_status',
            'old_status': rights_manager.ACTIVITY_STATUS_PUBLIC,
        }, {
            'cmd': 'release_ownership',
            'invalid_attribute': 'invalid'
        }]
        self.model_instance_0.put()
        expected_output = [
            (
                u'[u\'failed validation check for commit cmd '
                'change_exploration_status check of '
                'ExplorationRightsSnapshotMetadataModel\', '
                '[u"Entity id 0-1: Commit command domain validation '
                'for command: {u\'old_status\': u\'public\', '
                'u\'cmd\': u\'change_exploration_status\'} '
                'failed with error: The following required '
                'attributes are missing: new_status"]]'
            ), (
                u'[u\'failed validation check for commit cmd '
                'release_ownership check of '
                'ExplorationRightsSnapshotMetadataModel\', '
                '[u"Entity id 0-1: Commit command domain validation '
                'for command: {u\'cmd\': u\'release_ownership\', '
                'u\'invalid_attribute\': u\'invalid\'} '
                'failed with error: The following extra attributes '
                'are present: invalid_attribute"]]'
            ), (
                u'[u\'fully-validated '
                'ExplorationRightsSnapshotMetadataModel\', 2]')]
        run_job_and_check_output(self, expected_output, sort=True)


class ExplorationRightsSnapshotContentModelValidatorTests(
        test_utils.GenericTestBase):

    def setUp(self):
        super(ExplorationRightsSnapshotContentModelValidatorTests, self).setUp(
            )

        self.signup(self.OWNER_EMAIL, self.OWNER_USERNAME)

        self.owner_id = self.get_user_id_from_email(self.OWNER_EMAIL)
        explorations = [exp_domain.Exploration.create_default_exploration(
            '%s' % i,
            title='title %d' % i,
            category='category%d' % i,
        ) for i in xrange(3)]

        for exp in explorations:
            exp_services.save_new_exploration(self.owner_id, exp)

        self.model_instance_0 = (
            exp_models.ExplorationRightsSnapshotContentModel.get_by_id(
                '0-1'))
        self.model_instance_1 = (
            exp_models.ExplorationRightsSnapshotContentModel.get_by_id(
                '1-1'))
        self.model_instance_2 = (
            exp_models.ExplorationRightsSnapshotContentModel.get_by_id(
                '2-1'))

        self.job_class = (
            prod_validation_jobs_one_off
            .ExplorationRightsSnapshotContentModelAuditOneOffJob)

    def test_standard_operation(self):
        expected_output = [
            u'[u\'fully-validated ExplorationRightsSnapshotContentModel\', 3]']
        run_job_and_check_output(self, expected_output)

    def test_model_with_created_on_greater_than_last_updated(self):
        self.model_instance_0.created_on = (
            self.model_instance_0.last_updated + datetime.timedelta(days=1))
        self.model_instance_0.put()
        expected_output = [(
            u'[u\'failed validation check for time field relation check '
            'of ExplorationRightsSnapshotContentModel\', '
            '[u\'Entity id %s: The created_on field has a value '
            '%s which is greater than the value '
            '%s of last_updated field\']]') % (
                self.model_instance_0.id,
                self.model_instance_0.created_on,
                self.model_instance_0.last_updated
            ), (
                u'[u\'fully-validated '
                'ExplorationRightsSnapshotContentModel\', 2]')]
        run_job_and_check_output(self, expected_output, sort=True)

    def test_model_with_last_updated_greater_than_current_time(self):
        self.model_instance_1.delete()
        self.model_instance_2.delete()
        expected_output = [(
            u'[u\'failed validation check for current time check of '
            'ExplorationRightsSnapshotContentModel\', '
            '[u\'Entity id %s: The last_updated field has a '
            'value %s which is greater than the time when the job was run\']]'
        ) % (self.model_instance_0.id, self.model_instance_0.last_updated)]

        with self.swap(datetime, 'datetime', MockDatetime13Hours), self.swap(
            db.DateTimeProperty, 'data_type', MockDatetime13Hours):
            update_datastore_types_for_mock_datetime()
            run_job_and_check_output(self, expected_output, sort=True)

    def test_missing_exploration_model_failure(self):
        exp_models.ExplorationRightsModel.get_by_id('0').delete(
            self.owner_id, '', [])
        expected_output = [
            (
                u'[u\'failed validation check for exploration_rights_ids '
                'field check of ExplorationRightsSnapshotContentModel\', '
                '[u"Entity id 0-1: based on field exploration_rights_ids '
                'having value 0, expect model ExplorationRightsModel with '
                'id 0 but it doesn\'t exist", u"Entity id 0-2: based on field '
                'exploration_rights_ids having value 0, expect model '
                'ExplorationRightsModel with id 0 but it doesn\'t exist"]]'
            ), (
                u'[u\'fully-validated '
                'ExplorationRightsSnapshotContentModel\', 2]')]
        run_job_and_check_output(self, expected_output, sort=True)

    def test_invalid_exploration_version_in_model_id(self):
        model_with_invalid_version_in_id = (
            exp_models.ExplorationRightsSnapshotContentModel(
                id='0-3'))
        model_with_invalid_version_in_id.content = {}
        model_with_invalid_version_in_id.put()
        expected_output = [
            (
                u'[u\'failed validation check for exploration rights model '
                'version check of ExplorationRightsSnapshotContentModel\', '
                '[u\'Entity id 0-3: ExplorationRights model corresponding to '
                'id 0 has a version 1 which is less than the version 3 in '
                'snapshot content model id\']]'
            ), (
                u'[u\'fully-validated ExplorationRightsSnapshotContentModel\', '
                '3]')]
        run_job_and_check_output(self, expected_output, sort=True)


class ExplorationCommitLogEntryModelValidatorTests(test_utils.GenericTestBase):

    def setUp(self):
        super(ExplorationCommitLogEntryModelValidatorTests, self).setUp()

        self.signup(self.OWNER_EMAIL, self.OWNER_USERNAME)
        self.signup(USER_EMAIL, USER_NAME)

        self.owner_id = self.get_user_id_from_email(self.OWNER_EMAIL)
        explorations = [exp_domain.Exploration.create_default_exploration(
            '%s' % i,
            title='title %d' % i,
            category='category%d' % i,
        ) for i in xrange(3)]

        for exp in explorations:
            exp_services.save_new_exploration(self.owner_id, exp)

        self.rights_model_instance = (
            exp_models.ExplorationCommitLogEntryModel(
                id='rights-1-1', user_id=self.owner_id,
                username=self.OWNER_USERNAME, exploration_id='1',
                commit_type='edit', commit_message='', commit_cmds=[],
                post_commit_status=constants.ACTIVITY_STATUS_PUBLIC,
                post_commit_community_owned=False,
                post_commit_is_private=False))
        self.rights_model_instance.put()

        self.model_instance_0 = (
            exp_models.ExplorationCommitLogEntryModel.get_by_id(
                'exploration-0-1'))
        self.model_instance_1 = (
            exp_models.ExplorationCommitLogEntryModel.get_by_id(
                'exploration-1-1'))
        self.model_instance_2 = (
            exp_models.ExplorationCommitLogEntryModel.get_by_id(
                'exploration-2-1'))

        self.job_class = (
            prod_validation_jobs_one_off
            .ExplorationCommitLogEntryModelAuditOneOffJob)

    def test_standard_operation(self):
        exp_services.update_exploration(
            self.owner_id, '0', [exp_domain.ExplorationChange({
                'cmd': 'edit_exploration_property',
                'property_name': 'title',
                'new_value': 'New title'
            })], 'Changes.')
        expected_output = [
            u'[u\'fully-validated ExplorationCommitLogEntryModel\', 5]']
        run_job_and_check_output(self, expected_output)

    def test_model_with_created_on_greater_than_last_updated(self):
        self.model_instance_0.created_on = (
            self.model_instance_0.last_updated + datetime.timedelta(days=1))
        self.model_instance_0.put()
        expected_output = [(
            u'[u\'failed validation check for time field relation check '
            'of ExplorationCommitLogEntryModel\', '
            '[u\'Entity id %s: The created_on field has a value '
            '%s which is greater than the value '
            '%s of last_updated field\']]') % (
                self.model_instance_0.id,
                self.model_instance_0.created_on,
                self.model_instance_0.last_updated
            ), u'[u\'fully-validated ExplorationCommitLogEntryModel\', 3]']
        run_job_and_check_output(self, expected_output, sort=True)

    def test_model_with_last_updated_greater_than_current_time(self):
        self.model_instance_1.delete()
        self.model_instance_2.delete()
        self.rights_model_instance.delete()
        expected_output = [(
            u'[u\'failed validation check for current time check of '
            'ExplorationCommitLogEntryModel\', '
            '[u\'Entity id %s: The last_updated field has a '
            'value %s which is greater than the time when the job was run\']]'
        ) % (self.model_instance_0.id, self.model_instance_0.last_updated)]

        with self.swap(datetime, 'datetime', MockDatetime13Hours), self.swap(
            db.DateTimeProperty, 'data_type', MockDatetime13Hours):
            update_datastore_types_for_mock_datetime()
            run_job_and_check_output(self, expected_output, sort=True)

    def test_missing_exploration_model_failure(self):
        exp_models.ExplorationModel.get_by_id('0').delete(
            feconf.SYSTEM_COMMITTER_ID, '', [])
        expected_output = [
            (
                u'[u\'failed validation check for exploration_ids '
                'field check of ExplorationCommitLogEntryModel\', '
                '[u"Entity id exploration-0-1: based on field '
                'exploration_ids having value 0, expect model '
                'ExplorationModel with id 0 '
                'but it doesn\'t exist", u"Entity id exploration-0-2: based '
                'on field exploration_ids having value 0, expect model '
                'ExplorationModel with id 0 but it doesn\'t exist"]]'
            ), u'[u\'fully-validated ExplorationCommitLogEntryModel\', 3]']
        run_job_and_check_output(self, expected_output, sort=True)

    def test_missing_exploration_rights_model_failure(self):
        exp_models.ExplorationRightsModel.get_by_id('1').delete(
            feconf.SYSTEM_COMMITTER_ID, '', [])
        expected_output = [
            (
                u'[u\'failed validation check for exploration_rights_ids '
                'field check of ExplorationCommitLogEntryModel\', '
                '[u"Entity id rights-1-1: based on field '
                'exploration_rights_ids having value 1, expect model '
                'ExplorationRightsModel with id 1 but it doesn\'t exist"]]'
            ), u'[u\'fully-validated ExplorationCommitLogEntryModel\', 3]']
        run_job_and_check_output(
            self, expected_output, sort=True)

    def test_invalid_exploration_version_in_model_id(self):
        model_with_invalid_version_in_id = (
            exp_models.ExplorationCommitLogEntryModel.create(
                '0', 3, self.owner_id, self.OWNER_USERNAME, 'edit',
                'msg', [{}],
                constants.ACTIVITY_STATUS_PUBLIC, False))
        model_with_invalid_version_in_id.exploration_id = '0'
        model_with_invalid_version_in_id.put()
        expected_output = [
            (
                u'[u\'failed validation check for exploration model '
                'version check of ExplorationCommitLogEntryModel\', '
                '[u\'Entity id %s: Exploration model corresponding '
                'to id 0 has a version 1 which is less than '
                'the version 3 in commit log entry model id\']]'
            ) % (model_with_invalid_version_in_id.id),
            u'[u\'fully-validated ExplorationCommitLogEntryModel\', 4]']
        run_job_and_check_output(self, expected_output, sort=True)

    def test_model_with_invalid_id(self):
        model_with_invalid_id = (
            exp_models.ExplorationCommitLogEntryModel(
                id='invalid-0-1', user_id=self.owner_id,
                username=self.OWNER_USERNAME, commit_type='edit',
                commit_message='msg', commit_cmds=[{}],
                post_commit_status=constants.ACTIVITY_STATUS_PUBLIC,
                post_commit_is_private=False))
        model_with_invalid_id.exploration_id = '0'
        model_with_invalid_id.put()
        expected_output = [
            (
                u'[u\'failed validation check for model id check of '
                'ExplorationCommitLogEntryModel\', '
                '[u\'Entity id %s: Entity id does not match regex pattern\']]'
            ) % (model_with_invalid_id.id), (
                u'[u\'failed validation check for commit cmd check of '
                'ExplorationCommitLogEntryModel\', [u\'Entity id invalid-0-1: '
                'No commit command domain object defined for entity with '
                'commands: [{}]\']]'),
            u'[u\'fully-validated ExplorationCommitLogEntryModel\', 4]']
        run_job_and_check_output(self, expected_output, sort=True)

    def test_model_with_invalid_commit_type(self):
        self.model_instance_0.commit_type = 'invalid'
        self.model_instance_0.put()
        expected_output = [
            (
                u'[u\'failed validation check for commit type check of '
                'ExplorationCommitLogEntryModel\', '
                '[u\'Entity id exploration-0-1: Commit type invalid is '
                'not allowed\']]'
            ), u'[u\'fully-validated ExplorationCommitLogEntryModel\', 3]']
        run_job_and_check_output(self, expected_output, sort=True)

    def test_model_with_invalid_post_commit_status(self):
        self.model_instance_0.post_commit_status = 'invalid'
        self.model_instance_0.put()
        expected_output = [
            (
                u'[u\'failed validation check for post commit status check '
                'of ExplorationCommitLogEntryModel\', '
                '[u\'Entity id exploration-0-1: Post commit status invalid '
                'is invalid\']]'
            ), u'[u\'fully-validated ExplorationCommitLogEntryModel\', 3]']
        run_job_and_check_output(self, expected_output, sort=True)

    def test_model_with_invalid_true_post_commit_is_private(self):
        self.model_instance_0.post_commit_status = 'public'
        self.model_instance_0.post_commit_is_private = True
        self.model_instance_0.put()

        expected_output = [
            (
                u'[u\'failed validation check for post commit is private '
                'check of ExplorationCommitLogEntryModel\', '
                '[u\'Entity id %s: Post commit status is '
                'public but post_commit_is_private is True\']]'
            ) % self.model_instance_0.id,
            u'[u\'fully-validated ExplorationCommitLogEntryModel\', 3]']
        run_job_and_check_output(self, expected_output, sort=True)

    def test_model_with_invalid_false_post_commit_is_private(self):
        self.model_instance_0.post_commit_status = 'private'
        self.model_instance_0.post_commit_is_private = False
        self.model_instance_0.put()

        expected_output = [
            (
                u'[u\'failed validation check for post commit is private '
                'check of ExplorationCommitLogEntryModel\', '
                '[u\'Entity id %s: Post commit status is '
                'private but post_commit_is_private is False\']]'
            ) % self.model_instance_0.id,
            u'[u\'fully-validated ExplorationCommitLogEntryModel\', 3]']
        run_job_and_check_output(self, expected_output, sort=True)

    def test_model_with_invalid_commit_cmd_schmea(self):
        self.model_instance_0.commit_cmds = [{
            'cmd': 'add_state'
        }, {
            'cmd': 'delete_state',
            'invalid_attribute': 'invalid'
        }]
        self.model_instance_0.put()
        expected_output = [
            (
                u'[u\'failed validation check for commit cmd '
                'delete_state check of '
                'ExplorationCommitLogEntryModel\', '
                '[u"Entity id exploration-0-1: Commit command domain '
                'validation for command: {u\'cmd\': u\'delete_state\', '
                'u\'invalid_attribute\': u\'invalid\'} '
                'failed with error: The following required attributes '
                'are missing: state_name, '
                'The following extra attributes are present: '
                'invalid_attribute"]]'
            ), (
                u'[u\'failed validation check for commit cmd '
                'add_state check of '
                'ExplorationCommitLogEntryModel\', '
                '[u"Entity id exploration-0-1: Commit command domain '
                'validation for command: {u\'cmd\': u\'add_state\'} '
                'failed with error: The following required attributes '
                'are missing: state_name"]]'
            ), u'[u\'fully-validated ExplorationCommitLogEntryModel\', 3]']
        run_job_and_check_output(self, expected_output, sort=True)


class ExpSummaryModelValidatorTests(test_utils.GenericTestBase):

    def setUp(self):
        super(ExpSummaryModelValidatorTests, self).setUp()

        self.signup(self.OWNER_EMAIL, self.OWNER_USERNAME)
        self.signup(USER_EMAIL, USER_NAME)

        self.user_id = self.get_user_id_from_email(USER_EMAIL)
        self.owner_id = self.get_user_id_from_email(self.OWNER_EMAIL)
        self.owner = user_services.UserActionsInfo(self.owner_id)

        editor_email = 'user@editor.com'
        viewer_email = 'user@viewer.com'
        contributor_email = 'user@contributor.com'

        self.signup(editor_email, 'editor')
        self.signup(viewer_email, 'viewer')
        self.signup(contributor_email, 'contributor')

        self.editor_id = self.get_user_id_from_email(editor_email)
        self.viewer_id = self.get_user_id_from_email(viewer_email)
        self.contributor_id = self.get_user_id_from_email(contributor_email)

        language_codes = ['ar', 'en', 'en']
        explorations = [exp_domain.Exploration.create_default_exploration(
            '%s' % i,
            title='title %d' % i,
            category='category%d' % i,
            language_code=language_codes[i]
        ) for i in xrange(3)]

        for exp in explorations:
            exp.tags = ['math', 'art']
            exp_services.save_new_exploration(self.owner_id, exp)

        rights_manager.assign_role_for_exploration(
            self.owner, '0', self.editor_id, rights_manager.ROLE_EDITOR)
        exp_services.update_exploration(
            self.contributor_id, '0', [exp_domain.ExplorationChange({
                'cmd': 'edit_exploration_property',
                'property_name': 'title',
                'new_value': 'New title'
            })], 'Changes.')

        rights_manager.assign_role_for_exploration(
            self.owner, '2', self.viewer_id, rights_manager.ROLE_VIEWER)

        rating_services.assign_rating_to_exploration(self.user_id, '0', 3)
        rating_services.assign_rating_to_exploration(self.viewer_id, '0', 4)

        self.model_instance_0 = exp_models.ExpSummaryModel.get_by_id('0')
        self.model_instance_1 = exp_models.ExpSummaryModel.get_by_id('1')
        self.model_instance_2 = exp_models.ExpSummaryModel.get_by_id('2')

        self.job_class = (
            prod_validation_jobs_one_off.ExpSummaryModelAuditOneOffJob)

    def test_standard_operation(self):
        rights_manager.publish_exploration(self.owner, '0')
        exp_services.update_exploration(
            self.owner_id, '1', [exp_domain.ExplorationChange({
                'cmd': 'edit_exploration_property',
                'property_name': 'title',
                'new_value': 'New title'
            })], 'Changes.')
        expected_output = [
            u'[u\'fully-validated ExpSummaryModel\', 3]']
        run_job_and_check_output(self, expected_output)

    def test_model_with_created_on_greater_than_last_updated(self):
        self.model_instance_0.created_on = (
            self.model_instance_0.last_updated + datetime.timedelta(days=1))
        self.model_instance_0.put()
        expected_output = [(
            u'[u\'failed validation check for time field relation check '
            'of ExpSummaryModel\', '
            '[u\'Entity id %s: The created_on field has a value '
            '%s which is greater than the value '
            '%s of last_updated field\']]') % (
                self.model_instance_0.id,
                self.model_instance_0.created_on,
                self.model_instance_0.last_updated
            ), u'[u\'fully-validated ExpSummaryModel\', 2]']
        run_job_and_check_output(self, expected_output, sort=True)

    def test_model_with_last_updated_greater_than_current_time(self):
        exp_models.ExplorationModel.get_by_id('1').delete(
            self.owner_id, '')
        exp_models.ExplorationModel.get_by_id('2').delete(
            self.owner_id, '')
        self.model_instance_1.delete()
        self.model_instance_2.delete()
        expected_output = [(
            u'[u\'failed validation check for current time check of '
            'ExpSummaryModel\', '
            '[u\'Entity id %s: The last_updated field has a '
            'value %s which is greater than the time when the job was run\']]'
        ) % (self.model_instance_0.id, self.model_instance_0.last_updated)]

        with self.swap(datetime, 'datetime', MockDatetime13Hours), self.swap(
            db.DateTimeProperty, 'data_type', MockDatetime13Hours):
            update_datastore_types_for_mock_datetime()
            run_job_and_check_output(self, expected_output, sort=True)

    def test_model_with_first_published_datetime_greater_than_current_time(
            self):
        rights_manager.publish_exploration(self.owner, '0')
        rights_manager.publish_exploration(self.owner, '1')
        self.model_instance_0 = exp_models.ExpSummaryModel.get_by_id('0')
        self.model_instance_0.first_published_msec = (
            self.model_instance_0.first_published_msec * 1000000.0)
        self.model_instance_0.put()
        rights_model = exp_models.ExplorationRightsModel.get_by_id('0')
        rights_model.first_published_msec = (
            self.model_instance_0.first_published_msec)
        rights_model.commit(self.owner_id, '', [])
        expected_output = [
            (
                u'[u\'failed validation check for first published msec check '
                'of ExpSummaryModel\', '
                '[u\'Entity id 0: The first_published_msec field has a '
                'value %s which is greater than the time when the '
                'job was run\']]'
            ) % (self.model_instance_0.first_published_msec),
            u'[u\'fully-validated ExpSummaryModel\', 2]']
        run_job_and_check_output(self, expected_output, sort=True)

    def test_missing_exploration_model_failure(self):
        exp_models.ExplorationModel.get_by_id('0').delete(
            feconf.SYSTEM_COMMITTER_ID, '', [])
        expected_output = [
            (
                u'[u\'failed validation check for exploration_ids '
                'field check of ExpSummaryModel\', '
                '[u"Entity id 0: based on field exploration_ids having '
                'value 0, expect model ExplorationModel with id 0 but '
                'it doesn\'t exist"]]'),
            u'[u\'fully-validated ExpSummaryModel\', 2]']
        run_job_and_check_output(self, expected_output, sort=True)

    def test_missing_owner_user_model_failure(self):
        rights_manager.assign_role_for_exploration(
            self.owner, '0', self.user_id, rights_manager.ROLE_OWNER)
        user_models.UserSettingsModel.get_by_id(self.user_id).delete()
        expected_output = [
            (
                u'[u\'failed validation check for owner_user_ids '
                'field check of ExpSummaryModel\', '
                '[u"Entity id 0: based on field owner_user_ids having '
                'value %s, expect model UserSettingsModel with id %s '
                'but it doesn\'t exist"]]') % (self.user_id, self.user_id),
            u'[u\'fully-validated ExpSummaryModel\', 2]']
        run_job_and_check_output(self, expected_output, sort=True)

    def test_missing_editor_user_model_failure(self):
        user_models.UserSettingsModel.get_by_id(self.editor_id).delete()
        expected_output = [
            (
                u'[u\'failed validation check for editor_user_ids '
                'field check of ExpSummaryModel\', '
                '[u"Entity id 0: based on field editor_user_ids having '
                'value %s, expect model UserSettingsModel with id %s but '
                'it doesn\'t exist"]]') % (
                    self.editor_id, self.editor_id),
            u'[u\'fully-validated ExpSummaryModel\', 2]']
        run_job_and_check_output(self, expected_output, sort=True)

    def test_missing_viewer_user_model_failure(self):
        user_models.UserSettingsModel.get_by_id(self.viewer_id).delete()
        expected_output = [
            (
                u'[u\'failed validation check for viewer_user_ids '
                'field check of ExpSummaryModel\', '
                '[u"Entity id 2: based on field viewer_user_ids having '
                'value %s, expect model UserSettingsModel with id %s but '
                'it doesn\'t exist"]]') % (
                    self.viewer_id, self.viewer_id),
            u'[u\'fully-validated ExpSummaryModel\', 2]']
        run_job_and_check_output(self, expected_output, sort=True)

    def test_missing_contributor_user_model_failure(self):
        user_models.UserSettingsModel.get_by_id(self.contributor_id).delete()
        expected_output = [
            (
                u'[u\'failed validation check for contributor_user_ids '
                'field check of ExpSummaryModel\', '
                '[u"Entity id 0: based on field contributor_user_ids having '
                'value %s, expect model UserSettingsModel with id %s but '
                'it doesn\'t exist"]]') % (
                    self.contributor_id, self.contributor_id),
            u'[u\'fully-validated ExpSummaryModel\', 2]']
        run_job_and_check_output(self, expected_output, sort=True)

    def test_model_with_invalid_exploration_model_last_updated(self):
        last_human_update_time = (
            self.model_instance_0.exploration_model_last_updated)
        self.model_instance_0.exploration_model_last_updated = (
            datetime.datetime.utcnow() + datetime.timedelta(days=1))
        self.model_instance_0.put()
        expected_output = [
            (
                u'[u\'failed validation check for exploration model last '
                'updated check of ExpSummaryModel\', '
                '[u\'Entity id %s: The exploration_model_last_updated '
                'field: %s does not match the last time a commit was '
                'made by a human contributor: %s\']]'
            ) % (
                self.model_instance_0.id,
                self.model_instance_0.exploration_model_last_updated,
                last_human_update_time),
            u'[u\'fully-validated ExpSummaryModel\', 2]']
        run_job_and_check_output(self, expected_output, sort=True)

    def test_model_with_invalid_schema(self):
        self.model_instance_0.ratings = {'10': 4, '5': 15}
        self.model_instance_0.put()
        expected_output = [
            (
                u'[u\'failed validation check for domain object check of '
                'ExpSummaryModel\', '
                '[u\'Entity id 0: Entity fails domain validation with '
                'the error Expected ratings to have keys: 1, 2, 3, 4, 5, '
                'received 10, 5\']]'
            ), u'[u\'fully-validated ExpSummaryModel\', 2]']
        run_job_and_check_output(self, expected_output, sort=True)

    def test_model_with_invalid_contributors_summary(self):
        sorted_contributor_ids = sorted(
            self.model_instance_0.contributors_summary.keys())
        self.model_instance_0.contributors_summary = {'invalid': 1}
        self.model_instance_0.put()
        expected_output = [
            (
                u'[u\'failed validation check for contributors summary '
                'check of ExpSummaryModel\', '
                '[u"Entity id 0: Contributor ids: [u\'%s\', u\'%s\'] '
                'do not match the contributor ids obtained using '
                'contributors summary: [u\'invalid\']"]]') % (
                    sorted_contributor_ids[0], sorted_contributor_ids[1]
                ),
            u'[u\'fully-validated ExpSummaryModel\', 2]']
        run_job_and_check_output(self, expected_output, sort=True)

    def test_model_with_invalid_exploration_related_property(self):
        self.model_instance_0.title = 'invalid'
        self.model_instance_0.put()
        expected_output = [
            (
                u'[u\'failed validation check for title field check of '
                'ExpSummaryModel\', '
                '[u\'Entity id %s: title field in entity: invalid does not '
                'match corresponding exploration title field: New title\']]'
            ) % self.model_instance_0.id,
            u'[u\'fully-validated ExpSummaryModel\', 2]']
        run_job_and_check_output(self, expected_output, sort=True)

    def test_model_with_invalid_exploration_rights_related_property(self):
        self.model_instance_0.status = 'public'
        self.model_instance_0.put()
        expected_output = [
            (
                u'[u\'failed validation check for status field check of '
                'ExpSummaryModel\', '
                '[u\'Entity id %s: status field in entity: public does not '
                'match corresponding exploration rights status field: '
                'private\']]'
            ) % self.model_instance_0.id,
            u'[u\'fully-validated ExpSummaryModel\', 2]']
        run_job_and_check_output(self, expected_output, sort=True)


class GeneralFeedbackThreadModelValidatorTests(test_utils.GenericTestBase):

    def setUp(self):
        super(GeneralFeedbackThreadModelValidatorTests, self).setUp()

        self.signup(self.OWNER_EMAIL, self.OWNER_USERNAME)
        self.owner_id = self.get_user_id_from_email(self.OWNER_EMAIL)

        self.signup(self.ADMIN_EMAIL, self.ADMIN_USERNAME)
        self.admin_id = self.get_user_id_from_email(self.ADMIN_EMAIL)
        self.set_admins([self.ADMIN_USERNAME])

        exp = exp_domain.Exploration.create_default_exploration(
            '0',
            title='title 0',
            category='Art',
        )
        exp_services.save_new_exploration(self.owner_id, exp)

        self.thread_id = feedback_services.create_thread(
            'exploration', '0', self.owner_id, 'Subject', 'Text',
            has_suggestion=False)

        score_category = (
            suggestion_models.SCORE_TYPE_CONTENT +
            suggestion_models.SCORE_CATEGORY_DELIMITER + exp.category)
        change = {
            'cmd': exp_domain.CMD_EDIT_STATE_PROPERTY,
            'property_name': exp_domain.STATE_PROPERTY_CONTENT,
            'state_name': 'state_1',
            'new_value': 'new suggestion content'
        }
        suggestion_models.GeneralSuggestionModel.create(
            suggestion_models.SUGGESTION_TYPE_EDIT_STATE_CONTENT,
            suggestion_models.TARGET_TYPE_EXPLORATION, '0',
            1, suggestion_models.STATUS_ACCEPTED, self.owner_id,
            self.admin_id, change, score_category, self.thread_id)

        self.model_instance = (
            feedback_models.GeneralFeedbackThreadModel.get_by_id(
                self.thread_id))
        self.model_instance.has_suggestion = True
        self.model_instance.put()

        self.job_class = (
            prod_validation_jobs_one_off
            .GeneralFeedbackThreadModelAuditOneOffJob)

    def test_standard_operation(self):
        expected_output = [
            u'[u\'fully-validated GeneralFeedbackThreadModel\', 1]']
        run_job_and_check_output(self, expected_output)

    def test_model_with_created_on_greater_than_last_updated(self):
        self.model_instance.created_on = (
            self.model_instance.last_updated + datetime.timedelta(days=1))
        self.model_instance.put()
        expected_output = [(
            u'[u\'failed validation check for time field relation check '
            'of GeneralFeedbackThreadModel\', '
            '[u\'Entity id %s: The created_on field has a value '
            '%s which is greater than the value '
            '%s of last_updated field\']]') % (
                self.model_instance.id,
                self.model_instance.created_on,
                self.model_instance.last_updated
            )]
        run_job_and_check_output(self, expected_output, sort=True)

    def test_model_with_last_updated_greater_than_current_time(self):
        self.model_instance.last_updated = (
            datetime.datetime.utcnow() + datetime.timedelta(days=1))
        self.model_instance.put(update_last_updated_time=False)
        expected_output = [(
            u'[u\'failed validation check for current time check of '
            'GeneralFeedbackThreadModel\', '
            '[u\'Entity id %s: The last_updated field has a '
            'value %s which is greater than the time when the job was run\']]'
        ) % (self.model_instance.id, self.model_instance.last_updated)]
        run_job_and_check_output(self, expected_output, sort=True)

    def test_missing_exploration_model_failure(self):
        exp_models.ExplorationModel.get_by_id('0').delete(
            feconf.SYSTEM_COMMITTER_ID, '', [])
        expected_output = [
            (
                u'[u\'failed validation check for exploration_ids field '
                'check of GeneralFeedbackThreadModel\', '
                '[u"Entity id %s: based on field exploration_ids having value '
                '0, expect model ExplorationModel with id 0 but it doesn\'t '
                'exist"]]') % self.model_instance.id]
        run_job_and_check_output(self, expected_output, sort=True)

    def test_missing_suggestion_model_failure(self):
        suggestion_models.GeneralSuggestionModel.get_by_id(
            self.thread_id).delete()
        expected_output = [
            (
                u'[u\'failed validation check for suggestion_ids field '
                'check of GeneralFeedbackThreadModel\', '
                '[u"Entity id %s: based on field suggestion_ids having '
                'value %s, expect model GeneralSuggestionModel with id %s '
                'but it doesn\'t exist"]]') % (
                    self.model_instance.id, self.thread_id, self.thread_id)]
        run_job_and_check_output(self, expected_output, sort=True)

    def test_missing_author_model_failure(self):
        user_models.UserSettingsModel.get_by_id(self.owner_id).delete()
        expected_output = [
            (
                u'[u\'failed validation check for author_ids field '
                'check of GeneralFeedbackThreadModel\', '
                '[u"Entity id %s: based on field author_ids having value '
                '%s, expect model UserSettingsModel with id %s but it doesn\'t '
                'exist"]]') % (
                    self.model_instance.id, self.owner_id, self.owner_id)]
        run_job_and_check_output(self, expected_output, sort=True)

    def test_missing_message_model_failure(self):
        feedback_models.GeneralFeedbackMessageModel.get_by_id(
            '%s.0' % self.thread_id).delete()
        expected_output = [
            (
                u'[u\'failed validation check for message_ids field '
                'check of GeneralFeedbackThreadModel\', '
                '[u"Entity id %s: based on field message_ids having value '
                '%s.0, expect model GeneralFeedbackMessageModel with '
                'id %s.0 but it doesn\'t exist"]]') % (
                    self.model_instance.id, self.thread_id, self.thread_id)]
        run_job_and_check_output(self, expected_output, sort=True)

    def test_invalid_has_suggestion(self):
        self.model_instance.has_suggestion = False
        self.model_instance.put()
        expected_output = [
            (
                u'[u\'failed validation check for has suggestion '
                'check of GeneralFeedbackThreadModel\', [u\'Entity id %s: '
                'has suggestion for entity is false but a suggestion exists '
                'with id same as entity id\']]'
            ) % self.model_instance.id]
        run_job_and_check_output(self, expected_output, sort=True)

    def test_model_with_invalid_entity_type(self):
        expected_output = [
            (
                u'[u\'failed validation check for entity type check '
                'of GeneralFeedbackThreadModel\', [u\'Entity id %s: Entity '
                'type exploration is not allowed\']]'
            ) % self.model_instance.id]
        with self.swap(
            prod_validation_jobs_one_off, 'TARGET_TYPE_TO_TARGET_MODEL', {}):
            run_job_and_check_output(self, expected_output, sort=True)


class GeneralFeedbackMessageModelValidatorTests(test_utils.GenericTestBase):

    def setUp(self):
        super(GeneralFeedbackMessageModelValidatorTests, self).setUp()

        self.signup(self.OWNER_EMAIL, self.OWNER_USERNAME)
        self.owner_id = self.get_user_id_from_email(self.OWNER_EMAIL)

        exp = exp_domain.Exploration.create_default_exploration(
            '0',
            title='title 0',
            category='Art',
        )
        exp_services.save_new_exploration(self.owner_id, exp)

        self.thread_id = feedback_services.create_thread(
            'exploration', '0', self.owner_id, 'Subject', 'Text',
            has_suggestion=False)

        self.model_instance = (
            feedback_models.GeneralFeedbackMessageModel.get_by_id(
                '%s.0' % self.thread_id))

        self.job_class = (
            prod_validation_jobs_one_off
            .GeneralFeedbackMessageModelAuditOneOffJob)

    def test_standard_operation(self):
        expected_output = [
            u'[u\'fully-validated GeneralFeedbackMessageModel\', 1]']
        run_job_and_check_output(self, expected_output)

    def test_model_with_created_on_greater_than_last_updated(self):
        self.model_instance.created_on = (
            self.model_instance.last_updated + datetime.timedelta(days=1))
        self.model_instance.put()
        expected_output = [(
            u'[u\'failed validation check for time field relation check '
            'of GeneralFeedbackMessageModel\', '
            '[u\'Entity id %s: The created_on field has a value '
            '%s which is greater than the value '
            '%s of last_updated field\']]') % (
                self.model_instance.id,
                self.model_instance.created_on,
                self.model_instance.last_updated
            )]
        run_job_and_check_output(self, expected_output, sort=True)

    def test_model_with_last_updated_greater_than_current_time(self):
        expected_output = [(
            u'[u\'failed validation check for current time check of '
            'GeneralFeedbackMessageModel\', '
            '[u\'Entity id %s: The last_updated field has a '
            'value %s which is greater than the time when the job was run\']]'
        ) % (self.model_instance.id, self.model_instance.last_updated)]

        with self.swap(datetime, 'datetime', MockDatetime13Hours), self.swap(
            db.DateTimeProperty, 'data_type', MockDatetime13Hours):
            update_datastore_types_for_mock_datetime()
            run_job_and_check_output(self, expected_output, sort=True)

    def test_missing_author_model_failure(self):
        user_models.UserSettingsModel.get_by_id(self.owner_id).delete()
        expected_output = [
            (
                u'[u\'failed validation check for author_ids field '
                'check of GeneralFeedbackMessageModel\', '
                '[u"Entity id %s: based on field author_ids having value '
                '%s, expect model UserSettingsModel with id %s but it doesn\'t '
                'exist"]]') % (
                    self.model_instance.id, self.owner_id, self.owner_id)]
        run_job_and_check_output(self, expected_output, sort=True)

    def test_missing_feedback_thread_model_failure(self):
        feedback_models.GeneralFeedbackThreadModel.get_by_id(
            self.thread_id).delete()
        expected_output = [
            (
                u'[u\'failed validation check for feedback_thread_ids field '
                'check of GeneralFeedbackMessageModel\', '
                '[u"Entity id %s: based on field feedback_thread_ids having '
                'value %s, expect model GeneralFeedbackThreadModel with '
                'id %s but it doesn\'t exist"]]') % (
                    self.model_instance.id, self.thread_id, self.thread_id)]
        run_job_and_check_output(self, expected_output, sort=True)

    def test_invalid_message_id(self):
        self.model_instance.message_id = 2
        self.model_instance.put()
        expected_output = [
            (
                u'[u\'failed validation check for message id check of '
                'GeneralFeedbackMessageModel\', [u\'Entity id %s: '
                'message id 2 not less than total count of messages '
                '1 in feedback thread model with id %s '
                'corresponding to the entity\']]'
            ) % (self.model_instance.id, self.thread_id), (
                u'[u\'failed validation check for model id check '
                'of GeneralFeedbackMessageModel\', [u\'Entity id %s: '
                'Entity id does not match regex pattern\']]'
            ) % self.model_instance.id]
        run_job_and_check_output(self, expected_output, sort=True)


class GeneralFeedbackThreadUserModelValidatorTests(test_utils.GenericTestBase):

    def setUp(self):
        super(GeneralFeedbackThreadUserModelValidatorTests, self).setUp()

        self.signup(self.OWNER_EMAIL, self.OWNER_USERNAME)
        self.owner_id = self.get_user_id_from_email(self.OWNER_EMAIL)

        exp = exp_domain.Exploration.create_default_exploration(
            '0',
            title='title 0',
            category='Art',
        )
        exp_services.save_new_exploration(self.owner_id, exp)

        self.thread_id = feedback_services.create_thread(
            'exploration', '0', self.owner_id, 'Subject', 'Text',
            has_suggestion=False)

        self.model_instance = (
            feedback_models.GeneralFeedbackThreadUserModel.get_by_id(
                '%s.%s' % (self.owner_id, self.thread_id)))

        self.job_class = (
            prod_validation_jobs_one_off
            .GeneralFeedbackThreadUserModelAuditOneOffJob)

    def test_standard_operation(self):
        expected_output = [
            u'[u\'fully-validated GeneralFeedbackThreadUserModel\', 1]']
        run_job_and_check_output(self, expected_output)

    def test_model_with_created_on_greater_than_last_updated(self):
        self.model_instance.created_on = (
            self.model_instance.last_updated + datetime.timedelta(days=1))
        self.model_instance.put()
        expected_output = [(
            u'[u\'failed validation check for time field relation check '
            'of GeneralFeedbackThreadUserModel\', '
            '[u\'Entity id %s: The created_on field has a value '
            '%s which is greater than the value '
            '%s of last_updated field\']]') % (
                self.model_instance.id,
                self.model_instance.created_on,
                self.model_instance.last_updated
            )]
        run_job_and_check_output(self, expected_output, sort=True)

    def test_model_with_last_updated_greater_than_current_time(self):
        expected_output = [(
            u'[u\'failed validation check for current time check of '
            'GeneralFeedbackThreadUserModel\', '
            '[u\'Entity id %s: The last_updated field has a '
            'value %s which is greater than the time when the job was run\']]'
        ) % (self.model_instance.id, self.model_instance.last_updated)]

        with self.swap(datetime, 'datetime', MockDatetime13Hours), self.swap(
            db.DateTimeProperty, 'data_type', MockDatetime13Hours):
            update_datastore_types_for_mock_datetime()
            run_job_and_check_output(self, expected_output, sort=True)

    def test_missing_user_model_failure(self):
        user_models.UserSettingsModel.get_by_id(self.owner_id).delete()
        expected_output = [
            (
                u'[u\'failed validation check for user_ids field '
                'check of GeneralFeedbackThreadUserModel\', '
                '[u"Entity id %s: based on field user_ids having value '
                '%s, expect model UserSettingsModel with id %s but it doesn\'t '
                'exist"]]') % (
                    self.model_instance.id, self.owner_id, self.owner_id)]
        run_job_and_check_output(self, expected_output, sort=True)

    def test_missing_message_model_failure(self):
        feedback_models.GeneralFeedbackMessageModel.get_by_id(
            '%s.0' % self.thread_id).delete()
        expected_output = [
            (
                u'[u\'failed validation check for message_ids field '
                'check of GeneralFeedbackThreadUserModel\', '
                '[u"Entity id %s: based on field message_ids having '
                'value %s.0, expect model GeneralFeedbackMessageModel with '
                'id %s.0 but it doesn\'t exist"]]') % (
                    self.model_instance.id, self.thread_id, self.thread_id)]
        run_job_and_check_output(self, expected_output, sort=True)


class FeedbackAnalyticsModelValidatorTests(test_utils.GenericTestBase):

    def setUp(self):
        super(FeedbackAnalyticsModelValidatorTests, self).setUp()

        self.signup(self.OWNER_EMAIL, self.OWNER_USERNAME)
        self.owner_id = self.get_user_id_from_email(self.OWNER_EMAIL)

        exp = exp_domain.Exploration.create_default_exploration(
            '0',
            title='title 0',
            category='Art',
        )
        exp_services.save_new_exploration(self.owner_id, exp)

        self.model_instance = feedback_models.FeedbackAnalyticsModel(id='0')
        self.model_instance.put()

        self.job_class = (
            prod_validation_jobs_one_off.FeedbackAnalyticsModelAuditOneOffJob)

    def test_standard_operation(self):
        expected_output = [
            u'[u\'fully-validated FeedbackAnalyticsModel\', 1]']
        run_job_and_check_output(self, expected_output)

    def test_model_with_created_on_greater_than_last_updated(self):
        self.model_instance.created_on = (
            self.model_instance.last_updated + datetime.timedelta(days=1))
        self.model_instance.put()
        expected_output = [(
            u'[u\'failed validation check for time field relation check '
            'of FeedbackAnalyticsModel\', '
            '[u\'Entity id %s: The created_on field has a value '
            '%s which is greater than the value '
            '%s of last_updated field\']]') % (
                self.model_instance.id,
                self.model_instance.created_on,
                self.model_instance.last_updated
            )]
        run_job_and_check_output(self, expected_output, sort=True)

    def test_model_with_last_updated_greater_than_current_time(self):
        expected_output = [(
            u'[u\'failed validation check for current time check of '
            'FeedbackAnalyticsModel\', '
            '[u\'Entity id %s: The last_updated field has a '
            'value %s which is greater than the time when the job was run\']]'
        ) % (self.model_instance.id, self.model_instance.last_updated)]

        with self.swap(datetime, 'datetime', MockDatetime13Hours), self.swap(
            db.DateTimeProperty, 'data_type', MockDatetime13Hours):
            update_datastore_types_for_mock_datetime()
            run_job_and_check_output(self, expected_output, sort=True)

    def test_missing_exploration_model_failure(self):
        exp_models.ExplorationModel.get_by_id('0').delete(
            feconf.SYSTEM_COMMITTER_ID, '', [])
        expected_output = [
            (
                u'[u\'failed validation check for exploration_ids field '
                'check of FeedbackAnalyticsModel\', '
                '[u"Entity id %s: based on field exploration_ids having value '
                '0, expect model ExplorationModel with id 0 but it doesn\'t '
                'exist"]]') % self.model_instance.id]
        run_job_and_check_output(self, expected_output, sort=True)


class UnsentFeedbackEmailModelValidatorTests(test_utils.GenericTestBase):

    def setUp(self):
        super(UnsentFeedbackEmailModelValidatorTests, self).setUp()

        self.signup(self.OWNER_EMAIL, self.OWNER_USERNAME)
        self.owner_id = self.get_user_id_from_email(self.OWNER_EMAIL)

        exp = exp_domain.Exploration.create_default_exploration(
            '0',
            title='title 0',
            category='Art',
        )
        exp_services.save_new_exploration(self.owner_id, exp)

        self.thread_id = feedback_services.create_thread(
            'exploration', '0', self.owner_id, 'Subject', 'Text',
            has_suggestion=False)

        feedback_message_references = [{
            'entity_type': 'exploration',
            'entity_id': '0',
            'thread_id': self.thread_id,
            'message_id': 0
        }]
        self.model_instance = feedback_models.UnsentFeedbackEmailModel(
            id=self.owner_id,
            feedback_message_references=feedback_message_references,
            retries=1)
        self.model_instance.put()

        self.job_class = (
            prod_validation_jobs_one_off.UnsentFeedbackEmailModelAuditOneOffJob)

    def test_standard_operation(self):
        expected_output = [
            u'[u\'fully-validated UnsentFeedbackEmailModel\', 1]']
        run_job_and_check_output(self, expected_output)

    def test_model_with_created_on_greater_than_last_updated(self):
        self.model_instance.created_on = (
            self.model_instance.last_updated + datetime.timedelta(days=1))
        self.model_instance.put()
        expected_output = [(
            u'[u\'failed validation check for time field relation check '
            'of UnsentFeedbackEmailModel\', '
            '[u\'Entity id %s: The created_on field has a value '
            '%s which is greater than the value '
            '%s of last_updated field\']]') % (
                self.model_instance.id,
                self.model_instance.created_on,
                self.model_instance.last_updated
            )]
        run_job_and_check_output(self, expected_output, sort=True)

    def test_model_with_last_updated_greater_than_current_time(self):
        expected_output = [(
            u'[u\'failed validation check for current time check of '
            'UnsentFeedbackEmailModel\', '
            '[u\'Entity id %s: The last_updated field has a '
            'value %s which is greater than the time when the job was run\']]'
        ) % (self.model_instance.id, self.model_instance.last_updated)]

        with self.swap(datetime, 'datetime', MockDatetime13Hours), self.swap(
            db.DateTimeProperty, 'data_type', MockDatetime13Hours):
            update_datastore_types_for_mock_datetime()
            run_job_and_check_output(self, expected_output, sort=True)

    def test_missing_user_model_failure(self):
        user_models.UserSettingsModel.get_by_id(self.owner_id).delete()
        expected_output = [
            (
                u'[u\'failed validation check for user_ids field '
                'check of UnsentFeedbackEmailModel\', '
                '[u"Entity id %s: based on field user_ids having value '
                '%s, expect model UserSettingsModel with id %s but it doesn\'t '
                'exist"]]') % (
                    self.model_instance.id, self.owner_id, self.owner_id)]
        run_job_and_check_output(self, expected_output, sort=True)

    def test_missing_message_model_failure(self):
        feedback_models.GeneralFeedbackMessageModel.get_by_id(
            '%s.0' % self.thread_id).delete()
        expected_output = [
            (
                u'[u\'failed validation check for message_ids field '
                'check of UnsentFeedbackEmailModel\', '
                '[u"Entity id %s: based on field message_ids having value '
                '%s.0, expect model GeneralFeedbackMessageModel with '
                'id %s.0 but it doesn\'t exist"]]') % (
                    self.model_instance.id, self.thread_id, self.thread_id)]
        run_job_and_check_output(self, expected_output, sort=True)

    def test_missing_message_id_in_feedback_reference(self):
        self.model_instance.feedback_message_references[0].pop('message_id')
        self.model_instance.put()
        expected_output = [
            (
                u'[u\'failed validation check for feedback message '
                'reference check of UnsentFeedbackEmailModel\', '
                '[u"Entity id %s: Invalid feedback reference: '
                '{u\'thread_id\': u\'%s\', u\'entity_id\': u\'0\', '
                'u\'entity_type\': u\'exploration\'}"]]'
            ) % (self.model_instance.id, self.thread_id)]
        run_job_and_check_output(self, expected_output, sort=True)

    def test_missing_thread_id_in_feedback_reference(self):
        self.model_instance.feedback_message_references[0].pop('thread_id')
        self.model_instance.put()
        expected_output = [
            (
                u'[u\'failed validation check for feedback message '
                'reference check of UnsentFeedbackEmailModel\', '
                '[u"Entity id %s: Invalid feedback reference: '
                '{u\'entity_id\': u\'0\', u\'message_id\': 0, '
                'u\'entity_type\': u\'exploration\'}"]]'
            ) % self.model_instance.id]
        run_job_and_check_output(self, expected_output, sort=True)

    def test_missing_entity_id_in_feedback_reference(self):
        self.model_instance.feedback_message_references[0].pop('entity_id')
        self.model_instance.put()
        expected_output = [
            (
                u'[u\'failed validation check for feedback message reference '
                'check of UnsentFeedbackEmailModel\', '
                '[u"Entity id %s: Invalid feedback reference: {u\'thread_id\': '
                'u\'%s\', u\'message_id\': 0, u\'entity_type\': '
                'u\'exploration\'}"]]'
            ) % (self.model_instance.id, self.thread_id)]
        run_job_and_check_output(self, expected_output, sort=True)

    def test_missing_entity_type_in_feedback_reference(self):
        self.model_instance.feedback_message_references[0].pop('entity_type')
        self.model_instance.put()
        expected_output = [
            (
                u'[u\'failed validation check for feedback message '
                'reference check of UnsentFeedbackEmailModel\', '
                '[u"Entity id %s: Invalid feedback reference: '
                '{u\'thread_id\': u\'%s\', u\'entity_id\': u\'0\', '
                'u\'message_id\': 0}"]]'
            ) % (self.model_instance.id, self.thread_id)]

        run_job_and_check_output(self, expected_output, sort=True)

    def test_invalid_entity_type_in_feedback_reference(self):
        self.model_instance.feedback_message_references[0]['entity_type'] = (
            'invalid')
        self.model_instance.put()
        expected_output = [
            (
                u'[u\'failed validation check for feedback message reference '
                'check of UnsentFeedbackEmailModel\', '
                '[u"Entity id %s: Invalid feedback reference: {u\'thread_id\': '
                'u\'%s\', u\'entity_id\': u\'0\', u\'message_id\': 0, '
                'u\'entity_type\': u\'invalid\'}"]]'
            ) % (self.model_instance.id, self.thread_id)]
        run_job_and_check_output(self, expected_output, sort=True)

    def test_invalid_entity_id_in_feedback_reference(self):
        self.model_instance.feedback_message_references[0]['entity_id'] = (
            'invalid')
        self.model_instance.put()
        expected_output = [
            (
                u'[u\'failed validation check for feedback message reference '
                'check of UnsentFeedbackEmailModel\', '
                '[u"Entity id %s: Invalid feedback reference: {u\'thread_id\': '
                'u\'%s\', u\'entity_id\': u\'invalid\', u\'message_id\': 0, '
                'u\'entity_type\': u\'exploration\'}"]]'
            ) % (self.model_instance.id, self.thread_id)]
        run_job_and_check_output(self, expected_output, sort=True)


class FileMetadataModelValidatorTests(test_utils.GenericTestBase):

    def setUp(self):
        super(FileMetadataModelValidatorTests, self).setUp()

        self.signup(self.OWNER_EMAIL, self.OWNER_USERNAME)

        self.owner_id = self.get_user_id_from_email(self.OWNER_EMAIL)

        explorations = [exp_domain.Exploration.create_default_exploration(
            'exp%s' % i,
            title='title %d' % i,
            category='category%d' % i,
        ) for i in xrange(2)]

        for exp in explorations:
            exp_services.save_new_exploration(self.owner_id, exp)

        self.model_instance_0 = file_models.FileMetadataModel.create(
            'exploration/exp0', 'assets/image/img0.png')
        self.model_instance_0.commit(self.owner_id, [])

        self.model_instance_1 = file_models.FileMetadataModel.create(
            'exploration/exp1', '/exploration/exp1/assets/audio/aud1.mp3')
        self.model_instance_1.commit(self.owner_id, [])

        self.job_class = (
            prod_validation_jobs_one_off.FileMetadataModelAuditOneOffJob)

    def test_standard_operation(self):
        expected_output = [
            u'[u\'fully-validated FileMetadataModel\', 2]']
        run_job_and_check_output(self, expected_output)

    def test_model_with_created_on_greater_than_last_updated(self):
        self.model_instance_0.created_on = (
            self.model_instance_0.last_updated + datetime.timedelta(days=1))
        self.model_instance_0.commit(feconf.SYSTEM_COMMITTER_ID, [])
        expected_output = [
            (
                u'[u\'failed validation check for time field relation check '
                'of FileMetadataModel\', '
                '[u\'Entity id %s: The created_on field has a value '
                '%s which is greater than the value '
                '%s of last_updated field\']]') % (
                    self.model_instance_0.id,
                    self.model_instance_0.created_on,
                    self.model_instance_0.last_updated
                ),
            u'[u\'fully-validated FileMetadataModel\', 1]']
        run_job_and_check_output(self, expected_output, sort=True)

    def test_model_with_last_updated_greater_than_current_time(self):
        self.model_instance_1.delete(feconf.SYSTEM_COMMITTER_ID, 'delete')
        expected_output = [(
            u'[u\'failed validation check for current time check of '
            'FileMetadataModel\', '
            '[u\'Entity id %s: The last_updated field has a '
            'value %s which is greater than the time when the job was run\']]'
        ) % (self.model_instance_0.id, self.model_instance_0.last_updated)]

        with self.swap(datetime, 'datetime', MockDatetime13Hours), self.swap(
            db.DateTimeProperty, 'data_type', MockDatetime13Hours):
            update_datastore_types_for_mock_datetime()
            run_job_and_check_output(self, expected_output, sort=True)

    def test_missing_exploration_model_failure(self):
        exp_models.ExplorationModel.get_by_id('exp1').delete(
            feconf.SYSTEM_COMMITTER_ID, '', [])

        expected_output = [
            (
                u'[u\'failed validation check for exploration_ids field '
                'check of FileMetadataModel\', '
                '[u"Entity id %s: based on field exploration_ids having '
                'value exp1, expect model ExplorationModel with id exp1 but it '
                'doesn\'t exist"]]') % self.model_instance_1.id,
            u'[u\'fully-validated FileMetadataModel\', 1]']
        run_job_and_check_output(self, expected_output, sort=True)

    def test_missing_snapshot_metadata_model_failure(self):
        file_models.FileMetadataSnapshotMetadataModel.get_by_id(
            '%s-1' % self.model_instance_0.id).delete()
        expected_output = [
            (
                u'[u\'failed validation check for snapshot_metadata_ids '
                'field check of FileMetadataModel\', '
                '[u"Entity id %s: based on field snapshot_metadata_ids '
                'having value %s-1, expect model '
                'FileMetadataSnapshotMetadataModel '
                'with id %s-1 but it doesn\'t exist"]]') % (
                    self.model_instance_0.id, self.model_instance_0.id,
                    self.model_instance_0.id),
            u'[u\'fully-validated FileMetadataModel\', 1]']
        run_job_and_check_output(self, expected_output, sort=True)

    def test_missing_snapshot_content_model_failure(self):
        file_models.FileMetadataSnapshotContentModel.get_by_id(
            '%s-1' % self.model_instance_0.id).delete()
        expected_output = [
            (
                u'[u\'failed validation check for snapshot_content_ids '
                'field check of FileMetadataModel\', '
                '[u"Entity id %s: based on field snapshot_content_ids having '
                'value %s-1, expect model FileMetadataSnapshotContentModel '
                'with id %s-1 but it doesn\'t exist"]]') % (
                    self.model_instance_0.id, self.model_instance_0.id,
                    self.model_instance_0.id),
            u'[u\'fully-validated FileMetadataModel\', 1]']
        run_job_and_check_output(self, expected_output, sort=True)


class FileMetadataSnapshotMetadataModelValidatorTests(
        test_utils.GenericTestBase):

    def setUp(self):
        super(FileMetadataSnapshotMetadataModelValidatorTests, self).setUp()

        self.signup(self.OWNER_EMAIL, self.OWNER_USERNAME)
        self.signup(USER_EMAIL, USER_NAME)

        self.owner_id = self.get_user_id_from_email(self.OWNER_EMAIL)
        self.user_id = self.get_user_id_from_email(USER_EMAIL)

        explorations = [exp_domain.Exploration.create_default_exploration(
            'exp%s' % i,
            title='title %d' % i,
            category='category%d' % i,
        ) for i in xrange(2)]

        for exp in explorations:
            exp_services.save_new_exploration(self.owner_id, exp)

        file_metadata_model_0 = file_models.FileMetadataModel.create(
            'exploration/exp0', 'assets/image/img0.png')
        file_metadata_model_0.commit(self.owner_id, [])

        file_metadata_model_1 = file_models.FileMetadataModel.create(
            'exploration/exp1', '/exploration/exp1/assets/audio/aud1.mp3')
        file_metadata_model_1.commit(self.user_id, [])

        self.id_0 = file_metadata_model_0.id
        self.id_1 = file_metadata_model_1.id

        self.model_instance_0 = (
            file_models.FileMetadataSnapshotMetadataModel.get_by_id(
                '%s-1' % self.id_0))
        self.model_instance_1 = (
            file_models.FileMetadataSnapshotMetadataModel.get_by_id(
                '%s-1' % self.id_1))

        self.job_class = (
            prod_validation_jobs_one_off
            .FileMetadataSnapshotMetadataModelAuditOneOffJob)

    def test_standard_operation(self):
        expected_output = [
            u'[u\'fully-validated FileMetadataSnapshotMetadataModel\', 2]']
        run_job_and_check_output(self, expected_output)

    def test_model_with_created_on_greater_than_last_updated(self):
        self.model_instance_0.created_on = (
            self.model_instance_0.last_updated + datetime.timedelta(days=1))
        self.model_instance_0.put()
        expected_output = [(
            u'[u\'failed validation check for time field relation check '
            'of FileMetadataSnapshotMetadataModel\', '
            '[u\'Entity id %s: The created_on field has a value '
            '%s which is greater than the value '
            '%s of last_updated field\']]') % (
                self.model_instance_0.id,
                self.model_instance_0.created_on,
                self.model_instance_0.last_updated
            ), (
                u'[u\'fully-validated '
                'FileMetadataSnapshotMetadataModel\', 1]')]
        run_job_and_check_output(self, expected_output, sort=True)

    def test_model_with_last_updated_greater_than_current_time(self):
        self.model_instance_1.delete()
        expected_output = [(
            u'[u\'failed validation check for current time check of '
            'FileMetadataSnapshotMetadataModel\', '
            '[u\'Entity id %s: The last_updated field has a '
            'value %s which is greater than the time when the job was run\']]'
        ) % (self.model_instance_0.id, self.model_instance_0.last_updated)]

        with self.swap(datetime, 'datetime', MockDatetime13Hours), self.swap(
            db.DateTimeProperty, 'data_type', MockDatetime13Hours):
            update_datastore_types_for_mock_datetime()
            run_job_and_check_output(self, expected_output, sort=True)

    def test_missing_file_metadata_model_failure(self):
        file_models.FileMetadataModel.get_by_id(self.id_0).delete(
            self.owner_id, '', [])
        expected_output = [
            (
                u'[u\'failed validation check for file_metadata_ids '
                'field check of FileMetadataSnapshotMetadataModel\', '
                '[u"Entity id %s-1: based on field file_metadata_ids '
                'having value %s, expect model FileMetadataModel with '
                'id %s but it doesn\'t exist", u"Entity id %s-2: based on '
                'field file_metadata_ids having value %s, expect model '
                'FileMetadataModel with id %s but it doesn\'t exist"]]'
            ) % (
                self.id_0, self.id_0, self.id_0, self.id_0,
                self.id_0, self.id_0
            ),
            u'[u\'fully-validated FileMetadataSnapshotMetadataModel\', 1]']
        run_job_and_check_output(
            self, expected_output, literal_eval=True)

    def test_missing_committer_model_failure(self):
        user_models.UserSettingsModel.get_by_id(self.user_id).delete()
        expected_output = [
            (
                u'[u\'failed validation check for committer_ids field '
                'check of FileMetadataSnapshotMetadataModel\', '
                '[u"Entity id %s-1: based on field committer_ids having '
                'value %s, expect model UserSettingsModel with id %s '
                'but it doesn\'t exist"]]'
            ) % (self.id_1, self.user_id, self.user_id), (
                u'[u\'fully-validated '
                'FileMetadataSnapshotMetadataModel\', 1]')]
        run_job_and_check_output(self, expected_output, sort=True)

    def test_invalid_file_metadata_version_in_model_id(self):
        model_with_invalid_version_in_id = (
            file_models.FileMetadataSnapshotMetadataModel(
                id='%s-3' % self.id_0, committer_id=self.owner_id,
                commit_type='edit', commit_message='msg', commit_cmds=[{}]))
        model_with_invalid_version_in_id.put()
        expected_output = [
            (
                u'[u\'failed validation check for file metadata model '
                'version check of FileMetadataSnapshotMetadataModel\', '
                '[u\'Entity id %s-3: FileMetadata model corresponding to '
                'id %s has a version 1 which is less than the version 3 in '
                'snapshot metadata model id\']]'
            ) % (self.id_0, self.id_0), (
                u'[u\'fully-validated FileMetadataSnapshotMetadataModel\', '
                '2]')]
        run_job_and_check_output(self, expected_output, sort=True)


class FileMetadataSnapshotContentModelValidatorTests(
        test_utils.GenericTestBase):

    def setUp(self):
        super(FileMetadataSnapshotContentModelValidatorTests, self).setUp()

        self.signup(self.OWNER_EMAIL, self.OWNER_USERNAME)

        self.owner_id = self.get_user_id_from_email(self.OWNER_EMAIL)

        explorations = [exp_domain.Exploration.create_default_exploration(
            'exp%s' % i,
            title='title %d' % i,
            category='category%d' % i,
        ) for i in xrange(2)]

        for exp in explorations:
            exp_services.save_new_exploration(self.owner_id, exp)

        file_metadata_model_0 = file_models.FileMetadataModel.create(
            'exploration/exp0', 'assets/image/img0.png')
        file_metadata_model_0.commit(self.owner_id, [])

        file_metadata_model_1 = file_models.FileMetadataModel.create(
            'exploration/exp1', '/exploration/exp1/assets/audio/aud1.mp3')
        file_metadata_model_1.commit(self.owner_id, [])

        self.id_0 = file_metadata_model_0.id
        self.id_1 = file_metadata_model_1.id

        self.model_instance_0 = (
            file_models.FileMetadataSnapshotContentModel.get_by_id(
                '%s-1' % self.id_0))
        self.model_instance_1 = (
            file_models.FileMetadataSnapshotContentModel.get_by_id(
                '%s-1' % self.id_1))

        self.job_class = (
            prod_validation_jobs_one_off
            .FileMetadataSnapshotContentModelAuditOneOffJob)

    def test_standard_operation(self):
        expected_output = [
            u'[u\'fully-validated FileMetadataSnapshotContentModel\', 2]']
        run_job_and_check_output(self, expected_output)

    def test_model_with_created_on_greater_than_last_updated(self):
        self.model_instance_0.created_on = (
            self.model_instance_0.last_updated + datetime.timedelta(days=1))
        self.model_instance_0.put()
        expected_output = [(
            u'[u\'failed validation check for time field relation check '
            'of FileMetadataSnapshotContentModel\', '
            '[u\'Entity id %s: The created_on field has a value '
            '%s which is greater than the value '
            '%s of last_updated field\']]') % (
                self.model_instance_0.id,
                self.model_instance_0.created_on,
                self.model_instance_0.last_updated
            ), (
                u'[u\'fully-validated '
                'FileMetadataSnapshotContentModel\', 1]')]
        run_job_and_check_output(self, expected_output, sort=True)

    def test_model_with_last_updated_greater_than_current_time(self):
        self.model_instance_1.delete()
        expected_output = [(
            u'[u\'failed validation check for current time check of '
            'FileMetadataSnapshotContentModel\', '
            '[u\'Entity id %s: The last_updated field has a '
            'value %s which is greater than the time when the job was run\']]'
        ) % (self.model_instance_0.id, self.model_instance_0.last_updated)]

        with self.swap(datetime, 'datetime', MockDatetime13Hours), self.swap(
            db.DateTimeProperty, 'data_type', MockDatetime13Hours):
            update_datastore_types_for_mock_datetime()
            run_job_and_check_output(self, expected_output, sort=True)

    def test_missing_file_metadata_model_failure(self):
        file_models.FileMetadataModel.get_by_id(
            self.id_0).delete(self.owner_id, '', [])
        expected_output = [
            (
                u'[u\'failed validation check for file_metadata_ids '
                'field check of FileMetadataSnapshotContentModel\', '
                '[u"Entity id %s-1: based on field file_metadata_ids '
                'having value %s, expect model FileMetadataModel with '
                'id %s but it doesn\'t exist", u"Entity id %s-2: based on '
                'field file_metadata_ids having value %s, expect model '
                'FileMetadataModel with id %s but it doesn\'t exist"]]'
            ) % (
                self.id_0, self.id_0, self.id_0, self.id_0, self.id_0,
                self.id_0),
            u'[u\'fully-validated FileMetadataSnapshotContentModel\', 1]']
        run_job_and_check_output(self, expected_output, literal_eval=True)

    def test_invalid_file_metadata_version_in_model_id(self):
        model_with_invalid_version_in_id = (
            file_models.FileMetadataSnapshotContentModel(
                id='%s-3' % self.id_0))
        model_with_invalid_version_in_id.content = {}
        model_with_invalid_version_in_id.put()
        expected_output = [
            (
                u'[u\'failed validation check for file metadata model '
                'version check of FileMetadataSnapshotContentModel\', '
                '[u\'Entity id %s-3: FileMetadata model corresponding to '
                'id %s has a version 1 which is less than '
                'the version 3 in snapshot content model id\']]'
            ) % (self.id_0, self.id_0), (
                u'[u\'fully-validated FileMetadataSnapshotContentModel\', '
                '2]')]
        run_job_and_check_output(self, expected_output, sort=True)


class FileModelValidatorTests(test_utils.GenericTestBase):

    def setUp(self):
        super(FileModelValidatorTests, self).setUp()

        self.signup(self.OWNER_EMAIL, self.OWNER_USERNAME)

        self.owner_id = self.get_user_id_from_email(self.OWNER_EMAIL)

        explorations = [exp_domain.Exploration.create_default_exploration(
            'exp%s' % i,
            title='title %d' % i,
            category='category%d' % i,
        ) for i in xrange(2)]

        for exp in explorations:
            exp_services.save_new_exploration(self.owner_id, exp)

        self.model_instance_0 = file_models.FileModel.create(
            'exploration/exp0', 'assets/image/img0.png')
        self.model_instance_0.commit(self.owner_id, [])

        self.model_instance_1 = file_models.FileModel.create(
            'exploration/exp1', '/exploration/exp1/assets/audio/aud1.mp3')
        self.model_instance_1.commit(self.owner_id, [])

        self.job_class = (
            prod_validation_jobs_one_off.FileModelAuditOneOffJob)

    def test_standard_operation(self):
        expected_output = [
            u'[u\'fully-validated FileModel\', 2]']
        run_job_and_check_output(self, expected_output)

    def test_model_with_created_on_greater_than_last_updated(self):
        self.model_instance_0.created_on = (
            self.model_instance_0.last_updated + datetime.timedelta(days=1))
        self.model_instance_0.commit(feconf.SYSTEM_COMMITTER_ID, [])
        expected_output = [
            (
                u'[u\'failed validation check for time field relation check '
                'of FileModel\', '
                '[u\'Entity id %s: The created_on field has a value '
                '%s which is greater than the value '
                '%s of last_updated field\']]') % (
                    self.model_instance_0.id,
                    self.model_instance_0.created_on,
                    self.model_instance_0.last_updated
                ),
            u'[u\'fully-validated FileModel\', 1]']
        run_job_and_check_output(self, expected_output, sort=True)

    def test_model_with_last_updated_greater_than_current_time(self):
        self.model_instance_1.delete(feconf.SYSTEM_COMMITTER_ID, 'delete')
        expected_output = [(
            u'[u\'failed validation check for current time check of '
            'FileModel\', '
            '[u\'Entity id %s: The last_updated field has a '
            'value %s which is greater than the time when the job was run\']]'
        ) % (self.model_instance_0.id, self.model_instance_0.last_updated)]

        with self.swap(datetime, 'datetime', MockDatetime13Hours), self.swap(
            db.DateTimeProperty, 'data_type', MockDatetime13Hours):
            update_datastore_types_for_mock_datetime()
            run_job_and_check_output(self, expected_output, sort=True)

    def test_missing_exploration_model_failure(self):
        exp_models.ExplorationModel.get_by_id('exp1').delete(
            feconf.SYSTEM_COMMITTER_ID, '', [])

        expected_output = [
            (
                u'[u\'failed validation check for exploration_ids field '
                'check of FileModel\', '
                '[u"Entity id %s: based on field exploration_ids having '
                'value exp1, expect model ExplorationModel with id exp1 '
                'but it doesn\'t exist"]]') % self.model_instance_1.id,
            u'[u\'fully-validated FileModel\', 1]']
        run_job_and_check_output(self, expected_output, sort=True)

    def test_missing_snapshot_metadata_model_failure(self):
        file_models.FileSnapshotMetadataModel.get_by_id(
            '%s-1' % self.model_instance_0.id).delete()
        expected_output = [
            (
                u'[u\'failed validation check for snapshot_metadata_ids '
                'field check of FileModel\', '
                '[u"Entity id %s: based on field snapshot_metadata_ids '
                'having value %s-1, expect model FileSnapshotMetadataModel '
                'with id %s-1 but it doesn\'t exist"]]') % (
                    self.model_instance_0.id, self.model_instance_0.id,
                    self.model_instance_0.id),
            u'[u\'fully-validated FileModel\', 1]']
        run_job_and_check_output(self, expected_output, sort=True)

    def test_missing_snapshot_content_model_failure(self):
        file_models.FileSnapshotContentModel.get_by_id(
            '%s-1' % self.model_instance_0.id).delete()
        expected_output = [
            (
                u'[u\'failed validation check for snapshot_content_ids '
                'field check of FileModel\', '
                '[u"Entity id %s: based on field snapshot_content_ids having '
                'value %s-1, expect model FileSnapshotContentModel '
                'with id %s-1 but it doesn\'t exist"]]') % (
                    self.model_instance_0.id, self.model_instance_0.id,
                    self.model_instance_0.id),
            u'[u\'fully-validated FileModel\', 1]']
        run_job_and_check_output(self, expected_output, sort=True)


class FileSnapshotMetadataModelValidatorTests(
        test_utils.GenericTestBase):

    def setUp(self):
        super(FileSnapshotMetadataModelValidatorTests, self).setUp()

        self.signup(self.OWNER_EMAIL, self.OWNER_USERNAME)
        self.signup(USER_EMAIL, USER_NAME)

        self.owner_id = self.get_user_id_from_email(self.OWNER_EMAIL)
        self.user_id = self.get_user_id_from_email(USER_EMAIL)

        explorations = [exp_domain.Exploration.create_default_exploration(
            'exp%s' % i,
            title='title %d' % i,
            category='category%d' % i,
        ) for i in xrange(2)]

        for exp in explorations:
            exp_services.save_new_exploration(self.owner_id, exp)

        file_model_0 = file_models.FileModel.create(
            'exploration/exp0', 'assets/image/img0.png')
        file_model_0.commit(self.owner_id, [])

        file_model_1 = file_models.FileModel.create(
            'exploration/exp1', '/exploration/exp1/assets/audio/aud1.mp3')
        file_model_1.commit(self.user_id, [])

        self.id_0 = file_model_0.id
        self.id_1 = file_model_1.id

        self.model_instance_0 = (
            file_models.FileSnapshotMetadataModel.get_by_id(
                '%s-1' % self.id_0))
        self.model_instance_1 = (
            file_models.FileSnapshotMetadataModel.get_by_id(
                '%s-1' % self.id_1))

        self.job_class = (
            prod_validation_jobs_one_off
            .FileSnapshotMetadataModelAuditOneOffJob)

    def test_standard_operation(self):
        expected_output = [
            u'[u\'fully-validated FileSnapshotMetadataModel\', 2]']
        run_job_and_check_output(self, expected_output)

    def test_model_with_created_on_greater_than_last_updated(self):
        self.model_instance_0.created_on = (
            self.model_instance_0.last_updated + datetime.timedelta(days=1))
        self.model_instance_0.put()
        expected_output = [(
            u'[u\'failed validation check for time field relation check '
            'of FileSnapshotMetadataModel\', '
            '[u\'Entity id %s: The created_on field has a value '
            '%s which is greater than the value '
            '%s of last_updated field\']]') % (
                self.model_instance_0.id,
                self.model_instance_0.created_on,
                self.model_instance_0.last_updated
            ), (
                u'[u\'fully-validated '
                'FileSnapshotMetadataModel\', 1]')]
        run_job_and_check_output(self, expected_output, sort=True)

    def test_model_with_last_updated_greater_than_current_time(self):
        self.model_instance_1.delete()
        expected_output = [(
            u'[u\'failed validation check for current time check of '
            'FileSnapshotMetadataModel\', '
            '[u\'Entity id %s: The last_updated field has a '
            'value %s which is greater than the time when the job was run\']]'
        ) % (self.model_instance_0.id, self.model_instance_0.last_updated)]

        with self.swap(datetime, 'datetime', MockDatetime13Hours), self.swap(
            db.DateTimeProperty, 'data_type', MockDatetime13Hours):
            update_datastore_types_for_mock_datetime()
            run_job_and_check_output(self, expected_output, sort=True)

    def test_missing_file_model_failure(self):
        file_models.FileModel.get_by_id(self.id_0).delete(
            self.owner_id, '', [])
        expected_output = [
            (
                u'[u\'failed validation check for file_ids '
                'field check of FileSnapshotMetadataModel\', '
                '[u"Entity id %s-1: based on field file_ids '
                'having value %s, expect model FileModel with '
                'id %s but it doesn\'t exist", u"Entity id %s-2: based on '
                'field file_ids having value %s, expect model '
                'FileModel with id %s but it doesn\'t exist"]]'
            ) % (
                self.id_0, self.id_0, self.id_0, self.id_0,
                self.id_0, self.id_0),
            u'[u\'fully-validated FileSnapshotMetadataModel\', 1]']
        run_job_and_check_output(
            self, expected_output, literal_eval=True)

    def test_missing_committer_model_failure(self):
        user_models.UserSettingsModel.get_by_id(self.user_id).delete()
        expected_output = [
            (
                u'[u\'failed validation check for committer_ids field '
                'check of FileSnapshotMetadataModel\', '
                '[u"Entity id %s-1: based on field committer_ids having '
                'value %s, expect model UserSettingsModel with id %s '
                'but it doesn\'t exist"]]'
            ) % (self.id_1, self.user_id, self.user_id), (
                u'[u\'fully-validated '
                'FileSnapshotMetadataModel\', 1]')]
        run_job_and_check_output(self, expected_output, sort=True)

    def test_invalid_file_version_in_model_id(self):
        model_with_invalid_version_in_id = (
            file_models.FileSnapshotMetadataModel(
                id='%s-3' % self.id_0, committer_id=self.owner_id,
                commit_type='edit', commit_message='msg', commit_cmds=[{}]))
        model_with_invalid_version_in_id.put()
        expected_output = [
            (
                u'[u\'failed validation check for file model '
                'version check of FileSnapshotMetadataModel\', '
                '[u\'Entity id %s-3: File model corresponding to '
                'id %s has a version 1 which is less than the version 3 in '
                'snapshot metadata model id\']]'
            ) % (self.id_0, self.id_0), (
                u'[u\'fully-validated FileSnapshotMetadataModel\', '
                '2]')]
        run_job_and_check_output(self, expected_output, sort=True)


class FileSnapshotContentModelValidatorTests(test_utils.GenericTestBase):

    def setUp(self):
        super(FileSnapshotContentModelValidatorTests, self).setUp()

        self.signup(self.OWNER_EMAIL, self.OWNER_USERNAME)

        self.owner_id = self.get_user_id_from_email(self.OWNER_EMAIL)

        explorations = [exp_domain.Exploration.create_default_exploration(
            'exp%s' % i,
            title='title %d' % i,
            category='category%d' % i,
        ) for i in xrange(2)]

        for exp in explorations:
            exp_services.save_new_exploration(self.owner_id, exp)

        file_model_0 = file_models.FileModel.create(
            'exploration/exp0', 'assets/image/img0.png')
        file_model_0.commit(self.owner_id, [])

        file_model_1 = file_models.FileModel.create(
            'exploration/exp1', '/exploration/exp1/assets/audio/aud1.mp3')
        file_model_1.commit(self.owner_id, [])

        self.id_0 = file_model_0.id
        self.id_1 = file_model_1.id

        self.model_instance_0 = (
            file_models.FileSnapshotContentModel.get_by_id(
                '%s-1' % self.id_0))
        self.model_instance_1 = (
            file_models.FileSnapshotContentModel.get_by_id(
                '%s-1' % self.id_1))

        self.job_class = (
            prod_validation_jobs_one_off
            .FileSnapshotContentModelAuditOneOffJob)

    def test_standard_operation(self):
        expected_output = [
            u'[u\'fully-validated FileSnapshotContentModel\', 2]']
        run_job_and_check_output(self, expected_output)

    def test_model_with_created_on_greater_than_last_updated(self):
        self.model_instance_0.created_on = (
            self.model_instance_0.last_updated + datetime.timedelta(days=1))
        self.model_instance_0.put()
        expected_output = [(
            u'[u\'failed validation check for time field relation check '
            'of FileSnapshotContentModel\', '
            '[u\'Entity id %s: The created_on field has a value '
            '%s which is greater than the value '
            '%s of last_updated field\']]') % (
                self.model_instance_0.id,
                self.model_instance_0.created_on,
                self.model_instance_0.last_updated
            ), (
                u'[u\'fully-validated '
                'FileSnapshotContentModel\', 1]')]
        run_job_and_check_output(self, expected_output, sort=True)

    def test_model_with_last_updated_greater_than_current_time(self):
        self.model_instance_1.delete()
        expected_output = [(
            u'[u\'failed validation check for current time check of '
            'FileSnapshotContentModel\', '
            '[u\'Entity id %s: The last_updated field has a '
            'value %s which is greater than the time when the job was run\']]'
        ) % (self.model_instance_0.id, self.model_instance_0.last_updated)]

        with self.swap(datetime, 'datetime', MockDatetime13Hours), self.swap(
            db.DateTimeProperty, 'data_type', MockDatetime13Hours):
            update_datastore_types_for_mock_datetime()
            run_job_and_check_output(self, expected_output, sort=True)

    def test_missing_file_model_failure(self):
        file_models.FileModel.get_by_id(
            self.id_0).delete(self.owner_id, '', [])
        expected_output = [
            (
                u'[u\'failed validation check for file_ids '
                'field check of FileSnapshotContentModel\', '
                '[u"Entity id %s-1: based on field file_ids '
                'having value %s, expect model FileModel with '
                'id %s but it doesn\'t exist", u"Entity id %s-2: based on '
                'field file_ids having value %s, expect model '
                'FileModel with id %s but it doesn\'t exist"]]'
            ) % (
                self.id_0, self.id_0, self.id_0, self.id_0, self.id_0,
                self.id_0),
            u'[u\'fully-validated FileSnapshotContentModel\', 1]']
        run_job_and_check_output(self, expected_output, literal_eval=True)

    def test_invalid_file_version_in_model_id(self):
        model_with_invalid_version_in_id = (
            file_models.FileSnapshotContentModel(
                id='%s-3' % self.id_0))
        model_with_invalid_version_in_id.content = 'content'
        model_with_invalid_version_in_id.put()
        expected_output = [
            (
                u'[u\'failed validation check for file model '
                'version check of FileSnapshotContentModel\', '
                '[u\'Entity id %s-3: File model corresponding to '
                'id %s has a version 1 which is less than '
                'the version 3 in snapshot content model id\']]'
            ) % (self.id_0, self.id_0), (
                u'[u\'fully-validated FileSnapshotContentModel\', '
                '2]')]
        run_job_and_check_output(self, expected_output, sort=True)


class JobModelValidatorTests(test_utils.GenericTestBase):

    def setUp(self):
        super(JobModelValidatorTests, self).setUp()

        current_time_str = str(int(utils.get_current_time_in_millisecs()))
        random_int = random.randint(0, 1000)
        self.model_instance = job_models.JobModel(
            id='test-%s-%s' % (current_time_str, random_int),
            status_code=job_models.STATUS_CODE_NEW, job_type='test',
            time_queued_msec=1, time_started_msec=10, time_finished_msec=20)
        self.model_instance.put()

        self.job_class = (
            prod_validation_jobs_one_off.JobModelAuditOneOffJob)

    def test_standard_operation(self):
        expected_output = [
            u'[u\'fully-validated JobModel\', 2]']
        run_job_and_check_output(self, expected_output)

    def test_model_with_created_on_greater_than_last_updated(self):
        self.model_instance.created_on = (
            self.model_instance.last_updated + datetime.timedelta(days=1))
        self.model_instance.put()
        expected_output = [(
            u'[u\'failed validation check for time field relation check '
            'of JobModel\', '
            '[u\'Entity id %s: The created_on field has a value '
            '%s which is greater than the value '
            '%s of last_updated field\']]') % (
                self.model_instance.id,
                self.model_instance.created_on,
                self.model_instance.last_updated
            ), u'[u\'fully-validated JobModel\', 1]']
        run_job_and_check_output(self, expected_output, sort=True)

    def test_model_with_last_updated_greater_than_current_time(self):
        expected_output = [
            (
                u'[u\'failed validation check for current time check of '
                'JobModel\', '
                '[u\'Entity id %s: The last_updated field has a '
                'value %s which is greater than the time when the job '
                'was run\']]'
            ) % (self.model_instance.id, self.model_instance.last_updated),
            u'[u\'fully-validated JobModel\', 1]']

        with self.swap(datetime, 'datetime', MockDatetime13Hours), self.swap(
            db.DateTimeProperty, 'data_type', MockDatetime13Hours):
            update_datastore_types_for_mock_datetime()
            run_job_and_check_output(self, expected_output, sort=True)

    def test_invalid_empty_error(self):
        self.model_instance.status_code = job_models.STATUS_CODE_FAILED
        self.model_instance.put()
        expected_output = [
            (
                u'[u\'failed validation check for error check '
                'of JobModel\', [u\'Entity id %s: '
                'error for job is empty but job status is %s\']]'
            ) % (self.model_instance.id, self.model_instance.status_code),
            u'[u\'fully-validated JobModel\', 1]']
        run_job_and_check_output(self, expected_output, sort=True)

    def test_invalid_non_empty_error(self):
        self.model_instance.error = 'invalid'
        self.model_instance.put()
        expected_output = [
            (
                u'[u\'failed validation check for error check '
                'of JobModel\', [u\'Entity id %s: '
                'error: invalid for job is not empty but job status is %s\']]'
            ) % (self.model_instance.id, self.model_instance.status_code),
            u'[u\'fully-validated JobModel\', 1]']
        run_job_and_check_output(self, expected_output, sort=True)

    def test_invalid_empty_output(self):
        self.model_instance.status_code = job_models.STATUS_CODE_COMPLETED
        self.model_instance.put()
        expected_output = [
            (
                u'[u\'failed validation check for output check '
                'of JobModel\', [u\'Entity id %s: '
                'output for job is empty but job status is %s\']]'
            ) % (self.model_instance.id, self.model_instance.status_code),
            u'[u\'fully-validated JobModel\', 1]']
        run_job_and_check_output(self, expected_output, sort=True)

    def test_invalid_non_empty_output(self):
        self.model_instance.output = 'invalid'
        self.model_instance.put()
        expected_output = [
            (
                u'[u\'failed validation check for output check '
                'of JobModel\', [u\'Entity id %s: '
                'output: invalid for job is not empty but job status is %s\']]'
            ) % (self.model_instance.id, self.model_instance.status_code),
            u'[u\'fully-validated JobModel\', 1]']
        run_job_and_check_output(self, expected_output, sort=True)

    def test_invalid_time_queued_msec(self):
        self.model_instance.time_queued_msec = 15
        self.model_instance.put()
        expected_output = [
            (
                u'[u\'failed validation check for time queued check '
                'of JobModel\', [u\'Entity id %s: '
                'time queued 15.0 is greater than time started 10.0\']]'
            ) % self.model_instance.id,
            u'[u\'fully-validated JobModel\', 1]']
        run_job_and_check_output(self, expected_output, sort=True)

    def test_invalid_time_started_msec(self):
        self.model_instance.time_started_msec = 25
        self.model_instance.put()
        expected_output = [
            (
                u'[u\'failed validation check for time started check '
                'of JobModel\', [u\'Entity id %s: '
                'time started 25.0 is greater than time finished 20.0\']]'
            ) % self.model_instance.id,
            u'[u\'fully-validated JobModel\', 1]']
        run_job_and_check_output(self, expected_output, sort=True)

    def test_invalid_time_finished_msec(self):
        current_time_msec = utils.get_current_time_in_millisecs()
        self.model_instance.time_finished_msec = current_time_msec * 10.0
        self.model_instance.put()
        expected_output = [
            (
                u'[u\'failed validation check for time finished '
                'check of JobModel\', [u\'Entity id %s: time '
                'finished %s is greater than the current time\']]'
            ) % (
                self.model_instance.id,
                self.model_instance.time_finished_msec),
            u'[u\'fully-validated JobModel\', 1]']
        run_job_and_check_output(self, expected_output, sort=True)


class ContinuousComputationModelValidatorTests(test_utils.GenericTestBase):

    def setUp(self):
        super(ContinuousComputationModelValidatorTests, self).setUp()

        self.model_instance = job_models.ContinuousComputationModel(
            id='FeedbackAnalyticsAggregator',
            status_code=job_models.CONTINUOUS_COMPUTATION_STATUS_CODE_RUNNING,
            last_started_msec=1, last_stopped_msec=10, last_finished_msec=20)
        self.model_instance.put()

        self.job_class = (
            prod_validation_jobs_one_off
            .ContinuousComputationModelAuditOneOffJob)

    def test_standard_operation(self):
        expected_output = [
            u'[u\'fully-validated ContinuousComputationModel\', 1]']
        run_job_and_check_output(self, expected_output)

    def test_model_with_created_on_greater_than_last_updated(self):
        self.model_instance.created_on = (
            self.model_instance.last_updated + datetime.timedelta(days=1))
        self.model_instance.put()
        expected_output = [(
            u'[u\'failed validation check for time field relation check '
            'of ContinuousComputationModel\', '
            '[u\'Entity id %s: The created_on field has a value '
            '%s which is greater than the value '
            '%s of last_updated field\']]') % (
                self.model_instance.id,
                self.model_instance.created_on,
                self.model_instance.last_updated
            )]
        run_job_and_check_output(self, expected_output)

    def test_model_with_last_updated_greater_than_current_time(self):
        expected_output = [(
            u'[u\'failed validation check for current time check of '
            'ContinuousComputationModel\', '
            '[u\'Entity id %s: The last_updated field has a '
            'value %s which is greater than the time when the job was run\']]'
        ) % (self.model_instance.id, self.model_instance.last_updated)]

        with self.swap(datetime, 'datetime', MockDatetime13Hours), self.swap(
            db.DateTimeProperty, 'data_type', MockDatetime13Hours):
            update_datastore_types_for_mock_datetime()
            run_job_and_check_output(self, expected_output)

    def test_invalid_last_started_msec(self):
        self.model_instance.last_started_msec = 25
        self.model_instance.put()
        expected_output = [
            (
                u'[u\'failed validation check for last started check '
                'of ContinuousComputationModel\', [u\'Entity id %s: '
                'last started 25.0 is greater than both last finished 20.0 '
                'and last stopped 10.0\']]'
            ) % self.model_instance.id]
        run_job_and_check_output(self, expected_output)

    def test_invalid_last_stopped_msec(self):
        current_time_msec = utils.get_current_time_in_millisecs()
        self.model_instance.last_stopped_msec = current_time_msec * 10.0
        self.model_instance.put()
        expected_output = [
            (
                u'[u\'failed validation check for last stopped check '
                'of ContinuousComputationModel\', [u\'Entity id %s: '
                'last stopped %s is greater than the current time\']]'
            ) % (self.model_instance.id, self.model_instance.last_stopped_msec)]
        run_job_and_check_output(self, expected_output)

    def test_invalid_last_finished_msec(self):
        current_time_msec = utils.get_current_time_in_millisecs()
        self.model_instance.last_finished_msec = current_time_msec * 10.0
        self.model_instance.put()
        expected_output = [
            (
                u'[u\'failed validation check for last finished check '
                'of ContinuousComputationModel\', [u\'Entity id %s: '
                'last finished %s is greater than the current time\']]'
            ) % (
                self.model_instance.id,
                self.model_instance.last_finished_msec)]
        run_job_and_check_output(self, expected_output)

    def test_model_with_invalid_id(self):
        model_with_invalid_id = job_models.ContinuousComputationModel(
            id='invalid',
            status_code=job_models.CONTINUOUS_COMPUTATION_STATUS_CODE_RUNNING,
            last_started_msec=1, last_stopped_msec=10, last_finished_msec=20)
        model_with_invalid_id.put()
        expected_output = [
            (
                u'[u\'failed validation check for model id check of '
                'ContinuousComputationModel\', '
                '[u\'Entity id invalid: Entity id does not match '
                'regex pattern\']]'
            ), u'[u\'fully-validated ContinuousComputationModel\', 1]']
        run_job_and_check_output(self, expected_output, sort=True)


class ExplorationRecommendationsModelValidatorTests(test_utils.GenericTestBase):

    def setUp(self):
        super(ExplorationRecommendationsModelValidatorTests, self).setUp()

        self.signup(USER_EMAIL, USER_NAME)
        self.user_id = self.get_user_id_from_email(USER_EMAIL)

        explorations = [exp_domain.Exploration.create_default_exploration(
            '%s' % i,
            title='title %d' % i,
            category='category%d' % i,
        ) for i in xrange(6)]

        for exp in explorations:
            exp_services.save_new_exploration(self.user_id, exp)

        recommendations_services.set_recommendations('0', ['3', '4'])
        recommendations_services.set_recommendations('1', ['5'])

        self.model_instance_0 = (
            recommendations_models.ExplorationRecommendationsModel.get_by_id(
                '0'))
        self.model_instance_1 = (
            recommendations_models.ExplorationRecommendationsModel.get_by_id(
                '1'))

        self.job_class = (
            prod_validation_jobs_one_off
            .ExplorationRecommendationsModelAuditOneOffJob)

    def test_standard_model(self):
        expected_output = [(
            u'[u\'fully-validated ExplorationRecommendationsModel\', 2]')]
        run_job_and_check_output(self, expected_output)

    def test_model_with_created_on_greater_than_last_updated(self):
        self.model_instance_0.created_on = (
            self.model_instance_0.last_updated + datetime.timedelta(days=1))
        self.model_instance_0.put()
        expected_output = [
            (
                u'[u\'failed validation check for time field relation check '
                'of ExplorationRecommendationsModel\', '
                '[u\'Entity id %s: The created_on field has a value '
                '%s which is greater than the value '
                '%s of last_updated field\']]') % (
                    self.model_instance_0.id, self.model_instance_0.created_on,
                    self.model_instance_0.last_updated),
            u'[u\'fully-validated ExplorationRecommendationsModel\', 1]']
        run_job_and_check_output(self, expected_output, sort=True)

    def test_model_with_last_updated_greater_than_current_time(self):
        self.model_instance_1.delete()
        expected_output = [(
            u'[u\'failed validation check for current time check of '
            'ExplorationRecommendationsModel\', '
            '[u\'Entity id %s: The last_updated field has a '
            'value %s which is greater than the time when the job was run\']]'
        ) % (self.model_instance_0.id, self.model_instance_0.last_updated)]

        with self.swap(datetime, 'datetime', MockDatetime13Hours), self.swap(
            db.DateTimeProperty, 'data_type', MockDatetime13Hours):
            update_datastore_types_for_mock_datetime()
            run_job_and_check_output(self, expected_output)

    def test_model_with_missing_recommended_exploration(self):
        exp_models.ExplorationModel.get_by_id('3').delete(
            self.user_id, '', [{}])
        expected_output = [
            (
                u'[u\'failed validation check for exploration_ids field '
                'check of ExplorationRecommendationsModel\', '
                '[u"Entity id 0: based on field exploration_ids having value '
                '3, expect model ExplorationModel with '
                'id 3 but it doesn\'t exist"]]'
            ),
            u'[u\'fully-validated ExplorationRecommendationsModel\', 1]']

        run_job_and_check_output(self, expected_output, sort=True)

    def test_model_with_id_in_recommended_ids(self):
        self.model_instance_0.recommended_exploration_ids = ['0', '4']
        self.model_instance_0.put()
        expected_output = [
            (
                u'[u\'failed validation check for item exploration id check '
                'of ExplorationRecommendationsModel\', '
                '[u\'Entity id 0: The exploration id: 0 for which the '
                'entity is created is also present in the recommended '
                'exploration ids for entity\']]'
            ),
            u'[u\'fully-validated ExplorationRecommendationsModel\', 1]']
        run_job_and_check_output(self, expected_output, sort=True)


class TopicSimilaritiesModelValidatorTests(test_utils.GenericTestBase):

    def setUp(self):
        super(TopicSimilaritiesModelValidatorTests, self).setUp()

        self.model_instance = recommendations_models.TopicSimilaritiesModel(
            id=recommendations_models.TOPIC_SIMILARITIES_ID)

        self.content = {
            'Art': {'Art': '1.0', 'Biology': '0.8', 'Chemistry': '0.1'},
            'Biology': {'Art': '0.8', 'Biology': '1.0', 'Chemistry': '0.5'},
            'Chemistry': {'Art': '0.1', 'Biology': '0.5', 'Chemistry': '1.0'},
        }

        self.model_instance.content = self.content
        self.model_instance.put()

        self.job_class = (
            prod_validation_jobs_one_off.TopicSimilaritiesModelAuditOneOffJob)

    def test_standard_model(self):
        expected_output = [(
            u'[u\'fully-validated TopicSimilaritiesModel\', 1]')]
        run_job_and_check_output(self, expected_output)

    def test_model_with_created_on_greater_than_last_updated(self):
        self.model_instance.created_on = (
            self.model_instance.last_updated + datetime.timedelta(days=1))
        self.model_instance.put()
        expected_output = [
            (
                u'[u\'failed validation check for time field relation check '
                'of TopicSimilaritiesModel\', '
                '[u\'Entity id %s: The created_on field has a value '
                '%s which is greater than the value '
                '%s of last_updated field\']]') % (
                    self.model_instance.id, self.model_instance.created_on,
                    self.model_instance.last_updated)]
        run_job_and_check_output(self, expected_output, sort=True)

    def test_model_with_last_updated_greater_than_current_time(self):
        expected_output = [(
            u'[u\'failed validation check for current time check of '
            'TopicSimilaritiesModel\', '
            '[u\'Entity id %s: The last_updated field has a '
            'value %s which is greater than the time when the job was run\']]'
        ) % (self.model_instance.id, self.model_instance.last_updated)]

        with self.swap(datetime, 'datetime', MockDatetime13Hours), self.swap(
            db.DateTimeProperty, 'data_type', MockDatetime13Hours):
            update_datastore_types_for_mock_datetime()
            run_job_and_check_output(self, expected_output)

    def test_model_with_invalid_id(self):
        model_with_invalid_id = recommendations_models.TopicSimilaritiesModel(
            id='invalid', content=self.content)
        model_with_invalid_id.put()

        expected_output = [
            (
                u'[u\'failed validation check for model id check of '
                'TopicSimilaritiesModel\', '
                '[u\'Entity id invalid: Entity id does not match regex '
                'pattern\']]'
            ),
            u'[u\'fully-validated TopicSimilaritiesModel\', 1]']

        run_job_and_check_output(self, expected_output, sort=True)

    def test_model_with_invalid_topic_similarities_columns(self):
        content = {
            'Art': {'Art': '1.0', 'Biology': '0.5'},
            'Biology': {}
        }
        self.model_instance.content = content
        self.model_instance.put()

        expected_output = [(
            u'[u\'failed validation check for topic similarity check '
            'of TopicSimilaritiesModel\', '
            '[u"Entity id topics: Topic similarity validation for '
            'content: {u\'Biology\': {}, u\'Art\': {u\'Biology\': u\'0.5\', '
            'u\'Art\': u\'1.0\'}} fails with error: Length of topic '
            'similarities columns: 1 does not match length of '
            'topic list: 2."]]')]

        run_job_and_check_output(self, expected_output, sort=True)

    def test_model_with_invalid_topic(self):
        content = {
            'Art': {'Art': '1.0', 'invalid': '0.5'},
            'invalid': {'Art': '0.5', 'invalid': '1.0'}
        }
        self.model_instance.content = content
        self.model_instance.put()

        expected_output = [(
            u'[u\'failed validation check for topic similarity check '
            'of TopicSimilaritiesModel\', '
            '[u"Entity id topics: Topic similarity validation for '
            'content: {u\'Art\': {u\'Art\': u\'1.0\', u\'invalid\': u\'0.5\'}, '
            'u\'invalid\': {u\'Art\': u\'0.5\', u\'invalid\': u\'1.0\'}} '
            'fails with error: Topic invalid not in list of known topics."]]')]

        run_job_and_check_output(self, expected_output)

    def test_model_with_invalid_topic_similarities_rows(self):
        content = {
            'Art': {'Art': '1.0', 'Biology': '0.5'}
        }
        self.model_instance.content = content
        self.model_instance.put()

        expected_output = [(
            u'[u\'failed validation check for topic similarity check '
            'of TopicSimilaritiesModel\', [u"Entity id topics: '
            'Topic similarity validation for content: {u\'Art\': '
            '{u\'Biology\': u\'0.5\', u\'Art\': u\'1.0\'}} fails with '
            'error: Length of topic similarities rows: 2 does not match '
            'length of topic list: 1."]]')]

        run_job_and_check_output(self, expected_output)

    def test_model_with_invalid_similarity_type(self):
        content = {
            'Art': {'Art': 'one', 'Biology': 0.5},
            'Biology': {'Art': 0.5, 'Biology': 1.0}
        }
        self.model_instance.content = content
        self.model_instance.put()

        expected_output = [(
            u'[u\'failed validation check for topic similarity '
            'check of TopicSimilaritiesModel\', '
            '[u"Entity id topics: Topic similarity validation for '
            'content: {u\'Biology\': {u\'Biology\': 1.0, u\'Art\': 0.5}, '
            'u\'Art\': {u\'Biology\': 0.5, u\'Art\': u\'one\'}} '
            'fails with error: Expected similarity to be a float, '
            'received one"]]')]

        run_job_and_check_output(self, expected_output, sort=True)

    def test_model_with_invalid_similarity_value(self):
        content = {
            'Art': {'Art': 10.0, 'Biology': 0.5},
            'Biology': {'Art': 0.5, 'Biology': 1.0}
        }
        self.model_instance.content = content
        self.model_instance.put()

        expected_output = [(
            u'[u\'failed validation check for topic similarity check '
            'of TopicSimilaritiesModel\', '
            '[u"Entity id topics: Topic similarity validation for '
            'content: {u\'Biology\': {u\'Biology\': 1.0, u\'Art\': 0.5}, '
            'u\'Art\': {u\'Biology\': 0.5, u\'Art\': 10.0}} '
            'fails with error: Expected similarity to be between '
            '0.0 and 1.0, received 10.0"]]')]

        run_job_and_check_output(self, expected_output)

    def test_model_with_assymetric_content(self):
        content = {
            'Art': {'Art': 1.0, 'Biology': 0.5},
            'Biology': {'Art': 0.6, 'Biology': 1.0}
        }
        self.model_instance.content = content
        self.model_instance.put()

        expected_output = [(
            u'[u\'failed validation check for topic similarity '
            'check of TopicSimilaritiesModel\', '
            '[u"Entity id topics: Topic similarity validation for '
            'content: {u\'Biology\': {u\'Biology\': 1.0, u\'Art\': 0.6}, '
            'u\'Art\': {u\'Biology\': 0.5, u\'Art\': 1.0}} fails with error: '
            'Expected topic similarities to be symmetric."]]')]

        run_job_and_check_output(self, expected_output)


class SkillModelValidatorTests(test_utils.GenericTestBase):

    def setUp(self):
        super(SkillModelValidatorTests, self).setUp()

        self.signup(self.OWNER_EMAIL, self.OWNER_USERNAME)
        self.signup(self.ADMIN_EMAIL, self.ADMIN_USERNAME)

        self.owner_id = self.get_user_id_from_email(self.OWNER_EMAIL)
        self.admin_id = self.get_user_id_from_email(self.ADMIN_EMAIL)

        self.set_admins([self.ADMIN_USERNAME])

        language_codes = ['ar', 'en', 'en']
        skills = [skill_domain.Skill.create_default_skill(
            '%s' % i,
            description='description %d' % i
        ) for i in xrange(3)]

        for i in xrange(2):
            skill = skill_domain.Skill.create_default_skill(
                '%s' % (i + 3), description='description %d' % (i + 3))
            skill_services.save_new_skill(self.owner_id, skill)

        skill_contents = skill_domain.SkillContents(
            state_domain.SubtitledHtml(
                '1', '<p>Explanation</p>'), [
                    state_domain.SubtitledHtml('2', '<p>Example 1</p>')],
            {'1': {}, '2': {}}, state_domain.WrittenTranslations.from_dict(
                {'translations_mapping': {'1': {}, '2': {}}}))
        misconception_dict = {
            'id': 0, 'name': 'name', 'notes': '<p>notes</p>',
            'feedback': '<p>default_feedback</p>'}

        for index, skill in enumerate(skills):
            skill.language_code = language_codes[index]
            skill.skill_contents = skill_contents
            skill.add_misconception(misconception_dict)
            if index < 2:
                skill.superseding_skill_id = '%s' % (index + 3)
                skill.all_questions_merged = True
            skill_services.save_new_skill(self.owner_id, skill)

        self.model_instance_0 = skill_models.SkillModel.get_by_id('0')
        self.model_instance_1 = skill_models.SkillModel.get_by_id('1')
        self.model_instance_2 = skill_models.SkillModel.get_by_id('2')
        self.superseding_skill_0 = skill_models.SkillModel.get_by_id('3')
        self.superseding_skill_1 = skill_models.SkillModel.get_by_id('4')

        self.job_class = (
            prod_validation_jobs_one_off.SkillModelAuditOneOffJob)

    def test_standard_operation(self):
        skill_services.update_skill(
            self.admin_id, '0', [skill_domain.SkillChange({
                'cmd': 'update_skill_property',
                'property_name': 'description',
                'new_value': 'New description',
                'old_value': 'description 0'
            })], 'Changes.')

        expected_output = [
            u'[u\'fully-validated SkillModel\', 5]']
        run_job_and_check_output(self, expected_output)

    def test_model_with_created_on_greater_than_last_updated(self):
        self.model_instance_0.created_on = (
            self.model_instance_0.last_updated + datetime.timedelta(days=1))
        self.model_instance_0.commit(
            feconf.SYSTEM_COMMITTER_ID, 'created_on test', [])
        expected_output = [
            (
                u'[u\'failed validation check for time field relation check '
                'of SkillModel\', '
                '[u\'Entity id %s: The created_on field has a value '
                '%s which is greater than the value '
                '%s of last_updated field\']]') % (
                    self.model_instance_0.id,
                    self.model_instance_0.created_on,
                    self.model_instance_0.last_updated
                ),
            u'[u\'fully-validated SkillModel\', 4]']
        run_job_and_check_output(self, expected_output, sort=True)

    def test_model_with_last_updated_greater_than_current_time(self):
        self.model_instance_0.delete(feconf.SYSTEM_COMMITTER_ID, 'delete')
        self.model_instance_1.delete(feconf.SYSTEM_COMMITTER_ID, 'delete')
        self.superseding_skill_0.delete(feconf.SYSTEM_COMMITTER_ID, 'delete')
        self.superseding_skill_1.delete(feconf.SYSTEM_COMMITTER_ID, 'delete')
        expected_output = [(
            u'[u\'failed validation check for current time check of '
            'SkillModel\', '
            '[u\'Entity id %s: The last_updated field has a '
            'value %s which is greater than the time when the job was run\']]'
        ) % (self.model_instance_2.id, self.model_instance_2.last_updated)]

        with self.swap(datetime, 'datetime', MockDatetime13Hours), self.swap(
            db.DateTimeProperty, 'data_type', MockDatetime13Hours):
            update_datastore_types_for_mock_datetime()
            run_job_and_check_output(self, expected_output, sort=True)

    def test_model_with_invalid_skill_schema(self):
        expected_output = [
            (
                u'[u\'failed validation check for domain object check of '
                'SkillModel\', '
                '[u\'Entity id %s: Entity fails domain validation with the '
                'error Invalid language code: %s\']]'
            ) % (self.model_instance_0.id, self.model_instance_0.language_code),
            u'[u\'fully-validated SkillModel\', 4]']
        with self.swap(
            constants, 'ALL_LANGUAGE_CODES', [{
                'code': 'en', 'description': 'English'}]):
            run_job_and_check_output(self, expected_output, sort=True)

    def test_model_with_invalid_all_questions_merged(self):
        question_models.QuestionSkillLinkModel(
            id='question1-0', question_id='question1', skill_id='0',
            skill_difficulty=0.5).put()
        expected_output = [
            (
                u'[u\'failed validation check for all questions merged '
                'check of SkillModel\', '
                '[u"Entity id 0: all_questions_merged is True but the '
                'following question ids are still linked to the skill: '
                '[u\'question1\']"]]'
            ), u'[u\'fully-validated SkillModel\', 4]']
        run_job_and_check_output(self, expected_output, sort=True)

    def test_missing_superseding_skill_model_failure(self):
        self.superseding_skill_0.delete(feconf.SYSTEM_COMMITTER_ID, '', [])
        expected_output = [
            (
                u'[u\'failed validation check for superseding_skill_ids field '
                'check of SkillModel\', '
                '[u"Entity id 0: based on field superseding_skill_ids '
                'having value 3, expect model SkillModel with id 3 but it '
                'doesn\'t exist"]]'),
            u'[u\'fully-validated SkillModel\', 3]']
        run_job_and_check_output(self, expected_output, sort=True)

    def test_missing_skill_commit_log_entry_model_failure(self):
        skill_services.update_skill(
            self.admin_id, '0', [skill_domain.SkillChange({
                'cmd': 'update_skill_property',
                'property_name': 'description',
                'new_value': 'New description',
                'old_value': 'description 0'
            })], 'Changes.')
        skill_models.SkillCommitLogEntryModel.get_by_id(
            'skill-0-1').delete()

        expected_output = [
            (
                u'[u\'failed validation check for '
                'skill_commit_log_entry_ids field check of '
                'SkillModel\', '
                '[u"Entity id 0: based on field '
                'skill_commit_log_entry_ids having value '
                'skill-0-1, expect model SkillCommitLogEntryModel '
                'with id skill-0-1 but it doesn\'t exist"]]'),
            u'[u\'fully-validated SkillModel\', 4]']
        run_job_and_check_output(self, expected_output, sort=True)

    def test_missing_summary_model_failure(self):
        skill_models.SkillSummaryModel.get_by_id('0').delete()

        expected_output = [
            (
                u'[u\'failed validation check for skill_summary_ids '
                'field check of SkillModel\', '
                '[u"Entity id 0: based on field skill_summary_ids having '
                'value 0, expect model SkillSummaryModel with id 0 '
                'but it doesn\'t exist"]]'),
            u'[u\'fully-validated SkillModel\', 4]']
        run_job_and_check_output(self, expected_output, sort=True)

    def test_missing_skill_rights_model_failure(self):
        skill_models.SkillRightsModel.get_by_id(
            '0').delete(feconf.SYSTEM_COMMITTER_ID, '', [])

        expected_output = [
            (
                u'[u\'failed validation check for skill_rights_ids '
                'field check of SkillModel\', '
                '[u"Entity id 0: based on field skill_rights_ids having '
                'value 0, expect model SkillRightsModel with id 0 but '
                'it doesn\'t exist"]]'),
            u'[u\'fully-validated SkillModel\', 4]']
        run_job_and_check_output(self, expected_output, sort=True)

    def test_missing_snapshot_metadata_model_failure(self):
        skill_models.SkillSnapshotMetadataModel.get_by_id(
            '0-1').delete()
        expected_output = [
            (
                u'[u\'failed validation check for snapshot_metadata_ids '
                'field check of SkillModel\', '
                '[u"Entity id 0: based on field snapshot_metadata_ids having '
                'value 0-1, expect model SkillSnapshotMetadataModel '
                'with id 0-1 but it doesn\'t exist"]]'),
            u'[u\'fully-validated SkillModel\', 4]']
        run_job_and_check_output(self, expected_output, sort=True)

    def test_missing_snapshot_content_model_failure(self):
        skill_models.SkillSnapshotContentModel.get_by_id(
            '0-1').delete()
        expected_output = [
            (
                u'[u\'failed validation check for snapshot_content_ids '
                'field check of SkillModel\', '
                '[u"Entity id 0: based on field snapshot_content_ids having '
                'value 0-1, expect model SkillSnapshotContentModel '
                'with id 0-1 but it doesn\'t exist"]]'),
            u'[u\'fully-validated SkillModel\', 4]']
        run_job_and_check_output(self, expected_output, sort=True)


class SkillSnapshotMetadataModelValidatorTests(
        test_utils.GenericTestBase):

    def setUp(self):
        super(SkillSnapshotMetadataModelValidatorTests, self).setUp()

        self.signup(self.OWNER_EMAIL, self.OWNER_USERNAME)
        self.signup(USER_EMAIL, USER_NAME)

        self.owner_id = self.get_user_id_from_email(self.OWNER_EMAIL)
        self.user_id = self.get_user_id_from_email(USER_EMAIL)

        self.signup(self.ADMIN_EMAIL, self.ADMIN_USERNAME)
        self.admin_id = self.get_user_id_from_email(self.ADMIN_EMAIL)
        self.set_admins([self.ADMIN_USERNAME])

        language_codes = ['ar', 'en', 'en']
        skills = [skill_domain.Skill.create_default_skill(
            '%s' % i,
            description='description %d' % i
        ) for i in xrange(3)]

        skill_contents = skill_domain.SkillContents(
            state_domain.SubtitledHtml(
                '1', '<p>Explanation</p>'), [
                    state_domain.SubtitledHtml('2', '<p>Example 1</p>')],
            {'1': {}, '2': {}}, state_domain.WrittenTranslations.from_dict(
                {'translations_mapping': {'1': {}, '2': {}}}))
        misconception_dict = {
            'id': 0, 'name': 'name', 'notes': '<p>notes</p>',
            'feedback': '<p>default_feedback</p>'}

        for index, skill in enumerate(skills):
            skill.language_code = language_codes[index]
            skill.skill_contents = skill_contents
            skill.add_misconception(misconception_dict)
            if index == 0:
                skill_services.save_new_skill(self.user_id, skill)
            else:
                skill_services.save_new_skill(self.owner_id, skill)

        self.model_instance_0 = (
            skill_models.SkillSnapshotMetadataModel.get_by_id(
                '0-1'))
        self.model_instance_1 = (
            skill_models.SkillSnapshotMetadataModel.get_by_id(
                '1-1'))
        self.model_instance_2 = (
            skill_models.SkillSnapshotMetadataModel.get_by_id(
                '2-1'))

        self.job_class = (
            prod_validation_jobs_one_off
            .SkillSnapshotMetadataModelAuditOneOffJob)

    def test_standard_operation(self):
        skill_services.update_skill(
            self.admin_id, '0', [skill_domain.SkillChange({
                'cmd': 'update_skill_property',
                'property_name': 'description',
                'new_value': 'New description',
                'old_value': 'description 0'
            })], 'Changes.')
        expected_output = [
            u'[u\'fully-validated SkillSnapshotMetadataModel\', 4]']
        run_job_and_check_output(self, expected_output)

    def test_model_with_created_on_greater_than_last_updated(self):
        self.model_instance_0.created_on = (
            self.model_instance_0.last_updated + datetime.timedelta(days=1))
        self.model_instance_0.put()
        expected_output = [(
            u'[u\'failed validation check for time field relation check '
            'of SkillSnapshotMetadataModel\', '
            '[u\'Entity id %s: The created_on field has a value '
            '%s which is greater than the value '
            '%s of last_updated field\']]') % (
                self.model_instance_0.id,
                self.model_instance_0.created_on,
                self.model_instance_0.last_updated
            ), (
                u'[u\'fully-validated '
                'SkillSnapshotMetadataModel\', 2]')]
        run_job_and_check_output(self, expected_output, sort=True)

    def test_model_with_last_updated_greater_than_current_time(self):
        self.model_instance_1.delete()
        self.model_instance_2.delete()
        expected_output = [(
            u'[u\'failed validation check for current time check of '
            'SkillSnapshotMetadataModel\', '
            '[u\'Entity id %s: The last_updated field has a '
            'value %s which is greater than the time when the job was run\']]'
        ) % (self.model_instance_0.id, self.model_instance_0.last_updated)]

        with self.swap(datetime, 'datetime', MockDatetime13Hours), self.swap(
            db.DateTimeProperty, 'data_type', MockDatetime13Hours):
            update_datastore_types_for_mock_datetime()
            run_job_and_check_output(self, expected_output, sort=True)

    def test_missing_skill_model_failure(self):
        skill_models.SkillModel.get_by_id('0').delete(
            self.user_id, '', [])
        expected_output = [
            (
                u'[u\'failed validation check for skill_ids '
                'field check of SkillSnapshotMetadataModel\', '
                '[u"Entity id 0-1: based on field skill_ids '
                'having value 0, expect model SkillModel with '
                'id 0 but it doesn\'t exist", u"Entity id 0-2: based on field '
                'skill_ids having value 0, expect model '
                'SkillModel with id 0 but it doesn\'t exist"]]'
            ), (
                u'[u\'fully-validated '
                'SkillSnapshotMetadataModel\', 2]')]
        run_job_and_check_output(
            self, expected_output, literal_eval=True)

    def test_missing_committer_model_failure(self):
        user_models.UserSettingsModel.get_by_id(self.user_id).delete()
        expected_output = [
            (
                u'[u\'failed validation check for committer_ids field '
                'check of SkillSnapshotMetadataModel\', '
                '[u"Entity id 0-1: based on field committer_ids having '
                'value %s, expect model UserSettingsModel with id %s '
                'but it doesn\'t exist"]]'
            ) % (self.user_id, self.user_id), (
                u'[u\'fully-validated '
                'SkillSnapshotMetadataModel\', 2]')]
        run_job_and_check_output(self, expected_output, sort=True)

    def test_invalid_skill_version_in_model_id(self):
        model_with_invalid_version_in_id = (
            skill_models.SkillSnapshotMetadataModel(
                id='0-3', committer_id=self.owner_id, commit_type='edit',
                commit_message='msg', commit_cmds=[{}]))
        model_with_invalid_version_in_id.put()
        expected_output = [
            (
                u'[u\'failed validation check for skill model '
                'version check of SkillSnapshotMetadataModel\', '
                '[u\'Entity id 0-3: Skill model corresponding to '
                'id 0 has a version 1 which is less than the version 3 in '
                'snapshot metadata model id\']]'
            ), (
                u'[u\'fully-validated SkillSnapshotMetadataModel\', '
                '3]')]
        run_job_and_check_output(self, expected_output, sort=True)

    def test_model_with_invalid_commit_cmd_schmea(self):
        self.model_instance_0.commit_cmds = [{
            'cmd': 'add_skill_misconception'
        }, {
            'cmd': 'delete_skill_misconception',
            'invalid_attribute': 'invalid'
        }]
        self.model_instance_0.put()
        expected_output = [
            (
                u'[u\'failed validation check for commit cmd '
                'delete_skill_misconception check of '
                'SkillSnapshotMetadataModel\', '
                '[u"Entity id 0-1: Commit command domain validation '
                'for command: {u\'cmd\': u\'delete_skill_misconception\', '
                'u\'invalid_attribute\': u\'invalid\'} failed with error: '
                'The following required attributes are missing: '
                'misconception_id, The following extra attributes are present: '
                'invalid_attribute"]]'
            ), (
                u'[u\'failed validation check for commit cmd '
                'add_skill_misconception check of '
                'SkillSnapshotMetadataModel\', '
                '[u"Entity id 0-1: Commit command domain validation '
                'for command: {u\'cmd\': u\'add_skill_misconception\'} '
                'failed with error: The following required attributes '
                'are missing: new_misconception_dict"]]'
            ), u'[u\'fully-validated SkillSnapshotMetadataModel\', 2]']
        run_job_and_check_output(self, expected_output, sort=True)


class SkillSnapshotContentModelValidatorTests(test_utils.GenericTestBase):

    def setUp(self):
        super(SkillSnapshotContentModelValidatorTests, self).setUp()

        self.signup(self.OWNER_EMAIL, self.OWNER_USERNAME)

        self.owner_id = self.get_user_id_from_email(self.OWNER_EMAIL)

        self.signup(self.ADMIN_EMAIL, self.ADMIN_USERNAME)
        self.admin_id = self.get_user_id_from_email(self.ADMIN_EMAIL)
        self.set_admins([self.ADMIN_USERNAME])

        language_codes = ['ar', 'en', 'en']
        skills = [skill_domain.Skill.create_default_skill(
            '%s' % i,
            description='description %d' % i
        ) for i in xrange(3)]

        skill_contents = skill_domain.SkillContents(
            state_domain.SubtitledHtml(
                '1', '<p>Explanation</p>'), [
                    state_domain.SubtitledHtml('2', '<p>Example 1</p>')],
            {'1': {}, '2': {}}, state_domain.WrittenTranslations.from_dict(
                {'translations_mapping': {'1': {}, '2': {}}}))
        misconception_dict = {
            'id': 0, 'name': 'name', 'notes': '<p>notes</p>',
            'feedback': '<p>default_feedback</p>'}

        for index, skill in enumerate(skills):
            skill.language_code = language_codes[index]
            skill.skill_contents = skill_contents
            skill.add_misconception(misconception_dict)
            skill_services.save_new_skill(self.owner_id, skill)

        self.model_instance_0 = (
            skill_models.SkillSnapshotContentModel.get_by_id(
                '0-1'))
        self.model_instance_1 = (
            skill_models.SkillSnapshotContentModel.get_by_id(
                '1-1'))
        self.model_instance_2 = (
            skill_models.SkillSnapshotContentModel.get_by_id(
                '2-1'))

        self.job_class = (
            prod_validation_jobs_one_off
            .SkillSnapshotContentModelAuditOneOffJob)

    def test_standard_operation(self):
        skill_services.update_skill(
            self.admin_id, '0', [skill_domain.SkillChange({
                'cmd': 'update_skill_property',
                'property_name': 'description',
                'new_value': 'New description',
                'old_value': 'description 0'
            })], 'Changes.')
        expected_output = [
            u'[u\'fully-validated SkillSnapshotContentModel\', 4]']
        run_job_and_check_output(self, expected_output)

    def test_model_with_created_on_greater_than_last_updated(self):
        self.model_instance_0.created_on = (
            self.model_instance_0.last_updated + datetime.timedelta(days=1))
        self.model_instance_0.put()
        expected_output = [(
            u'[u\'failed validation check for time field relation check '
            'of SkillSnapshotContentModel\', '
            '[u\'Entity id %s: The created_on field has a value '
            '%s which is greater than the value '
            '%s of last_updated field\']]') % (
                self.model_instance_0.id,
                self.model_instance_0.created_on,
                self.model_instance_0.last_updated
            ), (
                u'[u\'fully-validated '
                'SkillSnapshotContentModel\', 2]')]
        run_job_and_check_output(self, expected_output, sort=True)

    def test_model_with_last_updated_greater_than_current_time(self):
        self.model_instance_1.delete()
        self.model_instance_2.delete()
        expected_output = [(
            u'[u\'failed validation check for current time check of '
            'SkillSnapshotContentModel\', '
            '[u\'Entity id %s: The last_updated field has a '
            'value %s which is greater than the time when the job was run\']]'
        ) % (self.model_instance_0.id, self.model_instance_0.last_updated)]

        with self.swap(datetime, 'datetime', MockDatetime13Hours), self.swap(
            db.DateTimeProperty, 'data_type', MockDatetime13Hours):
            update_datastore_types_for_mock_datetime()
            run_job_and_check_output(self, expected_output, sort=True)

    def test_missing_skill_model_failure(self):
        skill_models.SkillModel.get_by_id('0').delete(self.owner_id, '', [])
        expected_output = [
            (
                u'[u\'failed validation check for skill_ids '
                'field check of SkillSnapshotContentModel\', '
                '[u"Entity id 0-1: based on field skill_ids '
                'having value 0, expect model SkillModel with '
                'id 0 but it doesn\'t exist", u"Entity id 0-2: based on field '
                'skill_ids having value 0, expect model '
                'SkillModel with id 0 but it doesn\'t exist"]]'
            ), (
                u'[u\'fully-validated '
                'SkillSnapshotContentModel\', 2]')]
        run_job_and_check_output(self, expected_output, sort=True)

    def test_invalid_skill_version_in_model_id(self):
        model_with_invalid_version_in_id = (
            skill_models.SkillSnapshotContentModel(
                id='0-3'))
        model_with_invalid_version_in_id.content = {}
        model_with_invalid_version_in_id.put()
        expected_output = [
            (
                u'[u\'failed validation check for skill model '
                'version check of SkillSnapshotContentModel\', '
                '[u\'Entity id 0-3: Skill model corresponding to '
                'id 0 has a version 1 which is less than '
                'the version 3 in snapshot content model id\']]'
            ), (
                u'[u\'fully-validated SkillSnapshotContentModel\', '
                '3]')]
        run_job_and_check_output(self, expected_output, sort=True)


class SkillRightsModelValidatorTests(test_utils.GenericTestBase):

    def setUp(self):
        super(SkillRightsModelValidatorTests, self).setUp()

        self.signup(self.OWNER_EMAIL, self.OWNER_USERNAME)
        self.signup(USER_EMAIL, USER_NAME)

        self.owner_id = self.get_user_id_from_email(self.OWNER_EMAIL)
        self.user_id = self.get_user_id_from_email(USER_EMAIL)

        language_codes = ['ar', 'en', 'en']
        skills = [skill_domain.Skill.create_default_skill(
            '%s' % i,
            description='description %d' % i
        ) for i in xrange(3)]

        skill_contents = skill_domain.SkillContents(
            state_domain.SubtitledHtml(
                '1', '<p>Explanation</p>'), [
                    state_domain.SubtitledHtml('2', '<p>Example 1</p>')],
            {'1': {}, '2': {}}, state_domain.WrittenTranslations.from_dict(
                {'translations_mapping': {'1': {}, '2': {}}}))
        misconception_dict = {
            'id': 0, 'name': 'name', 'notes': '<p>notes</p>',
            'feedback': '<p>default_feedback</p>'}

        for index, skill in enumerate(skills):
            skill.language_code = language_codes[index]
            skill.skill_contents = skill_contents
            skill.add_misconception(misconception_dict)
            if index == 0:
                skill_services.save_new_skill(self.user_id, skill)
            else:
                skill_services.save_new_skill(self.owner_id, skill)

        self.model_instance_0 = skill_models.SkillRightsModel.get_by_id('0')
        self.model_instance_1 = skill_models.SkillRightsModel.get_by_id('1')
        self.model_instance_2 = skill_models.SkillRightsModel.get_by_id('2')

        self.job_class = (
            prod_validation_jobs_one_off.SkillRightsModelAuditOneOffJob)

    def test_standard_operation(self):
        expected_output = [
            u'[u\'fully-validated SkillRightsModel\', 3]']
        run_job_and_check_output(self, expected_output)

    def test_model_with_created_on_greater_than_last_updated(self):
        self.model_instance_0.created_on = (
            self.model_instance_0.last_updated + datetime.timedelta(days=1))
        self.model_instance_0.commit(
            feconf.SYSTEM_COMMITTER_ID, 'created_on test', [])
        expected_output = [(
            u'[u\'failed validation check for time field relation check '
            'of SkillRightsModel\', '
            '[u\'Entity id %s: The created_on field has a value '
            '%s which is greater than the value '
            '%s of last_updated field\']]') % (
                self.model_instance_0.id,
                self.model_instance_0.created_on,
                self.model_instance_0.last_updated
            ), u'[u\'fully-validated SkillRightsModel\', 2]']
        run_job_and_check_output(self, expected_output, sort=True)

    def test_model_with_last_updated_greater_than_current_time(self):
        self.model_instance_1.delete(feconf.SYSTEM_COMMITTER_ID, 'delete')
        self.model_instance_2.delete(feconf.SYSTEM_COMMITTER_ID, 'delete')
        expected_output = [(
            u'[u\'failed validation check for current time check of '
            'SkillRightsModel\', '
            '[u\'Entity id %s: The last_updated field has a '
            'value %s which is greater than the time when the job was run\']]'
        ) % (self.model_instance_0.id, self.model_instance_0.last_updated)]

        with self.swap(datetime, 'datetime', MockDatetime13Hours), self.swap(
            db.DateTimeProperty, 'data_type', MockDatetime13Hours):
            update_datastore_types_for_mock_datetime()
            run_job_and_check_output(self, expected_output, sort=True)

    def test_missing_skill_model_failure(self):
        skill_models.SkillModel.get_by_id('0').delete(
            feconf.SYSTEM_COMMITTER_ID, '', [])
        expected_output = [
            (
                u'[u\'failed validation check for skill_ids '
                'field check of SkillRightsModel\', '
                '[u"Entity id 0: based on field skill_ids having '
                'value 0, expect model SkillModel with id 0 but '
                'it doesn\'t exist"]]'),
            u'[u\'fully-validated SkillRightsModel\', 2]']
        run_job_and_check_output(self, expected_output, sort=True)

    def test_missing_creator_user_model_failure(self):
        user_models.UserSettingsModel.get_by_id(self.user_id).delete()
        expected_output = [
            (
                u'[u\'failed validation check for creator_user_ids '
                'field check of SkillRightsModel\', '
                '[u"Entity id 0: based on field creator_user_ids having '
                'value %s, expect model UserSettingsModel with id %s '
                'but it doesn\'t exist"]]') % (
                    self.user_id, self.user_id),
            u'[u\'fully-validated SkillRightsModel\', 2]']
        run_job_and_check_output(self, expected_output, sort=True)

    def test_missing_snapshot_metadata_model_failure(self):
        skill_models.SkillRightsSnapshotMetadataModel.get_by_id(
            '0-1').delete()
        expected_output = [
            (
                u'[u\'failed validation check for snapshot_metadata_ids '
                'field check of SkillRightsModel\', '
                '[u"Entity id 0: based on field snapshot_metadata_ids having '
                'value 0-1, expect model '
                'SkillRightsSnapshotMetadataModel '
                'with id 0-1 but it doesn\'t exist"]]'
            ),
            u'[u\'fully-validated SkillRightsModel\', 2]']
        run_job_and_check_output(self, expected_output, sort=True)

    def test_missing_snapshot_content_model_failure(self):
        skill_models.SkillRightsSnapshotContentModel.get_by_id(
            '0-1').delete()
        expected_output = [
            (
                u'[u\'failed validation check for snapshot_content_ids '
                'field check of SkillRightsModel\', '
                '[u"Entity id 0: based on field snapshot_content_ids having '
                'value 0-1, expect model SkillRightsSnapshotContentModel '
                'with id 0-1 but it doesn\'t exist"]]'),
            u'[u\'fully-validated SkillRightsModel\', 2]']
        run_job_and_check_output(self, expected_output, sort=True)


class SkillRightsSnapshotMetadataModelValidatorTests(
        test_utils.GenericTestBase):

    def setUp(self):
        super(SkillRightsSnapshotMetadataModelValidatorTests, self).setUp(
            )

        self.signup(self.OWNER_EMAIL, self.OWNER_USERNAME)
        self.signup(USER_EMAIL, USER_NAME)

        self.owner_id = self.get_user_id_from_email(self.OWNER_EMAIL)
        self.user_id = self.get_user_id_from_email(USER_EMAIL)

        language_codes = ['ar', 'en', 'en']
        skills = [skill_domain.Skill.create_default_skill(
            '%s' % i,
            description='description %d' % i
        ) for i in xrange(3)]

        skill_contents = skill_domain.SkillContents(
            state_domain.SubtitledHtml(
                '1', '<p>Explanation</p>'), [
                    state_domain.SubtitledHtml('2', '<p>Example 1</p>')],
            {'1': {}, '2': {}}, state_domain.WrittenTranslations.from_dict(
                {'translations_mapping': {'1': {}, '2': {}}}))
        misconception_dict = {
            'id': 0, 'name': 'name', 'notes': '<p>notes</p>',
            'feedback': '<p>default_feedback</p>'}

        for index, skill in enumerate(skills):
            skill.language_code = language_codes[index]
            skill.skill_contents = skill_contents
            skill.add_misconception(misconception_dict)
            if index == 0:
                skill_services.save_new_skill(self.user_id, skill)
            else:
                skill_services.save_new_skill(self.owner_id, skill)

        self.model_instance_0 = (
            skill_models.SkillRightsSnapshotMetadataModel.get_by_id(
                '0-1'))
        self.model_instance_1 = (
            skill_models.SkillRightsSnapshotMetadataModel.get_by_id(
                '1-1'))
        self.model_instance_2 = (
            skill_models.SkillRightsSnapshotMetadataModel.get_by_id(
                '2-1'))

        self.job_class = (
            prod_validation_jobs_one_off
            .SkillRightsSnapshotMetadataModelAuditOneOffJob)

    def test_standard_operation(self):
        expected_output = [
            u'[u\'fully-validated SkillRightsSnapshotMetadataModel\', 3]']
        run_job_and_check_output(self, expected_output)

    def test_model_with_created_on_greater_than_last_updated(self):
        self.model_instance_0.created_on = (
            self.model_instance_0.last_updated + datetime.timedelta(days=1))
        self.model_instance_0.put()
        expected_output = [(
            u'[u\'failed validation check for time field relation check '
            'of SkillRightsSnapshotMetadataModel\', '
            '[u\'Entity id %s: The created_on field has a value '
            '%s which is greater than the value '
            '%s of last_updated field\']]') % (
                self.model_instance_0.id,
                self.model_instance_0.created_on,
                self.model_instance_0.last_updated
            ), (
                u'[u\'fully-validated '
                'SkillRightsSnapshotMetadataModel\', 2]')]
        run_job_and_check_output(self, expected_output, sort=True)

    def test_model_with_last_updated_greater_than_current_time(self):
        self.model_instance_1.delete()
        self.model_instance_2.delete()
        expected_output = [(
            u'[u\'failed validation check for current time check of '
            'SkillRightsSnapshotMetadataModel\', '
            '[u\'Entity id %s: The last_updated field has a '
            'value %s which is greater than the time when the job was run\']]'
        ) % (self.model_instance_0.id, self.model_instance_0.last_updated)]

        with self.swap(datetime, 'datetime', MockDatetime13Hours), self.swap(
            db.DateTimeProperty, 'data_type', MockDatetime13Hours):
            update_datastore_types_for_mock_datetime()
            run_job_and_check_output(self, expected_output, sort=True)

    def test_missing_skill_rights_model_failure(self):
        skill_models.SkillRightsModel.get_by_id('0').delete(
            self.user_id, '', [])
        expected_output = [
            (
                u'[u\'failed validation check for skill_rights_ids '
                'field check of SkillRightsSnapshotMetadataModel\', '
                '[u"Entity id 0-1: based on field skill_rights_ids '
                'having value 0, expect model SkillRightsModel with '
                'id 0 but it doesn\'t exist", u"Entity id 0-2: based on field '
                'skill_rights_ids having value 0, expect model '
                'SkillRightsModel with id 0 but it doesn\'t exist"]]'
            ), (
                u'[u\'fully-validated '
                'SkillRightsSnapshotMetadataModel\', 2]')]
        run_job_and_check_output(self, expected_output, sort=True)

    def test_missing_committer_model_failure(self):
        user_models.UserSettingsModel.get_by_id(self.user_id).delete()
        expected_output = [
            (
                u'[u\'failed validation check for committer_ids field '
                'check of SkillRightsSnapshotMetadataModel\', '
                '[u"Entity id 0-1: based on field committer_ids having '
                'value %s, expect model UserSettingsModel with id %s '
                'but it doesn\'t exist"]]'
            ) % (self.user_id, self.user_id), (
                u'[u\'fully-validated '
                'SkillRightsSnapshotMetadataModel\', 2]')]
        run_job_and_check_output(self, expected_output, sort=True)

    def test_invalid_skill_version_in_model_id(self):
        model_with_invalid_version_in_id = (
            skill_models.SkillRightsSnapshotMetadataModel(
                id='0-3', committer_id=self.owner_id, commit_type='edit',
                commit_message='msg', commit_cmds=[{}]))
        model_with_invalid_version_in_id.put()
        expected_output = [
            (
                u'[u\'failed validation check for skill rights model '
                'version check of SkillRightsSnapshotMetadataModel\', '
                '[u\'Entity id 0-3: SkillRights model corresponding to '
                'id 0 has a version 1 which is less than the version 3 in '
                'snapshot metadata model id\']]'
            ), (
                u'[u\'fully-validated '
                'SkillRightsSnapshotMetadataModel\', 3]')]
        run_job_and_check_output(self, expected_output, sort=True)

    def test_model_with_invalid_commit_cmd_schmea(self):
        self.model_instance_0.commit_cmds = [{
            'cmd': 'publish_skill',
            'invalid_attribute': 'invalid'
        }]
        self.model_instance_0.put()
        expected_output = [
            (
                u'[u\'failed validation check for commit cmd publish_skill '
                'check of SkillRightsSnapshotMetadataModel\', '
                '[u"Entity id 0-1: Commit command domain validation '
                'for command: {u\'cmd\': u\'publish_skill\', '
                'u\'invalid_attribute\': u\'invalid\'} failed with error: '
                'The following extra attributes are present: '
                'invalid_attribute"]]'
            ), u'[u\'fully-validated SkillRightsSnapshotMetadataModel\', 2]']
        run_job_and_check_output(self, expected_output, sort=True)


class SkillRightsSnapshotContentModelValidatorTests(
        test_utils.GenericTestBase):

    def setUp(self):
        super(SkillRightsSnapshotContentModelValidatorTests, self).setUp(
            )

        self.signup(self.OWNER_EMAIL, self.OWNER_USERNAME)
        self.owner_id = self.get_user_id_from_email(self.OWNER_EMAIL)

        language_codes = ['ar', 'en', 'en']
        skills = [skill_domain.Skill.create_default_skill(
            '%s' % i,
            description='description %d' % i
        ) for i in xrange(3)]

        skill_contents = skill_domain.SkillContents(
            state_domain.SubtitledHtml(
                '1', '<p>Explanation</p>'), [
                    state_domain.SubtitledHtml('2', '<p>Example 1</p>')],
            {'1': {}, '2': {}}, state_domain.WrittenTranslations.from_dict(
                {'translations_mapping': {'1': {}, '2': {}}}))
        misconception_dict = {
            'id': 0, 'name': 'name', 'notes': '<p>notes</p>',
            'feedback': '<p>default_feedback</p>'}

        for index, skill in enumerate(skills):
            skill.language_code = language_codes[index]
            skill.skill_contents = skill_contents
            skill.add_misconception(misconception_dict)
            skill_services.save_new_skill(self.owner_id, skill)

        self.model_instance_0 = (
            skill_models.SkillRightsSnapshotContentModel.get_by_id(
                '0-1'))
        self.model_instance_1 = (
            skill_models.SkillRightsSnapshotContentModel.get_by_id(
                '1-1'))
        self.model_instance_2 = (
            skill_models.SkillRightsSnapshotContentModel.get_by_id(
                '2-1'))

        self.job_class = (
            prod_validation_jobs_one_off
            .SkillRightsSnapshotContentModelAuditOneOffJob)

    def test_standard_operation(self):
        expected_output = [
            u'[u\'fully-validated SkillRightsSnapshotContentModel\', 3]']
        run_job_and_check_output(self, expected_output)

    def test_model_with_created_on_greater_than_last_updated(self):
        self.model_instance_0.created_on = (
            self.model_instance_0.last_updated + datetime.timedelta(days=1))
        self.model_instance_0.put()
        expected_output = [(
            u'[u\'failed validation check for time field relation check '
            'of SkillRightsSnapshotContentModel\', '
            '[u\'Entity id %s: The created_on field has a value '
            '%s which is greater than the value '
            '%s of last_updated field\']]') % (
                self.model_instance_0.id,
                self.model_instance_0.created_on,
                self.model_instance_0.last_updated
            ), (
                u'[u\'fully-validated '
                'SkillRightsSnapshotContentModel\', 2]')]
        run_job_and_check_output(self, expected_output, sort=True)

    def test_model_with_last_updated_greater_than_current_time(self):
        self.model_instance_1.delete()
        self.model_instance_2.delete()
        expected_output = [(
            u'[u\'failed validation check for current time check of '
            'SkillRightsSnapshotContentModel\', '
            '[u\'Entity id %s: The last_updated field has a '
            'value %s which is greater than the time when the job was run\']]'
        ) % (self.model_instance_0.id, self.model_instance_0.last_updated)]

        with self.swap(datetime, 'datetime', MockDatetime13Hours), self.swap(
            db.DateTimeProperty, 'data_type', MockDatetime13Hours):
            update_datastore_types_for_mock_datetime()
            run_job_and_check_output(self, expected_output, sort=True)

    def test_missing_skill_model_failure(self):
        skill_models.SkillRightsModel.get_by_id('0').delete(
            self.owner_id, '', [])
        expected_output = [
            (
                u'[u\'failed validation check for skill_rights_ids '
                'field check of SkillRightsSnapshotContentModel\', '
                '[u"Entity id 0-1: based on field skill_rights_ids '
                'having value 0, expect model SkillRightsModel with '
                'id 0 but it doesn\'t exist", u"Entity id 0-2: based on field '
                'skill_rights_ids having value 0, expect model '
                'SkillRightsModel with id 0 but it doesn\'t exist"]]'
            ), (
                u'[u\'fully-validated '
                'SkillRightsSnapshotContentModel\', 2]')]
        run_job_and_check_output(self, expected_output, sort=True)

    def test_invalid_skill_version_in_model_id(self):
        model_with_invalid_version_in_id = (
            skill_models.SkillRightsSnapshotContentModel(
                id='0-3'))
        model_with_invalid_version_in_id.content = {}
        model_with_invalid_version_in_id.put()
        expected_output = [
            (
                u'[u\'failed validation check for skill rights model '
                'version check of SkillRightsSnapshotContentModel\', '
                '[u\'Entity id 0-3: SkillRights model corresponding to '
                'id 0 has a version 1 which is less than the version 3 in '
                'snapshot content model id\']]'
            ), (
                u'[u\'fully-validated SkillRightsSnapshotContentModel\', '
                '3]')]
        run_job_and_check_output(self, expected_output, sort=True)


class SkillCommitLogEntryModelValidatorTests(test_utils.GenericTestBase):

    def setUp(self):
        super(SkillCommitLogEntryModelValidatorTests, self).setUp()

        self.signup(self.OWNER_EMAIL, self.OWNER_USERNAME)
        self.signup(self.ADMIN_EMAIL, self.ADMIN_USERNAME)

        self.owner_id = self.get_user_id_from_email(self.OWNER_EMAIL)
        self.admin_id = self.get_user_id_from_email(self.ADMIN_EMAIL)
        self.set_admins([self.ADMIN_USERNAME])

        language_codes = ['ar', 'en', 'en']
        skills = [skill_domain.Skill.create_default_skill(
            '%s' % i,
            description='description %d' % i
        ) for i in xrange(3)]

        skill_contents = skill_domain.SkillContents(
            state_domain.SubtitledHtml(
                '1', '<p>Explanation</p>'), [
                    state_domain.SubtitledHtml('2', '<p>Example 1</p>')],
            {'1': {}, '2': {}}, state_domain.WrittenTranslations.from_dict(
                {'translations_mapping': {'1': {}, '2': {}}}))
        misconception_dict = {
            'id': 0, 'name': 'name', 'notes': '<p>notes</p>',
            'feedback': '<p>default_feedback</p>'}

        for index, skill in enumerate(skills):
            skill.language_code = language_codes[index]
            skill.skill_contents = skill_contents
            skill.add_misconception(misconception_dict)
            skill_services.save_new_skill(self.owner_id, skill)

        self.model_instance_0 = (
            skill_models.SkillCommitLogEntryModel.get_by_id(
                'skill-0-1'))
        self.model_instance_1 = (
            skill_models.SkillCommitLogEntryModel.get_by_id(
                'skill-1-1'))
        self.model_instance_2 = (
            skill_models.SkillCommitLogEntryModel.get_by_id(
                'skill-2-1'))
        self.rights_model_instance_0 = (
            skill_models.SkillCommitLogEntryModel.get_by_id(
                'rights-0-1'))
        self.rights_model_instance_1 = (
            skill_models.SkillCommitLogEntryModel.get_by_id(
                'rights-1-1'))
        self.rights_model_instance_2 = (
            skill_models.SkillCommitLogEntryModel.get_by_id(
                'rights-2-1'))

        self.job_class = (
            prod_validation_jobs_one_off
            .SkillCommitLogEntryModelAuditOneOffJob)

    def test_standard_operation(self):
        skill_services.update_skill(
            self.admin_id, '0', [skill_domain.SkillChange({
                'cmd': 'update_skill_property',
                'property_name': 'description',
                'new_value': 'New description',
                'old_value': 'description 0'
            })], 'Changes.')
        expected_output = [
            u'[u\'fully-validated SkillCommitLogEntryModel\', 7]']
        run_job_and_check_output(self, expected_output)

    def test_model_with_created_on_greater_than_last_updated(self):
        self.model_instance_0.created_on = (
            self.model_instance_0.last_updated + datetime.timedelta(days=1))
        self.model_instance_0.put()
        expected_output = [(
            u'[u\'failed validation check for time field relation check '
            'of SkillCommitLogEntryModel\', '
            '[u\'Entity id %s: The created_on field has a value '
            '%s which is greater than the value '
            '%s of last_updated field\']]') % (
                self.model_instance_0.id,
                self.model_instance_0.created_on,
                self.model_instance_0.last_updated
            ), u'[u\'fully-validated SkillCommitLogEntryModel\', 5]']
        run_job_and_check_output(self, expected_output, sort=True)

    def test_model_with_last_updated_greater_than_current_time(self):
        self.model_instance_1.delete()
        self.model_instance_2.delete()
        self.rights_model_instance_0.delete()
        self.rights_model_instance_1.delete()
        self.rights_model_instance_2.delete()
        expected_output = [(
            u'[u\'failed validation check for current time check of '
            'SkillCommitLogEntryModel\', '
            '[u\'Entity id %s: The last_updated field has a '
            'value %s which is greater than the time when the job was run\']]'
        ) % (self.model_instance_0.id, self.model_instance_0.last_updated)]

        with self.swap(datetime, 'datetime', MockDatetime13Hours), self.swap(
            db.DateTimeProperty, 'data_type', MockDatetime13Hours):
            update_datastore_types_for_mock_datetime()
            run_job_and_check_output(self, expected_output, sort=True)

    def test_missing_skill_model_failure(self):
        skill_models.SkillModel.get_by_id('0').delete(
            feconf.SYSTEM_COMMITTER_ID, '', [])
        expected_output = [
            (
                u'[u\'failed validation check for skill_ids field '
                'check of SkillCommitLogEntryModel\', '
                '[u"Entity id skill-0-1: based on field skill_ids '
                'having value 0, expect model SkillModel with id '
                '0 but it doesn\'t exist", u"Entity id skill-0-2: '
                'based on field skill_ids having value 0, expect '
                'model SkillModel with id 0 but it doesn\'t exist", '
                'u"Entity id rights-0-1: based on field skill_ids '
                'having value 0, expect model SkillModel with id 0 '
                'but it doesn\'t exist"]]'
            ), u'[u\'fully-validated SkillCommitLogEntryModel\', 4]']
        run_job_and_check_output(self, expected_output, literal_eval=True)

    def test_invalid_skill_version_in_model_id(self):
        model_with_invalid_version_in_id = (
            skill_models.SkillCommitLogEntryModel.create(
                '0', 3, self.owner_id, self.OWNER_USERNAME, 'edit',
                'msg', [{}],
                constants.ACTIVITY_STATUS_PUBLIC, False))
        model_with_invalid_version_in_id.skill_id = '0'
        model_with_invalid_version_in_id.put()
        expected_output = [
            (
                u'[u\'failed validation check for skill model '
                'version check of SkillCommitLogEntryModel\', '
                '[u\'Entity id %s: Skill model corresponding '
                'to id 0 has a version 1 which is less than '
                'the version 3 in commit log entry model id\']]'
            ) % (model_with_invalid_version_in_id.id),
            u'[u\'fully-validated SkillCommitLogEntryModel\', 6]']
        run_job_and_check_output(self, expected_output, sort=True)

    def test_model_with_invalid_id(self):
        model_with_invalid_id = (
            skill_models.SkillCommitLogEntryModel(
                id='invalid-0-1', user_id=self.owner_id,
                username=self.OWNER_USERNAME, commit_type='edit',
                commit_message='msg', commit_cmds=[{}],
                post_commit_status=constants.ACTIVITY_STATUS_PUBLIC,
                post_commit_is_private=False))
        model_with_invalid_id.skill_id = '0'
        model_with_invalid_id.put()
        expected_output = [
            (
                u'[u\'failed validation check for model id check of '
                'SkillCommitLogEntryModel\', '
                '[u\'Entity id %s: Entity id does not match regex pattern\']]'
            ) % (model_with_invalid_id.id), (
                u'[u\'failed validation check for commit cmd check of '
                'SkillCommitLogEntryModel\', [u\'Entity id invalid-0-1: '
                'No commit command domain object defined for entity with '
                'commands: [{}]\']]'),
            u'[u\'fully-validated SkillCommitLogEntryModel\', 6]']
        run_job_and_check_output(self, expected_output, sort=True)

    def test_model_with_invalid_commit_type(self):
        self.model_instance_0.commit_type = 'invalid'
        self.model_instance_0.put()
        expected_output = [
            (
                u'[u\'failed validation check for commit type check of '
                'SkillCommitLogEntryModel\', '
                '[u\'Entity id skill-0-1: Commit type invalid is '
                'not allowed\']]'
            ), u'[u\'fully-validated SkillCommitLogEntryModel\', 5]']
        run_job_and_check_output(self, expected_output, sort=True)

    def test_model_with_invalid_post_commit_status(self):
        self.model_instance_0.post_commit_status = 'invalid'
        self.model_instance_0.put()
        expected_output = [
            (
                u'[u\'failed validation check for post commit status check '
                'of SkillCommitLogEntryModel\', '
                '[u\'Entity id skill-0-1: Post commit status invalid '
                'is invalid\']]'
            ), u'[u\'fully-validated SkillCommitLogEntryModel\', 5]']
        run_job_and_check_output(self, expected_output, sort=True)

    def test_model_with_invalid_true_post_commit_is_private(self):
        self.model_instance_0.post_commit_status = 'public'
        self.model_instance_0.post_commit_is_private = True
        self.model_instance_0.put()

        expected_output = [
            (
                u'[u\'failed validation check for post commit is private '
                'check of SkillCommitLogEntryModel\', '
                '[u\'Entity id %s: Post commit status is '
                'public but post_commit_is_private is True\']]'
            ) % self.model_instance_0.id,
            u'[u\'fully-validated SkillCommitLogEntryModel\', 5]']
        run_job_and_check_output(self, expected_output, sort=True)

    def test_model_with_invalid_false_post_commit_is_private(self):
        self.model_instance_0.post_commit_status = 'private'
        self.model_instance_0.post_commit_is_private = False
        self.model_instance_0.put()

        expected_output = [
            (
                u'[u\'failed validation check for post commit is private '
                'check of SkillCommitLogEntryModel\', '
                '[u\'Entity id %s: Post commit status is '
                'private but post_commit_is_private is False\']]'
            ) % self.model_instance_0.id,
            u'[u\'fully-validated SkillCommitLogEntryModel\', 5]']
        run_job_and_check_output(self, expected_output, sort=True)

    def test_model_with_invalid_commit_cmd_schmea(self):
        self.model_instance_0.commit_cmds = [{
            'cmd': 'add_skill_misconception'
        }, {
            'cmd': 'delete_skill_misconception',
            'invalid_attribute': 'invalid'
        }]
        self.model_instance_0.put()
        expected_output = [
            (
                u'[u\'failed validation check for commit cmd '
                'add_skill_misconception check of SkillCommitLogEntryModel\', '
                '[u"Entity id skill-0-1: Commit command domain validation '
                'for command: {u\'cmd\': u\'add_skill_misconception\'} '
                'failed with error: The following required attributes are '
                'missing: new_misconception_dict"]]'
            ), (
                u'[u\'failed validation check for commit cmd '
                'delete_skill_misconception check of '
                'SkillCommitLogEntryModel\', '
                '[u"Entity id skill-0-1: Commit command domain validation '
                'for command: {u\'cmd\': u\'delete_skill_misconception\', '
                'u\'invalid_attribute\': u\'invalid\'} failed with error: '
                'The following required attributes are missing: '
                'misconception_id, The following extra attributes are present: '
                'invalid_attribute"]]'
            ), u'[u\'fully-validated SkillCommitLogEntryModel\', 5]']

        run_job_and_check_output(self, expected_output, sort=True)


class SkillSummaryModelValidatorTests(test_utils.GenericTestBase):

    def setUp(self):
        super(SkillSummaryModelValidatorTests, self).setUp()

        self.signup(self.OWNER_EMAIL, self.OWNER_USERNAME)
        self.signup(self.ADMIN_EMAIL, self.ADMIN_USERNAME)

        self.owner_id = self.get_user_id_from_email(self.OWNER_EMAIL)
        self.admin_id = self.get_user_id_from_email(self.ADMIN_EMAIL)
        self.set_admins([self.ADMIN_USERNAME])

        language_codes = ['ar', 'en', 'en']
        skills = [skill_domain.Skill.create_default_skill(
            '%s' % i,
            description='description %d' % i
        ) for i in xrange(3)]

        skill_contents = skill_domain.SkillContents(
            state_domain.SubtitledHtml(
                '1', '<p>Explanation</p>'), [
                    state_domain.SubtitledHtml('2', '<p>Example 1</p>')],
            {'1': {}, '2': {}}, state_domain.WrittenTranslations.from_dict(
                {'translations_mapping': {'1': {}, '2': {}}}))
        misconception_dict = {
            'id': 0, 'name': 'name', 'notes': '<p>notes</p>',
            'feedback': '<p>default_feedback</p>'}

        for index, skill in enumerate(skills):
            skill.language_code = language_codes[index]
            skill.skill_contents = skill_contents
            skill.add_misconception(misconception_dict)
            skill_services.save_new_skill(self.owner_id, skill)

        self.model_instance_0 = skill_models.SkillSummaryModel.get_by_id('0')
        self.model_instance_1 = skill_models.SkillSummaryModel.get_by_id('1')
        self.model_instance_2 = skill_models.SkillSummaryModel.get_by_id('2')

        self.job_class = (
            prod_validation_jobs_one_off.SkillSummaryModelAuditOneOffJob)

    def test_standard_operation(self):
        skill_services.update_skill(
            self.admin_id, '0', [skill_domain.SkillChange({
                'cmd': 'update_skill_property',
                'property_name': 'description',
                'new_value': 'New description',
                'old_value': 'description 0'
            })], 'Changes.')
        expected_output = [
            u'[u\'fully-validated SkillSummaryModel\', 3]']
        run_job_and_check_output(self, expected_output)

    def test_model_with_created_on_greater_than_last_updated(self):
        self.model_instance_0.created_on = (
            self.model_instance_0.last_updated + datetime.timedelta(days=1))
        self.model_instance_0.put()
        expected_output = [(
            u'[u\'failed validation check for time field relation check '
            'of SkillSummaryModel\', '
            '[u\'Entity id %s: The created_on field has a value '
            '%s which is greater than the value '
            '%s of last_updated field\']]') % (
                self.model_instance_0.id,
                self.model_instance_0.created_on,
                self.model_instance_0.last_updated
            ), u'[u\'fully-validated SkillSummaryModel\', 2]']
        run_job_and_check_output(self, expected_output, sort=True)

    def test_model_with_last_updated_greater_than_current_time(self):
        skill_services.delete_skill(self.owner_id, '1')
        skill_services.delete_skill(self.owner_id, '2')
        expected_output = [(
            u'[u\'failed validation check for current time check of '
            'SkillSummaryModel\', '
            '[u\'Entity id %s: The last_updated field has a '
            'value %s which is greater than the time when the job was run\']]'
        ) % (self.model_instance_0.id, self.model_instance_0.last_updated)]

        with self.swap(datetime, 'datetime', MockDatetime13Hours), self.swap(
            db.DateTimeProperty, 'data_type', MockDatetime13Hours):
            update_datastore_types_for_mock_datetime()
            run_job_and_check_output(self, expected_output, sort=True)

    def test_missing_skill_model_failure(self):
        skill_model = skill_models.SkillModel.get_by_id('0')
        skill_model.delete(feconf.SYSTEM_COMMITTER_ID, '', [])
        self.model_instance_0.skill_model_last_updated = (
            skill_model.last_updated)
        self.model_instance_0.put()
        expected_output = [
            (
                u'[u\'failed validation check for skill_ids '
                'field check of SkillSummaryModel\', '
                '[u"Entity id 0: based on field skill_ids having '
                'value 0, expect model SkillModel with id 0 but '
                'it doesn\'t exist"]]'),
            u'[u\'fully-validated SkillSummaryModel\', 2]']
        run_job_and_check_output(self, expected_output, sort=True)

    def test_model_with_invalid_misconception_count(self):
        self.model_instance_0.misconception_count = 10
        self.model_instance_0.put()
        expected_output = [
            (
                u'[u\'failed validation check for misconception count '
                'check of SkillSummaryModel\', '
                '[u"Entity id 0: Misconception count: 10 does not match '
                'the number of misconceptions in skill model: '
                '[{u\'notes\': u\'<p>notes</p>\', u\'feedback\': '
                'u\'<p>default_feedback</p>\', u\'name\': u\'name\', '
                'u\'id\': 0}]"]]'
            ), u'[u\'fully-validated SkillSummaryModel\', 2]']
        run_job_and_check_output(self, expected_output, sort=True)

    def test_model_with_worked_examples_count(self):
        self.model_instance_0.worked_examples_count = 10
        self.model_instance_0.put()
        expected_output = [
            (
                u'[u\'failed validation check for worked examples '
                'count check of SkillSummaryModel\', '
                '[u"Entity id 0: Worked examples count: 10 does not '
                'match the number of worked examples in skill_contents '
                'in skill model: [{u\'content_id\': u\'2\', u\'html\': '
                'u\'<p>Example 1</p>\'}]"]]'
            ), u'[u\'fully-validated SkillSummaryModel\', 2]']
        run_job_and_check_output(self, expected_output, sort=True)

    def test_model_with_invalid_skill_related_property(self):
        self.model_instance_0.description = 'invalid'
        self.model_instance_0.put()
        expected_output = [
            (
                u'[u\'failed validation check for description field check of '
                'SkillSummaryModel\', '
                '[u\'Entity id %s: description field in entity: invalid does '
                'not match corresponding skill description field: '
                'description 0\']]'
            ) % self.model_instance_0.id,
            u'[u\'fully-validated SkillSummaryModel\', 2]']
        run_job_and_check_output(self, expected_output, sort=True)


class StoryModelValidatorTests(test_utils.GenericTestBase):

    def setUp(self):
        super(StoryModelValidatorTests, self).setUp()

        self.signup(self.OWNER_EMAIL, self.OWNER_USERNAME)

        self.owner_id = self.get_user_id_from_email(self.OWNER_EMAIL)

        explorations = [exp_domain.Exploration.create_default_exploration(
            '%s' % i,
            title='title %d' % i,
            category='category%d' % i,
        ) for i in xrange(6)]

        for exp in explorations:
            exp_services.save_new_exploration(self.owner_id, exp)

        topic = topic_domain.Topic.create_default_topic(
            topic_id='0', name='topic')

        language_codes = ['ar', 'en', 'en']
        stories = [story_domain.Story.create_default_story(
            '%s' % i,
            title='title %d',
            corresponding_topic_id='0'
        ) for i in xrange(3)]

        for index, story in enumerate(stories):
            story.language_code = language_codes[index]
            story.add_node('node_1', 'Node1')
            story.add_node('node_2', 'Node2')
            story.update_node_destination_node_ids('node_1', ['node_2'])
            story.update_node_exploration_id(
                'node_1', explorations[index * 2].id)
            story.update_node_exploration_id(
                'node_2', explorations[index * 2 + 1].id)
            topic.add_canonical_story(story.id)
            story_services.save_new_story(self.owner_id, story)

        topic_services.save_new_topic(self.owner_id, topic)

        self.model_instance_0 = story_models.StoryModel.get_by_id('0')
        self.model_instance_1 = story_models.StoryModel.get_by_id('1')
        self.model_instance_2 = story_models.StoryModel.get_by_id('2')

        self.job_class = (
            prod_validation_jobs_one_off.StoryModelAuditOneOffJob)

    def test_standard_operation(self):
        story_services.update_story(
            self.owner_id, '0', [story_domain.StoryChange({
                'cmd': 'update_story_property',
                'property_name': 'title',
                'new_value': 'New title',
                'old_value': 'title 0'
            })], 'Changes.')

        expected_output = [
            u'[u\'fully-validated StoryModel\', 3]']
        run_job_and_check_output(self, expected_output)

    def test_model_with_created_on_greater_than_last_updated(self):
        self.model_instance_0.created_on = (
            self.model_instance_0.last_updated + datetime.timedelta(days=1))
        self.model_instance_0.commit(
            feconf.SYSTEM_COMMITTER_ID, 'created_on test', [])
        expected_output = [
            (
                u'[u\'failed validation check for time field relation check '
                'of StoryModel\', '
                '[u\'Entity id %s: The created_on field has a value '
                '%s which is greater than the value '
                '%s of last_updated field\']]') % (
                    self.model_instance_0.id,
                    self.model_instance_0.created_on,
                    self.model_instance_0.last_updated
                ),
            u'[u\'fully-validated StoryModel\', 2]']
        run_job_and_check_output(self, expected_output, sort=True)

    def test_model_with_last_updated_greater_than_current_time(self):
        self.model_instance_1.delete(feconf.SYSTEM_COMMITTER_ID, 'delete')
        self.model_instance_2.delete(feconf.SYSTEM_COMMITTER_ID, 'delete')
        expected_output = [(
            u'[u\'failed validation check for current time check of '
            'StoryModel\', '
            '[u\'Entity id %s: The last_updated field has a '
            'value %s which is greater than the time when the job was run\']]'
        ) % (self.model_instance_0.id, self.model_instance_0.last_updated)]

        with self.swap(datetime, 'datetime', MockDatetime13Hours), self.swap(
            db.DateTimeProperty, 'data_type', MockDatetime13Hours):
            update_datastore_types_for_mock_datetime()
            run_job_and_check_output(self, expected_output, sort=True)

    def test_model_with_invalid_story_schema(self):
        expected_output = [
            (
                u'[u\'failed validation check for domain object check of '
                'StoryModel\', '
                '[u\'Entity id %s: Entity fails domain validation with the '
                'error Invalid language code: %s\']]'
            ) % (self.model_instance_0.id, self.model_instance_0.language_code),
            u'[u\'fully-validated StoryModel\', 2]']
        with self.swap(
            constants, 'ALL_LANGUAGE_CODES', [{
                'code': 'en', 'description': 'English'}]):
            run_job_and_check_output(self, expected_output, sort=True)

    def test_missing_exploration_model_failure(self):
        exp_models.ExplorationModel.get_by_id('1').delete(
            feconf.SYSTEM_COMMITTER_ID, '', [])

        expected_output = [
            (
                u'[u\'failed validation check for exploration_ids field '
                'check of StoryModel\', '
                '[u"Entity id 0: based on field exploration_ids having value '
                '1, expect model ExplorationModel with id 1 but it '
                'doesn\'t exist"]]'),
            u'[u\'fully-validated StoryModel\', 2]']
        run_job_and_check_output(self, expected_output, sort=True)

    def test_missing_story_commit_log_entry_model_failure(self):
        story_services.update_story(
            self.owner_id, '0', [story_domain.StoryChange({
                'cmd': 'update_story_property',
                'property_name': 'title',
                'new_value': 'New title',
                'old_value': 'title 0'
            })], 'Changes.')
        story_models.StoryCommitLogEntryModel.get_by_id(
            'story-0-1').delete()

        expected_output = [
            (
                u'[u\'failed validation check for '
                'story_commit_log_entry_ids field check of '
                'StoryModel\', '
                '[u"Entity id 0: based on field '
                'story_commit_log_entry_ids having value '
                'story-0-1, expect model StoryCommitLogEntryModel '
                'with id story-0-1 but it doesn\'t exist"]]'),
            u'[u\'fully-validated StoryModel\', 2]']
        run_job_and_check_output(self, expected_output, sort=True)

    def test_missing_summary_model_failure(self):
        story_models.StorySummaryModel.get_by_id('0').delete()

        expected_output = [
            (
                u'[u\'failed validation check for story_summary_ids '
                'field check of StoryModel\', '
                '[u"Entity id 0: based on field story_summary_ids having '
                'value 0, expect model StorySummaryModel with id 0 '
                'but it doesn\'t exist"]]'),
            u'[u\'fully-validated StoryModel\', 2]']
        run_job_and_check_output(self, expected_output, sort=True)

    def test_missing_story_rights_model_failure(self):
        story_models.StoryRightsModel.get_by_id(
            '0').delete(feconf.SYSTEM_COMMITTER_ID, '', [])

        expected_output = [
            (
                u'[u\'failed validation check for story_rights_ids '
                'field check of StoryModel\', '
                '[u"Entity id 0: based on field story_rights_ids having '
                'value 0, expect model StoryRightsModel with id 0 but '
                'it doesn\'t exist"]]'),
            u'[u\'fully-validated StoryModel\', 2]']
        run_job_and_check_output(self, expected_output, sort=True)

    def test_missing_snapshot_metadata_model_failure(self):
        story_models.StorySnapshotMetadataModel.get_by_id(
            '0-1').delete()
        expected_output = [
            (
                u'[u\'failed validation check for snapshot_metadata_ids '
                'field check of StoryModel\', '
                '[u"Entity id 0: based on field snapshot_metadata_ids having '
                'value 0-1, expect model StorySnapshotMetadataModel '
                'with id 0-1 but it doesn\'t exist"]]'),
            u'[u\'fully-validated StoryModel\', 2]']
        run_job_and_check_output(self, expected_output, sort=True)

    def test_missing_snapshot_content_model_failure(self):
        story_models.StorySnapshotContentModel.get_by_id(
            '0-1').delete()
        expected_output = [
            (
                u'[u\'failed validation check for snapshot_content_ids '
                'field check of StoryModel\', '
                '[u"Entity id 0: based on field snapshot_content_ids having '
                'value 0-1, expect model StorySnapshotContentModel '
                'with id 0-1 but it doesn\'t exist"]]'),
            u'[u\'fully-validated StoryModel\', 2]']
        run_job_and_check_output(self, expected_output, sort=True)


class StorySnapshotMetadataModelValidatorTests(
        test_utils.GenericTestBase):

    def setUp(self):
        super(StorySnapshotMetadataModelValidatorTests, self).setUp()

        self.signup(self.OWNER_EMAIL, self.OWNER_USERNAME)
        self.signup(USER_EMAIL, USER_NAME)

        self.owner_id = self.get_user_id_from_email(self.OWNER_EMAIL)
        self.user_id = self.get_user_id_from_email(USER_EMAIL)

        topic = topic_domain.Topic.create_default_topic(
            topic_id='0', name='topic')

        stories = [story_domain.Story.create_default_story(
            '%s' % i,
            title='title %d' % i,
            corresponding_topic_id='0'
        ) for i in xrange(3)]

        for story in stories:
            if story.id != '0':
                story_services.save_new_story(self.owner_id, story)
            else:
                story_services.save_new_story(self.user_id, story)
            topic.add_canonical_story(story.id)

        topic_services.save_new_topic(self.owner_id, topic)

        self.model_instance_0 = (
            story_models.StorySnapshotMetadataModel.get_by_id(
                '0-1'))
        self.model_instance_1 = (
            story_models.StorySnapshotMetadataModel.get_by_id(
                '1-1'))
        self.model_instance_2 = (
            story_models.StorySnapshotMetadataModel.get_by_id(
                '2-1'))

        self.job_class = (
            prod_validation_jobs_one_off
            .StorySnapshotMetadataModelAuditOneOffJob)

    def test_standard_operation(self):
        story_services.update_story(
            self.owner_id, '0', [story_domain.StoryChange({
                'cmd': 'update_story_property',
                'property_name': 'title',
                'new_value': 'New title',
                'old_value': 'title 0'
            })], 'Changes.')
        expected_output = [
            u'[u\'fully-validated StorySnapshotMetadataModel\', 4]']
        run_job_and_check_output(self, expected_output)

    def test_model_with_created_on_greater_than_last_updated(self):
        self.model_instance_0.created_on = (
            self.model_instance_0.last_updated + datetime.timedelta(days=1))
        self.model_instance_0.put()
        expected_output = [(
            u'[u\'failed validation check for time field relation check '
            'of StorySnapshotMetadataModel\', '
            '[u\'Entity id %s: The created_on field has a value '
            '%s which is greater than the value '
            '%s of last_updated field\']]') % (
                self.model_instance_0.id,
                self.model_instance_0.created_on,
                self.model_instance_0.last_updated
            ), (
                u'[u\'fully-validated '
                'StorySnapshotMetadataModel\', 2]')]
        run_job_and_check_output(self, expected_output, sort=True)

    def test_model_with_last_updated_greater_than_current_time(self):
        self.model_instance_1.delete()
        self.model_instance_2.delete()
        expected_output = [(
            u'[u\'failed validation check for current time check of '
            'StorySnapshotMetadataModel\', '
            '[u\'Entity id %s: The last_updated field has a '
            'value %s which is greater than the time when the job was run\']]'
        ) % (self.model_instance_0.id, self.model_instance_0.last_updated)]

        with self.swap(datetime, 'datetime', MockDatetime13Hours), self.swap(
            db.DateTimeProperty, 'data_type', MockDatetime13Hours):
            update_datastore_types_for_mock_datetime()
            run_job_and_check_output(self, expected_output, sort=True)

    def test_missing_story_model_failure(self):
        story_models.StoryModel.get_by_id('0').delete(
            self.user_id, '', [])
        expected_output = [
            (
                u'[u\'failed validation check for story_ids '
                'field check of StorySnapshotMetadataModel\', '
                '[u"Entity id 0-1: based on field story_ids '
                'having value 0, expect model StoryModel with '
                'id 0 but it doesn\'t exist", u"Entity id 0-2: based on field '
                'story_ids having value 0, expect model '
                'StoryModel with id 0 but it doesn\'t exist"]]'
            ), (
                u'[u\'fully-validated '
                'StorySnapshotMetadataModel\', 2]')]
        run_job_and_check_output(
            self, expected_output, literal_eval=True)

    def test_missing_committer_model_failure(self):
        user_models.UserSettingsModel.get_by_id(self.user_id).delete()
        expected_output = [
            (
                u'[u\'failed validation check for committer_ids field '
                'check of StorySnapshotMetadataModel\', '
                '[u"Entity id 0-1: based on field committer_ids having '
                'value %s, expect model UserSettingsModel with id %s '
                'but it doesn\'t exist"]]'
            ) % (self.user_id, self.user_id), (
                u'[u\'fully-validated '
                'StorySnapshotMetadataModel\', 2]')]
        run_job_and_check_output(self, expected_output, sort=True)

    def test_invalid_story_version_in_model_id(self):
        model_with_invalid_version_in_id = (
            story_models.StorySnapshotMetadataModel(
                id='0-3', committer_id=self.owner_id, commit_type='edit',
                commit_message='msg', commit_cmds=[{}]))
        model_with_invalid_version_in_id.put()
        expected_output = [
            (
                u'[u\'failed validation check for story model '
                'version check of StorySnapshotMetadataModel\', '
                '[u\'Entity id 0-3: Story model corresponding to '
                'id 0 has a version 1 which is less than the version 3 in '
                'snapshot metadata model id\']]'
            ), (
                u'[u\'fully-validated StorySnapshotMetadataModel\', '
                '3]')]
        run_job_and_check_output(self, expected_output, sort=True)

    def test_model_with_invalid_commit_cmd_schmea(self):
        self.model_instance_0.commit_cmds = [{
            'cmd': 'add_story_node'
        }, {
            'cmd': 'delete_story_node',
            'invalid_attribute': 'invalid'
        }]
        self.model_instance_0.put()
        expected_output = [
            (
                u'[u\'failed validation check for commit cmd '
                'delete_story_node check of '
                'StorySnapshotMetadataModel\', '
                '[u"Entity id 0-1: Commit command domain validation '
                'for command: {u\'cmd\': u\'delete_story_node\', '
                'u\'invalid_attribute\': u\'invalid\'} failed with error: '
                'The following required attributes are missing: '
                'node_id, The following extra attributes are present: '
                'invalid_attribute"]]'
            ), (
                u'[u\'failed validation check for commit cmd add_story_node '
                'check of StorySnapshotMetadataModel\', '
                '[u"Entity id 0-1: Commit command domain validation '
                'for command: {u\'cmd\': u\'add_story_node\'} '
                'failed with error: The following required attributes '
                'are missing: node_id, title"]]'
            ), u'[u\'fully-validated StorySnapshotMetadataModel\', 2]']
        run_job_and_check_output(self, expected_output, sort=True)


class StorySnapshotContentModelValidatorTests(test_utils.GenericTestBase):

    def setUp(self):
        super(StorySnapshotContentModelValidatorTests, self).setUp()

        self.signup(self.OWNER_EMAIL, self.OWNER_USERNAME)

        self.owner_id = self.get_user_id_from_email(self.OWNER_EMAIL)

        topic = topic_domain.Topic.create_default_topic(
            topic_id='0', name='topic')

        stories = [story_domain.Story.create_default_story(
            '%s' % i,
            title='title %d' % i,
            corresponding_topic_id='0'
        ) for i in xrange(3)]

        for story in stories:
            story_services.save_new_story(self.owner_id, story)
            topic.add_canonical_story(story.id)

        topic_services.save_new_topic(self.owner_id, topic)

        self.model_instance_0 = (
            story_models.StorySnapshotContentModel.get_by_id(
                '0-1'))
        self.model_instance_1 = (
            story_models.StorySnapshotContentModel.get_by_id(
                '1-1'))
        self.model_instance_2 = (
            story_models.StorySnapshotContentModel.get_by_id(
                '2-1'))

        self.job_class = (
            prod_validation_jobs_one_off
            .StorySnapshotContentModelAuditOneOffJob)

    def test_standard_operation(self):
        story_services.update_story(
            self.owner_id, '0', [story_domain.StoryChange({
                'cmd': 'update_story_property',
                'property_name': 'title',
                'new_value': 'New title',
                'old_value': 'title 0'
            })], 'Changes.')
        expected_output = [
            u'[u\'fully-validated StorySnapshotContentModel\', 4]']
        run_job_and_check_output(self, expected_output)

    def test_model_with_created_on_greater_than_last_updated(self):
        self.model_instance_0.created_on = (
            self.model_instance_0.last_updated + datetime.timedelta(days=1))
        self.model_instance_0.put()
        expected_output = [(
            u'[u\'failed validation check for time field relation check '
            'of StorySnapshotContentModel\', '
            '[u\'Entity id %s: The created_on field has a value '
            '%s which is greater than the value '
            '%s of last_updated field\']]') % (
                self.model_instance_0.id,
                self.model_instance_0.created_on,
                self.model_instance_0.last_updated
            ), (
                u'[u\'fully-validated '
                'StorySnapshotContentModel\', 2]')]
        run_job_and_check_output(self, expected_output, sort=True)

    def test_model_with_last_updated_greater_than_current_time(self):
        self.model_instance_1.delete()
        self.model_instance_2.delete()
        expected_output = [(
            u'[u\'failed validation check for current time check of '
            'StorySnapshotContentModel\', '
            '[u\'Entity id %s: The last_updated field has a '
            'value %s which is greater than the time when the job was run\']]'
        ) % (self.model_instance_0.id, self.model_instance_0.last_updated)]

        with self.swap(datetime, 'datetime', MockDatetime13Hours), self.swap(
            db.DateTimeProperty, 'data_type', MockDatetime13Hours):
            update_datastore_types_for_mock_datetime()
            run_job_and_check_output(self, expected_output, sort=True)

    def test_missing_story_model_failure(self):
        story_models.StoryModel.get_by_id('0').delete(self.owner_id, '', [])
        expected_output = [
            (
                u'[u\'failed validation check for story_ids '
                'field check of StorySnapshotContentModel\', '
                '[u"Entity id 0-1: based on field story_ids '
                'having value 0, expect model StoryModel with '
                'id 0 but it doesn\'t exist", u"Entity id 0-2: based on field '
                'story_ids having value 0, expect model '
                'StoryModel with id 0 but it doesn\'t exist"]]'
            ), (
                u'[u\'fully-validated '
                'StorySnapshotContentModel\', 2]')]
        run_job_and_check_output(self, expected_output, sort=True)

    def test_invalid_story_version_in_model_id(self):
        model_with_invalid_version_in_id = (
            story_models.StorySnapshotContentModel(
                id='0-3'))
        model_with_invalid_version_in_id.content = {}
        model_with_invalid_version_in_id.put()
        expected_output = [
            (
                u'[u\'failed validation check for story model '
                'version check of StorySnapshotContentModel\', '
                '[u\'Entity id 0-3: Story model corresponding to '
                'id 0 has a version 1 which is less than '
                'the version 3 in snapshot content model id\']]'
            ), (
                u'[u\'fully-validated StorySnapshotContentModel\', '
                '3]')]
        run_job_and_check_output(self, expected_output, sort=True)


class StoryRightsModelValidatorTests(test_utils.GenericTestBase):

    def setUp(self):
        super(StoryRightsModelValidatorTests, self).setUp()

        self.signup(self.OWNER_EMAIL, self.OWNER_USERNAME)
        self.signup(self.ADMIN_EMAIL, self.ADMIN_USERNAME)

        self.owner_id = self.get_user_id_from_email(self.OWNER_EMAIL)

        self.admin_id = self.get_user_id_from_email(self.ADMIN_EMAIL)
        self.set_admins([self.ADMIN_USERNAME])
        self.admin = user_services.UserActionsInfo(self.admin_id)

        manager1_email = 'user@manager1.com'
        manager2_email = 'user@manager2.com'

        self.signup(manager1_email, 'manager1')
        self.signup(manager2_email, 'manager2')

        self.set_topic_managers(['manager1', 'manager2'])

        self.manager1_id = self.get_user_id_from_email(manager1_email)
        self.manager2_id = self.get_user_id_from_email(manager2_email)

        self.manager1 = user_services.UserActionsInfo(self.manager1_id)
        self.manager2 = user_services.UserActionsInfo(self.manager2_id)

        topic = topic_domain.Topic.create_default_topic(
            topic_id='0', name='topic')

        stories = [story_domain.Story.create_default_story(
            '%s' % i,
            title='title %d' % i,
            corresponding_topic_id='0'
        ) for i in xrange(3)]

        for story in stories:
            story_services.save_new_story(self.owner_id, story)
            topic.add_canonical_story(story.id)

        topic_services.save_new_topic(self.owner_id, topic)

        story_services.assign_role(
            self.admin, self.manager1, story_domain.ROLE_MANAGER, stories[0].id)
        story_services.assign_role(
            self.admin, self.manager2, story_domain.ROLE_MANAGER, stories[0].id)
        story_services.assign_role(
            self.admin, self.manager2, story_domain.ROLE_MANAGER, stories[1].id)

        self.model_instance_0 = story_models.StoryRightsModel.get_by_id('0')
        self.model_instance_1 = story_models.StoryRightsModel.get_by_id('1')
        self.model_instance_2 = story_models.StoryRightsModel.get_by_id('2')

        self.job_class = (
            prod_validation_jobs_one_off.StoryRightsModelAuditOneOffJob)

    def test_standard_operation(self):
        expected_output = [
            u'[u\'fully-validated StoryRightsModel\', 3]']
        run_job_and_check_output(self, expected_output)

    def test_model_with_created_on_greater_than_last_updated(self):
        self.model_instance_0.created_on = (
            self.model_instance_0.last_updated + datetime.timedelta(days=1))
        self.model_instance_0.commit(
            feconf.SYSTEM_COMMITTER_ID, 'created_on test', [])
        expected_output = [(
            u'[u\'failed validation check for time field relation check '
            'of StoryRightsModel\', '
            '[u\'Entity id %s: The created_on field has a value '
            '%s which is greater than the value '
            '%s of last_updated field\']]') % (
                self.model_instance_0.id,
                self.model_instance_0.created_on,
                self.model_instance_0.last_updated
            ), u'[u\'fully-validated StoryRightsModel\', 2]']
        run_job_and_check_output(self, expected_output, sort=True)

    def test_model_with_last_updated_greater_than_current_time(self):
        self.model_instance_1.delete(feconf.SYSTEM_COMMITTER_ID, 'delete')
        self.model_instance_2.delete(feconf.SYSTEM_COMMITTER_ID, 'delete')
        expected_output = [(
            u'[u\'failed validation check for current time check of '
            'StoryRightsModel\', '
            '[u\'Entity id %s: The last_updated field has a '
            'value %s which is greater than the time when the job was run\']]'
        ) % (self.model_instance_0.id, self.model_instance_0.last_updated)]

        with self.swap(datetime, 'datetime', MockDatetime13Hours), self.swap(
            db.DateTimeProperty, 'data_type', MockDatetime13Hours):
            update_datastore_types_for_mock_datetime()
            run_job_and_check_output(self, expected_output, sort=True)

    def test_missing_story_model_failure(self):
        story_models.StoryModel.get_by_id('0').delete(
            feconf.SYSTEM_COMMITTER_ID, '', [])
        expected_output = [
            (
                u'[u\'failed validation check for story_ids '
                'field check of StoryRightsModel\', '
                '[u"Entity id 0: based on field story_ids having '
                'value 0, expect model StoryModel with id 0 but '
                'it doesn\'t exist"]]'),
            u'[u\'fully-validated StoryRightsModel\', 2]']
        run_job_and_check_output(self, expected_output, sort=True)

    def test_missing_manager_user_model_failure(self):
        user_models.UserSettingsModel.get_by_id(self.manager1_id).delete()
        expected_output = [
            (
                u'[u\'failed validation check for manager_user_ids '
                'field check of StoryRightsModel\', '
                '[u"Entity id 0: based on field manager_user_ids having '
                'value %s, expect model UserSettingsModel with id %s '
                'but it doesn\'t exist"]]') % (
                    self.manager1_id, self.manager1_id),
            u'[u\'fully-validated StoryRightsModel\', 2]']
        run_job_and_check_output(self, expected_output, sort=True)

    def test_missing_snapshot_metadata_model_failure(self):
        story_models.StoryRightsSnapshotMetadataModel.get_by_id(
            '0-1').delete()
        expected_output = [
            (
                u'[u\'failed validation check for snapshot_metadata_ids '
                'field check of StoryRightsModel\', '
                '[u"Entity id 0: based on field snapshot_metadata_ids having '
                'value 0-1, expect model '
                'StoryRightsSnapshotMetadataModel '
                'with id 0-1 but it doesn\'t exist"]]'
            ),
            u'[u\'fully-validated StoryRightsModel\', 2]']
        run_job_and_check_output(self, expected_output, sort=True)

    def test_missing_snapshot_content_model_failure(self):
        story_models.StoryRightsSnapshotContentModel.get_by_id(
            '0-1').delete()
        expected_output = [
            (
                u'[u\'failed validation check for snapshot_content_ids '
                'field check of StoryRightsModel\', '
                '[u"Entity id 0: based on field snapshot_content_ids having '
                'value 0-1, expect model StoryRightsSnapshotContentModel '
                'with id 0-1 but it doesn\'t exist"]]'),
            u'[u\'fully-validated StoryRightsModel\', 2]']
        run_job_and_check_output(self, expected_output, sort=True)


class StoryRightsSnapshotMetadataModelValidatorTests(
        test_utils.GenericTestBase):

    def setUp(self):
        super(StoryRightsSnapshotMetadataModelValidatorTests, self).setUp(
            )

        self.signup(self.OWNER_EMAIL, self.OWNER_USERNAME)
        self.signup(USER_EMAIL, USER_NAME)

        self.owner_id = self.get_user_id_from_email(self.OWNER_EMAIL)
        self.user_id = self.get_user_id_from_email(USER_EMAIL)

        topic = topic_domain.Topic.create_default_topic(
            topic_id='0', name='topic')

        stories = [story_domain.Story.create_default_story(
            '%s' % i,
            title='title %d' % i,
            corresponding_topic_id='0'
        ) for i in xrange(3)]

        for story in stories:
            if story.id != '0':
                story_services.save_new_story(self.owner_id, story)
            else:
                story_services.save_new_story(self.user_id, story)
            topic.add_canonical_story(story.id)

        topic_services.save_new_topic(self.owner_id, topic)

        self.model_instance_0 = (
            story_models.StoryRightsSnapshotMetadataModel.get_by_id(
                '0-1'))
        self.model_instance_1 = (
            story_models.StoryRightsSnapshotMetadataModel.get_by_id(
                '1-1'))
        self.model_instance_2 = (
            story_models.StoryRightsSnapshotMetadataModel.get_by_id(
                '2-1'))

        self.job_class = (
            prod_validation_jobs_one_off
            .StoryRightsSnapshotMetadataModelAuditOneOffJob)

    def test_standard_operation(self):
        expected_output = [
            u'[u\'fully-validated StoryRightsSnapshotMetadataModel\', 3]']
        run_job_and_check_output(self, expected_output)

    def test_model_with_created_on_greater_than_last_updated(self):
        self.model_instance_0.created_on = (
            self.model_instance_0.last_updated + datetime.timedelta(days=1))
        self.model_instance_0.put()
        expected_output = [(
            u'[u\'failed validation check for time field relation check '
            'of StoryRightsSnapshotMetadataModel\', '
            '[u\'Entity id %s: The created_on field has a value '
            '%s which is greater than the value '
            '%s of last_updated field\']]') % (
                self.model_instance_0.id,
                self.model_instance_0.created_on,
                self.model_instance_0.last_updated
            ), (
                u'[u\'fully-validated '
                'StoryRightsSnapshotMetadataModel\', 2]')]
        run_job_and_check_output(self, expected_output, sort=True)

    def test_model_with_last_updated_greater_than_current_time(self):
        self.model_instance_1.delete()
        self.model_instance_2.delete()
        expected_output = [(
            u'[u\'failed validation check for current time check of '
            'StoryRightsSnapshotMetadataModel\', '
            '[u\'Entity id %s: The last_updated field has a '
            'value %s which is greater than the time when the job was run\']]'
        ) % (self.model_instance_0.id, self.model_instance_0.last_updated)]

        with self.swap(datetime, 'datetime', MockDatetime13Hours), self.swap(
            db.DateTimeProperty, 'data_type', MockDatetime13Hours):
            update_datastore_types_for_mock_datetime()
            run_job_and_check_output(self, expected_output, sort=True)

    def test_missing_story_rights_model_failure(self):
        story_models.StoryRightsModel.get_by_id('0').delete(
            self.user_id, '', [])
        expected_output = [
            (
                u'[u\'failed validation check for story_rights_ids '
                'field check of StoryRightsSnapshotMetadataModel\', '
                '[u"Entity id 0-1: based on field story_rights_ids '
                'having value 0, expect model StoryRightsModel with '
                'id 0 but it doesn\'t exist", u"Entity id 0-2: based on field '
                'story_rights_ids having value 0, expect model '
                'StoryRightsModel with id 0 but it doesn\'t exist"]]'
            ), (
                u'[u\'fully-validated '
                'StoryRightsSnapshotMetadataModel\', 2]')]
        run_job_and_check_output(self, expected_output, sort=True)

    def test_missing_committer_model_failure(self):
        user_models.UserSettingsModel.get_by_id(self.user_id).delete()
        expected_output = [
            (
                u'[u\'failed validation check for committer_ids field '
                'check of StoryRightsSnapshotMetadataModel\', '
                '[u"Entity id 0-1: based on field committer_ids having '
                'value %s, expect model UserSettingsModel with id %s '
                'but it doesn\'t exist"]]'
            ) % (self.user_id, self.user_id), (
                u'[u\'fully-validated '
                'StoryRightsSnapshotMetadataModel\', 2]')]
        run_job_and_check_output(self, expected_output, sort=True)

    def test_invalid_story_version_in_model_id(self):
        model_with_invalid_version_in_id = (
            story_models.StoryRightsSnapshotMetadataModel(
                id='0-3', committer_id=self.owner_id, commit_type='edit',
                commit_message='msg', commit_cmds=[{}]))
        model_with_invalid_version_in_id.put()
        expected_output = [
            (
                u'[u\'failed validation check for story rights model '
                'version check of StoryRightsSnapshotMetadataModel\', '
                '[u\'Entity id 0-3: StoryRights model corresponding to '
                'id 0 has a version 1 which is less than the version 3 in '
                'snapshot metadata model id\']]'
            ), (
                u'[u\'fully-validated '
                'StoryRightsSnapshotMetadataModel\', 3]')]
        run_job_and_check_output(self, expected_output, sort=True)

    def test_model_with_invalid_commit_cmd_schmea(self):
        self.model_instance_0.commit_cmds = [{
            'cmd': 'change_role',
            'assignee_id': 'id',
            'new_role': 'manager'
        }, {
            'cmd': 'publish_story',
            'invalid_attribute': 'invalid'
        }]
        self.model_instance_0.put()
        expected_output = [
            (
                u'[u\'failed validation check for commit cmd '
                'change_role check of '
                'StoryRightsSnapshotMetadataModel\', '
                '[u"Entity id 0-1: Commit command domain validation '
                'for command: {u\'assignee_id\': u\'id\', '
                'u\'cmd\': u\'change_role\', u\'new_role\': u\'manager\'} '
                'failed with error: The following required attributes '
                'are missing: old_role"]]'
            ), (
                u'[u\'failed validation check for commit cmd publish_story '
                'check of StoryRightsSnapshotMetadataModel\', '
                '[u"Entity id 0-1: Commit command domain validation '
                'for command: {u\'cmd\': u\'publish_story\', '
                'u\'invalid_attribute\': u\'invalid\'} failed with error: '
                'The following extra attributes are present: '
                'invalid_attribute"]]'
            ), u'[u\'fully-validated StoryRightsSnapshotMetadataModel\', 2]']
        run_job_and_check_output(self, expected_output, sort=True)


class StoryRightsSnapshotContentModelValidatorTests(
        test_utils.GenericTestBase):

    def setUp(self):
        super(StoryRightsSnapshotContentModelValidatorTests, self).setUp(
            )

        self.signup(self.OWNER_EMAIL, self.OWNER_USERNAME)

        self.owner_id = self.get_user_id_from_email(self.OWNER_EMAIL)

        topic = topic_domain.Topic.create_default_topic(
            topic_id='0', name='topic')

        stories = [story_domain.Story.create_default_story(
            '%s' % i,
            title='title %d' % i,
            corresponding_topic_id='0'
        ) for i in xrange(3)]

        for story in stories:
            story_services.save_new_story(self.owner_id, story)
            topic.add_canonical_story(story.id)

        topic_services.save_new_topic(self.owner_id, topic)

        self.model_instance_0 = (
            story_models.StoryRightsSnapshotContentModel.get_by_id(
                '0-1'))
        self.model_instance_1 = (
            story_models.StoryRightsSnapshotContentModel.get_by_id(
                '1-1'))
        self.model_instance_2 = (
            story_models.StoryRightsSnapshotContentModel.get_by_id(
                '2-1'))

        self.job_class = (
            prod_validation_jobs_one_off
            .StoryRightsSnapshotContentModelAuditOneOffJob)

    def test_standard_operation(self):
        expected_output = [
            u'[u\'fully-validated StoryRightsSnapshotContentModel\', 3]']
        run_job_and_check_output(self, expected_output)

    def test_model_with_created_on_greater_than_last_updated(self):
        self.model_instance_0.created_on = (
            self.model_instance_0.last_updated + datetime.timedelta(days=1))
        self.model_instance_0.put()
        expected_output = [(
            u'[u\'failed validation check for time field relation check '
            'of StoryRightsSnapshotContentModel\', '
            '[u\'Entity id %s: The created_on field has a value '
            '%s which is greater than the value '
            '%s of last_updated field\']]') % (
                self.model_instance_0.id,
                self.model_instance_0.created_on,
                self.model_instance_0.last_updated
            ), (
                u'[u\'fully-validated '
                'StoryRightsSnapshotContentModel\', 2]')]
        run_job_and_check_output(self, expected_output, sort=True)

    def test_model_with_last_updated_greater_than_current_time(self):
        self.model_instance_1.delete()
        self.model_instance_2.delete()
        expected_output = [(
            u'[u\'failed validation check for current time check of '
            'StoryRightsSnapshotContentModel\', '
            '[u\'Entity id %s: The last_updated field has a '
            'value %s which is greater than the time when the job was run\']]'
        ) % (self.model_instance_0.id, self.model_instance_0.last_updated)]

        with self.swap(datetime, 'datetime', MockDatetime13Hours), self.swap(
            db.DateTimeProperty, 'data_type', MockDatetime13Hours):
            update_datastore_types_for_mock_datetime()
            run_job_and_check_output(self, expected_output, sort=True)

    def test_missing_story_model_failure(self):
        story_models.StoryRightsModel.get_by_id('0').delete(
            self.owner_id, '', [])
        expected_output = [
            (
                u'[u\'failed validation check for story_rights_ids '
                'field check of StoryRightsSnapshotContentModel\', '
                '[u"Entity id 0-1: based on field story_rights_ids '
                'having value 0, expect model StoryRightsModel with '
                'id 0 but it doesn\'t exist", u"Entity id 0-2: based on field '
                'story_rights_ids having value 0, expect model '
                'StoryRightsModel with id 0 but it doesn\'t exist"]]'
            ), (
                u'[u\'fully-validated '
                'StoryRightsSnapshotContentModel\', 2]')]
        run_job_and_check_output(self, expected_output, sort=True)

    def test_invalid_story_version_in_model_id(self):
        model_with_invalid_version_in_id = (
            story_models.StoryRightsSnapshotContentModel(
                id='0-3'))
        model_with_invalid_version_in_id.content = {}
        model_with_invalid_version_in_id.put()
        expected_output = [
            (
                u'[u\'failed validation check for story rights model '
                'version check of StoryRightsSnapshotContentModel\', '
                '[u\'Entity id 0-3: StoryRights model corresponding to '
                'id 0 has a version 1 which is less than the version 3 in '
                'snapshot content model id\']]'
            ), (
                u'[u\'fully-validated StoryRightsSnapshotContentModel\', '
                '3]')]
        run_job_and_check_output(self, expected_output, sort=True)


class StoryCommitLogEntryModelValidatorTests(test_utils.GenericTestBase):

    def setUp(self):
        super(StoryCommitLogEntryModelValidatorTests, self).setUp()

        self.signup(self.OWNER_EMAIL, self.OWNER_USERNAME)

        self.owner_id = self.get_user_id_from_email(self.OWNER_EMAIL)

        topic = topic_domain.Topic.create_default_topic(
            topic_id='0', name='topic')

        stories = [story_domain.Story.create_default_story(
            '%s' % i,
            title='title %d' % i,
            corresponding_topic_id='0'
        ) for i in xrange(3)]

        for story in stories:
            story_services.save_new_story(self.owner_id, story)
            topic.add_canonical_story(story.id)

        topic_services.save_new_topic(self.owner_id, topic)

        self.model_instance_0 = (
            story_models.StoryCommitLogEntryModel.get_by_id(
                'story-0-1'))
        self.model_instance_1 = (
            story_models.StoryCommitLogEntryModel.get_by_id(
                'story-1-1'))
        self.model_instance_2 = (
            story_models.StoryCommitLogEntryModel.get_by_id(
                'story-2-1'))

        self.job_class = (
            prod_validation_jobs_one_off
            .StoryCommitLogEntryModelAuditOneOffJob)

    def test_standard_operation(self):
        story_services.update_story(
            self.owner_id, '0', [story_domain.StoryChange({
                'cmd': 'update_story_property',
                'property_name': 'title',
                'new_value': 'New title',
                'old_value': 'title 0'
            })], 'Changes.')
        expected_output = [
            u'[u\'fully-validated StoryCommitLogEntryModel\', 4]']
        run_job_and_check_output(self, expected_output)

    def test_model_with_created_on_greater_than_last_updated(self):
        self.model_instance_0.created_on = (
            self.model_instance_0.last_updated + datetime.timedelta(days=1))
        self.model_instance_0.put()
        expected_output = [(
            u'[u\'failed validation check for time field relation check '
            'of StoryCommitLogEntryModel\', '
            '[u\'Entity id %s: The created_on field has a value '
            '%s which is greater than the value '
            '%s of last_updated field\']]') % (
                self.model_instance_0.id,
                self.model_instance_0.created_on,
                self.model_instance_0.last_updated
            ), u'[u\'fully-validated StoryCommitLogEntryModel\', 2]']
        run_job_and_check_output(self, expected_output, sort=True)

    def test_model_with_last_updated_greater_than_current_time(self):
        self.model_instance_1.delete()
        self.model_instance_2.delete()
        expected_output = [(
            u'[u\'failed validation check for current time check of '
            'StoryCommitLogEntryModel\', '
            '[u\'Entity id %s: The last_updated field has a '
            'value %s which is greater than the time when the job was run\']]'
        ) % (self.model_instance_0.id, self.model_instance_0.last_updated)]

        with self.swap(datetime, 'datetime', MockDatetime13Hours), self.swap(
            db.DateTimeProperty, 'data_type', MockDatetime13Hours):
            update_datastore_types_for_mock_datetime()
            run_job_and_check_output(self, expected_output, sort=True)

    def test_missing_story_model_failure(self):
        story_models.StoryModel.get_by_id('0').delete(
            feconf.SYSTEM_COMMITTER_ID, '', [])
        expected_output = [
            (
                u'[u\'failed validation check for story_ids '
                'field check of StoryCommitLogEntryModel\', '
                '[u"Entity id story-0-1: based on field story_ids '
                'having value 0, expect model StoryModel with id 0 '
                'but it doesn\'t exist", u"Entity id story-0-2: based '
                'on field story_ids having value 0, expect model '
                'StoryModel with id 0 but it doesn\'t exist"]]'
            ), u'[u\'fully-validated StoryCommitLogEntryModel\', 2]']
        run_job_and_check_output(self, expected_output, literal_eval=True)

    def test_invalid_story_version_in_model_id(self):
        model_with_invalid_version_in_id = (
            story_models.StoryCommitLogEntryModel.create(
                '0', 3, self.owner_id, self.OWNER_USERNAME, 'edit',
                'msg', [{}],
                constants.ACTIVITY_STATUS_PUBLIC, False))
        model_with_invalid_version_in_id.story_id = '0'
        model_with_invalid_version_in_id.put()
        expected_output = [
            (
                u'[u\'failed validation check for story model '
                'version check of StoryCommitLogEntryModel\', '
                '[u\'Entity id %s: Story model corresponding '
                'to id 0 has a version 1 which is less than '
                'the version 3 in commit log entry model id\']]'
            ) % (model_with_invalid_version_in_id.id),
            u'[u\'fully-validated StoryCommitLogEntryModel\', 3]']
        run_job_and_check_output(self, expected_output, sort=True)

    def test_model_with_invalid_id(self):
        model_with_invalid_id = (
            story_models.StoryCommitLogEntryModel(
                id='invalid-0-1', user_id=self.owner_id,
                username=self.OWNER_USERNAME, commit_type='edit',
                commit_message='msg', commit_cmds=[{}],
                post_commit_status=constants.ACTIVITY_STATUS_PUBLIC,
                post_commit_is_private=False))
        model_with_invalid_id.story_id = '0'
        model_with_invalid_id.put()
        expected_output = [
            (
                u'[u\'failed validation check for model id check of '
                'StoryCommitLogEntryModel\', '
                '[u\'Entity id %s: Entity id does not match regex pattern\']]'
            ) % (model_with_invalid_id.id), (
                u'[u\'failed validation check for commit cmd check of '
                'StoryCommitLogEntryModel\', [u\'Entity id invalid-0-1: '
                'No commit command domain object defined for entity with '
                'commands: [{}]\']]'),
            u'[u\'fully-validated StoryCommitLogEntryModel\', 3]']
        run_job_and_check_output(self, expected_output, sort=True)

    def test_model_with_invalid_commit_type(self):
        self.model_instance_0.commit_type = 'invalid'
        self.model_instance_0.put()
        expected_output = [
            (
                u'[u\'failed validation check for commit type check of '
                'StoryCommitLogEntryModel\', '
                '[u\'Entity id story-0-1: Commit type invalid is '
                'not allowed\']]'
            ), u'[u\'fully-validated StoryCommitLogEntryModel\', 2]']
        run_job_and_check_output(self, expected_output, sort=True)

    def test_model_with_invalid_post_commit_status(self):
        self.model_instance_0.post_commit_status = 'invalid'
        self.model_instance_0.put()
        expected_output = [
            (
                u'[u\'failed validation check for post commit status check '
                'of StoryCommitLogEntryModel\', '
                '[u\'Entity id story-0-1: Post commit status invalid '
                'is invalid\']]'
            ), u'[u\'fully-validated StoryCommitLogEntryModel\', 2]']
        run_job_and_check_output(self, expected_output, sort=True)

    def test_model_with_invalid_true_post_commit_is_private(self):
        self.model_instance_0.post_commit_status = 'public'
        self.model_instance_0.post_commit_is_private = True
        self.model_instance_0.put()

        expected_output = [
            (
                u'[u\'failed validation check for post commit is private '
                'check of StoryCommitLogEntryModel\', '
                '[u\'Entity id %s: Post commit status is '
                'public but post_commit_is_private is True\']]'
            ) % self.model_instance_0.id,
            u'[u\'fully-validated StoryCommitLogEntryModel\', 2]']
        run_job_and_check_output(self, expected_output, sort=True)

    def test_model_with_invalid_false_post_commit_is_private(self):
        self.model_instance_0.post_commit_status = 'private'
        self.model_instance_0.post_commit_is_private = False
        self.model_instance_0.put()

        expected_output = [
            (
                u'[u\'failed validation check for post commit is private '
                'check of StoryCommitLogEntryModel\', '
                '[u\'Entity id %s: Post commit status is '
                'private but post_commit_is_private is False\']]'
            ) % self.model_instance_0.id,
            u'[u\'fully-validated StoryCommitLogEntryModel\', 2]']
        run_job_and_check_output(self, expected_output, sort=True)

    def test_model_with_invalid_commit_cmd_schmea(self):
        self.model_instance_0.commit_cmds = [{
            'cmd': 'add_story_node'
        }, {
            'cmd': 'delete_story_node',
            'invalid_attribute': 'invalid'
        }]
        self.model_instance_0.put()
        expected_output = [
            (
                u'[u\'failed validation check for commit cmd '
                'delete_story_node check of '
                'StoryCommitLogEntryModel\', '
                '[u"Entity id story-0-1: Commit command domain '
                'validation for command: {u\'cmd\': u\'delete_story_node\', '
                'u\'invalid_attribute\': u\'invalid\'} failed with error: '
                'The following required attributes are missing: node_id, '
                'The following extra attributes are present: '
                'invalid_attribute"]]'
            ), (
                u'[u\'failed validation check for commit cmd '
                'add_story_node check of StoryCommitLogEntryModel\', '
                '[u"Entity id story-0-1: Commit command domain validation '
                'for command: {u\'cmd\': u\'add_story_node\'} '
                'failed with error: The following required attributes '
                'are missing: node_id, title"]]'
            ), u'[u\'fully-validated StoryCommitLogEntryModel\', 2]']

        run_job_and_check_output(self, expected_output, sort=True)


class StorySummaryModelValidatorTests(test_utils.GenericTestBase):

    def setUp(self):
        super(StorySummaryModelValidatorTests, self).setUp()

        self.signup(self.OWNER_EMAIL, self.OWNER_USERNAME)
        self.owner_id = self.get_user_id_from_email(self.OWNER_EMAIL)

        language_codes = ['ar', 'en', 'en']

        topic = topic_domain.Topic.create_default_topic(
            topic_id='0', name='topic')

        stories = [story_domain.Story.create_default_story(
            '%s' % i,
            title='title %d' % i,
            corresponding_topic_id='0'
        ) for i in xrange(3)]

        for index, story in enumerate(stories):
            story.description = 'story-test'
            story.language_code = language_codes[index]
            story_services.save_new_story(self.owner_id, story)
            topic.add_canonical_story(story.id)

        topic_services.save_new_topic(self.owner_id, topic)

        self.model_instance_0 = story_models.StorySummaryModel.get_by_id('0')
        self.model_instance_1 = story_models.StorySummaryModel.get_by_id('1')
        self.model_instance_2 = story_models.StorySummaryModel.get_by_id('2')

        self.job_class = (
            prod_validation_jobs_one_off.StorySummaryModelAuditOneOffJob)

    def test_standard_operation(self):
        story_services.update_story(
            self.owner_id, '1', [story_domain.StoryChange({
                'cmd': 'update_story_property',
                'property_name': 'title',
                'new_value': 'New title',
                'old_value': 'title 0'
            })], 'Changes.')
        expected_output = [
            u'[u\'fully-validated StorySummaryModel\', 3]']
        run_job_and_check_output(self, expected_output)

    def test_model_with_created_on_greater_than_last_updated(self):
        self.model_instance_0.created_on = (
            self.model_instance_0.last_updated + datetime.timedelta(days=1))
        self.model_instance_0.put()
        expected_output = [(
            u'[u\'failed validation check for time field relation check '
            'of StorySummaryModel\', '
            '[u\'Entity id %s: The created_on field has a value '
            '%s which is greater than the value '
            '%s of last_updated field\']]') % (
                self.model_instance_0.id,
                self.model_instance_0.created_on,
                self.model_instance_0.last_updated
            ), u'[u\'fully-validated StorySummaryModel\', 2]']
        run_job_and_check_output(self, expected_output, sort=True)

    def test_model_with_last_updated_greater_than_current_time(self):
        story_services.delete_story(self.owner_id, '1')
        story_services.delete_story(self.owner_id, '2')
        expected_output = [(
            u'[u\'failed validation check for current time check of '
            'StorySummaryModel\', '
            '[u\'Entity id %s: The last_updated field has a '
            'value %s which is greater than the time when the job was run\']]'
        ) % (self.model_instance_0.id, self.model_instance_0.last_updated)]

        with self.swap(datetime, 'datetime', MockDatetime13Hours), self.swap(
            db.DateTimeProperty, 'data_type', MockDatetime13Hours):
            update_datastore_types_for_mock_datetime()
            run_job_and_check_output(self, expected_output, sort=True)

    def test_missing_story_model_failure(self):
        story_model = story_models.StoryModel.get_by_id('0')
        story_model.delete(feconf.SYSTEM_COMMITTER_ID, '', [])
        self.model_instance_0.story_model_last_updated = (
            story_model.last_updated)
        self.model_instance_0.put()
        expected_output = [
            (
                u'[u\'failed validation check for story_ids '
                'field check of StorySummaryModel\', '
                '[u"Entity id 0: based on field story_ids having '
                'value 0, expect model StoryModel with id 0 but '
                'it doesn\'t exist"]]'),
            u'[u\'fully-validated StorySummaryModel\', 2]']
        run_job_and_check_output(self, expected_output, sort=True)

    def test_model_with_invalid_node_count(self):
        self.model_instance_0.node_count = 10
        self.model_instance_0.put()
        expected_output = [
            (
                u'[u\'failed validation check for node count check of '
                'StorySummaryModel\', [u\'Entity id 0: Node count: 10 does '
                'not match the number of nodes in story_contents dict: []\']]'
            ), u'[u\'fully-validated StorySummaryModel\', 2]']
        run_job_and_check_output(self, expected_output, sort=True)

    def test_model_with_invalid_story_related_property(self):
        self.model_instance_0.title = 'invalid'
        self.model_instance_0.put()
        expected_output = [
            (
                u'[u\'failed validation check for title field check of '
                'StorySummaryModel\', '
                '[u\'Entity id %s: title field in entity: invalid does not '
                'match corresponding story title field: title 0\']]'
            ) % self.model_instance_0.id,
            u'[u\'fully-validated StorySummaryModel\', 2]']
        run_job_and_check_output(self, expected_output, sort=True)


class GeneralSuggestionModelValidatorTests(test_utils.GenericTestBase):

    def setUp(self):
        super(GeneralSuggestionModelValidatorTests, self).setUp()

        self.signup(self.OWNER_EMAIL, self.OWNER_USERNAME)
        self.owner_id = self.get_user_id_from_email(self.OWNER_EMAIL)

        self.signup(self.ADMIN_EMAIL, self.ADMIN_USERNAME)
        self.admin_id = self.get_user_id_from_email(self.ADMIN_EMAIL)
        self.set_admins([self.ADMIN_USERNAME])

        exp = exp_domain.Exploration.create_default_exploration(
            '0',
            title='title 0',
            category='Art',
        )
        exp_services.save_new_exploration(self.owner_id, exp)

        change = {
            'cmd': exp_domain.CMD_EDIT_STATE_PROPERTY,
            'property_name': exp_domain.STATE_PROPERTY_CONTENT,
            'state_name': 'state_1',
            'new_value': 'new suggestion content'
        }

        self.thread_id = feedback_services.create_thread(
            'exploration', '0', self.owner_id, 'description',
            'suggestion', has_suggestion=True)

        score_category = (
            suggestion_models.SCORE_TYPE_CONTENT +
            suggestion_models.SCORE_CATEGORY_DELIMITER + exp.category)

        suggestion_models.GeneralSuggestionModel.create(
            suggestion_models.SUGGESTION_TYPE_EDIT_STATE_CONTENT,
            suggestion_models.TARGET_TYPE_EXPLORATION, '0',
            1, suggestion_models.STATUS_ACCEPTED, self.owner_id,
            self.admin_id, change, score_category, self.thread_id)
        self.model_instance = (
            suggestion_models.GeneralSuggestionModel.get_by_id(self.thread_id))

        self.job_class = (
            prod_validation_jobs_one_off.GeneralSuggestionModelAuditOneOffJob)

    def test_standard_operation(self):
        expected_output = [
            u'[u\'fully-validated GeneralSuggestionModel\', 1]']
        run_job_and_check_output(self, expected_output)

    def test_model_with_created_on_greater_than_last_updated(self):
        self.model_instance.created_on = (
            self.model_instance.last_updated + datetime.timedelta(days=1))
        self.model_instance.put()
        expected_output = [(
            u'[u\'failed validation check for time field relation check '
            'of GeneralSuggestionModel\', '
            '[u\'Entity id %s: The created_on field has a value '
            '%s which is greater than the value '
            '%s of last_updated field\']]') % (
                self.model_instance.id,
                self.model_instance.created_on,
                self.model_instance.last_updated
            )]
        run_job_and_check_output(self, expected_output, sort=True)

    def test_model_with_last_updated_greater_than_current_time(self):
        expected_output = [(
            u'[u\'failed validation check for current time check of '
            'GeneralSuggestionModel\', '
            '[u\'Entity id %s: The last_updated field has a '
            'value %s which is greater than the time when the job was run\']]'
        ) % (self.model_instance.id, self.model_instance.last_updated)]

        with self.swap(datetime, 'datetime', MockDatetime13Hours), self.swap(
            db.DateTimeProperty, 'data_type', MockDatetime13Hours):
            update_datastore_types_for_mock_datetime()
            run_job_and_check_output(self, expected_output, sort=True)

    def test_missing_exploration_model_failure(self):
        exp_models.ExplorationModel.get_by_id('0').delete(
            feconf.SYSTEM_COMMITTER_ID, '', [])
        expected_output = [
            (
                u'[u\'failed validation check for exploration_ids field '
                'check of GeneralSuggestionModel\', '
                '[u"Entity id %s: based on field exploration_ids having value '
                '0, expect model ExplorationModel with id 0 but it doesn\'t '
                'exist"]]') % self.model_instance.id]
        run_job_and_check_output(self, expected_output, sort=True)

    def test_missing_feedback_thread_model_failure(self):
        feedback_models.GeneralFeedbackThreadModel.get_by_id(
            self.thread_id).delete()
        expected_output = [
            (
                u'[u\'failed validation check for feedback_thread_ids field '
                'check of GeneralSuggestionModel\', '
                '[u"Entity id %s: based on field feedback_thread_ids having '
                'value %s, expect model GeneralFeedbackThreadModel with id %s '
                'but it doesn\'t exist"]]') % (
                    self.model_instance.id, self.thread_id, self.thread_id)]
        run_job_and_check_output(self, expected_output, sort=True)

    def test_missing_author_model_failure(self):
        user_models.UserSettingsModel.get_by_id(self.owner_id).delete()
        expected_output = [
            (
                u'[u\'failed validation check for author_ids field '
                'check of GeneralSuggestionModel\', '
                '[u"Entity id %s: based on field author_ids having value '
                '%s, expect model UserSettingsModel with id %s but it doesn\'t '
                'exist"]]') % (
                    self.model_instance.id, self.owner_id, self.owner_id)]
        run_job_and_check_output(self, expected_output, sort=True)

    def test_missing_reviewer_model_failure(self):
        user_models.UserSettingsModel.get_by_id(self.admin_id).delete()
        expected_output = [
            (
                u'[u\'failed validation check for reviewer_ids field '
                'check of GeneralSuggestionModel\', '
                '[u"Entity id %s: based on field reviewer_ids having value '
                '%s, expect model UserSettingsModel with id %s but it doesn\'t '
                'exist"]]') % (
                    self.model_instance.id, self.admin_id, self.admin_id)]
        run_job_and_check_output(self, expected_output, sort=True)

    def test_invalid_target_version(self):
        self.model_instance.target_version_at_submission = 5
        self.model_instance.put()
        expected_output = [
            (
                u'[u\'failed validation check for target version at submission'
                ' check of GeneralSuggestionModel\', [u\'Entity id %s: '
                'target version 5 in entity is greater than the '
                'version 1 of exploration corresponding to id 0\']]'
            ) % self.model_instance.id]
        run_job_and_check_output(self, expected_output, sort=True)

    def test_invalid_empty_final_reviewer_id(self):
        self.model_instance.final_reviewer_id = None
        self.model_instance.put()
        expected_output = [
            (
                u'[u\'failed validation check for final reviewer '
                'check of GeneralSuggestionModel\', [u\'Entity id %s: '
                'Final reviewer id is empty but suggestion is accepted\']]'
            ) % self.model_instance.id]
        run_job_and_check_output(self, expected_output, sort=True)

    def test_invalid_non_empty_final_reviewer_id(self):
        self.model_instance.status = suggestion_models.STATUS_IN_REVIEW
        self.model_instance.put()
        expected_output = [
            (
                u'[u\'failed validation check for final reviewer '
                'check of GeneralSuggestionModel\', [u\'Entity id %s: '
                'Final reviewer id %s is not empty but '
                'suggestion is in review\']]'
            ) % (self.model_instance.id, self.admin_id)]
        run_job_and_check_output(self, expected_output, sort=True)

    def test_model_with_invalid_schema(self):
        self.model_instance.score_category = 'invalid.invalid'
        self.model_instance.put()
        expected_output = [
            (
                u'[u\'failed validation check for domain object check '
                'of GeneralSuggestionModel\', [u\'Entity id %s: Entity '
                'fails domain validation with the error Expected the first '
                'part of score_category to be among allowed choices, '
                'received invalid\']]'
            ) % self.model_instance.id]
        run_job_and_check_output(self, expected_output, sort=True)

    def test_model_with_invalid_target_type(self):
        expected_output = [
            (
                u'[u\'failed validation check for target type check '
                'of GeneralSuggestionModel\', [u\'Entity id %s: Target '
                'type exploration is not allowed\']]'
            ) % self.model_instance.id]
        with self.swap(
            prod_validation_jobs_one_off, 'TARGET_TYPE_TO_TARGET_MODEL', {}):
            run_job_and_check_output(self, expected_output, sort=True)


class ReviewerRotationTrackingModelValidatorTests(test_utils.GenericTestBase):

    def setUp(self):
        super(ReviewerRotationTrackingModelValidatorTests, self).setUp()

        self.signup(self.OWNER_EMAIL, self.OWNER_USERNAME)
        self.owner_id = self.get_user_id_from_email(self.OWNER_EMAIL)

        self.signup(USER_EMAIL, USER_NAME)
        self.user_id = self.get_user_id_from_email(USER_EMAIL)

        score_category = (
            suggestion_models.SCORE_TYPE_CONTENT +
            suggestion_models.SCORE_CATEGORY_DELIMITER + 'Art')
        suggestion_models.ReviewerRotationTrackingModel.create(
            score_category, self.owner_id)
        self.model_instance_0 = (
            suggestion_models.ReviewerRotationTrackingModel.get_by_id(
                score_category))

        skill = skill_domain.Skill.create_default_skill(
            '0', description='description0')
        skill_services.save_new_skill(self.owner_id, skill)
        question = question_domain.Question.create_default_question(
            '0', skill_ids=['0'])
        question.question_state_data = self._create_valid_question_data('Test')
        question_services.create_new_question(
            self.owner_id, question, 'test question')
        score_category = (
            suggestion_models.SCORE_TYPE_QUESTION +
            suggestion_models.SCORE_CATEGORY_DELIMITER + '0')
        suggestion_models.ReviewerRotationTrackingModel.create(
            score_category, self.user_id)
        self.model_instance_1 = (
            suggestion_models.ReviewerRotationTrackingModel.get_by_id(
                score_category))

        self.job_class = (
            prod_validation_jobs_one_off
            .ReviewerRotationTrackingModelAuditOneOffJob)

    def test_standard_operation(self):
        expected_output = [
            u'[u\'fully-validated ReviewerRotationTrackingModel\', 2]']
        run_job_and_check_output(self, expected_output)

    def test_model_with_created_on_greater_than_last_updated(self):
        self.model_instance_0.created_on = (
            self.model_instance_0.last_updated + datetime.timedelta(days=1))
        self.model_instance_0.put()
        expected_output = [(
            u'[u\'failed validation check for time field relation check '
            'of ReviewerRotationTrackingModel\', '
            '[u\'Entity id %s: The created_on field has a value '
            '%s which is greater than the value '
            '%s of last_updated field\']]') % (
                self.model_instance_0.id,
                self.model_instance_0.created_on,
                self.model_instance_0.last_updated
            ), u'[u\'fully-validated ReviewerRotationTrackingModel\', 1]']
        run_job_and_check_output(self, expected_output, sort=True)

    def test_model_with_last_updated_greater_than_current_time(self):
        self.model_instance_1.delete()
        expected_output = [(
            u'[u\'failed validation check for current time check of '
            'ReviewerRotationTrackingModel\', '
            '[u\'Entity id %s: The last_updated field has a '
            'value %s which is greater than the time when the job was run\']]'
        ) % (self.model_instance_0.id, self.model_instance_0.last_updated)]

        with self.swap(datetime, 'datetime', MockDatetime13Hours), self.swap(
            db.DateTimeProperty, 'data_type', MockDatetime13Hours):
            update_datastore_types_for_mock_datetime()
            run_job_and_check_output(self, expected_output, sort=True)

    def test_invalid_missing_user_model_failure(self):
        user_models.UserSettingsModel.get_by_id(self.owner_id).delete()
        expected_output = [
            (
                u'[u\'failed validation check for user_ids field '
                'check of ReviewerRotationTrackingModel\', '
                '[u"Entity id %s: based on field user_ids having value '
                '%s, expect model UserSettingsModel with id %s but it doesn\'t '
                'exist"]]') % (
                    self.model_instance_0.id, self.owner_id, self.owner_id),
            u'[u\'fully-validated ReviewerRotationTrackingModel\', 1]']
        run_job_and_check_output(self, expected_output, sort=True)

    def test_invalid_missing_question_model_failure(self):
        question_models.QuestionModel.get_by_id('0').delete(
            feconf.SYSTEM_COMMITTER_ID, '', [])
        expected_output = [
            (
                u'[u\'failed validation check for question_ids field '
                'check of ReviewerRotationTrackingModel\', '
                '[u"Entity id %s: based on field question_ids having value '
                '0, expect model QuestionModel with id 0 but it doesn\'t '
                'exist"]]') % self.model_instance_1.id,
            u'[u\'fully-validated ReviewerRotationTrackingModel\', 1]']
        run_job_and_check_output(self, expected_output, sort=True)

    def test_model_with_invalid_id(self):
        suggestion_models.ReviewerRotationTrackingModel.create(
            'invalid', self.user_id)
        expected_output = [
            (
                u'[u\'failed validation check for model id check of '
                'ReviewerRotationTrackingModel\', [u\'Entity id invalid: '
                'Entity id does not match regex pattern\']]'
            ), u'[u\'fully-validated ReviewerRotationTrackingModel\', 2]']
        run_job_and_check_output(self, expected_output, sort=True)


class UserSubscriptionsModelValidatorTests(test_utils.GenericTestBase):

    def setUp(self):
        super(UserSubscriptionsModelValidatorTests, self).setUp()

        self.signup(self.OWNER_EMAIL, self.OWNER_USERNAME)
        self.signup(USER_EMAIL, USER_NAME)

        self.owner_id = self.get_user_id_from_email(self.OWNER_EMAIL)
        self.user_id = self.get_user_id_from_email(USER_EMAIL)
        self.owner = user_services.UserActionsInfo(self.owner_id)

        explorations = [exp_domain.Exploration.create_default_exploration(
            '%s' % i,
            title='title %d' % i,
            category='category%d' % i
        ) for i in xrange(3)]

        for exp in explorations:
            exp_services.save_new_exploration(self.owner_id, exp)
            rights_manager.publish_exploration(self.owner, exp.id)

        collections = [collection_domain.Collection.create_default_collection(
            '%s' % i,
            title='title %d' % i,
            category='category%d' % i
        ) for i in xrange(3, 6)]

        for collection in collections:
            collection_services.save_new_collection(self.owner_id, collection)
            rights_manager.publish_collection(self.owner, collection.id)

        thread_id = feedback_services.create_thread(
            'exploration', 'exp_id', None, 'a subject', 'some text')

        subscription_services.subscribe_to_thread(
            self.user_id, thread_id)
        subscription_services.subscribe_to_creator(self.user_id, self.owner_id)
        for exp in explorations:
            subscription_services.subscribe_to_exploration(
                self.user_id, exp.id)
        for collection in collections:
            subscription_services.subscribe_to_collection(
                self.user_id, collection.id)
        self.process_and_flush_pending_tasks()

        self.job_class = (
            prod_validation_jobs_one_off.UserSubscriptionsModelAuditOneOffJob)

    def test_standard_operation(self):
        expected_output = [
            u'[u\'fully-validated UserSubscriptionsModel\', 2]']
        run_job_and_check_output(self, expected_output)

    def test_get_external_id_relationship_failure(self):
        nonexist_thread_id = 'nonexist_thread_id'
        subscription_services.subscribe_to_thread(
            self.user_id, nonexist_thread_id)

        expected_output = [
            (
                u'[u\'failed validation check for general_feedback_thread_ids '
                'field check of UserSubscriptionsModel\', '
                '[u"Entity id 110211048197157141232: based on '
                'field general_feedback_thread_ids having value '
                'nonexist_thread_id, expect model GeneralFeedbackThreadModel '
                'with id nonexist_thread_id but it doesn\'t exist"]]'),
            u'[u\'fully-validated UserSubscriptionsModel\', 1]']
        run_job_and_check_output(self, expected_output, sort=True)<|MERGE_RESOLUTION|>--- conflicted
+++ resolved
@@ -38,10 +38,7 @@
 from core.domain import rights_manager
 from core.domain import skill_domain
 from core.domain import skill_services
-<<<<<<< HEAD
-=======
 from core.domain import state_domain
->>>>>>> 621eb7b9
 from core.domain import story_domain
 from core.domain import story_services
 from core.domain import subscription_services
@@ -65,31 +62,20 @@
 
 (
     activity_models, audit_models, base_models,
-<<<<<<< HEAD
     classifier_models, collection_models,
     config_models, email_models, exp_models,
     feedback_models, file_models, job_models,
     question_models, recommendations_models,
-    story_models, suggestion_models, user_models,) = (
+    skill_models, story_models, suggestion_models,
+    user_models,) = (
         models.Registry.import_models([
             models.NAMES.activity, models.NAMES.audit, models.NAMES.base_model,
             models.NAMES.classifier, models.NAMES.collection,
             models.NAMES.config, models.NAMES.email, models.NAMES.exploration,
             models.NAMES.feedback, models.NAMES.file, models.NAMES.job,
             models.NAMES.question, models.NAMES.recommendations,
-            models.NAMES.story, models.NAMES.suggestion, models.NAMES.user]))
-=======
-    collection_models, config_models, email_models,
-    exp_models, feedback_models, file_models,
-    question_models, recommendations_models,
-    skill_models, story_models, user_models,) = (
-        models.Registry.import_models([
-            models.NAMES.activity, models.NAMES.audit, models.NAMES.base_model,
-            models.NAMES.collection, models.NAMES.config, models.NAMES.email,
-            models.NAMES.exploration, models.NAMES.feedback, models.NAMES.file,
-            models.NAMES.question, models.NAMES.recommendations,
-            models.NAMES.skill, models.NAMES.story, models.NAMES.user]))
->>>>>>> 621eb7b9
+            models.NAMES.skill, models.NAMES.story, models.NAMES.suggestion,
+            models.NAMES.user]))
 
 OriginalDatetimeType = datetime.datetime
 
