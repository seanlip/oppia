--- conflicted
+++ resolved
@@ -5729,12 +5729,8 @@
         self.model_instance.put()
 
         self.job_class = (
-<<<<<<< HEAD
             prod_validation_jobs_one_off
             .ContinuousComputationModelAuditOneOffJob)
-=======
-            prod_validation_jobs_one_off.FileSnapshotContentModelAuditOneOffJob)
->>>>>>> 15b15364
 
     def test_standard_operation(self):
         expected_output = [
