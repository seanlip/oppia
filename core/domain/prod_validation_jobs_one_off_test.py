# coding: utf-8
#
# Copyright 2019 The Oppia Authors. All Rights Reserved.
#
# Licensed under the Apache License, Version 2.0 (the "License");
# you may not use this file except in compliance with the License.
# You may obtain a copy of the License at
#
#      http://www.apache.org/licenses/LICENSE-2.0
#
# Unless required by applicable law or agreed to in writing, software
# distributed under the License is distributed on an "AS-IS" BASIS,
# WITHOUT WARRANTIES OR CONDITIONS OF ANY KIND, either express or implied.
# See the License for the specific language governing permissions and
# limitations under the License.

"""Unit tests for core.domain.prod_validation_jobs_one_off."""

import ast
import datetime
import math
import random
import time
import types

from constants import constants
from core import jobs_registry
from core.domain import collection_domain
from core.domain import collection_services
from core.domain import exp_domain
from core.domain import exp_services
from core.domain import feedback_services
from core.domain import prod_validation_jobs_one_off
from core.domain import rating_services
from core.domain import recommendations_services
from core.domain import rights_manager
from core.domain import skill_domain
from core.domain import skill_services
<<<<<<< HEAD
=======
from core.domain import state_domain
>>>>>>> 621eb7b9
from core.domain import story_domain
from core.domain import story_services
from core.domain import subscription_services
from core.domain import subtopic_page_domain
from core.domain import topic_domain
from core.domain import topic_services
from core.domain import user_services
from core.platform import models
from core.platform.taskqueue import gae_taskqueue_services as taskqueue_services
from core.tests import test_utils
import feconf

from google.appengine.api import datastore_types
from google.appengine.ext import db

gae_search_services = models.Registry.import_search_services()

USER_EMAIL = 'useremail@example.com'
USER_NAME = 'username'
CURRENT_DATETIME = datetime.datetime.utcnow()

(
    activity_models, audit_models, base_models,
    collection_models, config_models, email_models,
    exp_models, feedback_models, file_models,
<<<<<<< HEAD
    recommendations_models, skill_models,
    story_models, topic_models, user_models,) = (
=======
    question_models, recommendations_models,
    skill_models, story_models, user_models,) = (
>>>>>>> 621eb7b9
        models.Registry.import_models([
            models.NAMES.activity, models.NAMES.audit, models.NAMES.base_model,
            models.NAMES.collection, models.NAMES.config, models.NAMES.email,
            models.NAMES.exploration, models.NAMES.feedback, models.NAMES.file,
<<<<<<< HEAD
            models.NAMES.recommendations, models.NAMES.skill,
            models.NAMES.story, models.NAMES.topic, models.NAMES.user]))
=======
            models.NAMES.question, models.NAMES.recommendations,
            models.NAMES.skill, models.NAMES.story, models.NAMES.user]))
>>>>>>> 621eb7b9

OriginalDatetimeType = datetime.datetime


class PatchedDatetimeType(type):
    """Validates the datetime instances."""
    def __instancecheck__(cls, other):
        """Validates whether the given instance is a datatime
        instance.
        """
        return isinstance(other, OriginalDatetimeType)


class MockDatetime13Hours(datetime.datetime):
    __metaclass__ = PatchedDatetimeType

    @classmethod
    def utcnow(cls):
        """Returns the current date and time 13 hours behind UTC."""
        return CURRENT_DATETIME - datetime.timedelta(hours=13)


def run_job_and_check_output(
        self, expected_output, sort=False, literal_eval=False):
    """Helper function to run job and compare output."""
    job_id = self.job_class.create_new()
    self.assertEqual(
        self.count_jobs_in_taskqueue(
            taskqueue_services.QUEUE_NAME_ONE_OFF_JOBS), 0)
    self.job_class.enqueue(job_id)
    self.assertEqual(
        self.count_jobs_in_taskqueue(
            taskqueue_services.QUEUE_NAME_ONE_OFF_JOBS), 1)
    self.process_and_flush_pending_tasks()
    actual_output = self.job_class.get_output(job_id)
    if literal_eval:
        actual_output_dict = {}
        expected_output_dict = {}

        for item in [ast.literal_eval(value) for value in actual_output]:
            value = item[1]
            if isinstance(value, list):
                value = sorted(value)
            actual_output_dict[item[0]] = value

        for item in [ast.literal_eval(value) for value in expected_output]:
            value = item[1]
            if isinstance(value, list):
                value = sorted(value)
            expected_output_dict[item[0]] = value
        self.assertEqual(
            sorted(actual_output_dict.keys()),
            sorted(expected_output_dict.keys()))
        for key in actual_output_dict:
            self.assertEqual(actual_output_dict[key], expected_output_dict[key])
    elif sort:
        self.assertEqual(sorted(actual_output), sorted(expected_output))
    else:
        self.assertEqual(actual_output, expected_output)


def update_datastore_types_for_mock_datetime():
    """Updates datastore types for MockDatetime13Hours to ensure that validation
    of ndb datetime properties does not fail.
    """

    # pylint: disable=protected-access
    datastore_types._VALIDATE_PROPERTY_VALUES[MockDatetime13Hours] = (
        datastore_types.ValidatePropertyNothing)
    datastore_types._PACK_PROPERTY_VALUES[MockDatetime13Hours] = (
        datastore_types.PackDatetime)
    datastore_types._PROPERTY_MEANINGS[MockDatetime13Hours] = (
        datastore_types.entity_pb.Property.GD_WHEN)
    # pylint: enable=protected-access


class MockModel(base_models.BaseModel):
    pass


class MockSnapshotModel(base_models.BaseModel):
    commit_type = 'edit'
    commit_cmds = []


class MockBaseModelValidator(prod_validation_jobs_one_off.BaseModelValidator):
    pass


class MockSummaryModelValidator(
        prod_validation_jobs_one_off.BaseSummaryModelValidator):

    @classmethod
    def _get_external_id_relationships(cls, item):
        return {}


class MockSnapshotContentModelValidator(
        prod_validation_jobs_one_off.BaseSnapshotContentModelValidator):

    @classmethod
    def _get_external_id_relationships(cls, item):
        return {}


class MockSnapshotMetadataModelValidator(
        prod_validation_jobs_one_off.BaseSnapshotMetadataModelValidator):

    EXTERNAL_MODEL_NAME = 'external model'
    @classmethod
    def _get_external_id_relationships(cls, item):
        return {
            'external_model_ids': (MockModel, [])
        }


class NotImplementedErrorTests(test_utils.GenericTestBase):

    def setUp(self):
        super(NotImplementedErrorTests, self).setUp()
        self.item = MockModel(id='mockmodel')
        self.item.put()

    def test_error_is_raised_if_fetch_external_properties_is_undefined(self):
        with self.assertRaises(NotImplementedError):
            MockBaseModelValidator().validate(self.item)

    def test_error_is_get_external_model_properties_is_undefined(self):
        with self.assertRaises(NotImplementedError):
            MockSummaryModelValidator().validate(self.item)

    def test_error_is_raised_if_external_model_name_is_undefined(self):
        with self.assertRaisesRegexp(
            Exception, 'External model name should be specified'):
            MockSnapshotContentModelValidator().validate(self.item)

    def test_error_is_raised_if_get_change_domain_class_is_undefined(self):
        with self.assertRaises(NotImplementedError):
            snapshot_model = MockSnapshotModel(id='mockmodel')
            snapshot_model.put()
            MockSnapshotMetadataModelValidator().validate(snapshot_model)

    def test_error_is_raised_if_entity_classes_to_map_over_is_undefined(self):
        job_class = prod_validation_jobs_one_off.ProdValidationAuditOneOffJob
        with self.assertRaises(NotImplementedError), self.swap(
            jobs_registry, 'ONE_OFF_JOB_MANAGERS', [job_class]):
            job_id = job_class.create_new()
            job_class.enqueue(job_id)
            self.process_and_flush_pending_tasks()


class ActivityReferencesModelValidatorTests(test_utils.GenericTestBase):

    def setUp(self):
        super(ActivityReferencesModelValidatorTests, self).setUp()

        self.signup(self.OWNER_EMAIL, self.OWNER_USERNAME)

        self.owner_id = self.get_user_id_from_email(self.OWNER_EMAIL)
        self.owner = user_services.UserActionsInfo(self.owner_id)

        exploration = exp_domain.Exploration.create_default_exploration(
            '1exp', title='title', category='category')

        exp_services.save_new_exploration(self.owner_id, exploration)

        collection = collection_domain.Collection.create_default_collection(
            '1col', title='title', category='category')

        collection_services.save_new_collection(self.owner_id, collection)

        self.model_instance = (
            activity_models.ActivityReferencesModel.get_or_create('featured'))
        self.model_instance.activity_references = [{
            'type': constants.ACTIVITY_TYPE_EXPLORATION,
            'id': '1exp',
        }, {
            'type': constants.ACTIVITY_TYPE_COLLECTION,
            'id': '1col',
        }]
        self.model_instance.put()

        self.job_class = (
            prod_validation_jobs_one_off.ActivityReferencesModelAuditOneOffJob)

    def test_standard_model(self):
        expected_output = [u'[u\'fully-validated ActivityReferencesModel\', 1]']
        run_job_and_check_output(self, expected_output)

    def test_model_with_created_on_greater_than_last_updated(self):
        self.model_instance.created_on = (
            self.model_instance.last_updated + datetime.timedelta(days=1))
        self.model_instance.put()
        expected_output = [(
            u'[u\'failed validation check for time field relation check '
            'of ActivityReferencesModel\', '
            '[u\'Entity id featured: The created_on field has a value '
            '%s which is greater than the value '
            '%s of last_updated field\']]') % (
                self.model_instance.created_on, self.model_instance.last_updated
            )]
        run_job_and_check_output(self, expected_output)

    def test_model_with_last_updated_greater_than_current_time(self):
        expected_output = [(
            u'[u\'failed validation check for current time check of '
            'ActivityReferencesModel\', '
            '[u\'Entity id %s: The last_updated field has a '
            'value %s which is greater than the time when the job was run\']]'
        ) % (self.model_instance.id, self.model_instance.last_updated)]

        with self.swap(datetime, 'datetime', MockDatetime13Hours), self.swap(
            db.DateTimeProperty, 'data_type', MockDatetime13Hours):
            update_datastore_types_for_mock_datetime()
            run_job_and_check_output(self, expected_output)

    def test_model_with_missing_id_in_activity_references(self):
        self.model_instance.activity_references = [{
            'type': 'exploration',
        }]
        self.model_instance.put()
        expected_output = [(
            u'[u\'failed validation check for fetch properties of '
            'ActivityReferencesModel\', '
            '[u"Entity id featured: Entity properties cannot be fetched '
            'completely with the error \'id\'"]]')]

        run_job_and_check_output(self, expected_output, sort=True)

    def test_model_with_invalid_type_in_activity_references(self):
        self.model_instance.activity_references = [{
            'type': 'invalid_type',
            'id': '0'
        }]
        self.model_instance.put()
        expected_output = [(
            u'[u\'failed validation check for domain object check of '
            'ActivityReferencesModel\', '
            '[u\'Entity id featured: Entity fails domain validation with the '
            'error Invalid activity type: invalid_type\']]')]
        run_job_and_check_output(self, expected_output)

    def test_model_with_invalid_id_in_activity_references(self):
        self.model_instance.activity_references = [{
            'type': 'exploration',
            'id': '1col'
        }]
        self.model_instance.put()
        expected_output = [(
            u'[u\'failed validation check for exploration_ids field check of '
            'ActivityReferencesModel\', '
            '[u"Entity id featured: based on field exploration_ids having '
            'value 1col, expect model ExplorationModel with id 1col but '
            'it doesn\'t exist"]]')]
        run_job_and_check_output(self, expected_output)

    def test_mock_model_with_invalid_id(self):
        model_instance_with_invalid_id = (
            activity_models.ActivityReferencesModel(id='invalid'))
        model_instance_with_invalid_id.put()
        expected_output = [(
            u'[u\'fully-validated ActivityReferencesModel\', 1]'
        ), (
            u'[u\'failed validation check for model id check of '
            'ActivityReferencesModel\', '
            '[u\'Entity id invalid: Entity id does not match regex pattern\']]'
        )]
        run_job_and_check_output(self, expected_output, sort=True)


class RoleQueryAuditModelValidatorTests(test_utils.GenericTestBase):

    def setUp(self):
        super(RoleQueryAuditModelValidatorTests, self).setUp()

        self.signup(self.ADMIN_EMAIL, self.ADMIN_USERNAME)
        self.signup(USER_EMAIL, USER_NAME)

        self.admin_id = self.get_user_id_from_email(self.ADMIN_EMAIL)

        admin_model = user_models.UserSettingsModel.get_by_id(self.admin_id)
        admin_model.role = feconf.ROLE_ID_ADMIN
        admin_model.put()

        model_id = '%s.%s.%s.%s' % (
            self.admin_id, int(math.floor(time.time())),
            feconf.ROLE_ACTION_UPDATE, random.randint(0, 1000))
        self.model_instance = audit_models.RoleQueryAuditModel(
            id=model_id, user_id=self.admin_id,
            intent=feconf.ROLE_ACTION_UPDATE, role='c', username='d')
        self.model_instance.put()

        self.job_class = (
            prod_validation_jobs_one_off.RoleQueryAuditModelAuditOneOffJob)

    def test_standard_model(self):
        expected_output = [u'[u\'fully-validated RoleQueryAuditModel\', 1]']
        run_job_and_check_output(self, expected_output)

    def test_model_with_created_on_greater_than_last_updated(self):
        self.model_instance.created_on = (
            self.model_instance.last_updated + datetime.timedelta(days=1))
        self.model_instance.put()
        expected_output = [(
            u'[u\'failed validation check for time field relation check '
            'of RoleQueryAuditModel\', '
            '[u\'Entity id %s: The created_on field has a value '
            '%s which is greater than the value '
            '%s of last_updated field\']]') % (
                self.model_instance.id, self.model_instance.created_on,
                self.model_instance.last_updated
            )]
        run_job_and_check_output(self, expected_output)

    def test_model_with_last_updated_greater_than_current_time(self):
        expected_output = [(
            u'[u\'failed validation check for current time check of '
            'RoleQueryAuditModel\', '
            '[u\'Entity id %s: The last_updated field has a '
            'value %s which is greater than the time when the job was run\']]'
        ) % (self.model_instance.id, self.model_instance.last_updated)]

        with self.swap(datetime, 'datetime', MockDatetime13Hours), self.swap(
            db.DateTimeProperty, 'data_type', MockDatetime13Hours):
            update_datastore_types_for_mock_datetime()
            run_job_and_check_output(self, expected_output)

    def test_model_with_non_existent_user_id(self):
        user_models.UserSettingsModel.get(self.admin_id).delete()
        expected_output = [(
            u'[u\'failed validation check for user_ids field check of '
            'RoleQueryAuditModel\', '
            '[u"Entity id %s: based on field user_ids having value '
            '%s, expect model UserSettingsModel with '
            'id %s but it doesn\'t exist"]]') % (
                self.model_instance.id, self.admin_id, self.admin_id)]

        run_job_and_check_output(self, expected_output)

    def test_model_with_invalid_id(self):
        model_invalid_id = '%s.%s.%s.%s' % (
            'a', int(math.floor(time.time())), feconf.ROLE_ACTION_UPDATE,
            random.randint(0, 1000))
        model_instance_with_invalid_id = audit_models.RoleQueryAuditModel(
            id=model_invalid_id, user_id=self.admin_id,
            intent=feconf.ROLE_ACTION_UPDATE, role='c', username='d')
        model_instance_with_invalid_id.put()
        expected_output = [(
            u'[u\'fully-validated RoleQueryAuditModel\', 1]'
        ), (
            u'[u\'failed validation check for model id check of '
            'RoleQueryAuditModel\', '
            '[u\'Entity id %s: Entity id does not match regex pattern\']]'
        ) % model_invalid_id]
        run_job_and_check_output(self, expected_output, sort=True)


class CollectionModelValidatorTests(test_utils.GenericTestBase):

    def setUp(self):
        super(CollectionModelValidatorTests, self).setUp()

        self.signup(self.OWNER_EMAIL, self.OWNER_USERNAME)

        self.owner_id = self.get_user_id_from_email(self.OWNER_EMAIL)

        explorations = [exp_domain.Exploration.create_default_exploration(
            '%s' % i,
            title='title %d' % i,
            category='category%d' % i,
        ) for i in xrange(6)]

        for exp in explorations:
            exp_services.save_new_exploration(self.owner_id, exp)

        language_codes = ['ar', 'en', 'en']

        collections = [collection_domain.Collection.create_default_collection(
            '%s' % i,
            title='title %d' % i,
            category='category%d' % i,
            objective='objective%d' % i,
            language_code=language_codes[i]
        ) for i in xrange(3)]

        for index, collection in enumerate(collections):
            collection.add_node('%s' % (index * 2))
            collection.add_node('%s' % (index * 2 + 1))
            collection_services.save_new_collection(self.owner_id, collection)

        self.model_instance_0 = collection_models.CollectionModel.get_by_id('0')
        self.model_instance_1 = collection_models.CollectionModel.get_by_id('1')
        self.model_instance_2 = collection_models.CollectionModel.get_by_id('2')

        self.job_class = (
            prod_validation_jobs_one_off.CollectionModelAuditOneOffJob)

    def test_standard_operation(self):
        collection_services.update_collection(
            self.owner_id, '0', [{
                'cmd': 'edit_collection_property',
                'property_name': 'title',
                'new_value': 'New title'
            }], 'Changes.')

        expected_output = [
            u'[u\'fully-validated CollectionModel\', 3]']
        run_job_and_check_output(self, expected_output)

    def test_model_with_created_on_greater_than_last_updated(self):
        self.model_instance_0.created_on = (
            self.model_instance_0.last_updated + datetime.timedelta(days=1))
        self.model_instance_0.commit(
            feconf.SYSTEM_COMMITTER_ID, 'created_on test', [])
        expected_output = [
            (
                u'[u\'failed validation check for time field relation check '
                'of CollectionModel\', '
                '[u\'Entity id %s: The created_on field has a value '
                '%s which is greater than the value '
                '%s of last_updated field\']]') % (
                    self.model_instance_0.id,
                    self.model_instance_0.created_on,
                    self.model_instance_0.last_updated
                ),
            u'[u\'fully-validated CollectionModel\', 2]']
        run_job_and_check_output(self, expected_output, sort=True)

    def test_model_with_last_updated_greater_than_current_time(self):
        self.model_instance_1.delete(feconf.SYSTEM_COMMITTER_ID, 'delete')
        self.model_instance_2.delete(feconf.SYSTEM_COMMITTER_ID, 'delete')
        expected_output = [(
            u'[u\'failed validation check for current time check of '
            'CollectionModel\', '
            '[u\'Entity id %s: The last_updated field has a '
            'value %s which is greater than the time when the job was run\']]'
        ) % (self.model_instance_0.id, self.model_instance_0.last_updated)]

        with self.swap(datetime, 'datetime', MockDatetime13Hours), self.swap(
            db.DateTimeProperty, 'data_type', MockDatetime13Hours):
            update_datastore_types_for_mock_datetime()
            run_job_and_check_output(self, expected_output, sort=True)

    def test_model_with_invalid_collection_schema(self):
        expected_output = [
            (
                u'[u\'failed validation check for domain object check of '
                'CollectionModel\', '
                '[u\'Entity id %s: Entity fails domain validation with the '
                'error Invalid language code: %s\']]'
            ) % (self.model_instance_0.id, self.model_instance_0.language_code),
            u'[u\'fully-validated CollectionModel\', 2]']
        with self.swap(
            constants, 'ALL_LANGUAGE_CODES', [{
                'code': 'en', 'description': 'English'}]):
            run_job_and_check_output(self, expected_output, sort=True)

    def test_missing_exploration_model_failure(self):
        exp_models.ExplorationModel.get_by_id('1').delete(
            self.owner_id, '', [])
        expected_output = [
            (
                u'[u\'failed validation check for '
                'exploration_ids field check of CollectionModel\', '
                '[u"Entity id 0: based on field exploration_ids having value '
                '1, expect model ExplorationModel '
                'with id 1 but it doesn\'t exist"]]'
            ),
            u'[u\'fully-validated CollectionModel\', 2]']
        run_job_and_check_output(self, expected_output, sort=True)

    def test_missing_collection_commit_log_entry_model_failure(self):
        collection_services.update_collection(
            self.owner_id, '0', [{
                'cmd': 'edit_collection_property',
                'property_name': 'title',
                'new_value': 'New title'
            }], 'Changes.')
        collection_models.CollectionCommitLogEntryModel.get_by_id(
            'collection-0-1').delete()

        expected_output = [
            (
                u'[u\'failed validation check for '
                'collection_commit_log_entry_ids field check of '
                'CollectionModel\', '
                '[u"Entity id 0: based on field '
                'collection_commit_log_entry_ids having value '
                'collection-0-1, expect model CollectionCommitLogEntryModel '
                'with id collection-0-1 but it doesn\'t exist"]]'),
            u'[u\'fully-validated CollectionModel\', 2]']
        run_job_and_check_output(self, expected_output, sort=True)

    def test_missing_summary_model_failure(self):
        collection_models.CollectionSummaryModel.get_by_id('0').delete()

        expected_output = [
            (
                u'[u\'failed validation check for collection_summary_ids '
                'field check of CollectionModel\', '
                '[u"Entity id 0: based on field collection_summary_ids '
                'having value 0, expect model CollectionSummaryModel with '
                'id 0 but it doesn\'t exist"]]'),
            u'[u\'fully-validated CollectionModel\', 2]']
        run_job_and_check_output(self, expected_output, sort=True)

    def test_missing_collection_rights_model_failure(self):
        collection_models.CollectionRightsModel.get_by_id(
            '0').delete(feconf.SYSTEM_COMMITTER_ID, '', [])

        expected_output = [
            (
                u'[u\'failed validation check for collection_rights_ids '
                'field check of CollectionModel\', '
                '[u"Entity id 0: based on field collection_rights_ids having '
                'value 0, expect model CollectionRightsModel with id 0 but '
                'it doesn\'t exist"]]'),
            u'[u\'fully-validated CollectionModel\', 2]']
        run_job_and_check_output(self, expected_output, sort=True)

    def test_missing_snapshot_metadata_model_failure(self):
        collection_models.CollectionSnapshotMetadataModel.get_by_id(
            '0-1').delete()
        expected_output = [
            (
                u'[u\'failed validation check for snapshot_metadata_ids '
                'field check of CollectionModel\', '
                '[u"Entity id 0: based on field snapshot_metadata_ids having '
                'value 0-1, expect model CollectionSnapshotMetadataModel '
                'with id 0-1 but it doesn\'t exist"]]'),
            u'[u\'fully-validated CollectionModel\', 2]']
        run_job_and_check_output(self, expected_output, sort=True)

    def test_missing_snapshot_content_model_failure(self):
        collection_models.CollectionSnapshotContentModel.get_by_id(
            '0-1').delete()
        expected_output = [
            (
                u'[u\'failed validation check for snapshot_content_ids '
                'field check of CollectionModel\', '
                '[u"Entity id 0: based on field snapshot_content_ids having '
                'value 0-1, expect model CollectionSnapshotContentModel '
                'with id 0-1 but it doesn\'t exist"]]'),
            u'[u\'fully-validated CollectionModel\', 2]']
        run_job_and_check_output(self, expected_output, sort=True)


class CollectionSnapshotMetadataModelValidatorTests(
        test_utils.GenericTestBase):

    def setUp(self):
        super(CollectionSnapshotMetadataModelValidatorTests, self).setUp()

        self.signup(self.OWNER_EMAIL, self.OWNER_USERNAME)
        self.signup(USER_EMAIL, USER_NAME)

        self.owner_id = self.get_user_id_from_email(self.OWNER_EMAIL)
        self.user_id = self.get_user_id_from_email(USER_EMAIL)

        explorations = [exp_domain.Exploration.create_default_exploration(
            '%s' % i,
            title='title %d' % i,
            category='category%d' % i,
        ) for i in xrange(6)]

        for exp in explorations:
            exp_services.save_new_exploration(self.owner_id, exp)

        collections = [collection_domain.Collection.create_default_collection(
            '%s' % i,
            title='title %d' % i,
            category='category%d' % i,
            objective='objective%d' % i,
        ) for i in xrange(3)]

        for index, collection in enumerate(collections):
            collection.add_node('%s' % (index * 2))
            collection.add_node('%s' % (index * 2 + 1))
            if collection.id != '0':
                collection_services.save_new_collection(
                    self.owner_id, collection)
            else:
                collection_services.save_new_collection(
                    self.user_id, collection)

        self.model_instance_0 = (
            collection_models.CollectionSnapshotMetadataModel.get_by_id(
                '0-1'))
        self.model_instance_1 = (
            collection_models.CollectionSnapshotMetadataModel.get_by_id(
                '1-1'))
        self.model_instance_2 = (
            collection_models.CollectionSnapshotMetadataModel.get_by_id(
                '2-1'))

        self.job_class = (
            prod_validation_jobs_one_off
            .CollectionSnapshotMetadataModelAuditOneOffJob)

    def test_standard_operation(self):
        collection_services.update_collection(
            self.owner_id, '0', [{
                'cmd': 'edit_collection_property',
                'property_name': 'title',
                'new_value': 'New title'
            }], 'Changes.')
        expected_output = [
            u'[u\'fully-validated CollectionSnapshotMetadataModel\', 4]']
        run_job_and_check_output(self, expected_output)

    def test_model_with_created_on_greater_than_last_updated(self):
        self.model_instance_0.created_on = (
            self.model_instance_0.last_updated + datetime.timedelta(days=1))
        self.model_instance_0.put()
        expected_output = [(
            u'[u\'failed validation check for time field relation check '
            'of CollectionSnapshotMetadataModel\', '
            '[u\'Entity id %s: The created_on field has a value '
            '%s which is greater than the value '
            '%s of last_updated field\']]') % (
                self.model_instance_0.id,
                self.model_instance_0.created_on,
                self.model_instance_0.last_updated
            ), (
                u'[u\'fully-validated '
                'CollectionSnapshotMetadataModel\', 2]')]
        run_job_and_check_output(self, expected_output, sort=True)

    def test_model_with_last_updated_greater_than_current_time(self):
        self.model_instance_1.delete()
        self.model_instance_2.delete()
        expected_output = [(
            u'[u\'failed validation check for current time check of '
            'CollectionSnapshotMetadataModel\', '
            '[u\'Entity id %s: The last_updated field has a '
            'value %s which is greater than the time when the job was run\']]'
        ) % (self.model_instance_0.id, self.model_instance_0.last_updated)]

        with self.swap(datetime, 'datetime', MockDatetime13Hours), self.swap(
            db.DateTimeProperty, 'data_type', MockDatetime13Hours):
            update_datastore_types_for_mock_datetime()
            run_job_and_check_output(self, expected_output, sort=True)

    def test_missing_collection_model_failure(self):
        collection_models.CollectionModel.get_by_id('0').delete(
            self.user_id, '', [])
        expected_output = [
            (
                u'[u\'failed validation check for collection_ids '
                'field check of CollectionSnapshotMetadataModel\', '
                '[u"Entity id 0-1: based on field collection_ids '
                'having value 0, expect model CollectionModel with '
                'id 0 but it doesn\'t exist", u"Entity id 0-2: based on field '
                'collection_ids having value 0, expect model '
                'CollectionModel with id 0 but it doesn\'t exist"]]'
            ), (
                u'[u\'fully-validated '
                'CollectionSnapshotMetadataModel\', 2]')]
        run_job_and_check_output(self, expected_output, sort=True)

    def test_missing_committer_model_failure(self):
        user_models.UserSettingsModel.get_by_id(self.user_id).delete()
        expected_output = [
            (
                u'[u\'failed validation check for committer_ids field '
                'check of CollectionSnapshotMetadataModel\', '
                '[u"Entity id 0-1: based on field committer_ids having '
                'value %s, expect model UserSettingsModel with id %s '
                'but it doesn\'t exist"]]'
            ) % (self.user_id, self.user_id), (
                u'[u\'fully-validated '
                'CollectionSnapshotMetadataModel\', 2]')]
        run_job_and_check_output(self, expected_output, sort=True)

    def test_invalid_collection_version_in_model_id(self):
        model_with_invalid_version_in_id = (
            collection_models.CollectionSnapshotMetadataModel(
                id='0-3', committer_id=self.owner_id, commit_type='edit',
                commit_message='msg', commit_cmds=[{}]))
        model_with_invalid_version_in_id.put()
        expected_output = [
            (
                u'[u\'failed validation check for collection model '
                'version check of CollectionSnapshotMetadataModel\', '
                '[u\'Entity id 0-3: Collection model corresponding to '
                'id 0 has a version 1 which is less than the version 3 in '
                'snapshot metadata model id\']]'
            ), (
                u'[u\'fully-validated CollectionSnapshotMetadataModel\', '
                '3]')]
        run_job_and_check_output(self, expected_output, sort=True)

    def test_model_with_invalid_commit_cmd_schmea(self):
        self.model_instance_0.commit_cmds = [{
            'cmd': 'add_collection_node',
        }, {
            'cmd': 'delete_collection_node',
            'invalid_attribute': 'invalid'
        }]
        self.model_instance_0.put()
        expected_output = [
            (
                u'[u\'failed validation check for commit cmd '
                'delete_collection_node check of '
                'CollectionSnapshotMetadataModel\', '
                '[u"Entity id 0-1: Commit command domain validation '
                'for command: {u\'cmd\': u\'delete_collection_node\', '
                'u\'invalid_attribute\': u\'invalid\'} failed with error: '
                'The following required attributes are missing: '
                'exploration_id, The following extra attributes '
                'are present: invalid_attribute"]]'
            ), (
                u'[u\'failed validation check for commit cmd '
                'add_collection_node check of '
                'CollectionSnapshotMetadataModel\', '
                '[u"Entity id 0-1: Commit command domain validation '
                'for command: {u\'cmd\': u\'add_collection_node\'} failed '
                'with error: The following required attributes are '
                'missing: exploration_id"]]'
            ), u'[u\'fully-validated CollectionSnapshotMetadataModel\', 2]']
        run_job_and_check_output(self, expected_output, sort=True)


class CollectionSnapshotContentModelValidatorTests(test_utils.GenericTestBase):

    def setUp(self):
        super(CollectionSnapshotContentModelValidatorTests, self).setUp()

        self.signup(self.OWNER_EMAIL, self.OWNER_USERNAME)

        self.owner_id = self.get_user_id_from_email(self.OWNER_EMAIL)
        explorations = [exp_domain.Exploration.create_default_exploration(
            '%s' % i,
            title='title %d' % i,
            category='category%d' % i,
        ) for i in xrange(6)]

        for exp in explorations:
            exp_services.save_new_exploration(self.owner_id, exp)

        collections = [collection_domain.Collection.create_default_collection(
            '%s' % i,
            title='title %d' % i,
            category='category%d' % i,
            objective='objective%d' % i,
        ) for i in xrange(3)]

        for index, collection in enumerate(collections):
            collection.add_node('%s' % (index * 2))
            collection.add_node('%s' % (index * 2 + 1))
            collection_services.save_new_collection(self.owner_id, collection)

        self.model_instance_0 = (
            collection_models.CollectionSnapshotContentModel.get_by_id(
                '0-1'))
        self.model_instance_1 = (
            collection_models.CollectionSnapshotContentModel.get_by_id(
                '1-1'))
        self.model_instance_2 = (
            collection_models.CollectionSnapshotContentModel.get_by_id(
                '2-1'))

        self.job_class = (
            prod_validation_jobs_one_off
            .CollectionSnapshotContentModelAuditOneOffJob)

    def test_standard_operation(self):
        collection_services.update_collection(
            self.owner_id, '0', [{
                'cmd': 'edit_collection_property',
                'property_name': 'title',
                'new_value': 'New title'
            }], 'Changes.')
        expected_output = [
            u'[u\'fully-validated CollectionSnapshotContentModel\', 4]']
        run_job_and_check_output(self, expected_output)

    def test_model_with_created_on_greater_than_last_updated(self):
        self.model_instance_0.created_on = (
            self.model_instance_0.last_updated + datetime.timedelta(days=1))
        self.model_instance_0.put()
        expected_output = [(
            u'[u\'failed validation check for time field relation check '
            'of CollectionSnapshotContentModel\', '
            '[u\'Entity id %s: The created_on field has a value '
            '%s which is greater than the value '
            '%s of last_updated field\']]') % (
                self.model_instance_0.id,
                self.model_instance_0.created_on,
                self.model_instance_0.last_updated
            ), (
                u'[u\'fully-validated '
                'CollectionSnapshotContentModel\', 2]')]
        run_job_and_check_output(self, expected_output, sort=True)

    def test_model_with_last_updated_greater_than_current_time(self):
        self.model_instance_1.delete()
        self.model_instance_2.delete()
        expected_output = [(
            u'[u\'failed validation check for current time check of '
            'CollectionSnapshotContentModel\', '
            '[u\'Entity id %s: The last_updated field has a '
            'value %s which is greater than the time when the job was run\']]'
        ) % (self.model_instance_0.id, self.model_instance_0.last_updated)]

        with self.swap(datetime, 'datetime', MockDatetime13Hours), self.swap(
            db.DateTimeProperty, 'data_type', MockDatetime13Hours):
            update_datastore_types_for_mock_datetime()
            run_job_and_check_output(self, expected_output, sort=True)

    def test_missing_collection_model_failure(self):
        collection_models.CollectionModel.get_by_id('0').delete(
            self.owner_id, '', [])
        expected_output = [
            (
                u'[u\'failed validation check for collection_ids '
                'field check of CollectionSnapshotContentModel\', '
                '[u"Entity id 0-1: based on field collection_ids '
                'having value 0, expect model CollectionModel with '
                'id 0 but it doesn\'t exist", u"Entity id 0-2: based on field '
                'collection_ids having value 0, expect model '
                'CollectionModel with id 0 but it doesn\'t exist"]]'
            ), (
                u'[u\'fully-validated '
                'CollectionSnapshotContentModel\', 2]')]
        run_job_and_check_output(self, expected_output, sort=True)

    def test_invalid_collection_version_in_model_id(self):
        model_with_invalid_version_in_id = (
            collection_models.CollectionSnapshotContentModel(
                id='0-3'))
        model_with_invalid_version_in_id.content = {}
        model_with_invalid_version_in_id.put()
        expected_output = [
            (
                u'[u\'failed validation check for collection model '
                'version check of CollectionSnapshotContentModel\', '
                '[u\'Entity id 0-3: Collection model corresponding to '
                'id 0 has a version 1 which is less than '
                'the version 3 in snapshot content model id\']]'
            ), (
                u'[u\'fully-validated CollectionSnapshotContentModel\', '
                '3]')]
        run_job_and_check_output(self, expected_output, sort=True)


class CollectionRightsModelValidatorTests(test_utils.GenericTestBase):

    def setUp(self):
        super(CollectionRightsModelValidatorTests, self).setUp()

        self.signup(self.OWNER_EMAIL, self.OWNER_USERNAME)
        self.signup(USER_EMAIL, USER_NAME)

        self.user_id = self.get_user_id_from_email(USER_EMAIL)
        self.owner_id = self.get_user_id_from_email(self.OWNER_EMAIL)
        self.owner = user_services.UserActionsInfo(self.owner_id)

        editor_email = 'user@editor.com'
        viewer_email = 'user@viewer.com'

        self.signup(editor_email, 'editor')
        self.signup(viewer_email, 'viewer')

        self.editor_id = self.get_user_id_from_email(editor_email)
        self.viewer_id = self.get_user_id_from_email(viewer_email)

        explorations = [exp_domain.Exploration.create_default_exploration(
            '%s' % i,
            title='title %d' % i,
            category='category%d' % i,
        ) for i in xrange(6)]

        for exp in explorations:
            exp_services.save_new_exploration(self.owner_id, exp)

        collections = [collection_domain.Collection.create_default_collection(
            '%s' % i,
            title='title %d' % i,
            category='category%d' % i,
            objective='objective%d' % i,
        ) for i in xrange(3)]

        for index, collection in enumerate(collections):
            collection.add_node('%s' % (index * 2))
            collection.add_node('%s' % (index * 2 + 1))
            collection_services.save_new_collection(self.owner_id, collection)

        rights_manager.assign_role_for_collection(
            self.owner, '0', self.editor_id, rights_manager.ROLE_EDITOR)

        rights_manager.assign_role_for_collection(
            self.owner, '2', self.viewer_id, rights_manager.ROLE_VIEWER)

        self.model_instance_0 = (
            collection_models.CollectionRightsModel.get_by_id('0'))
        self.model_instance_1 = (
            collection_models.CollectionRightsModel.get_by_id('1'))
        self.model_instance_2 = (
            collection_models.CollectionRightsModel.get_by_id('2'))

        self.job_class = (
            prod_validation_jobs_one_off.CollectionRightsModelAuditOneOffJob)

    def test_standard_operation(self):
        rights_manager.publish_collection(self.owner, '0')
        expected_output = [
            u'[u\'fully-validated CollectionRightsModel\', 3]']
        run_job_and_check_output(self, expected_output)

    def test_model_with_created_on_greater_than_last_updated(self):
        self.model_instance_0.created_on = (
            self.model_instance_0.last_updated + datetime.timedelta(days=1))
        self.model_instance_0.commit(
            feconf.SYSTEM_COMMITTER_ID, 'created_on test', [])
        expected_output = [(
            u'[u\'failed validation check for time field relation check '
            'of CollectionRightsModel\', '
            '[u\'Entity id %s: The created_on field has a value '
            '%s which is greater than the value '
            '%s of last_updated field\']]') % (
                self.model_instance_0.id,
                self.model_instance_0.created_on,
                self.model_instance_0.last_updated
            ), u'[u\'fully-validated CollectionRightsModel\', 2]']
        run_job_and_check_output(self, expected_output, sort=True)

    def test_model_with_last_updated_greater_than_current_time(self):
        self.model_instance_1.delete(feconf.SYSTEM_COMMITTER_ID, 'delete')
        self.model_instance_2.delete(feconf.SYSTEM_COMMITTER_ID, 'delete')
        expected_output = [(
            u'[u\'failed validation check for current time check of '
            'CollectionRightsModel\', '
            '[u\'Entity id %s: The last_updated field has a '
            'value %s which is greater than the time when the job was run\']]'
        ) % (self.model_instance_0.id, self.model_instance_0.last_updated)]

        with self.swap(datetime, 'datetime', MockDatetime13Hours), self.swap(
            db.DateTimeProperty, 'data_type', MockDatetime13Hours):
            update_datastore_types_for_mock_datetime()
            run_job_and_check_output(self, expected_output, sort=True)

    def test_model_with_first_published_datetime_than_current_time(self):
        rights_manager.publish_collection(self.owner, '0')
        rights_manager.publish_collection(self.owner, '1')
        self.model_instance_0.first_published_msec = (
            self.model_instance_0.first_published_msec * 1000000.0)
        self.model_instance_0.commit(feconf.SYSTEM_COMMITTER_ID, '', [])
        expected_output = [
            (
                u'[u\'failed validation check for first published msec check '
                'of CollectionRightsModel\', '
                '[u\'Entity id 0: The first_published_msec field has a '
                'value %s which is greater than the time when the job was '
                'run\']]'
            ) % (self.model_instance_0.first_published_msec),
            u'[u\'fully-validated CollectionRightsModel\', 2]']
        run_job_and_check_output(self, expected_output, sort=True)

    def test_missing_collection_model_failure(self):
        collection_models.CollectionModel.get_by_id('0').delete(
            feconf.SYSTEM_COMMITTER_ID, '', [])
        expected_output = [
            (
                u'[u\'failed validation check for collection_ids '
                'field check of CollectionRightsModel\', '
                '[u"Entity id 0: based on field collection_ids having '
                'value 0, expect model CollectionModel with id 0 but '
                'it doesn\'t exist"]]'),
            u'[u\'fully-validated CollectionRightsModel\', 2]']
        run_job_and_check_output(self, expected_output, sort=True)

    def test_missing_owner_user_model_failure(self):
        rights_manager.assign_role_for_collection(
            self.owner, '0', self.user_id, rights_manager.ROLE_OWNER)
        user_models.UserSettingsModel.get_by_id(self.user_id).delete()
        expected_output = [
            (
                u'[u\'failed validation check for owner_user_ids '
                'field check of CollectionRightsModel\', '
                '[u"Entity id 0: based on field owner_user_ids having '
                'value %s, expect model UserSettingsModel with id %s '
                'but it doesn\'t exist"]]') % (self.user_id, self.user_id),
            u'[u\'fully-validated CollectionRightsModel\', 2]']
        run_job_and_check_output(self, expected_output, sort=True)

    def test_missing_editor_user_model_failure(self):
        user_models.UserSettingsModel.get_by_id(self.editor_id).delete()
        expected_output = [
            (
                u'[u\'failed validation check for editor_user_ids '
                'field check of CollectionRightsModel\', '
                '[u"Entity id 0: based on field editor_user_ids having '
                'value %s, expect model UserSettingsModel with id %s but '
                'it doesn\'t exist"]]') % (
                    self.editor_id, self.editor_id),
            u'[u\'fully-validated CollectionRightsModel\', 2]']
        run_job_and_check_output(self, expected_output, sort=True)

    def test_missing_viewer_user_model_failure(self):
        user_models.UserSettingsModel.get_by_id(self.viewer_id).delete()
        expected_output = [
            (
                u'[u\'failed validation check for viewer_user_ids '
                'field check of CollectionRightsModel\', '
                '[u"Entity id 2: based on field viewer_user_ids having '
                'value %s, expect model UserSettingsModel with id %s but '
                'it doesn\'t exist"]]') % (
                    self.viewer_id, self.viewer_id),
            u'[u\'fully-validated CollectionRightsModel\', 2]']
        run_job_and_check_output(self, expected_output, sort=True)

    def test_missing_snapshot_metadata_model_failure(self):
        collection_models.CollectionRightsSnapshotMetadataModel.get_by_id(
            '0-1').delete()
        expected_output = [
            (
                u'[u\'failed validation check for snapshot_metadata_ids '
                'field check of CollectionRightsModel\', '
                '[u"Entity id 0: based on field snapshot_metadata_ids having '
                'value 0-1, expect model '
                'CollectionRightsSnapshotMetadataModel '
                'with id 0-1 but it doesn\'t exist"]]'
            ),
            u'[u\'fully-validated CollectionRightsModel\', 2]']
        run_job_and_check_output(self, expected_output, sort=True)

    def test_missing_snapshot_content_model_failure(self):
        collection_models.CollectionRightsSnapshotContentModel.get_by_id(
            '0-1').delete()
        expected_output = [
            (
                u'[u\'failed validation check for snapshot_content_ids '
                'field check of CollectionRightsModel\', '
                '[u"Entity id 0: based on field snapshot_content_ids having '
                'value 0-1, expect model CollectionRightsSnapshotContentModel '
                'with id 0-1 but it doesn\'t exist"]]'),
            u'[u\'fully-validated CollectionRightsModel\', 2]']
        run_job_and_check_output(self, expected_output, sort=True)


class CollectionRightsSnapshotMetadataModelValidatorTests(
        test_utils.GenericTestBase):

    def setUp(self):
        super(CollectionRightsSnapshotMetadataModelValidatorTests, self).setUp(
            )

        self.signup(self.OWNER_EMAIL, self.OWNER_USERNAME)
        self.signup(USER_EMAIL, USER_NAME)

        self.owner_id = self.get_user_id_from_email(self.OWNER_EMAIL)
        self.user_id = self.get_user_id_from_email(USER_EMAIL)

        explorations = [exp_domain.Exploration.create_default_exploration(
            '%s' % i,
            title='title %d' % i,
            category='category%d' % i,
        ) for i in xrange(6)]

        for exp in explorations:
            exp_services.save_new_exploration(self.owner_id, exp)

        collections = [collection_domain.Collection.create_default_collection(
            '%s' % i,
            title='title %d' % i,
            category='category%d' % i,
            objective='objective%d' % i,
        ) for i in xrange(3)]

        for index, collection in enumerate(collections):
            collection.add_node('%s' % (index * 2))
            collection.add_node('%s' % (index * 2 + 1))
            if collection.id != '0':
                collection_services.save_new_collection(
                    self.owner_id, collection)
            else:
                collection_services.save_new_collection(
                    self.user_id, collection)

        self.model_instance_0 = (
            collection_models.CollectionRightsSnapshotMetadataModel.get_by_id(
                '0-1'))
        self.model_instance_1 = (
            collection_models.CollectionRightsSnapshotMetadataModel.get_by_id(
                '1-1'))
        self.model_instance_2 = (
            collection_models.CollectionRightsSnapshotMetadataModel.get_by_id(
                '2-1'))

        self.job_class = (
            prod_validation_jobs_one_off
            .CollectionRightsSnapshotMetadataModelAuditOneOffJob)

    def test_standard_operation(self):
        expected_output = [
            u'[u\'fully-validated CollectionRightsSnapshotMetadataModel\', 3]']
        run_job_and_check_output(self, expected_output)

    def test_model_with_created_on_greater_than_last_updated(self):
        self.model_instance_0.created_on = (
            self.model_instance_0.last_updated + datetime.timedelta(days=1))
        self.model_instance_0.put()
        expected_output = [(
            u'[u\'failed validation check for time field relation check '
            'of CollectionRightsSnapshotMetadataModel\', '
            '[u\'Entity id %s: The created_on field has a value '
            '%s which is greater than the value '
            '%s of last_updated field\']]') % (
                self.model_instance_0.id,
                self.model_instance_0.created_on,
                self.model_instance_0.last_updated
            ), (
                u'[u\'fully-validated '
                'CollectionRightsSnapshotMetadataModel\', 2]')]
        run_job_and_check_output(self, expected_output, sort=True)

    def test_model_with_last_updated_greater_than_current_time(self):
        self.model_instance_1.delete()
        self.model_instance_2.delete()
        expected_output = [(
            u'[u\'failed validation check for current time check of '
            'CollectionRightsSnapshotMetadataModel\', '
            '[u\'Entity id %s: The last_updated field has a '
            'value %s which is greater than the time when the job was run\']]'
        ) % (self.model_instance_0.id, self.model_instance_0.last_updated)]

        with self.swap(datetime, 'datetime', MockDatetime13Hours), self.swap(
            db.DateTimeProperty, 'data_type', MockDatetime13Hours):
            update_datastore_types_for_mock_datetime()
            run_job_and_check_output(self, expected_output, sort=True)

    def test_missing_collection_rights_model_failure(self):
        collection_models.CollectionRightsModel.get_by_id('0').delete(
            self.user_id, '', [])
        expected_output = [
            (
                u'[u\'failed validation check for collection_rights_ids '
                'field check of CollectionRightsSnapshotMetadataModel\', '
                '[u"Entity id 0-1: based on field collection_rights_ids '
                'having value 0, expect model CollectionRightsModel with '
                'id 0 but it doesn\'t exist", u"Entity id 0-2: based on field '
                'collection_rights_ids having value 0, expect model '
                'CollectionRightsModel with id 0 but it doesn\'t exist"]]'
            ), (
                u'[u\'fully-validated '
                'CollectionRightsSnapshotMetadataModel\', 2]')]
        run_job_and_check_output(self, expected_output, sort=True)

    def test_missing_committer_model_failure(self):
        user_models.UserSettingsModel.get_by_id(self.user_id).delete()
        expected_output = [
            (
                u'[u\'failed validation check for committer_ids field '
                'check of CollectionRightsSnapshotMetadataModel\', '
                '[u"Entity id 0-1: based on field committer_ids having '
                'value %s, expect model UserSettingsModel with id %s '
                'but it doesn\'t exist"]]'
            ) % (self.user_id, self.user_id), (
                u'[u\'fully-validated '
                'CollectionRightsSnapshotMetadataModel\', 2]')]
        run_job_and_check_output(self, expected_output, sort=True)

    def test_invalid_collection_version_in_model_id(self):
        model_with_invalid_version_in_id = (
            collection_models.CollectionRightsSnapshotMetadataModel(
                id='0-3', committer_id=self.owner_id, commit_type='edit',
                commit_message='msg', commit_cmds=[{}]))
        model_with_invalid_version_in_id.put()
        expected_output = [
            (
                u'[u\'failed validation check for collection rights model '
                'version check of CollectionRightsSnapshotMetadataModel\', '
                '[u\'Entity id 0-3: CollectionRights model corresponding to '
                'id 0 has a version 1 which is less than the version 3 in '
                'snapshot metadata model id\']]'
            ), (
                u'[u\'fully-validated '
                'CollectionRightsSnapshotMetadataModel\', 3]')]
        run_job_and_check_output(self, expected_output, sort=True)

    def test_model_with_invalid_commit_cmd_schmea(self):
        self.model_instance_0.commit_cmds = [{
            'cmd': 'change_collection_status',
            'old_status': rights_manager.ACTIVITY_STATUS_PUBLIC,
        }, {
            'cmd': 'release_ownership',
            'invalid_attribute': 'invalid'
        }]
        self.model_instance_0.put()
        expected_output = [
            (
                u'[u\'failed validation check for commit cmd '
                'change_collection_status check of '
                'CollectionRightsSnapshotMetadataModel\', '
                '[u"Entity id 0-1: Commit command domain validation for '
                'command: {u\'old_status\': u\'public\', '
                'u\'cmd\': u\'change_collection_status\'} failed with error: '
                'The following required attributes are missing: '
                'new_status"]]'
            ), (
                u'[u\'failed validation check for commit cmd '
                'release_ownership check of '
                'CollectionRightsSnapshotMetadataModel\', '
                '[u"Entity id 0-1: Commit command domain validation '
                'for command: {u\'cmd\': u\'release_ownership\', '
                'u\'invalid_attribute\': u\'invalid\'} failed with error: '
                'The following extra attributes are present: '
                'invalid_attribute"]]'
            ), (
                u'[u\'fully-validated '
                'CollectionRightsSnapshotMetadataModel\', 2]')]
        run_job_and_check_output(self, expected_output, sort=True)


class CollectionRightsSnapshotContentModelValidatorTests(
        test_utils.GenericTestBase):

    def setUp(self):
        super(CollectionRightsSnapshotContentModelValidatorTests, self).setUp(
            )

        self.signup(self.OWNER_EMAIL, self.OWNER_USERNAME)

        self.owner_id = self.get_user_id_from_email(self.OWNER_EMAIL)

        explorations = [exp_domain.Exploration.create_default_exploration(
            '%s' % i,
            title='title %d' % i,
            category='category%d' % i,
        ) for i in xrange(6)]

        for exp in explorations:
            exp_services.save_new_exploration(self.owner_id, exp)

        collections = [collection_domain.Collection.create_default_collection(
            '%s' % i,
            title='title %d' % i,
            category='category%d' % i,
            objective='objective%d' % i,
        ) for i in xrange(3)]

        for index, collection in enumerate(collections):
            collection.add_node('%s' % (index * 2))
            collection.add_node('%s' % (index * 2 + 1))
            collection_services.save_new_collection(self.owner_id, collection)

        self.model_instance_0 = (
            collection_models.CollectionRightsSnapshotContentModel.get_by_id(
                '0-1'))
        self.model_instance_1 = (
            collection_models.CollectionRightsSnapshotContentModel.get_by_id(
                '1-1'))
        self.model_instance_2 = (
            collection_models.CollectionRightsSnapshotContentModel.get_by_id(
                '2-1'))

        self.job_class = (
            prod_validation_jobs_one_off
            .CollectionRightsSnapshotContentModelAuditOneOffJob)

    def test_standard_operation(self):
        expected_output = [
            u'[u\'fully-validated CollectionRightsSnapshotContentModel\', 3]']
        run_job_and_check_output(self, expected_output)

    def test_model_with_created_on_greater_than_last_updated(self):
        self.model_instance_0.created_on = (
            self.model_instance_0.last_updated + datetime.timedelta(days=1))
        self.model_instance_0.put()
        expected_output = [(
            u'[u\'failed validation check for time field relation check '
            'of CollectionRightsSnapshotContentModel\', '
            '[u\'Entity id %s: The created_on field has a value '
            '%s which is greater than the value '
            '%s of last_updated field\']]') % (
                self.model_instance_0.id,
                self.model_instance_0.created_on,
                self.model_instance_0.last_updated
            ), (
                u'[u\'fully-validated '
                'CollectionRightsSnapshotContentModel\', 2]')]
        run_job_and_check_output(self, expected_output, sort=True)

    def test_model_with_last_updated_greater_than_current_time(self):
        self.model_instance_1.delete()
        self.model_instance_2.delete()
        expected_output = [(
            u'[u\'failed validation check for current time check of '
            'CollectionRightsSnapshotContentModel\', '
            '[u\'Entity id %s: The last_updated field has a '
            'value %s which is greater than the time when the job was run\']]'
        ) % (self.model_instance_0.id, self.model_instance_0.last_updated)]

        with self.swap(datetime, 'datetime', MockDatetime13Hours), self.swap(
            db.DateTimeProperty, 'data_type', MockDatetime13Hours):
            update_datastore_types_for_mock_datetime()
            run_job_and_check_output(self, expected_output, sort=True)

    def test_missing_collection_model_failure(self):
        collection_models.CollectionRightsModel.get_by_id('0').delete(
            self.owner_id, '', [])
        expected_output = [
            (
                u'[u\'failed validation check for collection_rights_ids '
                'field check of CollectionRightsSnapshotContentModel\', '
                '[u"Entity id 0-1: based on field collection_rights_ids '
                'having value 0, expect model CollectionRightsModel with '
                'id 0 but it doesn\'t exist", u"Entity id 0-2: based on field '
                'collection_rights_ids having value 0, expect model '
                'CollectionRightsModel with id 0 but it doesn\'t exist"]]'
            ), (
                u'[u\'fully-validated '
                'CollectionRightsSnapshotContentModel\', 2]')]
        run_job_and_check_output(self, expected_output, sort=True)

    def test_invalid_collection_version_in_model_id(self):
        model_with_invalid_version_in_id = (
            collection_models.CollectionRightsSnapshotContentModel(
                id='0-3'))
        model_with_invalid_version_in_id.content = {}
        model_with_invalid_version_in_id.put()
        expected_output = [
            (
                u'[u\'failed validation check for collection rights model '
                'version check of CollectionRightsSnapshotContentModel\', '
                '[u\'Entity id 0-3: CollectionRights model corresponding to '
                'id 0 has a version 1 which is less than the version 3 in '
                'snapshot content model id\']]'
            ), (
                u'[u\'fully-validated CollectionRightsSnapshotContentModel\', '
                '3]')]
        run_job_and_check_output(self, expected_output, sort=True)


class CollectionCommitLogEntryModelValidatorTests(test_utils.GenericTestBase):

    def setUp(self):
        super(CollectionCommitLogEntryModelValidatorTests, self).setUp()

        self.signup(self.OWNER_EMAIL, self.OWNER_USERNAME)

        self.owner_id = self.get_user_id_from_email(self.OWNER_EMAIL)

        explorations = [exp_domain.Exploration.create_default_exploration(
            '%s' % i,
            title='title %d' % i,
            category='category%d' % i,
        ) for i in xrange(6)]

        for exp in explorations:
            exp_services.save_new_exploration(self.owner_id, exp)

        collections = [collection_domain.Collection.create_default_collection(
            '%s' % i,
            title='title %d' % i,
            category='category%d' % i,
            objective='objective%d' % i,
        ) for i in xrange(3)]

        for index, collection in enumerate(collections):
            collection.add_node('%s' % (index * 2))
            collection.add_node('%s' % (index * 2 + 1))
            collection_services.save_new_collection(self.owner_id, collection)

        self.rights_model_instance = (
            collection_models.CollectionCommitLogEntryModel(
                id='rights-1-1', user_id=self.owner_id,
                username=self.OWNER_USERNAME, collection_id='1',
                commit_type='edit', commit_message='', commit_cmds=[],
                post_commit_status=constants.ACTIVITY_STATUS_PUBLIC,
                post_commit_community_owned=False,
                post_commit_is_private=False))
        self.rights_model_instance.put()

        self.model_instance_0 = (
            collection_models.CollectionCommitLogEntryModel.get_by_id(
                'collection-0-1'))
        self.model_instance_1 = (
            collection_models.CollectionCommitLogEntryModel.get_by_id(
                'collection-1-1'))
        self.model_instance_2 = (
            collection_models.CollectionCommitLogEntryModel.get_by_id(
                'collection-2-1'))

        self.job_class = (
            prod_validation_jobs_one_off
            .CollectionCommitLogEntryModelAuditOneOffJob)

    def test_standard_operation(self):
        collection_services.update_collection(
            self.owner_id, '0', [{
                'cmd': 'edit_collection_property',
                'property_name': 'title',
                'new_value': 'New title'
            }], 'Changes.')
        expected_output = [
            u'[u\'fully-validated CollectionCommitLogEntryModel\', 5]']
        run_job_and_check_output(self, expected_output)

    def test_model_with_created_on_greater_than_last_updated(self):
        self.model_instance_0.created_on = (
            self.model_instance_0.last_updated + datetime.timedelta(days=1))
        self.model_instance_0.put()
        expected_output = [(
            u'[u\'failed validation check for time field relation check '
            'of CollectionCommitLogEntryModel\', '
            '[u\'Entity id %s: The created_on field has a value '
            '%s which is greater than the value '
            '%s of last_updated field\']]') % (
                self.model_instance_0.id,
                self.model_instance_0.created_on,
                self.model_instance_0.last_updated
            ), u'[u\'fully-validated CollectionCommitLogEntryModel\', 3]']
        run_job_and_check_output(self, expected_output, sort=True)

    def test_model_with_last_updated_greater_than_current_time(self):
        self.model_instance_1.delete()
        self.model_instance_2.delete()
        self.rights_model_instance.delete()
        expected_output = [(
            u'[u\'failed validation check for current time check of '
            'CollectionCommitLogEntryModel\', '
            '[u\'Entity id %s: The last_updated field has a '
            'value %s which is greater than the time when the job was run\']]'
        ) % (self.model_instance_0.id, self.model_instance_0.last_updated)]

        with self.swap(datetime, 'datetime', MockDatetime13Hours), self.swap(
            db.DateTimeProperty, 'data_type', MockDatetime13Hours):
            update_datastore_types_for_mock_datetime()
            run_job_and_check_output(self, expected_output, sort=True)

    def test_missing_collection_model_failure(self):
        collection_models.CollectionModel.get_by_id('0').delete(
            feconf.SYSTEM_COMMITTER_ID, '', [])
        expected_output = [
            (
                u'[u\'failed validation check for collection_ids '
                'field check of CollectionCommitLogEntryModel\', '
                '[u"Entity id collection-0-1: based on field collection_ids '
                'having value 0, expect model CollectionModel with id 0 '
                'but it doesn\'t exist", u"Entity id collection-0-2: based '
                'on field collection_ids having value 0, expect model '
                'CollectionModel with id 0 but it doesn\'t exist"]]'
            ), u'[u\'fully-validated CollectionCommitLogEntryModel\', 3]']
        run_job_and_check_output(
            self, expected_output, literal_eval=True)

    def test_missing_collection_rights_model_failure(self):
        collection_models.CollectionRightsModel.get_by_id('1').delete(
            feconf.SYSTEM_COMMITTER_ID, '', [])
        expected_output = [
            (
                u'[u\'failed validation check for collection_rights_ids '
                'field check of CollectionCommitLogEntryModel\', '
                '[u"Entity id rights-1-1: based on field '
                'collection_rights_ids having value 1, expect model '
                'CollectionRightsModel with id 1 but it doesn\'t exist"]]'
            ), u'[u\'fully-validated CollectionCommitLogEntryModel\', 3]']
        run_job_and_check_output(
            self, expected_output, sort=True)

    def test_invalid_collection_version_in_model_id(self):
        model_with_invalid_version_in_id = (
            collection_models.CollectionCommitLogEntryModel.create(
                '0', 3, self.owner_id, self.OWNER_USERNAME, 'edit',
                'msg', [{}],
                constants.ACTIVITY_STATUS_PUBLIC, False))
        model_with_invalid_version_in_id.collection_id = '0'
        model_with_invalid_version_in_id.put()
        expected_output = [
            (
                u'[u\'failed validation check for collection model '
                'version check of CollectionCommitLogEntryModel\', '
                '[u\'Entity id %s: Collection model corresponding '
                'to id 0 has a version 1 which is less than '
                'the version 3 in commit log entry model id\']]'
            ) % (model_with_invalid_version_in_id.id),
            u'[u\'fully-validated CollectionCommitLogEntryModel\', 4]']
        run_job_and_check_output(self, expected_output, sort=True)

    def test_model_with_invalid_id(self):
        model_with_invalid_id = (
            collection_models.CollectionCommitLogEntryModel(
                id='invalid-0-1', user_id=self.owner_id,
                username=self.OWNER_USERNAME, commit_type='edit',
                commit_message='msg', commit_cmds=[{}],
                post_commit_status=constants.ACTIVITY_STATUS_PUBLIC,
                post_commit_is_private=False))
        model_with_invalid_id.collection_id = '0'
        model_with_invalid_id.put()
        expected_output = [
            (
                u'[u\'failed validation check for model id check of '
                'CollectionCommitLogEntryModel\', '
                '[u\'Entity id %s: Entity id does not match regex pattern\']]'
            ) % (model_with_invalid_id.id), (
                u'[u\'failed validation check for commit cmd check of '
                'CollectionCommitLogEntryModel\', [u\'Entity id invalid-0-1: '
                'No commit command domain object defined for entity with '
                'commands: [{}]\']]'),
            u'[u\'fully-validated CollectionCommitLogEntryModel\', 4]']
        run_job_and_check_output(self, expected_output, sort=True)

    def test_model_with_invalid_commit_type(self):
        self.model_instance_0.commit_type = 'invalid'
        self.model_instance_0.put()
        expected_output = [
            (
                u'[u\'failed validation check for commit type check of '
                'CollectionCommitLogEntryModel\', '
                '[u\'Entity id collection-0-1: Commit type invalid is '
                'not allowed\']]'
            ), u'[u\'fully-validated CollectionCommitLogEntryModel\', 3]']
        run_job_and_check_output(self, expected_output, sort=True)

    def test_model_with_invalid_post_commit_status(self):
        self.model_instance_0.post_commit_status = 'invalid'
        self.model_instance_0.put()
        expected_output = [
            (
                u'[u\'failed validation check for post commit status check '
                'of CollectionCommitLogEntryModel\', '
                '[u\'Entity id collection-0-1: Post commit status invalid '
                'is invalid\']]'
            ), u'[u\'fully-validated CollectionCommitLogEntryModel\', 3]']
        run_job_and_check_output(self, expected_output, sort=True)

    def test_model_with_invalid_true_post_commit_is_private(self):
        self.model_instance_0.post_commit_status = (
            feconf.POST_COMMIT_STATUS_PUBLIC)
        self.model_instance_0.post_commit_is_private = True
        self.model_instance_0.put()

        expected_output = [
            (
                u'[u\'failed validation check for post commit is private '
                'check of CollectionCommitLogEntryModel\', '
                '[u\'Entity id %s: Post commit status is '
                '%s but post_commit_is_private is True\']]'
            ) % (self.model_instance_0.id, feconf.POST_COMMIT_STATUS_PUBLIC),
            u'[u\'fully-validated CollectionCommitLogEntryModel\', 3]']
        run_job_and_check_output(self, expected_output, sort=True)

    def test_model_with_invalid_false_post_commit_is_private(self):
        self.model_instance_0.post_commit_status = (
            feconf.POST_COMMIT_STATUS_PRIVATE)
        self.model_instance_0.post_commit_is_private = False
        self.model_instance_0.put()

        expected_output = [
            (
                u'[u\'failed validation check for post commit is private '
                'check of CollectionCommitLogEntryModel\', '
                '[u\'Entity id %s: Post commit status is '
                '%s but post_commit_is_private is False\']]'
            ) % (self.model_instance_0.id, feconf.POST_COMMIT_STATUS_PRIVATE),
            u'[u\'fully-validated CollectionCommitLogEntryModel\', 3]']
        run_job_and_check_output(self, expected_output, sort=True)

    def test_model_with_invalid_commit_cmd_schmea(self):
        self.model_instance_0.commit_cmds = [{
            'cmd': 'add_collection_node'
        }, {
            'cmd': 'delete_collection_node',
            'invalid_attribute': 'invalid'
        }]
        self.model_instance_0.put()
        expected_output = [
            (
                u'[u\'failed validation check for commit cmd '
                'delete_collection_node check of '
                'CollectionCommitLogEntryModel\', '
                '[u"Entity id collection-0-1: Commit command domain validation '
                'for command: {u\'cmd\': u\'delete_collection_node\', '
                'u\'invalid_attribute\': u\'invalid\'} failed with error: '
                'The following required attributes are missing: '
                'exploration_id, The following extra attributes '
                'are present: invalid_attribute"]]'
            ), (
                u'[u\'failed validation check for commit cmd '
                'add_collection_node check of CollectionCommitLogEntryModel\', '
                '[u"Entity id collection-0-1: Commit command domain validation '
                'for command: {u\'cmd\': u\'add_collection_node\'} '
                'failed with error: The following required attributes '
                'are missing: exploration_id"]]'),
            u'[u\'fully-validated CollectionCommitLogEntryModel\', 3]']
        run_job_and_check_output(self, expected_output, sort=True)


class CollectionSummaryModelValidatorTests(test_utils.GenericTestBase):

    def setUp(self):
        super(CollectionSummaryModelValidatorTests, self).setUp()

        self.signup(self.OWNER_EMAIL, self.OWNER_USERNAME)
        self.signup(USER_EMAIL, USER_NAME)

        self.user_id = self.get_user_id_from_email(USER_EMAIL)
        self.owner_id = self.get_user_id_from_email(self.OWNER_EMAIL)
        self.owner = user_services.UserActionsInfo(self.owner_id)

        editor_email = 'user@editor.com'
        viewer_email = 'user@viewer.com'
        contributor_email = 'user@contributor.com'

        self.signup(editor_email, 'editor')
        self.signup(viewer_email, 'viewer')
        self.signup(contributor_email, 'contributor')

        self.editor_id = self.get_user_id_from_email(editor_email)
        self.viewer_id = self.get_user_id_from_email(viewer_email)
        self.contributor_id = self.get_user_id_from_email(contributor_email)

        explorations = [exp_domain.Exploration.create_default_exploration(
            '%s' % i,
            title='title %d' % i,
            category='category%d' % i,
        ) for i in xrange(6)]

        for exp in explorations:
            exp_services.save_new_exploration(self.owner_id, exp)

        language_codes = ['ar', 'en', 'en']
        collections = [collection_domain.Collection.create_default_collection(
            '%s' % i,
            title='title %d' % i,
            category='category%d' % i,
            objective='objective%d' % i,
            language_code=language_codes[i]
        ) for i in xrange(3)]

        for index, collection in enumerate(collections):
            collection.add_node('%s' % (index * 2))
            collection.add_node('%s' % (index * 2 + 1))
            collection.tags = ['math', 'art']
            collection_services.save_new_collection(self.owner_id, collection)

        rights_manager.assign_role_for_collection(
            self.owner, '0', self.editor_id, rights_manager.ROLE_EDITOR)
        collection_services.update_collection(
            self.contributor_id, '0', [{
                'cmd': 'edit_collection_property',
                'property_name': 'title',
                'new_value': 'New title'
            }], 'Changes.')

        rights_manager.assign_role_for_collection(
            self.owner, '2', self.viewer_id, rights_manager.ROLE_VIEWER)

        self.model_instance_0 = (
            collection_models.CollectionSummaryModel.get_by_id('0'))
        self.model_instance_0.put()

        self.model_instance_1 = (
            collection_models.CollectionSummaryModel.get_by_id('1'))
        self.model_instance_2 = (
            collection_models.CollectionSummaryModel.get_by_id('2'))

        self.job_class = (
            prod_validation_jobs_one_off.CollectionSummaryModelAuditOneOffJob)

    def test_standard_operation(self):
        rights_manager.publish_collection(self.owner, '0')
        collection_services.update_collection(
            self.owner_id, '1', [{
                'cmd': 'edit_collection_property',
                'property_name': 'title',
                'new_value': 'New title'
            }], 'Changes.')
        expected_output = [
            u'[u\'fully-validated CollectionSummaryModel\', 3]']
        run_job_and_check_output(self, expected_output)

    def test_model_with_created_on_greater_than_last_updated(self):
        self.model_instance_0.created_on = (
            self.model_instance_0.last_updated + datetime.timedelta(days=1))
        self.model_instance_0.put()
        expected_output = [(
            u'[u\'failed validation check for time field relation check '
            'of CollectionSummaryModel\', '
            '[u\'Entity id %s: The created_on field has a value '
            '%s which is greater than the value '
            '%s of last_updated field\']]') % (
                self.model_instance_0.id,
                self.model_instance_0.created_on,
                self.model_instance_0.last_updated
            ), u'[u\'fully-validated CollectionSummaryModel\', 2]']
        run_job_and_check_output(self, expected_output, sort=True)

    def test_model_with_last_updated_greater_than_current_time(self):
        collection_services.delete_collection(self.owner_id, '1')
        collection_services.delete_collection(self.owner_id, '2')
        expected_output = [(
            u'[u\'failed validation check for current time check of '
            'CollectionSummaryModel\', '
            '[u\'Entity id %s: The last_updated field has a '
            'value %s which is greater than the time when the job was run\']]'
        ) % (self.model_instance_0.id, self.model_instance_0.last_updated)]

        with self.swap(datetime, 'datetime', MockDatetime13Hours), self.swap(
            db.DateTimeProperty, 'data_type', MockDatetime13Hours):
            update_datastore_types_for_mock_datetime()
            run_job_and_check_output(self, expected_output, sort=True)

    def test_missing_collection_model_failure(self):
        collection_model = collection_models.CollectionModel.get_by_id('0')
        collection_model.delete(feconf.SYSTEM_COMMITTER_ID, '', [])
        self.model_instance_0.collection_model_last_updated = (
            collection_model.last_updated)
        self.model_instance_0.put()
        expected_output = [
            (
                u'[u\'failed validation check for collection_ids '
                'field check of CollectionSummaryModel\', '
                '[u"Entity id 0: based on field collection_ids having '
                'value 0, expect model CollectionModel with id 0 but '
                'it doesn\'t exist"]]'),
            u'[u\'fully-validated CollectionSummaryModel\', 2]']
        run_job_and_check_output(self, expected_output, sort=True)

    def test_missing_owner_user_model_failure(self):
        rights_manager.assign_role_for_collection(
            self.owner, '0', self.user_id, rights_manager.ROLE_OWNER)
        user_models.UserSettingsModel.get_by_id(self.user_id).delete()
        expected_output = [
            (
                u'[u\'failed validation check for owner_user_ids '
                'field check of CollectionSummaryModel\', '
                '[u"Entity id 0: based on field owner_user_ids having '
                'value %s, expect model UserSettingsModel with id %s '
                'but it doesn\'t exist"]]') % (self.user_id, self.user_id),
            u'[u\'fully-validated CollectionSummaryModel\', 2]']
        run_job_and_check_output(self, expected_output, sort=True)

    def test_missing_editor_user_model_failure(self):
        user_models.UserSettingsModel.get_by_id(self.editor_id).delete()
        expected_output = [
            (
                u'[u\'failed validation check for editor_user_ids '
                'field check of CollectionSummaryModel\', '
                '[u"Entity id 0: based on field editor_user_ids having '
                'value %s, expect model UserSettingsModel with id %s but '
                'it doesn\'t exist"]]') % (
                    self.editor_id, self.editor_id),
            u'[u\'fully-validated CollectionSummaryModel\', 2]']
        run_job_and_check_output(self, expected_output, sort=True)

    def test_missing_viewer_user_model_failure(self):
        user_models.UserSettingsModel.get_by_id(self.viewer_id).delete()
        expected_output = [
            (
                u'[u\'failed validation check for viewer_user_ids '
                'field check of CollectionSummaryModel\', '
                '[u"Entity id 2: based on field viewer_user_ids having '
                'value %s, expect model UserSettingsModel with id %s but '
                'it doesn\'t exist"]]') % (
                    self.viewer_id, self.viewer_id),
            u'[u\'fully-validated CollectionSummaryModel\', 2]']
        run_job_and_check_output(self, expected_output, sort=True)

    def test_missing_contributor_user_model_failure(self):
        user_models.UserSettingsModel.get_by_id(self.contributor_id).delete()
        expected_output = [
            (
                u'[u\'failed validation check for contributor_user_ids '
                'field check of CollectionSummaryModel\', '
                '[u"Entity id 0: based on field contributor_user_ids having '
                'value %s, expect model UserSettingsModel with id %s but '
                'it doesn\'t exist"]]') % (
                    self.contributor_id, self.contributor_id),
            u'[u\'fully-validated CollectionSummaryModel\', 2]']
        run_job_and_check_output(self, expected_output, sort=True)

    def test_model_with_invalid_contributors_summary(self):
        sorted_contributor_ids = sorted(
            self.model_instance_0.contributors_summary.keys())
        self.model_instance_0.contributors_summary = {'invalid': 1}
        self.model_instance_0.put()
        expected_output = [
            (
                u'[u\'failed validation check for contributors summary '
                'check of CollectionSummaryModel\', '
                '[u"Entity id 0: Contributor ids: [u\'%s\', u\'%s\'] do '
                'not match the contributor ids obtained using '
                'contributors summary: [u\'invalid\']"]]'
            ) % (sorted_contributor_ids[0], sorted_contributor_ids[1]),
            u'[u\'fully-validated CollectionSummaryModel\', 2]']
        run_job_and_check_output(self, expected_output, sort=True)

    def test_model_with_invalid_node_count(self):
        self.model_instance_0.node_count = 10
        self.model_instance_0.put()
        expected_output = [
            (
                u'[u\'failed validation check for node count check '
                'of CollectionSummaryModel\', '
                '[u"Entity id 0: Node count: 10 does not match the number '
                'of nodes in collection_contents dict: [{u\'exploration_id\': '
                'u\'0\'}, {u\'exploration_id\': u\'1\'}]"]]'
            ), u'[u\'fully-validated CollectionSummaryModel\', 2]']
        run_job_and_check_output(self, expected_output, sort=True)

    def test_model_with_invalid_ratings(self):
        self.model_instance_0.ratings = {'1': 0, '2': 1}
        self.model_instance_0.put()
        self.model_instance_1.ratings = {}
        self.model_instance_1.put()
        expected_output = [(
            u'[u\'failed validation check for ratings check of '
            'CollectionSummaryModel\', '
            '[u"Entity id 0: Expected ratings for the entity to be empty '
            'but received {u\'1\': 0, u\'2\': 1}"]]'
        ), u'[u\'fully-validated CollectionSummaryModel\', 2]']
        run_job_and_check_output(self, expected_output, sort=True)

    def test_model_with_invalid_collection_related_property(self):
        self.model_instance_0.title = 'invalid'
        self.model_instance_0.put()
        expected_output = [
            (
                u'[u\'failed validation check for title field check of '
                'CollectionSummaryModel\', '
                '[u\'Entity id %s: title field in entity: invalid does not '
                'match corresponding collection title field: New title\']]'
            ) % self.model_instance_0.id,
            u'[u\'fully-validated CollectionSummaryModel\', 2]']
        run_job_and_check_output(self, expected_output, sort=True)

    def test_model_with_invalid_collection_rights_related_property(self):
        self.model_instance_0.status = 'public'
        self.model_instance_0.put()
        expected_output = [
            (
                u'[u\'failed validation check for status field check of '
                'CollectionSummaryModel\', '
                '[u\'Entity id %s: status field in entity: public does not '
                'match corresponding collection rights status field: '
                'private\']]'
            ) % self.model_instance_0.id,
            u'[u\'fully-validated CollectionSummaryModel\', 2]']
        run_job_and_check_output(self, expected_output, sort=True)


class ConfigPropertyModelValidatorTests(test_utils.GenericTestBase):

    def setUp(self):
        super(ConfigPropertyModelValidatorTests, self).setUp()

        self.signup(self.ADMIN_EMAIL, self.ADMIN_USERNAME)
        self.admin_id = self.get_user_id_from_email(self.ADMIN_EMAIL)
        self.model_instance = config_models.ConfigPropertyModel(
            id='config_model', value='c')
        self.model_instance.commit(feconf.SYSTEM_COMMITTER_ID, [])

        self.csrf_model_instance = config_models.ConfigPropertyModel.get_by_id(
            'oppia_csrf_secret')

        self.job_class = (
            prod_validation_jobs_one_off.ConfigPropertyModelAuditOneOffJob)

    def test_standard_operation(self):
        expected_output = [
            u'[u\'fully-validated ConfigPropertyModel\', 2]']
        run_job_and_check_output(self, expected_output)

    def test_model_with_created_on_greater_than_last_updated(self):
        self.model_instance.created_on = (
            self.model_instance.last_updated + datetime.timedelta(days=1))
        self.model_instance.commit(self.admin_id, [])
        expected_output = [
            (
                u'[u\'failed validation check for time field relation check '
                'of ConfigPropertyModel\', '
                '[u\'Entity id %s: The created_on field has a value '
                '%s which is greater than the value '
                '%s of last_updated field\']]') % (
                    self.model_instance.id,
                    self.model_instance.created_on,
                    self.model_instance.last_updated
                ),
            u'[u\'fully-validated ConfigPropertyModel\', 1]']
        run_job_and_check_output(self, expected_output, sort=True)

    def test_model_with_last_updated_greater_than_current_time(self):
        self.csrf_model_instance.delete(self.admin_id, '', [{}])
        expected_output = [(
            u'[u\'failed validation check for current time check of '
            'ConfigPropertyModel\', '
            '[u\'Entity id %s: The last_updated field has a '
            'value %s which is greater than the time when the job was run\']]'
        ) % (self.model_instance.id, self.model_instance.last_updated)]

        with self.swap(datetime, 'datetime', MockDatetime13Hours), self.swap(
            db.DateTimeProperty, 'data_type', MockDatetime13Hours):
            update_datastore_types_for_mock_datetime()
            run_job_and_check_output(self, expected_output, sort=True)

    def test_missing_snapshot_metadata_model_failure(self):
        config_models.ConfigPropertySnapshotMetadataModel.get_by_id(
            'config_model-1').delete()
        expected_output = [
            (
                u'[u\'failed validation check for snapshot_metadata_ids '
                'field check of ConfigPropertyModel\', '
                '[u"Entity id config_model: based on field '
                'snapshot_metadata_ids having '
                'value config_model-1, expect model '
                'ConfigPropertySnapshotMetadataModel '
                'with id config_model-1 but it doesn\'t exist"]]'),
            u'[u\'fully-validated ConfigPropertyModel\', 1]']
        run_job_and_check_output(self, expected_output, sort=True)

    def test_missing_snapshot_content_model_failure(self):
        config_models.ConfigPropertySnapshotContentModel.get_by_id(
            'config_model-1').delete()
        expected_output = [
            (
                u'[u\'failed validation check for snapshot_content_ids '
                'field check of ConfigPropertyModel\', '
                '[u"Entity id config_model: based on field '
                'snapshot_content_ids having '
                'value config_model-1, expect model '
                'ConfigPropertySnapshotContentModel '
                'with id config_model-1 but it doesn\'t exist"]]'),
            u'[u\'fully-validated ConfigPropertyModel\', 1]']
        run_job_and_check_output(self, expected_output, sort=True)


class ConfigPropertySnapshotMetadataModelValidatorTests(
        test_utils.GenericTestBase):

    def setUp(self):
        super(ConfigPropertySnapshotMetadataModelValidatorTests, self).setUp()

        self.signup(self.ADMIN_EMAIL, self.ADMIN_USERNAME)
        self.admin_id = self.get_user_id_from_email(self.ADMIN_EMAIL)

        self.config_model = config_models.ConfigPropertyModel(
            id='config_model', value='c')
        self.config_model.commit(self.admin_id, [])

        user_models.UserSettingsModel(
            id=feconf.SYSTEM_COMMITTER_ID, email='system@committer.com').put()
        self.model_instance = (
            config_models.ConfigPropertySnapshotMetadataModel.get_by_id(
                'config_model-1'))
        self.csrf_model_instance = (
            config_models.ConfigPropertySnapshotMetadataModel.get_by_id(
                'oppia_csrf_secret-1'))

        self.job_class = (
            prod_validation_jobs_one_off
            .ConfigPropertySnapshotMetadataModelAuditOneOffJob)

    def test_standard_operation(self):
        self.config_model.commit(self.admin_id, [])
        expected_output = [
            u'[u\'fully-validated ConfigPropertySnapshotMetadataModel\', 3]']
        run_job_and_check_output(self, expected_output)

    def test_model_with_created_on_greater_than_last_updated(self):
        self.model_instance.created_on = (
            self.model_instance.last_updated + datetime.timedelta(days=1))
        self.model_instance.put()
        expected_output = [
            (
                u'[u\'failed validation check for time field relation check '
                'of ConfigPropertySnapshotMetadataModel\', '
                '[u\'Entity id %s: The created_on field has a value '
                '%s which is greater than the value '
                '%s of last_updated field\']]') % (
                    self.model_instance.id,
                    self.model_instance.created_on,
                    self.model_instance.last_updated),
            u'[u\'fully-validated ConfigPropertySnapshotMetadataModel\', 1]']
        run_job_and_check_output(self, expected_output, sort=True)

    def test_model_with_last_updated_greater_than_current_time(self):
        self.csrf_model_instance.delete()
        expected_output = [(
            u'[u\'failed validation check for current time check of '
            'ConfigPropertySnapshotMetadataModel\', '
            '[u\'Entity id %s: The last_updated field has a '
            'value %s which is greater than the time when the job was run\']]'
        ) % (self.model_instance.id, self.model_instance.last_updated)]

        with self.swap(datetime, 'datetime', MockDatetime13Hours), self.swap(
            db.DateTimeProperty, 'data_type', MockDatetime13Hours):
            update_datastore_types_for_mock_datetime()
            run_job_and_check_output(self, expected_output, sort=True)

    def test_missing_config_property_model_failure(self):
        self.config_model.delete(self.admin_id, '', [])
        expected_output = [
            (
                u'[u\'failed validation check for config_property_ids '
                'field check of ConfigPropertySnapshotMetadataModel\', '
                '[u"Entity id config_model-1: based on field '
                'config_property_ids having value config_model, '
                'expect model ConfigPropertyModel with '
                'id config_model but it doesn\'t exist", '
                'u"Entity id config_model-2: based on field '
                'config_property_ids having value config_model, expect model '
                'ConfigPropertyModel with id config_model but it doesn\'t '
                'exist"]]'
            ),
            u'[u\'fully-validated ConfigPropertySnapshotMetadataModel\', 1]']
        run_job_and_check_output(self, expected_output, literal_eval=True)

    def test_missing_committer_model_failure(self):
        user_models.UserSettingsModel.get_by_id(self.admin_id).delete()
        expected_output = [
            (
                u'[u\'failed validation check for committer_ids field '
                'check of ConfigPropertySnapshotMetadataModel\', '
                '[u"Entity id config_model-1: based on field committer_ids '
                'having value %s, expect model UserSettingsModel with id %s '
                'but it doesn\'t exist"]]'
            ) % (self.admin_id, self.admin_id),
            u'[u\'fully-validated ConfigPropertySnapshotMetadataModel\', 1]']
        run_job_and_check_output(self, expected_output, sort=True)

    def test_invalid_config_property_model_version_in_model_id(self):
        model_with_invalid_version_in_id = (
            config_models.ConfigPropertySnapshotMetadataModel(
                id='config_model-3', committer_id=self.admin_id,
                commit_type='edit',
                commit_message='msg', commit_cmds=[{}]))
        model_with_invalid_version_in_id.put()
        expected_output = [
            (
                u'[u\'failed validation check for config property model '
                'version check of ConfigPropertySnapshotMetadataModel\', '
                '[u\'Entity id config_model-3: ConfigProperty model '
                'corresponding to id config_model has a version 1 '
                'which is less than the version 3 in '
                'snapshot metadata model id\']]'
            ),
            u'[u\'fully-validated ConfigPropertySnapshotMetadataModel\', 2]']
        run_job_and_check_output(self, expected_output, sort=True)

    def test_model_with_invalid_commit_cmd_schmea(self):
        self.model_instance.commit_cmds = [{
            'cmd': 'change_property_value',
            'invalid_attribute': 'invalid'
        }]
        self.model_instance.put()
        expected_output = [
            (
                u'[u\'failed validation check for commit cmd '
                'change_property_value check of '
                'ConfigPropertySnapshotMetadataModel\', '
                '[u"Entity id config_model-1: Commit command domain '
                'validation for command: {u\'cmd\': '
                'u\'change_property_value\', '
                'u\'invalid_attribute\': u\'invalid\'} failed with error: '
                'The following required attributes are missing: '
                'new_value, The following extra attributes are present: '
                'invalid_attribute"]]'
            ), u'[u\'fully-validated ConfigPropertySnapshotMetadataModel\', 1]']
        run_job_and_check_output(self, expected_output, sort=True)


class ConfigPropertySnapshotContentModelValidatorTests(
        test_utils.GenericTestBase):

    def setUp(self):
        super(ConfigPropertySnapshotContentModelValidatorTests, self).setUp()

        self.signup(self.ADMIN_EMAIL, self.ADMIN_USERNAME)
        self.admin_id = self.get_user_id_from_email(self.ADMIN_EMAIL)

        self.config_model = config_models.ConfigPropertyModel(
            id='config_model', value='c')
        self.config_model.commit(self.admin_id, [])

        user_models.UserSettingsModel(
            id=feconf.SYSTEM_COMMITTER_ID, email='system@committer.com').put()
        self.model_instance = (
            config_models.ConfigPropertySnapshotContentModel.get_by_id(
                'config_model-1'))
        self.csrf_model_instance = (
            config_models.ConfigPropertySnapshotContentModel.get_by_id(
                'oppia_csrf_secret-1'))

        self.job_class = (
            prod_validation_jobs_one_off
            .ConfigPropertySnapshotContentModelAuditOneOffJob)

    def test_standard_operation(self):
        self.config_model.commit(self.admin_id, [])
        expected_output = [
            u'[u\'fully-validated ConfigPropertySnapshotContentModel\', 3]']
        run_job_and_check_output(self, expected_output)

    def test_model_with_created_on_greater_than_last_updated(self):
        self.model_instance.created_on = (
            self.model_instance.last_updated + datetime.timedelta(days=1))
        self.model_instance.put()
        expected_output = [
            (
                u'[u\'failed validation check for time field relation check '
                'of ConfigPropertySnapshotContentModel\', '
                '[u\'Entity id %s: The created_on field has a value '
                '%s which is greater than the value '
                '%s of last_updated field\']]') % (
                    self.model_instance.id,
                    self.model_instance.created_on,
                    self.model_instance.last_updated
                ),
            u'[u\'fully-validated ConfigPropertySnapshotContentModel\', 1]']
        run_job_and_check_output(self, expected_output, sort=True)

    def test_model_with_last_updated_greater_than_current_time(self):
        self.csrf_model_instance.delete()
        expected_output = [(
            u'[u\'failed validation check for current time check of '
            'ConfigPropertySnapshotContentModel\', '
            '[u\'Entity id %s: The last_updated field has a '
            'value %s which is greater than the time when the job was run\']]'
        ) % (self.model_instance.id, self.model_instance.last_updated)]

        with self.swap(datetime, 'datetime', MockDatetime13Hours), self.swap(
            db.DateTimeProperty, 'data_type', MockDatetime13Hours):
            update_datastore_types_for_mock_datetime()
            run_job_and_check_output(self, expected_output, sort=True)

    def test_missing_config_property_model_failure(self):
        self.config_model.delete(self.admin_id, '', [])
        expected_output = [
            (
                u'[u\'failed validation check for config_property_ids '
                'field check of ConfigPropertySnapshotContentModel\', '
                '[u"Entity id config_model-1: based on field '
                'config_property_ids having value config_model, '
                'expect model ConfigPropertyModel with '
                'id config_model but it doesn\'t exist", '
                'u"Entity id config_model-2: based on field '
                'config_property_ids having value config_model, expect model '
                'ConfigPropertyModel with id config_model but it '
                'doesn\'t exist"]]'
            ),
            u'[u\'fully-validated ConfigPropertySnapshotContentModel\', 1]']
        run_job_and_check_output(self, expected_output, literal_eval=True)

    def test_invalid_config_property_model_version_in_model_id(self):
        model_with_invalid_version_in_id = (
            config_models.ConfigPropertySnapshotContentModel(
                id='config_model-3'))
        model_with_invalid_version_in_id.content = {}
        model_with_invalid_version_in_id.put()
        expected_output = [
            (
                u'[u\'failed validation check for config property model '
                'version check of ConfigPropertySnapshotContentModel\', '
                '[u\'Entity id config_model-3: ConfigProperty model '
                'corresponding to id config_model has a version 1 '
                'which is less than the version 3 in snapshot '
                'content model id\']]'
            ),
            u'[u\'fully-validated ConfigPropertySnapshotContentModel\', 2]']
        run_job_and_check_output(self, expected_output, sort=True)


class SentEmailModelValidatorTests(test_utils.GenericTestBase):

    def setUp(self):
        super(SentEmailModelValidatorTests, self).setUp()

        def mock_generate_hash(
                unused_cls, unused_recipient_id, unused_email_subject,
                unused_email_body):
            return 'Email Hash'

        self.sender_email = 'sender@email.com'
        self.sender_id = 'sender'
        self.sender_model = user_models.UserSettingsModel(
            id=self.sender_id, email=self.sender_email)
        self.sender_model.put()

        self.recipient_email = 'recipient@email.com'
        self.recipient_id = 'recipient'
        self.recipient_model = user_models.UserSettingsModel(
            id=self.recipient_id, email=self.recipient_email)
        self.recipient_model.put()

        with self.swap(
            email_models.SentEmailModel, '_generate_hash',
            types.MethodType(mock_generate_hash, email_models.SentEmailModel)):
            email_models.SentEmailModel.create(
                self.recipient_id, self.recipient_email, self.sender_id,
                self.sender_email, feconf.EMAIL_INTENT_SIGNUP,
                'Email Subject', 'Email Body', datetime.datetime.utcnow())

        self.model_instance = email_models.SentEmailModel.get_by_hash(
            'Email Hash')[0]

        self.job_class = (
            prod_validation_jobs_one_off.SentEmailModelAuditOneOffJob)

    def test_standard_model(self):
        expected_output = [u'[u\'fully-validated SentEmailModel\', 1]']
        run_job_and_check_output(self, expected_output)

    def test_model_with_created_on_greater_than_last_updated(self):
        self.model_instance.created_on = (
            self.model_instance.last_updated + datetime.timedelta(days=1))
        self.model_instance.put()
        expected_output = [(
            u'[u\'failed validation check for time field relation check '
            'of SentEmailModel\', '
            '[u\'Entity id %s: The created_on field has a value '
            '%s which is greater than the value '
            '%s of last_updated field\']]') % (
                self.model_instance.id, self.model_instance.created_on,
                self.model_instance.last_updated
            )]
        run_job_and_check_output(self, expected_output)

    def test_model_with_last_updated_greater_than_current_time(self):
        self.model_instance.sent_datetime = (
            datetime.datetime.utcnow() - datetime.timedelta(hours=20))
        self.model_instance.put()
        expected_output = [(
            u'[u\'failed validation check for current time check of '
            'SentEmailModel\', '
            '[u\'Entity id %s: The last_updated field has a '
            'value %s which is greater than the time when the job was run\']]'
        ) % (self.model_instance.id, self.model_instance.last_updated)]

        with self.swap(datetime, 'datetime', MockDatetime13Hours), self.swap(
            db.DateTimeProperty, 'data_type', MockDatetime13Hours):
            update_datastore_types_for_mock_datetime()
            run_job_and_check_output(self, expected_output)

    def test_model_with_non_existent_sender_id(self):
        self.sender_model.delete()
        expected_output = [(
            u'[u\'failed validation check for sender_id field check of '
            'SentEmailModel\', '
            '[u"Entity id %s: based on field sender_id having value '
            '%s, expect model UserSettingsModel with '
            'id %s but it doesn\'t exist"]]') % (
                self.model_instance.id, self.sender_id, self.sender_id)]

        run_job_and_check_output(self, expected_output)

    def test_model_with_non_existent_recipient_id(self):
        self.recipient_model.delete()
        expected_output = [(
            u'[u\'failed validation check for recipient_id field check of '
            'SentEmailModel\', '
            '[u"Entity id %s: based on field recipient_id having value '
            '%s, expect model UserSettingsModel with '
            'id %s but it doesn\'t exist"]]') % (
                self.model_instance.id, self.recipient_id, self.recipient_id)]

        run_job_and_check_output(self, expected_output)

    def test_model_with_invalid_sender_email(self):
        self.sender_model.email = 'invalid@email.com'
        self.sender_model.put()
        expected_output = [(
            u'[u\'failed validation check for sender email check of '
            'SentEmailModel\', '
            '[u\'Entity id %s: Sender email %s in entity does not match with '
            'email %s of user obtained through sender id %s\']]') % (
                self.model_instance.id, self.model_instance.sender_email,
                self.sender_model.email, self.model_instance.sender_id)]
        run_job_and_check_output(self, expected_output)

    def test_model_with_invalid_recipient_email(self):
        self.recipient_model.email = 'invalid@email.com'
        self.recipient_model.put()
        expected_output = [(
            u'[u\'failed validation check for recipient email check of '
            'SentEmailModel\', '
            '[u\'Entity id %s: Recipient email %s in entity does not match '
            'with email %s of user obtained through recipient id %s\']]') % (
                self.model_instance.id, self.model_instance.recipient_email,
                self.recipient_model.email, self.model_instance.recipient_id)]
        run_job_and_check_output(self, expected_output)

    def test_model_with_sent_datetime_greater_than_current_time(self):
        self.model_instance.sent_datetime = (
            datetime.datetime.utcnow() + datetime.timedelta(days=1))
        self.model_instance.put()
        expected_output = [(
            u'[u\'failed validation check for sent datetime check of '
            'SentEmailModel\', '
            '[u\'Entity id %s: The sent_datetime field has a value %s '
            'which is greater than the time when the job was run\']]') % (
                self.model_instance.id, self.model_instance.sent_datetime)]
        run_job_and_check_output(self, expected_output)

    def test_model_with_invalid_id(self):
        model_instance_with_invalid_id = email_models.SentEmailModel(
            id='invalid', recipient_id=self.recipient_id,
            recipient_email=self.recipient_email, sender_id=self.sender_id,
            sender_email=self.sender_email, intent=feconf.EMAIL_INTENT_SIGNUP,
            subject='Email Subject', html_body='Email Body',
            sent_datetime=datetime.datetime.utcnow())
        model_instance_with_invalid_id.put()
        expected_output = [(
            u'[u\'fully-validated SentEmailModel\', 1]'
        ), (
            u'[u\'failed validation check for model id check of '
            'SentEmailModel\', '
            '[u\'Entity id %s: Entity id does not match regex pattern\']]'
        ) % 'invalid']
        run_job_and_check_output(self, expected_output, sort=True)


class BulkEmailModelValidatorTests(test_utils.GenericTestBase):

    def setUp(self):
        super(BulkEmailModelValidatorTests, self).setUp()

        self.sender_email = 'sender@email.com'
        self.sender_id = 'sender'
        self.sender_model = user_models.UserSettingsModel(
            id=self.sender_id, email=self.sender_email)
        self.sender_model.put()

        self.recipient_ids = ['recipient1', 'recipient2']
        self.recipient_model_1 = user_models.UserSettingsModel(
            id=self.recipient_ids[0], email='recipient1@email.com')
        self.recipient_model_1.put()
        self.recipient_model_2 = user_models.UserSettingsModel(
            id=self.recipient_ids[1], email='recipient2@email.com')
        self.recipient_model_2.put()

        self.model_id = 'bulkemailid1'
        email_models.BulkEmailModel.create(
            self.model_id, self.recipient_ids, self.sender_id,
            self.sender_email, feconf.BULK_EMAIL_INTENT_MARKETING,
            'Email Subject', 'Email Body', datetime.datetime.utcnow())
        self.model_instance = email_models.BulkEmailModel.get_by_id(
            self.model_id)

        self.job_class = (
            prod_validation_jobs_one_off.BulkEmailModelAuditOneOffJob)

    def test_standard_model(self):
        expected_output = [u'[u\'fully-validated BulkEmailModel\', 1]']
        run_job_and_check_output(self, expected_output)

    def test_model_with_created_on_greater_than_last_updated(self):
        self.model_instance.created_on = (
            self.model_instance.last_updated + datetime.timedelta(days=1))
        self.model_instance.put()
        expected_output = [(
            u'[u\'failed validation check for time field relation check '
            'of BulkEmailModel\', '
            '[u\'Entity id %s: The created_on field has a value '
            '%s which is greater than the value '
            '%s of last_updated field\']]') % (
                self.model_instance.id, self.model_instance.created_on,
                self.model_instance.last_updated
            )]
        run_job_and_check_output(self, expected_output)

    def test_model_with_last_updated_greater_than_current_time(self):
        self.model_instance.sent_datetime = (
            datetime.datetime.utcnow() - datetime.timedelta(hours=20))
        self.model_instance.put()
        expected_output = [(
            u'[u\'failed validation check for current time check of '
            'BulkEmailModel\', '
            '[u\'Entity id %s: The last_updated field has a '
            'value %s which is greater than the time when the job was run\']]'
        ) % (self.model_instance.id, self.model_instance.last_updated)]

        with self.swap(datetime, 'datetime', MockDatetime13Hours), self.swap(
            db.DateTimeProperty, 'data_type', MockDatetime13Hours):
            update_datastore_types_for_mock_datetime()
            run_job_and_check_output(self, expected_output)

    def test_model_with_non_existent_sender_id(self):
        self.sender_model.delete()
        expected_output = [(
            u'[u\'failed validation check for sender_id field check of '
            'BulkEmailModel\', '
            '[u"Entity id %s: based on field sender_id having value '
            '%s, expect model UserSettingsModel with '
            'id %s but it doesn\'t exist"]]') % (
                self.model_instance.id, self.sender_id, self.sender_id)]

        run_job_and_check_output(self, expected_output)

    def test_model_with_non_existent_recipient_id(self):
        self.recipient_model_1.delete()
        expected_output = [(
            u'[u\'failed validation check for recipient_id field check of '
            'BulkEmailModel\', '
            '[u"Entity id %s: based on field recipient_id having value '
            '%s, expect model UserSettingsModel with '
            'id %s but it doesn\'t exist"]]') % (
                self.model_instance.id, self.recipient_ids[0],
                self.recipient_ids[0])]

        run_job_and_check_output(self, expected_output)

    def test_model_with_invalid_sender_email(self):
        self.sender_model.email = 'invalid@email.com'
        self.sender_model.put()
        expected_output = [(
            u'[u\'failed validation check for sender email check of '
            'BulkEmailModel\', '
            '[u\'Entity id %s: Sender email %s in entity does not match with '
            'email %s of user obtained through sender id %s\']]') % (
                self.model_instance.id, self.model_instance.sender_email,
                self.sender_model.email, self.model_instance.sender_id)]
        run_job_and_check_output(self, expected_output)

    def test_model_with_sent_datetime_greater_than_current_time(self):
        self.model_instance.sent_datetime = (
            datetime.datetime.utcnow() + datetime.timedelta(days=1))
        self.model_instance.put()
        expected_output = [(
            u'[u\'failed validation check for sent datetime check of '
            'BulkEmailModel\', '
            '[u\'Entity id %s: The sent_datetime field has a value %s '
            'which is greater than the time when the job was run\']]') % (
                self.model_instance.id, self.model_instance.sent_datetime)]
        run_job_and_check_output(self, expected_output)

    def test_model_with_invalid_id(self):
        model_instance_with_invalid_id = email_models.BulkEmailModel(
            id='invalid:id', recipient_ids=self.recipient_ids,
            sender_id=self.sender_id, sender_email=self.sender_email,
            intent=feconf.BULK_EMAIL_INTENT_MARKETING,
            subject='Email Subject', html_body='Email Body',
            sent_datetime=datetime.datetime.utcnow())
        model_instance_with_invalid_id.put()
        expected_output = [(
            u'[u\'fully-validated BulkEmailModel\', 1]'
        ), (
            u'[u\'failed validation check for model id check of '
            'BulkEmailModel\', '
            '[u\'Entity id %s: Entity id does not match regex pattern\']]'
        ) % model_instance_with_invalid_id.id]
        run_job_and_check_output(self, expected_output, sort=True)


class GeneralFeedbackEmailReplyToIdModelValidatorTests(
        test_utils.GenericTestBase):

    def setUp(self):
        super(GeneralFeedbackEmailReplyToIdModelValidatorTests, self).setUp()

        self.thread_id = feedback_services.create_thread(
            'exploration', 'expid', None, 'a subject', 'some text')

        self.signup(USER_EMAIL, USER_NAME)
        self.user_id = self.get_user_id_from_email(USER_EMAIL)

        self.model_instance = (
            email_models.GeneralFeedbackEmailReplyToIdModel.create(
                self.user_id, self.thread_id))
        self.model_instance.put()

        self.job_class = (
            prod_validation_jobs_one_off
            .GeneralFeedbackEmailReplyToIdModelAuditOneOffJob)

    def test_standard_model(self):
        expected_output = [(
            u'[u\'fully-validated GeneralFeedbackEmailReplyToIdModel\', 1]')]
        run_job_and_check_output(self, expected_output)

    def test_model_with_created_on_greater_than_last_updated(self):
        self.model_instance.created_on = (
            self.model_instance.last_updated + datetime.timedelta(days=1))
        self.model_instance.put()
        expected_output = [(
            u'[u\'failed validation check for time field relation check '
            'of GeneralFeedbackEmailReplyToIdModel\', '
            '[u\'Entity id %s: The created_on field has a value '
            '%s which is greater than the value '
            '%s of last_updated field\']]') % (
                self.model_instance.id, self.model_instance.created_on,
                self.model_instance.last_updated
            )]
        run_job_and_check_output(self, expected_output)

    def test_model_with_last_updated_greater_than_current_time(self):
        expected_output = [(
            u'[u\'failed validation check for current time check of '
            'GeneralFeedbackEmailReplyToIdModel\', '
            '[u\'Entity id %s: The last_updated field has a '
            'value %s which is greater than the time when the job was run\']]'
        ) % (self.model_instance.id, self.model_instance.last_updated)]

        with self.swap(datetime, 'datetime', MockDatetime13Hours), self.swap(
            db.DateTimeProperty, 'data_type', MockDatetime13Hours):
            update_datastore_types_for_mock_datetime()
            run_job_and_check_output(self, expected_output)

    def test_model_with_non_existent_user_id(self):
        user_models.UserSettingsModel.get_by_id(self.user_id).delete()
        expected_output = [(
            u'[u\'failed validation check for item.id.user_id field check of '
            'GeneralFeedbackEmailReplyToIdModel\', '
            '[u"Entity id %s: based on field item.id.user_id having value '
            '%s, expect model UserSettingsModel with '
            'id %s but it doesn\'t exist"]]') % (
                self.model_instance.id, self.user_id, self.user_id)]

        run_job_and_check_output(self, expected_output)

    def test_model_with_non_existent_thread_id(self):
        feedback_models.GeneralFeedbackThreadModel.get_by_id(
            self.thread_id).delete()
        expected_output = [(
            u'[u\'failed validation check for item.id.thread_id field check of '
            'GeneralFeedbackEmailReplyToIdModel\', '
            '[u"Entity id %s: based on field item.id.thread_id having value '
            '%s, expect model GeneralFeedbackThreadModel with '
            'id %s but it doesn\'t exist"]]') % (
                self.model_instance.id, self.thread_id, self.thread_id)]

        run_job_and_check_output(self, expected_output)

    def test_model_with_invalid_reply_to_id(self):
        while len(
                self.model_instance.reply_to_id) <= (
                    email_models.REPLY_TO_ID_LENGTH):
            self.model_instance.reply_to_id = (
                self.model_instance.reply_to_id + 'invalid')
        self.model_instance.put()
        expected_output = [(
            u'[u\'failed validation check for reply_to_id length check of '
            'GeneralFeedbackEmailReplyToIdModel\', '
            '[u\'Entity id %s: reply_to_id %s should have length less than or '
            'equal to %s but instead has length %s\']]'
        ) % (
            self.model_instance.id, self.model_instance.reply_to_id,
            email_models.REPLY_TO_ID_LENGTH,
            len(self.model_instance.reply_to_id))]
        run_job_and_check_output(self, expected_output)


class ExplorationModelValidatorTests(test_utils.GenericTestBase):

    def setUp(self):
        super(ExplorationModelValidatorTests, self).setUp()

        self.signup(self.OWNER_EMAIL, self.OWNER_USERNAME)

        self.owner_id = self.get_user_id_from_email(self.OWNER_EMAIL)

        language_codes = ['ar', 'en', 'en']
        explorations = [exp_domain.Exploration.create_default_exploration(
            '%s' % i,
            title='title %d' % i,
            category='category%d' % i,
            language_code=language_codes[i]
        ) for i in xrange(3)]

        for exp in explorations:
            exp_services.save_new_exploration(self.owner_id, exp)

        self.model_instance_0 = exp_models.ExplorationModel.get_by_id('0')
        self.model_instance_1 = exp_models.ExplorationModel.get_by_id('1')
        self.model_instance_2 = exp_models.ExplorationModel.get_by_id('2')

        self.job_class = (
            prod_validation_jobs_one_off.ExplorationModelAuditOneOffJob)

    def test_standard_operation(self):
        exp_services.update_exploration(
            self.owner_id, '0', [exp_domain.ExplorationChange({
                'cmd': 'edit_exploration_property',
                'property_name': 'title',
                'new_value': 'New title'
            })], 'Changes.')

        expected_output = [
            u'[u\'fully-validated ExplorationModel\', 3]']
        run_job_and_check_output(self, expected_output)

    def test_model_with_created_on_greater_than_last_updated(self):
        self.model_instance_0.created_on = (
            self.model_instance_0.last_updated + datetime.timedelta(days=1))
        self.model_instance_0.commit(
            feconf.SYSTEM_COMMITTER_ID, 'created_on test', [])
        expected_output = [(
            u'[u\'failed validation check for time field relation check '
            'of ExplorationModel\', '
            '[u\'Entity id %s: The created_on field has a value '
            '%s which is greater than the value '
            '%s of last_updated field\']]') % (
                self.model_instance_0.id,
                self.model_instance_0.created_on,
                self.model_instance_0.last_updated
            ), u'[u\'fully-validated ExplorationModel\', 2]']
        run_job_and_check_output(self, expected_output, sort=True)

    def test_model_with_last_updated_greater_than_current_time(self):
        self.model_instance_1.delete(feconf.SYSTEM_COMMITTER_ID, 'delete')
        self.model_instance_2.delete(feconf.SYSTEM_COMMITTER_ID, 'delete')
        expected_output = [(
            u'[u\'failed validation check for current time check of '
            'ExplorationModel\', '
            '[u\'Entity id %s: The last_updated field has a '
            'value %s which is greater than the time when the job was run\']]'
        ) % (self.model_instance_0.id, self.model_instance_0.last_updated)]

        with self.swap(datetime, 'datetime', MockDatetime13Hours), self.swap(
            db.DateTimeProperty, 'data_type', MockDatetime13Hours):
            update_datastore_types_for_mock_datetime()
            run_job_and_check_output(self, expected_output, sort=True)

    def test_model_with_invalid_exploration_schema(self):
        expected_output = [
            (
                u'[u\'failed validation check for domain object check of '
                'ExplorationModel\', '
                '[u\'Entity id %s: Entity fails domain validation with the '
                'error Invalid language_code: %s\']]'
            ) % (self.model_instance_0.id, self.model_instance_0.language_code),
            u'[u\'fully-validated ExplorationModel\', 2]']
        with self.swap(
            constants, 'ALL_LANGUAGE_CODES', [{
                'code': 'en', 'description': 'English'}]):
            run_job_and_check_output(self, expected_output, sort=True)

    def test_missing_exploration_commit_log_entry_model_failure(self):
        exp_services.update_exploration(
            self.owner_id, '0', [exp_domain.ExplorationChange({
                'cmd': 'edit_exploration_property',
                'property_name': 'title',
                'new_value': 'New title'
            })], 'Changes.')
        exp_models.ExplorationCommitLogEntryModel.get_by_id(
            'exploration-0-1').delete()

        expected_output = [
            (
                u'[u\'failed validation check for '
                'exploration_commit_log_entry_ids field check of '
                'ExplorationModel\', '
                '[u"Entity id 0: based on field '
                'exploration_commit_log_entry_ids having value '
                'exploration-0-1, expect model ExplorationCommitLogEntryModel '
                'with id exploration-0-1 but it doesn\'t exist"]]'),
            u'[u\'fully-validated ExplorationModel\', 2]']
        run_job_and_check_output(self, expected_output, sort=True)

    def test_missing_summary_model_failure(self):
        exp_models.ExpSummaryModel.get_by_id('0').delete()

        expected_output = [
            (
                u'[u\'failed validation check for exp_summary_ids '
                'field check of ExplorationModel\', '
                '[u"Entity id 0: based on field exp_summary_ids having '
                'value 0, expect model ExpSummaryModel with id 0 '
                'but it doesn\'t exist"]]'),
            u'[u\'fully-validated ExplorationModel\', 2]']
        run_job_and_check_output(self, expected_output, sort=True)

    def test_missing_exploration_rights_model_failure(self):
        exp_models.ExplorationRightsModel.get_by_id(
            '0').delete(feconf.SYSTEM_COMMITTER_ID, '', [])

        expected_output = [
            (
                u'[u\'failed validation check for exploration_rights_ids '
                'field check of ExplorationModel\', '
                '[u"Entity id 0: based on field exploration_rights_ids '
                'having value 0, expect model ExplorationRightsModel '
                'with id 0 but it doesn\'t exist"]]'),
            u'[u\'fully-validated ExplorationModel\', 2]']
        run_job_and_check_output(self, expected_output, sort=True)

    def test_missing_snapshot_metadata_model_failure(self):
        exp_models.ExplorationSnapshotMetadataModel.get_by_id(
            '0-1').delete()
        expected_output = [
            (
                u'[u\'failed validation check for snapshot_metadata_ids '
                'field check of ExplorationModel\', '
                '[u"Entity id 0: based on field snapshot_metadata_ids having '
                'value 0-1, expect model ExplorationSnapshotMetadataModel '
                'with id 0-1 but it doesn\'t exist"]]'),
            u'[u\'fully-validated ExplorationModel\', 2]']
        run_job_and_check_output(self, expected_output, sort=True)

    def test_missing_snapshot_content_model_failure(self):
        exp_models.ExplorationSnapshotContentModel.get_by_id(
            '0-1').delete()
        expected_output = [
            (
                u'[u\'failed validation check for snapshot_content_ids '
                'field check of ExplorationModel\', '
                '[u"Entity id 0: based on field snapshot_content_ids having '
                'value 0-1, expect model ExplorationSnapshotContentModel '
                'with id 0-1 but it doesn\'t exist"]]'),
            u'[u\'fully-validated ExplorationModel\', 2]']
        run_job_and_check_output(self, expected_output, sort=True)


class ExplorationSnapshotMetadataModelValidatorTests(
        test_utils.GenericTestBase):

    def setUp(self):
        super(ExplorationSnapshotMetadataModelValidatorTests, self).setUp()

        self.signup(self.OWNER_EMAIL, self.OWNER_USERNAME)
        self.signup(USER_EMAIL, USER_NAME)

        self.owner_id = self.get_user_id_from_email(self.OWNER_EMAIL)
        self.user_id = self.get_user_id_from_email(USER_EMAIL)
        explorations = [exp_domain.Exploration.create_default_exploration(
            '%s' % i,
            title='title %d' % i,
            category='category%d' % i,
        ) for i in xrange(3)]

        for exp in explorations:
            if exp.id != '0':
                exp_services.save_new_exploration(self.owner_id, exp)
            else:
                exp_services.save_new_exploration(self.user_id, exp)

        self.model_instance_0 = (
            exp_models.ExplorationSnapshotMetadataModel.get_by_id(
                '0-1'))
        self.model_instance_1 = (
            exp_models.ExplorationSnapshotMetadataModel.get_by_id(
                '1-1'))
        self.model_instance_2 = (
            exp_models.ExplorationSnapshotMetadataModel.get_by_id(
                '2-1'))

        self.job_class = (
            prod_validation_jobs_one_off
            .ExplorationSnapshotMetadataModelAuditOneOffJob)

    def test_standard_operation(self):
        exp_services.update_exploration(
            self.owner_id, '0', [exp_domain.ExplorationChange({
                'cmd': 'edit_exploration_property',
                'property_name': 'title',
                'new_value': 'New title'
            })], 'Changes.')
        expected_output = [
            u'[u\'fully-validated ExplorationSnapshotMetadataModel\', 4]']
        run_job_and_check_output(self, expected_output)

    def test_model_with_created_on_greater_than_last_updated(self):
        self.model_instance_0.created_on = (
            self.model_instance_0.last_updated + datetime.timedelta(days=1))
        self.model_instance_0.put()
        expected_output = [(
            u'[u\'failed validation check for time field relation check '
            'of ExplorationSnapshotMetadataModel\', '
            '[u\'Entity id %s: The created_on field has a value '
            '%s which is greater than the value '
            '%s of last_updated field\']]') % (
                self.model_instance_0.id,
                self.model_instance_0.created_on,
                self.model_instance_0.last_updated
            ), (
                u'[u\'fully-validated '
                'ExplorationSnapshotMetadataModel\', 2]')]
        run_job_and_check_output(self, expected_output, sort=True)

    def test_model_with_last_updated_greater_than_current_time(self):
        self.model_instance_1.delete()
        self.model_instance_2.delete()
        expected_output = [(
            u'[u\'failed validation check for current time check of '
            'ExplorationSnapshotMetadataModel\', '
            '[u\'Entity id %s: The last_updated field has a '
            'value %s which is greater than the time when the job was run\']]'
        ) % (self.model_instance_0.id, self.model_instance_0.last_updated)]

        with self.swap(datetime, 'datetime', MockDatetime13Hours), self.swap(
            db.DateTimeProperty, 'data_type', MockDatetime13Hours):
            update_datastore_types_for_mock_datetime()
            run_job_and_check_output(self, expected_output, sort=True)

    def test_missing_exploration_model_failure(self):
        exp_models.ExplorationModel.get_by_id('0').delete(
            self.user_id, '', [])
        expected_output = [
            (
                u'[u\'failed validation check for exploration_ids '
                'field check of ExplorationSnapshotMetadataModel\', '
                '[u"Entity id 0-1: based on field exploration_ids '
                'having value 0, expect model ExplorationModel with '
                'id 0 but it doesn\'t exist", u"Entity id 0-2: based on field '
                'exploration_ids having value 0, expect model '
                'ExplorationModel with id 0 but it doesn\'t exist"]]'
            ), (
                u'[u\'fully-validated '
                'ExplorationSnapshotMetadataModel\', 2]')]
        run_job_and_check_output(
            self, expected_output, literal_eval=True)

    def test_missing_committer_model_failure(self):
        user_models.UserSettingsModel.get_by_id(self.user_id).delete()
        expected_output = [
            (
                u'[u\'failed validation check for committer_ids field '
                'check of ExplorationSnapshotMetadataModel\', '
                '[u"Entity id 0-1: based on field committer_ids having '
                'value %s, expect model UserSettingsModel with id %s '
                'but it doesn\'t exist"]]'
            ) % (self.user_id, self.user_id), (
                u'[u\'fully-validated '
                'ExplorationSnapshotMetadataModel\', 2]')]
        run_job_and_check_output(self, expected_output, sort=True)

    def test_invalid_exploration_version_in_model_id(self):
        model_with_invalid_version_in_id = (
            exp_models.ExplorationSnapshotMetadataModel(
                id='0-3', committer_id=self.owner_id, commit_type='edit',
                commit_message='msg', commit_cmds=[{}]))
        model_with_invalid_version_in_id.put()
        expected_output = [
            (
                u'[u\'failed validation check for exploration model '
                'version check of ExplorationSnapshotMetadataModel\', '
                '[u\'Entity id 0-3: Exploration model corresponding to '
                'id 0 has a version 1 which is less than the version 3 in '
                'snapshot metadata model id\']]'
            ), (
                u'[u\'fully-validated ExplorationSnapshotMetadataModel\', '
                '3]')]
        run_job_and_check_output(self, expected_output, sort=True)

    def test_model_with_invalid_commit_cmd_schmea(self):
        self.model_instance_0.commit_cmds = [{
            'cmd': 'add_state'
        }, {
            'cmd': 'delete_state',
            'invalid_attribute': 'invalid'
        }]
        self.model_instance_0.put()
        expected_output = [
            (
                u'[u\'failed validation check for commit '
                'cmd delete_state check of '
                'ExplorationSnapshotMetadataModel\', '
                '[u"Entity id 0-1: Commit command domain validation '
                'for command: {u\'cmd\': u\'delete_state\', '
                'u\'invalid_attribute\': u\'invalid\'} failed with error: '
                'The following required attributes are missing: '
                'state_name, The following extra attributes are present: '
                'invalid_attribute"]]'
            ), (
                u'[u\'failed validation check for commit '
                'cmd add_state check of '
                'ExplorationSnapshotMetadataModel\', '
                '[u"Entity id 0-1: Commit command domain validation '
                'for command: {u\'cmd\': u\'add_state\'} '
                'failed with error: The following required attributes '
                'are missing: state_name"]]'
            ), u'[u\'fully-validated ExplorationSnapshotMetadataModel\', 2]']
        run_job_and_check_output(self, expected_output, sort=True)


class ExplorationSnapshotContentModelValidatorTests(test_utils.GenericTestBase):

    def setUp(self):
        super(ExplorationSnapshotContentModelValidatorTests, self).setUp()

        self.signup(self.OWNER_EMAIL, self.OWNER_USERNAME)

        self.owner_id = self.get_user_id_from_email(self.OWNER_EMAIL)
        explorations = [exp_domain.Exploration.create_default_exploration(
            '%s' % i,
            title='title %d' % i,
            category='category%d' % i,
        ) for i in xrange(3)]

        for exp in explorations:
            exp_services.save_new_exploration(self.owner_id, exp)

        self.model_instance_0 = (
            exp_models.ExplorationSnapshotContentModel.get_by_id(
                '0-1'))
        self.model_instance_1 = (
            exp_models.ExplorationSnapshotContentModel.get_by_id(
                '1-1'))
        self.model_instance_2 = (
            exp_models.ExplorationSnapshotContentModel.get_by_id(
                '2-1'))

        self.job_class = (
            prod_validation_jobs_one_off
            .ExplorationSnapshotContentModelAuditOneOffJob)

    def test_standard_operation(self):
        exp_services.update_exploration(
            self.owner_id, '0', [exp_domain.ExplorationChange({
                'cmd': 'edit_exploration_property',
                'property_name': 'title',
                'new_value': 'New title'
            })], 'Changes.')
        expected_output = [
            u'[u\'fully-validated ExplorationSnapshotContentModel\', 4]']
        run_job_and_check_output(self, expected_output)

    def test_model_with_created_on_greater_than_last_updated(self):
        self.model_instance_0.created_on = (
            self.model_instance_0.last_updated + datetime.timedelta(days=1))
        self.model_instance_0.put()
        expected_output = [(
            u'[u\'failed validation check for time field relation check '
            'of ExplorationSnapshotContentModel\', '
            '[u\'Entity id %s: The created_on field has a value '
            '%s which is greater than the value '
            '%s of last_updated field\']]') % (
                self.model_instance_0.id,
                self.model_instance_0.created_on,
                self.model_instance_0.last_updated
            ), (
                u'[u\'fully-validated '
                'ExplorationSnapshotContentModel\', 2]')]
        run_job_and_check_output(self, expected_output, sort=True)

    def test_model_with_last_updated_greater_than_current_time(self):
        self.model_instance_1.delete()
        self.model_instance_2.delete()
        expected_output = [(
            u'[u\'failed validation check for current time check of '
            'ExplorationSnapshotContentModel\', '
            '[u\'Entity id %s: The last_updated field has a '
            'value %s which is greater than the time when the job was run\']]'
        ) % (self.model_instance_0.id, self.model_instance_0.last_updated)]

        with self.swap(datetime, 'datetime', MockDatetime13Hours), self.swap(
            db.DateTimeProperty, 'data_type', MockDatetime13Hours):
            update_datastore_types_for_mock_datetime()
            run_job_and_check_output(self, expected_output, sort=True)

    def test_missing_exploration_model_failure(self):
        exp_models.ExplorationModel.get_by_id('0').delete(self.owner_id, '', [])
        expected_output = [
            (
                u'[u\'failed validation check for exploration_ids '
                'field check of ExplorationSnapshotContentModel\', '
                '[u"Entity id 0-1: based on field exploration_ids '
                'having value 0, expect model ExplorationModel with '
                'id 0 but it doesn\'t exist", u"Entity id 0-2: based on field '
                'exploration_ids having value 0, expect model '
                'ExplorationModel with id 0 but it doesn\'t exist"]]'
            ), (
                u'[u\'fully-validated '
                'ExplorationSnapshotContentModel\', 2]')]
        run_job_and_check_output(self, expected_output, sort=True)

    def test_invalid_exploration_version_in_model_id(self):
        model_with_invalid_version_in_id = (
            exp_models.ExplorationSnapshotContentModel(
                id='0-3'))
        model_with_invalid_version_in_id.content = {}
        model_with_invalid_version_in_id.put()
        expected_output = [
            (
                u'[u\'failed validation check for exploration model '
                'version check of ExplorationSnapshotContentModel\', '
                '[u\'Entity id 0-3: Exploration model corresponding to '
                'id 0 has a version 1 which is less than '
                'the version 3 in snapshot content model id\']]'
            ), (
                u'[u\'fully-validated ExplorationSnapshotContentModel\', '
                '3]')]
        run_job_and_check_output(self, expected_output, sort=True)


class ExplorationRightsModelValidatorTests(test_utils.GenericTestBase):

    def setUp(self):
        super(ExplorationRightsModelValidatorTests, self).setUp()

        self.signup(self.OWNER_EMAIL, self.OWNER_USERNAME)
        self.signup(USER_EMAIL, USER_NAME)

        self.user_id = self.get_user_id_from_email(USER_EMAIL)
        self.owner_id = self.get_user_id_from_email(self.OWNER_EMAIL)
        self.owner = user_services.UserActionsInfo(self.owner_id)

        editor_email = 'user@editor.com'
        viewer_email = 'user@viewer.com'

        self.signup(editor_email, 'editor')
        self.signup(viewer_email, 'viewer')

        self.editor_id = self.get_user_id_from_email(editor_email)
        self.viewer_id = self.get_user_id_from_email(viewer_email)

        explorations = [exp_domain.Exploration.create_default_exploration(
            '%s' % i,
            title='title %d' % i,
            category='category%d' % i,
        ) for i in xrange(3)]

        for exp in explorations:
            exp_services.save_new_exploration(self.owner_id, exp)

        rights_manager.assign_role_for_exploration(
            self.owner, '0', self.editor_id, rights_manager.ROLE_EDITOR)

        rights_manager.assign_role_for_exploration(
            self.owner, '2', self.viewer_id, rights_manager.ROLE_VIEWER)

        self.model_instance_0 = exp_models.ExplorationRightsModel.get_by_id('0')
        self.model_instance_1 = exp_models.ExplorationRightsModel.get_by_id('1')
        self.model_instance_2 = exp_models.ExplorationRightsModel.get_by_id('2')

        self.job_class = (
            prod_validation_jobs_one_off.ExplorationRightsModelAuditOneOffJob)

    def test_standard_operation(self):
        rights_manager.publish_exploration(self.owner, '0')
        expected_output = [
            u'[u\'fully-validated ExplorationRightsModel\', 3]']
        run_job_and_check_output(self, expected_output)

    def test_model_with_created_on_greater_than_last_updated(self):
        self.model_instance_0.created_on = (
            self.model_instance_0.last_updated + datetime.timedelta(days=1))
        self.model_instance_0.commit(
            feconf.SYSTEM_COMMITTER_ID, 'created_on test', [])
        expected_output = [(
            u'[u\'failed validation check for time field relation check '
            'of ExplorationRightsModel\', '
            '[u\'Entity id %s: The created_on field has a value '
            '%s which is greater than the value '
            '%s of last_updated field\']]') % (
                self.model_instance_0.id,
                self.model_instance_0.created_on,
                self.model_instance_0.last_updated
            ), u'[u\'fully-validated ExplorationRightsModel\', 2]']
        run_job_and_check_output(self, expected_output, sort=True)

    def test_model_with_last_updated_greater_than_current_time(self):
        self.model_instance_1.delete(feconf.SYSTEM_COMMITTER_ID, 'delete')
        self.model_instance_2.delete(feconf.SYSTEM_COMMITTER_ID, 'delete')
        expected_output = [(
            u'[u\'failed validation check for current time check of '
            'ExplorationRightsModel\', '
            '[u\'Entity id %s: The last_updated field has a '
            'value %s which is greater than the time when the job was run\']]'
        ) % (self.model_instance_0.id, self.model_instance_0.last_updated)]

        with self.swap(datetime, 'datetime', MockDatetime13Hours), self.swap(
            db.DateTimeProperty, 'data_type', MockDatetime13Hours):
            update_datastore_types_for_mock_datetime()
            run_job_and_check_output(self, expected_output, sort=True)

    def test_model_with_first_published_datetime_than_current_time(self):
        rights_manager.publish_exploration(self.owner, '0')
        rights_manager.publish_exploration(self.owner, '1')
        self.model_instance_0.first_published_msec = (
            self.model_instance_0.first_published_msec * 1000000.0)
        self.model_instance_0.commit(feconf.SYSTEM_COMMITTER_ID, '', [])
        expected_output = [
            (
                u'[u\'failed validation check for first published msec check '
                'of ExplorationRightsModel\', '
                '[u\'Entity id 0: The first_published_msec field has a '
                'value %s which is greater than the time when the job was '
                'run\']]'
            ) % (self.model_instance_0.first_published_msec),
            u'[u\'fully-validated ExplorationRightsModel\', 2]']
        run_job_and_check_output(self, expected_output, sort=True)

    def test_missing_exploration_model_failure(self):
        exp_models.ExplorationModel.get_by_id('0').delete(
            feconf.SYSTEM_COMMITTER_ID, '', [])
        expected_output = [
            (
                u'[u\'failed validation check for exploration_ids '
                'field check of ExplorationRightsModel\', '
                '[u"Entity id 0: based on field exploration_ids having '
                'value 0, expect model ExplorationModel with id 0 but '
                'it doesn\'t exist"]]'),
            u'[u\'fully-validated ExplorationRightsModel\', 2]']
        run_job_and_check_output(self, expected_output, sort=True)

    def test_missing_cloned_from_exploration_model_failure(self):
        self.model_instance_0.cloned_from = 'invalid'
        self.model_instance_0.commit(feconf.SYSTEM_COMMITTER_ID, '', [])
        expected_output = [
            (
                u'[u\'failed validation check for '
                'cloned_from_exploration_ids '
                'field check of ExplorationRightsModel\', '
                '[u"Entity id 0: based on field cloned_from_exploration_ids '
                'having value invalid, expect model ExplorationModel with id '
                'invalid but it doesn\'t exist"]]'),
            u'[u\'fully-validated ExplorationRightsModel\', 2]']
        run_job_and_check_output(self, expected_output, sort=True)

    def test_missing_owner_user_model_failure(self):
        rights_manager.assign_role_for_exploration(
            self.owner, '0', self.user_id, rights_manager.ROLE_OWNER)
        user_models.UserSettingsModel.get_by_id(self.user_id).delete()
        expected_output = [
            (
                u'[u\'failed validation check for owner_user_ids '
                'field check of ExplorationRightsModel\', '
                '[u"Entity id 0: based on field owner_user_ids having '
                'value %s, expect model UserSettingsModel with id %s '
                'but it doesn\'t exist"]]') % (self.user_id, self.user_id),
            u'[u\'fully-validated ExplorationRightsModel\', 2]']
        run_job_and_check_output(self, expected_output, sort=True)

    def test_missing_editor_user_model_failure(self):
        user_models.UserSettingsModel.get_by_id(self.editor_id).delete()
        expected_output = [
            (
                u'[u\'failed validation check for editor_user_ids '
                'field check of ExplorationRightsModel\', '
                '[u"Entity id 0: based on field editor_user_ids having '
                'value %s, expect model UserSettingsModel with id %s but '
                'it doesn\'t exist"]]') % (
                    self.editor_id, self.editor_id),
            u'[u\'fully-validated ExplorationRightsModel\', 2]']
        run_job_and_check_output(self, expected_output, sort=True)

    def test_missing_viewer_user_model_failure(self):
        user_models.UserSettingsModel.get_by_id(self.viewer_id).delete()
        expected_output = [
            (
                u'[u\'failed validation check for viewer_user_ids '
                'field check of ExplorationRightsModel\', '
                '[u"Entity id 2: based on field viewer_user_ids having '
                'value %s, expect model UserSettingsModel with id %s but '
                'it doesn\'t exist"]]') % (
                    self.viewer_id, self.viewer_id),
            u'[u\'fully-validated ExplorationRightsModel\', 2]']
        run_job_and_check_output(self, expected_output, sort=True)

    def test_missing_snapshot_metadata_model_failure(self):
        exp_models.ExplorationRightsSnapshotMetadataModel.get_by_id(
            '0-1').delete()
        expected_output = [
            (
                u'[u\'failed validation check for snapshot_metadata_ids '
                'field check of ExplorationRightsModel\', '
                '[u"Entity id 0: based on field snapshot_metadata_ids having '
                'value 0-1, expect model '
                'ExplorationRightsSnapshotMetadataModel '
                'with id 0-1 but it doesn\'t exist"]]'
            ),
            u'[u\'fully-validated ExplorationRightsModel\', 2]']
        run_job_and_check_output(self, expected_output, sort=True)

    def test_missing_snapshot_content_model_failure(self):
        exp_models.ExplorationRightsSnapshotContentModel.get_by_id(
            '0-1').delete()
        expected_output = [
            (
                u'[u\'failed validation check for snapshot_content_ids '
                'field check of ExplorationRightsModel\', '
                '[u"Entity id 0: based on field snapshot_content_ids having '
                'value 0-1, expect model ExplorationRightsSnapshotContentModel '
                'with id 0-1 but it doesn\'t exist"]]'),
            u'[u\'fully-validated ExplorationRightsModel\', 2]']
        run_job_and_check_output(self, expected_output, sort=True)


class ExplorationRightsSnapshotMetadataModelValidatorTests(
        test_utils.GenericTestBase):

    def setUp(self):
        super(ExplorationRightsSnapshotMetadataModelValidatorTests, self).setUp(
            )

        self.signup(self.OWNER_EMAIL, self.OWNER_USERNAME)
        self.signup(USER_EMAIL, USER_NAME)

        self.owner_id = self.get_user_id_from_email(self.OWNER_EMAIL)
        self.user_id = self.get_user_id_from_email(USER_EMAIL)
        explorations = [exp_domain.Exploration.create_default_exploration(
            '%s' % i,
            title='title %d' % i,
            category='category%d' % i,
        ) for i in xrange(3)]

        for exp in explorations:
            if exp.id != '0':
                exp_services.save_new_exploration(self.owner_id, exp)
            else:
                exp_services.save_new_exploration(self.user_id, exp)

        self.model_instance_0 = (
            exp_models.ExplorationRightsSnapshotMetadataModel.get_by_id(
                '0-1'))
        self.model_instance_1 = (
            exp_models.ExplorationRightsSnapshotMetadataModel.get_by_id(
                '1-1'))
        self.model_instance_2 = (
            exp_models.ExplorationRightsSnapshotMetadataModel.get_by_id(
                '2-1'))

        self.job_class = (
            prod_validation_jobs_one_off
            .ExplorationRightsSnapshotMetadataModelAuditOneOffJob)

    def test_standard_operation(self):
        expected_output = [
            u'[u\'fully-validated ExplorationRightsSnapshotMetadataModel\', 3]']
        run_job_and_check_output(self, expected_output)

    def test_model_with_created_on_greater_than_last_updated(self):
        self.model_instance_0.created_on = (
            self.model_instance_0.last_updated + datetime.timedelta(days=1))
        self.model_instance_0.put()
        expected_output = [(
            u'[u\'failed validation check for time field relation check '
            'of ExplorationRightsSnapshotMetadataModel\', '
            '[u\'Entity id %s: The created_on field has a value '
            '%s which is greater than the value '
            '%s of last_updated field\']]') % (
                self.model_instance_0.id,
                self.model_instance_0.created_on,
                self.model_instance_0.last_updated
            ), (
                u'[u\'fully-validated '
                'ExplorationRightsSnapshotMetadataModel\', 2]')]
        run_job_and_check_output(self, expected_output, sort=True)

    def test_model_with_last_updated_greater_than_current_time(self):
        self.model_instance_1.delete()
        self.model_instance_2.delete()
        expected_output = [(
            u'[u\'failed validation check for current time check of '
            'ExplorationRightsSnapshotMetadataModel\', '
            '[u\'Entity id %s: The last_updated field has a '
            'value %s which is greater than the time when the job was run\']]'
        ) % (self.model_instance_0.id, self.model_instance_0.last_updated)]

        with self.swap(datetime, 'datetime', MockDatetime13Hours), self.swap(
            db.DateTimeProperty, 'data_type', MockDatetime13Hours):
            update_datastore_types_for_mock_datetime()
            run_job_and_check_output(self, expected_output, sort=True)

    def test_missing_exploration_rights_model_failure(self):
        exp_models.ExplorationRightsModel.get_by_id('0').delete(
            self.user_id, '', [])
        expected_output = [
            (
                u'[u\'failed validation check for exploration_rights_ids '
                'field check of ExplorationRightsSnapshotMetadataModel\', '
                '[u"Entity id 0-1: based on field exploration_rights_ids '
                'having value 0, expect model ExplorationRightsModel with '
                'id 0 but it doesn\'t exist", u"Entity id 0-2: based on field '
                'exploration_rights_ids having value 0, expect model '
                'ExplorationRightsModel with id 0 but it doesn\'t exist"]]'
            ), (
                u'[u\'fully-validated '
                'ExplorationRightsSnapshotMetadataModel\', 2]')]
        run_job_and_check_output(self, expected_output, sort=True)

    def test_missing_committer_model_failure(self):
        user_models.UserSettingsModel.get_by_id(self.user_id).delete()
        expected_output = [
            (
                u'[u\'failed validation check for committer_ids field '
                'check of ExplorationRightsSnapshotMetadataModel\', '
                '[u"Entity id 0-1: based on field committer_ids having '
                'value %s, expect model UserSettingsModel with id %s '
                'but it doesn\'t exist"]]'
            ) % (self.user_id, self.user_id), (
                u'[u\'fully-validated '
                'ExplorationRightsSnapshotMetadataModel\', 2]')]
        run_job_and_check_output(self, expected_output, sort=True)

    def test_invalid_exploration_version_in_model_id(self):
        model_with_invalid_version_in_id = (
            exp_models.ExplorationRightsSnapshotMetadataModel(
                id='0-3', committer_id=self.owner_id, commit_type='edit',
                commit_message='msg', commit_cmds=[{}]))
        model_with_invalid_version_in_id.put()
        expected_output = [
            (
                u'[u\'failed validation check for exploration rights model '
                'version check of ExplorationRightsSnapshotMetadataModel\', '
                '[u\'Entity id 0-3: ExplorationRights model corresponding to '
                'id 0 has a version 1 which is less than the version 3 in '
                'snapshot metadata model id\']]'
            ), (
                u'[u\'fully-validated '
                'ExplorationRightsSnapshotMetadataModel\', 3]')]
        run_job_and_check_output(self, expected_output, sort=True)

    def test_model_with_invalid_commit_cmd_schmea(self):
        self.model_instance_0.commit_cmds = [{
            'cmd': 'change_exploration_status',
            'old_status': rights_manager.ACTIVITY_STATUS_PUBLIC,
        }, {
            'cmd': 'release_ownership',
            'invalid_attribute': 'invalid'
        }]
        self.model_instance_0.put()
        expected_output = [
            (
                u'[u\'failed validation check for commit cmd '
                'change_exploration_status check of '
                'ExplorationRightsSnapshotMetadataModel\', '
                '[u"Entity id 0-1: Commit command domain validation '
                'for command: {u\'old_status\': u\'public\', '
                'u\'cmd\': u\'change_exploration_status\'} '
                'failed with error: The following required '
                'attributes are missing: new_status"]]'
            ), (
                u'[u\'failed validation check for commit cmd '
                'release_ownership check of '
                'ExplorationRightsSnapshotMetadataModel\', '
                '[u"Entity id 0-1: Commit command domain validation '
                'for command: {u\'cmd\': u\'release_ownership\', '
                'u\'invalid_attribute\': u\'invalid\'} '
                'failed with error: The following extra attributes '
                'are present: invalid_attribute"]]'
            ), (
                u'[u\'fully-validated '
                'ExplorationRightsSnapshotMetadataModel\', 2]')]
        run_job_and_check_output(self, expected_output, sort=True)


class ExplorationRightsSnapshotContentModelValidatorTests(
        test_utils.GenericTestBase):

    def setUp(self):
        super(ExplorationRightsSnapshotContentModelValidatorTests, self).setUp(
            )

        self.signup(self.OWNER_EMAIL, self.OWNER_USERNAME)

        self.owner_id = self.get_user_id_from_email(self.OWNER_EMAIL)
        explorations = [exp_domain.Exploration.create_default_exploration(
            '%s' % i,
            title='title %d' % i,
            category='category%d' % i,
        ) for i in xrange(3)]

        for exp in explorations:
            exp_services.save_new_exploration(self.owner_id, exp)

        self.model_instance_0 = (
            exp_models.ExplorationRightsSnapshotContentModel.get_by_id(
                '0-1'))
        self.model_instance_1 = (
            exp_models.ExplorationRightsSnapshotContentModel.get_by_id(
                '1-1'))
        self.model_instance_2 = (
            exp_models.ExplorationRightsSnapshotContentModel.get_by_id(
                '2-1'))

        self.job_class = (
            prod_validation_jobs_one_off
            .ExplorationRightsSnapshotContentModelAuditOneOffJob)

    def test_standard_operation(self):
        expected_output = [
            u'[u\'fully-validated ExplorationRightsSnapshotContentModel\', 3]']
        run_job_and_check_output(self, expected_output)

    def test_model_with_created_on_greater_than_last_updated(self):
        self.model_instance_0.created_on = (
            self.model_instance_0.last_updated + datetime.timedelta(days=1))
        self.model_instance_0.put()
        expected_output = [(
            u'[u\'failed validation check for time field relation check '
            'of ExplorationRightsSnapshotContentModel\', '
            '[u\'Entity id %s: The created_on field has a value '
            '%s which is greater than the value '
            '%s of last_updated field\']]') % (
                self.model_instance_0.id,
                self.model_instance_0.created_on,
                self.model_instance_0.last_updated
            ), (
                u'[u\'fully-validated '
                'ExplorationRightsSnapshotContentModel\', 2]')]
        run_job_and_check_output(self, expected_output, sort=True)

    def test_model_with_last_updated_greater_than_current_time(self):
        self.model_instance_1.delete()
        self.model_instance_2.delete()
        expected_output = [(
            u'[u\'failed validation check for current time check of '
            'ExplorationRightsSnapshotContentModel\', '
            '[u\'Entity id %s: The last_updated field has a '
            'value %s which is greater than the time when the job was run\']]'
        ) % (self.model_instance_0.id, self.model_instance_0.last_updated)]

        with self.swap(datetime, 'datetime', MockDatetime13Hours), self.swap(
            db.DateTimeProperty, 'data_type', MockDatetime13Hours):
            update_datastore_types_for_mock_datetime()
            run_job_and_check_output(self, expected_output, sort=True)

    def test_missing_exploration_model_failure(self):
        exp_models.ExplorationRightsModel.get_by_id('0').delete(
            self.owner_id, '', [])
        expected_output = [
            (
                u'[u\'failed validation check for exploration_rights_ids '
                'field check of ExplorationRightsSnapshotContentModel\', '
                '[u"Entity id 0-1: based on field exploration_rights_ids '
                'having value 0, expect model ExplorationRightsModel with '
                'id 0 but it doesn\'t exist", u"Entity id 0-2: based on field '
                'exploration_rights_ids having value 0, expect model '
                'ExplorationRightsModel with id 0 but it doesn\'t exist"]]'
            ), (
                u'[u\'fully-validated '
                'ExplorationRightsSnapshotContentModel\', 2]')]
        run_job_and_check_output(self, expected_output, sort=True)

    def test_invalid_exploration_version_in_model_id(self):
        model_with_invalid_version_in_id = (
            exp_models.ExplorationRightsSnapshotContentModel(
                id='0-3'))
        model_with_invalid_version_in_id.content = {}
        model_with_invalid_version_in_id.put()
        expected_output = [
            (
                u'[u\'failed validation check for exploration rights model '
                'version check of ExplorationRightsSnapshotContentModel\', '
                '[u\'Entity id 0-3: ExplorationRights model corresponding to '
                'id 0 has a version 1 which is less than the version 3 in '
                'snapshot content model id\']]'
            ), (
                u'[u\'fully-validated ExplorationRightsSnapshotContentModel\', '
                '3]')]
        run_job_and_check_output(self, expected_output, sort=True)


class ExplorationCommitLogEntryModelValidatorTests(test_utils.GenericTestBase):

    def setUp(self):
        super(ExplorationCommitLogEntryModelValidatorTests, self).setUp()

        self.signup(self.OWNER_EMAIL, self.OWNER_USERNAME)
        self.signup(USER_EMAIL, USER_NAME)

        self.owner_id = self.get_user_id_from_email(self.OWNER_EMAIL)
        explorations = [exp_domain.Exploration.create_default_exploration(
            '%s' % i,
            title='title %d' % i,
            category='category%d' % i,
        ) for i in xrange(3)]

        for exp in explorations:
            exp_services.save_new_exploration(self.owner_id, exp)

        self.rights_model_instance = (
            exp_models.ExplorationCommitLogEntryModel(
                id='rights-1-1', user_id=self.owner_id,
                username=self.OWNER_USERNAME, exploration_id='1',
                commit_type='edit', commit_message='', commit_cmds=[],
                post_commit_status=constants.ACTIVITY_STATUS_PUBLIC,
                post_commit_community_owned=False,
                post_commit_is_private=False))
        self.rights_model_instance.put()

        self.model_instance_0 = (
            exp_models.ExplorationCommitLogEntryModel.get_by_id(
                'exploration-0-1'))
        self.model_instance_1 = (
            exp_models.ExplorationCommitLogEntryModel.get_by_id(
                'exploration-1-1'))
        self.model_instance_2 = (
            exp_models.ExplorationCommitLogEntryModel.get_by_id(
                'exploration-2-1'))

        self.job_class = (
            prod_validation_jobs_one_off
            .ExplorationCommitLogEntryModelAuditOneOffJob)

    def test_standard_operation(self):
        exp_services.update_exploration(
            self.owner_id, '0', [exp_domain.ExplorationChange({
                'cmd': 'edit_exploration_property',
                'property_name': 'title',
                'new_value': 'New title'
            })], 'Changes.')
        expected_output = [
            u'[u\'fully-validated ExplorationCommitLogEntryModel\', 5]']
        run_job_and_check_output(self, expected_output)

    def test_model_with_created_on_greater_than_last_updated(self):
        self.model_instance_0.created_on = (
            self.model_instance_0.last_updated + datetime.timedelta(days=1))
        self.model_instance_0.put()
        expected_output = [(
            u'[u\'failed validation check for time field relation check '
            'of ExplorationCommitLogEntryModel\', '
            '[u\'Entity id %s: The created_on field has a value '
            '%s which is greater than the value '
            '%s of last_updated field\']]') % (
                self.model_instance_0.id,
                self.model_instance_0.created_on,
                self.model_instance_0.last_updated
            ), u'[u\'fully-validated ExplorationCommitLogEntryModel\', 3]']
        run_job_and_check_output(self, expected_output, sort=True)

    def test_model_with_last_updated_greater_than_current_time(self):
        self.model_instance_1.delete()
        self.model_instance_2.delete()
        self.rights_model_instance.delete()
        expected_output = [(
            u'[u\'failed validation check for current time check of '
            'ExplorationCommitLogEntryModel\', '
            '[u\'Entity id %s: The last_updated field has a '
            'value %s which is greater than the time when the job was run\']]'
        ) % (self.model_instance_0.id, self.model_instance_0.last_updated)]

        with self.swap(datetime, 'datetime', MockDatetime13Hours), self.swap(
            db.DateTimeProperty, 'data_type', MockDatetime13Hours):
            update_datastore_types_for_mock_datetime()
            run_job_and_check_output(self, expected_output, sort=True)

    def test_missing_exploration_model_failure(self):
        exp_models.ExplorationModel.get_by_id('0').delete(
            feconf.SYSTEM_COMMITTER_ID, '', [])
        expected_output = [
            (
                u'[u\'failed validation check for exploration_ids '
                'field check of ExplorationCommitLogEntryModel\', '
                '[u"Entity id exploration-0-1: based on field '
                'exploration_ids having value 0, expect model '
                'ExplorationModel with id 0 '
                'but it doesn\'t exist", u"Entity id exploration-0-2: based '
                'on field exploration_ids having value 0, expect model '
                'ExplorationModel with id 0 but it doesn\'t exist"]]'
            ), u'[u\'fully-validated ExplorationCommitLogEntryModel\', 3]']
        run_job_and_check_output(self, expected_output, sort=True)

    def test_missing_exploration_rights_model_failure(self):
        exp_models.ExplorationRightsModel.get_by_id('1').delete(
            feconf.SYSTEM_COMMITTER_ID, '', [])
        expected_output = [
            (
                u'[u\'failed validation check for exploration_rights_ids '
                'field check of ExplorationCommitLogEntryModel\', '
                '[u"Entity id rights-1-1: based on field '
                'exploration_rights_ids having value 1, expect model '
                'ExplorationRightsModel with id 1 but it doesn\'t exist"]]'
            ), u'[u\'fully-validated ExplorationCommitLogEntryModel\', 3]']
        run_job_and_check_output(
            self, expected_output, sort=True)

    def test_invalid_exploration_version_in_model_id(self):
        model_with_invalid_version_in_id = (
            exp_models.ExplorationCommitLogEntryModel.create(
                '0', 3, self.owner_id, self.OWNER_USERNAME, 'edit',
                'msg', [{}],
                constants.ACTIVITY_STATUS_PUBLIC, False))
        model_with_invalid_version_in_id.exploration_id = '0'
        model_with_invalid_version_in_id.put()
        expected_output = [
            (
                u'[u\'failed validation check for exploration model '
                'version check of ExplorationCommitLogEntryModel\', '
                '[u\'Entity id %s: Exploration model corresponding '
                'to id 0 has a version 1 which is less than '
                'the version 3 in commit log entry model id\']]'
            ) % (model_with_invalid_version_in_id.id),
            u'[u\'fully-validated ExplorationCommitLogEntryModel\', 4]']
        run_job_and_check_output(self, expected_output, sort=True)

    def test_model_with_invalid_id(self):
        model_with_invalid_id = (
            exp_models.ExplorationCommitLogEntryModel(
                id='invalid-0-1', user_id=self.owner_id,
                username=self.OWNER_USERNAME, commit_type='edit',
                commit_message='msg', commit_cmds=[{}],
                post_commit_status=constants.ACTIVITY_STATUS_PUBLIC,
                post_commit_is_private=False))
        model_with_invalid_id.exploration_id = '0'
        model_with_invalid_id.put()
        expected_output = [
            (
                u'[u\'failed validation check for model id check of '
                'ExplorationCommitLogEntryModel\', '
                '[u\'Entity id %s: Entity id does not match regex pattern\']]'
            ) % (model_with_invalid_id.id), (
                u'[u\'failed validation check for commit cmd check of '
                'ExplorationCommitLogEntryModel\', [u\'Entity id invalid-0-1: '
                'No commit command domain object defined for entity with '
                'commands: [{}]\']]'),
            u'[u\'fully-validated ExplorationCommitLogEntryModel\', 4]']
        run_job_and_check_output(self, expected_output, sort=True)

    def test_model_with_invalid_commit_type(self):
        self.model_instance_0.commit_type = 'invalid'
        self.model_instance_0.put()
        expected_output = [
            (
                u'[u\'failed validation check for commit type check of '
                'ExplorationCommitLogEntryModel\', '
                '[u\'Entity id exploration-0-1: Commit type invalid is '
                'not allowed\']]'
            ), u'[u\'fully-validated ExplorationCommitLogEntryModel\', 3]']
        run_job_and_check_output(self, expected_output, sort=True)

    def test_model_with_invalid_post_commit_status(self):
        self.model_instance_0.post_commit_status = 'invalid'
        self.model_instance_0.put()
        expected_output = [
            (
                u'[u\'failed validation check for post commit status check '
                'of ExplorationCommitLogEntryModel\', '
                '[u\'Entity id exploration-0-1: Post commit status invalid '
                'is invalid\']]'
            ), u'[u\'fully-validated ExplorationCommitLogEntryModel\', 3]']
        run_job_and_check_output(self, expected_output, sort=True)

    def test_model_with_invalid_true_post_commit_is_private(self):
        self.model_instance_0.post_commit_status = 'public'
        self.model_instance_0.post_commit_is_private = True
        self.model_instance_0.put()

        expected_output = [
            (
                u'[u\'failed validation check for post commit is private '
                'check of ExplorationCommitLogEntryModel\', '
                '[u\'Entity id %s: Post commit status is '
                'public but post_commit_is_private is True\']]'
            ) % self.model_instance_0.id,
            u'[u\'fully-validated ExplorationCommitLogEntryModel\', 3]']
        run_job_and_check_output(self, expected_output, sort=True)

    def test_model_with_invalid_false_post_commit_is_private(self):
        self.model_instance_0.post_commit_status = 'private'
        self.model_instance_0.post_commit_is_private = False
        self.model_instance_0.put()

        expected_output = [
            (
                u'[u\'failed validation check for post commit is private '
                'check of ExplorationCommitLogEntryModel\', '
                '[u\'Entity id %s: Post commit status is '
                'private but post_commit_is_private is False\']]'
            ) % self.model_instance_0.id,
            u'[u\'fully-validated ExplorationCommitLogEntryModel\', 3]']
        run_job_and_check_output(self, expected_output, sort=True)

    def test_model_with_invalid_commit_cmd_schmea(self):
        self.model_instance_0.commit_cmds = [{
            'cmd': 'add_state'
        }, {
            'cmd': 'delete_state',
            'invalid_attribute': 'invalid'
        }]
        self.model_instance_0.put()
        expected_output = [
            (
                u'[u\'failed validation check for commit cmd '
                'delete_state check of '
                'ExplorationCommitLogEntryModel\', '
                '[u"Entity id exploration-0-1: Commit command domain '
                'validation for command: {u\'cmd\': u\'delete_state\', '
                'u\'invalid_attribute\': u\'invalid\'} '
                'failed with error: The following required attributes '
                'are missing: state_name, '
                'The following extra attributes are present: '
                'invalid_attribute"]]'
            ), (
                u'[u\'failed validation check for commit cmd '
                'add_state check of '
                'ExplorationCommitLogEntryModel\', '
                '[u"Entity id exploration-0-1: Commit command domain '
                'validation for command: {u\'cmd\': u\'add_state\'} '
                'failed with error: The following required attributes '
                'are missing: state_name"]]'
            ), u'[u\'fully-validated ExplorationCommitLogEntryModel\', 3]']
        run_job_and_check_output(self, expected_output, sort=True)


class ExpSummaryModelValidatorTests(test_utils.GenericTestBase):

    def setUp(self):
        super(ExpSummaryModelValidatorTests, self).setUp()

        self.signup(self.OWNER_EMAIL, self.OWNER_USERNAME)
        self.signup(USER_EMAIL, USER_NAME)

        self.user_id = self.get_user_id_from_email(USER_EMAIL)
        self.owner_id = self.get_user_id_from_email(self.OWNER_EMAIL)
        self.owner = user_services.UserActionsInfo(self.owner_id)

        editor_email = 'user@editor.com'
        viewer_email = 'user@viewer.com'
        contributor_email = 'user@contributor.com'

        self.signup(editor_email, 'editor')
        self.signup(viewer_email, 'viewer')
        self.signup(contributor_email, 'contributor')

        self.editor_id = self.get_user_id_from_email(editor_email)
        self.viewer_id = self.get_user_id_from_email(viewer_email)
        self.contributor_id = self.get_user_id_from_email(contributor_email)

        language_codes = ['ar', 'en', 'en']
        explorations = [exp_domain.Exploration.create_default_exploration(
            '%s' % i,
            title='title %d' % i,
            category='category%d' % i,
            language_code=language_codes[i]
        ) for i in xrange(3)]

        for exp in explorations:
            exp.tags = ['math', 'art']
            exp_services.save_new_exploration(self.owner_id, exp)

        rights_manager.assign_role_for_exploration(
            self.owner, '0', self.editor_id, rights_manager.ROLE_EDITOR)
        exp_services.update_exploration(
            self.contributor_id, '0', [exp_domain.ExplorationChange({
                'cmd': 'edit_exploration_property',
                'property_name': 'title',
                'new_value': 'New title'
            })], 'Changes.')

        rights_manager.assign_role_for_exploration(
            self.owner, '2', self.viewer_id, rights_manager.ROLE_VIEWER)

        rating_services.assign_rating_to_exploration(self.user_id, '0', 3)
        rating_services.assign_rating_to_exploration(self.viewer_id, '0', 4)

        self.model_instance_0 = exp_models.ExpSummaryModel.get_by_id('0')
        self.model_instance_1 = exp_models.ExpSummaryModel.get_by_id('1')
        self.model_instance_2 = exp_models.ExpSummaryModel.get_by_id('2')

        self.job_class = (
            prod_validation_jobs_one_off.ExpSummaryModelAuditOneOffJob)

    def test_standard_operation(self):
        rights_manager.publish_exploration(self.owner, '0')
        exp_services.update_exploration(
            self.owner_id, '1', [exp_domain.ExplorationChange({
                'cmd': 'edit_exploration_property',
                'property_name': 'title',
                'new_value': 'New title'
            })], 'Changes.')
        expected_output = [
            u'[u\'fully-validated ExpSummaryModel\', 3]']
        run_job_and_check_output(self, expected_output)

    def test_model_with_created_on_greater_than_last_updated(self):
        self.model_instance_0.created_on = (
            self.model_instance_0.last_updated + datetime.timedelta(days=1))
        self.model_instance_0.put()
        expected_output = [(
            u'[u\'failed validation check for time field relation check '
            'of ExpSummaryModel\', '
            '[u\'Entity id %s: The created_on field has a value '
            '%s which is greater than the value '
            '%s of last_updated field\']]') % (
                self.model_instance_0.id,
                self.model_instance_0.created_on,
                self.model_instance_0.last_updated
            ), u'[u\'fully-validated ExpSummaryModel\', 2]']
        run_job_and_check_output(self, expected_output, sort=True)

    def test_model_with_last_updated_greater_than_current_time(self):
        exp_models.ExplorationModel.get_by_id('1').delete(
            self.owner_id, '')
        exp_models.ExplorationModel.get_by_id('2').delete(
            self.owner_id, '')
        self.model_instance_1.delete()
        self.model_instance_2.delete()
        expected_output = [(
            u'[u\'failed validation check for current time check of '
            'ExpSummaryModel\', '
            '[u\'Entity id %s: The last_updated field has a '
            'value %s which is greater than the time when the job was run\']]'
        ) % (self.model_instance_0.id, self.model_instance_0.last_updated)]

        with self.swap(datetime, 'datetime', MockDatetime13Hours), self.swap(
            db.DateTimeProperty, 'data_type', MockDatetime13Hours):
            update_datastore_types_for_mock_datetime()
            run_job_and_check_output(self, expected_output, sort=True)

    def test_model_with_first_published_datetime_than_current_time(self):
        rights_manager.publish_exploration(self.owner, '0')
        rights_manager.publish_exploration(self.owner, '1')
        self.model_instance_0 = exp_models.ExpSummaryModel.get_by_id('0')
        self.model_instance_0.first_published_msec = (
            self.model_instance_0.first_published_msec * 1000000.0)
        self.model_instance_0.put()
        rights_model = exp_models.ExplorationRightsModel.get_by_id('0')
        rights_model.first_published_msec = (
            self.model_instance_0.first_published_msec)
        rights_model.commit(self.owner_id, '', [])
        expected_output = [
            (
                u'[u\'failed validation check for first published msec check '
                'of ExpSummaryModel\', '
                '[u\'Entity id 0: The first_published_msec field has a '
                'value %s which is greater than the time when the '
                'job was run\']]'
            ) % (self.model_instance_0.first_published_msec),
            u'[u\'fully-validated ExpSummaryModel\', 2]']
        run_job_and_check_output(self, expected_output, sort=True)

    def test_missing_exploration_model_failure(self):
        exp_models.ExplorationModel.get_by_id('0').delete(
            feconf.SYSTEM_COMMITTER_ID, '', [])
        expected_output = [
            (
                u'[u\'failed validation check for exploration_ids '
                'field check of ExpSummaryModel\', '
                '[u"Entity id 0: based on field exploration_ids having '
                'value 0, expect model ExplorationModel with id 0 but '
                'it doesn\'t exist"]]'),
            u'[u\'fully-validated ExpSummaryModel\', 2]']
        run_job_and_check_output(self, expected_output, sort=True)

    def test_missing_owner_user_model_failure(self):
        rights_manager.assign_role_for_exploration(
            self.owner, '0', self.user_id, rights_manager.ROLE_OWNER)
        user_models.UserSettingsModel.get_by_id(self.user_id).delete()
        expected_output = [
            (
                u'[u\'failed validation check for owner_user_ids '
                'field check of ExpSummaryModel\', '
                '[u"Entity id 0: based on field owner_user_ids having '
                'value %s, expect model UserSettingsModel with id %s '
                'but it doesn\'t exist"]]') % (self.user_id, self.user_id),
            u'[u\'fully-validated ExpSummaryModel\', 2]']
        run_job_and_check_output(self, expected_output, sort=True)

    def test_missing_editor_user_model_failure(self):
        user_models.UserSettingsModel.get_by_id(self.editor_id).delete()
        expected_output = [
            (
                u'[u\'failed validation check for editor_user_ids '
                'field check of ExpSummaryModel\', '
                '[u"Entity id 0: based on field editor_user_ids having '
                'value %s, expect model UserSettingsModel with id %s but '
                'it doesn\'t exist"]]') % (
                    self.editor_id, self.editor_id),
            u'[u\'fully-validated ExpSummaryModel\', 2]']
        run_job_and_check_output(self, expected_output, sort=True)

    def test_missing_viewer_user_model_failure(self):
        user_models.UserSettingsModel.get_by_id(self.viewer_id).delete()
        expected_output = [
            (
                u'[u\'failed validation check for viewer_user_ids '
                'field check of ExpSummaryModel\', '
                '[u"Entity id 2: based on field viewer_user_ids having '
                'value %s, expect model UserSettingsModel with id %s but '
                'it doesn\'t exist"]]') % (
                    self.viewer_id, self.viewer_id),
            u'[u\'fully-validated ExpSummaryModel\', 2]']
        run_job_and_check_output(self, expected_output, sort=True)

    def test_missing_contributor_user_model_failure(self):
        user_models.UserSettingsModel.get_by_id(self.contributor_id).delete()
        expected_output = [
            (
                u'[u\'failed validation check for contributor_user_ids '
                'field check of ExpSummaryModel\', '
                '[u"Entity id 0: based on field contributor_user_ids having '
                'value %s, expect model UserSettingsModel with id %s but '
                'it doesn\'t exist"]]') % (
                    self.contributor_id, self.contributor_id),
            u'[u\'fully-validated ExpSummaryModel\', 2]']
        run_job_and_check_output(self, expected_output, sort=True)

    def test_model_with_invalid_exploration_model_last_updated(self):
        last_human_update_time = (
            self.model_instance_0.exploration_model_last_updated)
        self.model_instance_0.exploration_model_last_updated = (
            datetime.datetime.utcnow() + datetime.timedelta(days=1))
        self.model_instance_0.put()
        expected_output = [
            (
                u'[u\'failed validation check for exploration model last '
                'updated check of ExpSummaryModel\', '
                '[u\'Entity id %s: The exploration_model_last_updated '
                'field: %s does not match the last time a commit was '
                'made by a human contributor: %s\']]'
            ) % (
                self.model_instance_0.id,
                self.model_instance_0.exploration_model_last_updated,
                last_human_update_time),
            u'[u\'fully-validated ExpSummaryModel\', 2]']
        run_job_and_check_output(self, expected_output, sort=True)

    def test_model_with_invalid_schema(self):
        self.model_instance_0.ratings = {'10': 4, '5': 15}
        self.model_instance_0.put()
        expected_output = [
            (
                u'[u\'failed validation check for domain object check of '
                'ExpSummaryModel\', '
                '[u\'Entity id 0: Entity fails domain validation with '
                'the error Expected ratings to have keys: 1, 2, 3, 4, 5, '
                'received 10, 5\']]'
            ), u'[u\'fully-validated ExpSummaryModel\', 2]']
        run_job_and_check_output(self, expected_output, sort=True)

    def test_model_with_invalid_contributors_summary(self):
        sorted_contributor_ids = sorted(
            self.model_instance_0.contributors_summary.keys())
        self.model_instance_0.contributors_summary = {'invalid': 1}
        self.model_instance_0.put()
        expected_output = [
            (
                u'[u\'failed validation check for contributors summary '
                'check of ExpSummaryModel\', '
                '[u"Entity id 0: Contributor ids: [u\'%s\', u\'%s\'] '
                'do not match the contributor ids obtained using '
                'contributors summary: [u\'invalid\']"]]') % (
                    sorted_contributor_ids[0], sorted_contributor_ids[1]
                ),
            u'[u\'fully-validated ExpSummaryModel\', 2]']
        run_job_and_check_output(self, expected_output, sort=True)

    def test_model_with_invalid_exploration_related_property(self):
        self.model_instance_0.title = 'invalid'
        self.model_instance_0.put()
        expected_output = [
            (
                u'[u\'failed validation check for title field check of '
                'ExpSummaryModel\', '
                '[u\'Entity id %s: title field in entity: invalid does not '
                'match corresponding exploration title field: New title\']]'
            ) % self.model_instance_0.id,
            u'[u\'fully-validated ExpSummaryModel\', 2]']
        run_job_and_check_output(self, expected_output, sort=True)

    def test_model_with_invalid_exploration_rights_related_property(self):
        self.model_instance_0.status = 'public'
        self.model_instance_0.put()
        expected_output = [
            (
                u'[u\'failed validation check for status field check of '
                'ExpSummaryModel\', '
                '[u\'Entity id %s: status field in entity: public does not '
                'match corresponding exploration rights status field: '
                'private\']]'
            ) % self.model_instance_0.id,
            u'[u\'fully-validated ExpSummaryModel\', 2]']
        run_job_and_check_output(self, expected_output, sort=True)


class FileMetadataModelValidatorTests(test_utils.GenericTestBase):

    def setUp(self):
        super(FileMetadataModelValidatorTests, self).setUp()

        self.signup(self.OWNER_EMAIL, self.OWNER_USERNAME)

        self.owner_id = self.get_user_id_from_email(self.OWNER_EMAIL)

        explorations = [exp_domain.Exploration.create_default_exploration(
            'exp%s' % i,
            title='title %d' % i,
            category='category%d' % i,
        ) for i in xrange(2)]

        for exp in explorations:
            exp_services.save_new_exploration(self.owner_id, exp)

        self.model_instance_0 = file_models.FileMetadataModel.create(
            'exploration/exp0', 'assets/image/img0.png')
        self.model_instance_0.commit(self.owner_id, [])

        self.model_instance_1 = file_models.FileMetadataModel.create(
            'exploration/exp1', '/exploration/exp1/assets/audio/aud1.mp3')
        self.model_instance_1.commit(self.owner_id, [])

        self.job_class = (
            prod_validation_jobs_one_off.FileMetadataModelAuditOneOffJob)

    def test_standard_operation(self):
        expected_output = [
            u'[u\'fully-validated FileMetadataModel\', 2]']
        run_job_and_check_output(self, expected_output)

    def test_model_with_created_on_greater_than_last_updated(self):
        self.model_instance_0.created_on = (
            self.model_instance_0.last_updated + datetime.timedelta(days=1))
        self.model_instance_0.commit(feconf.SYSTEM_COMMITTER_ID, [])
        expected_output = [
            (
                u'[u\'failed validation check for time field relation check '
                'of FileMetadataModel\', '
                '[u\'Entity id %s: The created_on field has a value '
                '%s which is greater than the value '
                '%s of last_updated field\']]') % (
                    self.model_instance_0.id,
                    self.model_instance_0.created_on,
                    self.model_instance_0.last_updated
                ),
            u'[u\'fully-validated FileMetadataModel\', 1]']
        run_job_and_check_output(self, expected_output, sort=True)

    def test_model_with_last_updated_greater_than_current_time(self):
        self.model_instance_1.delete(feconf.SYSTEM_COMMITTER_ID, 'delete')
        expected_output = [(
            u'[u\'failed validation check for current time check of '
            'FileMetadataModel\', '
            '[u\'Entity id %s: The last_updated field has a '
            'value %s which is greater than the time when the job was run\']]'
        ) % (self.model_instance_0.id, self.model_instance_0.last_updated)]

        with self.swap(datetime, 'datetime', MockDatetime13Hours), self.swap(
            db.DateTimeProperty, 'data_type', MockDatetime13Hours):
            update_datastore_types_for_mock_datetime()
            run_job_and_check_output(self, expected_output, sort=True)

    def test_missing_exploration_model_failure(self):
        exp_models.ExplorationModel.get_by_id('exp1').delete(
            feconf.SYSTEM_COMMITTER_ID, '', [])

        expected_output = [
            (
                u'[u\'failed validation check for exploration_ids field '
                'check of FileMetadataModel\', '
                '[u"Entity id %s: based on field exploration_ids having '
                'value exp1, expect model ExplorationModel with id exp1 but it '
                'doesn\'t exist"]]') % self.model_instance_1.id,
            u'[u\'fully-validated FileMetadataModel\', 1]']
        run_job_and_check_output(self, expected_output, sort=True)

    def test_missing_snapshot_metadata_model_failure(self):
        file_models.FileMetadataSnapshotMetadataModel.get_by_id(
            '%s-1' % self.model_instance_0.id).delete()
        expected_output = [
            (
                u'[u\'failed validation check for snapshot_metadata_ids '
                'field check of FileMetadataModel\', '
                '[u"Entity id %s: based on field snapshot_metadata_ids '
                'having value %s-1, expect model '
                'FileMetadataSnapshotMetadataModel '
                'with id %s-1 but it doesn\'t exist"]]') % (
                    self.model_instance_0.id, self.model_instance_0.id,
                    self.model_instance_0.id),
            u'[u\'fully-validated FileMetadataModel\', 1]']
        run_job_and_check_output(self, expected_output, sort=True)

    def test_missing_snapshot_content_model_failure(self):
        file_models.FileMetadataSnapshotContentModel.get_by_id(
            '%s-1' % self.model_instance_0.id).delete()
        expected_output = [
            (
                u'[u\'failed validation check for snapshot_content_ids '
                'field check of FileMetadataModel\', '
                '[u"Entity id %s: based on field snapshot_content_ids having '
                'value %s-1, expect model FileMetadataSnapshotContentModel '
                'with id %s-1 but it doesn\'t exist"]]') % (
                    self.model_instance_0.id, self.model_instance_0.id,
                    self.model_instance_0.id),
            u'[u\'fully-validated FileMetadataModel\', 1]']
        run_job_and_check_output(self, expected_output, sort=True)


class FileMetadataSnapshotMetadataModelValidatorTests(
        test_utils.GenericTestBase):

    def setUp(self):
        super(FileMetadataSnapshotMetadataModelValidatorTests, self).setUp()

        self.signup(self.OWNER_EMAIL, self.OWNER_USERNAME)
        self.signup(USER_EMAIL, USER_NAME)

        self.owner_id = self.get_user_id_from_email(self.OWNER_EMAIL)
        self.user_id = self.get_user_id_from_email(USER_EMAIL)

        explorations = [exp_domain.Exploration.create_default_exploration(
            'exp%s' % i,
            title='title %d' % i,
            category='category%d' % i,
        ) for i in xrange(2)]

        for exp in explorations:
            exp_services.save_new_exploration(self.owner_id, exp)

        file_metadata_model_0 = file_models.FileMetadataModel.create(
            'exploration/exp0', 'assets/image/img0.png')
        file_metadata_model_0.commit(self.owner_id, [])

        file_metadata_model_1 = file_models.FileMetadataModel.create(
            'exploration/exp1', '/exploration/exp1/assets/audio/aud1.mp3')
        file_metadata_model_1.commit(self.user_id, [])

        self.id_0 = file_metadata_model_0.id
        self.id_1 = file_metadata_model_1.id

        self.model_instance_0 = (
            file_models.FileMetadataSnapshotMetadataModel.get_by_id(
                '%s-1' % self.id_0))
        self.model_instance_1 = (
            file_models.FileMetadataSnapshotMetadataModel.get_by_id(
                '%s-1' % self.id_1))

        self.job_class = (
            prod_validation_jobs_one_off
            .FileMetadataSnapshotMetadataModelAuditOneOffJob)

    def test_standard_operation(self):
        expected_output = [
            u'[u\'fully-validated FileMetadataSnapshotMetadataModel\', 2]']
        run_job_and_check_output(self, expected_output)

    def test_model_with_created_on_greater_than_last_updated(self):
        self.model_instance_0.created_on = (
            self.model_instance_0.last_updated + datetime.timedelta(days=1))
        self.model_instance_0.put()
        expected_output = [(
            u'[u\'failed validation check for time field relation check '
            'of FileMetadataSnapshotMetadataModel\', '
            '[u\'Entity id %s: The created_on field has a value '
            '%s which is greater than the value '
            '%s of last_updated field\']]') % (
                self.model_instance_0.id,
                self.model_instance_0.created_on,
                self.model_instance_0.last_updated
            ), (
                u'[u\'fully-validated '
                'FileMetadataSnapshotMetadataModel\', 1]')]
        run_job_and_check_output(self, expected_output, sort=True)

    def test_model_with_last_updated_greater_than_current_time(self):
        self.model_instance_1.delete()
        expected_output = [(
            u'[u\'failed validation check for current time check of '
            'FileMetadataSnapshotMetadataModel\', '
            '[u\'Entity id %s: The last_updated field has a '
            'value %s which is greater than the time when the job was run\']]'
        ) % (self.model_instance_0.id, self.model_instance_0.last_updated)]

        with self.swap(datetime, 'datetime', MockDatetime13Hours), self.swap(
            db.DateTimeProperty, 'data_type', MockDatetime13Hours):
            update_datastore_types_for_mock_datetime()
            run_job_and_check_output(self, expected_output, sort=True)

    def test_missing_file_metadata_model_failure(self):
        file_models.FileMetadataModel.get_by_id(self.id_0).delete(
            self.owner_id, '', [])
        expected_output = [
            (
                u'[u\'failed validation check for file_metadata_ids '
                'field check of FileMetadataSnapshotMetadataModel\', '
                '[u"Entity id %s-1: based on field file_metadata_ids '
                'having value %s, expect model FileMetadataModel with '
                'id %s but it doesn\'t exist", u"Entity id %s-2: based on '
                'field file_metadata_ids having value %s, expect model '
                'FileMetadataModel with id %s but it doesn\'t exist"]]'
            ) % (
                self.id_0, self.id_0, self.id_0, self.id_0,
                self.id_0, self.id_0
            ),
            u'[u\'fully-validated FileMetadataSnapshotMetadataModel\', 1]']
        run_job_and_check_output(
            self, expected_output, literal_eval=True)

    def test_missing_committer_model_failure(self):
        user_models.UserSettingsModel.get_by_id(self.user_id).delete()
        expected_output = [
            (
                u'[u\'failed validation check for committer_ids field '
                'check of FileMetadataSnapshotMetadataModel\', '
                '[u"Entity id %s-1: based on field committer_ids having '
                'value %s, expect model UserSettingsModel with id %s '
                'but it doesn\'t exist"]]'
            ) % (self.id_1, self.user_id, self.user_id), (
                u'[u\'fully-validated '
                'FileMetadataSnapshotMetadataModel\', 1]')]
        run_job_and_check_output(self, expected_output, sort=True)

    def test_invalid_file_metadata_version_in_model_id(self):
        model_with_invalid_version_in_id = (
            file_models.FileMetadataSnapshotMetadataModel(
                id='%s-3' % self.id_0, committer_id=self.owner_id,
                commit_type='edit', commit_message='msg', commit_cmds=[{}]))
        model_with_invalid_version_in_id.put()
        expected_output = [
            (
                u'[u\'failed validation check for file metadata model '
                'version check of FileMetadataSnapshotMetadataModel\', '
                '[u\'Entity id %s-3: FileMetadata model corresponding to '
                'id %s has a version 1 which is less than the version 3 in '
                'snapshot metadata model id\']]'
            ) % (self.id_0, self.id_0), (
                u'[u\'fully-validated FileMetadataSnapshotMetadataModel\', '
                '2]')]
        run_job_and_check_output(self, expected_output, sort=True)


class FileMetadataSnapshotContentModelValidatorTests(
        test_utils.GenericTestBase):

    def setUp(self):
        super(FileMetadataSnapshotContentModelValidatorTests, self).setUp()

        self.signup(self.OWNER_EMAIL, self.OWNER_USERNAME)

        self.owner_id = self.get_user_id_from_email(self.OWNER_EMAIL)

        explorations = [exp_domain.Exploration.create_default_exploration(
            'exp%s' % i,
            title='title %d' % i,
            category='category%d' % i,
        ) for i in xrange(2)]

        for exp in explorations:
            exp_services.save_new_exploration(self.owner_id, exp)

        file_metadata_model_0 = file_models.FileMetadataModel.create(
            'exploration/exp0', 'assets/image/img0.png')
        file_metadata_model_0.commit(self.owner_id, [])

        file_metadata_model_1 = file_models.FileMetadataModel.create(
            'exploration/exp1', '/exploration/exp1/assets/audio/aud1.mp3')
        file_metadata_model_1.commit(self.owner_id, [])

        self.id_0 = file_metadata_model_0.id
        self.id_1 = file_metadata_model_1.id

        self.model_instance_0 = (
            file_models.FileMetadataSnapshotContentModel.get_by_id(
                '%s-1' % self.id_0))
        self.model_instance_1 = (
            file_models.FileMetadataSnapshotContentModel.get_by_id(
                '%s-1' % self.id_1))

        self.job_class = (
            prod_validation_jobs_one_off
            .FileMetadataSnapshotContentModelAuditOneOffJob)

    def test_standard_operation(self):
        expected_output = [
            u'[u\'fully-validated FileMetadataSnapshotContentModel\', 2]']
        run_job_and_check_output(self, expected_output)

    def test_model_with_created_on_greater_than_last_updated(self):
        self.model_instance_0.created_on = (
            self.model_instance_0.last_updated + datetime.timedelta(days=1))
        self.model_instance_0.put()
        expected_output = [(
            u'[u\'failed validation check for time field relation check '
            'of FileMetadataSnapshotContentModel\', '
            '[u\'Entity id %s: The created_on field has a value '
            '%s which is greater than the value '
            '%s of last_updated field\']]') % (
                self.model_instance_0.id,
                self.model_instance_0.created_on,
                self.model_instance_0.last_updated
            ), (
                u'[u\'fully-validated '
                'FileMetadataSnapshotContentModel\', 1]')]
        run_job_and_check_output(self, expected_output, sort=True)

    def test_model_with_last_updated_greater_than_current_time(self):
        self.model_instance_1.delete()
        expected_output = [(
            u'[u\'failed validation check for current time check of '
            'FileMetadataSnapshotContentModel\', '
            '[u\'Entity id %s: The last_updated field has a '
            'value %s which is greater than the time when the job was run\']]'
        ) % (self.model_instance_0.id, self.model_instance_0.last_updated)]

        with self.swap(datetime, 'datetime', MockDatetime13Hours), self.swap(
            db.DateTimeProperty, 'data_type', MockDatetime13Hours):
            update_datastore_types_for_mock_datetime()
            run_job_and_check_output(self, expected_output, sort=True)

    def test_missing_file_metadata_model_failure(self):
        file_models.FileMetadataModel.get_by_id(
            self.id_0).delete(self.owner_id, '', [])
        expected_output = [
            (
                u'[u\'failed validation check for file_metadata_ids '
                'field check of FileMetadataSnapshotContentModel\', '
                '[u"Entity id %s-1: based on field file_metadata_ids '
                'having value %s, expect model FileMetadataModel with '
                'id %s but it doesn\'t exist", u"Entity id %s-2: based on '
                'field file_metadata_ids having value %s, expect model '
                'FileMetadataModel with id %s but it doesn\'t exist"]]'
            ) % (
                self.id_0, self.id_0, self.id_0, self.id_0, self.id_0,
                self.id_0),
            u'[u\'fully-validated FileMetadataSnapshotContentModel\', 1]']
        run_job_and_check_output(self, expected_output, literal_eval=True)

    def test_invalid_file_metadata_version_in_model_id(self):
        model_with_invalid_version_in_id = (
            file_models.FileMetadataSnapshotContentModel(
                id='%s-3' % self.id_0))
        model_with_invalid_version_in_id.content = {}
        model_with_invalid_version_in_id.put()
        expected_output = [
            (
                u'[u\'failed validation check for file metadata model '
                'version check of FileMetadataSnapshotContentModel\', '
                '[u\'Entity id %s-3: FileMetadata model corresponding to '
                'id %s has a version 1 which is less than '
                'the version 3 in snapshot content model id\']]'
            ) % (self.id_0, self.id_0), (
                u'[u\'fully-validated FileMetadataSnapshotContentModel\', '
                '2]')]
        run_job_and_check_output(self, expected_output, sort=True)


class FileModelValidatorTests(test_utils.GenericTestBase):

    def setUp(self):
        super(FileModelValidatorTests, self).setUp()

        self.signup(self.OWNER_EMAIL, self.OWNER_USERNAME)

        self.owner_id = self.get_user_id_from_email(self.OWNER_EMAIL)

        explorations = [exp_domain.Exploration.create_default_exploration(
            'exp%s' % i,
            title='title %d' % i,
            category='category%d' % i,
        ) for i in xrange(2)]

        for exp in explorations:
            exp_services.save_new_exploration(self.owner_id, exp)

        self.model_instance_0 = file_models.FileModel.create(
            'exploration/exp0', 'assets/image/img0.png')
        self.model_instance_0.commit(self.owner_id, [])

        self.model_instance_1 = file_models.FileModel.create(
            'exploration/exp1', '/exploration/exp1/assets/audio/aud1.mp3')
        self.model_instance_1.commit(self.owner_id, [])

        self.job_class = (
            prod_validation_jobs_one_off.FileModelAuditOneOffJob)

    def test_standard_operation(self):
        expected_output = [
            u'[u\'fully-validated FileModel\', 2]']
        run_job_and_check_output(self, expected_output)

    def test_model_with_created_on_greater_than_last_updated(self):
        self.model_instance_0.created_on = (
            self.model_instance_0.last_updated + datetime.timedelta(days=1))
        self.model_instance_0.commit(feconf.SYSTEM_COMMITTER_ID, [])
        expected_output = [
            (
                u'[u\'failed validation check for time field relation check '
                'of FileModel\', '
                '[u\'Entity id %s: The created_on field has a value '
                '%s which is greater than the value '
                '%s of last_updated field\']]') % (
                    self.model_instance_0.id,
                    self.model_instance_0.created_on,
                    self.model_instance_0.last_updated
                ),
            u'[u\'fully-validated FileModel\', 1]']
        run_job_and_check_output(self, expected_output, sort=True)

    def test_model_with_last_updated_greater_than_current_time(self):
        self.model_instance_1.delete(feconf.SYSTEM_COMMITTER_ID, 'delete')
        expected_output = [(
            u'[u\'failed validation check for current time check of '
            'FileModel\', '
            '[u\'Entity id %s: The last_updated field has a '
            'value %s which is greater than the time when the job was run\']]'
        ) % (self.model_instance_0.id, self.model_instance_0.last_updated)]

        with self.swap(datetime, 'datetime', MockDatetime13Hours), self.swap(
            db.DateTimeProperty, 'data_type', MockDatetime13Hours):
            update_datastore_types_for_mock_datetime()
            run_job_and_check_output(self, expected_output, sort=True)

    def test_missing_exploration_model_failure(self):
        exp_models.ExplorationModel.get_by_id('exp1').delete(
            feconf.SYSTEM_COMMITTER_ID, '', [])

        expected_output = [
            (
                u'[u\'failed validation check for exploration_ids field '
                'check of FileModel\', '
                '[u"Entity id %s: based on field exploration_ids having '
                'value exp1, expect model ExplorationModel with id exp1 '
                'but it doesn\'t exist"]]') % self.model_instance_1.id,
            u'[u\'fully-validated FileModel\', 1]']
        run_job_and_check_output(self, expected_output, sort=True)

    def test_missing_snapshot_metadata_model_failure(self):
        file_models.FileSnapshotMetadataModel.get_by_id(
            '%s-1' % self.model_instance_0.id).delete()
        expected_output = [
            (
                u'[u\'failed validation check for snapshot_metadata_ids '
                'field check of FileModel\', '
                '[u"Entity id %s: based on field snapshot_metadata_ids '
                'having value %s-1, expect model FileSnapshotMetadataModel '
                'with id %s-1 but it doesn\'t exist"]]') % (
                    self.model_instance_0.id, self.model_instance_0.id,
                    self.model_instance_0.id),
            u'[u\'fully-validated FileModel\', 1]']
        run_job_and_check_output(self, expected_output, sort=True)

    def test_missing_snapshot_content_model_failure(self):
        file_models.FileSnapshotContentModel.get_by_id(
            '%s-1' % self.model_instance_0.id).delete()
        expected_output = [
            (
                u'[u\'failed validation check for snapshot_content_ids '
                'field check of FileModel\', '
                '[u"Entity id %s: based on field snapshot_content_ids having '
                'value %s-1, expect model FileSnapshotContentModel '
                'with id %s-1 but it doesn\'t exist"]]') % (
                    self.model_instance_0.id, self.model_instance_0.id,
                    self.model_instance_0.id),
            u'[u\'fully-validated FileModel\', 1]']
        run_job_and_check_output(self, expected_output, sort=True)


class FileSnapshotMetadataModelValidatorTests(
        test_utils.GenericTestBase):

    def setUp(self):
        super(FileSnapshotMetadataModelValidatorTests, self).setUp()

        self.signup(self.OWNER_EMAIL, self.OWNER_USERNAME)
        self.signup(USER_EMAIL, USER_NAME)

        self.owner_id = self.get_user_id_from_email(self.OWNER_EMAIL)
        self.user_id = self.get_user_id_from_email(USER_EMAIL)

        explorations = [exp_domain.Exploration.create_default_exploration(
            'exp%s' % i,
            title='title %d' % i,
            category='category%d' % i,
        ) for i in xrange(2)]

        for exp in explorations:
            exp_services.save_new_exploration(self.owner_id, exp)

        file_model_0 = file_models.FileModel.create(
            'exploration/exp0', 'assets/image/img0.png')
        file_model_0.commit(self.owner_id, [])

        file_model_1 = file_models.FileModel.create(
            'exploration/exp1', '/exploration/exp1/assets/audio/aud1.mp3')
        file_model_1.commit(self.user_id, [])

        self.id_0 = file_model_0.id
        self.id_1 = file_model_1.id

        self.model_instance_0 = (
            file_models.FileSnapshotMetadataModel.get_by_id(
                '%s-1' % self.id_0))
        self.model_instance_1 = (
            file_models.FileSnapshotMetadataModel.get_by_id(
                '%s-1' % self.id_1))

        self.job_class = (
            prod_validation_jobs_one_off
            .FileSnapshotMetadataModelAuditOneOffJob)

    def test_standard_operation(self):
        expected_output = [
            u'[u\'fully-validated FileSnapshotMetadataModel\', 2]']
        run_job_and_check_output(self, expected_output)

    def test_model_with_created_on_greater_than_last_updated(self):
        self.model_instance_0.created_on = (
            self.model_instance_0.last_updated + datetime.timedelta(days=1))
        self.model_instance_0.put()
        expected_output = [(
            u'[u\'failed validation check for time field relation check '
            'of FileSnapshotMetadataModel\', '
            '[u\'Entity id %s: The created_on field has a value '
            '%s which is greater than the value '
            '%s of last_updated field\']]') % (
                self.model_instance_0.id,
                self.model_instance_0.created_on,
                self.model_instance_0.last_updated
            ), (
                u'[u\'fully-validated '
                'FileSnapshotMetadataModel\', 1]')]
        run_job_and_check_output(self, expected_output, sort=True)

    def test_model_with_last_updated_greater_than_current_time(self):
        self.model_instance_1.delete()
        expected_output = [(
            u'[u\'failed validation check for current time check of '
            'FileSnapshotMetadataModel\', '
            '[u\'Entity id %s: The last_updated field has a '
            'value %s which is greater than the time when the job was run\']]'
        ) % (self.model_instance_0.id, self.model_instance_0.last_updated)]

        with self.swap(datetime, 'datetime', MockDatetime13Hours), self.swap(
            db.DateTimeProperty, 'data_type', MockDatetime13Hours):
            update_datastore_types_for_mock_datetime()
            run_job_and_check_output(self, expected_output, sort=True)

    def test_missing_file_model_failure(self):
        file_models.FileModel.get_by_id(self.id_0).delete(
            self.owner_id, '', [])
        expected_output = [
            (
                u'[u\'failed validation check for file_ids '
                'field check of FileSnapshotMetadataModel\', '
                '[u"Entity id %s-1: based on field file_ids '
                'having value %s, expect model FileModel with '
                'id %s but it doesn\'t exist", u"Entity id %s-2: based on '
                'field file_ids having value %s, expect model '
                'FileModel with id %s but it doesn\'t exist"]]'
            ) % (
                self.id_0, self.id_0, self.id_0, self.id_0,
                self.id_0, self.id_0),
            u'[u\'fully-validated FileSnapshotMetadataModel\', 1]']
        run_job_and_check_output(
            self, expected_output, literal_eval=True)

    def test_missing_committer_model_failure(self):
        user_models.UserSettingsModel.get_by_id(self.user_id).delete()
        expected_output = [
            (
                u'[u\'failed validation check for committer_ids field '
                'check of FileSnapshotMetadataModel\', '
                '[u"Entity id %s-1: based on field committer_ids having '
                'value %s, expect model UserSettingsModel with id %s '
                'but it doesn\'t exist"]]'
            ) % (self.id_1, self.user_id, self.user_id), (
                u'[u\'fully-validated '
                'FileSnapshotMetadataModel\', 1]')]
        run_job_and_check_output(self, expected_output, sort=True)

    def test_invalid_file_version_in_model_id(self):
        model_with_invalid_version_in_id = (
            file_models.FileSnapshotMetadataModel(
                id='%s-3' % self.id_0, committer_id=self.owner_id,
                commit_type='edit', commit_message='msg', commit_cmds=[{}]))
        model_with_invalid_version_in_id.put()
        expected_output = [
            (
                u'[u\'failed validation check for file model '
                'version check of FileSnapshotMetadataModel\', '
                '[u\'Entity id %s-3: File model corresponding to '
                'id %s has a version 1 which is less than the version 3 in '
                'snapshot metadata model id\']]'
            ) % (self.id_0, self.id_0), (
                u'[u\'fully-validated FileSnapshotMetadataModel\', '
                '2]')]
        run_job_and_check_output(self, expected_output, sort=True)


class FileSnapshotContentModelValidatorTests(test_utils.GenericTestBase):

    def setUp(self):
        super(FileSnapshotContentModelValidatorTests, self).setUp()

        self.signup(self.OWNER_EMAIL, self.OWNER_USERNAME)

        self.owner_id = self.get_user_id_from_email(self.OWNER_EMAIL)

        explorations = [exp_domain.Exploration.create_default_exploration(
            'exp%s' % i,
            title='title %d' % i,
            category='category%d' % i,
        ) for i in xrange(2)]

        for exp in explorations:
            exp_services.save_new_exploration(self.owner_id, exp)

        file_model_0 = file_models.FileModel.create(
            'exploration/exp0', 'assets/image/img0.png')
        file_model_0.commit(self.owner_id, [])

        file_model_1 = file_models.FileModel.create(
            'exploration/exp1', '/exploration/exp1/assets/audio/aud1.mp3')
        file_model_1.commit(self.owner_id, [])

        self.id_0 = file_model_0.id
        self.id_1 = file_model_1.id

        self.model_instance_0 = (
            file_models.FileSnapshotContentModel.get_by_id(
                '%s-1' % self.id_0))
        self.model_instance_1 = (
            file_models.FileSnapshotContentModel.get_by_id(
                '%s-1' % self.id_1))

        self.job_class = (
            prod_validation_jobs_one_off.FileSnapshotContentModelAuditOneOffJob)

    def test_standard_operation(self):
        expected_output = [
            u'[u\'fully-validated FileSnapshotContentModel\', 2]']
        run_job_and_check_output(self, expected_output)

    def test_model_with_created_on_greater_than_last_updated(self):
        self.model_instance_0.created_on = (
            self.model_instance_0.last_updated + datetime.timedelta(days=1))
        self.model_instance_0.put()
        expected_output = [(
            u'[u\'failed validation check for time field relation check '
            'of FileSnapshotContentModel\', '
            '[u\'Entity id %s: The created_on field has a value '
            '%s which is greater than the value '
            '%s of last_updated field\']]') % (
                self.model_instance_0.id,
                self.model_instance_0.created_on,
                self.model_instance_0.last_updated
            ), (
                u'[u\'fully-validated '
                'FileSnapshotContentModel\', 1]')]
        run_job_and_check_output(self, expected_output, sort=True)

    def test_model_with_last_updated_greater_than_current_time(self):
        self.model_instance_1.delete()
        expected_output = [(
            u'[u\'failed validation check for current time check of '
            'FileSnapshotContentModel\', '
            '[u\'Entity id %s: The last_updated field has a '
            'value %s which is greater than the time when the job was run\']]'
        ) % (self.model_instance_0.id, self.model_instance_0.last_updated)]

        with self.swap(datetime, 'datetime', MockDatetime13Hours), self.swap(
            db.DateTimeProperty, 'data_type', MockDatetime13Hours):
            update_datastore_types_for_mock_datetime()
            run_job_and_check_output(self, expected_output, sort=True)

    def test_missing_file_model_failure(self):
        file_models.FileModel.get_by_id(
            self.id_0).delete(self.owner_id, '', [])
        expected_output = [
            (
                u'[u\'failed validation check for file_ids '
                'field check of FileSnapshotContentModel\', '
                '[u"Entity id %s-1: based on field file_ids '
                'having value %s, expect model FileModel with '
                'id %s but it doesn\'t exist", u"Entity id %s-2: based on '
                'field file_ids having value %s, expect model '
                'FileModel with id %s but it doesn\'t exist"]]'
            ) % (
                self.id_0, self.id_0, self.id_0, self.id_0, self.id_0,
                self.id_0),
            u'[u\'fully-validated FileSnapshotContentModel\', 1]']
        run_job_and_check_output(self, expected_output, literal_eval=True)

    def test_invalid_file_version_in_model_id(self):
        model_with_invalid_version_in_id = (
            file_models.FileSnapshotContentModel(
                id='%s-3' % self.id_0))
        model_with_invalid_version_in_id.content = 'content'
        model_with_invalid_version_in_id.put()
        expected_output = [
            (
                u'[u\'failed validation check for file model '
                'version check of FileSnapshotContentModel\', '
                '[u\'Entity id %s-3: File model corresponding to '
                'id %s has a version 1 which is less than '
                'the version 3 in snapshot content model id\']]'
            ) % (self.id_0, self.id_0), (
                u'[u\'fully-validated FileSnapshotContentModel\', '
                '2]')]
        run_job_and_check_output(self, expected_output, sort=True)


class ExplorationRecommendationsModelValidatorTests(test_utils.GenericTestBase):

    def setUp(self):
        super(ExplorationRecommendationsModelValidatorTests, self).setUp()

        self.signup(USER_EMAIL, USER_NAME)
        self.user_id = self.get_user_id_from_email(USER_EMAIL)

        explorations = [exp_domain.Exploration.create_default_exploration(
            '%s' % i,
            title='title %d' % i,
            category='category%d' % i,
        ) for i in xrange(6)]

        for exp in explorations:
            exp_services.save_new_exploration(self.user_id, exp)

        recommendations_services.set_recommendations('0', ['3', '4'])
        recommendations_services.set_recommendations('1', ['5'])

        self.model_instance_0 = (
            recommendations_models.ExplorationRecommendationsModel.get_by_id(
                '0'))
        self.model_instance_1 = (
            recommendations_models.ExplorationRecommendationsModel.get_by_id(
                '1'))

        self.job_class = (
            prod_validation_jobs_one_off
            .ExplorationRecommendationsModelAuditOneOffJob)

    def test_standard_model(self):
        expected_output = [(
            u'[u\'fully-validated ExplorationRecommendationsModel\', 2]')]
        run_job_and_check_output(self, expected_output)

    def test_model_with_created_on_greater_than_last_updated(self):
        self.model_instance_0.created_on = (
            self.model_instance_0.last_updated + datetime.timedelta(days=1))
        self.model_instance_0.put()
        expected_output = [
            (
                u'[u\'failed validation check for time field relation check '
                'of ExplorationRecommendationsModel\', '
                '[u\'Entity id %s: The created_on field has a value '
                '%s which is greater than the value '
                '%s of last_updated field\']]') % (
                    self.model_instance_0.id, self.model_instance_0.created_on,
                    self.model_instance_0.last_updated),
            u'[u\'fully-validated ExplorationRecommendationsModel\', 1]']
        run_job_and_check_output(self, expected_output, sort=True)

    def test_model_with_last_updated_greater_than_current_time(self):
        self.model_instance_1.delete()
        expected_output = [(
            u'[u\'failed validation check for current time check of '
            'ExplorationRecommendationsModel\', '
            '[u\'Entity id %s: The last_updated field has a '
            'value %s which is greater than the time when the job was run\']]'
        ) % (self.model_instance_0.id, self.model_instance_0.last_updated)]

        with self.swap(datetime, 'datetime', MockDatetime13Hours), self.swap(
            db.DateTimeProperty, 'data_type', MockDatetime13Hours):
            update_datastore_types_for_mock_datetime()
            run_job_and_check_output(self, expected_output)

    def test_model_with_missing_recommended_exploration(self):
        exp_models.ExplorationModel.get_by_id('3').delete(
            self.user_id, '', [{}])
        expected_output = [
            (
                u'[u\'failed validation check for exploration_ids field '
                'check of ExplorationRecommendationsModel\', '
                '[u"Entity id 0: based on field exploration_ids having value '
                '3, expect model ExplorationModel with '
                'id 3 but it doesn\'t exist"]]'
            ),
            u'[u\'fully-validated ExplorationRecommendationsModel\', 1]']

        run_job_and_check_output(self, expected_output, sort=True)

    def test_model_with_id_in_recommended_ids(self):
        self.model_instance_0.recommended_exploration_ids = ['0', '4']
        self.model_instance_0.put()
        expected_output = [
            (
                u'[u\'failed validation check for item exploration id check '
                'of ExplorationRecommendationsModel\', '
                '[u\'Entity id 0: The exploration id: 0 for which the '
                'entity is created is also present in the recommended '
                'exploration ids for entity\']]'
            ),
            u'[u\'fully-validated ExplorationRecommendationsModel\', 1]']
        run_job_and_check_output(self, expected_output, sort=True)


class TopicSimilaritiesModelValidatorTests(test_utils.GenericTestBase):

    def setUp(self):
        super(TopicSimilaritiesModelValidatorTests, self).setUp()

        self.model_instance = recommendations_models.TopicSimilaritiesModel(
            id=recommendations_models.TOPIC_SIMILARITIES_ID)

        self.content = {
            'Art': {'Art': '1.0', 'Biology': '0.8', 'Chemistry': '0.1'},
            'Biology': {'Art': '0.8', 'Biology': '1.0', 'Chemistry': '0.5'},
            'Chemistry': {'Art': '0.1', 'Biology': '0.5', 'Chemistry': '1.0'},
        }

        self.model_instance.content = self.content
        self.model_instance.put()

        self.job_class = (
            prod_validation_jobs_one_off.TopicSimilaritiesModelAuditOneOffJob)

    def test_standard_model(self):
        expected_output = [(
            u'[u\'fully-validated TopicSimilaritiesModel\', 1]')]
        run_job_and_check_output(self, expected_output)

    def test_model_with_created_on_greater_than_last_updated(self):
        self.model_instance.created_on = (
            self.model_instance.last_updated + datetime.timedelta(days=1))
        self.model_instance.put()
        expected_output = [
            (
                u'[u\'failed validation check for time field relation check '
                'of TopicSimilaritiesModel\', '
                '[u\'Entity id %s: The created_on field has a value '
                '%s which is greater than the value '
                '%s of last_updated field\']]') % (
                    self.model_instance.id, self.model_instance.created_on,
                    self.model_instance.last_updated)]
        run_job_and_check_output(self, expected_output, sort=True)

    def test_model_with_last_updated_greater_than_current_time(self):
        expected_output = [(
            u'[u\'failed validation check for current time check of '
            'TopicSimilaritiesModel\', '
            '[u\'Entity id %s: The last_updated field has a '
            'value %s which is greater than the time when the job was run\']]'
        ) % (self.model_instance.id, self.model_instance.last_updated)]

        with self.swap(datetime, 'datetime', MockDatetime13Hours), self.swap(
            db.DateTimeProperty, 'data_type', MockDatetime13Hours):
            update_datastore_types_for_mock_datetime()
            run_job_and_check_output(self, expected_output)

    def test_model_with_invalid_id(self):
        model_with_invalid_id = recommendations_models.TopicSimilaritiesModel(
            id='invalid', content=self.content)
        model_with_invalid_id.put()

        expected_output = [
            (
                u'[u\'failed validation check for model id check of '
                'TopicSimilaritiesModel\', '
                '[u\'Entity id invalid: Entity id does not match regex '
                'pattern\']]'
            ),
            u'[u\'fully-validated TopicSimilaritiesModel\', 1]']

        run_job_and_check_output(self, expected_output, sort=True)

    def test_model_with_invalid_topic_similarities_columns(self):
        content = {
            'Art': {'Art': '1.0', 'Biology': '0.5'},
            'Biology': {}
        }
        self.model_instance.content = content
        self.model_instance.put()

        expected_output = [(
            u'[u\'failed validation check for topic similarity check '
            'of TopicSimilaritiesModel\', '
            '[u"Entity id topics: Topic similarity validation for '
            'content: {u\'Biology\': {}, u\'Art\': {u\'Biology\': u\'0.5\', '
            'u\'Art\': u\'1.0\'}} fails with error: Length of topic '
            'similarities columns: 1 does not match length of '
            'topic list: 2."]]')]

        run_job_and_check_output(self, expected_output, sort=True)

    def test_model_with_invalid_topic(self):
        content = {
            'Art': {'Art': '1.0', 'invalid': '0.5'},
            'invalid': {'Art': '0.5', 'invalid': '1.0'}
        }
        self.model_instance.content = content
        self.model_instance.put()

        expected_output = [(
            u'[u\'failed validation check for topic similarity check '
            'of TopicSimilaritiesModel\', '
            '[u"Entity id topics: Topic similarity validation for '
            'content: {u\'Art\': {u\'Art\': u\'1.0\', u\'invalid\': u\'0.5\'}, '
            'u\'invalid\': {u\'Art\': u\'0.5\', u\'invalid\': u\'1.0\'}} '
            'fails with error: Topic invalid not in list of known topics."]]')]

        run_job_and_check_output(self, expected_output)

    def test_model_with_invalid_topic_similarities_rows(self):
        content = {
            'Art': {'Art': '1.0', 'Biology': '0.5'}
        }
        self.model_instance.content = content
        self.model_instance.put()

        expected_output = [(
            u'[u\'failed validation check for topic similarity check '
            'of TopicSimilaritiesModel\', [u"Entity id topics: '
            'Topic similarity validation for content: {u\'Art\': '
            '{u\'Biology\': u\'0.5\', u\'Art\': u\'1.0\'}} fails with '
            'error: Length of topic similarities rows: 2 does not match '
            'length of topic list: 1."]]')]

        run_job_and_check_output(self, expected_output)

    def test_model_with_invalid_similarity_type(self):
        content = {
            'Art': {'Art': 'one', 'Biology': 0.5},
            'Biology': {'Art': 0.5, 'Biology': 1.0}
        }
        self.model_instance.content = content
        self.model_instance.put()

        expected_output = [(
            u'[u\'failed validation check for topic similarity '
            'check of TopicSimilaritiesModel\', '
            '[u"Entity id topics: Topic similarity validation for '
            'content: {u\'Biology\': {u\'Biology\': 1.0, u\'Art\': 0.5}, '
            'u\'Art\': {u\'Biology\': 0.5, u\'Art\': u\'one\'}} '
            'fails with error: Expected similarity to be a float, '
            'received one"]]')]

        run_job_and_check_output(self, expected_output, sort=True)

    def test_model_with_invalid_similarity_value(self):
        content = {
            'Art': {'Art': 10.0, 'Biology': 0.5},
            'Biology': {'Art': 0.5, 'Biology': 1.0}
        }
        self.model_instance.content = content
        self.model_instance.put()

        expected_output = [(
            u'[u\'failed validation check for topic similarity check '
            'of TopicSimilaritiesModel\', '
            '[u"Entity id topics: Topic similarity validation for '
            'content: {u\'Biology\': {u\'Biology\': 1.0, u\'Art\': 0.5}, '
            'u\'Art\': {u\'Biology\': 0.5, u\'Art\': 10.0}} '
            'fails with error: Expected similarity to be between '
            '0.0 and 1.0, received 10.0"]]')]

        run_job_and_check_output(self, expected_output)

    def test_model_with_assymetric_content(self):
        content = {
            'Art': {'Art': 1.0, 'Biology': 0.5},
            'Biology': {'Art': 0.6, 'Biology': 1.0}
        }
        self.model_instance.content = content
        self.model_instance.put()

        expected_output = [(
            u'[u\'failed validation check for topic similarity '
            'check of TopicSimilaritiesModel\', '
            '[u"Entity id topics: Topic similarity validation for '
            'content: {u\'Biology\': {u\'Biology\': 1.0, u\'Art\': 0.6}, '
            'u\'Art\': {u\'Biology\': 0.5, u\'Art\': 1.0}} fails with error: '
            'Expected topic similarities to be symmetric."]]')]

        run_job_and_check_output(self, expected_output)


class SkillModelValidatorTests(test_utils.GenericTestBase):

    def setUp(self):
        super(SkillModelValidatorTests, self).setUp()

        self.signup(self.OWNER_EMAIL, self.OWNER_USERNAME)
        self.signup(self.ADMIN_EMAIL, self.ADMIN_USERNAME)

        self.owner_id = self.get_user_id_from_email(self.OWNER_EMAIL)
        self.admin_id = self.get_user_id_from_email(self.ADMIN_EMAIL)

        self.set_admins([self.ADMIN_USERNAME])

        language_codes = ['ar', 'en', 'en']
        skills = [skill_domain.Skill.create_default_skill(
            '%s' % i,
            description='description %d' % i
        ) for i in xrange(3)]

        for i in xrange(2):
            skill = skill_domain.Skill.create_default_skill(
                '%s' % (i + 3), description='description %d' % (i + 3))
            skill_services.save_new_skill(self.owner_id, skill)

        skill_contents = skill_domain.SkillContents(
            state_domain.SubtitledHtml(
                '1', '<p>Explanation</p>'), [
                    state_domain.SubtitledHtml('2', '<p>Example 1</p>')],
            {'1': {}, '2': {}}, state_domain.WrittenTranslations.from_dict(
                {'translations_mapping': {'1': {}, '2': {}}}))
        misconception_dict = {
            'id': 0, 'name': 'name', 'notes': '<p>notes</p>',
            'feedback': '<p>default_feedback</p>'}

        for index, skill in enumerate(skills):
            skill.language_code = language_codes[index]
            skill.skill_contents = skill_contents
            skill.add_misconception(misconception_dict)
            if index < 2:
                skill.superseding_skill_id = '%s' % (index + 3)
                skill.all_questions_merged = True
            skill_services.save_new_skill(self.owner_id, skill)

        self.model_instance_0 = skill_models.SkillModel.get_by_id('0')
        self.model_instance_1 = skill_models.SkillModel.get_by_id('1')
        self.model_instance_2 = skill_models.SkillModel.get_by_id('2')
        self.superseding_skill_0 = skill_models.SkillModel.get_by_id('3')
        self.superseding_skill_1 = skill_models.SkillModel.get_by_id('4')

        self.job_class = (
            prod_validation_jobs_one_off.SkillModelAuditOneOffJob)

    def test_standard_operation(self):
        skill_services.update_skill(
            self.admin_id, '0', [skill_domain.SkillChange({
                'cmd': 'update_skill_property',
                'property_name': 'description',
                'new_value': 'New description',
                'old_value': 'description 0'
            })], 'Changes.')

        expected_output = [
            u'[u\'fully-validated SkillModel\', 5]']
        run_job_and_check_output(self, expected_output)

    def test_model_with_created_on_greater_than_last_updated(self):
        self.model_instance_0.created_on = (
            self.model_instance_0.last_updated + datetime.timedelta(days=1))
        self.model_instance_0.commit(
            feconf.SYSTEM_COMMITTER_ID, 'created_on test', [])
        expected_output = [
            (
                u'[u\'failed validation check for time field relation check '
                'of SkillModel\', '
                '[u\'Entity id %s: The created_on field has a value '
                '%s which is greater than the value '
                '%s of last_updated field\']]') % (
                    self.model_instance_0.id,
                    self.model_instance_0.created_on,
                    self.model_instance_0.last_updated
                ),
            u'[u\'fully-validated SkillModel\', 4]']
        run_job_and_check_output(self, expected_output, sort=True)

    def test_model_with_last_updated_greater_than_current_time(self):
        self.model_instance_0.delete(feconf.SYSTEM_COMMITTER_ID, 'delete')
        self.model_instance_1.delete(feconf.SYSTEM_COMMITTER_ID, 'delete')
        self.superseding_skill_0.delete(feconf.SYSTEM_COMMITTER_ID, 'delete')
        self.superseding_skill_1.delete(feconf.SYSTEM_COMMITTER_ID, 'delete')
        expected_output = [(
            u'[u\'failed validation check for current time check of '
            'SkillModel\', '
            '[u\'Entity id %s: The last_updated field has a '
            'value %s which is greater than the time when the job was run\']]'
        ) % (self.model_instance_2.id, self.model_instance_2.last_updated)]

        with self.swap(datetime, 'datetime', MockDatetime13Hours), self.swap(
            db.DateTimeProperty, 'data_type', MockDatetime13Hours):
            update_datastore_types_for_mock_datetime()
            run_job_and_check_output(self, expected_output, sort=True)

    def test_model_with_invalid_skill_schema(self):
        expected_output = [
            (
                u'[u\'failed validation check for domain object check of '
                'SkillModel\', '
                '[u\'Entity id %s: Entity fails domain validation with the '
                'error Invalid language code: %s\']]'
            ) % (self.model_instance_0.id, self.model_instance_0.language_code),
            u'[u\'fully-validated SkillModel\', 4]']
        with self.swap(
            constants, 'ALL_LANGUAGE_CODES', [{
                'code': 'en', 'description': 'English'}]):
            run_job_and_check_output(self, expected_output, sort=True)

    def test_model_with_invalid_all_questions_merged(self):
        question_models.QuestionSkillLinkModel(
            id='question1-0', question_id='question1', skill_id='0',
            skill_difficulty=0.5).put()
        expected_output = [
            (
                u'[u\'failed validation check for all questions merged '
                'check of SkillModel\', '
                '[u"Entity id 0: all_questions_merged is True but the '
                'following question ids are still linked to the skill: '
                '[u\'question1\']"]]'
            ), u'[u\'fully-validated SkillModel\', 4]']
        run_job_and_check_output(self, expected_output, sort=True)

    def test_missing_superseding_skill_model_failure(self):
        self.superseding_skill_0.delete(feconf.SYSTEM_COMMITTER_ID, '', [])
        expected_output = [
            (
                u'[u\'failed validation check for superseding_skill_ids field '
                'check of SkillModel\', '
                '[u"Entity id 0: based on field superseding_skill_ids '
                'having value 3, expect model SkillModel with id 3 but it '
                'doesn\'t exist"]]'),
            u'[u\'fully-validated SkillModel\', 3]']
        run_job_and_check_output(self, expected_output, sort=True)

    def test_missing_skill_commit_log_entry_model_failure(self):
        skill_services.update_skill(
            self.admin_id, '0', [skill_domain.SkillChange({
                'cmd': 'update_skill_property',
                'property_name': 'description',
                'new_value': 'New description',
                'old_value': 'description 0'
            })], 'Changes.')
        skill_models.SkillCommitLogEntryModel.get_by_id(
            'skill-0-1').delete()

        expected_output = [
            (
                u'[u\'failed validation check for '
                'skill_commit_log_entry_ids field check of '
                'SkillModel\', '
                '[u"Entity id 0: based on field '
                'skill_commit_log_entry_ids having value '
                'skill-0-1, expect model SkillCommitLogEntryModel '
                'with id skill-0-1 but it doesn\'t exist"]]'),
            u'[u\'fully-validated SkillModel\', 4]']
        run_job_and_check_output(self, expected_output, sort=True)

    def test_missing_summary_model_failure(self):
        skill_models.SkillSummaryModel.get_by_id('0').delete()

        expected_output = [
            (
                u'[u\'failed validation check for skill_summary_ids '
                'field check of SkillModel\', '
                '[u"Entity id 0: based on field skill_summary_ids having '
                'value 0, expect model SkillSummaryModel with id 0 '
                'but it doesn\'t exist"]]'),
            u'[u\'fully-validated SkillModel\', 4]']
        run_job_and_check_output(self, expected_output, sort=True)

    def test_missing_skill_rights_model_failure(self):
        skill_models.SkillRightsModel.get_by_id(
            '0').delete(feconf.SYSTEM_COMMITTER_ID, '', [])

        expected_output = [
            (
                u'[u\'failed validation check for skill_rights_ids '
                'field check of SkillModel\', '
                '[u"Entity id 0: based on field skill_rights_ids having '
                'value 0, expect model SkillRightsModel with id 0 but '
                'it doesn\'t exist"]]'),
            u'[u\'fully-validated SkillModel\', 4]']
        run_job_and_check_output(self, expected_output, sort=True)

    def test_missing_snapshot_metadata_model_failure(self):
        skill_models.SkillSnapshotMetadataModel.get_by_id(
            '0-1').delete()
        expected_output = [
            (
                u'[u\'failed validation check for snapshot_metadata_ids '
                'field check of SkillModel\', '
                '[u"Entity id 0: based on field snapshot_metadata_ids having '
                'value 0-1, expect model SkillSnapshotMetadataModel '
                'with id 0-1 but it doesn\'t exist"]]'),
            u'[u\'fully-validated SkillModel\', 4]']
        run_job_and_check_output(self, expected_output, sort=True)

    def test_missing_snapshot_content_model_failure(self):
        skill_models.SkillSnapshotContentModel.get_by_id(
            '0-1').delete()
        expected_output = [
            (
                u'[u\'failed validation check for snapshot_content_ids '
                'field check of SkillModel\', '
                '[u"Entity id 0: based on field snapshot_content_ids having '
                'value 0-1, expect model SkillSnapshotContentModel '
                'with id 0-1 but it doesn\'t exist"]]'),
            u'[u\'fully-validated SkillModel\', 4]']
        run_job_and_check_output(self, expected_output, sort=True)


class SkillSnapshotMetadataModelValidatorTests(
        test_utils.GenericTestBase):

    def setUp(self):
        super(SkillSnapshotMetadataModelValidatorTests, self).setUp()

        self.signup(self.OWNER_EMAIL, self.OWNER_USERNAME)
        self.signup(USER_EMAIL, USER_NAME)

        self.owner_id = self.get_user_id_from_email(self.OWNER_EMAIL)
        self.user_id = self.get_user_id_from_email(USER_EMAIL)

        self.signup(self.ADMIN_EMAIL, self.ADMIN_USERNAME)
        self.admin_id = self.get_user_id_from_email(self.ADMIN_EMAIL)
        self.set_admins([self.ADMIN_USERNAME])

        language_codes = ['ar', 'en', 'en']
        skills = [skill_domain.Skill.create_default_skill(
            '%s' % i,
            description='description %d' % i
        ) for i in xrange(3)]

        skill_contents = skill_domain.SkillContents(
            state_domain.SubtitledHtml(
                '1', '<p>Explanation</p>'), [
                    state_domain.SubtitledHtml('2', '<p>Example 1</p>')],
            {'1': {}, '2': {}}, state_domain.WrittenTranslations.from_dict(
                {'translations_mapping': {'1': {}, '2': {}}}))
        misconception_dict = {
            'id': 0, 'name': 'name', 'notes': '<p>notes</p>',
            'feedback': '<p>default_feedback</p>'}

        for index, skill in enumerate(skills):
            skill.language_code = language_codes[index]
            skill.skill_contents = skill_contents
            skill.add_misconception(misconception_dict)
            if index == 0:
                skill_services.save_new_skill(self.user_id, skill)
            else:
                skill_services.save_new_skill(self.owner_id, skill)

        self.model_instance_0 = (
            skill_models.SkillSnapshotMetadataModel.get_by_id(
                '0-1'))
        self.model_instance_1 = (
            skill_models.SkillSnapshotMetadataModel.get_by_id(
                '1-1'))
        self.model_instance_2 = (
            skill_models.SkillSnapshotMetadataModel.get_by_id(
                '2-1'))

        self.job_class = (
            prod_validation_jobs_one_off
            .SkillSnapshotMetadataModelAuditOneOffJob)

    def test_standard_operation(self):
        skill_services.update_skill(
            self.admin_id, '0', [skill_domain.SkillChange({
                'cmd': 'update_skill_property',
                'property_name': 'description',
                'new_value': 'New description',
                'old_value': 'description 0'
            })], 'Changes.')
        expected_output = [
            u'[u\'fully-validated SkillSnapshotMetadataModel\', 4]']
        run_job_and_check_output(self, expected_output)

    def test_model_with_created_on_greater_than_last_updated(self):
        self.model_instance_0.created_on = (
            self.model_instance_0.last_updated + datetime.timedelta(days=1))
        self.model_instance_0.put()
        expected_output = [(
            u'[u\'failed validation check for time field relation check '
            'of SkillSnapshotMetadataModel\', '
            '[u\'Entity id %s: The created_on field has a value '
            '%s which is greater than the value '
            '%s of last_updated field\']]') % (
                self.model_instance_0.id,
                self.model_instance_0.created_on,
                self.model_instance_0.last_updated
            ), (
                u'[u\'fully-validated '
                'SkillSnapshotMetadataModel\', 2]')]
        run_job_and_check_output(self, expected_output, sort=True)

    def test_model_with_last_updated_greater_than_current_time(self):
        self.model_instance_1.delete()
        self.model_instance_2.delete()
        expected_output = [(
            u'[u\'failed validation check for current time check of '
            'SkillSnapshotMetadataModel\', '
            '[u\'Entity id %s: The last_updated field has a '
            'value %s which is greater than the time when the job was run\']]'
        ) % (self.model_instance_0.id, self.model_instance_0.last_updated)]

        with self.swap(datetime, 'datetime', MockDatetime13Hours), self.swap(
            db.DateTimeProperty, 'data_type', MockDatetime13Hours):
            update_datastore_types_for_mock_datetime()
            run_job_and_check_output(self, expected_output, sort=True)

    def test_missing_skill_model_failure(self):
        skill_models.SkillModel.get_by_id('0').delete(
            self.user_id, '', [])
        expected_output = [
            (
                u'[u\'failed validation check for skill_ids '
                'field check of SkillSnapshotMetadataModel\', '
                '[u"Entity id 0-1: based on field skill_ids '
                'having value 0, expect model SkillModel with '
                'id 0 but it doesn\'t exist", u"Entity id 0-2: based on field '
                'skill_ids having value 0, expect model '
                'SkillModel with id 0 but it doesn\'t exist"]]'
            ), (
                u'[u\'fully-validated '
                'SkillSnapshotMetadataModel\', 2]')]
        run_job_and_check_output(
            self, expected_output, literal_eval=True)

    def test_missing_committer_model_failure(self):
        user_models.UserSettingsModel.get_by_id(self.user_id).delete()
        expected_output = [
            (
                u'[u\'failed validation check for committer_ids field '
                'check of SkillSnapshotMetadataModel\', '
                '[u"Entity id 0-1: based on field committer_ids having '
                'value %s, expect model UserSettingsModel with id %s '
                'but it doesn\'t exist"]]'
            ) % (self.user_id, self.user_id), (
                u'[u\'fully-validated '
                'SkillSnapshotMetadataModel\', 2]')]
        run_job_and_check_output(self, expected_output, sort=True)

    def test_invalid_skill_version_in_model_id(self):
        model_with_invalid_version_in_id = (
            skill_models.SkillSnapshotMetadataModel(
                id='0-3', committer_id=self.owner_id, commit_type='edit',
                commit_message='msg', commit_cmds=[{}]))
        model_with_invalid_version_in_id.put()
        expected_output = [
            (
                u'[u\'failed validation check for skill model '
                'version check of SkillSnapshotMetadataModel\', '
                '[u\'Entity id 0-3: Skill model corresponding to '
                'id 0 has a version 1 which is less than the version 3 in '
                'snapshot metadata model id\']]'
            ), (
                u'[u\'fully-validated SkillSnapshotMetadataModel\', '
                '3]')]
        run_job_and_check_output(self, expected_output, sort=True)

    def test_model_with_invalid_commit_cmd_schmea(self):
        self.model_instance_0.commit_cmds = [{
            'cmd': 'add_skill_misconception'
        }, {
            'cmd': 'delete_skill_misconception',
            'invalid_attribute': 'invalid'
        }]
        self.model_instance_0.put()
        expected_output = [
            (
                u'[u\'failed validation check for commit cmd '
                'delete_skill_misconception check of '
                'SkillSnapshotMetadataModel\', '
                '[u"Entity id 0-1: Commit command domain validation '
                'for command: {u\'cmd\': u\'delete_skill_misconception\', '
                'u\'invalid_attribute\': u\'invalid\'} failed with error: '
                'The following required attributes are missing: '
                'misconception_id, The following extra attributes are present: '
                'invalid_attribute"]]'
            ), (
                u'[u\'failed validation check for commit cmd '
                'add_skill_misconception check of '
                'SkillSnapshotMetadataModel\', '
                '[u"Entity id 0-1: Commit command domain validation '
                'for command: {u\'cmd\': u\'add_skill_misconception\'} '
                'failed with error: The following required attributes '
                'are missing: new_misconception_dict"]]'
            ), u'[u\'fully-validated SkillSnapshotMetadataModel\', 2]']
        run_job_and_check_output(self, expected_output, sort=True)


class SkillSnapshotContentModelValidatorTests(test_utils.GenericTestBase):

    def setUp(self):
        super(SkillSnapshotContentModelValidatorTests, self).setUp()

        self.signup(self.OWNER_EMAIL, self.OWNER_USERNAME)

        self.owner_id = self.get_user_id_from_email(self.OWNER_EMAIL)

        self.signup(self.ADMIN_EMAIL, self.ADMIN_USERNAME)
        self.admin_id = self.get_user_id_from_email(self.ADMIN_EMAIL)
        self.set_admins([self.ADMIN_USERNAME])

        language_codes = ['ar', 'en', 'en']
        skills = [skill_domain.Skill.create_default_skill(
            '%s' % i,
            description='description %d' % i
        ) for i in xrange(3)]

        skill_contents = skill_domain.SkillContents(
            state_domain.SubtitledHtml(
                '1', '<p>Explanation</p>'), [
                    state_domain.SubtitledHtml('2', '<p>Example 1</p>')],
            {'1': {}, '2': {}}, state_domain.WrittenTranslations.from_dict(
                {'translations_mapping': {'1': {}, '2': {}}}))
        misconception_dict = {
            'id': 0, 'name': 'name', 'notes': '<p>notes</p>',
            'feedback': '<p>default_feedback</p>'}

        for index, skill in enumerate(skills):
            skill.language_code = language_codes[index]
            skill.skill_contents = skill_contents
            skill.add_misconception(misconception_dict)
            skill_services.save_new_skill(self.owner_id, skill)

        self.model_instance_0 = (
            skill_models.SkillSnapshotContentModel.get_by_id(
                '0-1'))
        self.model_instance_1 = (
            skill_models.SkillSnapshotContentModel.get_by_id(
                '1-1'))
        self.model_instance_2 = (
            skill_models.SkillSnapshotContentModel.get_by_id(
                '2-1'))

        self.job_class = (
            prod_validation_jobs_one_off
            .SkillSnapshotContentModelAuditOneOffJob)

    def test_standard_operation(self):
        skill_services.update_skill(
            self.admin_id, '0', [skill_domain.SkillChange({
                'cmd': 'update_skill_property',
                'property_name': 'description',
                'new_value': 'New description',
                'old_value': 'description 0'
            })], 'Changes.')
        expected_output = [
            u'[u\'fully-validated SkillSnapshotContentModel\', 4]']
        run_job_and_check_output(self, expected_output)

    def test_model_with_created_on_greater_than_last_updated(self):
        self.model_instance_0.created_on = (
            self.model_instance_0.last_updated + datetime.timedelta(days=1))
        self.model_instance_0.put()
        expected_output = [(
            u'[u\'failed validation check for time field relation check '
            'of SkillSnapshotContentModel\', '
            '[u\'Entity id %s: The created_on field has a value '
            '%s which is greater than the value '
            '%s of last_updated field\']]') % (
                self.model_instance_0.id,
                self.model_instance_0.created_on,
                self.model_instance_0.last_updated
            ), (
                u'[u\'fully-validated '
                'SkillSnapshotContentModel\', 2]')]
        run_job_and_check_output(self, expected_output, sort=True)

    def test_model_with_last_updated_greater_than_current_time(self):
        self.model_instance_1.delete()
        self.model_instance_2.delete()
        expected_output = [(
            u'[u\'failed validation check for current time check of '
            'SkillSnapshotContentModel\', '
            '[u\'Entity id %s: The last_updated field has a '
            'value %s which is greater than the time when the job was run\']]'
        ) % (self.model_instance_0.id, self.model_instance_0.last_updated)]

        with self.swap(datetime, 'datetime', MockDatetime13Hours), self.swap(
            db.DateTimeProperty, 'data_type', MockDatetime13Hours):
            update_datastore_types_for_mock_datetime()
            run_job_and_check_output(self, expected_output, sort=True)

    def test_missing_skill_model_failure(self):
        skill_models.SkillModel.get_by_id('0').delete(self.owner_id, '', [])
        expected_output = [
            (
                u'[u\'failed validation check for skill_ids '
                'field check of SkillSnapshotContentModel\', '
                '[u"Entity id 0-1: based on field skill_ids '
                'having value 0, expect model SkillModel with '
                'id 0 but it doesn\'t exist", u"Entity id 0-2: based on field '
                'skill_ids having value 0, expect model '
                'SkillModel with id 0 but it doesn\'t exist"]]'
            ), (
                u'[u\'fully-validated '
                'SkillSnapshotContentModel\', 2]')]
        run_job_and_check_output(self, expected_output, sort=True)

    def test_invalid_skill_version_in_model_id(self):
        model_with_invalid_version_in_id = (
            skill_models.SkillSnapshotContentModel(
                id='0-3'))
        model_with_invalid_version_in_id.content = {}
        model_with_invalid_version_in_id.put()
        expected_output = [
            (
                u'[u\'failed validation check for skill model '
                'version check of SkillSnapshotContentModel\', '
                '[u\'Entity id 0-3: Skill model corresponding to '
                'id 0 has a version 1 which is less than '
                'the version 3 in snapshot content model id\']]'
            ), (
                u'[u\'fully-validated SkillSnapshotContentModel\', '
                '3]')]
        run_job_and_check_output(self, expected_output, sort=True)


class SkillRightsModelValidatorTests(test_utils.GenericTestBase):

    def setUp(self):
        super(SkillRightsModelValidatorTests, self).setUp()

        self.signup(self.OWNER_EMAIL, self.OWNER_USERNAME)
        self.signup(USER_EMAIL, USER_NAME)

        self.owner_id = self.get_user_id_from_email(self.OWNER_EMAIL)
        self.user_id = self.get_user_id_from_email(USER_EMAIL)

        language_codes = ['ar', 'en', 'en']
        skills = [skill_domain.Skill.create_default_skill(
            '%s' % i,
            description='description %d' % i
        ) for i in xrange(3)]

        skill_contents = skill_domain.SkillContents(
            state_domain.SubtitledHtml(
                '1', '<p>Explanation</p>'), [
                    state_domain.SubtitledHtml('2', '<p>Example 1</p>')],
            {'1': {}, '2': {}}, state_domain.WrittenTranslations.from_dict(
                {'translations_mapping': {'1': {}, '2': {}}}))
        misconception_dict = {
            'id': 0, 'name': 'name', 'notes': '<p>notes</p>',
            'feedback': '<p>default_feedback</p>'}

        for index, skill in enumerate(skills):
            skill.language_code = language_codes[index]
            skill.skill_contents = skill_contents
            skill.add_misconception(misconception_dict)
            if index == 0:
                skill_services.save_new_skill(self.user_id, skill)
            else:
                skill_services.save_new_skill(self.owner_id, skill)

        self.model_instance_0 = skill_models.SkillRightsModel.get_by_id('0')
        self.model_instance_1 = skill_models.SkillRightsModel.get_by_id('1')
        self.model_instance_2 = skill_models.SkillRightsModel.get_by_id('2')

        self.job_class = (
            prod_validation_jobs_one_off.SkillRightsModelAuditOneOffJob)

    def test_standard_operation(self):
        expected_output = [
            u'[u\'fully-validated SkillRightsModel\', 3]']
        run_job_and_check_output(self, expected_output)

    def test_model_with_created_on_greater_than_last_updated(self):
        self.model_instance_0.created_on = (
            self.model_instance_0.last_updated + datetime.timedelta(days=1))
        self.model_instance_0.commit(
            feconf.SYSTEM_COMMITTER_ID, 'created_on test', [])
        expected_output = [(
            u'[u\'failed validation check for time field relation check '
            'of SkillRightsModel\', '
            '[u\'Entity id %s: The created_on field has a value '
            '%s which is greater than the value '
            '%s of last_updated field\']]') % (
                self.model_instance_0.id,
                self.model_instance_0.created_on,
                self.model_instance_0.last_updated
            ), u'[u\'fully-validated SkillRightsModel\', 2]']
        run_job_and_check_output(self, expected_output, sort=True)

    def test_model_with_last_updated_greater_than_current_time(self):
        self.model_instance_1.delete(feconf.SYSTEM_COMMITTER_ID, 'delete')
        self.model_instance_2.delete(feconf.SYSTEM_COMMITTER_ID, 'delete')
        expected_output = [(
            u'[u\'failed validation check for current time check of '
            'SkillRightsModel\', '
            '[u\'Entity id %s: The last_updated field has a '
            'value %s which is greater than the time when the job was run\']]'
        ) % (self.model_instance_0.id, self.model_instance_0.last_updated)]

        with self.swap(datetime, 'datetime', MockDatetime13Hours), self.swap(
            db.DateTimeProperty, 'data_type', MockDatetime13Hours):
            update_datastore_types_for_mock_datetime()
            run_job_and_check_output(self, expected_output, sort=True)

    def test_missing_skill_model_failure(self):
        skill_models.SkillModel.get_by_id('0').delete(
            feconf.SYSTEM_COMMITTER_ID, '', [])
        expected_output = [
            (
                u'[u\'failed validation check for skill_ids '
                'field check of SkillRightsModel\', '
                '[u"Entity id 0: based on field skill_ids having '
                'value 0, expect model SkillModel with id 0 but '
                'it doesn\'t exist"]]'),
            u'[u\'fully-validated SkillRightsModel\', 2]']
        run_job_and_check_output(self, expected_output, sort=True)

    def test_missing_creator_user_model_failure(self):
        user_models.UserSettingsModel.get_by_id(self.user_id).delete()
        expected_output = [
            (
                u'[u\'failed validation check for creator_user_ids '
                'field check of SkillRightsModel\', '
                '[u"Entity id 0: based on field creator_user_ids having '
                'value %s, expect model UserSettingsModel with id %s '
                'but it doesn\'t exist"]]') % (
                    self.user_id, self.user_id),
            u'[u\'fully-validated SkillRightsModel\', 2]']
        run_job_and_check_output(self, expected_output, sort=True)

    def test_missing_snapshot_metadata_model_failure(self):
        skill_models.SkillRightsSnapshotMetadataModel.get_by_id(
            '0-1').delete()
        expected_output = [
            (
                u'[u\'failed validation check for snapshot_metadata_ids '
                'field check of SkillRightsModel\', '
                '[u"Entity id 0: based on field snapshot_metadata_ids having '
                'value 0-1, expect model '
                'SkillRightsSnapshotMetadataModel '
                'with id 0-1 but it doesn\'t exist"]]'
            ),
            u'[u\'fully-validated SkillRightsModel\', 2]']
        run_job_and_check_output(self, expected_output, sort=True)

    def test_missing_snapshot_content_model_failure(self):
        skill_models.SkillRightsSnapshotContentModel.get_by_id(
            '0-1').delete()
        expected_output = [
            (
                u'[u\'failed validation check for snapshot_content_ids '
                'field check of SkillRightsModel\', '
                '[u"Entity id 0: based on field snapshot_content_ids having '
                'value 0-1, expect model SkillRightsSnapshotContentModel '
                'with id 0-1 but it doesn\'t exist"]]'),
            u'[u\'fully-validated SkillRightsModel\', 2]']
        run_job_and_check_output(self, expected_output, sort=True)


class SkillRightsSnapshotMetadataModelValidatorTests(
        test_utils.GenericTestBase):

    def setUp(self):
        super(SkillRightsSnapshotMetadataModelValidatorTests, self).setUp(
            )

        self.signup(self.OWNER_EMAIL, self.OWNER_USERNAME)
        self.signup(USER_EMAIL, USER_NAME)

        self.owner_id = self.get_user_id_from_email(self.OWNER_EMAIL)
        self.user_id = self.get_user_id_from_email(USER_EMAIL)

        language_codes = ['ar', 'en', 'en']
        skills = [skill_domain.Skill.create_default_skill(
            '%s' % i,
            description='description %d' % i
        ) for i in xrange(3)]

        skill_contents = skill_domain.SkillContents(
            state_domain.SubtitledHtml(
                '1', '<p>Explanation</p>'), [
                    state_domain.SubtitledHtml('2', '<p>Example 1</p>')],
            {'1': {}, '2': {}}, state_domain.WrittenTranslations.from_dict(
                {'translations_mapping': {'1': {}, '2': {}}}))
        misconception_dict = {
            'id': 0, 'name': 'name', 'notes': '<p>notes</p>',
            'feedback': '<p>default_feedback</p>'}

        for index, skill in enumerate(skills):
            skill.language_code = language_codes[index]
            skill.skill_contents = skill_contents
            skill.add_misconception(misconception_dict)
            if index == 0:
                skill_services.save_new_skill(self.user_id, skill)
            else:
                skill_services.save_new_skill(self.owner_id, skill)

        self.model_instance_0 = (
            skill_models.SkillRightsSnapshotMetadataModel.get_by_id(
                '0-1'))
        self.model_instance_1 = (
            skill_models.SkillRightsSnapshotMetadataModel.get_by_id(
                '1-1'))
        self.model_instance_2 = (
            skill_models.SkillRightsSnapshotMetadataModel.get_by_id(
                '2-1'))

        self.job_class = (
            prod_validation_jobs_one_off
            .SkillRightsSnapshotMetadataModelAuditOneOffJob)

    def test_standard_operation(self):
        expected_output = [
            u'[u\'fully-validated SkillRightsSnapshotMetadataModel\', 3]']
        run_job_and_check_output(self, expected_output)

    def test_model_with_created_on_greater_than_last_updated(self):
        self.model_instance_0.created_on = (
            self.model_instance_0.last_updated + datetime.timedelta(days=1))
        self.model_instance_0.put()
        expected_output = [(
            u'[u\'failed validation check for time field relation check '
            'of SkillRightsSnapshotMetadataModel\', '
            '[u\'Entity id %s: The created_on field has a value '
            '%s which is greater than the value '
            '%s of last_updated field\']]') % (
                self.model_instance_0.id,
                self.model_instance_0.created_on,
                self.model_instance_0.last_updated
            ), (
                u'[u\'fully-validated '
                'SkillRightsSnapshotMetadataModel\', 2]')]
        run_job_and_check_output(self, expected_output, sort=True)

    def test_model_with_last_updated_greater_than_current_time(self):
        self.model_instance_1.delete()
        self.model_instance_2.delete()
        expected_output = [(
            u'[u\'failed validation check for current time check of '
            'SkillRightsSnapshotMetadataModel\', '
            '[u\'Entity id %s: The last_updated field has a '
            'value %s which is greater than the time when the job was run\']]'
        ) % (self.model_instance_0.id, self.model_instance_0.last_updated)]

        with self.swap(datetime, 'datetime', MockDatetime13Hours), self.swap(
            db.DateTimeProperty, 'data_type', MockDatetime13Hours):
            update_datastore_types_for_mock_datetime()
            run_job_and_check_output(self, expected_output, sort=True)

    def test_missing_skill_rights_model_failure(self):
        skill_models.SkillRightsModel.get_by_id('0').delete(
            self.user_id, '', [])
        expected_output = [
            (
                u'[u\'failed validation check for skill_rights_ids '
                'field check of SkillRightsSnapshotMetadataModel\', '
                '[u"Entity id 0-1: based on field skill_rights_ids '
                'having value 0, expect model SkillRightsModel with '
                'id 0 but it doesn\'t exist", u"Entity id 0-2: based on field '
                'skill_rights_ids having value 0, expect model '
                'SkillRightsModel with id 0 but it doesn\'t exist"]]'
            ), (
                u'[u\'fully-validated '
                'SkillRightsSnapshotMetadataModel\', 2]')]
        run_job_and_check_output(self, expected_output, sort=True)

    def test_missing_committer_model_failure(self):
        user_models.UserSettingsModel.get_by_id(self.user_id).delete()
        expected_output = [
            (
                u'[u\'failed validation check for committer_ids field '
                'check of SkillRightsSnapshotMetadataModel\', '
                '[u"Entity id 0-1: based on field committer_ids having '
                'value %s, expect model UserSettingsModel with id %s '
                'but it doesn\'t exist"]]'
            ) % (self.user_id, self.user_id), (
                u'[u\'fully-validated '
                'SkillRightsSnapshotMetadataModel\', 2]')]
        run_job_and_check_output(self, expected_output, sort=True)

    def test_invalid_skill_version_in_model_id(self):
        model_with_invalid_version_in_id = (
            skill_models.SkillRightsSnapshotMetadataModel(
                id='0-3', committer_id=self.owner_id, commit_type='edit',
                commit_message='msg', commit_cmds=[{}]))
        model_with_invalid_version_in_id.put()
        expected_output = [
            (
                u'[u\'failed validation check for skill rights model '
                'version check of SkillRightsSnapshotMetadataModel\', '
                '[u\'Entity id 0-3: SkillRights model corresponding to '
                'id 0 has a version 1 which is less than the version 3 in '
                'snapshot metadata model id\']]'
            ), (
                u'[u\'fully-validated '
                'SkillRightsSnapshotMetadataModel\', 3]')]
        run_job_and_check_output(self, expected_output, sort=True)

    def test_model_with_invalid_commit_cmd_schmea(self):
        self.model_instance_0.commit_cmds = [{
            'cmd': 'publish_skill',
            'invalid_attribute': 'invalid'
        }]
        self.model_instance_0.put()
        expected_output = [
            (
                u'[u\'failed validation check for commit cmd publish_skill '
                'check of SkillRightsSnapshotMetadataModel\', '
                '[u"Entity id 0-1: Commit command domain validation '
                'for command: {u\'cmd\': u\'publish_skill\', '
                'u\'invalid_attribute\': u\'invalid\'} failed with error: '
                'The following extra attributes are present: '
                'invalid_attribute"]]'
            ), u'[u\'fully-validated SkillRightsSnapshotMetadataModel\', 2]']
        run_job_and_check_output(self, expected_output, sort=True)


class SkillRightsSnapshotContentModelValidatorTests(
        test_utils.GenericTestBase):

    def setUp(self):
        super(SkillRightsSnapshotContentModelValidatorTests, self).setUp(
            )

        self.signup(self.OWNER_EMAIL, self.OWNER_USERNAME)
        self.owner_id = self.get_user_id_from_email(self.OWNER_EMAIL)

        language_codes = ['ar', 'en', 'en']
        skills = [skill_domain.Skill.create_default_skill(
            '%s' % i,
            description='description %d' % i
        ) for i in xrange(3)]

        skill_contents = skill_domain.SkillContents(
            state_domain.SubtitledHtml(
                '1', '<p>Explanation</p>'), [
                    state_domain.SubtitledHtml('2', '<p>Example 1</p>')],
            {'1': {}, '2': {}}, state_domain.WrittenTranslations.from_dict(
                {'translations_mapping': {'1': {}, '2': {}}}))
        misconception_dict = {
            'id': 0, 'name': 'name', 'notes': '<p>notes</p>',
            'feedback': '<p>default_feedback</p>'}

        for index, skill in enumerate(skills):
            skill.language_code = language_codes[index]
            skill.skill_contents = skill_contents
            skill.add_misconception(misconception_dict)
            skill_services.save_new_skill(self.owner_id, skill)

        self.model_instance_0 = (
            skill_models.SkillRightsSnapshotContentModel.get_by_id(
                '0-1'))
        self.model_instance_1 = (
            skill_models.SkillRightsSnapshotContentModel.get_by_id(
                '1-1'))
        self.model_instance_2 = (
            skill_models.SkillRightsSnapshotContentModel.get_by_id(
                '2-1'))

        self.job_class = (
            prod_validation_jobs_one_off
            .SkillRightsSnapshotContentModelAuditOneOffJob)

    def test_standard_operation(self):
        expected_output = [
            u'[u\'fully-validated SkillRightsSnapshotContentModel\', 3]']
        run_job_and_check_output(self, expected_output)

    def test_model_with_created_on_greater_than_last_updated(self):
        self.model_instance_0.created_on = (
            self.model_instance_0.last_updated + datetime.timedelta(days=1))
        self.model_instance_0.put()
        expected_output = [(
            u'[u\'failed validation check for time field relation check '
            'of SkillRightsSnapshotContentModel\', '
            '[u\'Entity id %s: The created_on field has a value '
            '%s which is greater than the value '
            '%s of last_updated field\']]') % (
                self.model_instance_0.id,
                self.model_instance_0.created_on,
                self.model_instance_0.last_updated
            ), (
                u'[u\'fully-validated '
                'SkillRightsSnapshotContentModel\', 2]')]
        run_job_and_check_output(self, expected_output, sort=True)

    def test_model_with_last_updated_greater_than_current_time(self):
        self.model_instance_1.delete()
        self.model_instance_2.delete()
        expected_output = [(
            u'[u\'failed validation check for current time check of '
            'SkillRightsSnapshotContentModel\', '
            '[u\'Entity id %s: The last_updated field has a '
            'value %s which is greater than the time when the job was run\']]'
        ) % (self.model_instance_0.id, self.model_instance_0.last_updated)]

        with self.swap(datetime, 'datetime', MockDatetime13Hours), self.swap(
            db.DateTimeProperty, 'data_type', MockDatetime13Hours):
            update_datastore_types_for_mock_datetime()
            run_job_and_check_output(self, expected_output, sort=True)

    def test_missing_skill_model_failure(self):
        skill_models.SkillRightsModel.get_by_id('0').delete(
            self.owner_id, '', [])
        expected_output = [
            (
                u'[u\'failed validation check for skill_rights_ids '
                'field check of SkillRightsSnapshotContentModel\', '
                '[u"Entity id 0-1: based on field skill_rights_ids '
                'having value 0, expect model SkillRightsModel with '
                'id 0 but it doesn\'t exist", u"Entity id 0-2: based on field '
                'skill_rights_ids having value 0, expect model '
                'SkillRightsModel with id 0 but it doesn\'t exist"]]'
            ), (
                u'[u\'fully-validated '
                'SkillRightsSnapshotContentModel\', 2]')]
        run_job_and_check_output(self, expected_output, sort=True)

    def test_invalid_skill_version_in_model_id(self):
        model_with_invalid_version_in_id = (
            skill_models.SkillRightsSnapshotContentModel(
                id='0-3'))
        model_with_invalid_version_in_id.content = {}
        model_with_invalid_version_in_id.put()
        expected_output = [
            (
                u'[u\'failed validation check for skill rights model '
                'version check of SkillRightsSnapshotContentModel\', '
                '[u\'Entity id 0-3: SkillRights model corresponding to '
                'id 0 has a version 1 which is less than the version 3 in '
                'snapshot content model id\']]'
            ), (
                u'[u\'fully-validated SkillRightsSnapshotContentModel\', '
                '3]')]
        run_job_and_check_output(self, expected_output, sort=True)


class SkillCommitLogEntryModelValidatorTests(test_utils.GenericTestBase):

    def setUp(self):
        super(SkillCommitLogEntryModelValidatorTests, self).setUp()

        self.signup(self.OWNER_EMAIL, self.OWNER_USERNAME)
        self.signup(self.ADMIN_EMAIL, self.ADMIN_USERNAME)

        self.owner_id = self.get_user_id_from_email(self.OWNER_EMAIL)
        self.admin_id = self.get_user_id_from_email(self.ADMIN_EMAIL)
        self.set_admins([self.ADMIN_USERNAME])

        language_codes = ['ar', 'en', 'en']
        skills = [skill_domain.Skill.create_default_skill(
            '%s' % i,
            description='description %d' % i
        ) for i in xrange(3)]

        skill_contents = skill_domain.SkillContents(
            state_domain.SubtitledHtml(
                '1', '<p>Explanation</p>'), [
                    state_domain.SubtitledHtml('2', '<p>Example 1</p>')],
            {'1': {}, '2': {}}, state_domain.WrittenTranslations.from_dict(
                {'translations_mapping': {'1': {}, '2': {}}}))
        misconception_dict = {
            'id': 0, 'name': 'name', 'notes': '<p>notes</p>',
            'feedback': '<p>default_feedback</p>'}

        for index, skill in enumerate(skills):
            skill.language_code = language_codes[index]
            skill.skill_contents = skill_contents
            skill.add_misconception(misconception_dict)
            skill_services.save_new_skill(self.owner_id, skill)

        self.model_instance_0 = (
            skill_models.SkillCommitLogEntryModel.get_by_id(
                'skill-0-1'))
        self.model_instance_1 = (
            skill_models.SkillCommitLogEntryModel.get_by_id(
                'skill-1-1'))
        self.model_instance_2 = (
            skill_models.SkillCommitLogEntryModel.get_by_id(
                'skill-2-1'))
        self.rights_model_instance_0 = (
            skill_models.SkillCommitLogEntryModel.get_by_id(
                'rights-0-1'))
        self.rights_model_instance_1 = (
            skill_models.SkillCommitLogEntryModel.get_by_id(
                'rights-1-1'))
        self.rights_model_instance_2 = (
            skill_models.SkillCommitLogEntryModel.get_by_id(
                'rights-2-1'))

        self.job_class = (
            prod_validation_jobs_one_off
            .SkillCommitLogEntryModelAuditOneOffJob)

    def test_standard_operation(self):
        skill_services.update_skill(
            self.admin_id, '0', [skill_domain.SkillChange({
                'cmd': 'update_skill_property',
                'property_name': 'description',
                'new_value': 'New description',
                'old_value': 'description 0'
            })], 'Changes.')
        expected_output = [
            u'[u\'fully-validated SkillCommitLogEntryModel\', 7]']
        run_job_and_check_output(self, expected_output)

    def test_model_with_created_on_greater_than_last_updated(self):
        self.model_instance_0.created_on = (
            self.model_instance_0.last_updated + datetime.timedelta(days=1))
        self.model_instance_0.put()
        expected_output = [(
            u'[u\'failed validation check for time field relation check '
            'of SkillCommitLogEntryModel\', '
            '[u\'Entity id %s: The created_on field has a value '
            '%s which is greater than the value '
            '%s of last_updated field\']]') % (
                self.model_instance_0.id,
                self.model_instance_0.created_on,
                self.model_instance_0.last_updated
            ), u'[u\'fully-validated SkillCommitLogEntryModel\', 5]']
        run_job_and_check_output(self, expected_output, sort=True)

    def test_model_with_last_updated_greater_than_current_time(self):
        self.model_instance_1.delete()
        self.model_instance_2.delete()
        self.rights_model_instance_0.delete()
        self.rights_model_instance_1.delete()
        self.rights_model_instance_2.delete()
        expected_output = [(
            u'[u\'failed validation check for current time check of '
            'SkillCommitLogEntryModel\', '
            '[u\'Entity id %s: The last_updated field has a '
            'value %s which is greater than the time when the job was run\']]'
        ) % (self.model_instance_0.id, self.model_instance_0.last_updated)]

        with self.swap(datetime, 'datetime', MockDatetime13Hours), self.swap(
            db.DateTimeProperty, 'data_type', MockDatetime13Hours):
            update_datastore_types_for_mock_datetime()
            run_job_and_check_output(self, expected_output, sort=True)

    def test_missing_skill_model_failure(self):
        skill_models.SkillModel.get_by_id('0').delete(
            feconf.SYSTEM_COMMITTER_ID, '', [])
        expected_output = [
            (
                u'[u\'failed validation check for skill_ids field '
                'check of SkillCommitLogEntryModel\', '
                '[u"Entity id skill-0-1: based on field skill_ids '
                'having value 0, expect model SkillModel with id '
                '0 but it doesn\'t exist", u"Entity id skill-0-2: '
                'based on field skill_ids having value 0, expect '
                'model SkillModel with id 0 but it doesn\'t exist", '
                'u"Entity id rights-0-1: based on field skill_ids '
                'having value 0, expect model SkillModel with id 0 '
                'but it doesn\'t exist"]]'
            ), u'[u\'fully-validated SkillCommitLogEntryModel\', 4]']
        run_job_and_check_output(self, expected_output, literal_eval=True)

    def test_invalid_skill_version_in_model_id(self):
        model_with_invalid_version_in_id = (
            skill_models.SkillCommitLogEntryModel.create(
                '0', 3, self.owner_id, self.OWNER_USERNAME, 'edit',
                'msg', [{}],
                constants.ACTIVITY_STATUS_PUBLIC, False))
        model_with_invalid_version_in_id.skill_id = '0'
        model_with_invalid_version_in_id.put()
        expected_output = [
            (
                u'[u\'failed validation check for skill model '
                'version check of SkillCommitLogEntryModel\', '
                '[u\'Entity id %s: Skill model corresponding '
                'to id 0 has a version 1 which is less than '
                'the version 3 in commit log entry model id\']]'
            ) % (model_with_invalid_version_in_id.id),
            u'[u\'fully-validated SkillCommitLogEntryModel\', 6]']
        run_job_and_check_output(self, expected_output, sort=True)

    def test_model_with_invalid_id(self):
        model_with_invalid_id = (
            skill_models.SkillCommitLogEntryModel(
                id='invalid-0-1', user_id=self.owner_id,
                username=self.OWNER_USERNAME, commit_type='edit',
                commit_message='msg', commit_cmds=[{}],
                post_commit_status=constants.ACTIVITY_STATUS_PUBLIC,
                post_commit_is_private=False))
        model_with_invalid_id.skill_id = '0'
        model_with_invalid_id.put()
        expected_output = [
            (
                u'[u\'failed validation check for model id check of '
                'SkillCommitLogEntryModel\', '
                '[u\'Entity id %s: Entity id does not match regex pattern\']]'
            ) % (model_with_invalid_id.id), (
                u'[u\'failed validation check for commit cmd check of '
                'SkillCommitLogEntryModel\', [u\'Entity id invalid-0-1: '
                'No commit command domain object defined for entity with '
                'commands: [{}]\']]'),
            u'[u\'fully-validated SkillCommitLogEntryModel\', 6]']
        run_job_and_check_output(self, expected_output, sort=True)

    def test_model_with_invalid_commit_type(self):
        self.model_instance_0.commit_type = 'invalid'
        self.model_instance_0.put()
        expected_output = [
            (
                u'[u\'failed validation check for commit type check of '
                'SkillCommitLogEntryModel\', '
                '[u\'Entity id skill-0-1: Commit type invalid is '
                'not allowed\']]'
            ), u'[u\'fully-validated SkillCommitLogEntryModel\', 5]']
        run_job_and_check_output(self, expected_output, sort=True)

    def test_model_with_invalid_post_commit_status(self):
        self.model_instance_0.post_commit_status = 'invalid'
        self.model_instance_0.put()
        expected_output = [
            (
                u'[u\'failed validation check for post commit status check '
                'of SkillCommitLogEntryModel\', '
                '[u\'Entity id skill-0-1: Post commit status invalid '
                'is invalid\']]'
            ), u'[u\'fully-validated SkillCommitLogEntryModel\', 5]']
        run_job_and_check_output(self, expected_output, sort=True)

    def test_model_with_invalid_true_post_commit_is_private(self):
        self.model_instance_0.post_commit_status = 'public'
        self.model_instance_0.post_commit_is_private = True
        self.model_instance_0.put()

        expected_output = [
            (
                u'[u\'failed validation check for post commit is private '
                'check of SkillCommitLogEntryModel\', '
                '[u\'Entity id %s: Post commit status is '
                'public but post_commit_is_private is True\']]'
            ) % self.model_instance_0.id,
            u'[u\'fully-validated SkillCommitLogEntryModel\', 5]']
        run_job_and_check_output(self, expected_output, sort=True)

    def test_model_with_invalid_false_post_commit_is_private(self):
        self.model_instance_0.post_commit_status = 'private'
        self.model_instance_0.post_commit_is_private = False
        self.model_instance_0.put()

        expected_output = [
            (
                u'[u\'failed validation check for post commit is private '
                'check of SkillCommitLogEntryModel\', '
                '[u\'Entity id %s: Post commit status is '
                'private but post_commit_is_private is False\']]'
            ) % self.model_instance_0.id,
            u'[u\'fully-validated SkillCommitLogEntryModel\', 5]']
        run_job_and_check_output(self, expected_output, sort=True)

    def test_model_with_invalid_commit_cmd_schmea(self):
        self.model_instance_0.commit_cmds = [{
            'cmd': 'add_skill_misconception'
        }, {
            'cmd': 'delete_skill_misconception',
            'invalid_attribute': 'invalid'
        }]
        self.model_instance_0.put()
        expected_output = [
            (
                u'[u\'failed validation check for commit cmd '
                'add_skill_misconception check of SkillCommitLogEntryModel\', '
                '[u"Entity id skill-0-1: Commit command domain validation '
                'for command: {u\'cmd\': u\'add_skill_misconception\'} '
                'failed with error: The following required attributes are '
                'missing: new_misconception_dict"]]'
            ), (
                u'[u\'failed validation check for commit cmd '
                'delete_skill_misconception check of '
                'SkillCommitLogEntryModel\', '
                '[u"Entity id skill-0-1: Commit command domain validation '
                'for command: {u\'cmd\': u\'delete_skill_misconception\', '
                'u\'invalid_attribute\': u\'invalid\'} failed with error: '
                'The following required attributes are missing: '
                'misconception_id, The following extra attributes are present: '
                'invalid_attribute"]]'
            ), u'[u\'fully-validated SkillCommitLogEntryModel\', 5]']

        run_job_and_check_output(self, expected_output, sort=True)


class SkillSummaryModelValidatorTests(test_utils.GenericTestBase):

    def setUp(self):
        super(SkillSummaryModelValidatorTests, self).setUp()

        self.signup(self.OWNER_EMAIL, self.OWNER_USERNAME)
        self.signup(self.ADMIN_EMAIL, self.ADMIN_USERNAME)

        self.owner_id = self.get_user_id_from_email(self.OWNER_EMAIL)
        self.admin_id = self.get_user_id_from_email(self.ADMIN_EMAIL)
        self.set_admins([self.ADMIN_USERNAME])

        language_codes = ['ar', 'en', 'en']
        skills = [skill_domain.Skill.create_default_skill(
            '%s' % i,
            description='description %d' % i
        ) for i in xrange(3)]

        skill_contents = skill_domain.SkillContents(
            state_domain.SubtitledHtml(
                '1', '<p>Explanation</p>'), [
                    state_domain.SubtitledHtml('2', '<p>Example 1</p>')],
            {'1': {}, '2': {}}, state_domain.WrittenTranslations.from_dict(
                {'translations_mapping': {'1': {}, '2': {}}}))
        misconception_dict = {
            'id': 0, 'name': 'name', 'notes': '<p>notes</p>',
            'feedback': '<p>default_feedback</p>'}

        for index, skill in enumerate(skills):
            skill.language_code = language_codes[index]
            skill.skill_contents = skill_contents
            skill.add_misconception(misconception_dict)
            skill_services.save_new_skill(self.owner_id, skill)

        self.model_instance_0 = skill_models.SkillSummaryModel.get_by_id('0')
        self.model_instance_1 = skill_models.SkillSummaryModel.get_by_id('1')
        self.model_instance_2 = skill_models.SkillSummaryModel.get_by_id('2')

        self.job_class = (
            prod_validation_jobs_one_off.SkillSummaryModelAuditOneOffJob)

    def test_standard_operation(self):
        skill_services.update_skill(
            self.admin_id, '0', [skill_domain.SkillChange({
                'cmd': 'update_skill_property',
                'property_name': 'description',
                'new_value': 'New description',
                'old_value': 'description 0'
            })], 'Changes.')
        expected_output = [
            u'[u\'fully-validated SkillSummaryModel\', 3]']
        run_job_and_check_output(self, expected_output)

    def test_model_with_created_on_greater_than_last_updated(self):
        self.model_instance_0.created_on = (
            self.model_instance_0.last_updated + datetime.timedelta(days=1))
        self.model_instance_0.put()
        expected_output = [(
            u'[u\'failed validation check for time field relation check '
            'of SkillSummaryModel\', '
            '[u\'Entity id %s: The created_on field has a value '
            '%s which is greater than the value '
            '%s of last_updated field\']]') % (
                self.model_instance_0.id,
                self.model_instance_0.created_on,
                self.model_instance_0.last_updated
            ), u'[u\'fully-validated SkillSummaryModel\', 2]']
        run_job_and_check_output(self, expected_output, sort=True)

    def test_model_with_last_updated_greater_than_current_time(self):
        skill_services.delete_skill(self.owner_id, '1')
        skill_services.delete_skill(self.owner_id, '2')
        expected_output = [(
            u'[u\'failed validation check for current time check of '
            'SkillSummaryModel\', '
            '[u\'Entity id %s: The last_updated field has a '
            'value %s which is greater than the time when the job was run\']]'
        ) % (self.model_instance_0.id, self.model_instance_0.last_updated)]

        with self.swap(datetime, 'datetime', MockDatetime13Hours), self.swap(
            db.DateTimeProperty, 'data_type', MockDatetime13Hours):
            update_datastore_types_for_mock_datetime()
            run_job_and_check_output(self, expected_output, sort=True)

    def test_missing_skill_model_failure(self):
        skill_model = skill_models.SkillModel.get_by_id('0')
        skill_model.delete(feconf.SYSTEM_COMMITTER_ID, '', [])
        self.model_instance_0.skill_model_last_updated = (
            skill_model.last_updated)
        self.model_instance_0.put()
        expected_output = [
            (
                u'[u\'failed validation check for skill_ids '
                'field check of SkillSummaryModel\', '
                '[u"Entity id 0: based on field skill_ids having '
                'value 0, expect model SkillModel with id 0 but '
                'it doesn\'t exist"]]'),
            u'[u\'fully-validated SkillSummaryModel\', 2]']
        run_job_and_check_output(self, expected_output, sort=True)

    def test_model_with_invalid_misconception_count(self):
        self.model_instance_0.misconception_count = 10
        self.model_instance_0.put()
        expected_output = [
            (
                u'[u\'failed validation check for misconception count '
                'check of SkillSummaryModel\', '
                '[u"Entity id 0: Misconception count: 10 does not match '
                'the number of misconceptions in skill model: '
                '[{u\'notes\': u\'<p>notes</p>\', u\'feedback\': '
                'u\'<p>default_feedback</p>\', u\'name\': u\'name\', '
                'u\'id\': 0}]"]]'
            ), u'[u\'fully-validated SkillSummaryModel\', 2]']
        run_job_and_check_output(self, expected_output, sort=True)

    def test_model_with_worked_examples_count(self):
        self.model_instance_0.worked_examples_count = 10
        self.model_instance_0.put()
        expected_output = [
            (
                u'[u\'failed validation check for worked examples '
                'count check of SkillSummaryModel\', '
                '[u"Entity id 0: Worked examples count: 10 does not '
                'match the number of worked examples in skill_contents '
                'in skill model: [{u\'content_id\': u\'2\', u\'html\': '
                'u\'<p>Example 1</p>\'}]"]]'
            ), u'[u\'fully-validated SkillSummaryModel\', 2]']
        run_job_and_check_output(self, expected_output, sort=True)

    def test_model_with_invalid_skill_related_property(self):
        self.model_instance_0.description = 'invalid'
        self.model_instance_0.put()
        expected_output = [
            (
                u'[u\'failed validation check for description field check of '
                'SkillSummaryModel\', '
                '[u\'Entity id %s: description field in entity: invalid does '
                'not match corresponding skill description field: '
                'description 0\']]'
            ) % self.model_instance_0.id,
            u'[u\'fully-validated SkillSummaryModel\', 2]']
        run_job_and_check_output(self, expected_output, sort=True)


class StoryModelValidatorTests(test_utils.GenericTestBase):

    def setUp(self):
        super(StoryModelValidatorTests, self).setUp()

        self.signup(self.OWNER_EMAIL, self.OWNER_USERNAME)

        self.owner_id = self.get_user_id_from_email(self.OWNER_EMAIL)

        explorations = [exp_domain.Exploration.create_default_exploration(
            '%s' % i,
            title='title %d' % i,
            category='category%d' % i,
        ) for i in xrange(6)]

        for exp in explorations:
            exp_services.save_new_exploration(self.owner_id, exp)

        topic = topic_domain.Topic.create_default_topic(
            topic_id='0', name='topic')

        language_codes = ['ar', 'en', 'en']
        stories = [story_domain.Story.create_default_story(
            '%s' % i,
            title='title %d',
            corresponding_topic_id='0'
        ) for i in xrange(3)]

        for index, story in enumerate(stories):
            story.language_code = language_codes[index]
            story.add_node('node_1', 'Node1')
            story.add_node('node_2', 'Node2')
            story.update_node_destination_node_ids('node_1', ['node_2'])
            story.update_node_exploration_id(
                'node_1', explorations[index * 2].id)
            story.update_node_exploration_id(
                'node_2', explorations[index * 2 + 1].id)
            topic.add_canonical_story(story.id)
            story_services.save_new_story(self.owner_id, story)

        topic_services.save_new_topic(self.owner_id, topic)

        self.model_instance_0 = story_models.StoryModel.get_by_id('0')
        self.model_instance_1 = story_models.StoryModel.get_by_id('1')
        self.model_instance_2 = story_models.StoryModel.get_by_id('2')

        self.job_class = (
            prod_validation_jobs_one_off.StoryModelAuditOneOffJob)

    def test_standard_operation(self):
        story_services.update_story(
            self.owner_id, '0', [story_domain.StoryChange({
                'cmd': 'update_story_property',
                'property_name': 'title',
                'new_value': 'New title',
                'old_value': 'title 0'
            })], 'Changes.')

        expected_output = [
            u'[u\'fully-validated StoryModel\', 3]']
        run_job_and_check_output(self, expected_output)

    def test_model_with_created_on_greater_than_last_updated(self):
        self.model_instance_0.created_on = (
            self.model_instance_0.last_updated + datetime.timedelta(days=1))
        self.model_instance_0.commit(
            feconf.SYSTEM_COMMITTER_ID, 'created_on test', [])
        expected_output = [
            (
                u'[u\'failed validation check for time field relation check '
                'of StoryModel\', '
                '[u\'Entity id %s: The created_on field has a value '
                '%s which is greater than the value '
                '%s of last_updated field\']]') % (
                    self.model_instance_0.id,
                    self.model_instance_0.created_on,
                    self.model_instance_0.last_updated
                ),
            u'[u\'fully-validated StoryModel\', 2]']
        run_job_and_check_output(self, expected_output, sort=True)

    def test_model_with_last_updated_greater_than_current_time(self):
        self.model_instance_1.delete(feconf.SYSTEM_COMMITTER_ID, 'delete')
        self.model_instance_2.delete(feconf.SYSTEM_COMMITTER_ID, 'delete')
        expected_output = [(
            u'[u\'failed validation check for current time check of '
            'StoryModel\', '
            '[u\'Entity id %s: The last_updated field has a '
            'value %s which is greater than the time when the job was run\']]'
        ) % (self.model_instance_0.id, self.model_instance_0.last_updated)]

        with self.swap(datetime, 'datetime', MockDatetime13Hours), self.swap(
            db.DateTimeProperty, 'data_type', MockDatetime13Hours):
            update_datastore_types_for_mock_datetime()
            run_job_and_check_output(self, expected_output, sort=True)

    def test_model_with_invalid_story_schema(self):
        expected_output = [
            (
                u'[u\'failed validation check for domain object check of '
                'StoryModel\', '
                '[u\'Entity id %s: Entity fails domain validation with the '
                'error Invalid language code: %s\']]'
            ) % (self.model_instance_0.id, self.model_instance_0.language_code),
            u'[u\'fully-validated StoryModel\', 2]']
        with self.swap(
            constants, 'ALL_LANGUAGE_CODES', [{
                'code': 'en', 'description': 'English'}]):
            run_job_and_check_output(self, expected_output, sort=True)

    def test_missing_exploration_model_failure(self):
        exp_models.ExplorationModel.get_by_id('1').delete(
            feconf.SYSTEM_COMMITTER_ID, '', [])

        expected_output = [
            (
                u'[u\'failed validation check for exploration_ids field '
                'check of StoryModel\', '
                '[u"Entity id 0: based on field exploration_ids having value '
                '1, expect model ExplorationModel with id 1 but it '
                'doesn\'t exist"]]'),
            u'[u\'fully-validated StoryModel\', 2]']
        run_job_and_check_output(self, expected_output, sort=True)

    def test_missing_story_commit_log_entry_model_failure(self):
        story_services.update_story(
            self.owner_id, '0', [story_domain.StoryChange({
                'cmd': 'update_story_property',
                'property_name': 'title',
                'new_value': 'New title',
                'old_value': 'title 0'
            })], 'Changes.')
        story_models.StoryCommitLogEntryModel.get_by_id(
            'story-0-1').delete()

        expected_output = [
            (
                u'[u\'failed validation check for '
                'story_commit_log_entry_ids field check of '
                'StoryModel\', '
                '[u"Entity id 0: based on field '
                'story_commit_log_entry_ids having value '
                'story-0-1, expect model StoryCommitLogEntryModel '
                'with id story-0-1 but it doesn\'t exist"]]'),
            u'[u\'fully-validated StoryModel\', 2]']
        run_job_and_check_output(self, expected_output, sort=True)

    def test_missing_summary_model_failure(self):
        story_models.StorySummaryModel.get_by_id('0').delete()

        expected_output = [
            (
                u'[u\'failed validation check for story_summary_ids '
                'field check of StoryModel\', '
                '[u"Entity id 0: based on field story_summary_ids having '
                'value 0, expect model StorySummaryModel with id 0 '
                'but it doesn\'t exist"]]'),
            u'[u\'fully-validated StoryModel\', 2]']
        run_job_and_check_output(self, expected_output, sort=True)

    def test_missing_story_rights_model_failure(self):
        story_models.StoryRightsModel.get_by_id(
            '0').delete(feconf.SYSTEM_COMMITTER_ID, '', [])

        expected_output = [
            (
                u'[u\'failed validation check for story_rights_ids '
                'field check of StoryModel\', '
                '[u"Entity id 0: based on field story_rights_ids having '
                'value 0, expect model StoryRightsModel with id 0 but '
                'it doesn\'t exist"]]'),
            u'[u\'fully-validated StoryModel\', 2]']
        run_job_and_check_output(self, expected_output, sort=True)

    def test_missing_snapshot_metadata_model_failure(self):
        story_models.StorySnapshotMetadataModel.get_by_id(
            '0-1').delete()
        expected_output = [
            (
                u'[u\'failed validation check for snapshot_metadata_ids '
                'field check of StoryModel\', '
                '[u"Entity id 0: based on field snapshot_metadata_ids having '
                'value 0-1, expect model StorySnapshotMetadataModel '
                'with id 0-1 but it doesn\'t exist"]]'),
            u'[u\'fully-validated StoryModel\', 2]']
        run_job_and_check_output(self, expected_output, sort=True)

    def test_missing_snapshot_content_model_failure(self):
        story_models.StorySnapshotContentModel.get_by_id(
            '0-1').delete()
        expected_output = [
            (
                u'[u\'failed validation check for snapshot_content_ids '
                'field check of StoryModel\', '
                '[u"Entity id 0: based on field snapshot_content_ids having '
                'value 0-1, expect model StorySnapshotContentModel '
                'with id 0-1 but it doesn\'t exist"]]'),
            u'[u\'fully-validated StoryModel\', 2]']
        run_job_and_check_output(self, expected_output, sort=True)


class StorySnapshotMetadataModelValidatorTests(
        test_utils.GenericTestBase):

    def setUp(self):
        super(StorySnapshotMetadataModelValidatorTests, self).setUp()

        self.signup(self.OWNER_EMAIL, self.OWNER_USERNAME)
        self.signup(USER_EMAIL, USER_NAME)

        self.owner_id = self.get_user_id_from_email(self.OWNER_EMAIL)
        self.user_id = self.get_user_id_from_email(USER_EMAIL)

        topic = topic_domain.Topic.create_default_topic(
            topic_id='0', name='topic')

        stories = [story_domain.Story.create_default_story(
            '%s' % i,
            title='title %d' % i,
            corresponding_topic_id='0'
        ) for i in xrange(3)]

        for story in stories:
            if story.id != '0':
                story_services.save_new_story(self.owner_id, story)
            else:
                story_services.save_new_story(self.user_id, story)
            topic.add_canonical_story(story.id)

        topic_services.save_new_topic(self.owner_id, topic)

        self.model_instance_0 = (
            story_models.StorySnapshotMetadataModel.get_by_id(
                '0-1'))
        self.model_instance_1 = (
            story_models.StorySnapshotMetadataModel.get_by_id(
                '1-1'))
        self.model_instance_2 = (
            story_models.StorySnapshotMetadataModel.get_by_id(
                '2-1'))

        self.job_class = (
            prod_validation_jobs_one_off
            .StorySnapshotMetadataModelAuditOneOffJob)

    def test_standard_operation(self):
        story_services.update_story(
            self.owner_id, '0', [story_domain.StoryChange({
                'cmd': 'update_story_property',
                'property_name': 'title',
                'new_value': 'New title',
                'old_value': 'title 0'
            })], 'Changes.')
        expected_output = [
            u'[u\'fully-validated StorySnapshotMetadataModel\', 4]']
        run_job_and_check_output(self, expected_output)

    def test_model_with_created_on_greater_than_last_updated(self):
        self.model_instance_0.created_on = (
            self.model_instance_0.last_updated + datetime.timedelta(days=1))
        self.model_instance_0.put()
        expected_output = [(
            u'[u\'failed validation check for time field relation check '
            'of StorySnapshotMetadataModel\', '
            '[u\'Entity id %s: The created_on field has a value '
            '%s which is greater than the value '
            '%s of last_updated field\']]') % (
                self.model_instance_0.id,
                self.model_instance_0.created_on,
                self.model_instance_0.last_updated
            ), (
                u'[u\'fully-validated '
                'StorySnapshotMetadataModel\', 2]')]
        run_job_and_check_output(self, expected_output, sort=True)

    def test_model_with_last_updated_greater_than_current_time(self):
        self.model_instance_1.delete()
        self.model_instance_2.delete()
        expected_output = [(
            u'[u\'failed validation check for current time check of '
            'StorySnapshotMetadataModel\', '
            '[u\'Entity id %s: The last_updated field has a '
            'value %s which is greater than the time when the job was run\']]'
        ) % (self.model_instance_0.id, self.model_instance_0.last_updated)]

        with self.swap(datetime, 'datetime', MockDatetime13Hours), self.swap(
            db.DateTimeProperty, 'data_type', MockDatetime13Hours):
            update_datastore_types_for_mock_datetime()
            run_job_and_check_output(self, expected_output, sort=True)

    def test_missing_story_model_failure(self):
        story_models.StoryModel.get_by_id('0').delete(
            self.user_id, '', [])
        expected_output = [
            (
                u'[u\'failed validation check for story_ids '
                'field check of StorySnapshotMetadataModel\', '
                '[u"Entity id 0-1: based on field story_ids '
                'having value 0, expect model StoryModel with '
                'id 0 but it doesn\'t exist", u"Entity id 0-2: based on field '
                'story_ids having value 0, expect model '
                'StoryModel with id 0 but it doesn\'t exist"]]'
            ), (
                u'[u\'fully-validated '
                'StorySnapshotMetadataModel\', 2]')]
        run_job_and_check_output(
            self, expected_output, literal_eval=True)

    def test_missing_committer_model_failure(self):
        user_models.UserSettingsModel.get_by_id(self.user_id).delete()
        expected_output = [
            (
                u'[u\'failed validation check for committer_ids field '
                'check of StorySnapshotMetadataModel\', '
                '[u"Entity id 0-1: based on field committer_ids having '
                'value %s, expect model UserSettingsModel with id %s '
                'but it doesn\'t exist"]]'
            ) % (self.user_id, self.user_id), (
                u'[u\'fully-validated '
                'StorySnapshotMetadataModel\', 2]')]
        run_job_and_check_output(self, expected_output, sort=True)

    def test_invalid_story_version_in_model_id(self):
        model_with_invalid_version_in_id = (
            story_models.StorySnapshotMetadataModel(
                id='0-3', committer_id=self.owner_id, commit_type='edit',
                commit_message='msg', commit_cmds=[{}]))
        model_with_invalid_version_in_id.put()
        expected_output = [
            (
                u'[u\'failed validation check for story model '
                'version check of StorySnapshotMetadataModel\', '
                '[u\'Entity id 0-3: Story model corresponding to '
                'id 0 has a version 1 which is less than the version 3 in '
                'snapshot metadata model id\']]'
            ), (
                u'[u\'fully-validated StorySnapshotMetadataModel\', '
                '3]')]
        run_job_and_check_output(self, expected_output, sort=True)

    def test_model_with_invalid_commit_cmd_schmea(self):
        self.model_instance_0.commit_cmds = [{
            'cmd': 'add_story_node'
        }, {
            'cmd': 'delete_story_node',
            'invalid_attribute': 'invalid'
        }]
        self.model_instance_0.put()
        expected_output = [
            (
                u'[u\'failed validation check for commit cmd '
                'delete_story_node check of '
                'StorySnapshotMetadataModel\', '
                '[u"Entity id 0-1: Commit command domain validation '
                'for command: {u\'cmd\': u\'delete_story_node\', '
                'u\'invalid_attribute\': u\'invalid\'} failed with error: '
                'The following required attributes are missing: '
                'node_id, The following extra attributes are present: '
                'invalid_attribute"]]'
            ), (
                u'[u\'failed validation check for commit cmd add_story_node '
                'check of StorySnapshotMetadataModel\', '
                '[u"Entity id 0-1: Commit command domain validation '
                'for command: {u\'cmd\': u\'add_story_node\'} '
                'failed with error: The following required attributes '
                'are missing: node_id, title"]]'
            ), u'[u\'fully-validated StorySnapshotMetadataModel\', 2]']
        run_job_and_check_output(self, expected_output, sort=True)


class StorySnapshotContentModelValidatorTests(test_utils.GenericTestBase):

    def setUp(self):
        super(StorySnapshotContentModelValidatorTests, self).setUp()

        self.signup(self.OWNER_EMAIL, self.OWNER_USERNAME)

        self.owner_id = self.get_user_id_from_email(self.OWNER_EMAIL)

        topic = topic_domain.Topic.create_default_topic(
            topic_id='0', name='topic')

        stories = [story_domain.Story.create_default_story(
            '%s' % i,
            title='title %d' % i,
            corresponding_topic_id='0'
        ) for i in xrange(3)]

        for story in stories:
            story_services.save_new_story(self.owner_id, story)
            topic.add_canonical_story(story.id)

        topic_services.save_new_topic(self.owner_id, topic)

        self.model_instance_0 = (
            story_models.StorySnapshotContentModel.get_by_id(
                '0-1'))
        self.model_instance_1 = (
            story_models.StorySnapshotContentModel.get_by_id(
                '1-1'))
        self.model_instance_2 = (
            story_models.StorySnapshotContentModel.get_by_id(
                '2-1'))

        self.job_class = (
            prod_validation_jobs_one_off
            .StorySnapshotContentModelAuditOneOffJob)

    def test_standard_operation(self):
        story_services.update_story(
            self.owner_id, '0', [story_domain.StoryChange({
                'cmd': 'update_story_property',
                'property_name': 'title',
                'new_value': 'New title',
                'old_value': 'title 0'
            })], 'Changes.')
        expected_output = [
            u'[u\'fully-validated StorySnapshotContentModel\', 4]']
        run_job_and_check_output(self, expected_output)

    def test_model_with_created_on_greater_than_last_updated(self):
        self.model_instance_0.created_on = (
            self.model_instance_0.last_updated + datetime.timedelta(days=1))
        self.model_instance_0.put()
        expected_output = [(
            u'[u\'failed validation check for time field relation check '
            'of StorySnapshotContentModel\', '
            '[u\'Entity id %s: The created_on field has a value '
            '%s which is greater than the value '
            '%s of last_updated field\']]') % (
                self.model_instance_0.id,
                self.model_instance_0.created_on,
                self.model_instance_0.last_updated
            ), (
                u'[u\'fully-validated '
                'StorySnapshotContentModel\', 2]')]
        run_job_and_check_output(self, expected_output, sort=True)

    def test_model_with_last_updated_greater_than_current_time(self):
        self.model_instance_1.delete()
        self.model_instance_2.delete()
        expected_output = [(
            u'[u\'failed validation check for current time check of '
            'StorySnapshotContentModel\', '
            '[u\'Entity id %s: The last_updated field has a '
            'value %s which is greater than the time when the job was run\']]'
        ) % (self.model_instance_0.id, self.model_instance_0.last_updated)]

        with self.swap(datetime, 'datetime', MockDatetime13Hours), self.swap(
            db.DateTimeProperty, 'data_type', MockDatetime13Hours):
            update_datastore_types_for_mock_datetime()
            run_job_and_check_output(self, expected_output, sort=True)

    def test_missing_story_model_failure(self):
        story_models.StoryModel.get_by_id('0').delete(self.owner_id, '', [])
        expected_output = [
            (
                u'[u\'failed validation check for story_ids '
                'field check of StorySnapshotContentModel\', '
                '[u"Entity id 0-1: based on field story_ids '
                'having value 0, expect model StoryModel with '
                'id 0 but it doesn\'t exist", u"Entity id 0-2: based on field '
                'story_ids having value 0, expect model '
                'StoryModel with id 0 but it doesn\'t exist"]]'
            ), (
                u'[u\'fully-validated '
                'StorySnapshotContentModel\', 2]')]
        run_job_and_check_output(self, expected_output, sort=True)

    def test_invalid_story_version_in_model_id(self):
        model_with_invalid_version_in_id = (
            story_models.StorySnapshotContentModel(
                id='0-3'))
        model_with_invalid_version_in_id.content = {}
        model_with_invalid_version_in_id.put()
        expected_output = [
            (
                u'[u\'failed validation check for story model '
                'version check of StorySnapshotContentModel\', '
                '[u\'Entity id 0-3: Story model corresponding to '
                'id 0 has a version 1 which is less than '
                'the version 3 in snapshot content model id\']]'
            ), (
                u'[u\'fully-validated StorySnapshotContentModel\', '
                '3]')]
        run_job_and_check_output(self, expected_output, sort=True)


class StoryRightsModelValidatorTests(test_utils.GenericTestBase):

    def setUp(self):
        super(StoryRightsModelValidatorTests, self).setUp()

        self.signup(self.OWNER_EMAIL, self.OWNER_USERNAME)
        self.signup(self.ADMIN_EMAIL, self.ADMIN_USERNAME)

        self.owner_id = self.get_user_id_from_email(self.OWNER_EMAIL)

        self.admin_id = self.get_user_id_from_email(self.ADMIN_EMAIL)
        self.set_admins([self.ADMIN_USERNAME])
        self.admin = user_services.UserActionsInfo(self.admin_id)

        manager1_email = 'user@manager1.com'
        manager2_email = 'user@manager2.com'

        self.signup(manager1_email, 'manager1')
        self.signup(manager2_email, 'manager2')

        self.set_topic_managers(['manager1', 'manager2'])

        self.manager1_id = self.get_user_id_from_email(manager1_email)
        self.manager2_id = self.get_user_id_from_email(manager2_email)

        self.manager1 = user_services.UserActionsInfo(self.manager1_id)
        self.manager2 = user_services.UserActionsInfo(self.manager2_id)

        topic = topic_domain.Topic.create_default_topic(
            topic_id='0', name='topic')

        stories = [story_domain.Story.create_default_story(
            '%s' % i,
            title='title %d' % i,
            corresponding_topic_id='0'
        ) for i in xrange(3)]

        for story in stories:
            story_services.save_new_story(self.owner_id, story)
            topic.add_canonical_story(story.id)

        topic_services.save_new_topic(self.owner_id, topic)

        story_services.assign_role(
            self.admin, self.manager1, story_domain.ROLE_MANAGER, stories[0].id)
        story_services.assign_role(
            self.admin, self.manager2, story_domain.ROLE_MANAGER, stories[0].id)
        story_services.assign_role(
            self.admin, self.manager2, story_domain.ROLE_MANAGER, stories[1].id)

        self.model_instance_0 = story_models.StoryRightsModel.get_by_id('0')
        self.model_instance_1 = story_models.StoryRightsModel.get_by_id('1')
        self.model_instance_2 = story_models.StoryRightsModel.get_by_id('2')

        self.job_class = (
            prod_validation_jobs_one_off.StoryRightsModelAuditOneOffJob)

    def test_standard_operation(self):
        expected_output = [
            u'[u\'fully-validated StoryRightsModel\', 3]']
        run_job_and_check_output(self, expected_output)

    def test_model_with_created_on_greater_than_last_updated(self):
        self.model_instance_0.created_on = (
            self.model_instance_0.last_updated + datetime.timedelta(days=1))
        self.model_instance_0.commit(
            feconf.SYSTEM_COMMITTER_ID, 'created_on test', [])
        expected_output = [(
            u'[u\'failed validation check for time field relation check '
            'of StoryRightsModel\', '
            '[u\'Entity id %s: The created_on field has a value '
            '%s which is greater than the value '
            '%s of last_updated field\']]') % (
                self.model_instance_0.id,
                self.model_instance_0.created_on,
                self.model_instance_0.last_updated
            ), u'[u\'fully-validated StoryRightsModel\', 2]']
        run_job_and_check_output(self, expected_output, sort=True)

    def test_model_with_last_updated_greater_than_current_time(self):
        self.model_instance_1.delete(feconf.SYSTEM_COMMITTER_ID, 'delete')
        self.model_instance_2.delete(feconf.SYSTEM_COMMITTER_ID, 'delete')
        expected_output = [(
            u'[u\'failed validation check for current time check of '
            'StoryRightsModel\', '
            '[u\'Entity id %s: The last_updated field has a '
            'value %s which is greater than the time when the job was run\']]'
        ) % (self.model_instance_0.id, self.model_instance_0.last_updated)]

        with self.swap(datetime, 'datetime', MockDatetime13Hours), self.swap(
            db.DateTimeProperty, 'data_type', MockDatetime13Hours):
            update_datastore_types_for_mock_datetime()
            run_job_and_check_output(self, expected_output, sort=True)

    def test_missing_story_model_failure(self):
        story_models.StoryModel.get_by_id('0').delete(
            feconf.SYSTEM_COMMITTER_ID, '', [])
        expected_output = [
            (
                u'[u\'failed validation check for story_ids '
                'field check of StoryRightsModel\', '
                '[u"Entity id 0: based on field story_ids having '
                'value 0, expect model StoryModel with id 0 but '
                'it doesn\'t exist"]]'),
            u'[u\'fully-validated StoryRightsModel\', 2]']
        run_job_and_check_output(self, expected_output, sort=True)

    def test_missing_manager_user_model_failure(self):
        user_models.UserSettingsModel.get_by_id(self.manager1_id).delete()
        expected_output = [
            (
                u'[u\'failed validation check for manager_user_ids '
                'field check of StoryRightsModel\', '
                '[u"Entity id 0: based on field manager_user_ids having '
                'value %s, expect model UserSettingsModel with id %s '
                'but it doesn\'t exist"]]') % (
                    self.manager1_id, self.manager1_id),
            u'[u\'fully-validated StoryRightsModel\', 2]']
        run_job_and_check_output(self, expected_output, sort=True)

    def test_missing_snapshot_metadata_model_failure(self):
        story_models.StoryRightsSnapshotMetadataModel.get_by_id(
            '0-1').delete()
        expected_output = [
            (
                u'[u\'failed validation check for snapshot_metadata_ids '
                'field check of StoryRightsModel\', '
                '[u"Entity id 0: based on field snapshot_metadata_ids having '
                'value 0-1, expect model '
                'StoryRightsSnapshotMetadataModel '
                'with id 0-1 but it doesn\'t exist"]]'
            ),
            u'[u\'fully-validated StoryRightsModel\', 2]']
        run_job_and_check_output(self, expected_output, sort=True)

    def test_missing_snapshot_content_model_failure(self):
        story_models.StoryRightsSnapshotContentModel.get_by_id(
            '0-1').delete()
        expected_output = [
            (
                u'[u\'failed validation check for snapshot_content_ids '
                'field check of StoryRightsModel\', '
                '[u"Entity id 0: based on field snapshot_content_ids having '
                'value 0-1, expect model StoryRightsSnapshotContentModel '
                'with id 0-1 but it doesn\'t exist"]]'),
            u'[u\'fully-validated StoryRightsModel\', 2]']
        run_job_and_check_output(self, expected_output, sort=True)


class StoryRightsSnapshotMetadataModelValidatorTests(
        test_utils.GenericTestBase):

    def setUp(self):
        super(StoryRightsSnapshotMetadataModelValidatorTests, self).setUp(
            )

        self.signup(self.OWNER_EMAIL, self.OWNER_USERNAME)
        self.signup(USER_EMAIL, USER_NAME)

        self.owner_id = self.get_user_id_from_email(self.OWNER_EMAIL)
        self.user_id = self.get_user_id_from_email(USER_EMAIL)

        topic = topic_domain.Topic.create_default_topic(
            topic_id='0', name='topic')

        stories = [story_domain.Story.create_default_story(
            '%s' % i,
            title='title %d' % i,
            corresponding_topic_id='0'
        ) for i in xrange(3)]

        for story in stories:
            if story.id != '0':
                story_services.save_new_story(self.owner_id, story)
            else:
                story_services.save_new_story(self.user_id, story)
            topic.add_canonical_story(story.id)

        topic_services.save_new_topic(self.owner_id, topic)

        self.model_instance_0 = (
            story_models.StoryRightsSnapshotMetadataModel.get_by_id(
                '0-1'))
        self.model_instance_1 = (
            story_models.StoryRightsSnapshotMetadataModel.get_by_id(
                '1-1'))
        self.model_instance_2 = (
            story_models.StoryRightsSnapshotMetadataModel.get_by_id(
                '2-1'))

        self.job_class = (
            prod_validation_jobs_one_off
            .StoryRightsSnapshotMetadataModelAuditOneOffJob)

    def test_standard_operation(self):
        expected_output = [
            u'[u\'fully-validated StoryRightsSnapshotMetadataModel\', 3]']
        run_job_and_check_output(self, expected_output)

    def test_model_with_created_on_greater_than_last_updated(self):
        self.model_instance_0.created_on = (
            self.model_instance_0.last_updated + datetime.timedelta(days=1))
        self.model_instance_0.put()
        expected_output = [(
            u'[u\'failed validation check for time field relation check '
            'of StoryRightsSnapshotMetadataModel\', '
            '[u\'Entity id %s: The created_on field has a value '
            '%s which is greater than the value '
            '%s of last_updated field\']]') % (
                self.model_instance_0.id,
                self.model_instance_0.created_on,
                self.model_instance_0.last_updated
            ), (
                u'[u\'fully-validated '
                'StoryRightsSnapshotMetadataModel\', 2]')]
        run_job_and_check_output(self, expected_output, sort=True)

    def test_model_with_last_updated_greater_than_current_time(self):
        self.model_instance_1.delete()
        self.model_instance_2.delete()
        expected_output = [(
            u'[u\'failed validation check for current time check of '
            'StoryRightsSnapshotMetadataModel\', '
            '[u\'Entity id %s: The last_updated field has a '
            'value %s which is greater than the time when the job was run\']]'
        ) % (self.model_instance_0.id, self.model_instance_0.last_updated)]

        with self.swap(datetime, 'datetime', MockDatetime13Hours), self.swap(
            db.DateTimeProperty, 'data_type', MockDatetime13Hours):
            update_datastore_types_for_mock_datetime()
            run_job_and_check_output(self, expected_output, sort=True)

    def test_missing_story_rights_model_failure(self):
        story_models.StoryRightsModel.get_by_id('0').delete(
            self.user_id, '', [])
        expected_output = [
            (
                u'[u\'failed validation check for story_rights_ids '
                'field check of StoryRightsSnapshotMetadataModel\', '
                '[u"Entity id 0-1: based on field story_rights_ids '
                'having value 0, expect model StoryRightsModel with '
                'id 0 but it doesn\'t exist", u"Entity id 0-2: based on field '
                'story_rights_ids having value 0, expect model '
                'StoryRightsModel with id 0 but it doesn\'t exist"]]'
            ), (
                u'[u\'fully-validated '
                'StoryRightsSnapshotMetadataModel\', 2]')]
        run_job_and_check_output(self, expected_output, sort=True)

    def test_missing_committer_model_failure(self):
        user_models.UserSettingsModel.get_by_id(self.user_id).delete()
        expected_output = [
            (
                u'[u\'failed validation check for committer_ids field '
                'check of StoryRightsSnapshotMetadataModel\', '
                '[u"Entity id 0-1: based on field committer_ids having '
                'value %s, expect model UserSettingsModel with id %s '
                'but it doesn\'t exist"]]'
            ) % (self.user_id, self.user_id), (
                u'[u\'fully-validated '
                'StoryRightsSnapshotMetadataModel\', 2]')]
        run_job_and_check_output(self, expected_output, sort=True)

    def test_invalid_story_version_in_model_id(self):
        model_with_invalid_version_in_id = (
            story_models.StoryRightsSnapshotMetadataModel(
                id='0-3', committer_id=self.owner_id, commit_type='edit',
                commit_message='msg', commit_cmds=[{}]))
        model_with_invalid_version_in_id.put()
        expected_output = [
            (
                u'[u\'failed validation check for story rights model '
                'version check of StoryRightsSnapshotMetadataModel\', '
                '[u\'Entity id 0-3: StoryRights model corresponding to '
                'id 0 has a version 1 which is less than the version 3 in '
                'snapshot metadata model id\']]'
            ), (
                u'[u\'fully-validated '
                'StoryRightsSnapshotMetadataModel\', 3]')]
        run_job_and_check_output(self, expected_output, sort=True)

    def test_model_with_invalid_commit_cmd_schmea(self):
        self.model_instance_0.commit_cmds = [{
            'cmd': 'change_role',
            'assignee_id': 'id',
            'new_role': 'manager'
        }, {
            'cmd': 'publish_story',
            'invalid_attribute': 'invalid'
        }]
        self.model_instance_0.put()
        expected_output = [
            (
                u'[u\'failed validation check for commit cmd '
                'change_role check of '
                'StoryRightsSnapshotMetadataModel\', '
                '[u"Entity id 0-1: Commit command domain validation '
                'for command: {u\'assignee_id\': u\'id\', '
                'u\'cmd\': u\'change_role\', u\'new_role\': u\'manager\'} '
                'failed with error: The following required attributes '
                'are missing: old_role"]]'
            ), (
                u'[u\'failed validation check for commit cmd publish_story '
                'check of StoryRightsSnapshotMetadataModel\', '
                '[u"Entity id 0-1: Commit command domain validation '
                'for command: {u\'cmd\': u\'publish_story\', '
                'u\'invalid_attribute\': u\'invalid\'} failed with error: '
                'The following extra attributes are present: '
                'invalid_attribute"]]'
            ), u'[u\'fully-validated StoryRightsSnapshotMetadataModel\', 2]']
        run_job_and_check_output(self, expected_output, sort=True)


class StoryRightsSnapshotContentModelValidatorTests(
        test_utils.GenericTestBase):

    def setUp(self):
        super(StoryRightsSnapshotContentModelValidatorTests, self).setUp(
            )

        self.signup(self.OWNER_EMAIL, self.OWNER_USERNAME)

        self.owner_id = self.get_user_id_from_email(self.OWNER_EMAIL)

        topic = topic_domain.Topic.create_default_topic(
            topic_id='0', name='topic')

        stories = [story_domain.Story.create_default_story(
            '%s' % i,
            title='title %d' % i,
            corresponding_topic_id='0'
        ) for i in xrange(3)]

        for story in stories:
            story_services.save_new_story(self.owner_id, story)
            topic.add_canonical_story(story.id)

        topic_services.save_new_topic(self.owner_id, topic)

        self.model_instance_0 = (
            story_models.StoryRightsSnapshotContentModel.get_by_id(
                '0-1'))
        self.model_instance_1 = (
            story_models.StoryRightsSnapshotContentModel.get_by_id(
                '1-1'))
        self.model_instance_2 = (
            story_models.StoryRightsSnapshotContentModel.get_by_id(
                '2-1'))

        self.job_class = (
            prod_validation_jobs_one_off
            .StoryRightsSnapshotContentModelAuditOneOffJob)

    def test_standard_operation(self):
        expected_output = [
            u'[u\'fully-validated StoryRightsSnapshotContentModel\', 3]']
        run_job_and_check_output(self, expected_output)

    def test_model_with_created_on_greater_than_last_updated(self):
        self.model_instance_0.created_on = (
            self.model_instance_0.last_updated + datetime.timedelta(days=1))
        self.model_instance_0.put()
        expected_output = [(
            u'[u\'failed validation check for time field relation check '
            'of StoryRightsSnapshotContentModel\', '
            '[u\'Entity id %s: The created_on field has a value '
            '%s which is greater than the value '
            '%s of last_updated field\']]') % (
                self.model_instance_0.id,
                self.model_instance_0.created_on,
                self.model_instance_0.last_updated
            ), (
                u'[u\'fully-validated '
                'StoryRightsSnapshotContentModel\', 2]')]
        run_job_and_check_output(self, expected_output, sort=True)

    def test_model_with_last_updated_greater_than_current_time(self):
        self.model_instance_1.delete()
        self.model_instance_2.delete()
        expected_output = [(
            u'[u\'failed validation check for current time check of '
            'StoryRightsSnapshotContentModel\', '
            '[u\'Entity id %s: The last_updated field has a '
            'value %s which is greater than the time when the job was run\']]'
        ) % (self.model_instance_0.id, self.model_instance_0.last_updated)]

        with self.swap(datetime, 'datetime', MockDatetime13Hours), self.swap(
            db.DateTimeProperty, 'data_type', MockDatetime13Hours):
            update_datastore_types_for_mock_datetime()
            run_job_and_check_output(self, expected_output, sort=True)

    def test_missing_story_model_failure(self):
        story_models.StoryRightsModel.get_by_id('0').delete(
            self.owner_id, '', [])
        expected_output = [
            (
                u'[u\'failed validation check for story_rights_ids '
                'field check of StoryRightsSnapshotContentModel\', '
                '[u"Entity id 0-1: based on field story_rights_ids '
                'having value 0, expect model StoryRightsModel with '
                'id 0 but it doesn\'t exist", u"Entity id 0-2: based on field '
                'story_rights_ids having value 0, expect model '
                'StoryRightsModel with id 0 but it doesn\'t exist"]]'
            ), (
                u'[u\'fully-validated '
                'StoryRightsSnapshotContentModel\', 2]')]
        run_job_and_check_output(self, expected_output, sort=True)

    def test_invalid_story_version_in_model_id(self):
        model_with_invalid_version_in_id = (
            story_models.StoryRightsSnapshotContentModel(
                id='0-3'))
        model_with_invalid_version_in_id.content = {}
        model_with_invalid_version_in_id.put()
        expected_output = [
            (
                u'[u\'failed validation check for story rights model '
                'version check of StoryRightsSnapshotContentModel\', '
                '[u\'Entity id 0-3: StoryRights model corresponding to '
                'id 0 has a version 1 which is less than the version 3 in '
                'snapshot content model id\']]'
            ), (
                u'[u\'fully-validated StoryRightsSnapshotContentModel\', '
                '3]')]
        run_job_and_check_output(self, expected_output, sort=True)


class StoryCommitLogEntryModelValidatorTests(test_utils.GenericTestBase):

    def setUp(self):
        super(StoryCommitLogEntryModelValidatorTests, self).setUp()

        self.signup(self.OWNER_EMAIL, self.OWNER_USERNAME)

        self.owner_id = self.get_user_id_from_email(self.OWNER_EMAIL)

        topic = topic_domain.Topic.create_default_topic(
            topic_id='0', name='topic')

        stories = [story_domain.Story.create_default_story(
            '%s' % i,
            title='title %d' % i,
            corresponding_topic_id='0'
        ) for i in xrange(3)]

        for story in stories:
            story_services.save_new_story(self.owner_id, story)
            topic.add_canonical_story(story.id)

        topic_services.save_new_topic(self.owner_id, topic)

        self.model_instance_0 = (
            story_models.StoryCommitLogEntryModel.get_by_id(
                'story-0-1'))
        self.model_instance_1 = (
            story_models.StoryCommitLogEntryModel.get_by_id(
                'story-1-1'))
        self.model_instance_2 = (
            story_models.StoryCommitLogEntryModel.get_by_id(
                'story-2-1'))

        self.job_class = (
            prod_validation_jobs_one_off
            .StoryCommitLogEntryModelAuditOneOffJob)

    def test_standard_operation(self):
        story_services.update_story(
            self.owner_id, '0', [story_domain.StoryChange({
                'cmd': 'update_story_property',
                'property_name': 'title',
                'new_value': 'New title',
                'old_value': 'title 0'
            })], 'Changes.')
        expected_output = [
            u'[u\'fully-validated StoryCommitLogEntryModel\', 4]']
        run_job_and_check_output(self, expected_output)

    def test_model_with_created_on_greater_than_last_updated(self):
        self.model_instance_0.created_on = (
            self.model_instance_0.last_updated + datetime.timedelta(days=1))
        self.model_instance_0.put()
        expected_output = [(
            u'[u\'failed validation check for time field relation check '
            'of StoryCommitLogEntryModel\', '
            '[u\'Entity id %s: The created_on field has a value '
            '%s which is greater than the value '
            '%s of last_updated field\']]') % (
                self.model_instance_0.id,
                self.model_instance_0.created_on,
                self.model_instance_0.last_updated
            ), u'[u\'fully-validated StoryCommitLogEntryModel\', 2]']
        run_job_and_check_output(self, expected_output, sort=True)

    def test_model_with_last_updated_greater_than_current_time(self):
        self.model_instance_1.delete()
        self.model_instance_2.delete()
        expected_output = [(
            u'[u\'failed validation check for current time check of '
            'StoryCommitLogEntryModel\', '
            '[u\'Entity id %s: The last_updated field has a '
            'value %s which is greater than the time when the job was run\']]'
        ) % (self.model_instance_0.id, self.model_instance_0.last_updated)]

        with self.swap(datetime, 'datetime', MockDatetime13Hours), self.swap(
            db.DateTimeProperty, 'data_type', MockDatetime13Hours):
            update_datastore_types_for_mock_datetime()
            run_job_and_check_output(self, expected_output, sort=True)

    def test_missing_story_model_failure(self):
        story_models.StoryModel.get_by_id('0').delete(
            feconf.SYSTEM_COMMITTER_ID, '', [])
        expected_output = [
            (
                u'[u\'failed validation check for story_ids '
                'field check of StoryCommitLogEntryModel\', '
                '[u"Entity id story-0-1: based on field story_ids '
                'having value 0, expect model StoryModel with id 0 '
                'but it doesn\'t exist", u"Entity id story-0-2: based '
                'on field story_ids having value 0, expect model '
                'StoryModel with id 0 but it doesn\'t exist"]]'
            ), u'[u\'fully-validated StoryCommitLogEntryModel\', 2]']
        run_job_and_check_output(self, expected_output, literal_eval=True)

    def test_invalid_story_version_in_model_id(self):
        model_with_invalid_version_in_id = (
            story_models.StoryCommitLogEntryModel.create(
                '0', 3, self.owner_id, self.OWNER_USERNAME, 'edit',
                'msg', [{}],
                constants.ACTIVITY_STATUS_PUBLIC, False))
        model_with_invalid_version_in_id.story_id = '0'
        model_with_invalid_version_in_id.put()
        expected_output = [
            (
                u'[u\'failed validation check for story model '
                'version check of StoryCommitLogEntryModel\', '
                '[u\'Entity id %s: Story model corresponding '
                'to id 0 has a version 1 which is less than '
                'the version 3 in commit log entry model id\']]'
            ) % (model_with_invalid_version_in_id.id),
            u'[u\'fully-validated StoryCommitLogEntryModel\', 3]']
        run_job_and_check_output(self, expected_output, sort=True)

    def test_model_with_invalid_id(self):
        model_with_invalid_id = (
            story_models.StoryCommitLogEntryModel(
                id='invalid-0-1', user_id=self.owner_id,
                username=self.OWNER_USERNAME, commit_type='edit',
                commit_message='msg', commit_cmds=[{}],
                post_commit_status=constants.ACTIVITY_STATUS_PUBLIC,
                post_commit_is_private=False))
        model_with_invalid_id.story_id = '0'
        model_with_invalid_id.put()
        expected_output = [
            (
                u'[u\'failed validation check for model id check of '
                'StoryCommitLogEntryModel\', '
                '[u\'Entity id %s: Entity id does not match regex pattern\']]'
            ) % (model_with_invalid_id.id), (
                u'[u\'failed validation check for commit cmd check of '
                'StoryCommitLogEntryModel\', [u\'Entity id invalid-0-1: '
                'No commit command domain object defined for entity with '
                'commands: [{}]\']]'),
            u'[u\'fully-validated StoryCommitLogEntryModel\', 3]']
        run_job_and_check_output(self, expected_output, sort=True)

    def test_model_with_invalid_commit_type(self):
        self.model_instance_0.commit_type = 'invalid'
        self.model_instance_0.put()
        expected_output = [
            (
                u'[u\'failed validation check for commit type check of '
                'StoryCommitLogEntryModel\', '
                '[u\'Entity id story-0-1: Commit type invalid is '
                'not allowed\']]'
            ), u'[u\'fully-validated StoryCommitLogEntryModel\', 2]']
        run_job_and_check_output(self, expected_output, sort=True)

    def test_model_with_invalid_post_commit_status(self):
        self.model_instance_0.post_commit_status = 'invalid'
        self.model_instance_0.put()
        expected_output = [
            (
                u'[u\'failed validation check for post commit status check '
                'of StoryCommitLogEntryModel\', '
                '[u\'Entity id story-0-1: Post commit status invalid '
                'is invalid\']]'
            ), u'[u\'fully-validated StoryCommitLogEntryModel\', 2]']
        run_job_and_check_output(self, expected_output, sort=True)

    def test_model_with_invalid_true_post_commit_is_private(self):
        self.model_instance_0.post_commit_status = 'public'
        self.model_instance_0.post_commit_is_private = True
        self.model_instance_0.put()

        expected_output = [
            (
                u'[u\'failed validation check for post commit is private '
                'check of StoryCommitLogEntryModel\', '
                '[u\'Entity id %s: Post commit status is '
                'public but post_commit_is_private is True\']]'
            ) % self.model_instance_0.id,
            u'[u\'fully-validated StoryCommitLogEntryModel\', 2]']
        run_job_and_check_output(self, expected_output, sort=True)

    def test_model_with_invalid_false_post_commit_is_private(self):
        self.model_instance_0.post_commit_status = 'private'
        self.model_instance_0.post_commit_is_private = False
        self.model_instance_0.put()

        expected_output = [
            (
                u'[u\'failed validation check for post commit is private '
                'check of StoryCommitLogEntryModel\', '
                '[u\'Entity id %s: Post commit status is '
                'private but post_commit_is_private is False\']]'
            ) % self.model_instance_0.id,
            u'[u\'fully-validated StoryCommitLogEntryModel\', 2]']
        run_job_and_check_output(self, expected_output, sort=True)

    def test_model_with_invalid_commit_cmd_schmea(self):
        self.model_instance_0.commit_cmds = [{
            'cmd': 'add_story_node'
        }, {
            'cmd': 'delete_story_node',
            'invalid_attribute': 'invalid'
        }]
        self.model_instance_0.put()
        expected_output = [
            (
                u'[u\'failed validation check for commit cmd '
                'delete_story_node check of '
                'StoryCommitLogEntryModel\', '
                '[u"Entity id story-0-1: Commit command domain '
                'validation for command: {u\'cmd\': u\'delete_story_node\', '
                'u\'invalid_attribute\': u\'invalid\'} failed with error: '
                'The following required attributes are missing: node_id, '
                'The following extra attributes are present: '
                'invalid_attribute"]]'
            ), (
                u'[u\'failed validation check for commit cmd '
                'add_story_node check of StoryCommitLogEntryModel\', '
                '[u"Entity id story-0-1: Commit command domain validation '
                'for command: {u\'cmd\': u\'add_story_node\'} '
                'failed with error: The following required attributes '
                'are missing: node_id, title"]]'
            ), u'[u\'fully-validated StoryCommitLogEntryModel\', 2]']

        run_job_and_check_output(self, expected_output, sort=True)


class StorySummaryModelValidatorTests(test_utils.GenericTestBase):

    def setUp(self):
        super(StorySummaryModelValidatorTests, self).setUp()

        self.signup(self.OWNER_EMAIL, self.OWNER_USERNAME)
        self.owner_id = self.get_user_id_from_email(self.OWNER_EMAIL)

        language_codes = ['ar', 'en', 'en']

        topic = topic_domain.Topic.create_default_topic(
            topic_id='0', name='topic')

        stories = [story_domain.Story.create_default_story(
            '%s' % i,
            title='title %d' % i,
            corresponding_topic_id='0'
        ) for i in xrange(3)]

        for index, story in enumerate(stories):
            story.description = 'story-test'
            story.language_code = language_codes[index]
            story_services.save_new_story(self.owner_id, story)
            topic.add_canonical_story(story.id)

        topic_services.save_new_topic(self.owner_id, topic)

        self.model_instance_0 = story_models.StorySummaryModel.get_by_id('0')
        self.model_instance_1 = story_models.StorySummaryModel.get_by_id('1')
        self.model_instance_2 = story_models.StorySummaryModel.get_by_id('2')

        self.job_class = (
            prod_validation_jobs_one_off.StorySummaryModelAuditOneOffJob)

    def test_standard_operation(self):
        story_services.update_story(
            self.owner_id, '1', [story_domain.StoryChange({
                'cmd': 'update_story_property',
                'property_name': 'title',
                'new_value': 'New title',
                'old_value': 'title 0'
            })], 'Changes.')
        expected_output = [
            u'[u\'fully-validated StorySummaryModel\', 3]']
        run_job_and_check_output(self, expected_output)

    def test_model_with_created_on_greater_than_last_updated(self):
        self.model_instance_0.created_on = (
            self.model_instance_0.last_updated + datetime.timedelta(days=1))
        self.model_instance_0.put()
        expected_output = [(
            u'[u\'failed validation check for time field relation check '
            'of StorySummaryModel\', '
            '[u\'Entity id %s: The created_on field has a value '
            '%s which is greater than the value '
            '%s of last_updated field\']]') % (
                self.model_instance_0.id,
                self.model_instance_0.created_on,
                self.model_instance_0.last_updated
            ), u'[u\'fully-validated StorySummaryModel\', 2]']
        run_job_and_check_output(self, expected_output, sort=True)

    def test_model_with_last_updated_greater_than_current_time(self):
        story_services.delete_story(self.owner_id, '1')
        story_services.delete_story(self.owner_id, '2')
        expected_output = [(
            u'[u\'failed validation check for current time check of '
            'StorySummaryModel\', '
            '[u\'Entity id %s: The last_updated field has a '
            'value %s which is greater than the time when the job was run\']]'
        ) % (self.model_instance_0.id, self.model_instance_0.last_updated)]

        with self.swap(datetime, 'datetime', MockDatetime13Hours), self.swap(
            db.DateTimeProperty, 'data_type', MockDatetime13Hours):
            update_datastore_types_for_mock_datetime()
            run_job_and_check_output(self, expected_output, sort=True)

    def test_missing_story_model_failure(self):
        story_model = story_models.StoryModel.get_by_id('0')
        story_model.delete(feconf.SYSTEM_COMMITTER_ID, '', [])
        self.model_instance_0.story_model_last_updated = (
            story_model.last_updated)
        self.model_instance_0.put()
        expected_output = [
            (
                u'[u\'failed validation check for story_ids '
                'field check of StorySummaryModel\', '
                '[u"Entity id 0: based on field story_ids having '
                'value 0, expect model StoryModel with id 0 but '
                'it doesn\'t exist"]]'),
            u'[u\'fully-validated StorySummaryModel\', 2]']
        run_job_and_check_output(self, expected_output, sort=True)

    def test_model_with_invalid_node_count(self):
        self.model_instance_0.node_count = 10
        self.model_instance_0.put()
        expected_output = [
            (
                u'[u\'failed validation check for node count check of '
                'StorySummaryModel\', [u\'Entity id 0: Node count: 10 does '
                'not match the number of nodes in story_contents dict: []\']]'
            ), u'[u\'fully-validated StorySummaryModel\', 2]']
        run_job_and_check_output(self, expected_output, sort=True)

    def test_model_with_invalid_story_related_property(self):
        self.model_instance_0.title = 'invalid'
        self.model_instance_0.put()
        expected_output = [
            (
                u'[u\'failed validation check for title field check of '
                'StorySummaryModel\', '
                '[u\'Entity id %s: title field in entity: invalid does not '
                'match corresponding story title field: title 0\']]'
            ) % self.model_instance_0.id,
            u'[u\'fully-validated StorySummaryModel\', 2]']
        run_job_and_check_output(self, expected_output, sort=True)


class TopicModelValidatorTests(test_utils.GenericTestBase):

    def setUp(self):
        super(TopicModelValidatorTests, self).setUp()

        self.signup(self.OWNER_EMAIL, self.OWNER_USERNAME)
        self.owner_id = self.get_user_id_from_email(self.OWNER_EMAIL)

        self.signup(self.ADMIN_EMAIL, self.ADMIN_USERNAME)
        self.admin_id = self.get_user_id_from_email(self.ADMIN_EMAIL)
        self.set_admins([self.ADMIN_USERNAME])

        topics = [topic_domain.Topic.create_default_topic(
            topic_id='%s' % i, name='Topic%s' % i) for i in xrange(3)]

        skills = [skill_domain.Skill.create_default_skill(
            skill_id='%s' % i, description='skill%s' % i) for i in xrange(9)]

        for skill in skills:
            skill_services.save_new_skill(self.owner_id, skill)
            skill_services.publish_skill(skill.id, self.admin_id)

        stories = [story_domain.Story.create_default_story(
            '%s' % i,
            title='title %d',
            corresponding_topic_id='%s' % (i / 2)
        ) for i in xrange(6)]

        for story in stories:
            story_services.save_new_story(self.owner_id, story)

        language_codes = ['ar', 'en', 'en']
        for index, topic in enumerate(topics):
            topic.language_code = language_codes[index]
            topic.update_additional_story_ids(['%s' % (index * 2)])
            topic.add_canonical_story('%s' % (index * 2 + 1))
            topic.add_uncategorized_skill_id('%s' % (index * 3))
            topic.add_uncategorized_skill_id('%s' % (index * 3 + 1))
            topic.add_uncategorized_skill_id('%s' % (index * 3 + 2))
            topic_services.save_new_topic(self.owner_id, topic)
            topic_services.update_topic_and_subtopic_pages(
                self.owner_id, '%s' % index, [topic_domain.TopicChange({
                    'cmd': 'add_subtopic',
                    'title': 'subtopic1',
                    'subtopic_id': 1
                }), topic_domain.TopicChange({
                    'cmd': 'move_skill_id_to_subtopic',
                    'old_subtopic_id': None,
                    'new_subtopic_id': 1,
                    'skill_id': '%s' % (index * 3)
                }), topic_domain.TopicChange({
                    'cmd': 'move_skill_id_to_subtopic',
                    'old_subtopic_id': None,
                    'new_subtopic_id': 1,
                    'skill_id': '%s' % (index * 3 + 1)
                })], 'Changes.')

        self.model_instance_0 = topic_models.TopicModel.get_by_id('0')
        self.model_instance_1 = topic_models.TopicModel.get_by_id('1')
        self.model_instance_2 = topic_models.TopicModel.get_by_id('2')

        self.job_class = (
            prod_validation_jobs_one_off.TopicModelAuditOneOffJob)

    def test_standard_operation(self):
        topic_services.update_topic_and_subtopic_pages(
            self.owner_id, '0', [topic_domain.TopicChange({
                'cmd': 'update_topic_property',
                'property_name': 'description',
                'new_value': 'new description',
                'old_value': None
            })], 'Changes.')

        expected_output = [
            u'[u\'fully-validated TopicModel\', 3]']
        run_job_and_check_output(self, expected_output)

    def test_model_with_created_on_greater_than_last_updated(self):
        self.model_instance_0.created_on = (
            self.model_instance_0.last_updated + datetime.timedelta(days=1))
        self.model_instance_0.commit(
            feconf.SYSTEM_COMMITTER_ID, 'created_on test', [])
        expected_output = [
            (
                u'[u\'failed validation check for time field relation check '
                'of TopicModel\', '
                '[u\'Entity id %s: The created_on field has a value '
                '%s which is greater than the value '
                '%s of last_updated field\']]') % (
                    self.model_instance_0.id,
                    self.model_instance_0.created_on,
                    self.model_instance_0.last_updated
                ),
            u'[u\'fully-validated TopicModel\', 2]']
        run_job_and_check_output(self, expected_output, sort=True)

    def test_model_with_last_updated_greater_than_current_time(self):
        self.model_instance_1.delete(feconf.SYSTEM_COMMITTER_ID, 'delete')
        self.model_instance_2.delete(feconf.SYSTEM_COMMITTER_ID, 'delete')
        expected_output = [(
            u'[u\'failed validation check for current time check of '
            'TopicModel\', '
            '[u\'Entity id %s: The last_updated field has a '
            'value %s which is greater than the time when the job was run\']]'
        ) % (self.model_instance_0.id, self.model_instance_0.last_updated)]

        with self.swap(datetime, 'datetime', MockDatetime13Hours), self.swap(
            db.DateTimeProperty, 'data_type', MockDatetime13Hours):
            update_datastore_types_for_mock_datetime()
            run_job_and_check_output(self, expected_output, sort=True)

    def test_model_with_invalid_topic_schema(self):
        expected_output = [
            (
                u'[u\'failed validation check for domain object check of '
                'TopicModel\', '
                '[u\'Entity id %s: Entity fails domain validation with the '
                'error Invalid language code: %s\']]'
            ) % (self.model_instance_0.id, self.model_instance_0.language_code),
            u'[u\'fully-validated TopicModel\', 2]']
        with self.swap(
            constants, 'ALL_LANGUAGE_CODES', [{
                'code': 'en', 'description': 'English'}]):
            run_job_and_check_output(self, expected_output, sort=True)

    def test_missing_story_model_failure(self):
        story_models.StoryModel.get_by_id('1').delete(
            feconf.SYSTEM_COMMITTER_ID, '', [])

        expected_output = [
            (
                u'[u\'failed validation check for story_ids field '
                'check of TopicModel\', '
                '[u"Entity id 0: based on field story_ids having value '
                '1, expect model StoryModel with id 1 but it '
                'doesn\'t exist"]]'),
            u'[u\'fully-validated TopicModel\', 2]']
        run_job_and_check_output(self, expected_output, sort=True)

    def test_missing_skill_model_failure(self):
        skill_models.SkillModel.get_by_id('1').delete(
            feconf.SYSTEM_COMMITTER_ID, '', [])

        expected_output = [
            (
                u'[u\'failed validation check for skill_ids field '
                'check of TopicModel\', '
                '[u"Entity id 0: based on field skill_ids having value '
                '1, expect model SkillModel with id 1 but it '
                'doesn\'t exist"]]'),
            u'[u\'fully-validated TopicModel\', 2]']
        run_job_and_check_output(self, expected_output, sort=True)

    def test_missing_subtopic_page_model_failure(self):
        topic_models.SubtopicPageModel.get_by_id('0-1').delete(
            feconf.SYSTEM_COMMITTER_ID, '', [])

        expected_output = [
            (
                u'[u\'failed validation check for subtopic_page_ids field '
                'check of TopicModel\', '
                '[u"Entity id 0: based on field subtopic_page_ids having value '
                '0-1, expect model SubtopicPageModel with id 0-1 but it '
                'doesn\'t exist"]]'),
            u'[u\'fully-validated TopicModel\', 2]']
        run_job_and_check_output(self, expected_output, sort=True)

    def test_missing_topic_commit_log_entry_model_failure(self):
        topic_services.update_topic_and_subtopic_pages(
            self.owner_id, '0', [topic_domain.TopicChange({
                'cmd': 'update_topic_property',
                'property_name': 'description',
                'new_value': 'new description',
                'old_value': None
            })], 'Changes.')
        topic_models.TopicCommitLogEntryModel.get_by_id(
            'topic-0-1').delete()

        expected_output = [
            (
                u'[u\'failed validation check for '
                'topic_commit_log_entry_ids field check of '
                'TopicModel\', '
                '[u"Entity id 0: based on field '
                'topic_commit_log_entry_ids having value '
                'topic-0-1, expect model TopicCommitLogEntryModel '
                'with id topic-0-1 but it doesn\'t exist"]]'),
            u'[u\'fully-validated TopicModel\', 2]']
        run_job_and_check_output(self, expected_output, sort=True)

    def test_missing_summary_model_failure(self):
        topic_models.TopicSummaryModel.get_by_id('0').delete()

        expected_output = [
            (
                u'[u\'failed validation check for topic_summary_ids '
                'field check of TopicModel\', '
                '[u"Entity id 0: based on field topic_summary_ids having '
                'value 0, expect model TopicSummaryModel with id 0 '
                'but it doesn\'t exist"]]'),
            u'[u\'fully-validated TopicModel\', 2]']
        run_job_and_check_output(self, expected_output, sort=True)

    def test_missing_topic_rights_model_failure(self):
        topic_models.TopicRightsModel.get_by_id(
            '0').delete(feconf.SYSTEM_COMMITTER_ID, '', [])

        expected_output = [
            (
                u'[u\'failed validation check for topic_rights_ids '
                'field check of TopicModel\', '
                '[u"Entity id 0: based on field topic_rights_ids having '
                'value 0, expect model TopicRightsModel with id 0 but '
                'it doesn\'t exist"]]'),
            u'[u\'fully-validated TopicModel\', 2]']
        run_job_and_check_output(self, expected_output, sort=True)

    def test_missing_snapshot_metadata_model_failure(self):
        topic_models.TopicSnapshotMetadataModel.get_by_id(
            '0-1').delete()
        expected_output = [
            (
                u'[u\'failed validation check for snapshot_metadata_ids '
                'field check of TopicModel\', '
                '[u"Entity id 0: based on field snapshot_metadata_ids having '
                'value 0-1, expect model TopicSnapshotMetadataModel '
                'with id 0-1 but it doesn\'t exist"]]'),
            u'[u\'fully-validated TopicModel\', 2]']
        run_job_and_check_output(self, expected_output, sort=True)

    def test_missing_snapshot_content_model_failure(self):
        topic_models.TopicSnapshotContentModel.get_by_id(
            '0-1').delete()
        expected_output = [
            (
                u'[u\'failed validation check for snapshot_content_ids '
                'field check of TopicModel\', '
                '[u"Entity id 0: based on field snapshot_content_ids having '
                'value 0-1, expect model TopicSnapshotContentModel '
                'with id 0-1 but it doesn\'t exist"]]'),
            u'[u\'fully-validated TopicModel\', 2]']
        run_job_and_check_output(self, expected_output, sort=True)

    def test_model_with_repeated_name(self):
        self.model_instance_0.name = 'Topic1'
        self.model_instance_0.canonical_name = 'topic1'
        self.model_instance_0.commit(self.owner_id, '', [])
        expected_output = [
            (
                u'[u\'failed validation check for unique name check '
                'of TopicModel\', [u"Entity id 0: canonical name topic1 '
                'matches with canonical name of topic models with ids '
                '[\'1\']", u"Entity id 1: canonical name topic1 matches '
                'with canonical name of topic models with ids [\'0\']"]]'
            ), u'[u\'fully-validated TopicModel\', 1]']
        run_job_and_check_output(self, expected_output, literal_eval=True)

    def test_model_with_canonical_name_not_matching_name_in_lowercase(self):
        self.model_instance_0.name = 'invalid'
        self.model_instance_0.commit(self.owner_id, '', [])
        expected_output = [
            (
                u'[u\'failed validation check for canonical name check '
                'of TopicModel\', '
                '[u\'Entity id 0: Entity name invalid in lowercase does '
                'not match canonical name topic0\']]'
            ), u'[u\'fully-validated TopicModel\', 2]']
        run_job_and_check_output(self, expected_output, sort=True)

    def test_model_with_uncategorized_skill_id_in_subtopic(self):
        self.model_instance_0.uncategorized_skill_ids = ['0', '6']
        self.model_instance_0.commit(self.owner_id, '', [])
        expected_output = [
            (
                u'[u\'failed validation check for uncategorized skill '
                'ids check of TopicModel\', '
                '[u\'Entity id 0: uncategorized skill id 0 is present '
                'in subtopic for entity with id 1\']]'
            ), u'[u\'fully-validated TopicModel\', 2]']
        run_job_and_check_output(self, expected_output, sort=True)


class TopicSnapshotMetadataModelValidatorTests(
        test_utils.GenericTestBase):

    def setUp(self):
        super(TopicSnapshotMetadataModelValidatorTests, self).setUp()
        self.signup(self.OWNER_EMAIL, self.OWNER_USERNAME)
        self.owner_id = self.get_user_id_from_email(self.OWNER_EMAIL)

        self.signup(USER_EMAIL, USER_NAME)
        self.user_id = self.get_user_id_from_email(USER_EMAIL)

        self.signup(self.ADMIN_EMAIL, self.ADMIN_USERNAME)
        self.admin_id = self.get_user_id_from_email(self.ADMIN_EMAIL)
        self.set_admins([self.ADMIN_USERNAME])

        topics = [topic_domain.Topic.create_default_topic(
            topic_id='%s' % i, name='topic%s' % i) for i in xrange(3)]

        skills = [skill_domain.Skill.create_default_skill(
            skill_id='%s' % i, description='skill%s' % i) for i in xrange(9)]

        for skill in skills:
            skill_services.save_new_skill(self.owner_id, skill)
            skill_services.publish_skill(skill.id, self.admin_id)

        stories = [story_domain.Story.create_default_story(
            '%s' % i,
            title='title %d',
            corresponding_topic_id='%s' % (i / 2)
        ) for i in xrange(6)]

        for story in stories:
            story_services.save_new_story(self.owner_id, story)

        language_codes = ['ar', 'en', 'en']
        for index, topic in enumerate(topics):
            topic.language_code = language_codes[index]
            topic.update_additional_story_ids(['%s' % (index * 2)])
            topic.add_canonical_story('%s' % (index * 2 + 1))
            topic.add_uncategorized_skill_id('%s' % (index * 3))
            topic.add_uncategorized_skill_id('%s' % (index * 3 + 1))
            topic.add_uncategorized_skill_id('%s' % (index * 3 + 2))
            if index == 0:
                topic_services.save_new_topic(self.user_id, topic)
            else:
                topic_services.save_new_topic(self.owner_id, topic)

        self.model_instance_0 = (
            topic_models.TopicSnapshotMetadataModel.get_by_id(
                '0-1'))
        self.model_instance_1 = (
            topic_models.TopicSnapshotMetadataModel.get_by_id(
                '1-1'))
        self.model_instance_2 = (
            topic_models.TopicSnapshotMetadataModel.get_by_id(
                '2-1'))

        self.job_class = (
            prod_validation_jobs_one_off
            .TopicSnapshotMetadataModelAuditOneOffJob)

    def test_standard_operation(self):
        topic_services.update_topic_and_subtopic_pages(
            self.owner_id, '0', [topic_domain.TopicChange({
                'cmd': 'update_topic_property',
                'property_name': 'description',
                'new_value': 'new description',
                'old_value': None
            })], 'Changes.')
        expected_output = [
            u'[u\'fully-validated TopicSnapshotMetadataModel\', 4]']
        run_job_and_check_output(self, expected_output)

    def test_model_with_created_on_greater_than_last_updated(self):
        self.model_instance_0.created_on = (
            self.model_instance_0.last_updated + datetime.timedelta(days=1))
        self.model_instance_0.put()
        expected_output = [(
            u'[u\'failed validation check for time field relation check '
            'of TopicSnapshotMetadataModel\', '
            '[u\'Entity id %s: The created_on field has a value '
            '%s which is greater than the value '
            '%s of last_updated field\']]') % (
                self.model_instance_0.id,
                self.model_instance_0.created_on,
                self.model_instance_0.last_updated
            ), (
                u'[u\'fully-validated '
                'TopicSnapshotMetadataModel\', 2]')]
        run_job_and_check_output(self, expected_output, sort=True)

    def test_model_with_last_updated_greater_than_current_time(self):
        self.model_instance_1.delete()
        self.model_instance_2.delete()
        expected_output = [(
            u'[u\'failed validation check for current time check of '
            'TopicSnapshotMetadataModel\', '
            '[u\'Entity id %s: The last_updated field has a '
            'value %s which is greater than the time when the job was run\']]'
        ) % (self.model_instance_0.id, self.model_instance_0.last_updated)]

        with self.swap(datetime, 'datetime', MockDatetime13Hours), self.swap(
            db.DateTimeProperty, 'data_type', MockDatetime13Hours):
            update_datastore_types_for_mock_datetime()
            run_job_and_check_output(self, expected_output, sort=True)

    def test_missing_topic_model_failure(self):
        topic_models.TopicModel.get_by_id('0').delete(
            self.user_id, '', [])
        expected_output = [
            (
                u'[u\'failed validation check for topic_ids '
                'field check of TopicSnapshotMetadataModel\', '
                '[u"Entity id 0-1: based on field topic_ids '
                'having value 0, expect model TopicModel with '
                'id 0 but it doesn\'t exist", u"Entity id 0-2: based on field '
                'topic_ids having value 0, expect model '
                'TopicModel with id 0 but it doesn\'t exist"]]'
            ), (
                u'[u\'fully-validated '
                'TopicSnapshotMetadataModel\', 2]')]
        run_job_and_check_output(
            self, expected_output, literal_eval=True)

    def test_missing_committer_model_failure(self):
        user_models.UserSettingsModel.get_by_id(self.user_id).delete()
        expected_output = [
            (
                u'[u\'failed validation check for committer_ids field '
                'check of TopicSnapshotMetadataModel\', '
                '[u"Entity id 0-1: based on field committer_ids having '
                'value %s, expect model UserSettingsModel with id %s '
                'but it doesn\'t exist"]]'
            ) % (self.user_id, self.user_id), (
                u'[u\'fully-validated '
                'TopicSnapshotMetadataModel\', 2]')]
        run_job_and_check_output(self, expected_output, sort=True)

    def test_invalid_topic_version_in_model_id(self):
        model_with_invalid_version_in_id = (
            topic_models.TopicSnapshotMetadataModel(
                id='0-3', committer_id=self.owner_id, commit_type='edit',
                commit_message='msg', commit_cmds=[{}]))
        model_with_invalid_version_in_id.put()
        expected_output = [
            (
                u'[u\'failed validation check for topic model '
                'version check of TopicSnapshotMetadataModel\', '
                '[u\'Entity id 0-3: Topic model corresponding to '
                'id 0 has a version 1 which is less than the version 3 in '
                'snapshot metadata model id\']]'
            ), (
                u'[u\'fully-validated TopicSnapshotMetadataModel\', '
                '3]')]
        run_job_and_check_output(self, expected_output, sort=True)

    def test_model_with_invalid_commit_cmd_schmea(self):
        self.model_instance_0.commit_cmds = [{
            'cmd': 'add_subtopic'
        }, {
            'cmd': 'delete_subtopic',
            'invalid_attribute': 'invalid'
        }]
        self.model_instance_0.put()
        expected_output = [
            (
                u'[u\'failed validation check for commit cmd '
                'delete_subtopic check of '
                'TopicSnapshotMetadataModel\', '
                '[u"Entity id 0-1: Commit command domain validation '
                'for command: {u\'cmd\': u\'delete_subtopic\', '
                'u\'invalid_attribute\': u\'invalid\'} failed with error: '
                'The following required attributes are missing: '
                'subtopic_id, The following extra attributes are present: '
                'invalid_attribute"]]'
            ), (
                u'[u\'failed validation check for commit cmd add_subtopic '
                'check of TopicSnapshotMetadataModel\', '
                '[u"Entity id 0-1: Commit command domain validation '
                'for command: {u\'cmd\': u\'add_subtopic\'} '
                'failed with error: The following required attributes '
                'are missing: subtopic_id, title"]]'
            ), u'[u\'fully-validated TopicSnapshotMetadataModel\', 2]']
        run_job_and_check_output(self, expected_output, sort=True)


class TopicSnapshotContentModelValidatorTests(test_utils.GenericTestBase):

    def setUp(self):
        super(TopicSnapshotContentModelValidatorTests, self).setUp()

        self.signup(self.OWNER_EMAIL, self.OWNER_USERNAME)
        self.owner_id = self.get_user_id_from_email(self.OWNER_EMAIL)

        self.signup(self.ADMIN_EMAIL, self.ADMIN_USERNAME)
        self.admin_id = self.get_user_id_from_email(self.ADMIN_EMAIL)
        self.set_admins([self.ADMIN_USERNAME])

        topics = [topic_domain.Topic.create_default_topic(
            topic_id='%s' % i, name='topic%s' % i) for i in xrange(3)]

        skills = [skill_domain.Skill.create_default_skill(
            skill_id='%s' % i, description='skill%s' % i) for i in xrange(9)]

        for skill in skills:
            skill_services.save_new_skill(self.owner_id, skill)
            skill_services.publish_skill(skill.id, self.admin_id)

        stories = [story_domain.Story.create_default_story(
            '%s' % i,
            title='title %d',
            corresponding_topic_id='%s' % (i / 2)
        ) for i in xrange(6)]

        for story in stories:
            story_services.save_new_story(self.owner_id, story)

        language_codes = ['ar', 'en', 'en']
        for index, topic in enumerate(topics):
            topic.language_code = language_codes[index]
            topic.update_additional_story_ids(['%s' % (index * 2)])
            topic.add_canonical_story('%s' % (index * 2 + 1))
            topic.add_uncategorized_skill_id('%s' % (index * 3))
            topic.add_uncategorized_skill_id('%s' % (index * 3 + 1))
            topic.add_uncategorized_skill_id('%s' % (index * 3 + 2))
            topic_services.save_new_topic(self.owner_id, topic)

        self.model_instance_0 = (
            topic_models.TopicSnapshotContentModel.get_by_id(
                '0-1'))
        self.model_instance_1 = (
            topic_models.TopicSnapshotContentModel.get_by_id(
                '1-1'))
        self.model_instance_2 = (
            topic_models.TopicSnapshotContentModel.get_by_id(
                '2-1'))

        self.job_class = (
            prod_validation_jobs_one_off
            .TopicSnapshotContentModelAuditOneOffJob)

    def test_standard_operation(self):
        topic_services.update_topic_and_subtopic_pages(
            self.owner_id, '0', [topic_domain.TopicChange({
                'cmd': 'update_topic_property',
                'property_name': 'description',
                'new_value': 'new description',
                'old_value': None
            })], 'Changes.')
        expected_output = [
            u'[u\'fully-validated TopicSnapshotContentModel\', 4]']
        run_job_and_check_output(self, expected_output)

    def test_model_with_created_on_greater_than_last_updated(self):
        self.model_instance_0.created_on = (
            self.model_instance_0.last_updated + datetime.timedelta(days=1))
        self.model_instance_0.put()
        expected_output = [(
            u'[u\'failed validation check for time field relation check '
            'of TopicSnapshotContentModel\', '
            '[u\'Entity id %s: The created_on field has a value '
            '%s which is greater than the value '
            '%s of last_updated field\']]') % (
                self.model_instance_0.id,
                self.model_instance_0.created_on,
                self.model_instance_0.last_updated
            ), (
                u'[u\'fully-validated '
                'TopicSnapshotContentModel\', 2]')]
        run_job_and_check_output(self, expected_output, sort=True)

    def test_model_with_last_updated_greater_than_current_time(self):
        self.model_instance_1.delete()
        self.model_instance_2.delete()
        expected_output = [(
            u'[u\'failed validation check for current time check of '
            'TopicSnapshotContentModel\', '
            '[u\'Entity id %s: The last_updated field has a '
            'value %s which is greater than the time when the job was run\']]'
        ) % (self.model_instance_0.id, self.model_instance_0.last_updated)]

        with self.swap(datetime, 'datetime', MockDatetime13Hours), self.swap(
            db.DateTimeProperty, 'data_type', MockDatetime13Hours):
            update_datastore_types_for_mock_datetime()
            run_job_and_check_output(self, expected_output, sort=True)

    def test_missing_topic_model_failure(self):
        topic_models.TopicModel.get_by_id('0').delete(self.owner_id, '', [])
        expected_output = [
            (
                u'[u\'failed validation check for topic_ids '
                'field check of TopicSnapshotContentModel\', '
                '[u"Entity id 0-1: based on field topic_ids '
                'having value 0, expect model TopicModel with '
                'id 0 but it doesn\'t exist", u"Entity id 0-2: based on field '
                'topic_ids having value 0, expect model '
                'TopicModel with id 0 but it doesn\'t exist"]]'
            ), (
                u'[u\'fully-validated '
                'TopicSnapshotContentModel\', 2]')]
        run_job_and_check_output(self, expected_output, sort=True)

    def test_invalid_topic_version_in_model_id(self):
        model_with_invalid_version_in_id = (
            topic_models.TopicSnapshotContentModel(
                id='0-3'))
        model_with_invalid_version_in_id.content = {}
        model_with_invalid_version_in_id.put()
        expected_output = [
            (
                u'[u\'failed validation check for topic model '
                'version check of TopicSnapshotContentModel\', '
                '[u\'Entity id 0-3: Topic model corresponding to '
                'id 0 has a version 1 which is less than '
                'the version 3 in snapshot content model id\']]'
            ), (
                u'[u\'fully-validated TopicSnapshotContentModel\', '
                '3]')]
        run_job_and_check_output(self, expected_output, sort=True)


class TopicRightsModelValidatorTests(test_utils.GenericTestBase):

    def setUp(self):
        super(TopicRightsModelValidatorTests, self).setUp()

        self.signup(self.OWNER_EMAIL, self.OWNER_USERNAME)
        self.signup(self.ADMIN_EMAIL, self.ADMIN_USERNAME)

        self.owner_id = self.get_user_id_from_email(self.OWNER_EMAIL)

        self.admin_id = self.get_user_id_from_email(self.ADMIN_EMAIL)
        self.set_admins([self.ADMIN_USERNAME])
        self.admin = user_services.UserActionsInfo(self.admin_id)

        manager1_email = 'user@manager1.com'
        manager2_email = 'user@manager2.com'

        self.signup(manager1_email, 'manager1')
        self.signup(manager2_email, 'manager2')

        self.set_topic_managers(['manager1', 'manager2'])

        self.manager1_id = self.get_user_id_from_email(manager1_email)
        self.manager2_id = self.get_user_id_from_email(manager2_email)

        self.manager1 = user_services.UserActionsInfo(self.manager1_id)
        self.manager2 = user_services.UserActionsInfo(self.manager2_id)

        topics = [topic_domain.Topic.create_default_topic(
            topic_id='%s' % i, name='topic%s' % i) for i in xrange(3)]

        skills = [skill_domain.Skill.create_default_skill(
            skill_id='%s' % i, description='skill%s' % i) for i in xrange(9)]

        for skill in skills:
            skill_services.save_new_skill(self.owner_id, skill)
            skill_services.publish_skill(skill.id, self.admin_id)

        stories = [story_domain.Story.create_default_story(
            '%s' % i,
            title='title %d',
            corresponding_topic_id='%s' % (i / 2)
        ) for i in xrange(6)]

        for story in stories:
            story_services.save_new_story(self.owner_id, story)

        language_codes = ['ar', 'en', 'en']
        for index, topic in enumerate(topics):
            topic.language_code = language_codes[index]
            topic.update_additional_story_ids(['%s' % (index * 2)])
            topic.add_canonical_story('%s' % (index * 2 + 1))
            topic.add_uncategorized_skill_id('%s' % (index * 3))
            topic.add_uncategorized_skill_id('%s' % (index * 3 + 1))
            topic.add_uncategorized_skill_id('%s' % (index * 3 + 2))
            topic_services.save_new_topic(self.owner_id, topic)
            topic_services.update_topic_and_subtopic_pages(
                self.owner_id, '%s' % index, [topic_domain.TopicChange({
                    'cmd': 'add_subtopic',
                    'title': 'subtopic1',
                    'subtopic_id': 1
                }), topic_domain.TopicChange({
                    'cmd': 'move_skill_id_to_subtopic',
                    'old_subtopic_id': None,
                    'new_subtopic_id': 1,
                    'skill_id': '%s' % (index * 3)
                }), topic_domain.TopicChange({
                    'cmd': 'move_skill_id_to_subtopic',
                    'old_subtopic_id': None,
                    'new_subtopic_id': 1,
                    'skill_id': '%s' % (index * 3 + 1)
                })], 'Changes.')

        topic_services.assign_role(
            self.admin, self.manager1, topic_domain.ROLE_MANAGER, '0')
        topic_services.assign_role(
            self.admin, self.manager2, topic_domain.ROLE_MANAGER, '1')

        self.model_instance_0 = topic_models.TopicRightsModel.get_by_id('0')
        self.model_instance_1 = topic_models.TopicRightsModel.get_by_id('1')
        self.model_instance_2 = topic_models.TopicRightsModel.get_by_id('2')

        self.job_class = (
            prod_validation_jobs_one_off.TopicRightsModelAuditOneOffJob)

    def test_standard_operation(self):
        expected_output = [
            u'[u\'fully-validated TopicRightsModel\', 3]']
        run_job_and_check_output(self, expected_output)

    def test_model_with_created_on_greater_than_last_updated(self):
        self.model_instance_0.created_on = (
            self.model_instance_0.last_updated + datetime.timedelta(days=1))
        self.model_instance_0.commit(
            feconf.SYSTEM_COMMITTER_ID, 'created_on test', [])
        expected_output = [(
            u'[u\'failed validation check for time field relation check '
            'of TopicRightsModel\', '
            '[u\'Entity id %s: The created_on field has a value '
            '%s which is greater than the value '
            '%s of last_updated field\']]') % (
                self.model_instance_0.id,
                self.model_instance_0.created_on,
                self.model_instance_0.last_updated
            ), u'[u\'fully-validated TopicRightsModel\', 2]']
        run_job_and_check_output(self, expected_output, sort=True)

    def test_model_with_last_updated_greater_than_current_time(self):
        self.model_instance_1.delete(feconf.SYSTEM_COMMITTER_ID, 'delete')
        self.model_instance_2.delete(feconf.SYSTEM_COMMITTER_ID, 'delete')
        expected_output = [(
            u'[u\'failed validation check for current time check of '
            'TopicRightsModel\', '
            '[u\'Entity id %s: The last_updated field has a '
            'value %s which is greater than the time when the job was run\']]'
        ) % (self.model_instance_0.id, self.model_instance_0.last_updated)]

        with self.swap(datetime, 'datetime', MockDatetime13Hours), self.swap(
            db.DateTimeProperty, 'data_type', MockDatetime13Hours):
            update_datastore_types_for_mock_datetime()
            run_job_and_check_output(self, expected_output, sort=True)

    def test_missing_topic_model_failure(self):
        topic_models.TopicModel.get_by_id('0').delete(
            feconf.SYSTEM_COMMITTER_ID, '', [])
        expected_output = [
            (
                u'[u\'failed validation check for topic_ids '
                'field check of TopicRightsModel\', '
                '[u"Entity id 0: based on field topic_ids having '
                'value 0, expect model TopicModel with id 0 but '
                'it doesn\'t exist"]]'),
            u'[u\'fully-validated TopicRightsModel\', 2]']
        run_job_and_check_output(self, expected_output, sort=True)

    def test_missing_manager_user_model_failure(self):
        user_models.UserSettingsModel.get_by_id(self.manager1_id).delete()
        expected_output = [
            (
                u'[u\'failed validation check for manager_user_ids '
                'field check of TopicRightsModel\', '
                '[u"Entity id 0: based on field manager_user_ids having '
                'value %s, expect model UserSettingsModel with id %s '
                'but it doesn\'t exist"]]') % (
                    self.manager1_id, self.manager1_id),
            u'[u\'fully-validated TopicRightsModel\', 2]']
        run_job_and_check_output(self, expected_output, sort=True)

    def test_missing_snapshot_metadata_model_failure(self):
        topic_models.TopicRightsSnapshotMetadataModel.get_by_id(
            '0-1').delete()
        expected_output = [
            (
                u'[u\'failed validation check for snapshot_metadata_ids '
                'field check of TopicRightsModel\', '
                '[u"Entity id 0: based on field snapshot_metadata_ids having '
                'value 0-1, expect model '
                'TopicRightsSnapshotMetadataModel '
                'with id 0-1 but it doesn\'t exist"]]'
            ),
            u'[u\'fully-validated TopicRightsModel\', 2]']
        run_job_and_check_output(self, expected_output, sort=True)

    def test_missing_snapshot_content_model_failure(self):
        topic_models.TopicRightsSnapshotContentModel.get_by_id(
            '0-1').delete()
        expected_output = [
            (
                u'[u\'failed validation check for snapshot_content_ids '
                'field check of TopicRightsModel\', '
                '[u"Entity id 0: based on field snapshot_content_ids having '
                'value 0-1, expect model TopicRightsSnapshotContentModel '
                'with id 0-1 but it doesn\'t exist"]]'),
            u'[u\'fully-validated TopicRightsModel\', 2]']
        run_job_and_check_output(self, expected_output, sort=True)


class TopicRightsSnapshotMetadataModelValidatorTests(
        test_utils.GenericTestBase):

    def setUp(self):
        super(TopicRightsSnapshotMetadataModelValidatorTests, self).setUp()

        self.signup(self.OWNER_EMAIL, self.OWNER_USERNAME)
        self.signup(self.ADMIN_EMAIL, self.ADMIN_USERNAME)

        self.owner_id = self.get_user_id_from_email(self.OWNER_EMAIL)

        self.signup(USER_EMAIL, USER_NAME)
        self.user_id = self.get_user_id_from_email(USER_EMAIL)

        self.admin_id = self.get_user_id_from_email(self.ADMIN_EMAIL)
        self.set_admins([self.ADMIN_USERNAME])

        topics = [topic_domain.Topic.create_default_topic(
            topic_id='%s' % i, name='topic%s' % i) for i in xrange(3)]

        skills = [skill_domain.Skill.create_default_skill(
            skill_id='%s' % i, description='skill%s' % i) for i in xrange(9)]

        for skill in skills:
            skill_services.save_new_skill(self.owner_id, skill)
            skill_services.publish_skill(skill.id, self.admin_id)

        stories = [story_domain.Story.create_default_story(
            '%s' % i,
            title='title %d',
            corresponding_topic_id='%s' % (i / 2)
        ) for i in xrange(6)]

        for story in stories:
            story_services.save_new_story(self.owner_id, story)

        language_codes = ['ar', 'en', 'en']
        for index, topic in enumerate(topics):
            topic.language_code = language_codes[index]
            topic.update_additional_story_ids(['%s' % (index * 2)])
            topic.add_canonical_story('%s' % (index * 2 + 1))
            topic.add_uncategorized_skill_id('%s' % (index * 3))
            topic.add_uncategorized_skill_id('%s' % (index * 3 + 1))
            topic.add_uncategorized_skill_id('%s' % (index * 3 + 2))
            if index == 0:
                topic_services.save_new_topic(self.user_id, topic)
            else:
                topic_services.save_new_topic(self.owner_id, topic)
            topic_services.update_topic_and_subtopic_pages(
                self.owner_id, '%s' % index, [topic_domain.TopicChange({
                    'cmd': 'add_subtopic',
                    'title': 'subtopic1',
                    'subtopic_id': 1
                }), topic_domain.TopicChange({
                    'cmd': 'move_skill_id_to_subtopic',
                    'old_subtopic_id': None,
                    'new_subtopic_id': 1,
                    'skill_id': '%s' % (index * 3)
                }), topic_domain.TopicChange({
                    'cmd': 'move_skill_id_to_subtopic',
                    'old_subtopic_id': None,
                    'new_subtopic_id': 1,
                    'skill_id': '%s' % (index * 3 + 1)
                })], 'Changes.')

        self.model_instance_0 = (
            topic_models.TopicRightsSnapshotMetadataModel.get_by_id(
                '0-1'))
        self.model_instance_1 = (
            topic_models.TopicRightsSnapshotMetadataModel.get_by_id(
                '1-1'))
        self.model_instance_2 = (
            topic_models.TopicRightsSnapshotMetadataModel.get_by_id(
                '2-1'))

        self.job_class = (
            prod_validation_jobs_one_off
            .TopicRightsSnapshotMetadataModelAuditOneOffJob)

    def test_standard_operation(self):
        expected_output = [
            u'[u\'fully-validated TopicRightsSnapshotMetadataModel\', 3]']
        run_job_and_check_output(self, expected_output)

    def test_model_with_created_on_greater_than_last_updated(self):
        self.model_instance_0.created_on = (
            self.model_instance_0.last_updated + datetime.timedelta(days=1))
        self.model_instance_0.put()
        expected_output = [(
            u'[u\'failed validation check for time field relation check '
            'of TopicRightsSnapshotMetadataModel\', '
            '[u\'Entity id %s: The created_on field has a value '
            '%s which is greater than the value '
            '%s of last_updated field\']]') % (
                self.model_instance_0.id,
                self.model_instance_0.created_on,
                self.model_instance_0.last_updated
            ), (
                u'[u\'fully-validated '
                'TopicRightsSnapshotMetadataModel\', 2]')]
        run_job_and_check_output(self, expected_output, sort=True)

    def test_model_with_last_updated_greater_than_current_time(self):
        self.model_instance_1.delete()
        self.model_instance_2.delete()
        expected_output = [(
            u'[u\'failed validation check for current time check of '
            'TopicRightsSnapshotMetadataModel\', '
            '[u\'Entity id %s: The last_updated field has a '
            'value %s which is greater than the time when the job was run\']]'
        ) % (self.model_instance_0.id, self.model_instance_0.last_updated)]

        with self.swap(datetime, 'datetime', MockDatetime13Hours), self.swap(
            db.DateTimeProperty, 'data_type', MockDatetime13Hours):
            update_datastore_types_for_mock_datetime()
            run_job_and_check_output(self, expected_output, sort=True)

    def test_missing_topic_rights_model_failure(self):
        topic_models.TopicRightsModel.get_by_id('0').delete(
            self.user_id, '', [])
        expected_output = [
            (
                u'[u\'failed validation check for topic_rights_ids '
                'field check of TopicRightsSnapshotMetadataModel\', '
                '[u"Entity id 0-1: based on field topic_rights_ids '
                'having value 0, expect model TopicRightsModel with '
                'id 0 but it doesn\'t exist", u"Entity id 0-2: based on field '
                'topic_rights_ids having value 0, expect model '
                'TopicRightsModel with id 0 but it doesn\'t exist"]]'
            ), (
                u'[u\'fully-validated '
                'TopicRightsSnapshotMetadataModel\', 2]')]
        run_job_and_check_output(self, expected_output, sort=True)

    def test_missing_committer_model_failure(self):
        user_models.UserSettingsModel.get_by_id(self.user_id).delete()
        expected_output = [
            (
                u'[u\'failed validation check for committer_ids field '
                'check of TopicRightsSnapshotMetadataModel\', '
                '[u"Entity id 0-1: based on field committer_ids having '
                'value %s, expect model UserSettingsModel with id %s '
                'but it doesn\'t exist"]]'
            ) % (self.user_id, self.user_id), (
                u'[u\'fully-validated '
                'TopicRightsSnapshotMetadataModel\', 2]')]
        run_job_and_check_output(self, expected_output, sort=True)

    def test_invalid_topic_version_in_model_id(self):
        model_with_invalid_version_in_id = (
            topic_models.TopicRightsSnapshotMetadataModel(
                id='0-3', committer_id=self.owner_id, commit_type='edit',
                commit_message='msg', commit_cmds=[{}]))
        model_with_invalid_version_in_id.put()
        expected_output = [
            (
                u'[u\'failed validation check for topic rights model '
                'version check of TopicRightsSnapshotMetadataModel\', '
                '[u\'Entity id 0-3: TopicRights model corresponding to '
                'id 0 has a version 1 which is less than the version 3 in '
                'snapshot metadata model id\']]'
            ), (
                u'[u\'fully-validated '
                'TopicRightsSnapshotMetadataModel\', 3]')]
        run_job_and_check_output(self, expected_output, sort=True)

    def test_model_with_invalid_commit_cmd_schmea(self):
        self.model_instance_0.commit_cmds = [{
            'cmd': 'change_role',
            'assignee_id': 'id',
            'new_role': 'manager'
        }, {
            'cmd': 'publish_topic',
            'invalid_attribute': 'invalid'
        }]
        self.model_instance_0.put()
        expected_output = [
            (
                u'[u\'failed validation check for commit cmd '
                'change_role check of '
                'TopicRightsSnapshotMetadataModel\', '
                '[u"Entity id 0-1: Commit command domain validation '
                'for command: {u\'assignee_id\': u\'id\', '
                'u\'cmd\': u\'change_role\', u\'new_role\': u\'manager\'} '
                'failed with error: The following required attributes '
                'are missing: old_role"]]'
            ), (
                u'[u\'failed validation check for commit cmd publish_topic '
                'check of TopicRightsSnapshotMetadataModel\', '
                '[u"Entity id 0-1: Commit command domain validation '
                'for command: {u\'cmd\': u\'publish_topic\', '
                'u\'invalid_attribute\': u\'invalid\'} failed with error: '
                'The following extra attributes are present: '
                'invalid_attribute"]]'
            ), u'[u\'fully-validated TopicRightsSnapshotMetadataModel\', 2]']
        run_job_and_check_output(self, expected_output, sort=True)


class TopicRightsSnapshotContentModelValidatorTests(
        test_utils.GenericTestBase):

    def setUp(self):
        super(TopicRightsSnapshotContentModelValidatorTests, self).setUp(
            )

        self.signup(self.OWNER_EMAIL, self.OWNER_USERNAME)
        self.signup(self.ADMIN_EMAIL, self.ADMIN_USERNAME)

        self.owner_id = self.get_user_id_from_email(self.OWNER_EMAIL)

        self.admin_id = self.get_user_id_from_email(self.ADMIN_EMAIL)
        self.set_admins([self.ADMIN_USERNAME])

        topics = [topic_domain.Topic.create_default_topic(
            topic_id='%s' % i, name='topic%s' % i) for i in xrange(3)]

        skills = [skill_domain.Skill.create_default_skill(
            skill_id='%s' % i, description='skill%s' % i) for i in xrange(9)]

        for skill in skills:
            skill_services.save_new_skill(self.owner_id, skill)
            skill_services.publish_skill(skill.id, self.admin_id)

        stories = [story_domain.Story.create_default_story(
            '%s' % i,
            title='title %d',
            corresponding_topic_id='%s' % (i / 2)
        ) for i in xrange(6)]

        for story in stories:
            story_services.save_new_story(self.owner_id, story)

        language_codes = ['ar', 'en', 'en']
        for index, topic in enumerate(topics):
            topic.language_code = language_codes[index]
            topic.update_additional_story_ids(['%s' % (index * 2)])
            topic.add_canonical_story('%s' % (index * 2 + 1))
            topic.add_uncategorized_skill_id('%s' % (index * 3))
            topic.add_uncategorized_skill_id('%s' % (index * 3 + 1))
            topic.add_uncategorized_skill_id('%s' % (index * 3 + 2))
            topic_services.save_new_topic(self.owner_id, topic)
            topic_services.update_topic_and_subtopic_pages(
                self.owner_id, '%s' % index, [topic_domain.TopicChange({
                    'cmd': 'add_subtopic',
                    'title': 'subtopic1',
                    'subtopic_id': 1
                }), topic_domain.TopicChange({
                    'cmd': 'move_skill_id_to_subtopic',
                    'old_subtopic_id': None,
                    'new_subtopic_id': 1,
                    'skill_id': '%s' % (index * 3)
                }), topic_domain.TopicChange({
                    'cmd': 'move_skill_id_to_subtopic',
                    'old_subtopic_id': None,
                    'new_subtopic_id': 1,
                    'skill_id': '%s' % (index * 3 + 1)
                })], 'Changes.')

        self.model_instance_0 = (
            topic_models.TopicRightsSnapshotContentModel.get_by_id(
                '0-1'))
        self.model_instance_1 = (
            topic_models.TopicRightsSnapshotContentModel.get_by_id(
                '1-1'))
        self.model_instance_2 = (
            topic_models.TopicRightsSnapshotContentModel.get_by_id(
                '2-1'))

        self.job_class = (
            prod_validation_jobs_one_off
            .TopicRightsSnapshotContentModelAuditOneOffJob)

    def test_standard_operation(self):
        expected_output = [
            u'[u\'fully-validated TopicRightsSnapshotContentModel\', 3]']
        run_job_and_check_output(self, expected_output)

    def test_model_with_created_on_greater_than_last_updated(self):
        self.model_instance_0.created_on = (
            self.model_instance_0.last_updated + datetime.timedelta(days=1))
        self.model_instance_0.put()
        expected_output = [(
            u'[u\'failed validation check for time field relation check '
            'of TopicRightsSnapshotContentModel\', '
            '[u\'Entity id %s: The created_on field has a value '
            '%s which is greater than the value '
            '%s of last_updated field\']]') % (
                self.model_instance_0.id,
                self.model_instance_0.created_on,
                self.model_instance_0.last_updated
            ), (
                u'[u\'fully-validated '
                'TopicRightsSnapshotContentModel\', 2]')]
        run_job_and_check_output(self, expected_output, sort=True)

    def test_model_with_last_updated_greater_than_current_time(self):
        self.model_instance_1.delete()
        self.model_instance_2.delete()
        expected_output = [(
            u'[u\'failed validation check for current time check of '
            'TopicRightsSnapshotContentModel\', '
            '[u\'Entity id %s: The last_updated field has a '
            'value %s which is greater than the time when the job was run\']]'
        ) % (self.model_instance_0.id, self.model_instance_0.last_updated)]

        with self.swap(datetime, 'datetime', MockDatetime13Hours), self.swap(
            db.DateTimeProperty, 'data_type', MockDatetime13Hours):
            update_datastore_types_for_mock_datetime()
            run_job_and_check_output(self, expected_output, sort=True)

    def test_missing_topic_model_failure(self):
        topic_models.TopicRightsModel.get_by_id('0').delete(
            self.owner_id, '', [])
        expected_output = [
            (
                u'[u\'failed validation check for topic_rights_ids '
                'field check of TopicRightsSnapshotContentModel\', '
                '[u"Entity id 0-1: based on field topic_rights_ids '
                'having value 0, expect model TopicRightsModel with '
                'id 0 but it doesn\'t exist", u"Entity id 0-2: based on field '
                'topic_rights_ids having value 0, expect model '
                'TopicRightsModel with id 0 but it doesn\'t exist"]]'
            ), (
                u'[u\'fully-validated '
                'TopicRightsSnapshotContentModel\', 2]')]
        run_job_and_check_output(self, expected_output, sort=True)

    def test_invalid_topic_version_in_model_id(self):
        model_with_invalid_version_in_id = (
            topic_models.TopicRightsSnapshotContentModel(
                id='0-3'))
        model_with_invalid_version_in_id.content = {}
        model_with_invalid_version_in_id.put()
        expected_output = [
            (
                u'[u\'failed validation check for topic rights model '
                'version check of TopicRightsSnapshotContentModel\', '
                '[u\'Entity id 0-3: TopicRights model corresponding to '
                'id 0 has a version 1 which is less than the version 3 in '
                'snapshot content model id\']]'
            ), (
                u'[u\'fully-validated TopicRightsSnapshotContentModel\', '
                '3]')]
        run_job_and_check_output(self, expected_output, sort=True)


class TopicCommitLogEntryModelValidatorTests(test_utils.GenericTestBase):

    def setUp(self):
        super(TopicCommitLogEntryModelValidatorTests, self).setUp()

        self.signup(self.OWNER_EMAIL, self.OWNER_USERNAME)
        self.signup(self.ADMIN_EMAIL, self.ADMIN_USERNAME)

        self.owner_id = self.get_user_id_from_email(self.OWNER_EMAIL)

        self.signup(USER_EMAIL, USER_NAME)
        self.user_id = self.get_user_id_from_email(USER_EMAIL)

        self.admin_id = self.get_user_id_from_email(self.ADMIN_EMAIL)
        self.set_admins([self.ADMIN_USERNAME])

        topics = [topic_domain.Topic.create_default_topic(
            topic_id='%s' % i, name='topic%s' % i) for i in xrange(3)]

        skills = [skill_domain.Skill.create_default_skill(
            skill_id='%s' % i, description='skill%s' % i) for i in xrange(9)]

        for skill in skills:
            skill_services.save_new_skill(self.owner_id, skill)
            skill_services.publish_skill(skill.id, self.admin_id)

        stories = [story_domain.Story.create_default_story(
            '%s' % i,
            title='title %d',
            corresponding_topic_id='%s' % (i / 2)
        ) for i in xrange(6)]

        for story in stories:
            story_services.save_new_story(self.owner_id, story)

        language_codes = ['ar', 'en', 'en']
        for index, topic in enumerate(topics):
            topic.language_code = language_codes[index]
            topic.update_additional_story_ids(['%s' % (index * 2)])
            topic.add_canonical_story('%s' % (index * 2 + 1))
            topic.add_uncategorized_skill_id('%s' % (index * 3))
            topic.add_uncategorized_skill_id('%s' % (index * 3 + 1))
            topic.add_uncategorized_skill_id('%s' % (index * 3 + 2))
            if index == 0:
                topic_services.save_new_topic(self.user_id, topic)
            else:
                topic_services.save_new_topic(self.owner_id, topic)

        self.model_instance_0 = (
            topic_models.TopicCommitLogEntryModel.get_by_id(
                'topic-0-1'))
        self.model_instance_1 = (
            topic_models.TopicCommitLogEntryModel.get_by_id(
                'topic-1-1'))
        self.model_instance_2 = (
            topic_models.TopicCommitLogEntryModel.get_by_id(
                'topic-2-1'))
        self.rights_model_instance_0 = (
            topic_models.TopicCommitLogEntryModel.get_by_id(
                'rights-0-1'))
        self.rights_model_instance_1 = (
            topic_models.TopicCommitLogEntryModel.get_by_id(
                'rights-1-1'))
        self.rights_model_instance_2 = (
            topic_models.TopicCommitLogEntryModel.get_by_id(
                'rights-2-1'))

        self.job_class = (
            prod_validation_jobs_one_off
            .TopicCommitLogEntryModelAuditOneOffJob)

    def test_standard_operation(self):
        topic_services.update_topic_and_subtopic_pages(
            self.owner_id, '0', [topic_domain.TopicChange({
                'cmd': 'update_topic_property',
                'property_name': 'description',
                'new_value': 'new description',
                'old_value': None
            })], 'Changes.')
        expected_output = [
            u'[u\'fully-validated TopicCommitLogEntryModel\', 7]']
        run_job_and_check_output(self, expected_output)

    def test_model_with_created_on_greater_than_last_updated(self):
        self.model_instance_0.created_on = (
            self.model_instance_0.last_updated + datetime.timedelta(days=1))
        self.model_instance_0.put()
        expected_output = [(
            u'[u\'failed validation check for time field relation check '
            'of TopicCommitLogEntryModel\', '
            '[u\'Entity id %s: The created_on field has a value '
            '%s which is greater than the value '
            '%s of last_updated field\']]') % (
                self.model_instance_0.id,
                self.model_instance_0.created_on,
                self.model_instance_0.last_updated
            ), u'[u\'fully-validated TopicCommitLogEntryModel\', 5]']
        run_job_and_check_output(self, expected_output, sort=True)

    def test_model_with_last_updated_greater_than_current_time(self):
        self.model_instance_1.delete()
        self.model_instance_2.delete()
        self.rights_model_instance_0.delete()
        self.rights_model_instance_1.delete()
        self.rights_model_instance_2.delete()
        expected_output = [(
            u'[u\'failed validation check for current time check of '
            'TopicCommitLogEntryModel\', '
            '[u\'Entity id %s: The last_updated field has a '
            'value %s which is greater than the time when the job was run\']]'
        ) % (self.model_instance_0.id, self.model_instance_0.last_updated)]

        with self.swap(datetime, 'datetime', MockDatetime13Hours), self.swap(
            db.DateTimeProperty, 'data_type', MockDatetime13Hours):
            update_datastore_types_for_mock_datetime()
            run_job_and_check_output(self, expected_output, sort=True)

    def test_missing_topic_model_failure(self):
        topic_models.TopicModel.get_by_id('0').delete(
            feconf.SYSTEM_COMMITTER_ID, '', [])
        expected_output = [
            (
                u'[u\'failed validation check for topic_ids field check '
                'of TopicCommitLogEntryModel\', '
                '[u"Entity id rights-0-1: based on field topic_ids '
                'having value 0, expect model TopicModel with id 0 '
                'but it doesn\'t exist", u"Entity id topic-0-1: '
                'based on field topic_ids having value 0, expect model '
                'TopicModel with id 0 but it doesn\'t exist", '
                'u"Entity id topic-0-2: based on field topic_ids having '
                'value 0, expect model TopicModel with id 0 but '
                'it doesn\'t exist"]]'
            ), u'[u\'fully-validated TopicCommitLogEntryModel\', 4]']
        run_job_and_check_output(self, expected_output, literal_eval=True)

    def test_missing_topic_rights_model_failure(self):
        topic_models.TopicRightsModel.get_by_id('0').delete(
            feconf.SYSTEM_COMMITTER_ID, '', [])
        expected_output = [
            (
                u'[u\'failed validation check for topic_rights_ids field '
                'check of TopicCommitLogEntryModel\', '
                '[u"Entity id rights-0-1: based on field topic_rights_ids '
                'having value 0, expect model TopicRightsModel with id 0 '
                'but it doesn\'t exist", u"Entity id rights-0-2: based '
                'on field topic_rights_ids having value 0, expect '
                'model TopicRightsModel with id 0 but it doesn\'t exist"]]'
            ), u'[u\'fully-validated TopicCommitLogEntryModel\', 5]']
        run_job_and_check_output(self, expected_output, literal_eval=True)

    def test_invalid_topic_version_in_model_id(self):
        model_with_invalid_version_in_id = (
            topic_models.TopicCommitLogEntryModel.create(
                '0', 3, self.owner_id, self.OWNER_USERNAME, 'edit',
                'msg', [{}],
                constants.ACTIVITY_STATUS_PUBLIC, False))
        model_with_invalid_version_in_id.topic_id = '0'
        model_with_invalid_version_in_id.put()
        expected_output = [
            (
                u'[u\'failed validation check for topic model '
                'version check of TopicCommitLogEntryModel\', '
                '[u\'Entity id %s: Topic model corresponding '
                'to id 0 has a version 1 which is less than '
                'the version 3 in commit log entry model id\']]'
            ) % (model_with_invalid_version_in_id.id),
            u'[u\'fully-validated TopicCommitLogEntryModel\', 6]']
        run_job_and_check_output(self, expected_output, sort=True)

    def test_model_with_invalid_id(self):
        model_with_invalid_id = (
            topic_models.TopicCommitLogEntryModel(
                id='invalid-0-1', user_id=self.owner_id,
                username=self.OWNER_USERNAME, commit_type='edit',
                commit_message='msg', commit_cmds=[{}],
                post_commit_status=constants.ACTIVITY_STATUS_PUBLIC,
                post_commit_is_private=False))
        model_with_invalid_id.topic_id = '0'
        model_with_invalid_id.put()
        expected_output = [
            (
                u'[u\'failed validation check for model id check of '
                'TopicCommitLogEntryModel\', '
                '[u\'Entity id %s: Entity id does not match regex pattern\']]'
            ) % (model_with_invalid_id.id), (
                u'[u\'failed validation check for commit cmd check of '
                'TopicCommitLogEntryModel\', [u\'Entity id invalid-0-1: '
                'No commit command domain object defined for entity with '
                'commands: [{}]\']]'),
            u'[u\'fully-validated TopicCommitLogEntryModel\', 6]']
        run_job_and_check_output(self, expected_output, sort=True)

    def test_model_with_invalid_commit_type(self):
        self.model_instance_0.commit_type = 'invalid'
        self.model_instance_0.put()
        expected_output = [
            (
                u'[u\'failed validation check for commit type check of '
                'TopicCommitLogEntryModel\', '
                '[u\'Entity id topic-0-1: Commit type invalid is '
                'not allowed\']]'
            ), u'[u\'fully-validated TopicCommitLogEntryModel\', 5]']
        run_job_and_check_output(self, expected_output, sort=True)

    def test_model_with_invalid_post_commit_status(self):
        self.model_instance_0.post_commit_status = 'invalid'
        self.model_instance_0.put()
        expected_output = [
            (
                u'[u\'failed validation check for post commit status check '
                'of TopicCommitLogEntryModel\', '
                '[u\'Entity id topic-0-1: Post commit status invalid '
                'is invalid\']]'
            ), u'[u\'fully-validated TopicCommitLogEntryModel\', 5]']
        run_job_and_check_output(self, expected_output, sort=True)

    def test_model_with_invalid_true_post_commit_is_private(self):
        self.model_instance_0.post_commit_status = 'public'
        self.model_instance_0.post_commit_is_private = True
        self.model_instance_0.put()

        expected_output = [
            (
                u'[u\'failed validation check for post commit is private '
                'check of TopicCommitLogEntryModel\', '
                '[u\'Entity id %s: Post commit status is '
                'public but post_commit_is_private is True\']]'
            ) % self.model_instance_0.id,
            u'[u\'fully-validated TopicCommitLogEntryModel\', 5]']
        run_job_and_check_output(self, expected_output, sort=True)

    def test_model_with_invalid_false_post_commit_is_private(self):
        self.model_instance_0.post_commit_status = 'private'
        self.model_instance_0.post_commit_is_private = False
        self.model_instance_0.put()

        expected_output = [
            (
                u'[u\'failed validation check for post commit is private '
                'check of TopicCommitLogEntryModel\', '
                '[u\'Entity id %s: Post commit status is '
                'private but post_commit_is_private is False\']]'
            ) % self.model_instance_0.id,
            u'[u\'fully-validated TopicCommitLogEntryModel\', 5]']
        run_job_and_check_output(self, expected_output, sort=True)

    def test_model_with_invalid_commit_cmd_schmea(self):
        self.model_instance_0.commit_cmds = [{
            'cmd': 'add_subtopic'
        }, {
            'cmd': 'delete_subtopic',
            'invalid_attribute': 'invalid'
        }]
        self.model_instance_0.put()
        expected_output = [
            (
                u'[u\'failed validation check for commit cmd '
                'delete_subtopic check of '
                'TopicCommitLogEntryModel\', '
                '[u"Entity id topic-0-1: Commit command domain '
                'validation for command: {u\'cmd\': u\'delete_subtopic\', '
                'u\'invalid_attribute\': u\'invalid\'} failed with error: '
                'The following required attributes are missing: subtopic_id, '
                'The following extra attributes are present: '
                'invalid_attribute"]]'
            ), (
                u'[u\'failed validation check for commit cmd '
                'add_subtopic check of TopicCommitLogEntryModel\', '
                '[u"Entity id topic-0-1: Commit command domain validation '
                'for command: {u\'cmd\': u\'add_subtopic\'} '
                'failed with error: The following required attributes '
                'are missing: subtopic_id, title"]]'
            ), u'[u\'fully-validated TopicCommitLogEntryModel\', 5]']

        run_job_and_check_output(self, expected_output, sort=True)


class TopicSummaryModelValidatorTests(test_utils.GenericTestBase):

    def setUp(self):
        super(TopicSummaryModelValidatorTests, self).setUp()

        self.signup(self.OWNER_EMAIL, self.OWNER_USERNAME)
        self.owner_id = self.get_user_id_from_email(self.OWNER_EMAIL)

        self.signup(self.ADMIN_EMAIL, self.ADMIN_USERNAME)
        self.admin_id = self.get_user_id_from_email(self.ADMIN_EMAIL)
        self.set_admins([self.ADMIN_USERNAME])

        topics = [topic_domain.Topic.create_default_topic(
            topic_id='%s' % i, name='topic%s' % i) for i in xrange(3)]

        skills = [skill_domain.Skill.create_default_skill(
            skill_id='%s' % i, description='skill%s' % i) for i in xrange(9)]

        for skill in skills:
            skill_services.save_new_skill(self.owner_id, skill)
            skill_services.publish_skill(skill.id, self.admin_id)

        stories = [story_domain.Story.create_default_story(
            '%s' % i,
            title='title %d',
            corresponding_topic_id='%s' % (i / 2)
        ) for i in xrange(6)]

        for story in stories:
            story_services.save_new_story(self.owner_id, story)

        language_codes = ['ar', 'en', 'en']
        for index, topic in enumerate(topics):
            topic.language_code = language_codes[index]
            topic.update_additional_story_ids(['%s' % (index * 2)])
            topic.add_canonical_story('%s' % (index * 2 + 1))
            topic.add_uncategorized_skill_id('%s' % (index * 3))
            topic.add_uncategorized_skill_id('%s' % (index * 3 + 1))
            topic.add_uncategorized_skill_id('%s' % (index * 3 + 2))
            topic_services.save_new_topic(self.owner_id, topic)
            topic_services.update_topic_and_subtopic_pages(
                self.owner_id, '%s' % index, [topic_domain.TopicChange({
                    'cmd': 'add_subtopic',
                    'title': 'subtopic1',
                    'subtopic_id': 1
                }), topic_domain.TopicChange({
                    'cmd': 'move_skill_id_to_subtopic',
                    'old_subtopic_id': None,
                    'new_subtopic_id': 1,
                    'skill_id': '%s' % (index * 3)
                }), topic_domain.TopicChange({
                    'cmd': 'move_skill_id_to_subtopic',
                    'old_subtopic_id': None,
                    'new_subtopic_id': 1,
                    'skill_id': '%s' % (index * 3 + 1)
                })], 'Changes.')

        self.model_instance_0 = topic_models.TopicSummaryModel.get_by_id('0')
        self.model_instance_1 = topic_models.TopicSummaryModel.get_by_id('1')
        self.model_instance_2 = topic_models.TopicSummaryModel.get_by_id('2')

        self.job_class = (
            prod_validation_jobs_one_off.TopicSummaryModelAuditOneOffJob)

    def test_standard_operation(self):
        topic_services.update_topic_and_subtopic_pages(
            self.owner_id, '0', [topic_domain.TopicChange({
                'cmd': 'update_topic_property',
                'property_name': 'description',
                'new_value': 'new description',
                'old_value': None
            })], 'Changes.')
        expected_output = [
            u'[u\'fully-validated TopicSummaryModel\', 3]']
        run_job_and_check_output(self, expected_output)

    def test_model_with_created_on_greater_than_last_updated(self):
        self.model_instance_0.created_on = (
            self.model_instance_0.last_updated + datetime.timedelta(days=1))
        self.model_instance_0.put()
        expected_output = [(
            u'[u\'failed validation check for time field relation check '
            'of TopicSummaryModel\', '
            '[u\'Entity id %s: The created_on field has a value '
            '%s which is greater than the value '
            '%s of last_updated field\']]') % (
                self.model_instance_0.id,
                self.model_instance_0.created_on,
                self.model_instance_0.last_updated
            ), u'[u\'fully-validated TopicSummaryModel\', 2]']
        run_job_and_check_output(self, expected_output, sort=True)

    def test_model_with_last_updated_greater_than_current_time(self):
        topic_services.delete_topic(self.owner_id, '1')
        topic_services.delete_topic(self.owner_id, '2')
        expected_output = [(
            u'[u\'failed validation check for current time check of '
            'TopicSummaryModel\', '
            '[u\'Entity id %s: The last_updated field has a '
            'value %s which is greater than the time when the job was run\']]'
        ) % (self.model_instance_0.id, self.model_instance_0.last_updated)]

        with self.swap(datetime, 'datetime', MockDatetime13Hours), self.swap(
            db.DateTimeProperty, 'data_type', MockDatetime13Hours):
            update_datastore_types_for_mock_datetime()
            run_job_and_check_output(self, expected_output, sort=True)

    def test_missing_topic_model_failure(self):
        topic_model = topic_models.TopicModel.get_by_id('0')
        topic_model.delete(feconf.SYSTEM_COMMITTER_ID, '', [])
        self.model_instance_0.topic_model_last_updated = (
            topic_model.last_updated)
        self.model_instance_0.put()
        expected_output = [
            (
                u'[u\'failed validation check for topic_ids '
                'field check of TopicSummaryModel\', '
                '[u"Entity id 0: based on field topic_ids having '
                'value 0, expect model TopicModel with id 0 but '
                'it doesn\'t exist"]]'),
            u'[u\'fully-validated TopicSummaryModel\', 2]']
        run_job_and_check_output(self, expected_output, sort=True)

    def test_model_with_invalid_canonical_story_count(self):
        self.model_instance_0.canonical_story_count = 10
        self.model_instance_0.put()
        expected_output = [
            (
                u'[u\'failed validation check for canonical story '
                'count check of TopicSummaryModel\', '
                '[u"Entity id 0: Canonical story count: 10 does not '
                'match the number of story ids in canonical_story_ids '
                'in topic model: [u\'1\']"]]'
            ), u'[u\'fully-validated TopicSummaryModel\', 2]']
        run_job_and_check_output(self, expected_output, sort=True)

    def test_model_with_invalid_additional_story_count(self):
        self.model_instance_0.additional_story_count = 10
        self.model_instance_0.put()
        expected_output = [
            (
                u'[u\'failed validation check for additional story '
                'count check of TopicSummaryModel\', '
                '[u"Entity id 0: Additional story count: 10 does not '
                'match the number of story ids in '
                'additional_story_ids in topic model: [u\'0\']"]]'
            ), u'[u\'fully-validated TopicSummaryModel\', 2]']
        run_job_and_check_output(self, expected_output, sort=True)

    def test_model_with_invalid_uncategorized_skill_count(self):
        self.model_instance_0.uncategorized_skill_count = 10
        self.model_instance_0.put()
        expected_output = [
            (
                u'[u\'failed validation check for uncategorized skill '
                'count check of TopicSummaryModel\', [u"Entity id 0: '
                'Uncategorized skill count: 10 does not match the '
                'number of skill ids in uncategorized_skill_ids '
                'in topic model: [u\'2\']"]]'
            ), (
                u'[u\'failed validation check for domain object '
                'check of TopicSummaryModel\', [u"Entity id 0: '
                'Entity fails domain validation with the error Expected '
                'total_skill_count to be greater than or equal to '
                'uncategorized_skill_count 10, received \'3\'"]]'
            ), u'[u\'fully-validated TopicSummaryModel\', 2]']
        run_job_and_check_output(self, expected_output, sort=True)

    def test_model_with_invalid_total_skill_count(self):
        self.model_instance_0.total_skill_count = 10
        self.model_instance_0.put()
        expected_output = [
            (
                u'[u\'failed validation check for total skill count '
                'check of TopicSummaryModel\', '
                '[u"Entity id 0: Total skill count: 10 does not match '
                'the total number of skill ids in uncategorized_skill_ids '
                'in topic model: [u\'2\'] and skill_ids in subtopics '
                'of topic model: [u\'0\', u\'1\']"]]'
            ), u'[u\'fully-validated TopicSummaryModel\', 2]']
        run_job_and_check_output(self, expected_output, sort=True)

    def test_model_with_invalid_subtopic_count(self):
        self.model_instance_0.subtopic_count = 10
        self.model_instance_0.put()
        expected_output = [
            (
                u'[u\'failed validation check for subtopic count check '
                'of TopicSummaryModel\', '
                '[u"Entity id 0: Subtopic count: 10 does not match '
                'the total number of subtopics in topic model: '
                '[{u\'skill_ids\': [u\'0\', u\'1\'], u\'id\': 1, '
                'u\'title\': u\'subtopic1\'}] "]]'
            ), u'[u\'fully-validated TopicSummaryModel\', 2]']
        run_job_and_check_output(self, expected_output, sort=True)

    def test_model_with_invalid_topic_related_property(self):
        self.model_instance_0.name = 'invalid'
        self.model_instance_0.put()
        expected_output = [
            (
                u'[u\'failed validation check for name field check of '
                'TopicSummaryModel\', '
                '[u\'Entity id %s: name field in entity: invalid does not '
                'match corresponding topic name field: topic0\']]'
            ) % self.model_instance_0.id,
            u'[u\'fully-validated TopicSummaryModel\', 2]']
        run_job_and_check_output(self, expected_output, sort=True)


class SubtopicPageModelValidatorTests(test_utils.GenericTestBase):

    def setUp(self):
        super(SubtopicPageModelValidatorTests, self).setUp()

        self.signup(self.OWNER_EMAIL, self.OWNER_USERNAME)
        self.owner_id = self.get_user_id_from_email(self.OWNER_EMAIL)

        self.signup(self.ADMIN_EMAIL, self.ADMIN_USERNAME)
        self.admin_id = self.get_user_id_from_email(self.ADMIN_EMAIL)
        self.set_admins([self.ADMIN_USERNAME])

        topics = [topic_domain.Topic.create_default_topic(
            topic_id='%s' % i, name='topic%s' % i) for i in xrange(3)]

        skills = [skill_domain.Skill.create_default_skill(
            skill_id='%s' % i, description='skill%s' % i) for i in xrange(9)]

        for skill in skills:
            skill_services.save_new_skill(self.owner_id, skill)
            skill_services.publish_skill(skill.id, self.admin_id)

        stories = [story_domain.Story.create_default_story(
            '%s' % i,
            title='title %d',
            corresponding_topic_id='%s' % (i / 2)
        ) for i in xrange(6)]

        for story in stories:
            story_services.save_new_story(self.owner_id, story)

        language_codes = ['ar', 'en', 'en']
        for index, topic in enumerate(topics):
            topic.language_code = language_codes[index]
            topic.update_additional_story_ids(['%s' % (index * 2)])
            topic.add_canonical_story('%s' % (index * 2 + 1))
            topic.add_uncategorized_skill_id('%s' % (index * 3))
            topic.add_uncategorized_skill_id('%s' % (index * 3 + 1))
            topic.add_uncategorized_skill_id('%s' % (index * 3 + 2))
            topic_services.save_new_topic(self.owner_id, topic)
            topic_services.update_topic_and_subtopic_pages(
                self.owner_id, '%s' % index, [topic_domain.TopicChange({
                    'cmd': 'add_subtopic',
                    'title': 'subtopic1',
                    'subtopic_id': 1
                }), topic_domain.TopicChange({
                    'cmd': 'move_skill_id_to_subtopic',
                    'old_subtopic_id': None,
                    'new_subtopic_id': 1,
                    'skill_id': '%s' % (index * 3)
                }), topic_domain.TopicChange({
                    'cmd': 'move_skill_id_to_subtopic',
                    'old_subtopic_id': None,
                    'new_subtopic_id': 1,
                    'skill_id': '%s' % (index * 3 + 1)
                })], 'Changes.')

        self.model_instance_0 = topic_models.SubtopicPageModel.get_by_id('0-1')
        self.model_instance_1 = topic_models.SubtopicPageModel.get_by_id('1-1')
        self.model_instance_2 = topic_models.SubtopicPageModel.get_by_id('2-1')

        self.job_class = (
            prod_validation_jobs_one_off.SubtopicPageModelAuditOneOffJob)

    def test_standard_operation(self):
        topic_services.update_topic_and_subtopic_pages(
            self.owner_id, '0', [subtopic_page_domain.SubtopicPageChange({
                'cmd': 'update_subtopic_page_property',
                'property_name': 'page_contents_html',
                'subtopic_id': 1,
                'new_value': {
                    'html': '<p>html</p>',
                    'content_id': 'content'
                },
                'old_value': {}
            })], 'Changes.')
        expected_output = [
            u'[u\'fully-validated SubtopicPageModel\', 3]']
        run_job_and_check_output(self, expected_output)

    def test_model_with_created_on_greater_than_last_updated(self):
        self.model_instance_0.created_on = (
            self.model_instance_0.last_updated + datetime.timedelta(days=1))
        self.model_instance_0.commit(
            feconf.SYSTEM_COMMITTER_ID, 'created_on test', [])
        expected_output = [
            (
                u'[u\'failed validation check for time field relation check '
                'of SubtopicPageModel\', '
                '[u\'Entity id %s: The created_on field has a value '
                '%s which is greater than the value '
                '%s of last_updated field\']]') % (
                    self.model_instance_0.id,
                    self.model_instance_0.created_on,
                    self.model_instance_0.last_updated
                ),
            u'[u\'fully-validated SubtopicPageModel\', 2]']
        run_job_and_check_output(self, expected_output, sort=True)

    def test_model_with_last_updated_greater_than_current_time(self):
        self.model_instance_1.delete(feconf.SYSTEM_COMMITTER_ID, 'delete')
        self.model_instance_2.delete(feconf.SYSTEM_COMMITTER_ID, 'delete')
        expected_output = [(
            u'[u\'failed validation check for current time check of '
            'SubtopicPageModel\', '
            '[u\'Entity id %s: The last_updated field has a '
            'value %s which is greater than the time when the job was run\']]'
        ) % (self.model_instance_0.id, self.model_instance_0.last_updated)]

        with self.swap(datetime, 'datetime', MockDatetime13Hours), self.swap(
            db.DateTimeProperty, 'data_type', MockDatetime13Hours):
            update_datastore_types_for_mock_datetime()
            run_job_and_check_output(self, expected_output, sort=True)

    def test_model_with_invalid_subtopic_page_schema(self):
        self.model_instance_0.language_code = 'ar'
        self.model_instance_0.commit(self.owner_id, '', [])
        expected_output = [
            (
                u'[u\'failed validation check for domain object check of '
                'SubtopicPageModel\', '
                '[u\'Entity id %s: Entity fails domain validation with the '
                'error Invalid language code: %s\']]'
            ) % (self.model_instance_0.id, self.model_instance_0.language_code),
            u'[u\'fully-validated SubtopicPageModel\', 2]']
        with self.swap(
            constants, 'ALL_LANGUAGE_CODES', [{
                'code': 'en', 'description': 'English'}]):
            run_job_and_check_output(self, expected_output, sort=True)

    def test_missing_topic_model_failure(self):
        topic_models.TopicModel.get_by_id('0').delete(
            feconf.SYSTEM_COMMITTER_ID, '', [])

        expected_output = [
            (
                u'[u\'failed validation check for topic_ids field '
                'check of SubtopicPageModel\', '
                '[u"Entity id 0-1: based on field topic_ids having value '
                '0, expect model TopicModel with id 0 but it '
                'doesn\'t exist"]]'),
            u'[u\'fully-validated SubtopicPageModel\', 2]']
        run_job_and_check_output(self, expected_output, sort=True)

    def test_missing_subtopic_page_commit_log_entry_model_failure(self):
        topic_services.update_topic_and_subtopic_pages(
            self.owner_id, '0', [subtopic_page_domain.SubtopicPageChange({
                'cmd': 'update_subtopic_page_property',
                'property_name': 'page_contents_html',
                'subtopic_id': 1,
                'new_value': {
                    'html': '<p>html</p>',
                    'content_id': 'content'
                },
                'old_value': {}
            })], 'Changes.')
        topic_models.SubtopicPageCommitLogEntryModel.get_by_id(
            'subtopicpage-0-1-1').delete()

        expected_output = [
            (
                u'[u\'failed validation check for '
                'subtopic_page_commit_log_entry_ids field check of '
                'SubtopicPageModel\', '
                '[u"Entity id 0-1: based on field '
                'subtopic_page_commit_log_entry_ids having value '
                'subtopicpage-0-1-1, expect model '
                'SubtopicPageCommitLogEntryModel '
                'with id subtopicpage-0-1-1 but it doesn\'t exist"]]'),
            u'[u\'fully-validated SubtopicPageModel\', 2]']
        run_job_and_check_output(self, expected_output, sort=True)

    def test_missing_snapshot_metadata_model_failure(self):
        topic_models.SubtopicPageSnapshotMetadataModel.get_by_id(
            '0-1-1').delete()
        expected_output = [
            (
                u'[u\'failed validation check for snapshot_metadata_ids '
                'field check of SubtopicPageModel\', '
                '[u"Entity id 0-1: based on field snapshot_metadata_ids having '
                'value 0-1-1, expect model SubtopicPageSnapshotMetadataModel '
                'with id 0-1-1 but it doesn\'t exist"]]'),
            u'[u\'fully-validated SubtopicPageModel\', 2]']
        run_job_and_check_output(self, expected_output, sort=True)

    def test_missing_snapshot_content_model_failure(self):
        topic_models.SubtopicPageSnapshotContentModel.get_by_id(
            '0-1-1').delete()
        expected_output = [
            (
                u'[u\'failed validation check for snapshot_content_ids '
                'field check of SubtopicPageModel\', '
                '[u"Entity id 0-1: based on field snapshot_content_ids having '
                'value 0-1-1, expect model SubtopicPageSnapshotContentModel '
                'with id 0-1-1 but it doesn\'t exist"]]'),
            u'[u\'fully-validated SubtopicPageModel\', 2]']
        run_job_and_check_output(self, expected_output, sort=True)


class SubtopicPageSnapshotMetadataModelValidatorTests(
        test_utils.GenericTestBase):

    def setUp(self):
        super(SubtopicPageSnapshotMetadataModelValidatorTests, self).setUp()
        self.signup(self.OWNER_EMAIL, self.OWNER_USERNAME)
        self.owner_id = self.get_user_id_from_email(self.OWNER_EMAIL)

        self.signup(USER_EMAIL, USER_NAME)
        self.user_id = self.get_user_id_from_email(USER_EMAIL)

        self.signup(self.ADMIN_EMAIL, self.ADMIN_USERNAME)
        self.admin_id = self.get_user_id_from_email(self.ADMIN_EMAIL)
        self.set_admins([self.ADMIN_USERNAME])

        topics = [topic_domain.Topic.create_default_topic(
            topic_id='%s' % i, name='topic%s' % i) for i in xrange(3)]

        skills = [skill_domain.Skill.create_default_skill(
            skill_id='%s' % i, description='skill%s' % i) for i in xrange(9)]

        for skill in skills:
            skill_services.save_new_skill(self.owner_id, skill)
            skill_services.publish_skill(skill.id, self.admin_id)

        stories = [story_domain.Story.create_default_story(
            '%s' % i,
            title='title %d',
            corresponding_topic_id='%s' % (i / 2)
        ) for i in xrange(6)]

        for story in stories:
            story_services.save_new_story(self.owner_id, story)

        language_codes = ['ar', 'en', 'en']
        for index, topic in enumerate(topics):
            topic.language_code = language_codes[index]
            topic.update_additional_story_ids(['%s' % (index * 2)])
            topic.add_canonical_story('%s' % (index * 2 + 1))
            topic.add_uncategorized_skill_id('%s' % (index * 3))
            topic.add_uncategorized_skill_id('%s' % (index * 3 + 1))
            topic.add_uncategorized_skill_id('%s' % (index * 3 + 2))
            topic_services.save_new_topic(self.owner_id, topic)
            if index == 0:
                committer_id = self.user_id
            else:
                committer_id = self.owner_id
            topic_services.update_topic_and_subtopic_pages(
                committer_id, '%s' % index, [topic_domain.TopicChange({
                    'cmd': 'add_subtopic',
                    'title': 'subtopic1',
                    'subtopic_id': 1
                }), topic_domain.TopicChange({
                    'cmd': 'move_skill_id_to_subtopic',
                    'old_subtopic_id': None,
                    'new_subtopic_id': 1,
                    'skill_id': '%s' % (index * 3)
                }), topic_domain.TopicChange({
                    'cmd': 'move_skill_id_to_subtopic',
                    'old_subtopic_id': None,
                    'new_subtopic_id': 1,
                    'skill_id': '%s' % (index * 3 + 1)
                })], 'Changes.')

        self.model_instance_0 = (
            topic_models.SubtopicPageSnapshotMetadataModel.get_by_id(
                '0-1-1'))
        self.model_instance_1 = (
            topic_models.SubtopicPageSnapshotMetadataModel.get_by_id(
                '1-1-1'))
        self.model_instance_2 = (
            topic_models.SubtopicPageSnapshotMetadataModel.get_by_id(
                '2-1-1'))

        self.job_class = (
            prod_validation_jobs_one_off
            .SubtopicPageSnapshotMetadataModelAuditOneOffJob)

    def test_standard_operation(self):
        topic_services.update_topic_and_subtopic_pages(
            self.owner_id, '0', [subtopic_page_domain.SubtopicPageChange({
                'cmd': 'update_subtopic_page_property',
                'property_name': 'page_contents_html',
                'subtopic_id': 1,
                'new_value': {
                    'html': '<p>html</p>',
                    'content_id': 'content'
                },
                'old_value': {}
            })], 'Changes.')
        expected_output = [
            u'[u\'fully-validated SubtopicPageSnapshotMetadataModel\', 4]']
        run_job_and_check_output(self, expected_output)

    def test_model_with_created_on_greater_than_last_updated(self):
        self.model_instance_0.created_on = (
            self.model_instance_0.last_updated + datetime.timedelta(days=1))
        self.model_instance_0.put()
        expected_output = [(
            u'[u\'failed validation check for time field relation check '
            'of SubtopicPageSnapshotMetadataModel\', '
            '[u\'Entity id %s: The created_on field has a value '
            '%s which is greater than the value '
            '%s of last_updated field\']]') % (
                self.model_instance_0.id,
                self.model_instance_0.created_on,
                self.model_instance_0.last_updated
            ), (
                u'[u\'fully-validated '
                'SubtopicPageSnapshotMetadataModel\', 2]')]
        run_job_and_check_output(self, expected_output, sort=True)

    def test_model_with_last_updated_greater_than_current_time(self):
        self.model_instance_1.delete()
        self.model_instance_2.delete()
        expected_output = [(
            u'[u\'failed validation check for current time check of '
            'SubtopicPageSnapshotMetadataModel\', '
            '[u\'Entity id %s: The last_updated field has a '
            'value %s which is greater than the time when the job was run\']]'
        ) % (self.model_instance_0.id, self.model_instance_0.last_updated)]

        with self.swap(datetime, 'datetime', MockDatetime13Hours), self.swap(
            db.DateTimeProperty, 'data_type', MockDatetime13Hours):
            update_datastore_types_for_mock_datetime()
            run_job_and_check_output(self, expected_output, sort=True)

    def test_missing_subtopic_page_model_failure(self):
        topic_models.SubtopicPageModel.get_by_id('0-1').delete(
            self.user_id, '', [])
        expected_output = [
            (
                u'[u\'failed validation check for subtopic_page_ids '
                'field check of SubtopicPageSnapshotMetadataModel\', '
                '[u"Entity id 0-1-1: based on field subtopic_page_ids '
                'having value 0-1, expect model SubtopicPageModel with '
                'id 0-1 but it doesn\'t exist", u"Entity id 0-1-2: based '
                'on field subtopic_page_ids having value 0-1, expect model '
                'SubtopicPageModel with id 0-1 but it doesn\'t exist"]]'
            ), (
                u'[u\'fully-validated '
                'SubtopicPageSnapshotMetadataModel\', 2]')]
        run_job_and_check_output(
            self, expected_output, literal_eval=True)

    def test_missing_committer_model_failure(self):
        user_models.UserSettingsModel.get_by_id(self.user_id).delete()
        expected_output = [
            (
                u'[u\'failed validation check for committer_ids field '
                'check of SubtopicPageSnapshotMetadataModel\', '
                '[u"Entity id 0-1-1: based on field committer_ids having '
                'value %s, expect model UserSettingsModel with id %s '
                'but it doesn\'t exist"]]'
            ) % (self.user_id, self.user_id), (
                u'[u\'fully-validated '
                'SubtopicPageSnapshotMetadataModel\', 2]')]
        run_job_and_check_output(self, expected_output, sort=True)

    def test_invalid_subtopic_page_version_in_model_id(self):
        model_with_invalid_version_in_id = (
            topic_models.SubtopicPageSnapshotMetadataModel(
                id='0-1-3', committer_id=self.owner_id, commit_type='edit',
                commit_message='msg', commit_cmds=[{}]))
        model_with_invalid_version_in_id.put()
        expected_output = [
            (
                u'[u\'failed validation check for subtopic page model '
                'version check of SubtopicPageSnapshotMetadataModel\', '
                '[u\'Entity id 0-1-3: SubtopicPage model corresponding to '
                'id 0-1 has a version 1 which is less than the version 3 in '
                'snapshot metadata model id\']]'
            ), (
                u'[u\'fully-validated SubtopicPageSnapshotMetadataModel\', '
                '3]')]
        run_job_and_check_output(self, expected_output, sort=True)

    def test_model_with_invalid_commit_cmd_schmea(self):
        self.model_instance_0.commit_cmds = [{
            'cmd': 'create_new',
            'invalid_attribute': 'invalid'
        }]
        self.model_instance_0.put()
        expected_output = [
            (
                u'[u\'failed validation check for commit cmd create_new '
                'check of SubtopicPageSnapshotMetadataModel\', '
                '[u"Entity id 0-1-1: Commit command domain validation '
                'for command: {u\'cmd\': u\'create_new\', '
                'u\'invalid_attribute\': u\'invalid\'} failed with error: '
                'The following required attributes are missing: '
                'subtopic_id, topic_id, The following extra attributes '
                'are present: invalid_attribute"]]'
            ), u'[u\'fully-validated SubtopicPageSnapshotMetadataModel\', 2]']
        run_job_and_check_output(self, expected_output, sort=True)


class SubtopicPageSnapshotContentModelValidatorTests(
        test_utils.GenericTestBase):

    def setUp(self):
        super(SubtopicPageSnapshotContentModelValidatorTests, self).setUp()
        self.signup(self.OWNER_EMAIL, self.OWNER_USERNAME)
        self.owner_id = self.get_user_id_from_email(self.OWNER_EMAIL)

        self.signup(USER_EMAIL, USER_NAME)
        self.user_id = self.get_user_id_from_email(USER_EMAIL)

        self.signup(self.ADMIN_EMAIL, self.ADMIN_USERNAME)
        self.admin_id = self.get_user_id_from_email(self.ADMIN_EMAIL)
        self.set_admins([self.ADMIN_USERNAME])

        topics = [topic_domain.Topic.create_default_topic(
            topic_id='%s' % i, name='topic%s' % i) for i in xrange(3)]

        skills = [skill_domain.Skill.create_default_skill(
            skill_id='%s' % i, description='skill%s' % i) for i in xrange(9)]

        for skill in skills:
            skill_services.save_new_skill(self.owner_id, skill)
            skill_services.publish_skill(skill.id, self.admin_id)

        stories = [story_domain.Story.create_default_story(
            '%s' % i,
            title='title %d',
            corresponding_topic_id='%s' % (i / 2)
        ) for i in xrange(6)]

        for story in stories:
            story_services.save_new_story(self.owner_id, story)

        language_codes = ['ar', 'en', 'en']
        for index, topic in enumerate(topics):
            topic.language_code = language_codes[index]
            topic.update_additional_story_ids(['%s' % (index * 2)])
            topic.add_canonical_story('%s' % (index * 2 + 1))
            topic.add_uncategorized_skill_id('%s' % (index * 3))
            topic.add_uncategorized_skill_id('%s' % (index * 3 + 1))
            topic.add_uncategorized_skill_id('%s' % (index * 3 + 2))
            topic_services.save_new_topic(self.owner_id, topic)
            topic_services.update_topic_and_subtopic_pages(
                self.owner_id, '%s' % index, [topic_domain.TopicChange({
                    'cmd': 'add_subtopic',
                    'title': 'subtopic1',
                    'subtopic_id': 1
                }), topic_domain.TopicChange({
                    'cmd': 'move_skill_id_to_subtopic',
                    'old_subtopic_id': None,
                    'new_subtopic_id': 1,
                    'skill_id': '%s' % (index * 3)
                }), topic_domain.TopicChange({
                    'cmd': 'move_skill_id_to_subtopic',
                    'old_subtopic_id': None,
                    'new_subtopic_id': 1,
                    'skill_id': '%s' % (index * 3 + 1)
                })], 'Changes.')

        self.model_instance_0 = (
            topic_models.SubtopicPageSnapshotContentModel.get_by_id(
                '0-1-1'))
        self.model_instance_1 = (
            topic_models.SubtopicPageSnapshotContentModel.get_by_id(
                '1-1-1'))
        self.model_instance_2 = (
            topic_models.SubtopicPageSnapshotContentModel.get_by_id(
                '2-1-1'))

        self.job_class = (
            prod_validation_jobs_one_off
            .SubtopicPageSnapshotContentModelAuditOneOffJob)

    def test_standard_operation(self):
        topic_services.update_topic_and_subtopic_pages(
            self.owner_id, '0', [subtopic_page_domain.SubtopicPageChange({
                'cmd': 'update_subtopic_page_property',
                'property_name': 'page_contents_html',
                'subtopic_id': 1,
                'new_value': {
                    'html': '<p>html</p>',
                    'content_id': 'content'
                },
                'old_value': {}
            })], 'Changes.')
        expected_output = [
            u'[u\'fully-validated SubtopicPageSnapshotContentModel\', 4]']
        run_job_and_check_output(self, expected_output)

    def test_model_with_created_on_greater_than_last_updated(self):
        self.model_instance_0.created_on = (
            self.model_instance_0.last_updated + datetime.timedelta(days=1))
        self.model_instance_0.put()
        expected_output = [(
            u'[u\'failed validation check for time field relation check '
            'of SubtopicPageSnapshotContentModel\', '
            '[u\'Entity id %s: The created_on field has a value '
            '%s which is greater than the value '
            '%s of last_updated field\']]') % (
                self.model_instance_0.id,
                self.model_instance_0.created_on,
                self.model_instance_0.last_updated
            ), (
                u'[u\'fully-validated '
                'SubtopicPageSnapshotContentModel\', 2]')]
        run_job_and_check_output(self, expected_output, sort=True)

    def test_model_with_last_updated_greater_than_current_time(self):
        self.model_instance_1.delete()
        self.model_instance_2.delete()
        expected_output = [(
            u'[u\'failed validation check for current time check of '
            'SubtopicPageSnapshotContentModel\', '
            '[u\'Entity id %s: The last_updated field has a '
            'value %s which is greater than the time when the job was run\']]'
        ) % (self.model_instance_0.id, self.model_instance_0.last_updated)]

        with self.swap(datetime, 'datetime', MockDatetime13Hours), self.swap(
            db.DateTimeProperty, 'data_type', MockDatetime13Hours):
            update_datastore_types_for_mock_datetime()
            run_job_and_check_output(self, expected_output, sort=True)

    def test_missing_subtopic_page_model_failure(self):
        topic_models.SubtopicPageModel.get_by_id('0-1').delete(
            self.user_id, '', [])
        expected_output = [
            (
                u'[u\'failed validation check for subtopic_page_ids '
                'field check of SubtopicPageSnapshotContentModel\', '
                '[u"Entity id 0-1-1: based on field subtopic_page_ids '
                'having value 0-1, expect model SubtopicPageModel with '
                'id 0-1 but it doesn\'t exist", u"Entity id 0-1-2: based '
                'on field subtopic_page_ids having value 0-1, expect model '
                'SubtopicPageModel with id 0-1 but it doesn\'t exist"]]'
            ), (
                u'[u\'fully-validated '
                'SubtopicPageSnapshotContentModel\', 2]')]
        run_job_and_check_output(
            self, expected_output, literal_eval=True)

    def test_invalid_subtopic_page_version_in_model_id(self):
        model_with_invalid_version_in_id = (
            topic_models.SubtopicPageSnapshotContentModel(id='0-1-3'))
        model_with_invalid_version_in_id.put()
        expected_output = [
            (
                u'[u\'failed validation check for subtopic page model '
                'version check of SubtopicPageSnapshotContentModel\', '
                '[u\'Entity id 0-1-3: SubtopicPage model corresponding to '
                'id 0-1 has a version 1 which is less than the version 3 in '
                'snapshot content model id\']]'
            ), (
                u'[u\'fully-validated SubtopicPageSnapshotContentModel\', '
                '3]')]
        run_job_and_check_output(self, expected_output, sort=True)


class SubtopicPageCommitLogEntryModelValidatorTests(test_utils.GenericTestBase):

    def setUp(self):
        super(SubtopicPageCommitLogEntryModelValidatorTests, self).setUp()

        self.signup(self.OWNER_EMAIL, self.OWNER_USERNAME)
        self.owner_id = self.get_user_id_from_email(self.OWNER_EMAIL)

        self.signup(USER_EMAIL, USER_NAME)
        self.user_id = self.get_user_id_from_email(USER_EMAIL)

        self.signup(self.ADMIN_EMAIL, self.ADMIN_USERNAME)
        self.admin_id = self.get_user_id_from_email(self.ADMIN_EMAIL)
        self.set_admins([self.ADMIN_USERNAME])

        topics = [topic_domain.Topic.create_default_topic(
            topic_id='%s' % i, name='topic%s' % i) for i in xrange(3)]

        skills = [skill_domain.Skill.create_default_skill(
            skill_id='%s' % i, description='skill%s' % i) for i in xrange(9)]

        for skill in skills:
            skill_services.save_new_skill(self.owner_id, skill)
            skill_services.publish_skill(skill.id, self.admin_id)

        stories = [story_domain.Story.create_default_story(
            '%s' % i,
            title='title %d',
            corresponding_topic_id='%s' % (i / 2)
        ) for i in xrange(6)]

        for story in stories:
            story_services.save_new_story(self.owner_id, story)

        language_codes = ['ar', 'en', 'en']
        for index, topic in enumerate(topics):
            topic.language_code = language_codes[index]
            topic.update_additional_story_ids(['%s' % (index * 2)])
            topic.add_canonical_story('%s' % (index * 2 + 1))
            topic.add_uncategorized_skill_id('%s' % (index * 3))
            topic.add_uncategorized_skill_id('%s' % (index * 3 + 1))
            topic.add_uncategorized_skill_id('%s' % (index * 3 + 2))
            topic_services.save_new_topic(self.owner_id, topic)
            if index == 0:
                committer_id = self.user_id
            else:
                committer_id = self.owner_id
            topic_services.update_topic_and_subtopic_pages(
                committer_id, '%s' % index, [topic_domain.TopicChange({
                    'cmd': 'add_subtopic',
                    'title': 'subtopic1',
                    'subtopic_id': 1
                }), topic_domain.TopicChange({
                    'cmd': 'move_skill_id_to_subtopic',
                    'old_subtopic_id': None,
                    'new_subtopic_id': 1,
                    'skill_id': '%s' % (index * 3)
                }), topic_domain.TopicChange({
                    'cmd': 'move_skill_id_to_subtopic',
                    'old_subtopic_id': None,
                    'new_subtopic_id': 1,
                    'skill_id': '%s' % (index * 3 + 1)
                })], 'Changes.')


        self.model_instance_0 = (
            topic_models.SubtopicPageCommitLogEntryModel.get_by_id(
                'subtopicpage-0-1-1'))
        self.model_instance_1 = (
            topic_models.SubtopicPageCommitLogEntryModel.get_by_id(
                'subtopicpage-1-1-1'))
        self.model_instance_2 = (
            topic_models.SubtopicPageCommitLogEntryModel.get_by_id(
                'subtopicpage-2-1-1'))

        self.job_class = (
            prod_validation_jobs_one_off
            .SubtopicPageCommitLogEntryModelAuditOneOffJob)

    def test_standard_operation(self):
        topic_services.update_topic_and_subtopic_pages(
            self.owner_id, '0', [subtopic_page_domain.SubtopicPageChange({
                'cmd': 'update_subtopic_page_property',
                'property_name': 'page_contents_html',
                'subtopic_id': 1,
                'new_value': {
                    'html': '<p>html</p>',
                    'content_id': 'content'
                },
                'old_value': {}
            })], 'Changes.')
        expected_output = [
            u'[u\'fully-validated SubtopicPageCommitLogEntryModel\', 4]']
        run_job_and_check_output(self, expected_output)

    def test_model_with_created_on_greater_than_last_updated(self):
        self.model_instance_0.created_on = (
            self.model_instance_0.last_updated + datetime.timedelta(days=1))
        self.model_instance_0.put()
        expected_output = [(
            u'[u\'failed validation check for time field relation check '
            'of SubtopicPageCommitLogEntryModel\', '
            '[u\'Entity id %s: The created_on field has a value '
            '%s which is greater than the value '
            '%s of last_updated field\']]') % (
                self.model_instance_0.id,
                self.model_instance_0.created_on,
                self.model_instance_0.last_updated
            ), u'[u\'fully-validated SubtopicPageCommitLogEntryModel\', 2]']
        run_job_and_check_output(self, expected_output, sort=True)

    def test_model_with_last_updated_greater_than_current_time(self):
        self.model_instance_1.delete()
        self.model_instance_2.delete()
        expected_output = [(
            u'[u\'failed validation check for current time check of '
            'SubtopicPageCommitLogEntryModel\', '
            '[u\'Entity id %s: The last_updated field has a '
            'value %s which is greater than the time when the job was run\']]'
        ) % (self.model_instance_0.id, self.model_instance_0.last_updated)]

        with self.swap(datetime, 'datetime', MockDatetime13Hours), self.swap(
            db.DateTimeProperty, 'data_type', MockDatetime13Hours):
            update_datastore_types_for_mock_datetime()
            run_job_and_check_output(self, expected_output, sort=True)

    def test_missing_subtopic_page_model_failure(self):
        topic_models.SubtopicPageModel.get_by_id('0-1').delete(
            feconf.SYSTEM_COMMITTER_ID, '', [])
        expected_output = [
            (
                u'[u\'failed validation check for subtopic_page_ids '
                'field check of SubtopicPageCommitLogEntryModel\', '
                '[u"Entity id subtopicpage-0-1-1: based on field '
                'subtopic_page_ids having value 0-1, expect model '
                'SubtopicPageModel with id 0-1 but it doesn\'t exist", '
                'u"Entity id subtopicpage-0-1-2: based on field '
                'subtopic_page_ids having value 0-1, expect model '
                'SubtopicPageModel with id 0-1 but it doesn\'t exist"]]'
            ), u'[u\'fully-validated SubtopicPageCommitLogEntryModel\', 2]']
        run_job_and_check_output(self, expected_output, literal_eval=True)

    def test_invalid_topic_version_in_model_id(self):
        model_with_invalid_version_in_id = (
            topic_models.SubtopicPageCommitLogEntryModel.create(
                '0-1', 3, self.owner_id, self.OWNER_USERNAME, 'edit',
                'msg', [{}],
                constants.ACTIVITY_STATUS_PUBLIC, False))
        model_with_invalid_version_in_id.subtopic_page_id = '0-1'
        model_with_invalid_version_in_id.put()
        expected_output = [
            (
                u'[u\'failed validation check for subtopic page model '
                'version check of SubtopicPageCommitLogEntryModel\', '
                '[u\'Entity id %s: SubtopicPage model corresponding '
                'to id 0-1 has a version 1 which is less than '
                'the version 3 in commit log entry model id\']]'
            ) % (model_with_invalid_version_in_id.id),
            u'[u\'fully-validated SubtopicPageCommitLogEntryModel\', 3]']
        run_job_and_check_output(self, expected_output, sort=True)

    def test_model_with_invalid_id(self):
        model_with_invalid_id = (
            topic_models.SubtopicPageCommitLogEntryModel(
                id='invalid-0-1-1', user_id=self.owner_id,
                username=self.OWNER_USERNAME, commit_type='edit',
                commit_message='msg', commit_cmds=[{}],
                post_commit_status=constants.ACTIVITY_STATUS_PUBLIC,
                post_commit_is_private=False))
        model_with_invalid_id.subtopic_page_id = '0-1'
        model_with_invalid_id.put()
        expected_output = [
            (
                u'[u\'failed validation check for model id check of '
                'SubtopicPageCommitLogEntryModel\', '
                '[u\'Entity id %s: Entity id does not match regex pattern\']]'
            ) % (model_with_invalid_id.id), (
                u'[u\'failed validation check for commit cmd check of '
                'SubtopicPageCommitLogEntryModel\', [u\'Entity id '
                'invalid-0-1-1: No commit command domain object defined '
                'for entity with commands: [{}]\']]'),
            u'[u\'fully-validated SubtopicPageCommitLogEntryModel\', 3]']
        run_job_and_check_output(self, expected_output, sort=True)

    def test_model_with_invalid_commit_type(self):
        self.model_instance_0.commit_type = 'invalid'
        self.model_instance_0.put()
        expected_output = [
            (
                u'[u\'failed validation check for commit type check of '
                'SubtopicPageCommitLogEntryModel\', '
                '[u\'Entity id subtopicpage-0-1-1: Commit type invalid is '
                'not allowed\']]'
            ), u'[u\'fully-validated SubtopicPageCommitLogEntryModel\', 2]']
        run_job_and_check_output(self, expected_output, sort=True)

    def test_model_with_invalid_post_commit_status(self):
        self.model_instance_0.post_commit_status = 'invalid'
        self.model_instance_0.put()
        expected_output = [
            (
                u'[u\'failed validation check for post commit status check '
                'of SubtopicPageCommitLogEntryModel\', '
                '[u\'Entity id subtopicpage-0-1-1: Post commit status invalid '
                'is invalid\']]'
            ), u'[u\'fully-validated SubtopicPageCommitLogEntryModel\', 2]']
        run_job_and_check_output(self, expected_output, sort=True)

    def test_model_with_invalid_true_post_commit_is_private(self):
        self.model_instance_0.post_commit_status = 'public'
        self.model_instance_0.post_commit_is_private = True
        self.model_instance_0.put()

        expected_output = [
            (
                u'[u\'failed validation check for post commit is private '
                'check of SubtopicPageCommitLogEntryModel\', '
                '[u\'Entity id %s: Post commit status is '
                'public but post_commit_is_private is True\']]'
            ) % self.model_instance_0.id,
            u'[u\'fully-validated SubtopicPageCommitLogEntryModel\', 2]']
        run_job_and_check_output(self, expected_output, sort=True)

    def test_model_with_invalid_false_post_commit_is_private(self):
        self.model_instance_0.post_commit_status = 'private'
        self.model_instance_0.post_commit_is_private = False
        self.model_instance_0.put()

        expected_output = [
            (
                u'[u\'failed validation check for post commit is private '
                'check of SubtopicPageCommitLogEntryModel\', '
                '[u\'Entity id %s: Post commit status is '
                'private but post_commit_is_private is False\']]'
            ) % self.model_instance_0.id,
            u'[u\'fully-validated SubtopicPageCommitLogEntryModel\', 2]']
        run_job_and_check_output(self, expected_output, sort=True)

    def test_model_with_invalid_commit_cmd_schmea(self):
        self.model_instance_0.commit_cmds = [{
            'cmd': 'create_new',
            'invalid_attribute': 'invalid'
        }]
        self.model_instance_0.put()
        expected_output = [
            (
                u'[u\'failed validation check for commit cmd create_new '
                'check of SubtopicPageCommitLogEntryModel\', '
                '[u"Entity id subtopicpage-0-1-1: Commit command domain '
                'validation for command: {u\'cmd\': u\'create_new\', '
                'u\'invalid_attribute\': u\'invalid\'} failed with error: '
                'The following required attributes are missing: '
                'subtopic_id, topic_id, The following extra attributes '
                'are present: invalid_attribute"]]'
            ), u'[u\'fully-validated SubtopicPageCommitLogEntryModel\', 2]']
        run_job_and_check_output(self, expected_output, sort=True)


class UserSubscriptionsModelValidatorTests(test_utils.GenericTestBase):

    def setUp(self):
        super(UserSubscriptionsModelValidatorTests, self).setUp()

        self.signup(self.OWNER_EMAIL, self.OWNER_USERNAME)
        self.signup(USER_EMAIL, USER_NAME)

        self.owner_id = self.get_user_id_from_email(self.OWNER_EMAIL)
        self.user_id = self.get_user_id_from_email(USER_EMAIL)
        self.owner = user_services.UserActionsInfo(self.owner_id)

        explorations = [exp_domain.Exploration.create_default_exploration(
            '%s' % i,
            title='title %d' % i,
            category='category%d' % i
        ) for i in xrange(3)]

        for exp in explorations:
            exp_services.save_new_exploration(self.owner_id, exp)
            rights_manager.publish_exploration(self.owner, exp.id)

        collections = [collection_domain.Collection.create_default_collection(
            '%s' % i,
            title='title %d' % i,
            category='category%d' % i
        ) for i in xrange(3, 6)]

        for collection in collections:
            collection_services.save_new_collection(self.owner_id, collection)
            rights_manager.publish_collection(self.owner, collection.id)

        thread_id = feedback_services.create_thread(
            'exploration', 'exp_id', None, 'a subject', 'some text')

        subscription_services.subscribe_to_thread(
            self.user_id, thread_id)
        subscription_services.subscribe_to_creator(self.user_id, self.owner_id)
        for exp in explorations:
            subscription_services.subscribe_to_exploration(
                self.user_id, exp.id)
        for collection in collections:
            subscription_services.subscribe_to_collection(
                self.user_id, collection.id)
        self.process_and_flush_pending_tasks()

        self.job_class = (
            prod_validation_jobs_one_off.UserSubscriptionsModelAuditOneOffJob)

    def test_standard_operation(self):
        expected_output = [
            u'[u\'fully-validated UserSubscriptionsModel\', 2]']
        run_job_and_check_output(self, expected_output)

    def test_get_external_id_relationship_failure(self):
        nonexist_thread_id = 'nonexist_thread_id'
        subscription_services.subscribe_to_thread(
            self.user_id, nonexist_thread_id)

        expected_output = [
            (
                u'[u\'failed validation check for general_feedback_thread_ids '
                'field check of UserSubscriptionsModel\', '
                '[u"Entity id 110211048197157141232: based on '
                'field general_feedback_thread_ids having value '
                'nonexist_thread_id, expect model GeneralFeedbackThreadModel '
                'with id nonexist_thread_id but it doesn\'t exist"]]'),
            u'[u\'fully-validated UserSubscriptionsModel\', 1]']
        run_job_and_check_output(self, expected_output, sort=True)<|MERGE_RESOLUTION|>--- conflicted
+++ resolved
@@ -36,10 +36,7 @@
 from core.domain import rights_manager
 from core.domain import skill_domain
 from core.domain import skill_services
-<<<<<<< HEAD
-=======
 from core.domain import state_domain
->>>>>>> 621eb7b9
 from core.domain import story_domain
 from core.domain import story_services
 from core.domain import subscription_services
@@ -65,24 +62,16 @@
     activity_models, audit_models, base_models,
     collection_models, config_models, email_models,
     exp_models, feedback_models, file_models,
-<<<<<<< HEAD
-    recommendations_models, skill_models,
-    story_models, topic_models, user_models,) = (
-=======
     question_models, recommendations_models,
-    skill_models, story_models, user_models,) = (
->>>>>>> 621eb7b9
+    skill_models, story_models, topic_models,
+    user_models,) = (
         models.Registry.import_models([
             models.NAMES.activity, models.NAMES.audit, models.NAMES.base_model,
             models.NAMES.collection, models.NAMES.config, models.NAMES.email,
             models.NAMES.exploration, models.NAMES.feedback, models.NAMES.file,
-<<<<<<< HEAD
-            models.NAMES.recommendations, models.NAMES.skill,
-            models.NAMES.story, models.NAMES.topic, models.NAMES.user]))
-=======
             models.NAMES.question, models.NAMES.recommendations,
-            models.NAMES.skill, models.NAMES.story, models.NAMES.user]))
->>>>>>> 621eb7b9
+            models.NAMES.skill, models.NAMES.story, models.NAMES.topic,
+            models.NAMES.user]))
 
 OriginalDatetimeType = datetime.datetime
 
