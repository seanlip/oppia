--- conflicted
+++ resolved
@@ -197,15 +197,10 @@
 
     Args:
         report_id: str. The id of the model entity to scrub.
-<<<<<<< HEAD
         scrubbed_by: str. The id of the user that is initiating scrubbing of
             this report, or a constant
             feconf.APP_FEEDBACK_REPORT_SCRUBBER_BOT_ID if scrubbed by the cron
             job.
-=======
-        scrubbed_by: str. The id of the user or cron job that is intiating
-            scrubbing this report.
->>>>>>> 92b2214a
     """
     _scrub_report_in_transaction(report_id, scrubbed_by)
 
@@ -218,14 +213,9 @@
     Args:
         report_id: str. The id of the model entity to scrub.
         scrubbed_by: str. The id of the user that is initiating scrubbing of
-<<<<<<< HEAD
             this report, or a constant
             feconf.APP_FEEDBACK_REPORT_SCRUBBER_BOT_ID if scrubbed by the cron
             job.
-=======
-            this report, or a const feconf.REPORT_SCRUBBER_BOT_ID if scrubbed
-            by the cron job.
->>>>>>> 92b2214a
     """
     report_entity = app_feedback_report_models.AppFeedbackReportModel.get_by_id(
         report_id)
