# coding: utf-8
#
# Copyright 2014 The Oppia Authors. All Rights Reserved.
#
# Licensed under the Apache License, Version 2.0 (the "License");
# you may not use this file except in compliance with the License.
# You may obtain a copy of the License at
#
#      http://www.apache.org/licenses/LICENSE-2.0
#
# Unless required by applicable law or agreed to in writing, software
# distributed under the License is distributed on an "AS-IS" BASIS,
# WITHOUT WARRANTIES OR CONDITIONS OF ANY KIND, either express or implied.
# See the License for the specific language governing permissions and
# limitations under the License.

"""Services for exploration-related statistics."""

import collections
import copy
import itertools

from core.domain import exp_domain
from core.domain import interaction_registry
from core.domain import stats_domain
from core.platform import models
import feconf

(stats_models,) = models.Registry.import_models([models.NAMES.statistics])
transaction_services = models.Registry.import_transaction_services()


# Counts contributions from all versions.
VERSION_ALL = 'all'


def _migrate_to_latest_issue_schema(exp_issue_dict):
    """Holds the responsibility of performing a step-by-step sequential update
    of an exploration issue dict based on its schema version. If the current
    issue schema version changes (stats_models.CURRENT_ISSUE_SCHEMA_VERSION), a
    new conversion function must be added and some code appended to this
    function to account for that new version.

    Args:
        exp_issue_dict: dict. Dict representing the exploration issue.

    Raises:
        Exception. The issue_schema_version is invalid.
    """
    issue_schema_version = exp_issue_dict['schema_version']
    if issue_schema_version is None or issue_schema_version < 1:
        issue_schema_version = 0

    if not (0 <= issue_schema_version
            <= stats_models.CURRENT_ISSUE_SCHEMA_VERSION):
        raise Exception(
            'Sorry, we can only process v1-v%d and unversioned issue schemas at'
            'present.' %
            stats_models.CURRENT_ISSUE_SCHEMA_VERSION)

    while issue_schema_version < stats_models.CURRENT_ISSUE_SCHEMA_VERSION:
        stats_domain.ExplorationIssue.update_exp_issue_from_model(
            exp_issue_dict)
        issue_schema_version += 1


def _migrate_to_latest_action_schema(learner_action_dict):
    """Holds the responsibility of performing a step-by-step sequential update
    of an learner action dict based on its schema version. If the current action
    schema version changes (stats_models.CURRENT_ACTION_SCHEMA_VERSION), a new
    conversion function must be added and some code appended to this function to
    account for that new version.

    Args:
        learner_action_dict: dict. Dict representing the learner action.

    Raises:
        Exception. The action_schema_version is invalid.
    """
    action_schema_version = learner_action_dict['schema_version']
    if action_schema_version is None or action_schema_version < 1:
        action_schema_version = 0

    if not (0 <= action_schema_version
            <= stats_models.CURRENT_ACTION_SCHEMA_VERSION):
        raise Exception(
            'Sorry, we can only process v1-v%d and unversioned action schemas '
            'at present.' %
            stats_models.CURRENT_ACTION_SCHEMA_VERSION)

    while action_schema_version < stats_models.CURRENT_ACTION_SCHEMA_VERSION:
        stats_domain.LearnerAction.update_learner_action_from_model(
            learner_action_dict)
        action_schema_version += 1


def get_exploration_stats(exp_id, exp_version):
    """Retrieves the ExplorationStats domain instance.

    Args:
        exp_id: str. ID of the exploration.
        exp_version: int. Version of the exploration.

    Returns:
        ExplorationStats. The exploration stats domain object.
    """
    exploration_stats = get_exploration_stats_by_id(exp_id, exp_version)

    if exploration_stats is None:
        exploration_stats = stats_domain.ExplorationStats.create_default(
            exp_id, exp_version, {})

    return exploration_stats


def update_stats(exp_id, exp_version, aggregated_stats):
    """Updates ExplorationStatsModel according to the dict containing aggregated
    stats.

    Args:
        exp_id: str. ID of the exploration.
        exp_version: int. Version of the exploration.
        aggregated_stats: dict. Dict representing an ExplorationStatsModel
            instance with stats aggregated in the frontend.
    """
    exploration_stats = get_exploration_stats_by_id(
        exp_id, exp_version)

    exploration_stats.num_starts_v2 += aggregated_stats['num_starts']
    exploration_stats.num_completions_v2 += aggregated_stats['num_completions']
    exploration_stats.num_actual_starts_v2 += aggregated_stats[
        'num_actual_starts']

    for state_name in aggregated_stats['state_stats_mapping']:
        exploration_stats.state_stats_mapping[
            state_name].total_answers_count_v2 += aggregated_stats[
                'state_stats_mapping'][state_name]['total_answers_count']
        exploration_stats.state_stats_mapping[
            state_name].useful_feedback_count_v2 += aggregated_stats[
                'state_stats_mapping'][state_name]['useful_feedback_count']
        exploration_stats.state_stats_mapping[
            state_name].total_hit_count_v2 += aggregated_stats[
                'state_stats_mapping'][state_name]['total_hit_count']
        exploration_stats.state_stats_mapping[
            state_name].first_hit_count_v2 += aggregated_stats[
                'state_stats_mapping'][state_name]['first_hit_count']
        exploration_stats.state_stats_mapping[
            state_name].num_times_solution_viewed_v2 += aggregated_stats[
                'state_stats_mapping'][state_name]['num_times_solution_viewed']
        exploration_stats.state_stats_mapping[
            state_name].num_completions_v2 += aggregated_stats[
                'state_stats_mapping'][state_name]['num_completions']

    save_stats_model_transactional(exploration_stats)


def handle_stats_creation_for_new_exploration(exp_id, exp_version, state_names):
    """Creates ExplorationStatsModel for the freshly created exploration and
    sets all initial values to zero.

    Args:
        exp_id: str. ID of the exploration.
        exp_version: int. Version of the exploration.
        state_names: list(str). State names of the exploration.
    """
    state_stats_mapping = {
        state_name: stats_domain.StateStats.create_default()
        for state_name in state_names
    }

    exploration_stats = stats_domain.ExplorationStats.create_default(
        exp_id, exp_version, state_stats_mapping)
    create_stats_model(exploration_stats)


def handle_stats_creation_for_new_exp_version(
        exp_id, exp_version, state_names, change_list):
    """Retrieves the ExplorationStatsModel for the old exp_version and makes
    any required changes to the structure of the model. Then, a new
    ExplorationStatsModel is created for the new exp_version.

    Args:
        exp_id: str. ID of the exploration.
        exp_version: int. Version of the exploration.
        state_names: list(str). State names of the exploration.
        change_list: list(ExplorationChange). A list of changes introduced in
            this commit.
    """
    old_exp_version = exp_version - 1
    new_exp_version = exp_version
    exploration_stats = get_exploration_stats_by_id(
        exp_id, old_exp_version)
    if exploration_stats is None:
        handle_stats_creation_for_new_exploration(
            exp_id, new_exp_version, state_names)
        return

    # Handling state additions, deletions and renames.
    for change in change_list:
        if change.cmd == exp_domain.CMD_ADD_STATE:
            exploration_stats.state_stats_mapping[
                change.state_name
            ] = stats_domain.StateStats.create_default()
        elif change.cmd == exp_domain.CMD_DELETE_STATE:
            exploration_stats.state_stats_mapping.pop(change.state_name)
        elif change.cmd == exp_domain.CMD_RENAME_STATE:
            exploration_stats.state_stats_mapping[
                change.new_state_name
            ] = exploration_stats.state_stats_mapping.pop(change.old_state_name)

    exploration_stats.exp_version = new_exp_version

    # Create new statistics model.
    create_stats_model(exploration_stats)


<<<<<<< HEAD
def get_exp_issues(exp_id, exp_version):
    """Retrieves the ExplorationIssues domain object.
=======
def create_exp_issues_for_new_exploration(exp_id, exp_version):
    """Creates the ExplorationIssuesModel instance for the exploration.
>>>>>>> eafce46b

    Args:
        exp_id: str. ID of the exploration.
        exp_version: int. Version of the exploration.
<<<<<<< HEAD

    Returns:
        ExplorationIssues|None: The domain object for exploration issues or
            None if the exp_id is invalid.
    """
    exp_issues = None
    exp_issues_model = stats_models.ExplorationIssuesModel.get_model(
        exp_id, exp_version)
    if exp_issues_model is not None:
        exp_issues = get_exp_issues_from_model(exp_issues_model)
    return exp_issues


def get_playthrough_by_id(playthrough_id):
    """Retrieves the Playthrough domain object.

    Args:
        playthrough_id: str. ID of the playthrough.

    Returns:
        Playthrough|None: The domain object for the playthrough or None if the
            playthrough_id is invalid.

    Raises:
        Exception: Entity for class PlaythroughModel with id not found.
    """
    playthrough = None
    playthrough_model = stats_models.PlaythroughModel.get(
        playthrough_id, strict=False)
    if playthrough_model is not None:
        playthrough = get_playthrough_from_model(playthrough_model)
    return playthrough
=======
    """
    stats_models.ExplorationIssuesModel.create(exp_id, exp_version, [])


def _handle_exp_issues_after_state_deletion(
        state_name, exp_issue, deleted_state_names):
    """Checks if the exploration issue's concerned state is a deleted state and
    invalidates the exploration issue accoridngly.

    Args:
        state_name: str. The issue's concerened state name.
        exp_issue: ExplorationIssue. The exploration issue domain object.
        deleted_state_names: list(str). The list of deleted state names in this
            commit.

    Returns:
        ExplorationIssue. The exploration issue domain object.
    """
    if state_name in deleted_state_names:
        exp_issue.is_valid = False
    return exp_issue


def _handle_exp_issues_after_state_rename(
        state_name, exp_issue, old_to_new_state_names,
        playthrough_ids_by_state_name):
    """Checks if the exploration issue's concerned state is a renamed state and
    modifies the exploration issue accoridngly.

    Args:
        state_name: str. The issue's concerened state name.
        exp_issue: ExplorationIssue. The exploration issue domain object.
        old_to_new_state_names: dict. The dict mapping state names to their
            renamed versions. This mapping contains state names only if it is
            actually renamed.
        playthrough_ids_by_state_name: dict. The dict mapping old state names to
            their new ones

    Returns:
        ExplorationIssue. The exploration issue domain object.
    """
    if state_name not in old_to_new_state_names:
        return exp_issue, playthrough_ids_by_state_name

    old_state_name = state_name
    new_state_name = old_to_new_state_names[old_state_name]
    if stats_models.ISSUE_TYPE_KEYNAME_MAPPING[
            exp_issue.issue_type] == 'state_names':
        state_names = exp_issue.issue_customization_args['state_names'][
            'value']
        exp_issue.issue_customization_args['state_names']['value'] = [
            new_state_name
            if state_name == old_state_name else state_name
            for state_name in state_names]
    else:
        exp_issue.issue_customization_args['state_name']['value'] = (
            new_state_name)

    playthrough_ids_by_state_name[old_state_name].extend(
        exp_issue.playthrough_ids)

    return exp_issue, playthrough_ids_by_state_name


def update_exp_issues_for_new_exp_version(
        exploration, exp_versions_diff, revert_to_version):
    """Retrieves the ExplorationIssuesModel for the old exp_version and makes
    any required changes to the structure of the model.

    Args:
        exploration: Exploration. Domain object for the exploration.
        exp_versions_diff: ExplorationVersionsDiff. The domain object for the
            exploration versions difference.
        revert_to_version: int|None. If the change is a revert, the version.
            Otherwise, None.
    """
    # TODO(pranavsid98): Convert below two lines to use get_by_id() instead.
    exp_issues_model = stats_models.ExplorationIssuesModel.get_model(
        exploration.id, exploration.version - 1)
    if exp_issues_model is None:
        create_exp_issues_for_new_exploration(
            exploration.id, exploration.version - 1)
        return
    exp_issues = get_exp_issues_from_model(exp_issues_model)

    # Handling reverts.
    if revert_to_version:
        # TODO(pranavsid98): Convert below two lines to use get_by_id() instead.
        old_exp_issues_instance = stats_models.ExplorationIssuesModel.get_model(
            exploration.id, revert_to_version)
        old_exp_issues = get_exp_issues_from_model(old_exp_issues_instance)
        exp_issues.unresolved_issues = old_exp_issues.unresolved_issues
        exp_issues.exp_version += 1
        create_exp_issues_model(exp_issues)
        return

    playthrough_ids_by_state_name = collections.defaultdict(list)

    for idx, exp_issue in enumerate(exp_issues.unresolved_issues):
        keyname = stats_models.ISSUE_TYPE_KEYNAME_MAPPING[exp_issue.issue_type]
        if keyname == 'state_names':
            state_names = exp_issue.issue_customization_args[keyname]['value']
            for state_name in state_names:
                # Handle exp issues changes for deleted states.
                exp_issues.unresolved_issues[idx] = (
                    _handle_exp_issues_after_state_deletion(
                        state_name, exp_issue,
                        exp_versions_diff.deleted_state_names))

                # Handle exp issues changes for renamed states.
                exp_issues.unresolved_issues[idx], playthrough_ids_by_state_name = ( # pylint: disable=line-too-long
                    _handle_exp_issues_after_state_rename(
                        state_name, exp_issue,
                        exp_versions_diff.old_to_new_state_names,
                        playthrough_ids_by_state_name))
        else:
            state_name = exp_issue.issue_customization_args[keyname]['value']

            # Handle exp issues changes for deleted states.
            exp_issues.unresolved_issues[idx] = (
                _handle_exp_issues_after_state_deletion(
                    state_name, exp_issue,
                    exp_versions_diff.deleted_state_names))

            # Handle exp issues changes for renamed states.
            exp_issues.unresolved_issues[idx], playthrough_ids_by_state_name = (
                _handle_exp_issues_after_state_rename(
                    state_name, exp_issue,
                    exp_versions_diff.old_to_new_state_names,
                    playthrough_ids_by_state_name))

    # Handling changes to playthrough instances.
    all_playthrough_ids = []
    all_playthroughs = []
    for old_state_name in playthrough_ids_by_state_name:
        new_state_name = exp_versions_diff.old_to_new_state_names[
            old_state_name]
        playthrough_ids = playthrough_ids_by_state_name[old_state_name]

        playthroughs = get_playthroughs_multi(playthrough_ids)
        for idx, playthrough in enumerate(playthroughs):
            if stats_models.ISSUE_TYPE_KEYNAME_MAPPING[
                    playthrough.issue_type] == 'state_names':
                state_names = playthrough.issue_customization_args[
                    'state_names']['value']
                playthrough.issue_customization_args['state_names']['value'] = [
                    new_state_name
                    if state_name == old_state_name else state_name
                    for state_name in state_names]
            else:
                playthrough.issue_customization_args['state_name']['value'] = (
                    new_state_name)
            for idx1, action in enumerate(playthrough.playthrough_actions):
                if action.action_customization_args['state_name']['value'] == (
                        old_state_name):
                    playthroughs[idx].playthrough_actions[
                        idx1].action_customization_args['state_name'][
                            'value'] = new_state_name

        all_playthrough_ids.extend(playthrough_ids)
        all_playthroughs.extend(playthroughs)

    update_playthroughs_multi(all_playthrough_ids, all_playthroughs)

    exp_issues.exp_version += 1

    create_exp_issues_model(exp_issues)


def get_playthroughs_multi(playthrough_ids):
    """Retrieves multiple Playthrough domain objects.

    Args:
        playthrough_ids: list(str). List of playthrough IDs.

    Returns:
        list(Playthrough). List of playthrough domain objects.
    """
    playthrough_instances = stats_models.PlaythroughModel.get_multi(
        playthrough_ids)
    # TODO(pranavsid98): Replace below lines with get_from_model.
    playthroughs = []
    for playthrough_instance in playthrough_instances:
        playthrough_actions = []
        for action in playthrough_instance.playthrough_actions:
            playthrough_actions.append(
                stats_domain.LearnerAction.from_dict(action))
        playthroughs.append(
            stats_domain.Playthrough(
                playthrough_instance.id,
                playthrough_instance.exp_id,
                playthrough_instance.exp_version,
                playthrough_instance.issue_type,
                playthrough_instance.issue_customization_args,
                playthrough_actions))
    return playthroughs


def update_playthroughs_multi(playthrough_ids, playthroughs):
    """Updates the playthrough instances.

    Args:
        playthrough_ids: list(str). List of playthrough IDs.
        playthroughs: list(Playthrough). List of playthrough domain objects.
    """
    playthrough_instances = stats_models.PlaythroughModel.get_multi(
        playthrough_ids)
    updated_instances = []
    for idx, playthrough_instance in enumerate(playthrough_instances):
        playthrough_dict = playthroughs[idx].to_dict()
        playthrough_instance.issue_type = playthrough_dict['issue_type']
        playthrough_instance.issue_customization_args = (
            playthrough_dict['issue_customization_args'])
        playthrough_instance.playthrough_actions = (
            playthrough_dict['playthrough_actions'])
        updated_instances.append(playthrough_instance)
    stats_models.PlaythroughModel.put_multi(updated_instances)
>>>>>>> eafce46b


def get_exploration_stats_by_id(exp_id, exp_version):
    """Retrieves the ExplorationStats domain object.

    Args:
        exp_id: str. ID of the exploration.
        exp_version: int. Version of the exploration.

    Returns:
        ExplorationStats. The domain object for exploration statistics.

    Raises:
        Exception: Entity for class ExplorationStatsModel with id not found.
    """
    exploration_stats = None
    exploration_stats_model = stats_models.ExplorationStatsModel.get_model(
        exp_id, exp_version)
    if exploration_stats_model is not None:
        exploration_stats = get_exploration_stats_from_model(
            exploration_stats_model)
    return exploration_stats


def get_multiple_exploration_stats_by_version(exp_id, version_numbers):
    """Returns a list of ExplorationStats domain objects corresponding to the
    specified versions.

    Args:
        exp_id: str. ID of the exploration.
        version_numbers: list(int). List of version numbers.

    Returns:
        list(ExplorationStats|None). List of ExplorationStats domain class
            instances.
    """
    exploration_stats = []
    exploration_stats_models = (
        stats_models.ExplorationStatsModel.get_multi_versions(
            exp_id, version_numbers))
    for exploration_stats_model in exploration_stats_models:
        if exploration_stats_model is None:
            exploration_stats.append(None)
        else:
            exploration_stats.append(get_exploration_stats_from_model(
                exploration_stats_model))
    return exploration_stats


def get_exp_issues_from_model(exp_issues_model):
    """Gets an ExplorationIssues domain object from an ExplorationIssuesModel
    instance.

    Args:
        exp_issues_model: ExplorationIssuesModel. Exploration issues model in
            datastore.

    Returns:
        ExplorationIssues. The domain object for exploration issues.
    """
    unresolved_issues = []
    for unresolved_issue_dict in exp_issues_model.unresolved_issues:
        _migrate_to_latest_issue_schema(copy.deepcopy(unresolved_issue_dict))
        unresolved_issues.append(
            stats_domain.ExplorationIssue.from_dict(unresolved_issue_dict))
    return stats_domain.ExplorationIssues(
        exp_issues_model.exp_id, exp_issues_model.exp_version,
        unresolved_issues)


def get_exploration_stats_from_model(exploration_stats_model):
    """Gets an ExplorationStats domain object from an ExplorationStatsModel
    instance.

    Args:
        exploration_stats_model: ExplorationStatsModel. Exploration statistics
            model in datastore.

    Returns:
        ExplorationStats. The domain object for exploration statistics.
    """
    new_state_stats_mapping = {
        state_name: stats_domain.StateStats.from_dict(
            exploration_stats_model.state_stats_mapping[state_name])
        for state_name in exploration_stats_model.state_stats_mapping
    }
    return stats_domain.ExplorationStats(
        exploration_stats_model.exp_id,
        exploration_stats_model.exp_version,
        exploration_stats_model.num_starts_v1,
        exploration_stats_model.num_starts_v2,
        exploration_stats_model.num_actual_starts_v1,
        exploration_stats_model.num_actual_starts_v2,
        exploration_stats_model.num_completions_v1,
        exploration_stats_model.num_completions_v2,
        new_state_stats_mapping)


def get_playthrough_from_model(playthrough_model):
    """Gets a PlaythroughModel domain object from a PlaythroughModel instance.

    Args:
        playthrough_model: PlaythroughModel. Playthrough model in datastore.

    Returns:
        Playthrough. The domain object for a playthrough.
    """
    playthrough_actions = []
    for playthrough_action_dict in playthrough_model.playthrough_actions:
        _migrate_to_latest_action_schema(playthrough_action_dict)
        playthrough_actions.append(
            stats_domain.LearnerAction.from_dict(playthrough_action_dict))
    return stats_domain.Playthrough(
        playthrough_model.id, playthrough_model.exp_id,
        playthrough_model.exp_version, playthrough_model.issue_type,
        playthrough_model.issue_customization_args, playthrough_actions)


def create_stats_model(exploration_stats):
    """Creates an ExplorationStatsModel in datastore given an ExplorationStats
    domain object.

    Args:
        exploration_stats: ExplorationStats. The domain object for exploration
            statistics.

    Returns:
        str. ID of the datastore instance for ExplorationStatsModel.
    """
    new_state_stats_mapping = {
        state_name: exploration_stats.state_stats_mapping[state_name].to_dict()
        for state_name in exploration_stats.state_stats_mapping
    }
    instance_id = stats_models.ExplorationStatsModel.create(
        exploration_stats.exp_id,
        exploration_stats.exp_version,
        exploration_stats.num_starts_v1,
        exploration_stats.num_starts_v2,
        exploration_stats.num_actual_starts_v1,
        exploration_stats.num_actual_starts_v2,
        exploration_stats.num_completions_v1,
        exploration_stats.num_completions_v2,
        new_state_stats_mapping
    )
    return instance_id


def _save_stats_model(exploration_stats):
    """Updates the ExplorationStatsModel datastore instance with the passed
    ExplorationStats domain object.

    Args:
        exploration_stats. ExplorationStats. The exploration statistics domain
            object.
    """
    new_state_stats_mapping = {
        state_name: exploration_stats.state_stats_mapping[state_name].to_dict()
        for state_name in exploration_stats.state_stats_mapping
    }

    exploration_stats_model = stats_models.ExplorationStatsModel.get_model(
        exploration_stats.exp_id, exploration_stats.exp_version)

    exploration_stats_model.num_starts_v1 = exploration_stats.num_starts_v1
    exploration_stats_model.num_starts_v2 = exploration_stats.num_starts_v2
    exploration_stats_model.num_actual_starts_v1 = (
        exploration_stats.num_actual_starts_v1)
    exploration_stats_model.num_actual_starts_v2 = (
        exploration_stats.num_actual_starts_v2)
    exploration_stats_model.num_completions_v1 = (
        exploration_stats.num_completions_v1)
    exploration_stats_model.num_completions_v2 = (
        exploration_stats.num_completions_v2)
    exploration_stats_model.state_stats_mapping = new_state_stats_mapping

    exploration_stats_model.put()


def save_stats_model_transactional(exploration_stats):
    """Updates the ExplorationStatsModel datastore instance with the passed
    ExplorationStats domain object in a transaction.

    Args:
        exploration_stats. ExplorationStats. The exploration statistics domain
            object.
    """
    transaction_services.run_in_transaction(
        _save_stats_model, exploration_stats)


def create_exp_issues_model(exp_issues):
    """Creates a new ExplorationIssuesModel in the datastore.

    Args:
        exp_issues: ExplorationIssues. The exploration issues domain object.
    """
    unresolved_issues_dicts = [
        unresolved_issue.to_dict()
        for unresolved_issue in exp_issues.unresolved_issues]
    stats_models.ExplorationIssuesModel.create(
        exp_issues.exp_id, exp_issues.exp_version, unresolved_issues_dicts)


def _save_exp_issues_model(exp_issues):
    """Updates the ExplorationIssuesModel datastore instance with the passed
    ExplorationIssues domain object.

    Args:
        exp_issues: ExplorationIssues. The exploration issues domain
            object.
    """
    unresolved_issues_dicts = [
        unresolved_issue.to_dict()
        for unresolved_issue in exp_issues.unresolved_issues]
    exp_issues_model = stats_models.ExplorationIssuesModel.get_model(
        exp_issues.exp_id, exp_issues.exp_version)
    exp_issues_model.exp_version = exp_issues.exp_version
    exp_issues_model.unresolved_issues = unresolved_issues_dicts

    exp_issues_model.put()


def save_exp_issues_model_transactional(exp_issues):
    """Updates the ExplorationIssuesModel datastore instance with the passed
    ExplorationIssues domain object in a transaction.

    Args:
        exp_issues: ExplorationIssues. The exploration issues domain
            object.
    """
    transaction_services.run_in_transaction(
        _save_exp_issues_model, exp_issues)


def get_exploration_stats_multi(exp_version_references):
    """Retrieves the exploration stats for the given explorations.

    Args:
        exp_version_references: list(ExpVersionReference). List of exploration
            version reference domain objects.

    Returns:
        list(ExplorationStats). The list of exploration stats domain objects.
    """
    exploration_stats_models = (
        stats_models.ExplorationStatsModel.get_multi_stats_models(
            exp_version_references))

    exploration_stats_list = []
    for index, exploration_stats_model in enumerate(exploration_stats_models):
        if exploration_stats_model is None:
            exploration_stats_list.append(
                stats_domain.ExplorationStats.create_default(
                    exp_version_references[index].exp_id,
                    exp_version_references[index].version,
                    {}))
        else:
            exploration_stats_list.append(
                get_exploration_stats_from_model(exploration_stats_model))

    return exploration_stats_list


def delete_playthroughs_multi(playthrough_ids):
    """Deletes multiple playthrough instances.

    Args:
        playthrough_ids: list(str). List of playthrough IDs to be deleted.
    """
    stats_models.PlaythroughModel.delete_playthroughs_multi(playthrough_ids)


def get_visualizations_info(exp_id, state_name, interaction_id):
    """Returns a list of visualization info. Each item in the list is a dict
    with keys 'data' and 'options'.

    Args:
        exp_id: str. The ID of the exploration.
        state_name: str. Name of the state.
        interaction_id: str. The interaction type.

    Returns:
        list(dict). Each item in the list is a dict with keys representing
        - 'id': str. The visualization ID.
        - 'data': list(dict). A list of answer/frequency dicts.
        - 'options': dict. The visualization options.

        An example of the returned value may be:
        [{'options': {'y_axis_label': 'Count', 'x_axis_label': 'Answer'},
        'id': 'BarChart',
        'data': [{u'frequency': 1, u'answer': 0}]}]
    """
    if interaction_id is None:
        return []

    visualizations = interaction_registry.Registry.get_interaction_by_id(
        interaction_id).answer_visualizations

    calculation_ids = set([
        visualization.calculation_id for visualization in visualizations])

    calculation_ids_to_outputs = {}
    for calculation_id in calculation_ids:
        # This is None if the calculation job has not yet been run for this
        # state.
        calc_output_domain_object = _get_calc_output(
            exp_id, state_name, calculation_id)

        # If the calculation job has not yet been run for this state, we simply
        # exclude the corresponding visualization results.
        if calc_output_domain_object is None:
            continue

        # If the output was associated with a different interaction ID, skip the
        # results. This filtering step is needed since the same calculation_id
        # can be shared across multiple interaction types.
        if calc_output_domain_object.interaction_id != interaction_id:
            continue

        calculation_ids_to_outputs[calculation_id] = (
            calc_output_domain_object.calculation_output.to_raw_type())
    return [{
        'id': visualization.id,
        'data': calculation_ids_to_outputs[visualization.calculation_id],
        'options': visualization.options,
        'addressed_info_is_supported': (
            visualization.addressed_info_is_supported),
    } for visualization in visualizations
            if visualization.calculation_id in calculation_ids_to_outputs]


def record_answer(
        exploration_id, exploration_version, state_name, interaction_id,
        submitted_answer):
    """Record an answer by storing it to the corresponding StateAnswers entity.

    Args:
        exploration_id: str. The exploration ID.
        exploration_version: int. The version of the exploration.
        state_name: str. The name of the state.
        interaction_id: str. The ID of the interaction.
        submitted_answer: SubmittedAnswer. The submitted answer.
    """
    record_answers(
        exploration_id, exploration_version, state_name, interaction_id,
        [submitted_answer])


def record_answers(
        exploration_id, exploration_version, state_name, interaction_id,
        submitted_answer_list):
    """Optimally record a group of answers using an already loaded exploration..
    The submitted_answer_list is a list of SubmittedAnswer domain objects.

    Args:
        exploration_id: str. The exploration ID.
        exploration_version: int. The version of the exploration.
        state_name: str. The name of the state.
        interaction_id: str. The ID of the interaction.
        submitted_answer_list: list(SubmittedAnswer). The list of answers to be
            recorded.
    """
    state_answers = stats_domain.StateAnswers(
        exploration_id, exploration_version, state_name, interaction_id,
        submitted_answer_list)
    for submitted_answer in submitted_answer_list:
        submitted_answer.validate()

    stats_models.StateAnswersModel.insert_submitted_answers(
        state_answers.exploration_id, state_answers.exploration_version,
        state_answers.state_name, state_answers.interaction_id,
        state_answers.get_submitted_answer_dict_list())


def get_state_answers(exploration_id, exploration_version, state_name):
    """Returns a StateAnswers object containing all answers associated with the
    specified exploration state, or None if no such answers have yet been
    submitted.

    Args:
        exploration_id: str. The exploration ID.
        exploration_version: int. The version of the exploration to fetch
            answers for.
        state_name: str. The name of the state to fetch answers for.

    Returns:
        StateAnswers or None. A StateAnswers object containing all answers
        associated with the state, or None if no such answers exist.
    """
    state_answers_models = stats_models.StateAnswersModel.get_all_models(
        exploration_id, exploration_version, state_name)
    if state_answers_models:
        main_state_answers_model = state_answers_models[0]
        submitted_answer_dict_list = itertools.chain.from_iterable([
            state_answers_model.submitted_answer_list
            for state_answers_model in state_answers_models])
        return stats_domain.StateAnswers(
            exploration_id, exploration_version, state_name,
            main_state_answers_model.interaction_id,
            [stats_domain.SubmittedAnswer.from_dict(submitted_answer_dict)
             for submitted_answer_dict in submitted_answer_dict_list],
            schema_version=main_state_answers_model.schema_version)
    else:
        return None


def get_sample_answers(exploration_id, exploration_version, state_name):
    """Fetches a list of sample answers that were submitted to the specified
    exploration state (at the given version of the exploration).

    Args:
        exploration_id: str. The exploration ID.
        exploration_version: int. The version of the exploration to fetch
            answers for.
        state_name: str. The name of the state to fetch answers for.

    Returns:
        list(*). A list of some sample raw answers. At most 100 answers are
        returned.
    """
    answers_model = stats_models.StateAnswersModel.get_master_model(
        exploration_id, exploration_version, state_name)
    if answers_model is None:
        return []

    # Return at most 100 answers, and only answers from the initial shard (If
    # we needed to use subsequent shards then the answers are probably too big
    # anyway).
    sample_answers = answers_model.submitted_answer_list[:100]
    return [
        stats_domain.SubmittedAnswer.from_dict(submitted_answer_dict).answer
        for submitted_answer_dict in sample_answers]


def get_top_state_answer_stats(exploration_id, state_name):
    """Fetches the top (at most) 10 answers from the given state_name in the
    corresponding exploration. Only answers that occur with frequency >=
    STATE_ANSWER_STATS_MIN_FREQUENCY are returned.

    Args:
        exploration_id: str. The exploration ID.
        state_name: str. The name of the state to fetch answers for.

    Returns:
        list(*). A list of the top 10 answers, sorted by decreasing frequency.
    """
    calculation_output = (
        _get_calc_output(exploration_id, state_name, 'Top10AnswerFrequencies')
        .calculation_output.to_raw_type())
    return [
        {'answer': output['answer'], 'frequency': output['frequency']}
        for output in calculation_output
        if output['frequency'] >= feconf.STATE_ANSWER_STATS_MIN_FREQUENCY
    ]


def get_top_state_answer_stats_multi(exploration_id, state_names):
    """Fetches the top (at most) 10 answers from each given state_name in the
    corresponding exploration. Only answers that occur with frequency >=
    STATE_ANSWER_STATS_MIN_FREQUENCY are returned.

    Args:
        exploration_id: str. The exploration ID.
        state_names: list(str). The name of the state to fetch answers for.

    Returns:
        dict(str: list(*)). Dict mapping each state name to the list of its top
            (at most) 10 answers, sorted by decreasing frequency.
    """
    return {
        state_name: get_top_state_answer_stats(exploration_id, state_name)
        for state_name in state_names
    }


def _get_calc_output(exploration_id, state_name, calculation_id):
    """Get state answers calculation output domain object obtained from
    StateAnswersCalcOutputModel instance stored in the data store. The
    calculation ID comes from the name of the calculation class used to compute
    aggregate data from submitted user answers. This returns aggregated output
    for all versions of the specified state and exploration.

    Args:
        exploration_id: str. ID of the exploration.
        state_name: str. Name of the state.
        calculation_id: str. Name of the calculation class.

    Returns:
        StateAnswersCalcOutput|None. The state answers calculation output
            domain object or None.
    """
    calc_output_model = stats_models.StateAnswersCalcOutputModel.get_model(
        exploration_id, VERSION_ALL, state_name, calculation_id)
    if calc_output_model:
        calculation_output = None
        if (calc_output_model.calculation_output_type ==
                stats_domain.CALC_OUTPUT_TYPE_ANSWER_FREQUENCY_LIST):
            calculation_output = (
                stats_domain.AnswerFrequencyList.from_raw_type(
                    calc_output_model.calculation_output))
        elif (calc_output_model.calculation_output_type ==
              stats_domain.CALC_OUTPUT_TYPE_CATEGORIZED_ANSWER_FREQUENCY_LISTS):
            calculation_output = (
                stats_domain.CategorizedAnswerFrequencyLists.from_raw_type(
                    calc_output_model.calculation_output))
        return stats_domain.StateAnswersCalcOutput(
            exploration_id, VERSION_ALL, state_name,
            calc_output_model.interaction_id, calculation_id,
            calculation_output)
    else:
        return None<|MERGE_RESOLUTION|>--- conflicted
+++ resolved
@@ -214,51 +214,13 @@
     create_stats_model(exploration_stats)
 
 
-<<<<<<< HEAD
-def get_exp_issues(exp_id, exp_version):
-    """Retrieves the ExplorationIssues domain object.
-=======
 def create_exp_issues_for_new_exploration(exp_id, exp_version):
     """Creates the ExplorationIssuesModel instance for the exploration.
->>>>>>> eafce46b
 
     Args:
         exp_id: str. ID of the exploration.
         exp_version: int. Version of the exploration.
-<<<<<<< HEAD
-
-    Returns:
-        ExplorationIssues|None: The domain object for exploration issues or
-            None if the exp_id is invalid.
-    """
-    exp_issues = None
-    exp_issues_model = stats_models.ExplorationIssuesModel.get_model(
-        exp_id, exp_version)
-    if exp_issues_model is not None:
-        exp_issues = get_exp_issues_from_model(exp_issues_model)
-    return exp_issues
-
-
-def get_playthrough_by_id(playthrough_id):
-    """Retrieves the Playthrough domain object.
-
-    Args:
-        playthrough_id: str. ID of the playthrough.
-
-    Returns:
-        Playthrough|None: The domain object for the playthrough or None if the
-            playthrough_id is invalid.
-
-    Raises:
-        Exception: Entity for class PlaythroughModel with id not found.
-    """
-    playthrough = None
-    playthrough_model = stats_models.PlaythroughModel.get(
-        playthrough_id, strict=False)
-    if playthrough_model is not None:
-        playthrough = get_playthrough_from_model(playthrough_model)
-    return playthrough
-=======
+
     """
     stats_models.ExplorationIssuesModel.create(exp_id, exp_version, [])
 
@@ -428,6 +390,46 @@
     create_exp_issues_model(exp_issues)
 
 
+def get_exp_issues(exp_id, exp_version):
+    """Retrieves the ExplorationIssues domain object.
+
+    Args:
+        exp_id: str. ID of the exploration.
+        exp_version: int. Version of the exploration.
+
+    Returns:
+        ExplorationIssues|None: The domain object for exploration issues or
+            None if the exp_id is invalid.
+    """
+    exp_issues = None
+    exp_issues_model = stats_models.ExplorationIssuesModel.get_model(
+        exp_id, exp_version)
+    if exp_issues_model is not None:
+        exp_issues = get_exp_issues_from_model(exp_issues_model)
+    return exp_issues
+
+
+def get_playthrough_by_id(playthrough_id):
+    """Retrieves the Playthrough domain object.
+
+    Args:
+        playthrough_id: str. ID of the playthrough.
+
+    Returns:
+        Playthrough|None: The domain object for the playthrough or None if the
+            playthrough_id is invalid.
+
+    Raises:
+        Exception: Entity for class PlaythroughModel with id not found.
+    """
+    playthrough = None
+    playthrough_model = stats_models.PlaythroughModel.get(
+        playthrough_id, strict=False)
+    if playthrough_model is not None:
+        playthrough = get_playthrough_from_model(playthrough_model)
+    return playthrough
+
+
 def get_playthroughs_multi(playthrough_ids):
     """Retrieves multiple Playthrough domain objects.
 
@@ -476,7 +478,6 @@
             playthrough_dict['playthrough_actions'])
         updated_instances.append(playthrough_instance)
     stats_models.PlaythroughModel.put_multi(updated_instances)
->>>>>>> eafce46b
 
 
 def get_exploration_stats_by_id(exp_id, exp_version):
