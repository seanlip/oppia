# coding: utf-8
#
# Copyright 2014 The Oppia Authors. All Rights Reserved.
#
# Licensed under the Apache License, Version 2.0 (the "License");
# you may not use this file except in compliance with the License.
# You may obtain a copy of the License at
#
#      http://www.apache.org/licenses/LICENSE-2.0
#
# Unless required by applicable law or agreed to in writing, software
# distributed under the License is distributed on an "AS-IS" BASIS,
# WITHOUT WARRANTIES OR CONDITIONS OF ANY KIND, either express or implied.
# See the License for the specific language governing permissions and
# limitations under the License.

"""Services for exploration-related statistics."""

from __future__ import absolute_import  # pylint: disable=import-only-modules
from __future__ import unicode_literals  # pylint: disable=import-only-modules

import copy
import datetime
import itertools

from core.domain import exp_fetchers
from core.domain import interaction_registry
from core.domain import question_services
from core.domain import stats_domain
from core.platform import models
import feconf
import utils

(stats_models,) = models.Registry.import_models([models.NAMES.statistics])
transaction_services = models.Registry.import_transaction_services()


# Counts contributions from all versions.
VERSION_ALL = 'all'


def _migrate_to_latest_issue_schema(exp_issue_dict):
    """Holds the responsibility of performing a step-by-step sequential update
    of an exploration issue dict based on its schema version. If the current
    issue schema version changes (stats_models.CURRENT_ISSUE_SCHEMA_VERSION), a
    new conversion function must be added and some code appended to this
    function to account for that new version.

    Args:
        exp_issue_dict: dict. Dict representing the exploration issue.

    Raises:
        Exception. The issue_schema_version is invalid.
    """
    issue_schema_version = exp_issue_dict['schema_version']
    if issue_schema_version is None or issue_schema_version < 1:
        issue_schema_version = 0

    if not (0 <= issue_schema_version
            <= stats_models.CURRENT_ISSUE_SCHEMA_VERSION):
        raise Exception(
            'Sorry, we can only process v1-v%d and unversioned issue schemas '
            'at present.' %
            stats_models.CURRENT_ISSUE_SCHEMA_VERSION)

    while issue_schema_version < stats_models.CURRENT_ISSUE_SCHEMA_VERSION:
        stats_domain.ExplorationIssue.update_exp_issue_from_model(
            exp_issue_dict)
        issue_schema_version += 1


def _migrate_to_latest_action_schema(learner_action_dict):
    """Holds the responsibility of performing a step-by-step sequential update
    of an learner action dict based on its schema version. If the current action
    schema version changes (stats_models.CURRENT_ACTION_SCHEMA_VERSION), a new
    conversion function must be added and some code appended to this function to
    account for that new version.

    Args:
        learner_action_dict: dict. Dict representing the learner action.

    Raises:
        Exception. The action_schema_version is invalid.
    """
    action_schema_version = learner_action_dict['schema_version']
    if action_schema_version is None or action_schema_version < 1:
        action_schema_version = 0

    if not (0 <= action_schema_version
            <= stats_models.CURRENT_ACTION_SCHEMA_VERSION):
        raise Exception(
            'Sorry, we can only process v1-v%d and unversioned action schemas '
            'at present.' %
            stats_models.CURRENT_ACTION_SCHEMA_VERSION)

    while action_schema_version < stats_models.CURRENT_ACTION_SCHEMA_VERSION:
        stats_domain.LearnerAction.update_learner_action_from_model(
            learner_action_dict)
        action_schema_version += 1


def get_exploration_stats(exp_id, exp_version):
    """Retrieves the ExplorationStats domain instance.

    Args:
        exp_id: str. ID of the exploration.
        exp_version: int. Version of the exploration.

    Returns:
        ExplorationStats. The exploration stats domain object.
    """
    exploration_stats = get_exploration_stats_by_id(exp_id, exp_version)
    if exploration_stats is None:
        exploration_stats = stats_domain.ExplorationStats.create_default(
            exp_id, exp_version, {})

    return exploration_stats


def _update_stats_transactional(exp_id, exp_version, aggregated_stats):
    """Updates ExplorationStatsModel according to the dict containing aggregated
    stats. The model GET and PUT must be done in a transaction to avoid loss of
    updates that come in rapid succession.

    Args:
        exp_id: str. ID of the exploration.
        exp_version: int. Version of the exploration.
        aggregated_stats: dict. Dict representing an ExplorationStatsModel
            instance with stats aggregated in the frontend.
    """
    exp_stats = get_exploration_stats_by_id(exp_id, exp_version)
    if exp_stats is None:
        raise Exception(
            'ExplorationStatsModel id="%s.%s" does not exist' % (
                exp_id, exp_version))

    exp_stats.num_starts_v2 += aggregated_stats['num_starts']
    exp_stats.num_completions_v2 += aggregated_stats['num_completions']
    exp_stats.num_actual_starts_v2 += aggregated_stats['num_actual_starts']

    for state_name, stats in aggregated_stats['state_stats_mapping'].items():
        if state_name not in exp_stats.state_stats_mapping:
            raise Exception(
                'ExplorationStatsModel id="%s.%s": state_stats_mapping[%r] '
                'does not exist' % (exp_id, exp_version, state_name))
        exp_stats.state_stats_mapping[state_name].aggregate_from(
            stats_domain.SessionStateStats.from_dict(stats))

    save_stats_model(exp_stats)


def update_stats(exp_id, exp_version, aggregated_stats):
    """Updates ExplorationStatsModel according to the dict containing aggregated
    stats.

    Args:
        exp_id: str. ID of the exploration.
        exp_version: int. Version of the exploration.
        aggregated_stats: dict. Dict representing an ExplorationStatsModel
            instance with stats aggregated in the frontend.
    """
    transaction_services.run_in_transaction(
        _update_stats_transactional, exp_id, exp_version, aggregated_stats)


def get_stats_for_new_exploration(exp_id, exp_version, state_names):
    """Creates ExplorationStatsModel for the freshly created exploration and
    sets all initial values to zero.

    Args:
        exp_id: str. ID of the exploration.
        exp_version: int. Version of the exploration.
        state_names: list(str). State names of the exploration.

    Returns:
        ExplorationStats. The newly created exploration stats object.
    """
    state_stats_mapping = {
        state_name: stats_domain.StateStats.create_default()
        for state_name in state_names
    }

    exploration_stats = stats_domain.ExplorationStats.create_default(
        exp_id, exp_version, state_stats_mapping)
    return exploration_stats


def get_stats_for_new_exp_version(
        exp_id, exp_version, state_names, exp_versions_diff, revert_to_version):
    """Retrieves the ExplorationStatsModel for the old exp_version and makes any
    required changes to the structure of the model. Then, a new
    ExplorationStatsModel is created for the new exp_version. Note: This
    function does not save the newly created model, it returns it. Callers
    should explicitly save the model if required.

    Args:
        exp_id: str. ID of the exploration.
        exp_version: int. Version of the exploration.
        state_names: list(str). State names of the exploration.
        exp_versions_diff: ExplorationVersionsDiff|None. The domain object for
            the exploration versions difference, None if it is a revert.
        revert_to_version: int|None. If the change is a revert, the version.
            Otherwise, None.

    Returns:
        ExplorationStats. The newly created exploration stats object.
    """
    old_exp_version = exp_version - 1
    new_exp_version = exp_version
    exploration_stats = get_exploration_stats_by_id(
        exp_id, old_exp_version)
    if exploration_stats is None:
        return get_stats_for_new_exploration(
            exp_id, new_exp_version, state_names)

    # Handling reverts.
    if revert_to_version:
        old_exp_stats = get_exploration_stats_by_id(exp_id, revert_to_version)
        # If the old exploration issues model doesn't exist, the current model
        # is carried over (this is a fallback case for some tests, and can never
        # happen in production.)
        if old_exp_stats:
            exploration_stats.num_starts_v2 = old_exp_stats.num_starts_v2
            exploration_stats.num_actual_starts_v2 = (
                old_exp_stats.num_actual_starts_v2)
            exploration_stats.num_completions_v2 = (
                old_exp_stats.num_completions_v2)
            exploration_stats.state_stats_mapping = (
                old_exp_stats.state_stats_mapping)
        exploration_stats.exp_version = new_exp_version

        return exploration_stats

    # Handling state deletions.
    for state_name in exp_versions_diff.deleted_state_names:
        exploration_stats.state_stats_mapping.pop(state_name)

    # Handling state additions.
    for state_name in exp_versions_diff.added_state_names:
        exploration_stats.state_stats_mapping[state_name] = (
            stats_domain.StateStats.create_default())

    # Handling state renames.
    for new_state_name in exp_versions_diff.new_to_old_state_names:
        exploration_stats.state_stats_mapping[new_state_name] = (
            exploration_stats.state_stats_mapping.pop(
                exp_versions_diff.new_to_old_state_names[new_state_name]))

    exploration_stats.exp_version = new_exp_version

    return exploration_stats


def create_exp_issues_for_new_exploration(exp_id, exp_version):
    """Creates the ExplorationIssuesModel instance for the exploration.

    Args:
        exp_id: str. ID of the exploration.
        exp_version: int. Version of the exploration.
    """
    stats_models.ExplorationIssuesModel.create(exp_id, exp_version, [])


def update_exp_issues_for_new_exp_version(
        exploration, exp_versions_diff, revert_to_version):
    """Retrieves the ExplorationIssuesModel for the old exp_version and makes
    any required changes to the structure of the model.

    Args:
        exploration: Exploration. Domain object for the exploration.
        exp_versions_diff: ExplorationVersionsDiff|None. The domain object for
            the exploration versions difference, None if it is a revert.
        revert_to_version: int|None. If the change is a revert, the version.
            Otherwise, None.
    """
    exp_issues = get_exp_issues(exploration.id, exploration.version - 1)
    if exp_issues is None:
        create_exp_issues_for_new_exploration(
            exploration.id, exploration.version - 1)
        return

    if revert_to_version:
        old_exp_issues = get_exp_issues(exploration.id, revert_to_version)
        exp_issues.unresolved_issues = old_exp_issues.unresolved_issues
        exp_issues.exp_version = exploration.version + 1
        create_exp_issues_model(exp_issues)
        return

    deleted_state_names = exp_versions_diff.deleted_state_names
    old_to_new_state_names = exp_versions_diff.old_to_new_state_names

    playthrough_ids = list(itertools.chain.from_iterable(
        issue.playthrough_ids for issue in exp_issues.unresolved_issues))
    playthrough_models = (
        stats_models.PlaythroughModel.get_multi(playthrough_ids))

    for playthrough_model in playthrough_models:
        playthrough = get_playthrough_from_model(playthrough_model)

        if 'state_names' in playthrough.issue_customization_args:
            state_names = (
                playthrough.issue_customization_args['state_names']['value'])
            playthrough.issue_customization_args['state_names']['value'] = [
                state_name if state_name not in old_to_new_state_names else
                old_to_new_state_names[state_name] for state_name in state_names
            ]

        if 'state_name' in playthrough.issue_customization_args:
            state_name = (
                playthrough.issue_customization_args['state_name']['value'])
            playthrough.issue_customization_args['state_name']['value'] = (
                state_name if state_name not in old_to_new_state_names else
                old_to_new_state_names[state_name])

        for action in playthrough.actions:
            action_customization_args = action.action_customization_args

            if 'state_name' in action_customization_args:
                state_name = action_customization_args['state_name']['value']
                action_customization_args['state_name']['value'] = (
                    state_name if state_name not in old_to_new_state_names else
                    old_to_new_state_names[state_name])

            if 'dest_state_name' in action_customization_args:
                dest_state_name = (
                    action_customization_args['dest_state_name']['value'])
                action_customization_args['dest_state_name']['value'] = (
                    dest_state_name
                    if dest_state_name not in old_to_new_state_names else
                    old_to_new_state_names[dest_state_name])

        playthrough_model.issue_customization_args = (
            playthrough.issue_customization_args)
        playthrough_model.actions = [
            action.to_dict() for action in playthrough.actions]

    stats_models.PlaythroughModel.update_timestamps_multi(playthrough_models)
    transaction_services.run_in_transaction(
        stats_models.PlaythroughModel.put_multi, playthrough_models)

    for exp_issue in exp_issues.unresolved_issues:
        if 'state_names' in exp_issue.issue_customization_args:
            state_names = (
                exp_issue.issue_customization_args['state_names']['value'])

            if any(name in deleted_state_names for name in state_names):
                exp_issue.is_valid = False

            exp_issue.issue_customization_args['state_names']['value'] = [
                state_name if state_name not in old_to_new_state_names else
                old_to_new_state_names[state_name]
                for state_name in state_names
            ]

        if 'state_name' in exp_issue.issue_customization_args:
            state_name = (
                exp_issue.issue_customization_args['state_name']['value'])

            if state_name in deleted_state_names:
                exp_issue.is_valid = False

            exp_issue.issue_customization_args['state_name']['value'] = (
                state_name if state_name not in old_to_new_state_names else
                old_to_new_state_names[state_name])

    exp_issues.exp_version += 1
    create_exp_issues_model(exp_issues)


def get_exp_issues(exp_id, exp_version):
    """Retrieves the ExplorationIssues domain object.

    Args:
        exp_id: str. ID of the exploration.
        exp_version: int. Version of the exploration.

    Returns:
        ExplorationIssues|None. The domain object for exploration issues or None
        if the exp_id is invalid.
    """
    exp_issues = None
    exp_issues_model = stats_models.ExplorationIssuesModel.get_model(
        exp_id, exp_version)
    if exp_issues_model is not None:
        exp_issues = get_exp_issues_from_model(exp_issues_model)
    return exp_issues


def get_playthrough_by_id(playthrough_id):
    """Retrieves the Playthrough domain object.

    Args:
        playthrough_id: str. ID of the playthrough.

    Returns:
        Playthrough|None. The domain object for the playthrough or None if the
        playthrough_id is invalid.
    """
    playthrough_model = (
        stats_models.PlaythroughModel.get(playthrough_id, strict=False))
    return playthrough_model and get_playthrough_from_model(playthrough_model)


def get_exploration_stats_by_id(exp_id, exp_version):
    """Retrieves the ExplorationStats domain object.

    Args:
        exp_id: str. ID of the exploration.
        exp_version: int. Version of the exploration.

    Returns:
        ExplorationStats. The domain object for exploration statistics.

    Raises:
        Exception. Entity for class ExplorationStatsModel with id not found.
    """
    exploration_stats = None
    exploration_stats_model = stats_models.ExplorationStatsModel.get_model(
        exp_id, exp_version)
    if exploration_stats_model is not None:
        exploration_stats = get_exploration_stats_from_model(
            exploration_stats_model)
    return exploration_stats


def get_multiple_exploration_stats_by_version(exp_id, version_numbers):
    """Returns a list of ExplorationStats domain objects corresponding to the
    specified versions.

    Args:
        exp_id: str. ID of the exploration.
        version_numbers: list(int). List of version numbers.

    Returns:
        list(ExplorationStats|None). List of ExplorationStats domain class
        instances.
    """
    exploration_stats = []
    exploration_stats_models = (
        stats_models.ExplorationStatsModel.get_multi_versions(
            exp_id, version_numbers))
    for exploration_stats_model in exploration_stats_models:
        if exploration_stats_model is None:
            exploration_stats.append(None)
        else:
            exploration_stats.append(get_exploration_stats_from_model(
                exploration_stats_model))
    return exploration_stats


def get_exp_issues_from_model(exp_issues_model):
    """Gets an ExplorationIssues domain object from an ExplorationIssuesModel
    instance.

    Args:
        exp_issues_model: ExplorationIssuesModel. Exploration issues model in
            datastore.

    Returns:
        ExplorationIssues. The domain object for exploration issues.
    """
    unresolved_issues = []
    for unresolved_issue_dict in exp_issues_model.unresolved_issues:
        unresolved_issue_dict_copy = copy.deepcopy(unresolved_issue_dict)
        _migrate_to_latest_issue_schema(unresolved_issue_dict_copy)
        unresolved_issues.append(
            stats_domain.ExplorationIssue.from_dict(unresolved_issue_dict_copy))
    return stats_domain.ExplorationIssues(
        exp_issues_model.exp_id, exp_issues_model.exp_version,
        unresolved_issues)


def get_exploration_stats_from_model(exploration_stats_model):
    """Gets an ExplorationStats domain object from an ExplorationStatsModel
    instance.

    Args:
        exploration_stats_model: ExplorationStatsModel. Exploration statistics
            model in datastore.

    Returns:
        ExplorationStats. The domain object for exploration statistics.
    """
    new_state_stats_mapping = {
        state_name: stats_domain.StateStats.from_dict(
            exploration_stats_model.state_stats_mapping[state_name])
        for state_name in exploration_stats_model.state_stats_mapping
    }
    return stats_domain.ExplorationStats(
        exploration_stats_model.exp_id,
        exploration_stats_model.exp_version,
        exploration_stats_model.num_starts_v1,
        exploration_stats_model.num_starts_v2,
        exploration_stats_model.num_actual_starts_v1,
        exploration_stats_model.num_actual_starts_v2,
        exploration_stats_model.num_completions_v1,
        exploration_stats_model.num_completions_v2,
        new_state_stats_mapping)


def get_playthrough_from_model(playthrough_model):
    """Gets a PlaythroughModel domain object from a PlaythroughModel instance.

    Args:
        playthrough_model: PlaythroughModel. Playthrough model in datastore.

    Returns:
        Playthrough. The domain object for a playthrough.
    """
    actions = []
    for action_dict in playthrough_model.actions:
        _migrate_to_latest_action_schema(action_dict)
        actions.append(stats_domain.LearnerAction.from_dict(action_dict))
    return stats_domain.Playthrough(
        playthrough_model.exp_id, playthrough_model.exp_version,
        playthrough_model.issue_type,
        playthrough_model.issue_customization_args, actions)


def create_stats_model(exploration_stats):
    """Creates an ExplorationStatsModel in datastore given an ExplorationStats
    domain object.

    Args:
        exploration_stats: ExplorationStats. The domain object for exploration
            statistics.

    Returns:
        str. ID of the datastore instance for ExplorationStatsModel.
    """
    new_state_stats_mapping = {
        state_name: exploration_stats.state_stats_mapping[state_name].to_dict()
        for state_name in exploration_stats.state_stats_mapping
    }
    instance_id = stats_models.ExplorationStatsModel.create(
        exploration_stats.exp_id,
        exploration_stats.exp_version,
        exploration_stats.num_starts_v1,
        exploration_stats.num_starts_v2,
        exploration_stats.num_actual_starts_v1,
        exploration_stats.num_actual_starts_v2,
        exploration_stats.num_completions_v1,
        exploration_stats.num_completions_v2,
        new_state_stats_mapping
    )
    return instance_id


def save_stats_model(exploration_stats):
    """Updates the ExplorationStatsModel datastore instance with the passed
    ExplorationStats domain object.

    Args:
        exploration_stats: ExplorationStats. The exploration statistics domain
            object.
    """
    new_state_stats_mapping = {
        state_name: exploration_stats.state_stats_mapping[state_name].to_dict()
        for state_name in exploration_stats.state_stats_mapping
    }

    exploration_stats_model = stats_models.ExplorationStatsModel.get_model(
        exploration_stats.exp_id, exploration_stats.exp_version)

    exploration_stats_model.num_starts_v1 = exploration_stats.num_starts_v1
    exploration_stats_model.num_starts_v2 = exploration_stats.num_starts_v2
    exploration_stats_model.num_actual_starts_v1 = (
        exploration_stats.num_actual_starts_v1)
    exploration_stats_model.num_actual_starts_v2 = (
        exploration_stats.num_actual_starts_v2)
    exploration_stats_model.num_completions_v1 = (
        exploration_stats.num_completions_v1)
    exploration_stats_model.num_completions_v2 = (
        exploration_stats.num_completions_v2)
    exploration_stats_model.state_stats_mapping = new_state_stats_mapping

    exploration_stats_model.update_timestamps()
    exploration_stats_model.put()


def create_exp_issues_model(exp_issues):
    """Creates a new ExplorationIssuesModel in the datastore.

    Args:
        exp_issues: ExplorationIssues. The exploration issues domain object.
    """
    unresolved_issues_dicts = [
        unresolved_issue.to_dict()
        for unresolved_issue in exp_issues.unresolved_issues]
    stats_models.ExplorationIssuesModel.create(
        exp_issues.exp_id, exp_issues.exp_version, unresolved_issues_dicts)


def save_exp_issues_model(exp_issues):
    """Updates the ExplorationIssuesModel datastore instance with the passed
    ExplorationIssues domain object.

    Args:
        exp_issues: ExplorationIssues. The exploration issues domain object.
    """
<<<<<<< HEAD
    unresolved_issues_dicts = [
        unresolved_issue.to_dict()
        for unresolved_issue in exp_issues.unresolved_issues]
    exp_issues_model = stats_models.ExplorationIssuesModel.get_model(
        exp_issues.exp_id, exp_issues.exp_version)
    exp_issues_model.exp_version = exp_issues.exp_version
    exp_issues_model.unresolved_issues = unresolved_issues_dicts

    exp_issues_model.update_timestamps()
    exp_issues_model.put()
=======
>>>>>>> d64353d0

    def _save_exp_issues_model_transactional():
        """Implementation to be run in a transaction."""

        exp_issues_model = stats_models.ExplorationIssuesModel.get_model(
            exp_issues.exp_id, exp_issues.exp_version)
        exp_issues_model.exp_version = exp_issues.exp_version
        exp_issues_model.unresolved_issues = [
            issue.to_dict() for issue in exp_issues.unresolved_issues]
        exp_issues_model.put()

    # Run in transaction to help prevent data-races between concurrent learners
    # who may have a playthrough recorded at the same time.
    transaction_services.run_in_transaction(
        _save_exp_issues_model_transactional)


def get_exploration_stats_multi(exp_version_references):
    """Retrieves the exploration stats for the given explorations.

    Args:
        exp_version_references: list(ExpVersionReference). List of exploration
            version reference domain objects.

    Returns:
        list(ExplorationStats). The list of exploration stats domain objects.
    """
    exploration_stats_models = (
        stats_models.ExplorationStatsModel.get_multi_stats_models(
            exp_version_references))

    exploration_stats_list = []
    for index, exploration_stats_model in enumerate(exploration_stats_models):
        if exploration_stats_model is None:
            exploration_stats_list.append(
                stats_domain.ExplorationStats.create_default(
                    exp_version_references[index].exp_id,
                    exp_version_references[index].version,
                    {}))
        else:
            exploration_stats_list.append(
                get_exploration_stats_from_model(exploration_stats_model))

    return exploration_stats_list


def delete_playthroughs_multi(playthrough_ids):
    """Deletes multiple playthrough instances.

    Args:
        playthrough_ids: list(str). List of playthrough IDs to be deleted.
    """

    def _delete_playthroughs_multi_transactional():
        """Implementation to be run in a transaction."""
        stats_models.PlaythroughModel.delete_multi(
            stats_models.PlaythroughModel.get_multi(playthrough_ids))

    # Run in transaction to help prevent data-races between concurrent
    # operations that may update the playthroughs being deleted.
    transaction_services.run_in_transaction(
        _delete_playthroughs_multi_transactional)


def get_visualizations_info(exp_id, state_name, interaction_id):
    """Returns a list of visualization info. Each item in the list is a dict
    with keys 'data' and 'options'.

    Args:
        exp_id: str. The ID of the exploration.
        state_name: str. Name of the state.
        interaction_id: str. The interaction type.

    Returns:
        list(dict). Each item in the list is a dict with keys representing
        - 'id': str. The visualization ID.
        - 'data': list(dict). A list of answer/frequency dicts.
        - 'options': dict. The visualization options.

        An example of the returned value may be:
        [{
            'options': {'header': 'Pretty Tiles!', 'use_percentages': True},
            'id': 'SortedTiles',
            'data': [{'frequency': 1, 'answer': 0}]
        }]
    """
    if interaction_id is None:
        return []

    visualizations = interaction_registry.Registry.get_interaction_by_id(
        interaction_id).answer_visualizations

    calculation_ids = set([
        visualization.calculation_id for visualization in visualizations])

    calculation_ids_to_outputs = {}
    for calculation_id in calculation_ids:
        # Don't show top unresolved answers calculation ouutput in stats of
        # exploration.
        if calculation_id == 'TopNUnresolvedAnswersByFrequency':
            continue

        # This is None if the calculation job has not yet been run for this
        # state.
        calc_output_domain_object = _get_calc_output(
            exp_id, state_name, calculation_id)

        # If the calculation job has not yet been run for this state, we simply
        # exclude the corresponding visualization results.
        if calc_output_domain_object is None:
            continue

        # If the output was associated with a different interaction ID, skip the
        # results. This filtering step is needed since the same calculation_id
        # can be shared across multiple interaction types.
        if calc_output_domain_object.interaction_id != interaction_id:
            continue

        calculation_ids_to_outputs[calculation_id] = (
            calc_output_domain_object.calculation_output.to_raw_type())
    return [{
        'id': visualization.id,
        'data': calculation_ids_to_outputs[visualization.calculation_id],
        'options': visualization.options,
        'addressed_info_is_supported': (
            visualization.addressed_info_is_supported),
    } for visualization in visualizations
            if visualization.calculation_id in calculation_ids_to_outputs]


def record_answer(
        exploration_id, exploration_version, state_name, interaction_id,
        submitted_answer):
    """Record an answer by storing it to the corresponding StateAnswers entity.

    Args:
        exploration_id: str. The exploration ID.
        exploration_version: int. The version of the exploration.
        state_name: str. The name of the state.
        interaction_id: str. The ID of the interaction.
        submitted_answer: SubmittedAnswer. The submitted answer.
    """
    record_answers(
        exploration_id, exploration_version, state_name, interaction_id,
        [submitted_answer])


def record_answers(
        exploration_id, exploration_version, state_name, interaction_id,
        submitted_answer_list):
    """Optimally record a group of answers using an already loaded exploration.
    The submitted_answer_list is a list of SubmittedAnswer domain objects.

    Args:
        exploration_id: str. The exploration ID.
        exploration_version: int. The version of the exploration.
        state_name: str. The name of the state.
        interaction_id: str. The ID of the interaction.
        submitted_answer_list: list(SubmittedAnswer). The list of answers to be
            recorded.
    """
    state_answers = stats_domain.StateAnswers(
        exploration_id, exploration_version, state_name, interaction_id,
        submitted_answer_list)
    for submitted_answer in submitted_answer_list:
        submitted_answer.validate()

    stats_models.StateAnswersModel.insert_submitted_answers(
        state_answers.exploration_id, state_answers.exploration_version,
        state_answers.state_name, state_answers.interaction_id,
        state_answers.get_submitted_answer_dict_list())


def get_state_answers(exploration_id, exploration_version, state_name):
    """Returns a StateAnswers object containing all answers associated with the
    specified exploration state, or None if no such answers have yet been
    submitted.

    Args:
        exploration_id: str. The exploration ID.
        exploration_version: int. The version of the exploration to fetch
            answers for.
        state_name: str. The name of the state to fetch answers for.

    Returns:
        StateAnswers or None. A StateAnswers object containing all answers
        associated with the state, or None if no such answers exist.
    """
    state_answers_models = stats_models.StateAnswersModel.get_all_models(
        exploration_id, exploration_version, state_name)
    if state_answers_models:
        main_state_answers_model = state_answers_models[0]
        submitted_answer_dict_list = itertools.chain.from_iterable([
            state_answers_model.submitted_answer_list
            for state_answers_model in state_answers_models])
        return stats_domain.StateAnswers(
            exploration_id, exploration_version, state_name,
            main_state_answers_model.interaction_id,
            [stats_domain.SubmittedAnswer.from_dict(submitted_answer_dict)
             for submitted_answer_dict in submitted_answer_dict_list],
            schema_version=main_state_answers_model.schema_version)
    else:
        return None


def get_sample_answers(exploration_id, exploration_version, state_name):
    """Fetches a list of sample answers that were submitted to the specified
    exploration state (at the given version of the exploration).

    Args:
        exploration_id: str. The exploration ID.
        exploration_version: int. The version of the exploration to fetch
            answers for.
        state_name: str. The name of the state to fetch answers for.

    Returns:
        list(*). A list of some sample raw answers. At most 100 answers are
        returned.
    """
    answers_model = stats_models.StateAnswersModel.get_master_model(
        exploration_id, exploration_version, state_name)
    if answers_model is None:
        return []

    # Return at most 100 answers, and only answers from the initial shard (If we
    # needed to use subsequent shards then the answers are probably too big
    # anyway).
    sample_answers = answers_model.submitted_answer_list[:100]
    return [
        stats_domain.SubmittedAnswer.from_dict(submitted_answer_dict).answer
        for submitted_answer_dict in sample_answers]


def get_top_state_answer_stats(exploration_id, state_name):
    """Fetches the top (at most) 10 answers from the given state_name in the
    corresponding exploration. Only answers that occur with frequency >=
    STATE_ANSWER_STATS_MIN_FREQUENCY are returned.

    Args:
        exploration_id: str. The exploration ID.
        state_name: str. The name of the state to fetch answers for.

    Returns:
        list(*). A list of the top 10 answers, sorted by decreasing frequency.
    """
    calc_output = (
        _get_calc_output(exploration_id, state_name, 'Top10AnswerFrequencies'))
    raw_calc_output = (
        [] if calc_output is None else
        calc_output.calculation_output.to_raw_type())
    return [
        {'answer': output['answer'], 'frequency': output['frequency']}
        for output in raw_calc_output
        if output['frequency'] >= feconf.STATE_ANSWER_STATS_MIN_FREQUENCY
    ]


def get_top_state_unresolved_answers(exploration_id, state_name):
    """Fetches the top unresolved answers for the given state_name in the
    corresponding exploration. Only answers that occur with frequency >=
    STATE_ANSWER_STATS_MIN_FREQUENCY are returned.

    Args:
        exploration_id: str. The exploration ID.
        state_name: str. The name of the state to fetch answers for.

    Returns:
        list(*). A list of the top 10 answers, sorted by decreasing frequency.
    """
    calc_output_model = _get_calc_output(
        exploration_id, state_name, 'TopNUnresolvedAnswersByFrequency')

    if not calc_output_model:
        return []

    calculation_output = calc_output_model.calculation_output.to_raw_type()
    return [
        {'answer': output['answer'], 'frequency': output['frequency']}
        for output in calculation_output
        if output['frequency'] >= feconf.STATE_ANSWER_STATS_MIN_FREQUENCY
    ]


def get_top_state_answer_stats_multi(exploration_id, state_names):
    """Fetches the top (at most) 10 answers from each given state_name in the
    corresponding exploration. Only answers that occur with frequency >=
    STATE_ANSWER_STATS_MIN_FREQUENCY are returned.

    Args:
        exploration_id: str. The exploration ID.
        state_names: list(str). The name of the state to fetch answers for.

    Returns:
        dict(str: list(*)). Dict mapping each state name to the list of its top
        (at most) 10 answers, sorted by decreasing frequency.
    """
    return {
        state_name: get_top_state_answer_stats(exploration_id, state_name)
        for state_name in state_names
    }


def _get_calc_output(exploration_id, state_name, calculation_id):
    """Get state answers calculation output domain object obtained from
    StateAnswersCalcOutputModel instance stored in the data store. The
    calculation ID comes from the name of the calculation class used to compute
    aggregate data from submitted user answers. This returns aggregated output
    for all versions of the specified state and exploration.

    Args:
        exploration_id: str. ID of the exploration.
        state_name: str. Name of the state.
        calculation_id: str. Name of the calculation class.

    Returns:
        StateAnswersCalcOutput|None. The state answers calculation output
        domain object or None.
    """
    calc_output_model = stats_models.StateAnswersCalcOutputModel.get_model(
        exploration_id, VERSION_ALL, state_name, calculation_id)
    if calc_output_model:
        calculation_output = None
        if (calc_output_model.calculation_output_type ==
                stats_domain.CALC_OUTPUT_TYPE_ANSWER_FREQUENCY_LIST):
            calculation_output = (
                stats_domain.AnswerFrequencyList.from_raw_type(
                    calc_output_model.calculation_output))
        return stats_domain.StateAnswersCalcOutput(
            exploration_id, VERSION_ALL, state_name,
            calc_output_model.interaction_id, calculation_id,
            calculation_output)
    else:
        return None


def get_state_reference_for_exploration(exp_id, state_name):
    """Returns the generated state reference for the given exploration id and
    state name.

    Args:
        exp_id: str. ID of the exploration.
        state_name: str. Name of the state.

    Returns:
        str. The generated state reference.
    """
    exploration = exp_fetchers.get_exploration_by_id(exp_id)
    if not exploration.has_state_name(state_name):
        raise utils.InvalidInputException(
            'No state with the given state name was found in the '
            'exploration with id %s' % exp_id)
    return (
        stats_models.LearnerAnswerDetailsModel
        .get_state_reference_for_exploration(exp_id, state_name))


def get_state_reference_for_question(question_id):
    """Returns the generated state reference for the given question id.

    Args:
        question_id: str. ID of the question.

    Returns:
        str. The generated state reference.
    """
    question = question_services.get_question_by_id(
        question_id, strict=False)
    if question is None:
        raise utils.InvalidInputException(
            'No question with the given question id exists.')
    return (
        stats_models.LearnerAnswerDetailsModel
        .get_state_reference_for_question(question_id))


def get_learner_answer_details_from_model(learner_answer_details_model):
    """Returns a LearnerAnswerDetails domain object given a
    LearnerAnswerDetailsModel loaded from the datastore.

    Args:
        learner_answer_details_model: LearnerAnswerDetailsModel. The learner
            answer details model loaded from the datastore.

    Returns:
        LearnerAnswerDetails|None. A LearnerAnswerDetails domain object
        corresponding to the given model.
    """
    return stats_domain.LearnerAnswerDetails(
        learner_answer_details_model.state_reference,
        learner_answer_details_model.entity_type,
        learner_answer_details_model.interaction_id,
        [stats_domain.LearnerAnswerInfo.from_dict(learner_answer_info_dict)
         for learner_answer_info_dict
         in learner_answer_details_model.learner_answer_info_list],
        learner_answer_details_model.learner_answer_info_schema_version,
        learner_answer_details_model.accumulated_answer_info_json_size_bytes)


def get_learner_answer_details(entity_type, state_reference):
    """Returns a LearnerAnswerDetails domain object, with given entity_type and
    state_name. This function checks in the datastore if the corresponding
    LearnerAnswerDetailsModel exists, if not then None is returned.

    Args:
        entity_type: str. The type of entity i.e ENTITY_TYPE_EXPLORATION or
            ENTITY_TYPE_QUESTION, which are declared in feconf.py.
        state_reference: str. This is used to refer to a state in an exploration
            or question. For an exploration the value will be equal to
            'exp_id:state_name' and for question this will be equal to
            'question_id'.

    Returns:
        LearnerAnswerDetails. The learner answer domain object or None if the
        model does not exist.
    """
    learner_answer_details_model = (
        stats_models.LearnerAnswerDetailsModel.get_model_instance(
            entity_type, state_reference))
    if learner_answer_details_model is not None:
        learner_answer_details = get_learner_answer_details_from_model(
            learner_answer_details_model)
        return learner_answer_details
    return None


def create_learner_answer_details_model_instance(learner_answer_details):
    """Creates a new model instance from the given LearnerAnswerDetails domain
    object.

    Args:
        learner_answer_details: LearnerAnswerDetails. The learner answer details
            domain object.
    """
    stats_models.LearnerAnswerDetailsModel.create_model_instance(
        learner_answer_details.entity_type,
        learner_answer_details.state_reference,
        learner_answer_details.interaction_id,
        [learner_answer_info.to_dict() for learner_answer_info
         in learner_answer_details.learner_answer_info_list],
        learner_answer_details.learner_answer_info_schema_version,
        learner_answer_details.accumulated_answer_info_json_size_bytes)


def save_learner_answer_details(
        entity_type, state_reference, learner_answer_details):
    """Saves the LearnerAnswerDetails domain object in the datatstore, if the
    model instance with the given entity_type and state_reference is found and
    if the instance id of the model doesn't matches with the generated instance
    id, then the earlier model is deleted and a new model instance is created.

    Args:
        entity_type: str. The type of entity i.e ENTITY_TYPE_EXPLORATION or
            ENTITY_TYPE_QUESTION, which are declared in feconf.py.
        state_reference: str. This is used to refer to a state in an exploration
            or question. For an exploration the value will be equal to
            'exp_id:state_name' and for question this will be equal to
            'question_id'.
        learner_answer_details: LearnerAnswerDetails. The learner answer details
            domain object which is to be saved.
    """
    learner_answer_details.validate()
    learner_answer_details_model = (
        stats_models.LearnerAnswerDetailsModel.get_model_instance(
            entity_type, state_reference))
    if learner_answer_details_model is not None:
        instance_id = stats_models.LearnerAnswerDetailsModel.get_instance_id(
            learner_answer_details.entity_type,
            learner_answer_details.state_reference)
        if learner_answer_details_model.id == instance_id:
            learner_answer_details_model.learner_answer_info_list = (
                [learner_answer_info.to_dict() for learner_answer_info
                 in learner_answer_details.learner_answer_info_list])
            learner_answer_details_model.learner_answer_info_schema_version = (
                learner_answer_details.learner_answer_info_schema_version)
            learner_answer_details_model.accumulated_answer_info_json_size_bytes = ( # pylint: disable=line-too-long
                learner_answer_details.accumulated_answer_info_json_size_bytes)
            learner_answer_details_model.update_timestamps()
            learner_answer_details_model.put()
        else:
            learner_answer_details_model.delete()
            create_learner_answer_details_model_instance(learner_answer_details)
    else:
        create_learner_answer_details_model_instance(learner_answer_details)


def record_learner_answer_info(
        entity_type, state_reference, interaction_id, answer, answer_details):
    """Records the new learner answer info received from the learner in the
    model and then saves it.

    Args:
        entity_type: str. The type of entity i.e ENTITY_TYPE_EXPLORATION or
            ENTITY_TYPE_QUESTION, which are declared in feconf.py.
        state_reference: str. This is used to refer to a state in an exploration
            or question. For an exploration the value will be equal to
            'exp_id:state_name' and for question this will be equal to
            'question_id'.
        interaction_id: str. The ID of the interaction.
        answer: *(json-like). The answer which is submitted by the learner. The
            actual type of answer depends on the interaction.
        answer_details: str. The details the learner will submit when the
            learner will be asked questions like 'Hey how did you land on this
            answer', 'Why did you pick that answer' etc.
    """
    learner_answer_details = get_learner_answer_details(
        entity_type, state_reference)
    if learner_answer_details is None:
        learner_answer_details = stats_domain.LearnerAnswerDetails(
            state_reference, entity_type, interaction_id, [], 0)
    learner_answer_info_id = (
        stats_domain.LearnerAnswerInfo.get_new_learner_answer_info_id())
    learner_answer_info = stats_domain.LearnerAnswerInfo(
        learner_answer_info_id, answer, answer_details,
        datetime.datetime.utcnow())
    learner_answer_details.add_learner_answer_info(learner_answer_info)
    save_learner_answer_details(
        entity_type, state_reference, learner_answer_details)


def delete_learner_answer_info(
        entity_type, state_reference, learner_answer_info_id):
    """Deletes the learner answer info in the model, and then saves it.

    Args:
        entity_type: str. The type of entity i.e ENTITY_TYPE_EXPLORATION or
            ENTITY_TYPE_QUESTION, which are declared in feconf.py.
        state_reference: str. This is used to refer to a state in an exploration
            or question. For an exploration the value will be equal to
            'exp_id:state_name' and for question this will be equal to
            'question_id'.
        learner_answer_info_id: str. The unique ID of the learner answer info
            which needs to be deleted.
    """
    learner_answer_details = get_learner_answer_details(
        entity_type, state_reference)
    if learner_answer_details is None:
        raise utils.InvalidInputException(
            'No learner answer details found with the given state '
            'reference and entity')
    learner_answer_details.delete_learner_answer_info(
        learner_answer_info_id)
    save_learner_answer_details(
        entity_type, state_reference, learner_answer_details)


def update_state_reference(
        entity_type, old_state_reference, new_state_reference):
    """Updates the state_reference field of the LearnerAnswerDetails model
    instance with the new_state_reference received and then saves the instance
    in the datastore.

    Args:
        entity_type: str. The type of entity i.e ENTITY_TYPE_EXPLORATION or
            ENTITY_TYPE_QUESTION, which are declared in feconf.py.
        old_state_reference: str. The old state reference which needs to be
            changed.
        new_state_reference: str. The new state reference which needs to be
            updated.
    """
    learner_answer_details = get_learner_answer_details(
        entity_type, old_state_reference)
    if learner_answer_details is None:
        raise utils.InvalidInputException(
            'No learner answer details found with the given state '
            'reference and entity')
    learner_answer_details.update_state_reference(new_state_reference)
    save_learner_answer_details(
        entity_type, old_state_reference, learner_answer_details)


def delete_learner_answer_details_for_exploration_state(
        exp_id, state_name):
    """Deletes the LearnerAnswerDetailsModel corresponding to the given
    exploration ID and state name.

    Args:
        exp_id: str. The ID of the exploration.
        state_name: str. The name of the state.
    """
    state_reference = (
        stats_models.LearnerAnswerDetailsModel.
        get_state_reference_for_exploration(
            exp_id, state_name))
    learner_answer_details_model = (
        stats_models.LearnerAnswerDetailsModel.get_model_instance(
            feconf.ENTITY_TYPE_EXPLORATION, state_reference))
    if learner_answer_details_model is not None:
        learner_answer_details_model.delete()


def delete_learner_answer_details_for_question_state(question_id):
    """Deletes the LearnerAnswerDetailsModel for the given question ID.

    Args:
        question_id: str. The ID of the question.
    """
    state_reference = (
        stats_models.LearnerAnswerDetailsModel.get_state_reference_for_question(
            question_id))
    learner_answer_details_model = (
        stats_models.LearnerAnswerDetailsModel.get_model_instance(
            feconf.ENTITY_TYPE_QUESTION, state_reference))
    if learner_answer_details_model is not None:
        learner_answer_details_model.delete()<|MERGE_RESOLUTION|>--- conflicted
+++ resolved
@@ -598,19 +598,6 @@
     Args:
         exp_issues: ExplorationIssues. The exploration issues domain object.
     """
-<<<<<<< HEAD
-    unresolved_issues_dicts = [
-        unresolved_issue.to_dict()
-        for unresolved_issue in exp_issues.unresolved_issues]
-    exp_issues_model = stats_models.ExplorationIssuesModel.get_model(
-        exp_issues.exp_id, exp_issues.exp_version)
-    exp_issues_model.exp_version = exp_issues.exp_version
-    exp_issues_model.unresolved_issues = unresolved_issues_dicts
-
-    exp_issues_model.update_timestamps()
-    exp_issues_model.put()
-=======
->>>>>>> d64353d0
 
     def _save_exp_issues_model_transactional():
         """Implementation to be run in a transaction."""
@@ -620,6 +607,7 @@
         exp_issues_model.exp_version = exp_issues.exp_version
         exp_issues_model.unresolved_issues = [
             issue.to_dict() for issue in exp_issues.unresolved_issues]
+        exp_issues_model.update_timestamps()
         exp_issues_model.put()
 
     # Run in transaction to help prevent data-races between concurrent learners
