--- conflicted
+++ resolved
@@ -27,104 +27,6 @@
 
 (stats_models,) = models.Registry.import_models([models.NAMES.statistics])
 
-<<<<<<< HEAD
-=======
-IMPROVE_TYPE_DEFAULT = 'default'
-IMPROVE_TYPE_INCOMPLETE = 'incomplete'
-# TODO(bhenning): Everything is handler name submit; therefore, it is
-# pointless and should be removed.
-_OLD_SUBMIT_HANDLER_NAME = 'submit'
-
-
-def get_top_unresolved_answers_for_default_rule(exploration_id, state_name):
-    return {
-        answer: count for (answer, count) in
-        stats_domain.StateRuleAnswerLog.get(
-            exploration_id, state_name, exp_domain.DEFAULT_RULESPEC_STR
-        ).get_top_answers(3)
-    }
-
-
-def get_exps_unresolved_answers_count_for_default_rule(exp_ids):
-    """Gets answer counts per exploration for the answer groups for default
-    rule across all states for explorations with ids in exp_ids.
-
-    Note that this method currently returns the counts only for the DEFAULT
-    rule. This should ideally handle all types of unresolved answers.
-
-    Returns:
-        A dict, keyed by the string '{exp_id}', whose values are the number of
-        unresolved answers that exploration has. Any exp_ids for explorations
-        that don't exist or that have been deleted will be ignored, and not
-        included in the return value.
-    """
-    explorations = exp_services.get_multiple_explorations_by_id(
-        exp_ids, strict=False)
-
-    # The variable `exploration_states_tuples` is a list of all
-    # (exp_id, state_name) tuples for the given exp_ids.
-    # E.g. - [
-    #   ('eid1', 'Introduction'),
-    #   ('eid1', 'End'),
-    #   ('eid2', 'Introduction'),
-    #   ('eid3', 'Introduction')
-    # ]
-    # when exp_ids = ['eid1', 'eid2', 'eid3'].
-    explorations_states_tuples = [
-        (exp_domain_object.id, state_key)
-        for exp_domain_object in explorations.values()
-        for state_key in exp_domain_object.states
-    ]
-    exploration_states_answers_list = get_top_state_rule_answers_multi(
-        explorations_states_tuples, [exp_domain.DEFAULT_RULESPEC_STR])
-    exps_answers_mapping = {}
-
-    for ind, statewise_answers in enumerate(exploration_states_answers_list):
-        for answer in statewise_answers:
-            exp_id = explorations_states_tuples[ind][0]
-            if exp_id not in exps_answers_mapping:
-                exps_answers_mapping[exp_id] = 0
-            exps_answers_mapping[exp_id] += answer['count']
-
-    return exps_answers_mapping
-
-
-def get_state_rules_stats(exploration_id, state_name):
-    """Gets statistics for the answer groups and rules of this state.
-
-    Returns:
-        A dict, keyed by the string '{HANDLER_NAME}.{RULE_STR}', whose
-        values are the corresponding stats_domain.StateRuleAnswerLog
-        instances.
-    """
-    exploration = exp_services.get_exploration_by_id(exploration_id)
-    state = exploration.states[state_name]
-
-    rule_keys = []
-    for group in state.interaction.answer_groups:
-        for rule in group.rule_specs:
-            rule_keys.append((
-                _OLD_SUBMIT_HANDLER_NAME, rule.stringify_classified_rule()))
-
-    if state.interaction.default_outcome:
-        rule_keys.append((
-            _OLD_SUBMIT_HANDLER_NAME, exp_domain.DEFAULT_RULESPEC_STR))
-
-    answer_logs = stats_domain.StateRuleAnswerLog.get_multi(
-        exploration_id, [{
-            'state_name': state_name,
-            'rule_str': rule_key[1]
-        } for rule_key in rule_keys])
-
-    results = {}
-    for ind, answer_log in enumerate(answer_logs):
-        results['.'.join(rule_keys[ind])] = {
-            'answers': answer_log.get_top_answers(5),
-            'rule_hits': answer_log.total_answer_count
-        }
-
-    return results
->>>>>>> 8ae83278
 
 # TODO(bhenning): Test.
 def get_visualizations_info(exploration_id, state_name):
@@ -166,48 +68,27 @@
             if visualization.calculation_id in calculation_ids_to_outputs]
 
 
-<<<<<<< HEAD
-# TODO(bhenning): This needs to be thoroughly tested (similar to how the
+# TODO(bhenning): These need to be thoroughly tested (similar to how the
 # unresolved answers getter was before). It would be preferred if this were
 # tested on a branch alongside these changes, then used to verify that these
 # changes to do not change the contract of the function.
+
 def get_top_state_rule_answers(
-        exploration_id, state_name, classify_category_list,
-        top_answer_count_per_category):
+        exploration_id, state_name, classify_category_list):
     """Returns a list of top answers (by submission frequency) submitted to the
     given state in the given exploration which were mapped to any of the rule
+    classification categories listed in 'classify_category_list'. All answers
+    submitted to the specified state and match the rule spec strings in
+    rule_str_list are returned.
+    """
+    return get_top_state_rule_answers_multi(
+        [(exploration_id, state_name)], classify_category_list)[0]
+
+def get_top_state_rule_answers_multi(
+        exploration_state_list, classify_category_list):
+    """Returns a list of top answers (by submission frequency) submitted to the
+    given explorations and states which were mapped to any of the rule
     classification categories listed in 'classify_category_list'.
-=======
-def get_top_state_rule_answers(exploration_id, state_name, rule_str_list):
-    """Returns a list of top answers (by submission frequency) submitted to the
-    given state in the given exploration which were mapped to any of the rules
-    listed in 'rule_str_list'. All answers submitted to the specified state and
-    match the rule spec strings in rule_str_list are returned.
-    """
-    return get_top_state_rule_answers_multi(
-        [(exploration_id, state_name)], rule_str_list)[0]
-
-
-def get_top_state_rule_answers_multi(exploration_state_list, rule_str_list):
-    """Returns a list of top answers (by submission frequency) submitted to the
-    given explorations and states which were mapped to any of the rules listed
-    in 'rule_str_list' for each exploration ID and state name tuple in
-    exploration_state_list.
-
-    For each exploration ID and state, all answers submitted that match any of
-    the rule spec strings in rule_str_list are returned.
-    """
-    answer_log_list = (
-        stats_domain.StateRuleAnswerLog.get_multi_by_multi_explorations(
-            exploration_state_list, rule_str_list))
-    return [[
-        {
-            'value': top_answer[0],
-            'count': top_answer[1]
-        }
-        for top_answer in answer_log.get_all_top_answers()
-    ] for answer_log in answer_log_list]
->>>>>>> 8ae83278
 
     NOTE TO DEVELOPERS: Classification categories are stored upon answer
     submission, so the answers returned by this function may be stale and not
@@ -219,17 +100,19 @@
     # data of soft rules, rank them by their frequency, then output them. This
     # output will have reasonably up-to-date answers which need to be resolved
     # by creators.
-    # pylint: disable=line-too-long
-    job_result = (
-        stats_jobs_continuous.InteractionAnswerSummariesAggregator.get_calc_output(
-            exploration_id, state_name, 'TopAnswersByCategorization'))
-    if job_result:
-        calc_output = job_result.calculation_output
-        return list(itertools.chain.from_iterable(
-            calc_output[category][:top_answer_count_per_category]
-            for category in classify_category_list if category in calc_output))
-    else:
-        return []
+    answer_lists = []
+    for exploration_id, state_name in exploration_state_list:
+        # pylint: disable=line-too-long
+        job_result = (
+            stats_jobs_continuous.InteractionAnswerSummariesAggregator.get_calc_output(
+                exploration_id, state_name, 'TopAnswersByCategorization'))
+        if job_result:
+            calc_output = job_result.calculation_output
+            answer_lists.append(list(itertools.chain.from_iterable(
+                calc_output[category]
+                for category in classify_category_list
+                if category in calc_output)))
+    return answer_lists
 
 
 def count_top_state_rule_answers(
