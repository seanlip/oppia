--- conflicted
+++ resolved
@@ -392,36 +392,6 @@
     )
 
 
-<<<<<<< HEAD
-def update_exploration_voiceover_opportunities(
-    exp_id: str, assigned_voice_artist_in_language_code: str
-) -> None:
-    """Updates the language_codes_with_assigned_voice_artists of exploration
-    opportunity model.
-
-    Args:
-        exp_id: str. The ID of the exploration.
-        assigned_voice_artist_in_language_code: str. The language code in which
-            a voice artist is assigned to the exploration.
-    """
-    model = opportunity_models.ExplorationOpportunitySummaryModel.get(exp_id)
-    exploration_opportunity_summary = (
-        get_exploration_opportunity_summary_from_model(model))
-
-    exploration_opportunity_summary.language_codes_needing_voice_artists.remove(
-        assigned_voice_artist_in_language_code)
-    (
-        exploration_opportunity_summary
-        .language_codes_with_assigned_voice_artists.append(
-            assigned_voice_artist_in_language_code))
-    exploration_opportunity_summary.validate()
-    _save_multi_exploration_opportunity_summary(
-        [exploration_opportunity_summary]
-    )
-
-
-=======
->>>>>>> 9a716598
 def delete_exploration_opportunities(exp_ids: List[str]) -> None:
     """Deletes the ExplorationOpportunitySummaryModel models corresponding to
     the given exp_ids.
