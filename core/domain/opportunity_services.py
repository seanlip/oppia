# coding: utf-8
#
# Copyright 2019 The Oppia Authors. All Rights Reserved.
#
# Licensed under the Apache License, Version 2.0 (the "License");
# you may not use this file except in compliance with the License.
# You may obtain a copy of the License at
#
#      http://www.apache.org/licenses/LICENSE-2.0
#
# Unless required by applicable law or agreed to in writing, software
# distributed under the License is distributed on an "AS-IS" BASIS,
# WITHOUT WARRANTIES OR CONDITIONS OF ANY KIND, either express or implied.
# See the License for the specific language governing permissions and
# limitations under the License.

"""Commands that can be used to operate on opportunity models."""

from __future__ import annotations

import collections
import logging

from core import feconf

from core.constants import constants
from core.domain import exp_domain
from core.domain import exp_fetchers
from core.domain import opportunity_domain
from core.domain import question_fetchers
from core.domain import story_domain
from core.domain import story_fetchers
from core.domain import suggestion_services
from core.domain import topic_domain
from core.domain import topic_fetchers
from core.domain import translation_services
from core.platform import models

from typing import Dict, List, Optional, Sequence, Tuple

MYPY = False
if MYPY: # pragma: no cover
    from mypy_imports import opportunity_models

(opportunity_models,) = models.Registry.import_models([
    models.NAMES.opportunity
])

# NOTE TO DEVELOPERS: The functions:
#   - delete_all_exploration_opportunity_summary_models()
#   - delete_all_skill_opportunity_models()
# were removed in #13021 as part of the migration to Apache Beam. Please refer
# to that PR if you need to reinstate them.


def is_exploration_available_for_contribution(exp_id: str) -> bool:
    """Checks whether a given exploration id belongs to a curated list of
    exploration i.e, whether it's used as the chapter of any story.

    Args:
        exp_id: str. The id of the exploration which is needed to be checked.

    Returns:
        bool. Whether the given exp_id belongs to the curated explorations.
    """
    model = opportunity_models.ExplorationOpportunitySummaryModel.get(
        exp_id, strict=False)

    return model is not None


def get_exploration_opportunity_summary_from_model(
    model: opportunity_models.ExplorationOpportunitySummaryModel
) -> opportunity_domain.ExplorationOpportunitySummary:
    """Returns the ExplorationOpportunitySummary object out of the model.

    Args:
        model: ExplorationOpportunitySummaryModel. The exploration opportunity
            summary model.

    Returns:
        ExplorationOpportunitySummary. The corresponding
        ExplorationOpportunitySummary object.
    """
    # We're making sure that the audio language codes in any exploration
    # opportunity domain object match the ones in
    # constants.SUPPORTED_AUDIO_LANGUAGES.
    set_of_all_languages = set(
        model.incomplete_translation_language_codes +
        model.language_codes_needing_voice_artists +
        model.language_codes_with_assigned_voice_artists)
    supported_language_codes = set(
        language['id'] for language in constants.SUPPORTED_AUDIO_LANGUAGES)
    missing_language_codes = list(
        supported_language_codes - set_of_all_languages)
    if missing_language_codes:
        logging.info(
            'Missing language codes %s in exploration opportunity model with '
            'id %s' % (missing_language_codes, model.id))

    new_incomplete_translation_language_codes = (
        model.incomplete_translation_language_codes + missing_language_codes)

    return opportunity_domain.ExplorationOpportunitySummary(
        model.id, model.topic_id, model.topic_name, model.story_id,
        model.story_title, model.chapter_title, model.content_count,
        new_incomplete_translation_language_codes, model.translation_counts,
        model.language_codes_needing_voice_artists,
        model.language_codes_with_assigned_voice_artists,
        {})


def _save_multi_exploration_opportunity_summary(
    exploration_opportunity_summary_list: List[
        opportunity_domain.ExplorationOpportunitySummary
    ]
) -> None:
    """Stores multiple ExplorationOpportunitySummary into datastore as a
    ExplorationOpportunitySummaryModel.

    Args:
        exploration_opportunity_summary_list: list(
            ExplorationOpportunitySummary). A list of exploration opportunity
            summary object.
    """
    exploration_opportunity_summary_model_list = []
    for opportunity_summary in exploration_opportunity_summary_list:
        model = opportunity_models.ExplorationOpportunitySummaryModel(
            id=opportunity_summary.id,
            topic_id=opportunity_summary.topic_id,
            topic_name=opportunity_summary.topic_name,
            story_id=opportunity_summary.story_id,
            story_title=opportunity_summary.story_title,
            chapter_title=opportunity_summary.chapter_title,
            content_count=opportunity_summary.content_count,
            incomplete_translation_language_codes=(
                opportunity_summary.incomplete_translation_language_codes),
            translation_counts=opportunity_summary.translation_counts,
            language_codes_needing_voice_artists=(
                opportunity_summary.language_codes_needing_voice_artists),
            language_codes_with_assigned_voice_artists=(
                opportunity_summary.language_codes_with_assigned_voice_artists)
        )

        exploration_opportunity_summary_model_list.append(model)

    (
        opportunity_models.ExplorationOpportunitySummaryModel
        .update_timestamps_multi(exploration_opportunity_summary_model_list))
    opportunity_models.ExplorationOpportunitySummaryModel.put_multi(
        exploration_opportunity_summary_model_list)


def create_exp_opportunity_summary(
    topic: topic_domain.Topic,
    story: story_domain.Story,
    exploration: exp_domain.Exploration
) -> opportunity_domain.ExplorationOpportunitySummary:
    """Create an ExplorationOpportunitySummary object with the given topic,
    story and exploration object.

    Args:
        topic: Topic. The topic object to which the opportunity belongs.
        story: Story. The story object to which the opportunity belongs.
        exploration: Exploration. The exploration object to which the
            opportunity belongs.

    Returns:
        ExplorationOpportunitySummary. The exploration opportunity summary
        object.
    """
    # TODO(#13903): Find a way to reduce runtime of computing the complete
    # languages.
    complete_translation_language_list = (
        translation_services.get_languages_with_complete_translation(
            exploration))
    # TODO(#13912): Revisit voiceover language logic.
    language_codes_needing_voice_artists = set(
        complete_translation_language_list)
    incomplete_translation_language_codes = (
        _compute_exploration_incomplete_translation_languages(
            complete_translation_language_list))
    if exploration.language_code in incomplete_translation_language_codes:
        # Remove exploration language from incomplete translation languages list
        # as an exploration does not need a translation in its own language.
        incomplete_translation_language_codes.remove(exploration.language_code)
        # Add exploration language to voiceover required languages list as an
        # exploration can be voiceovered in its own language.
        language_codes_needing_voice_artists.add(exploration.language_code)

    content_count = exploration.get_content_count()
    translation_counts = translation_services.get_translation_counts(
        feconf.TranslatableEntityType.EXPLORATION,
        exploration.id,
        exploration.version
    )

    story_node = story.story_contents.get_node_with_corresponding_exp_id(
        exploration.id)

    # TODO(#7376): Once the voiceover application functionality is
    # implemented change this method such that it also populates the
    # language_codes_with_assigned_voice_artists with the required data.

    exploration_opportunity_summary = (
        opportunity_domain.ExplorationOpportunitySummary(
            exploration.id, topic.id, topic.name, story.id, story.title,
            story_node.title, content_count,
            incomplete_translation_language_codes,
            translation_counts, list(language_codes_needing_voice_artists), [],
            {}))

    return exploration_opportunity_summary


def _compute_exploration_incomplete_translation_languages(
    complete_translation_languages: List[str]
) -> List[str]:
    """Computes all languages that are not 100% translated in an exploration.

    Args:
        complete_translation_languages: list(str). List of complete translation
            language codes in the exploration.

    Returns:
        list(str). List of incomplete translation language codes sorted
        alphabetically.
    """
    audio_language_codes = set(
        language['id'] for language in constants.SUPPORTED_AUDIO_LANGUAGES)
    incomplete_translation_language_codes = (
        audio_language_codes - set(complete_translation_languages))
    return sorted(list(incomplete_translation_language_codes))


def add_new_exploration_opportunities(
    story_id: str, exp_ids: List[str]
) -> None:
    """Adds new exploration opportunity into the model.

    Args:
        story_id: str. ID of the story.
        exp_ids: list(str). A list of exploration ids for which new
            opportunities are to be created. All exp_ids must be part of the
            given story.
    """
    story = story_fetchers.get_story_by_id(story_id)
    topic = topic_fetchers.get_topic_by_id(story.corresponding_topic_id)
    _create_exploration_opportunities(story, topic, exp_ids)


def _create_exploration_opportunities(
    story: story_domain.Story,
    topic: topic_domain.Topic,
    exp_ids: List[str]
) -> None:
    """Creates new exploration opportunities corresponding to the supplied
    story, topic, and exploration IDs.

    Args:
        story: Story. The story domain object corresponding to the exploration
            opportunities.
        topic: Topic. The topic domain object corresponding to the exploration
            opportunities.
        exp_ids: list(str). A list of exploration ids for which new
            opportunities are to be created. All exp_ids must be part of the
            given story.
    """
    explorations = exp_fetchers.get_multiple_explorations_by_id(exp_ids)
    exploration_opportunity_summary_list = []
    for exploration in explorations.values():
        exploration_opportunity_summary_list.append(
            create_exp_opportunity_summary(
                topic, story, exploration))
    _save_multi_exploration_opportunity_summary(
        exploration_opportunity_summary_list)


def update_opportunity_with_updated_exploration(exp_id: str) -> None:
    """Updates the opportunities models with the changes made in the
    exploration.

    Args:
        exp_id: str. The exploration id which is also the id of the opportunity
            model.
    """
    updated_exploration = exp_fetchers.get_exploration_by_id(exp_id)
    content_count = updated_exploration.get_content_count()
    translation_counts = translation_services.get_translation_counts(
        feconf.TranslatableEntityType.EXPLORATION,
        updated_exploration.id,
        updated_exploration.version
    )
    # TODO(#13903): Find a way to reduce runtime of computing the complete
    # languages.
    complete_translation_language_list = (
        translation_services.get_languages_with_complete_translation(
            updated_exploration))
    model = opportunity_models.ExplorationOpportunitySummaryModel.get(exp_id)
    exploration_opportunity_summary = (
        get_exploration_opportunity_summary_from_model(model))
    exploration_opportunity_summary.content_count = content_count
    exploration_opportunity_summary.translation_counts = translation_counts
    incomplete_translation_language_codes = (
        _compute_exploration_incomplete_translation_languages(
            complete_translation_language_list))
    if (
            updated_exploration.language_code
            in incomplete_translation_language_codes):
        # Remove exploration language from incomplete translation languages list
        # as an exploration does not need a translation in its own language.
        incomplete_translation_language_codes.remove(
            updated_exploration.language_code)
    exploration_opportunity_summary.incomplete_translation_language_codes = (
        incomplete_translation_language_codes)

    new_languages_for_voiceover = set(complete_translation_language_list) - set(
        exploration_opportunity_summary.
        language_codes_with_assigned_voice_artists)

    # We only append new languages to language_codes_needing_voice_artists(
    # instead of adding all of the complete_translation_language_list), as the
    # complete translation languages list will be dynamic based on some
    # content text are changed, where as the voiceover is a long term work and
    # we can allow a voice_artist to work for an exploration which needs a
    # little bit update in text translation.
    language_codes_needing_voice_artists_set = set(
        exploration_opportunity_summary.language_codes_needing_voice_artists)
    language_codes_needing_voice_artists_set |= set(new_languages_for_voiceover)

    exploration_opportunity_summary.language_codes_needing_voice_artists = list(
        language_codes_needing_voice_artists_set)

    exploration_opportunity_summary.validate()

    _save_multi_exploration_opportunity_summary(
        [exploration_opportunity_summary])


<<<<<<< HEAD
def update_translation_opportunity_with_accepted_suggestion(
        exploration_id, language_code):
    """Updates the translation opportunity for the accepted suggestion in the
    ExplorationOpportunitySummaryModel.

    Args:
        exploration_id: str. The Id of the exploration.
        language_code: str. The langauge code of the accepted translation
            suggestion.
    """
    model = opportunity_models.ExplorationOpportunitySummaryModel.get(
        exploration_id)
    exp_opportunity_summary = (
        get_exploration_opportunity_summary_from_model(model))

    if language_code in exp_opportunity_summary.translation_counts:
        exp_opportunity_summary.translation_counts[language_code] += 1
    else:
        exp_opportunity_summary.translation_counts[language_code] = 1

    if (
        exp_opportunity_summary.content_count ==
        exp_opportunity_summary.translation_counts[language_code]
    ):
        exp_opportunity_summary.incomplete_translation_language_codes.remove(
            language_code)

    exp_opportunity_summary.validate()
    _save_multi_exploration_opportunity_summary([exp_opportunity_summary])


def update_exploration_opportunities_with_story_changes(story, exp_ids):
=======
def update_exploration_opportunities_with_story_changes(
    story: story_domain.Story, exp_ids: List[str]
) -> None:
>>>>>>> 940969c1
    """Updates the opportunities models with the story changes.

    Args:
        story: Story. The new story object.
        exp_ids: list(str). A list of exploration IDs whose exploration
            opportunity summary models need to be updated.
    """
    exp_opportunity_models_with_none = (
        opportunity_models.ExplorationOpportunitySummaryModel.get_multi(
            exp_ids))

    exploration_opportunity_summary_list = []

    for exp_opportunity_model in exp_opportunity_models_with_none:
        # Ruling out the possibility of None for mypy type checking.
        assert exp_opportunity_model is not None
        exploration_opportunity_summary = (
            get_exploration_opportunity_summary_from_model(
                exp_opportunity_model))
        exploration_opportunity_summary.story_title = story.title
        node = story.story_contents.get_node_with_corresponding_exp_id(
            exploration_opportunity_summary.id)
        exploration_opportunity_summary.chapter_title = node.title
        exploration_opportunity_summary.validate()

        exploration_opportunity_summary_list.append(
            exploration_opportunity_summary)

    _save_multi_exploration_opportunity_summary(
        exploration_opportunity_summary_list)


def update_exploration_voiceover_opportunities(
    exp_id: str, assigned_voice_artist_in_language_code: str
) -> None:
    """Updates the language_codes_with_assigned_voice_artists of exploration
    opportunity model.

    Args:
        exp_id: str. The ID of the exploration.
        assigned_voice_artist_in_language_code: str. The language code in which
            a voice artist is assigned to the exploration.
    """
    model = opportunity_models.ExplorationOpportunitySummaryModel.get(exp_id)
    exploration_opportunity_summary = (
        get_exploration_opportunity_summary_from_model(model))

    exploration_opportunity_summary.language_codes_needing_voice_artists.remove(
        assigned_voice_artist_in_language_code)
    (
        exploration_opportunity_summary
        .language_codes_with_assigned_voice_artists.append(
            assigned_voice_artist_in_language_code))
    exploration_opportunity_summary.validate()
    _save_multi_exploration_opportunity_summary(
        [exploration_opportunity_summary])


def delete_exploration_opportunities(exp_ids: List[str]) -> None:
    """Deletes the ExplorationOpportunitySummaryModel models corresponding to
    the given exp_ids.

    Args:
        exp_ids: list(str). A list of exploration IDs whose opportunity summary
            models are to be deleted.
    """
    exp_opportunity_models = (
        opportunity_models.ExplorationOpportunitySummaryModel.get_multi(
            exp_ids))
    exp_opportunity_models_to_be_deleted = [
        model for model in exp_opportunity_models
        if model is not None]
    opportunity_models.ExplorationOpportunitySummaryModel.delete_multi(
        exp_opportunity_models_to_be_deleted)


def delete_exploration_opportunities_corresponding_to_topic(
    topic_id: str
) -> None:
    """Deletes the ExplorationOpportunitySummaryModel models which corresponds
    to the given topic_id.

    Args:
        topic_id: str. The ID of the topic.
    """
    exp_opportunity_models = (
        opportunity_models.ExplorationOpportunitySummaryModel.get_by_topic(
            topic_id))
    opportunity_models.ExplorationOpportunitySummaryModel.delete_multi(
        list(exp_opportunity_models))


def update_exploration_opportunities(
    old_story: story_domain.Story,
    new_story: story_domain.Story
) -> None:
    """Updates the opportunities models according to the changes made in the
    story.

    Args:
        old_story: Story. The old story object which is now updated.
        new_story: Story. The new story object.
    """
    model_ids_need_update = set([])
    exp_ids_in_old_story = old_story.story_contents.get_all_linked_exp_ids()
    exp_ids_in_new_story = new_story.story_contents.get_all_linked_exp_ids()
    new_added_exp_ids = set(exp_ids_in_new_story) - set(exp_ids_in_old_story)
    deleted_exp_ids = set(exp_ids_in_old_story) - set(exp_ids_in_new_story)
    unchanged_exp_ids = set(exp_ids_in_new_story) - new_added_exp_ids
    if old_story.title != new_story.title:
        model_ids_need_update |= set(unchanged_exp_ids)
    else:
        for exp_id in unchanged_exp_ids:
            new_node = (
                new_story.story_contents.get_node_with_corresponding_exp_id(
                    exp_id))
            old_node = (
                old_story.story_contents.get_node_with_corresponding_exp_id(
                    exp_id))
            if old_node.title != new_node.title:
                model_ids_need_update.add(exp_id)

    update_exploration_opportunities_with_story_changes(
        new_story, list(model_ids_need_update))
    add_new_exploration_opportunities(new_story.id, list(new_added_exp_ids))
    delete_exploration_opportunities(list(deleted_exp_ids))


def delete_exp_opportunities_corresponding_to_story(story_id: str) -> None:
    """Deletes the ExplorationOpportunitySummaryModel models which corresponds
    to the given story_id.

    Args:
        story_id: str. The ID of the story.
    """
    exp_opprtunity_model_class = (
        opportunity_models.ExplorationOpportunitySummaryModel)
    exp_opportunity_models: Sequence[
        opportunity_models.ExplorationOpportunitySummaryModel
    ] = exp_opprtunity_model_class.get_all().filter(
        exp_opprtunity_model_class.story_id == story_id
    ).fetch()
    exp_opprtunity_model_class.delete_multi(list(exp_opportunity_models))


def get_translation_opportunities(
    language_code: str,
    topic_name: Optional[str],
    cursor: Optional[str]
) -> Tuple[
    List[opportunity_domain.ExplorationOpportunitySummary],
    Optional[str],
    bool
]:
    """Returns a list of opportunities available for translation in a specific
    language.

    Args:
        cursor: str or None. If provided, the list of returned entities
            starts from this datastore cursor. Otherwise, the returned
            entities start from the beginning of the full list of entities.
        language_code: str. The language for which translation opportunities
            should be fetched.
        topic_name: str or None. The topic for which translation opportunities
            should be fetched. If topic_name is None or empty, fetch
            translation opportunities from all topics.

    Returns:
        3-tuple(opportunities, cursor, more). where:
            opportunities: list(ExplorationOpportunitySummary). A list of
                ExplorationOpportunitySummary domain objects.
            cursor: str or None. A query cursor pointing to the next batch of
                results. If there are no more results, this might be None.
            more: bool. If True, there are (probably) more results after this
                batch. If False, there are no further results after this batch.
    """
    page_size = constants.OPPORTUNITIES_PAGE_SIZE
    exp_opportunity_summary_models, cursor, more = (
        opportunity_models
        .ExplorationOpportunitySummaryModel.get_all_translation_opportunities(
            page_size, cursor, language_code, topic_name))
    opportunity_summaries = []
    opportunity_summary_exp_ids = [
        opportunity.id for opportunity in exp_opportunity_summary_models]
    exp_id_to_in_review_count = {}
    if len(opportunity_summary_exp_ids) > 0:
        exp_id_to_in_review_count = (
            _build_exp_id_to_translation_suggestion_in_review_count(
                opportunity_summary_exp_ids, language_code))
    for exp_opportunity_summary_model in exp_opportunity_summary_models:
        opportunity_summary = (
            get_exploration_opportunity_summary_from_model(
                exp_opportunity_summary_model))
        if opportunity_summary.id in exp_id_to_in_review_count:
            # Compute the translation_in_review_counts domain object field
            # adhoc. Note that this field is not persisted and is only used in
            # the frontend.
            # TODO(#14833): Compute this value in the backend controller
            # instead.
            opportunity_summary.translation_in_review_counts = {
                language_code: exp_id_to_in_review_count[opportunity_summary.id]
            }
        opportunity_summaries.append(opportunity_summary)
    return opportunity_summaries, cursor, more


def _build_exp_id_to_translation_suggestion_in_review_count(
    exp_ids: List[str], language_code: str
) -> Dict[str, int]:
    """Returns a dict mapping exploration ID to the count of corresponding
    translation suggestions that are currently in review.

    Args:
        exp_ids: list(str). List of exploration IDs for which to count
            corresponding translations suggestions.
        language_code: str. The language for which translation suggestions
            should be fetched.

    Returns:
        dict(str, int). Dict of exploration IDs to counts of corresponding
        translation suggestions currently in review.
    """
    exp_id_to_in_review_count: Dict[str, int] = collections.defaultdict(int)
    suggestions_in_review = (
        suggestion_services
        .get_translation_suggestions_in_review_by_exp_ids(
            exp_ids, language_code))
    for suggestion in suggestions_in_review:
        if suggestion is not None:
            exp_id_to_in_review_count[suggestion.target_id] += 1
    return exp_id_to_in_review_count


def get_voiceover_opportunities(
    language_code: str, cursor: Optional[str]
) -> Tuple[
    List[opportunity_domain.ExplorationOpportunitySummary],
    Optional[str],
    bool
]:
    """Returns a list of opportunities available for voiceover in a specific
    language.

    Args:
        cursor: str or None. If provided, the list of returned entities
            starts from this datastore cursor. Otherwise, the returned
            entities start from the beginning of the full list of entities.
        language_code: str. The language for which voiceover opportunities
            to be fetched.

    Returns:
        3-tuple(opportunities, cursor, more). where:
            opportunities: list(ExplorationOpportunitySummary). A list of
                ExplorationOpportunitySummary domain objects.
            cursor: str or None. A query cursor pointing to the next
                batch of results. If there are no more results, this might
                be None.
            more: bool. If True, there are (probably) more results after
                this batch. If False, there are no further results after
                this batch.
    """
    page_size = constants.OPPORTUNITIES_PAGE_SIZE
    exp_opportunity_summary_models, new_cursor, more = (
        opportunity_models.ExplorationOpportunitySummaryModel
        .get_all_voiceover_opportunities(page_size, cursor, language_code))

    opportunities = []
    for exp_opportunity_summary_model in exp_opportunity_summary_models:
        exp_opportunity_summary = (
            get_exploration_opportunity_summary_from_model(
                exp_opportunity_summary_model))
        opportunities.append(exp_opportunity_summary)
    return opportunities, new_cursor, more


def get_exploration_opportunity_summaries_by_ids(
    ids: List[str]
) -> Dict[str, Optional[opportunity_domain.ExplorationOpportunitySummary]]:
    """Returns a dict with key as id and value representing
    ExplorationOpportunitySummary objects corresponding to the opportunity id.

    Args:
        ids: list(str). A list of opportunity ids.

    Returns:
        dict(str, ExplorationOpportunitySummary|None). A dict with key as the
        opportunity id and values representing the ExplorationOpportunitySummary
        domain objects corresponding to the opportunity id if exist else None.
    """
    opportunities: Dict[
        str, Optional[opportunity_domain.ExplorationOpportunitySummary]
    ] = {opportunity_id: None for opportunity_id in ids}
    exp_opportunity_summary_models = (
        opportunity_models.ExplorationOpportunitySummaryModel.get_multi(ids))
    for exp_opportunity_summary_model in exp_opportunity_summary_models:
        if exp_opportunity_summary_model is not None:
            opportunities[exp_opportunity_summary_model.id] = (
                get_exploration_opportunity_summary_from_model(
                    exp_opportunity_summary_model))
    return opportunities


def get_exploration_opportunity_summaries_by_topic_id(
    topic_id: str
) -> List[opportunity_domain.ExplorationOpportunitySummary]:
    """Returns a list of all exploration opportunity summaries
    with the given topic ID.

    Args:
        topic_id: str. The topic for which opportunity summaries
            are fetched.

    Returns:
        list(ExplorationOpportunitySummary). A list of all
        exploration opportunity summaries with the given topic ID.
    """
    opportunity_summaries = []
    exp_opportunity_summary_models = (
        opportunity_models.
            ExplorationOpportunitySummaryModel.get_by_topic(topic_id)
    )
    for exp_opportunity_summary_model in exp_opportunity_summary_models:
        opportunity_summary = (
            get_exploration_opportunity_summary_from_model(
                exp_opportunity_summary_model))
        opportunity_summaries.append(opportunity_summary)
    return opportunity_summaries


def update_opportunities_with_new_topic_name(
    topic_id: str, topic_name: str
) -> None:
    """Updates the exploration opportunity summary models with new topic name.

    Args:
        topic_id: str. The corresponding topic id of the opportunity.
        topic_name: str. The new topic name.
    """
    exp_opportunity_models = (
        opportunity_models.ExplorationOpportunitySummaryModel.get_by_topic(
            topic_id))

    exploration_opportunity_summary_list = []
    for exp_opportunity_model in exp_opportunity_models:
        exploration_opportunity_summary = (
            get_exploration_opportunity_summary_from_model(
                exp_opportunity_model))
        exploration_opportunity_summary.topic_name = topic_name
        exploration_opportunity_summary.validate()

        exploration_opportunity_summary_list.append(
            exploration_opportunity_summary)

    _save_multi_exploration_opportunity_summary(
        exploration_opportunity_summary_list)


def get_skill_opportunity_from_model(
    model: opportunity_models.SkillOpportunityModel
) -> opportunity_domain.SkillOpportunity:
    """Returns a SkillOpportunity domain object from a SkillOpportunityModel.

    Args:
        model: SkillOpportunityModel. The skill opportunity model.

    Returns:
        SkillOpportunity. The corresponding SkillOpportunity object.
    """
    return opportunity_domain.SkillOpportunity(
        model.id, model.skill_description, model.question_count)


def get_skill_opportunities(
    cursor: Optional[str]
) -> Tuple[
    List[opportunity_domain.SkillOpportunity], Optional[str], bool
]:
    """Returns a list of skill opportunities available for questions.

    Args:
        cursor: str or None. If provided, the list of returned entities
            starts from this datastore cursor. Otherwise, the returned
            entities start from the beginning of the full list of entities.

    Returns:
        3-tuple(opportunities, cursor, more). where:
            opportunities: list(SkillOpportunity). A list of SkillOpportunity
                domain objects.
            cursor: str or None. A query cursor pointing to the next
                batch of results. If there are no more results, this might
                be None.
            more: bool. If True, there are (probably) more results after
                this batch. If False, there are no further results after
                this batch.
    """
    skill_opportunity_models, cursor, more = (
        opportunity_models.SkillOpportunityModel
        .get_skill_opportunities(constants.OPPORTUNITIES_PAGE_SIZE, cursor))
    opportunities = []
    for skill_opportunity_model in skill_opportunity_models:
        skill_opportunity = (
            get_skill_opportunity_from_model(skill_opportunity_model))
        opportunities.append(skill_opportunity)
    return opportunities, cursor, more


def get_skill_opportunities_by_ids(
    ids: List[str]
) -> Dict[str, Optional[opportunity_domain.SkillOpportunity]]:
    """Returns a list of SkillOpportunity domain objects corresponding to the
    given list of ids.

    Args:
        ids: list(str). A list of the opportunity ids.

    Returns:
        dict(str, SkillOpportunity|None). A dict with key as the
        opportunity id and values representing the SkillOpportunity
        domain objects corresponding to the opportunity id if exist else None.
    """
    opportunities: Dict[
        str, Optional[opportunity_domain.SkillOpportunity]
    ] = {opportunity_id: None for opportunity_id in ids}
    skill_opportunity_models = (
        opportunity_models.SkillOpportunityModel.get_multi(ids))

    for skill_opportunity_model in skill_opportunity_models:
        if skill_opportunity_model is not None:
            opportunities[skill_opportunity_model.id] = (
                get_skill_opportunity_from_model(skill_opportunity_model))
    return opportunities


def create_skill_opportunity(skill_id: str, skill_description: str) -> None:
    """Creates a SkillOpportunityModel entity in the datastore.

    Args:
        skill_id: str. The skill_id of the opportunity.
        skill_description: str. The skill_description of the opportunity.

    Raises:
        Exception. If a SkillOpportunityModel corresponding to the supplied
            skill_id already exists.
    """
    skill_opportunity_model = (
        opportunity_models.SkillOpportunityModel.get_by_id(skill_id))
    if skill_opportunity_model is not None:
        raise Exception(
            'SkillOpportunity corresponding to skill ID %s already exists.' % (
                skill_id))

    questions, _ = (
        question_fetchers.get_questions_and_skill_descriptions_by_skill_ids(
            constants.MAX_QUESTIONS_PER_SKILL, [skill_id], 0))
    skill_opportunity = opportunity_domain.SkillOpportunity(
        skill_id=skill_id,
        skill_description=skill_description,
        question_count=len(questions)
    )
    _save_skill_opportunities([skill_opportunity])


def _save_skill_opportunities(
    skill_opportunities: List[opportunity_domain.SkillOpportunity]
) -> None:
    """Saves SkillOpportunity domain objects into datastore as
    SkillOpportunityModel objects.

    Args:
        skill_opportunities: list(SkillOpportunity). A list of SkillOpportunity
            domain objects.
    """
    skill_opportunity_models = []
    for skill_opportunity in skill_opportunities:
        skill_opportunity.validate()
        model = opportunity_models.SkillOpportunityModel(
            id=skill_opportunity.id,
            skill_description=skill_opportunity.skill_description,
            question_count=skill_opportunity.question_count,
        )
        skill_opportunity_models.append(model)
    opportunity_models.SkillOpportunityModel.update_timestamps_multi(
        skill_opportunity_models)
    opportunity_models.SkillOpportunityModel.put_multi(skill_opportunity_models)


def update_skill_opportunity_skill_description(
    skill_id: str, new_description: str
) -> None:
    """Updates the skill_description of the SkillOpportunityModel with
    new_description.

    Args:
        skill_id: str. The corresponding skill_id of the opportunity.
        new_description: str. The new skill_description.
    """
    skill_opportunity = _get_skill_opportunity(skill_id)
    if skill_opportunity is not None:
        skill_opportunity.skill_description = new_description
        _save_skill_opportunities([skill_opportunity])


def _get_skill_opportunity(
    skill_id: str
) -> Optional[opportunity_domain.SkillOpportunity]:
    """Returns the SkillOpportunity domain object representing a
    SkillOpportunityModel with the supplied skill_id in the datastore.

    Args:
        skill_id: str. The corresponding skill_id of the opportunity.

    Returns:
        SkillOpportunity or None. The domain object representing a
        SkillOpportunity with the supplied skill_id, or None if it does not
        exist.
    """
    skill_opportunity_model = (
        opportunity_models.SkillOpportunityModel.get_by_id(skill_id))
    if skill_opportunity_model is not None:
        return get_skill_opportunity_from_model(skill_opportunity_model)
    return None


def delete_skill_opportunity(skill_id: str) -> None:
    """Deletes the SkillOpportunityModel corresponding to the supplied skill_id.

    Args:
        skill_id: str. The skill_id corresponding to the to-be-deleted
            SkillOpportunityModel.
    """
    skill_opportunity_model = (
        opportunity_models.SkillOpportunityModel.get_by_id(skill_id))
    if skill_opportunity_model is not None:
        opportunity_models.SkillOpportunityModel.delete(skill_opportunity_model)


def increment_question_counts(skill_ids: List[str], delta: int) -> None:
    """Increments question_count(s) of SkillOpportunityModel(s) with
    corresponding skill_ids.

    Args:
        skill_ids: list(str). A list of skill_ids corresponding to
            SkillOpportunityModel(s).
        delta: int. The delta for which to increment each question_count.
    """
    updated_skill_opportunities = (
        _get_skill_opportunities_with_updated_question_counts(skill_ids, delta))
    _save_skill_opportunities(updated_skill_opportunities)


def update_skill_opportunities_on_question_linked_skills_change(
    old_skill_ids: List[str], new_skill_ids: List[str]
) -> None:
    """Updates question_count(s) of SkillOpportunityModel(s) corresponding to
    the change in linked skill IDs for a question from old_skill_ids to
    new_skill_ids, e.g. if skill_id1 is in old_skill_ids, but not in
    new_skill_ids, the question_count of the SkillOpportunityModel for skill_id1
    would be decremented.

    NOTE: Since this method is updating the question_counts based on the change
    of skill_ids from old_skill_ids to new_skill_ids, the input skill_id lists
    must be related.

    Args:
        old_skill_ids: list(str). A list of old skill_id(s).
        new_skill_ids: list(str). A list of new skill_id(s).
    """
    old_skill_ids_set = set(old_skill_ids)
    new_skill_ids_set = set(new_skill_ids)
    new_skill_ids_added_to_question = new_skill_ids_set - old_skill_ids_set
    skill_ids_removed_from_question = old_skill_ids_set - new_skill_ids_set
    updated_skill_opportunities = []
    updated_skill_opportunities.extend(
        _get_skill_opportunities_with_updated_question_counts(
            list(new_skill_ids_added_to_question), 1))
    updated_skill_opportunities.extend(
        _get_skill_opportunities_with_updated_question_counts(
            list(skill_ids_removed_from_question), -1))
    _save_skill_opportunities(updated_skill_opportunities)


def _get_skill_opportunities_with_updated_question_counts(
    skill_ids: List[str], delta: int
) -> List[opportunity_domain.SkillOpportunity]:
    """Returns a list of SkillOpportunities with corresponding skill_ids
    with question_count(s) updated by delta.

    Args:
        skill_ids: List(str). The IDs of the matching SkillOpportunityModels
            in the datastore.
        delta: int. The delta by which to update each question_count (can be
            negative).

    Returns:
        list(SkillOpportunity). The updated SkillOpportunities.
    """
    updated_skill_opportunities = []
    skill_opportunity_models = (
        opportunity_models.SkillOpportunityModel.get_multi(skill_ids))
    for skill_opportunity_model in skill_opportunity_models:
        if skill_opportunity_model is not None:
            skill_opportunity = get_skill_opportunity_from_model(
                skill_opportunity_model)
            # The question count should never be negative. We default to 0
            # if some operation tries to reduce question count down to a
            # negative value.
            skill_opportunity.question_count = max(
                skill_opportunity.question_count + delta, 0)
            updated_skill_opportunities.append(skill_opportunity)
    return updated_skill_opportunities


def regenerate_opportunities_related_to_topic(
    topic_id: str, delete_existing_opportunities: bool = False
) -> int:
    """Regenerates opportunity models which belongs to a given topic.

    Args:
        topic_id: str. The ID of the topic.
        delete_existing_opportunities: bool. Whether to delete all the existing
            opportunities related to the given topic.

    Returns:
        int. The number of opportunity models created.

    Raises:
        Exception. Failure to regenerate opportunities for given topic.
    """
    if delete_existing_opportunities:
        exp_opportunity_models = (
            opportunity_models.ExplorationOpportunitySummaryModel.get_by_topic(
                topic_id))
        opportunity_models.ExplorationOpportunitySummaryModel.delete_multi(
            list(exp_opportunity_models))

    topic = topic_fetchers.get_topic_by_id(topic_id)
    story_ids = topic.get_canonical_story_ids()
    stories = story_fetchers.get_stories_by_ids(story_ids)
    exp_ids = []
    non_existing_story_ids = []

    for index, story in enumerate(stories):
        if story is None:
            non_existing_story_ids.append(story_ids[index])
        else:
            exp_ids += story.story_contents.get_all_linked_exp_ids()

    exp_ids_to_exp = exp_fetchers.get_multiple_explorations_by_id(
        exp_ids, strict=False)
    non_existing_exp_ids = set(exp_ids) - set(exp_ids_to_exp.keys())

    if len(non_existing_exp_ids) > 0 or len(non_existing_story_ids) > 0:
        raise Exception(
            'Failed to regenerate opportunities for topic id: %s, '
            'missing_exp_with_ids: %s, missing_story_with_ids: %s' % (
                topic_id, list(non_existing_exp_ids), non_existing_story_ids))

    exploration_opportunity_summary_list = []
    for story in stories:
        # Ruling out the possibility of None for mypy type checking, because
        # above we are already validating that story is not None.
        assert story is not None
        for exp_id in story.story_contents.get_all_linked_exp_ids():
            exploration_opportunity_summary_list.append(
                create_exp_opportunity_summary(
                    topic, story, exp_ids_to_exp[exp_id]))

    _save_multi_exploration_opportunity_summary(
        exploration_opportunity_summary_list)
    return len(exploration_opportunity_summary_list)<|MERGE_RESOLUTION|>--- conflicted
+++ resolved
@@ -337,7 +337,6 @@
         [exploration_opportunity_summary])
 
 
-<<<<<<< HEAD
 def update_translation_opportunity_with_accepted_suggestion(
         exploration_id, language_code):
     """Updates the translation opportunity for the accepted suggestion in the
@@ -369,12 +368,9 @@
     _save_multi_exploration_opportunity_summary([exp_opportunity_summary])
 
 
-def update_exploration_opportunities_with_story_changes(story, exp_ids):
-=======
 def update_exploration_opportunities_with_story_changes(
     story: story_domain.Story, exp_ids: List[str]
 ) -> None:
->>>>>>> 940969c1
     """Updates the opportunities models with the story changes.
 
     Args:
