--- conflicted
+++ resolved
@@ -379,10 +379,6 @@
     def test_exploration_rights_change_object_with_create_new(self) -> None:
         exploration_rights_change_object = (
             rights_domain.ExplorationRightsChange({'cmd': 'create_new'}))
-<<<<<<< HEAD
-
-=======
->>>>>>> a2958c5e
         self.assertEqual(exploration_rights_change_object.cmd, 'create_new')
 
     def test_exploration_rights_change_object_with_change_role(self) -> None:
