--- conflicted
+++ resolved
@@ -59,19 +59,7 @@
     """
 
     def __init__(
-<<<<<<< HEAD
-            self, exploration_id: str,
-            owner_ids: List[str],
-            editor_ids: List[str],
-            voice_artist_ids: List[str],
-            viewer_ids: List[str],
-            community_owned: bool=False,
-            cloned_from: Optional[str]=None,
-            status: str=ACTIVITY_STATUS_PRIVATE,
-            viewable_if_private: bool=False,
-            first_published_msec: Optional[str]=None) -> None:
-=======
-        self, 
+        self,
         exploration_id: str,
         owner_ids: List[str],
         editor_ids: List[str],
@@ -83,7 +71,6 @@
         viewable_if_private: Optional[bool] = False,
         first_published_msec: Optional[str] = None
     ) -> None:
->>>>>>> 3c97708b
         self.id = exploration_id
         self.owner_ids = owner_ids
         self.editor_ids = editor_ids
