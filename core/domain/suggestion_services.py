# Copyright 2018 The Oppia Authors. All Rights Reserved.
#
# Licensed under the Apache License, Version 2.0 (the "License");
# you may not use this file except in compliance with the License.
# You may obtain a copy of the License at
#
#      http://www.apache.org/licenses/LICENSE-2.0
#
# Unless required by applicable law or agreed to in writing, software
# distributed under the License is distributed on an "AS-IS" BASIS,
# WITHOUT WARRANTIES OR CONDITIONS OF ANY KIND, either express or implied.
# See the License for the specific language governing permissions and
# limitations under the License.

"""Funtions to create, accept, reject, update and perform other operations on
suggestions.
"""

<<<<<<< HEAD
from constants import constants
=======
from core.domain import email_manager
>>>>>>> 994ac336
from core.domain import exp_services
from core.domain import feedback_services
from core.domain import suggestion_registry
from core.domain import user_domain
from core.domain import user_services
from core.platform import models
import feconf

(feedback_models, suggestion_models, user_models) = (
    models.Registry.import_models(
        [models.NAMES.feedback, models.NAMES.suggestion, models.NAMES.user]))

DEFAULT_SUGGESTION_THREAD_SUBJECT = 'Suggestion from a user'
DEFAULT_SUGGESTION_THREAD_INITIAL_MESSAGE = ''


def create_suggestion(
        suggestion_type, target_type, target_id, target_version_at_submission,
        author_id, change, description, final_reviewer_id):
    """Creates a new SuggestionModel and the corresponding FeedbackThread.

    Args:
        suggestion_type: str. The type of the suggestion.
        target_type: str. The target entity being edited.

        (The above 2 parameters should be one of the constants defined in
        storage/suggestion/gae_models.py.)

        target_id: str. The ID of the target entity being suggested to.
        target_version_at_submission: int. The version number of the target
            entity at the time of creation of the suggestion.
        author_id: str. The ID of the user who submitted the suggestion.
        change: dict. The details of the suggestion.
        description: str. The description of the changes provided by the author.
        final_reviewer_id: str|None. The ID of the reviewer who has
            accepted/rejected the suggestion.
    """

    thread_id = feedback_services.create_thread(
        target_type, target_id, None, author_id, description,
        DEFAULT_SUGGESTION_THREAD_SUBJECT, has_suggestion=True)

    if not constants.ENABLE_GENERALIZED_FEEDBACK_THREADS:
        thread_id = '%s.%s' % (feconf.ENTITY_TYPE_EXPLORATION, thread_id)

    status = suggestion_models.STATUS_IN_REVIEW

    if target_type == suggestion_models.TARGET_TYPE_EXPLORATION:
        exploration = exp_services.get_exploration_by_id(target_id)
    if suggestion_type == suggestion_models.SUGGESTION_TYPE_EDIT_STATE_CONTENT:
        score_category = (
            suggestion_models.SCORE_TYPE_CONTENT +
            suggestion_models.SCORE_CATEGORY_DELIMITER + exploration.category)
    elif suggestion_type == suggestion_models.SUGGESTION_TYPE_ADD_QUESTION:
        score_category = (
            suggestion_models.SCORE_TYPE_QUESTION +
            suggestion_models.SCORE_CATEGORY_DELIMITER + target_id)
    else:
        raise Exception('Invalid suggestion type')

    suggestion_models.GeneralSuggestionModel.create(
        suggestion_type, target_type, target_id,
        target_version_at_submission, status, author_id,
        final_reviewer_id, change, score_category, thread_id)


def get_suggestion_from_model(suggestion_model):
    """Converts the given SuggestionModel to a Suggestion domain object

    Args:
        suggestion_model: SuggestionModel.

    Returns:
        Suggestion. The corresponding Suggestion domain object.
    """
    suggestion_domain_class = (
        suggestion_registry.SUGGESTION_TYPES_TO_DOMAIN_CLASSES[
            suggestion_model.suggestion_type])
    return suggestion_domain_class(
        suggestion_model.id, suggestion_model.target_id,
        suggestion_model.target_version_at_submission,
        suggestion_model.status, suggestion_model.author_id,
        suggestion_model.final_reviewer_id, suggestion_model.change_cmd,
        suggestion_model.score_category, suggestion_model.last_updated)


def get_suggestion_by_id(suggestion_id):
    """Finds a suggestion by the suggestion ID.

    Args:
        suggestion_id: str. The ID of the suggestion.

    Returns:
        Suggestion|None. The corresponding suggestion, or None if no suggestion
            is found.
    """
    model = suggestion_models.GeneralSuggestionModel.get_by_id(suggestion_id)

    return get_suggestion_from_model(model) if model else None


def query_suggestions(query_fields_and_values):
    """Queries for suggestions.

    Args:
        query_fields_and_values: list(tuple(str, str)). A list of queries. The
            first element in each tuple is the field to be queried, and the
            second element is its value.

    Returns:
        list(Suggestion). A list of suggestions that match the given query
        values, up to a maximum of feconf.DEFAULT_QUERY_LIMIT suggestions.
    """
    return [get_suggestion_from_model(s)
            for s in suggestion_models.GeneralSuggestionModel.query_suggestions(
                query_fields_and_values)]


def get_all_stale_suggestions():
    """Gets a list of suggestions without any activity on them for
    THRESHOLD_TIME_BEFORE_ACCEPT time.

    Returns:
        list(Suggestion). A list of suggestions linked to the entity.
    """

    return [get_suggestion_from_model(s)
            for s in suggestion_models.GeneralSuggestionModel
            .get_all_stale_suggestions()]


def _update_suggestion(suggestion):
    """Updates the given suggestion.

    Args:
        suggestion: Suggestion. The suggestion to be updated.
    """
    suggestion.validate()

    suggestion_model = suggestion_models.GeneralSuggestionModel.get_by_id(
        suggestion.suggestion_id)

    suggestion_model.status = suggestion.status
    suggestion_model.final_reviewer_id = suggestion.final_reviewer_id
    suggestion_model.change = suggestion.change.to_dict()
    suggestion_model.score_category = suggestion.score_category

    suggestion_model.put()


def mark_review_completed(suggestion, status, reviewer_id):
    """Marks that a review has been completed.

    Args:
        suggestion: Suggestion. The suggestion to be updated.
        status: str. The status of the suggestion post review. Possible values
            are STATUS_ACCEPTED or STATUS_REJECTED.
        reviewer_id: str. The ID of the user who completed the review.
    """
    if(status not in [suggestion_models.STATUS_ACCEPTED,
                      suggestion_models.STATUS_REJECTED]):
        raise Exception('Invalid status after review.')

    suggestion.status = status
    suggestion.final_reviewer_id = reviewer_id

    _update_suggestion(suggestion)


def get_commit_message_for_suggestion(author_username, commit_message):
    """Returns a modified commit message for an accepted suggestion.

    Args:
        author_username: str. Username of the suggestion author.
        commit_message: str. The original commit message submitted by the
            suggestion author.

    Returns:
        str. The modified commit message to be used in the exploration commit
        logs.
    """
    return '%s %s: %s' % (
        feconf.COMMIT_MESSAGE_ACCEPTED_SUGGESTION_PREFIX,
        author_username, commit_message)


def accept_suggestion(suggestion, reviewer_id, commit_message, review_message):
    """Accepts the given suggestion after validating it.

    Args:
        suggestion: Suggestion. The suggestion to be accepted.
        reviewer_id: str. The ID of the reviewer accepting the suggestion.
        commit_message: str. The commit message.
        review_message: str. The message provided by the reviewer while
            accepting the suggestion.

    Raises:
        Exception: The suggestion is already handled.
        Exception: The suggestion is not valid.
        Exception: The commit message is empty.
    """
    if suggestion.is_handled:
        raise Exception('The suggestion has already been accepted/rejected.')
    if not commit_message or not commit_message.strip():
        raise Exception('Commit message cannot be empty.')

    suggestion.pre_accept_validate()

    author_name = user_services.get_username(suggestion.author_id)
    commit_message = get_commit_message_for_suggestion(
        author_name, commit_message)
    mark_review_completed(
        suggestion, suggestion_models.STATUS_ACCEPTED, reviewer_id)
    suggestion.accept(commit_message)
    thread_id = suggestion.suggestion_id
    if not constants.ENABLE_GENERALIZED_FEEDBACK_THREADS:
        thread_id = thread_id[thread_id.find('.') + 1:]
    feedback_services.create_message(
        thread_id, reviewer_id, feedback_models.STATUS_CHOICES_FIXED,
        None, review_message)

    if feconf.ENABLE_RECORDING_OF_SCORES:
        increment_score_for_user(
            suggestion.author_id, suggestion.score_category,
            suggestion_models.INCREMENT_SCORE_OF_AUTHOR_BY)
        if feconf.SEND_SUGGESTION_REVIEW_RELATED_EMAILS:
            scores = get_all_scores_of_user(suggestion.author_id)
            if (
                    suggestion.score_category in scores and
                    scores[suggestion.score_category] >=
                    feconf.MINIMUM_SCORE_REQUIRED_TO_REVIEW):
                if check_if_email_has_been_sent_to_user(
                        suggestion.author_id, suggestion.score_category):
                    email_manager.send_mail_to_onboard_new_reviewers(
                        suggestion.author_id, suggestion.score_category)
                    mark_email_has_been_sent_to_user(
                        suggestion.author_id, suggestion.score_category)


def reject_suggestion(suggestion, reviewer_id, review_message):
    """Rejects the suggestion.

     Args:
        suggestion: Suggestion. The suggestion to be rejected.
        reviewer_id: str. The ID of the reviewer rejecting the suggestion.
        review_message: str. The message provided by the reviewer while
            rejecting the suggestion.

    Raises:
        Exception: The suggestion is already handled.
    """
    if suggestion.is_handled:
        raise Exception('The suggestion has already been accepted/rejected.')
    if not review_message:
        raise Exception('Review message cannot be empty.')
    mark_review_completed(
        suggestion, suggestion_models.STATUS_REJECTED, reviewer_id)


    thread_id = suggestion.suggestion_id
    if not constants.ENABLE_GENERALIZED_FEEDBACK_THREADS:
        thread_id = thread_id[thread_id.find('.') + 1:]
    feedback_services.create_message(
        thread_id, reviewer_id, feedback_models.STATUS_CHOICES_IGNORED,
        None, review_message)


def get_user_contribution_scoring_from_model(userContributionScoringModel):
    """Returns the UserContributionScoring domain object corresponding to the
    UserContributionScoringModel

    Args:
        userContributionScoringModel: UserContributionScoringModel. The model
            instance.

    Returns:
        UserContributionScoring. The corresponding domain object.
    """
    return user_domain.UserContributionScoring(
        userContributionScoringModel.user_id,
        userContributionScoringModel.score_category,
        userContributionScoringModel.score,
        userContributionScoringModel.has_email_been_sent)


def get_all_scores_of_user(user_id):
    """Gets all scores for a given user.

    Args:
        user_id: str. The id of the user.

    Returns:
        dict. A dict containing all the scores of the user. The keys of the dict
            are the score categories and the values are the scores.
    """
    scores = {}
    for model in (
            user_models.UserContributionScoringModel.get_all_scores_of_user(
                user_id)):
        scores[model.score_category] = model.score

    return scores


def check_user_can_review_in_category(user_id, score_category):
    """Checks if user can review suggestions in category score_category.
    If the user has score above the minimum required score, then the user is
    allowed to review.

    Args:
        user_id: str. The id of the user.
        score_category: str. The category to check the user's score.

    Returns:
        bool. Whether the user can review suggestions under category
            score_category
    """
    score = (
        user_models.UserContributionScoringModel.get_score_of_user_for_category(
            user_id, score_category))
    if score is None:
        return False
    return score >= feconf.MINIMUM_SCORE_REQUIRED_TO_REVIEW


def check_if_email_has_been_sent_to_user(user_id, score_category):
    """Checks if user has already received an email.

    Args:
        user_id: str. The id of the user.
        score_category: str. The score category.

    Returns:
        bool. Whether the email has already been sent to the user.
    """
    scoring_model_instance = user_models.UserContributionScoringModel.get_by_id(
        '%s.%s' % (score_category, user_id))
    if scoring_model_instance is None:
        return False
    return scoring_model_instance.has_email_been_sent


def mark_email_has_been_sent_to_user(user_id, score_category):
    """Marks that the user has already received an email.

    Args:
        user_id: str. The id of the user.
        score_category: str. The score category.
    """
    scoring_model_instance = user_models.UserContributionScoringModel.get_by_id(
        '%s.%s' % (score_category, user_id))

    if scoring_model_instance is None:
        raise Exception('Expected user scoring model to exist for user')
    scoring_model_instance.has_email_been_sent = True
    scoring_model_instance.put()


def get_all_user_ids_who_are_allowed_to_review(score_category):
    """Gets all user_ids of users who are allowed to review (as per their
    scores) suggestions to a particular category.

    Args:
        score_category: str. The category of the suggestion.

    Returns:
        list(str). All user_ids of users who are allowed to review in the given
            category.
    """
    return [model.user_id for model in
            user_models.UserContributionScoringModel
            .get_all_users_with_score_above_minimum_for_category(
                score_category)]


def increment_score_for_user(user_id, score_category, increment_by):
    """Increment the score of the user in the category by the given amount.

    In the first version of the scoring system, the increment_by quantity will
    be +1, i.e, each user gains a point for a successful contribution and
    doesn't lose score in any way.

    Args:
        user_id: str. The id of the user.
        score_category: str. The category of the suggestion.
        increment_by: float. The amount to increase the score of the user by.
    """
    user_models.UserContributionScoringModel.increment_score_for_user(
        user_id, score_category, increment_by)


def create_new_user_contribution_scoring_model(user_id, score_category, score):
    """Create a new UserContributionScoringModel instance for the user and the
    given category with a score of 0.

    Args:
        user_id: str. The id of the user.
        score_category: str. The category of the suggestion.
        score: float. The score of the user for the given category.
    """
    user_models.UserContributionScoringModel.create(
        user_id, score_category, score)


def get_next_user_in_rotation(score_category):
    """Gets the id of the next user in the reviewer rotation for the given
    score_category. The order is alphabetical, and the next user in the
    alphabetical order is returned.

    Args:
        score_category: str. The score category.

    Returns:
        str|None. The user id of the next user in the reviewer rotation, if
            there are reviewers for the given category. Else None.
    """
    reviewer_ids = get_all_user_ids_who_are_allowed_to_review(score_category)
    reviewer_ids.sort()

    if len(reviewer_ids) == 0:
        # No reviewers available for the given category.
        return None

    position_tracking_model = (
        suggestion_models.ReviewerRotationTrackingModel.get_by_id(
            score_category))

    next_user_id = None
    if position_tracking_model is None:
        # No rotation has started yet, start rotation at index 0.
        next_user_id = reviewer_ids[0]
    else:
        current_position_user_id = (
            position_tracking_model.current_position_in_rotation)

        for reviewer_id in reviewer_ids:
            if reviewer_id > current_position_user_id:
                next_user_id = reviewer_id
                break

        if next_user_id is None:
            # All names are lexicographically smaller than or equal to the
            # current position username. Hence, Rotating back to the front.
            next_user_id = reviewer_ids[0]

    update_position_in_rotation(score_category, next_user_id)
    return next_user_id


def update_position_in_rotation(score_category, user_id):
    """Updates the current position in the rotation to the given user_id.

    Args:
        score_category: str. The score category.
        user_id: str. The ID of the user who completed their turn in the
            rotation for the given category.
    """
    suggestion_models.ReviewerRotationTrackingModel.update_position_in_rotation(
        score_category, user_id)<|MERGE_RESOLUTION|>--- conflicted
+++ resolved
@@ -16,11 +16,8 @@
 suggestions.
 """
 
-<<<<<<< HEAD
 from constants import constants
-=======
 from core.domain import email_manager
->>>>>>> 994ac336
 from core.domain import exp_services
 from core.domain import feedback_services
 from core.domain import suggestion_registry
