--- conflicted
+++ resolved
@@ -1112,7 +1112,6 @@
         community_contribution_stats_model)
 
 
-<<<<<<< HEAD
 def get_suggestion_types_that_need_reviewers():
     """Uses the community contribution stats to determine which suggestion
     types need more reviewers.
@@ -1145,7 +1144,6 @@
                 constants.DEFAULT_LANGUAGE_CODE}
 
     return suggestion_types_need_more_reviewers
-=======
 def _update_suggestion_counts_in_community_contribution_stats_transactional(
         suggestions, amount):
     """Updates the community contribution stats counts associated with the given
@@ -1202,5 +1200,4 @@
     """
     transaction_services.run_in_transaction(
         _update_suggestion_counts_in_community_contribution_stats_transactional,
-        suggestions, amount)
->>>>>>> fc48b2c1
+        suggestions, amount)