# Copyright 2018 The Oppia Authors. All Rights Reserved.
#
# Licensed under the Apache License, Version 2.0 (the "License");
# you may not use this file except in compliance with the License.
# You may obtain a copy of the License at
#
#      http://www.apache.org/licenses/LICENSE-2.0
#
# Unless required by applicable law or agreed to in writing, software
# distributed under the License is distributed on an "AS-IS" BASIS,
# WITHOUT WARRANTIES OR CONDITIONS OF ANY KIND, either express or implied.
# See the License for the specific language governing permissions and
# limitations under the License.

"""Funtions to create, accept, reject, update and perform other operations on
suggestions.
"""

from __future__ import absolute_import  # pylint: disable=import-only-modules
from __future__ import unicode_literals  # pylint: disable=import-only-modules

import heapq
import logging
import re

from constants import constants
from core.domain import email_manager
from core.domain import exp_fetchers
from core.domain import feedback_services
from core.domain import html_cleaner
from core.domain import html_validation_service
from core.domain import suggestion_registry
from core.domain import user_domain
from core.domain import user_services
from core.platform import models
import feconf
import python_utils

(feedback_models, suggestion_models, user_models) = (
    models.Registry.import_models(
        [models.NAMES.feedback, models.NAMES.suggestion, models.NAMES.user]))
transaction_services = models.Registry.import_transaction_services()

DEFAULT_SUGGESTION_THREAD_SUBJECT = 'Suggestion from a user'
DEFAULT_SUGGESTION_THREAD_INITIAL_MESSAGE = ''

# The maximum number of suggestions to recommend to a reviewer to review in an
# email.
MAX_NUMBER_OF_SUGGESTIONS_TO_EMAIL_REVIEWER = 5

# A dictionary that maps the suggestion type to a lambda function, which is
# used to retrieve the html content that corresponds to the suggestion's
# emphasized text on the Contributor Dashboard. From a UI perspective, the
# emphasized content makes it easier for users to identify the different
# suggestion opportunities. For instance, for translation suggestions the
# emphasized text is the translation. Similarly, for question suggestions the
# emphasized text is the question being asked.
SUGGESTION_EMPHASIZED_TEXT_GETTER_FUNCTIONS = {
    feconf.SUGGESTION_TYPE_TRANSLATE_CONTENT: (
        lambda suggestion: suggestion.change.translation_html),
    feconf.SUGGESTION_TYPE_ADD_QUESTION: (
        lambda suggestion: suggestion.change.question_dict[
            'question_state_data']['content']['html'])
}


def create_suggestion(
        suggestion_type, target_type, target_id, target_version_at_submission,
        author_id, change, description):
    """Creates a new SuggestionModel and the corresponding FeedbackThread.

    Args:
        suggestion_type: str. The type of the suggestion. This parameter should
            be one of the constants defined in storage/suggestion/gae_models.py.
        target_type: str. The target entity being edited. This parameter should
            be one of the constants defined in storage/suggestion/gae_models.py.
        target_id: str. The ID of the target entity being suggested to.
        target_version_at_submission: int. The version number of the target
            entity at the time of creation of the suggestion.
        author_id: str. The ID of the user who submitted the suggestion.
        change: dict. The details of the suggestion.
        description: str. The description of the changes provided by the author.

    Returns:
        Suggestion. The newly created suggestion domain object.
    """
    if description is None:
        description = DEFAULT_SUGGESTION_THREAD_SUBJECT
    thread_id = feedback_services.create_thread(
        target_type, target_id, author_id, description,
        DEFAULT_SUGGESTION_THREAD_INITIAL_MESSAGE, has_suggestion=True)

    status = suggestion_models.STATUS_IN_REVIEW

    if target_type == feconf.ENTITY_TYPE_EXPLORATION:
        exploration = exp_fetchers.get_exploration_by_id(target_id)
    if suggestion_type == feconf.SUGGESTION_TYPE_EDIT_STATE_CONTENT:
        score_category = (
            suggestion_models.SCORE_TYPE_CONTENT +
            suggestion_models.SCORE_CATEGORY_DELIMITER + exploration.category)
        # Suggestions of this type do not have an associated language code,
        # since they are not queryable by language.
        language_code = None
    elif suggestion_type == feconf.SUGGESTION_TYPE_TRANSLATE_CONTENT:
        score_category = (
            suggestion_models.SCORE_TYPE_TRANSLATION +
            suggestion_models.SCORE_CATEGORY_DELIMITER + exploration.category)
        # The language code of the translation, used for querying purposes.
        language_code = change['language_code']
        content_html = exploration.get_content_html(
            change['state_name'], change['content_id'])
        if content_html != change['content_html']:
            raise Exception(
                'The given content_html does not match the content of the '
                'exploration.')
    elif suggestion_type == feconf.SUGGESTION_TYPE_ADD_QUESTION:
        score_category = (
            suggestion_models.SCORE_TYPE_QUESTION +
            suggestion_models.SCORE_CATEGORY_DELIMITER + target_id)
        change['question_dict']['language_code'] = (
            constants.DEFAULT_LANGUAGE_CODE)
        change['question_dict']['question_state_data_schema_version'] = (
            feconf.CURRENT_STATE_SCHEMA_VERSION)
        # The language code of the question, used for querying purposes.
        language_code = constants.DEFAULT_LANGUAGE_CODE
    else:
        raise Exception('Invalid suggestion type %s' % suggestion_type)

    suggestion_domain_class = (
        suggestion_registry.SUGGESTION_TYPES_TO_DOMAIN_CLASSES[
            suggestion_type])
    suggestion = suggestion_domain_class(
        thread_id, target_id, target_version_at_submission, status, author_id,
        None, change, score_category, language_code)
    suggestion.validate()

    suggestion_models.GeneralSuggestionModel.create(
        suggestion_type, target_type, target_id,
        target_version_at_submission, status, author_id,
        None, change, score_category, thread_id, suggestion.language_code)

    # Update the community contribution stats so that the number of suggestions
    # of this type that are in review increases by one.
    _update_suggestion_counts_in_community_contribution_stats([suggestion], 1)

    return get_suggestion_by_id(thread_id)


def get_suggestion_from_model(suggestion_model):
    """Converts the given SuggestionModel to a Suggestion domain object

    Args:
        suggestion_model: SuggestionModel. SuggestionModel object to be
            converted to Suggestion domain object.

    Returns:
        Suggestion. The corresponding Suggestion domain object.
    """
    suggestion_domain_class = (
        suggestion_registry.SUGGESTION_TYPES_TO_DOMAIN_CLASSES[
            suggestion_model.suggestion_type])
    return suggestion_domain_class(
        suggestion_model.id, suggestion_model.target_id,
        suggestion_model.target_version_at_submission,
        suggestion_model.status, suggestion_model.author_id,
        suggestion_model.final_reviewer_id, suggestion_model.change_cmd,
        suggestion_model.score_category, suggestion_model.language_code,
        suggestion_model.last_updated)


def get_suggestion_by_id(suggestion_id):
    """Finds a suggestion by the suggestion ID.

    Args:
        suggestion_id: str. The ID of the suggestion.

    Returns:
        Suggestion|None. The corresponding suggestion, or None if no suggestion
        is found.
    """
    model = suggestion_models.GeneralSuggestionModel.get_by_id(suggestion_id)

    return get_suggestion_from_model(model) if model else None


def get_suggestions_by_ids(suggestion_ids):
    """Finds suggestions using the given suggestion IDs.

    Args:
        suggestion_ids: list(str). The IDs of the suggestions.

    Returns:
        list(Suggestion|None). A list of the corresponding suggestions. The
        list will contain None elements if no suggestion is found with the
        corresponding suggestion id.
    """
    general_suggestion_models = (
        suggestion_models.GeneralSuggestionModel.get_multi(suggestion_ids)
    )

    return [
        get_suggestion_from_model(suggestion_model) if suggestion_model
        else None for suggestion_model in general_suggestion_models
    ]


def query_suggestions(query_fields_and_values):
    """Queries for suggestions.

    Args:
        query_fields_and_values: list(tuple(str, str)). A list of queries. The
            first element in each tuple is the field to be queried, and the
            second element is its value.

    Returns:
        list(Suggestion). A list of suggestions that match the given query
        values, up to a maximum of feconf.DEFAULT_QUERY_LIMIT suggestions.
    """
    return [
        get_suggestion_from_model(s) for s in
        suggestion_models.GeneralSuggestionModel.query_suggestions(
            query_fields_and_values)
    ]


def get_translation_suggestion_ids_with_exp_ids(exp_ids):
    """Gets the ids of the translation suggestions corresponding to
    explorations with the given exploration ids.

    Args:
        exp_ids: list(str). List of exploration ids to query for.

    Returns:
        list(str). A list of the ids of translation suggestions that
        correspond to the given exploration ids. Note: it is not
        guaranteed that the suggestion ids returned are ordered by the
        exploration ids in exp_ids.
    """
    if len(exp_ids) == 0:
        return []

    return (
        suggestion_models.GeneralSuggestionModel
        .get_translation_suggestion_ids_with_exp_ids(exp_ids)
    )


def get_all_stale_suggestion_ids():
    """Gets a list of the suggestion ids corresponding to suggestions that have
    not had any activity on them for THRESHOLD_TIME_BEFORE_ACCEPT time.

    Returns:
        list(str). A list of suggestion ids that correspond to stale
        suggestions.
    """

    return (
        suggestion_models.GeneralSuggestionModel.get_all_stale_suggestion_ids()
    )


def _update_suggestion(suggestion):
    """Updates the given suggestion.

    Args:
        suggestion: Suggestion. The suggestion to be updated.
    """

    _update_suggestions([suggestion])


def _update_suggestions(suggestions):
    """Updates the given suggestions.

    Args:
        suggestions: list(Suggestion). The suggestions to be updated.
    """
    suggestion_ids = []

    for suggestion in suggestions:
        suggestion.validate()
        suggestion_ids.append(suggestion.suggestion_id)

    suggestion_models_to_update = (
        suggestion_models.GeneralSuggestionModel.get_multi(suggestion_ids)
    )

    for index, suggestion_model in enumerate(suggestion_models_to_update):
        suggestion = suggestions[index]
        suggestion_model.status = suggestion.status
        suggestion_model.final_reviewer_id = suggestion.final_reviewer_id
        suggestion_model.change_cmd = suggestion.change.to_dict()
        suggestion_model.score_category = suggestion.score_category
        suggestion_model.language_code = suggestion.language_code
<<<<<<< HEAD
    suggestion_models.GeneralSuggestionModel.put_multi_for_human(
        suggestion_models_to_update)

=======

    if update_last_updated_time:
        suggestion_models.GeneralSuggestionModel.put_multi_for_human(
            suggestion_models_to_update)
    else:
        suggestion_models.GeneralSuggestionModel.put_multi_for_bot(
            suggestion_models_to_update)
>>>>>>> a7fd1d76

def get_commit_message_for_suggestion(author_username, commit_message):
    """Returns a modified commit message for an accepted suggestion.

    Args:
        author_username: str. Username of the suggestion author.
        commit_message: str. The original commit message submitted by the
            suggestion author.

    Returns:
        str. The modified commit message to be used in the exploration commit
        logs.
    """
    return '%s %s: %s' % (
        feconf.COMMIT_MESSAGE_ACCEPTED_SUGGESTION_PREFIX,
        author_username, commit_message)


def accept_suggestion(
        suggestion_id, reviewer_id, commit_message, review_message):
    """Accepts the suggestion with the given suggestion_id after validating it.

    Args:
        suggestion_id: str. The id of the suggestion to be accepted.
        reviewer_id: str. The ID of the reviewer accepting the suggestion.
        commit_message: str. The commit message.
        review_message: str. The message provided by the reviewer while
            accepting the suggestion.

    Raises:
        Exception. The suggestion is already handled.
        Exception. The suggestion is not valid.
        Exception. The commit message is empty.
    """
    if not commit_message or not commit_message.strip():
        raise Exception('Commit message cannot be empty.')

    suggestion = get_suggestion_by_id(suggestion_id)

    if suggestion is None:
        raise Exception(
            'You cannot accept the suggestion with id %s because it does '
            'not exist.' % (suggestion_id)
        )
    if suggestion.is_handled:
        raise Exception(
            'The suggestion with id %s has already been accepted/'
            'rejected.' % (suggestion_id)
        )
    suggestion.pre_accept_validate()
    html_string = ''.join(suggestion.get_all_html_content_strings())
    error_list = (
        html_validation_service.
        validate_math_tags_in_html_with_attribute_math_content(
            html_string))
    if len(error_list) > 0:
        raise Exception(
            'Invalid math tags found in the suggestion with id %s.' % (
                suggestion.suggestion_id)
        )

    suggestion.set_suggestion_status_to_accepted()
    suggestion.set_final_reviewer_id(reviewer_id)

    author_name = user_services.get_username(suggestion.author_id)
    commit_message = get_commit_message_for_suggestion(
        author_name, commit_message)
    suggestion.accept(commit_message)

    _update_suggestion(suggestion)

    # Update the community contribution stats so that the number of suggestions
    # of this type that are in review decreases by one, since this
    # suggestion is no longer in review.
    _update_suggestion_counts_in_community_contribution_stats([suggestion], -1)

    feedback_services.create_message(
        suggestion_id, reviewer_id, feedback_models.STATUS_CHOICES_FIXED,
        None, review_message)

    # When recording of scores is enabled, the author of the suggestion gets an
    # increase in their score for the suggestion category.
    if feconf.ENABLE_RECORDING_OF_SCORES:
        user_id = suggestion.author_id
        score_category = suggestion.score_category

        # Get user proficiency domain object.
        user_proficiency = _get_user_proficiency(user_id, score_category)

        # Increment the score of the author due to their suggestion being
        # accepted.
        user_proficiency.increment_score(
            suggestion_models.INCREMENT_SCORE_OF_AUTHOR_BY
        )

        # Emails are sent to onboard new reviewers. These new reviewers are
        # created when the score of the user passes the minimum score required
        # to review.
        if feconf.SEND_SUGGESTION_REVIEW_RELATED_EMAILS:
            if user_proficiency.can_user_review_category() and (
                    not user_proficiency.onboarding_email_sent):
                email_manager.send_mail_to_onboard_new_reviewers(
                    user_id, score_category
                )
                user_proficiency.mark_onboarding_email_as_sent()

        # Need to update the corresponding user proficiency model after we
        # updated the domain object.
        _update_user_proficiency(user_proficiency)


def reject_suggestion(suggestion_id, reviewer_id, review_message):
    """Rejects the suggestion with the given suggestion_id.

    Args:
        suggestion_id: str. The id of the suggestion to be rejected.
        reviewer_id: str. The ID of the reviewer rejecting the suggestion.
        review_message: str. The message provided by the reviewer while
            rejecting the suggestion.

    Raises:
        Exception. The suggestion is already handled.
    """

    reject_suggestions([suggestion_id], reviewer_id, review_message)


def reject_suggestions(suggestion_ids, reviewer_id, review_message):
    """Rejects the suggestions with the given suggestion_ids.

    Args:
        suggestion_ids: list(str). The ids of the suggestions to be rejected.
        reviewer_id: str. The ID of the reviewer rejecting the suggestions.
        review_message: str. The message provided by the reviewer while
            rejecting the suggestions.

    Raises:
        Exception. One or more of the suggestions has already been handled.
    """
    suggestions = get_suggestions_by_ids(suggestion_ids)

    for index, suggestion in enumerate(suggestions):
        if suggestion is None:
            raise Exception(
                'You cannot reject the suggestion with id %s because it does '
                'not exist.' % (suggestion_ids[index])
            )
        if suggestion.is_handled:
            raise Exception(
                'The suggestion with id %s has already been accepted/'
                'rejected.' % (suggestion.suggestion_id)
            )
    if not review_message:
        raise Exception('Review message cannot be empty.')

    for suggestion in suggestions:
        suggestion.set_suggestion_status_to_rejected()
        suggestion.set_final_reviewer_id(reviewer_id)

    _update_suggestions(suggestions)

    # Update the community contribution stats so that the number of suggestions
    # that are in review decreases, since these suggestions are no longer in
    # review.
    _update_suggestion_counts_in_community_contribution_stats(suggestions, -1)

    feedback_services.create_messages(
        suggestion_ids, reviewer_id, feedback_models.STATUS_CHOICES_IGNORED,
        None, review_message
    )


def auto_reject_question_suggestions_for_skill_id(skill_id):
    """Rejects all SuggestionAddQuestions with target ID matching the supplied
    skill ID. Reviewer ID is set to SUGGESTION_BOT_USER_ID.

    Args:
        skill_id: str. The skill ID corresponding to the target ID of the
            SuggestionAddQuestion.
    """
    suggestions = query_suggestions(
        [
            (
                'suggestion_type',
                feconf.SUGGESTION_TYPE_ADD_QUESTION),
            ('target_id', skill_id)
        ]
    )

    suggestion_ids = [suggestion.suggestion_id for suggestion in suggestions]
    reject_suggestions(
        suggestion_ids, feconf.SUGGESTION_BOT_USER_ID,
        suggestion_models.DELETED_SKILL_REJECT_MESSAGE)


def auto_reject_translation_suggestions_for_exp_ids(exp_ids):
    """Rejects all translation suggestions with target IDs matching the
    supplied exploration IDs. These suggestions are being rejected because
    their corresponding exploration was removed from a story or the story was
    deleted. Reviewer ID is set to SUGGESTION_BOT_USER_ID.

    Args:
        exp_ids: list(str). The exploration IDs corresponding to the target IDs
            of the translation suggestions.
    """
    suggestion_ids = get_translation_suggestion_ids_with_exp_ids(exp_ids)

    reject_suggestions(
        suggestion_ids, feconf.SUGGESTION_BOT_USER_ID,
        suggestion_models.INVALID_STORY_REJECT_TRANSLATION_SUGGESTIONS_MSG)


def resubmit_rejected_suggestion(
        suggestion_id, summary_message, author_id, change):
    """Resubmit a rejected suggestion with the given suggestion_id.

    Args:
        suggestion_id: str. The id of the rejected suggestion.
        summary_message: str. The message provided by the author to
            summarize new suggestion.
        author_id: str. The ID of the author creating the suggestion.
        change: ExplorationChange. The new change to apply to the suggestion.

    Raises:
        Exception. The summary message is empty.
        Exception. The suggestion has not been handled yet.
        Exception. The suggestion has already been accepted.
    """
    suggestion = get_suggestion_by_id(suggestion_id)
    if not summary_message:
        raise Exception('Summary message cannot be empty.')
    if not suggestion.is_handled:
        raise Exception(
            'The suggestion with id %s is not yet handled.' % (suggestion_id)
        )
    if suggestion.status == suggestion_models.STATUS_ACCEPTED:
        raise Exception(
            'The suggestion with id %s was accepted. '
            'Only rejected suggestions can be resubmitted.' % (suggestion_id)
        )

    suggestion.pre_update_validate(change)
    suggestion.change = change
    suggestion.set_suggestion_status_to_in_review()
    _update_suggestion(suggestion)

    # Update the community contribution stats so that the number of suggestions
    # of this type that are in review increases by one, since this suggestion is
    # now back in review.
    _update_suggestion_counts_in_community_contribution_stats([suggestion], 1)

    feedback_services.create_message(
        suggestion_id, author_id, feedback_models.STATUS_CHOICES_OPEN,
        None, summary_message)


def get_all_suggestions_that_can_be_reviewed_by_user(user_id):
    """Returns a list of suggestions which need to be reviewed, in categories
    where the user has crossed the minimum score to review.

    Args:
        user_id: str. The ID of the user.

    Returns:
        list(Suggestion). A list of suggestions which the given user is allowed
        to review.
    """
    score_categories = (
        user_models.UserContributionProficiencyModel
        .get_all_categories_where_user_can_review(user_id))

    if len(score_categories) == 0:
        return []

    return ([
        get_suggestion_from_model(s)
        for s in suggestion_models.GeneralSuggestionModel
        .get_in_review_suggestions_in_score_categories(
            score_categories, user_id)
    ])


def get_reviewable_suggestions(user_id, suggestion_type):
    """Returns a list of suggestions of given suggestion_type which the user
    can review.

    Args:
        user_id: str. The ID of the user.
        suggestion_type: str. The type of the suggestion.

    Returns:
        list(Suggestion). A list of suggestions which the given user is allowed
        to review.
    """
    all_suggestions = ([
        get_suggestion_from_model(s) for s in (
            suggestion_models.GeneralSuggestionModel
            .get_in_review_suggestions_of_suggestion_type(
                suggestion_type, user_id))
    ])
    user_review_rights = user_services.get_user_contribution_rights(user_id)
    if suggestion_type == feconf.SUGGESTION_TYPE_TRANSLATE_CONTENT:
        language_codes = (
            user_review_rights.can_review_translation_for_language_codes)
        return [
            suggestion for suggestion in all_suggestions
            if suggestion.change.language_code in language_codes]

    return all_suggestions


def get_question_suggestions_waiting_longest_for_review():
    """Returns MAX_QUESTION_SUGGESTIONS_TO_FETCH_FOR_REVIEWER_EMAILS number
    of question suggestions, sorted in descending order by review wait time.

    Returns:
        list(Suggestion). A list of question suggestions, sorted in descending
        order based on how long the suggestions have been waiting for review.
    """
    return [
        get_suggestion_from_model(suggestion_model) for suggestion_model in (
            suggestion_models.GeneralSuggestionModel
            .get_question_suggestions_waiting_longest_for_review()
        )
    ]


def get_translation_suggestions_waiting_longest_for_review(language_code):
    """Returns MAX_TRANSLATION_SUGGESTIONS_TO_FETCH_FOR_REVIEWER_EMAILS
    number of translation suggestions in the specified language code,
    sorted in descending order by review wait time.

    Args:
        language_code: str. The ISO 639-1 language code of the translation
            suggestions.

    Returns:
        list(Suggestion). A list of translation suggestions, sorted in
        descending order based on how long the suggestions have been waiting
        for review.
    """
    return [
        get_suggestion_from_model(suggestion_model) for suggestion_model in (
            suggestion_models.GeneralSuggestionModel
            .get_translation_suggestions_waiting_longest_for_review(
                language_code)
        )
    ]


def get_translation_suggestions_in_review_by_exploration(exp_id):
    """Returns translation suggestions in review by exploration ID.

    Args:
        exp_id: str. Exploration ID.

    Returns:
        list(Suggestion). A list of translation suggestions in review with
        target_id == exp_id.
    """
    suggestion_models_in_review = (
        suggestion_models.GeneralSuggestionModel
        .get_translation_suggestions_in_review_with_exp_id(exp_id)
    )
    return [
        get_suggestion_from_model(model) if model else None
        for model in suggestion_models_in_review
    ]


def _get_plain_text_from_html_content_string(html_content_string):
    """Retrieves the plain text from the given html content string. RTE element
    occurrences in the html are replaced by their corresponding rte component
    name, capitalized in square brackets.
    eg: <p>Sample1 <oppia-noninteractive-math></oppia-noninteractive-math>
        Sample2 </p> will give as output: Sample1 [Math] Sample2.
    Note: similar logic exists in the frontend in format-rte-preview.filter.ts.

    Args:
        html_content_string: str. The content html string to convert to plain
            text.

    Returns:
        str. The plain text string from the given html content string.
    """

    def _replace_rte_tag(rte_tag):
        """Replaces all of the <oppia-noninteractive-**> tags with their
        corresponding rte component name in square brackets.

        Args:
            rte_tag: MatchObject. A matched object that contins the
                oppia-noninteractive rte tags.

        Returns:
            str. The string to replace the rte tags with.
        """
        # Retrieve the matched string from the MatchObject.
        rte_tag_string = rte_tag.group(0)
        # Get the name of the rte tag. The hyphen is there as an optional
        # matching character to cover the case where the name of the rte
        # component is more than one word.
        rte_tag_name = re.search(
            r'oppia-noninteractive-(\w|-)+', rte_tag_string)
        # Retrieve the matched string from the MatchObject.
        rte_tag_name_string = rte_tag_name.group(0)
        # Get the name of the rte component.
        rte_component_name_string = rte_tag_name_string.split('-')[2:]
        # If the component name is more than word, connect the words with spaces
        # to create a single string.
        rte_component_name_string = ' '.join(rte_component_name_string)
        # Captialize each word in the string.
        capitalized_rte_component_name_string = (
            rte_component_name_string.title())
        formatted_rte_component_name_string = ' [%s] ' % (
            capitalized_rte_component_name_string)
        return formatted_rte_component_name_string

    # Replace all the <oppia-noninteractive-**> tags with their rte component
    # names capitalized in square brackets.
    html_content_string_with_rte_tags_replaced = re.sub(
        r'<oppia-noninteractive-[^>]+>(.*?)</oppia-noninteractive-[^>]+>',
        _replace_rte_tag, html_content_string)
    # Get rid of all of the other html tags.
    plain_text = html_cleaner.strip_html_tags(
        html_content_string_with_rte_tags_replaced)
    # Remove trailing and leading whitespace and ensure that all words are
    # separated by a single space.
    plain_text_without_contiguous_whitespace = ' '.join(plain_text.split())
    return plain_text_without_contiguous_whitespace


def create_reviewable_suggestion_email_info_from_suggestion(suggestion):
    """Creates an object with the key information needed to notify reviewers or
    admins that the given suggestion needs review.

    Args:
        suggestion: Suggestion. The suggestion used to create the
            ReviewableSuggestionEmailInfo object. Note that the suggestion's
            status must be in review.

    Returns:
        ReviewableSuggestionEmailInfo. The corresponding reviewable suggestion
        email info.

    Raises:
        Exception. The suggestion type must be offered on the Contributor
            Dashboard.
    """
    if suggestion.suggestion_type not in (
            SUGGESTION_EMPHASIZED_TEXT_GETTER_FUNCTIONS):
        raise Exception(
            'Expected suggestion type to be offered on the Contributor '
            'Dashboard, received: %s.' % suggestion.suggestion_type)

    # Retrieve the html content that is emphasized on the Contributor Dashboard
    # pages. This content is what stands out for each suggestion when a user
    # views a list of suggestions.
    get_html_representing_suggestion = (
        SUGGESTION_EMPHASIZED_TEXT_GETTER_FUNCTIONS[
            suggestion.suggestion_type]
    )
    plain_text = _get_plain_text_from_html_content_string(
        get_html_representing_suggestion(suggestion))
    return suggestion_registry.ReviewableSuggestionEmailInfo(
        suggestion.suggestion_type, suggestion.language_code, plain_text,
        suggestion.last_updated
    )


def get_suggestions_waiting_for_review_info_to_notify_reviewers(reviewer_ids):
    """For each user, returns information that will be used to notify reviewers
    about the suggestions waiting longest for review, that the reviewer has
    permissions to review.

    Args:
        reviewer_ids: list(str). A list of the reviewer user ids to notify.

    Returns:
        list(list(ReviewableSuggestionEmailInfo)). A list of suggestion
        email content info objects for each reviewer. Each suggestion email
        content info object contains the type of the suggestion, the language
        of the suggestion, the suggestion content (question/translation) and
        the date that the suggestion was submitted for review. For each user
        the suggestion email content info objects are sorted in descending order
        based on review wait time.
    """
    # Get each reviewer's review permissions.
    users_contribution_rights = user_services.get_users_contribution_rights(
        reviewer_ids
    )

    # Get the question suggestions that have been waiting longest for review.
    question_suggestions = (
        get_question_suggestions_waiting_longest_for_review()
    )

    # Create a dictionary to keep track of the translation suggestions that
    # have been waiting longest for review for each language code.
    translation_suggestions_by_lang_code_dict = {}

    reviewers_reviewable_suggestion_infos = []

    for user_contribution_rights in users_contribution_rights:
        # Use a min heap because then the suggestions that have been waiting the
        # longest for review (earliest review submission date) are automatically
        # efficiently sorted.
        suggestions_waiting_longest_heap = []
        if user_contribution_rights.can_review_questions:
            for question_suggestion in question_suggestions:
                # Break early because we only want the top
                # MAX_NUMBER_OF_SUGGESTIONS_TO_EMAIL_REVIEWER number of
                # suggestions.
                if len(suggestions_waiting_longest_heap) == (
                        MAX_NUMBER_OF_SUGGESTIONS_TO_EMAIL_REVIEWER):
                    break
                # We can't include suggestions that were authored by the
                # reviewer because reviewers aren't allowed to review their own
                # suggestions.
                elif question_suggestion.author_id != (
                        user_contribution_rights.id):
                    heapq.heappush(suggestions_waiting_longest_heap, (
                        question_suggestion.last_updated, question_suggestion))

        if user_contribution_rights.can_review_translation_for_language_codes:
            for language_code in (
                    user_contribution_rights
                    .can_review_translation_for_language_codes):
                # Get a list of the translation suggestions in the language code
                # from the datastore if we haven't already gotten them.
                if language_code not in (
                        translation_suggestions_by_lang_code_dict):
                    translation_suggestions_by_lang_code_dict[language_code] = (
                        get_translation_suggestions_waiting_longest_for_review(
                            language_code
                        )
                    )

                translation_suggestions = (
                    translation_suggestions_by_lang_code_dict[language_code]
                )
                for translation_suggestion in translation_suggestions:
                    if len(suggestions_waiting_longest_heap) == (
                            MAX_NUMBER_OF_SUGGESTIONS_TO_EMAIL_REVIEWER):
                        # The shortest review wait time corresponds to the most
                        # recent review submission date, which is the max of
                        # the heap.
                        most_recent_review_submission = max(
                            suggestions_waiting_longest_heap)[0]
                        # If the review submission date for the translation
                        # suggestion is more recent than the most recent
                        # submission date so far, we can exit early.
                        if translation_suggestion.last_updated > (
                                most_recent_review_submission):
                            break
                    # Reviewers can never review their own suggestions.
                    if translation_suggestion.author_id != (
                            user_contribution_rights.id):
                        heapq.heappush(suggestions_waiting_longest_heap, (
                            translation_suggestion.last_updated,
                            translation_suggestion))

        # Get the key information from each suggestion that will be used to
        # email reviewers.
        reviewer_reviewable_suggestion_infos = []
        for _ in python_utils.RANGE(
                MAX_NUMBER_OF_SUGGESTIONS_TO_EMAIL_REVIEWER):
            if len(suggestions_waiting_longest_heap) == 0:
                break
            _, suggestion = heapq.heappop(suggestions_waiting_longest_heap)
            reviewer_reviewable_suggestion_infos.append(
                create_reviewable_suggestion_email_info_from_suggestion(
                    suggestion)
            )
        reviewers_reviewable_suggestion_infos.append(
            reviewer_reviewable_suggestion_infos
        )

    return reviewers_reviewable_suggestion_infos


def get_submitted_suggestions(user_id, suggestion_type):
    """Returns a list of suggestions of given suggestion_type which the user
    has submitted.

    Args:
        user_id: str. The ID of the user.
        suggestion_type: str. The type of the suggestion.

    Returns:
        list(Suggestion). A list of suggestions which the given user has
        submitted.
    """
    return ([
        get_suggestion_from_model(s) for s in (
            suggestion_models.GeneralSuggestionModel
            .get_user_created_suggestions_of_suggestion_type(
                suggestion_type, user_id))
    ])


def get_info_about_suggestions_waiting_too_long_for_review():
    """Gets the information about the suggestions that have been waiting longer
    than suggestion_models.SUGGESTION_REVIEW_WAIT_TIME_THRESHOLD_IN_DAYS days
    for a review on the Contributor Dashboard. There can be information about at
    most suggestion_models.MAX_NUMBER_OF_SUGGESTIONS_TO_EMAIL_ADMIN suggestions.
    The information about the suggestions are returned in descending order by
    the suggestion's review wait time.

    Returns:
        list(ReviewableSuggestionEmailContentInfo). A list of reviewable
        suggestion email content info objects that represent suggestions that
        have been waiting too long for a review. Each object contains the type
        of the suggestion, the language of the suggestion, the suggestion
        content (question/translation), and the date that the suggestion was
        submitted for review. The objects are sorted in descending order based
        on review wait time.
    """
    suggestions_waiting_too_long_for_review = [
        get_suggestion_from_model(suggestion_model) for suggestion_model in (
            suggestion_models.GeneralSuggestionModel
            .get_suggestions_waiting_too_long_for_review())
    ]
    return [
        create_reviewable_suggestion_email_info_from_suggestion(
            suggestion) for suggestion in
        suggestions_waiting_too_long_for_review
    ]


def get_user_proficiency_from_model(user_proficiency_model):
    """Converts the given UserContributionProficiencyModel to a
    UserContributionProficiency domain object.

    Args:
        user_proficiency_model: UserContributionProficiencyModel.
            UserContributionProficiencyModel to be converted to
            a UserContributionProficiency domain object.

    Returns:
        UserContributionProficiency. The corresponding
        UserContributionProficiency domain object.
    """
    return user_domain.UserContributionProficiency(
        user_proficiency_model.user_id, user_proficiency_model.score_category,
        user_proficiency_model.score,
        user_proficiency_model.onboarding_email_sent
    )


def _update_user_proficiency(user_proficiency):
    """Updates the user_proficiency.

    Args:
        user_proficiency: UserContributionProficiency. The user proficiency to
            be updated.
    """
    user_proficiency_model = user_models.UserContributionProficiencyModel.get(
        user_proficiency.user_id, user_proficiency.score_category
    )

    if user_proficiency_model is not None:
        user_proficiency_model.user_id = user_proficiency.user_id
        user_proficiency_model.score_category = user_proficiency.score_category
        user_proficiency_model.score = user_proficiency.score
        user_proficiency_model.onboarding_email_sent = (
            user_proficiency.onboarding_email_sent
        )

        user_proficiency_model.update_timestamps()
        user_proficiency_model.put()

    else:
        user_models.UserContributionProficiencyModel.create(
            user_proficiency.user_id, user_proficiency.score_category,
            user_proficiency.score, user_proficiency.onboarding_email_sent)


def get_all_scores_of_user(user_id):
    """Gets all scores for a given user.

    Args:
        user_id: str. The id of the user.

    Returns:
        dict. A dict containing all the scores of the user. The keys of the dict
        are the score categories and the values are the scores.
    """
    scores = {}
    for model in (
            user_models.UserContributionProficiencyModel.get_all_scores_of_user(
                user_id)):
        scores[model.score_category] = model.score

    return scores


def can_user_review_category(user_id, score_category):
    """Checks if user can review suggestions in category score_category.
    If the user has score above the minimum required score, then the user is
    allowed to review.

    Args:
        user_id: str. The id of the user.
        score_category: str. The category to check the user's score.

    Returns:
        bool. Whether the user can review suggestions under category
        score_category.
    """
    user_proficiency = _get_user_proficiency(user_id, score_category)
    return user_proficiency.can_user_review_category()


def get_all_user_ids_who_are_allowed_to_review(score_category):
    """Gets all user_ids of users who are allowed to review (as per their
    scores) suggestions to a particular category.

    Args:
        score_category: str. The category of the suggestion.

    Returns:
        list(str). All user_ids of users who are allowed to review in the given
        category.
    """
    return [
        model.user_id for model in user_models.UserContributionProficiencyModel
        .get_all_users_with_score_above_minimum_for_category(score_category)
    ]


def _get_user_proficiency(user_id, score_category):
    """Gets the user proficiency model from storage and creates the
    corresponding user proficiency domain object if the model exists. If the
    model does not exist a user proficiency domain object with the given
    user_id and score category is created with the initial score and email
    values.

    Args:
        user_id: str. The id of the user.
        score_category: str. The category of the suggestion.

    Returns:
        UserContributionProficiency. The user proficiency object.
    """
    user_proficiency_model = user_models.UserContributionProficiencyModel.get(
        user_id, score_category)

    if user_proficiency_model is not None:
        return get_user_proficiency_from_model(user_proficiency_model)

    return user_domain.UserContributionProficiency(
        user_id, score_category, 0, False)


def check_can_resubmit_suggestion(suggestion_id, user_id):
    """Checks whether the given user can resubmit the suggestion.

    Args:
        suggestion_id: str. The ID of the suggestion.
        user_id: str. The ID of the user.

    Returns:
        bool. Whether the user can resubmit the suggestion.
    """

    suggestion = get_suggestion_by_id(suggestion_id)

    return suggestion.author_id == user_id


def _get_voiceover_application_class(target_type):
    """Returns the voiceover application class for a given target type.

    Args:
        target_type: str. The target type of the voiceover application.

    Returns:
        class. The voiceover application class for the given target type.

    Raises:
        Exception. The voiceover application target type is invalid.
    """
    target_type_to_classes = (
        suggestion_registry.VOICEOVER_APPLICATION_TARGET_TYPE_TO_DOMAIN_CLASSES)
    if target_type in target_type_to_classes:
        return target_type_to_classes[target_type]
    else:
        raise Exception(
            'Invalid target type for voiceover application: %s' % target_type)


def get_voiceover_application(voiceover_application_id):
    """Returns the BaseVoiceoverApplication object for the give
    voiceover application model object.

    Args:
        voiceover_application_id: str. The ID of the voiceover application.

    Returns:
        BaseVoiceoverApplication. The domain object out of the given voiceover
        application model object.
    """
    voiceover_application_model = (
        suggestion_models.GeneralVoiceoverApplicationModel.get_by_id(
            voiceover_application_id))
    voiceover_application_class = _get_voiceover_application_class(
        voiceover_application_model.target_type)
    return voiceover_application_class(
        voiceover_application_model.id,
        voiceover_application_model.target_id,
        voiceover_application_model.status,
        voiceover_application_model.author_id,
        voiceover_application_model.final_reviewer_id,
        voiceover_application_model.language_code,
        voiceover_application_model.filename,
        voiceover_application_model.content,
        voiceover_application_model.rejection_message)


def create_community_contribution_stats_from_model(
        community_contribution_stats_model):
    """Creates a domain object that represents the community contribution
    stats from the model given. Note that each call to this function returns
    a new domain object, but the data copied into the domain object comes from
    a single, shared source.

    Args:
        community_contribution_stats_model: CommunityContributionStatsModel.
            The model to convert to a domain object.

    Returns:
        CommunityContributionStats. The corresponding
        CommunityContributionStats domain object.
    """
    return suggestion_registry.CommunityContributionStats(
        (
            community_contribution_stats_model
            .translation_reviewer_counts_by_lang_code
        ),
        (
            community_contribution_stats_model
            .translation_suggestion_counts_by_lang_code
        ),
        community_contribution_stats_model.question_reviewer_count,
        community_contribution_stats_model.question_suggestion_count
    )


def get_community_contribution_stats():
    """Gets the CommunityContributionStatsModel and converts it into the
    corresponding domain object that represents the community contribution
    stats. Note that there is only ever one instance of this model and if the
    model doesn't exist yet, it will be created.

    Returns:
        CommunityContributionStats. The corresponding
        CommunityContributionStats domain object.
    """
    community_contribution_stats_model = (
        suggestion_models.CommunityContributionStatsModel.get()
    )

    return create_community_contribution_stats_from_model(
        community_contribution_stats_model)


def get_suggestion_types_that_need_reviewers():
    """Uses the community contribution stats to determine which suggestion
    types need more reviewers. Suggestion types need more reviewers if the
    number of suggestions in that type divided by the number of reviewers is
    greater than config_domain.MAX_NUMBER_OF_SUGGESTIONS_PER_REVIEWER.

    Returns:
        dict. A dictionary that uses the presence of its keys to indicate which
        suggestion types need more reviewers. The possible key values are the
        suggestion types listed in
        suggestion_models.CONTRIBUTOR_DASHBOARD_SUGGESTION_TYPES. The dictionary
        values for each suggestion type are the following:
        - for question suggestions the value is an empty set
        - for translation suggestions the value is a nonempty set containing the
            language codes of the translation suggestions that need more
            reviewers.
    """
    suggestion_types_needing_reviewers = {}
    stats = get_community_contribution_stats()

    language_codes_that_need_reviewers = (
        stats.get_translation_language_codes_that_need_reviewers()
    )
    if len(language_codes_that_need_reviewers) != 0:
        suggestion_types_needing_reviewers[
            feconf.SUGGESTION_TYPE_TRANSLATE_CONTENT] = (
                language_codes_that_need_reviewers
            )

    if stats.are_question_reviewers_needed():
        suggestion_types_needing_reviewers[
            feconf.SUGGESTION_TYPE_ADD_QUESTION] = {}

    return suggestion_types_needing_reviewers


def _update_suggestion_counts_in_community_contribution_stats_transactional(
        suggestions, amount):
    """Updates the community contribution stats counts associated with the given
    suggestions by the given amount. Note that this method should only ever be
    called in a transaction.

    Args:
        suggestions: list(Suggestion). Suggestions that may update the counts
            stored in the community contribution stats model. Only suggestion
            types that are tracked in the community contribution stats model
            trigger count updates.
        amount: int. The amount to adjust the counts by.
    """
    stats_model = suggestion_models.CommunityContributionStatsModel.get()
    for suggestion in suggestions:
        if suggestion.suggestion_type == (
                feconf.SUGGESTION_TYPE_TRANSLATE_CONTENT):
            if suggestion.language_code not in (
                    stats_model.translation_suggestion_counts_by_lang_code):
                stats_model.translation_suggestion_counts_by_lang_code[
                    suggestion.language_code] = amount
            else:
                stats_model.translation_suggestion_counts_by_lang_code[
                    suggestion.language_code] += amount
                # Remove the language code from the dict if the count reaches
                # zero.
                if stats_model.translation_suggestion_counts_by_lang_code[
                        suggestion.language_code] == 0:
                    del stats_model.translation_suggestion_counts_by_lang_code[
                        suggestion.language_code]
        elif suggestion.suggestion_type == (
                feconf.SUGGESTION_TYPE_ADD_QUESTION):
            stats_model.question_suggestion_count += amount

    # Create a community contribution stats object to validate the updates.
    stats = create_community_contribution_stats_from_model(stats_model)
    stats.validate()

    stats_model.update_timestamps()
    stats_model.put()

    logging.info('Updated translation_suggestion_counts_by_lang_code: %s' % (
        stats_model.translation_suggestion_counts_by_lang_code))


def _update_suggestion_counts_in_community_contribution_stats(
        suggestions, amount):
    """Updates the community contribution stats counts associated with the given
    suggestions by the given amount. The GET and PUT is done in a single
    transaction to avoid loss of updates that come in rapid succession.

    Args:
        suggestions: list(Suggestion). Suggestions that may update the counts
            stored in the community contribution stats model. Only suggestion
            types that are tracked in the community contribution stats model
            trigger count updates.
        amount: int. The amount to adjust the counts by.
    """
    transaction_services.run_in_transaction(
        _update_suggestion_counts_in_community_contribution_stats_transactional,
        suggestions, amount)<|MERGE_RESOLUTION|>--- conflicted
+++ resolved
@@ -292,19 +292,8 @@
         suggestion_model.change_cmd = suggestion.change.to_dict()
         suggestion_model.score_category = suggestion.score_category
         suggestion_model.language_code = suggestion.language_code
-<<<<<<< HEAD
     suggestion_models.GeneralSuggestionModel.put_multi_for_human(
         suggestion_models_to_update)
-
-=======
-
-    if update_last_updated_time:
-        suggestion_models.GeneralSuggestionModel.put_multi_for_human(
-            suggestion_models_to_update)
-    else:
-        suggestion_models.GeneralSuggestionModel.put_multi_for_bot(
-            suggestion_models_to_update)
->>>>>>> a7fd1d76
 
 def get_commit_message_for_suggestion(author_username, commit_message):
     """Returns a modified commit message for an accepted suggestion.
