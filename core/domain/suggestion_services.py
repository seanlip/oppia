# Copyright 2018 The Oppia Authors. All Rights Reserved.
#
# Licensed under the Apache License, Version 2.0 (the "License");
# you may not use this file except in compliance with the License.
# You may obtain a copy of the License at
#
#      http://www.apache.org/licenses/LICENSE-2.0
#
# Unless required by applicable law or agreed to in writing, software
# distributed under the License is distributed on an "AS-IS" BASIS,
# WITHOUT WARRANTIES OR CONDITIONS OF ANY KIND, either express or implied.
# See the License for the specific language governing permissions and
# limitations under the License.

"""Funtions to create, accept, reject, update and perform other operations on
suggestions.
"""

from constants import constants
from core.domain import exp_services
from core.domain import feedback_services
from core.domain import suggestion_registry
from core.domain import user_domain
from core.domain import user_services
from core.platform import models
import feconf

(feedback_models, suggestion_models, user_models) = (
    models.Registry.import_models(
        [models.NAMES.feedback, models.NAMES.suggestion, models.NAMES.user]))

DEFAULT_SUGGESTION_THREAD_SUBJECT = 'Suggestion from a user'
DEFAULT_SUGGESTION_THREAD_INITIAL_MESSAGE = ''


def create_suggestion(
        suggestion_type, target_type, target_id, target_version_at_submission,
        author_id, change, description, final_reviewer_id):
    """Creates a new SuggestionModel and the corresponding FeedbackThread.

    Args:
        suggestion_type: str. The type of the suggestion.
        target_type: str. The target entity being edited.

        (The above 2 parameters should be one of the constants defined in
        storage/suggestion/gae_models.py.)

        target_id: str. The ID of the target entity being suggested to.
        target_version_at_submission: int. The version number of the target
            entity at the time of creation of the suggestion.
        author_id: str. The ID of the user who submitted the suggestion.
        change: dict. The details of the suggestion.
        description: str. The description of the changes provided by the author.
        final_reviewer_id: str|None. The ID of the reviewer who has
            accepted/rejected the suggestion.
    """

    thread_id = feedback_services.create_thread(
        target_type, target_id, None, author_id, description,
        DEFAULT_SUGGESTION_THREAD_SUBJECT, has_suggestion=True)

    if not constants.ENABLE_GENERALIZED_FEEDBACK_THREADS:
        thread_id = '%s.%s' % (feconf.ENTITY_TYPE_EXPLORATION, thread_id)

    status = suggestion_models.STATUS_IN_REVIEW

    if target_type == suggestion_models.TARGET_TYPE_EXPLORATION:
        exploration = exp_services.get_exploration_by_id(target_id)
    if suggestion_type == suggestion_models.SUGGESTION_TYPE_EDIT_STATE_CONTENT:
        score_category = (
            suggestion_models.SCORE_TYPE_CONTENT +
            suggestion_models.SCORE_CATEGORY_DELIMITER + exploration.category)
    elif suggestion_type == suggestion_models.SUGGESTION_TYPE_ADD_QUESTION:
        score_category = (
            suggestion_models.SCORE_TYPE_QUESTION +
            suggestion_models.SCORE_CATEGORY_DELIMITER + target_id)
    else:
        raise Exception('Invalid suggestion type')

    suggestion_models.GeneralSuggestionModel.create(
        suggestion_type, target_type, target_id,
        target_version_at_submission, status, author_id,
        final_reviewer_id, change, score_category, thread_id)


def get_suggestion_from_model(suggestion_model):
    """Converts the given SuggestionModel to a Suggestion domain object

    Args:
        suggestion_model: SuggestionModel.

    Returns:
        Suggestion. The corresponding Suggestion domain object.
    """
    suggestion_domain_class = (
        suggestion_registry.SUGGESTION_TYPES_TO_DOMAIN_CLASSES[
            suggestion_model.suggestion_type])
    return suggestion_domain_class(
        suggestion_model.id, suggestion_model.target_id,
        suggestion_model.target_version_at_submission,
        suggestion_model.status, suggestion_model.author_id,
        suggestion_model.final_reviewer_id, suggestion_model.change_cmd,
        suggestion_model.score_category, suggestion_model.last_updated)


def get_suggestion_by_id(suggestion_id):
    """Finds a suggestion by the suggestion ID.

    Args:
        suggestion_id: str. The ID of the suggestion.

    Returns:
        Suggestion|None. The corresponding suggestion, or None if no suggestion
            is found.
    """
    model = suggestion_models.GeneralSuggestionModel.get_by_id(suggestion_id)

    return get_suggestion_from_model(model) if model else None


def query_suggestions(query_fields_and_values):
    """Queries for suggestions.

    Args:
        query_fields_and_values: list(tuple(str, str)). A list of queries. The
            first element in each tuple is the field to be queried, and the
            second element is its value.

    Returns:
        list(Suggestion). A list of suggestions that match the given query
        values, up to a maximum of feconf.DEFAULT_QUERY_LIMIT suggestions.
    """
    return [get_suggestion_from_model(s)
            for s in suggestion_models.GeneralSuggestionModel.query_suggestions(
                query_fields_and_values)]


def get_all_stale_suggestions():
    """Gets a list of suggestions without any activity on them for
    THRESHOLD_TIME_BEFORE_ACCEPT time.

    Returns:
        list(Suggestion). A list of suggestions linked to the entity.
    """

    return [get_suggestion_from_model(s)
            for s in suggestion_models.GeneralSuggestionModel
            .get_all_stale_suggestions()]


def _update_suggestion(suggestion):
    """Updates the given suggestion.

    Args:
        suggestion: Suggestion. The suggestion to be updated.
    """
    suggestion.validate()

    suggestion_model = suggestion_models.GeneralSuggestionModel.get_by_id(
        suggestion.suggestion_id)

    suggestion_model.status = suggestion.status
    suggestion_model.final_reviewer_id = suggestion.final_reviewer_id
    suggestion_model.change = suggestion.change.to_dict()
    suggestion_model.score_category = suggestion.score_category

    suggestion_model.put()


def mark_review_completed(suggestion, status, reviewer_id):
    """Marks that a review has been completed.

    Args:
        suggestion: Suggestion. The suggestion to be updated.
        status: str. The status of the suggestion post review. Possible values
            are STATUS_ACCEPTED or STATUS_REJECTED.
        reviewer_id: str. The ID of the user who completed the review.
    """
    if(status not in [suggestion_models.STATUS_ACCEPTED,
                      suggestion_models.STATUS_REJECTED]):
        raise Exception('Invalid status after review.')

    suggestion.status = status
    suggestion.final_reviewer_id = reviewer_id

    _update_suggestion(suggestion)


def get_commit_message_for_suggestion(author_username, commit_message):
    """Returns a modified commit message for an accepted suggestion.

    Args:
        author_username: str. Username of the suggestion author.
        commit_message: str. The original commit message submitted by the
            suggestion author.

    Returns:
        str. The modified commit message to be used in the exploration commit
        logs.
    """
    return '%s %s: %s' % (
        feconf.COMMIT_MESSAGE_ACCEPTED_SUGGESTION_PREFIX,
        author_username, commit_message)


def accept_suggestion(suggestion, reviewer_id, commit_message, review_message):
    """Accepts the given suggestion after validating it.

    Args:
        suggestion: Suggestion. The suggestion to be accepted.
        reviewer_id: str. The ID of the reviewer accepting the suggestion.
        commit_message: str. The commit message.
        review_message: str. The message provided by the reviewer while
            accepting the suggestion.

    Raises:
        Exception: The suggestion is already handled.
        Exception: The suggestion is not valid.
        Exception: The commit message is empty.
    """
    if suggestion.is_handled:
        raise Exception('The suggestion has already been accepted/rejected.')
    if not commit_message or not commit_message.strip():
        raise Exception('Commit message cannot be empty.')

    suggestion.pre_accept_validate()

    author_name = user_services.get_username(suggestion.author_id)
    commit_message = get_commit_message_for_suggestion(
        author_name, commit_message)
    mark_review_completed(
        suggestion, suggestion_models.STATUS_ACCEPTED, reviewer_id)
    suggestion.accept(commit_message)
    thread_id = suggestion.suggestion_id
    if not constants.ENABLE_GENERALIZED_FEEDBACK_THREADS:
        thread_id = thread_id[thread_id.find('.') + 1:]
    feedback_services.create_message(
        thread_id, reviewer_id, feedback_models.STATUS_CHOICES_FIXED,
        None, review_message)


def reject_suggestion(suggestion, reviewer_id, review_message):
    """Rejects the suggestion.

     Args:
        suggestion: Suggestion. The suggestion to be rejected.
        reviewer_id: str. The ID of the reviewer rejecting the suggestion.
        review_message: str. The message provided by the reviewer while
            rejecting the suggestion.

    Raises:
        Exception: The suggestion is already handled.
    """
    if suggestion.is_handled:
        raise Exception('The suggestion has already been accepted/rejected.')
    if not review_message:
        raise Exception('Review message cannot be empty.')
    mark_review_completed(
        suggestion, suggestion_models.STATUS_REJECTED, reviewer_id)

<<<<<<< HEAD

    thread_id = suggestion.suggestion_id
    if not constants.ENABLE_GENERALIZED_FEEDBACK_THREADS:
        thread_id = thread_id[thread_id.find('.') + 1:]
=======
>>>>>>> 382ef6e1
    feedback_services.create_message(
        thread_id, reviewer_id, feedback_models.STATUS_CHOICES_IGNORED,
        None, review_message)


def get_all_suggestions_that_can_be_reviewed_by_user(user_id):
    """Returns a list of suggestions which need to be reviewed, in categories
    where the user has crossed the minimum score to review.

    Args:
        user_id: str. The ID of the user.

    Returns:
        list(Suggestion). A list of suggestions which the given user is allowed
            to review.
    """
    scores = get_all_scores_of_user(user_id)
    score_categories = []
    for score_category, score in scores.items():
        if score >= feconf.MINIMUM_SCORE_REQUIRED_TO_REVIEW:
            score_categories.append(score_category)

    if len(score_categories) == 0:
        return []

    return (
        suggestion_models.GeneralSuggestionModel
        .get_in_review_suggestions_in_score_categories(
            score_categories))


def get_user_contribution_scoring_from_model(userContributionScoringModel):
    """Returns the UserContributionScoring domain object corresponding to the
    UserContributionScoringModel

    Args:
        userContributionScoringModel: UserContributionScoringModel. The model
            instance.

    Returns:
        UserContributionScoring. The corresponding domain object.
    """
    return user_domain.UserContributionScoring(
        userContributionScoringModel.user_id,
        userContributionScoringModel.score_category,
        userContributionScoringModel.score)


def get_all_scores_of_user(user_id):
    """Gets all scores for a given user.

    Args:
        user_id: str. The id of the user.

    Returns:
        dict. A dict containing all the scores of the user. The keys of the dict
            are the score categories and the values are the scores.
    """
    scores = {}
    for model in (
            user_models.UserContributionScoringModel.get_all_scores_of_user(
                user_id)):
        scores[model.score_category] = model.score

    return scores


def check_user_can_review_in_category(user_id, score_category):
    """Checks if user can review suggestions in category score_category.
    If the user has score above the minimum required score, then the user is
    allowed to review.

    Args:
        user_id: str. The id of the user.
        score_category: str. The category to check the user's score.

    Returns:
        bool. Whether the user can review suggestions under category
            score_category
    """
    score = (
        user_models.UserContributionScoringModel.get_score_of_user_for_category(
            user_id, score_category))
    if not score:
        return False
    return score >= feconf.MINIMUM_SCORE_REQUIRED_TO_REVIEW


def get_all_user_ids_who_are_allowed_to_review(score_category):
    """Gets all user_ids of users who are allowed to review (as per their
    scores) suggestions to a particular category.

    Args:
        score_category: str. The category of the suggestion.

    Returns:
        list(str). All user_ids of users who are allowed to review in the given
            category.
    """
    return [model.user_id for model in
            user_models.UserContributionScoringModel
            .get_all_users_with_score_above_minimum_for_category(
                score_category)]


def increment_score_for_user(user_id, score_category, increment_by):
    """Increment the score of the user in the category by the given amount.

    In the first version of the scoring system, the increment_by quantity will
    be +1, i.e, each user gains a point for a successful contribution and
    doesn't lose score in any way.

    Args:
        user_id: str. The id of the user.
        score_category: str. The category of the suggestion.
        increment_by: float. The amount to increase the score of the user by.
    """
    user_models.UserContributionScoringModel.increment_score_for_user(
        user_id, score_category, increment_by)


def create_new_user_contribution_scoring_model(user_id, score_category, score):
    """Create a new UserContributionScoringModel instance for the user and the
    given category with a score of 0.

    Args:
        user_id: str. The id of the user.
        score_category: str. The category of the suggestion.
        score: float. The score of the user for the given category.
    """
    user_models.UserContributionScoringModel.create(
        user_id, score_category, score)<|MERGE_RESOLUTION|>--- conflicted
+++ resolved
@@ -258,13 +258,9 @@
     mark_review_completed(
         suggestion, suggestion_models.STATUS_REJECTED, reviewer_id)
 
-<<<<<<< HEAD
-
     thread_id = suggestion.suggestion_id
     if not constants.ENABLE_GENERALIZED_FEEDBACK_THREADS:
         thread_id = thread_id[thread_id.find('.') + 1:]
-=======
->>>>>>> 382ef6e1
     feedback_services.create_message(
         thread_id, reviewer_id, feedback_models.STATUS_CHOICES_IGNORED,
         None, review_message)
