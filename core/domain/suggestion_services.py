# Copyright 2018 The Oppia Authors. All Rights Reserved.
#
# Licensed under the Apache License, Version 2.0 (the "License");
# you may not use this file except in compliance with the License.
# You may obtain a copy of the License at
#
#      http://www.apache.org/licenses/LICENSE-2.0
#
# Unless required by applicable law or agreed to in writing, software
# distributed under the License is distributed on an "AS-IS" BASIS,
# WITHOUT WARRANTIES OR CONDITIONS OF ANY KIND, either express or implied.
# See the License for the specific language governing permissions and
# limitations under the License.

"""Funtions to create, accept, reject, update and perform other operations on
suggestions.
"""

from __future__ import absolute_import  # pylint: disable=import-only-modules
from __future__ import unicode_literals  # pylint: disable=import-only-modules

import heapq
import re

from core.domain import email_manager
from core.domain import exp_fetchers
from core.domain import feedback_services
from core.domain import html_cleaner
from core.domain import html_validation_service
from core.domain import suggestion_registry
from core.domain import user_domain
from core.domain import user_services
from core.platform import models
import feconf
import python_utils

(feedback_models, suggestion_models, user_models) = (
    models.Registry.import_models(
        [models.NAMES.feedback, models.NAMES.suggestion, models.NAMES.user]))

DEFAULT_SUGGESTION_THREAD_SUBJECT = 'Suggestion from a user'
DEFAULT_SUGGESTION_THREAD_INITIAL_MESSAGE = ''

# The maximum number of suggestions to recommend to a reviewer to review.
MAX_NUMBER_OF_SUGGESTIONS_PER_REVIEWER = 5

# A dictionary that maps the suggestion type to a lambda function, which is
# used to retrieve the html content that corresponds to the suggestion's
# emphasized text on the Contributor Dashboard. From a UI perspective, the
# emphasized content makes it easier for users to identify the different
# suggestion opportunities. For instance, for translation suggestions the
# emphasized text is the translation. Similarly, for question suggestions the
# emphasized text is the question being asked.
<<<<<<< HEAD
HTML_FOR_EMPHASIZED_TEXT_GETTER_FUNCTIONS = {
    # The translation html is always the first element in the list of
    # translation suggestion html content strings.
    suggestion_models.SUGGESTION_TYPE_TRANSLATE_CONTENT: (
        lambda html_content_strings: html_content_strings[0]),
    # The question content html is always the last element in the list of
    # question suggestion html content strings.
    suggestion_models.SUGGESTION_TYPE_ADD_QUESTION: (
        lambda html_content_strings: html_content_strings[-1])
=======
SUGGESTION_EMPHASIZED_TEXT_GETTER_FUNCTIONS = {
    suggestion_models.SUGGESTION_TYPE_TRANSLATE_CONTENT: (
        lambda suggestion: suggestion.change.translation_html),
    suggestion_models.SUGGESTION_TYPE_ADD_QUESTION: (
        lambda suggestion: suggestion.change.question_dict[
            'question_state_data']['content']['html'])
>>>>>>> 1fbf59e6
}


def create_suggestion(
        suggestion_type, target_type, target_id, target_version_at_submission,
        author_id, change, description):
    """Creates a new SuggestionModel and the corresponding FeedbackThread.

    Args:
        suggestion_type: str. The type of the suggestion. This parameter should
            be one of the constants defined in storage/suggestion/gae_models.py.
        target_type: str. The target entity being edited. This parameter should
            be one of the constants defined in storage/suggestion/gae_models.py.
        target_id: str. The ID of the target entity being suggested to.
        target_version_at_submission: int. The version number of the target
            entity at the time of creation of the suggestion.
        author_id: str. The ID of the user who submitted the suggestion.
        change: dict. The details of the suggestion.
        description: str. The description of the changes provided by the author.

    Returns:
        Suggestion. The newly created suggestion domain object.
    """
    if description is None:
        description = DEFAULT_SUGGESTION_THREAD_SUBJECT
    thread_id = feedback_services.create_thread(
        target_type, target_id, author_id, description,
        DEFAULT_SUGGESTION_THREAD_INITIAL_MESSAGE, has_suggestion=True)

    status = suggestion_models.STATUS_IN_REVIEW

    if target_type == suggestion_models.TARGET_TYPE_EXPLORATION:
        exploration = exp_fetchers.get_exploration_by_id(target_id)
    if suggestion_type == suggestion_models.SUGGESTION_TYPE_EDIT_STATE_CONTENT:
        score_category = (
            suggestion_models.SCORE_TYPE_CONTENT +
            suggestion_models.SCORE_CATEGORY_DELIMITER + exploration.category)
        # Suggestions of this type do not have an associated language code,
        # since they are not queryable by language.
        language_code = None
    elif suggestion_type == suggestion_models.SUGGESTION_TYPE_TRANSLATE_CONTENT:
        score_category = (
            suggestion_models.SCORE_TYPE_TRANSLATION +
            suggestion_models.SCORE_CATEGORY_DELIMITER + exploration.category)
        # The language code of the translation, used for querying purposes.
        language_code = change['language_code']
        content_html = exploration.get_content_html(
            change['state_name'], change['content_id'])
        if content_html != change['content_html']:
            raise Exception(
                'The given content_html does not match the content of the '
                'exploration.')
    elif suggestion_type == suggestion_models.SUGGESTION_TYPE_ADD_QUESTION:
        score_category = (
            suggestion_models.SCORE_TYPE_QUESTION +
            suggestion_models.SCORE_CATEGORY_DELIMITER + target_id)
        # The language code of the question, used for querying purposes.
        language_code = change['question_dict']['language_code']
    else:
        raise Exception('Invalid suggestion type %s' % suggestion_type)

    suggestion_domain_class = (
        suggestion_registry.SUGGESTION_TYPES_TO_DOMAIN_CLASSES[
            suggestion_type])
    suggestion = suggestion_domain_class(
        thread_id, target_id, target_version_at_submission, status, author_id,
        None, change, score_category, language_code)
    suggestion.validate()

    suggestion_models.GeneralSuggestionModel.create(
        suggestion_type, target_type, target_id,
        target_version_at_submission, status, author_id,
        None, change, score_category, thread_id, suggestion.language_code)
    return get_suggestion_by_id(thread_id)


def get_suggestion_from_model(suggestion_model):
    """Converts the given SuggestionModel to a Suggestion domain object

    Args:
        suggestion_model: SuggestionModel. SuggestionModel object to be
            converted to Suggestion domain object.

    Returns:
        Suggestion. The corresponding Suggestion domain object.
    """
    suggestion_domain_class = (
        suggestion_registry.SUGGESTION_TYPES_TO_DOMAIN_CLASSES[
            suggestion_model.suggestion_type])
    return suggestion_domain_class(
        suggestion_model.id, suggestion_model.target_id,
        suggestion_model.target_version_at_submission,
        suggestion_model.status, suggestion_model.author_id,
        suggestion_model.final_reviewer_id, suggestion_model.change_cmd,
        suggestion_model.score_category, suggestion_model.language_code,
        suggestion_model.last_updated)


def get_suggestion_by_id(suggestion_id):
    """Finds a suggestion by the suggestion ID.

    Args:
        suggestion_id: str. The ID of the suggestion.

    Returns:
        Suggestion|None. The corresponding suggestion, or None if no suggestion
        is found.
    """
    model = suggestion_models.GeneralSuggestionModel.get_by_id(suggestion_id)

    return get_suggestion_from_model(model) if model else None


def get_suggestions_by_ids(suggestion_ids):
    """Finds suggestions using the given suggestion IDs.

    Args:
        suggestion_ids: list(str). The IDs of the suggestions.

    Returns:
        list(Suggestion|None). A list of the corresponding suggestions. The
        list will contain None elements if no suggestion is found with the
        corresponding suggestion id.
    """
    general_suggestion_models = (
        suggestion_models.GeneralSuggestionModel.get_multi(suggestion_ids)
    )

    return [
        get_suggestion_from_model(suggestion_model) if suggestion_model
        else None for suggestion_model in general_suggestion_models
    ]


def query_suggestions(query_fields_and_values):
    """Queries for suggestions.

    Args:
        query_fields_and_values: list(tuple(str, str)). A list of queries. The
            first element in each tuple is the field to be queried, and the
            second element is its value.

    Returns:
        list(Suggestion). A list of suggestions that match the given query
        values, up to a maximum of feconf.DEFAULT_QUERY_LIMIT suggestions.
    """
    return [
        get_suggestion_from_model(s) for s in
        suggestion_models.GeneralSuggestionModel.query_suggestions(
            query_fields_and_values)
    ]


def get_translation_suggestion_ids_with_exp_ids(exp_ids):
    """Gets the ids of the translation suggestions corresponding to
    explorations with the given exploration ids.

    Args:
        exp_ids: list(str). List of exploration ids to query for.

    Returns:
        list(str). A list of the ids of translation suggestions that
        correspond to the given exploration ids. Note: it is not
        guaranteed that the suggestion ids returned are ordered by the
        exploration ids in exp_ids.
    """
    if len(exp_ids) == 0:
        return []

    return (
        suggestion_models.GeneralSuggestionModel
        .get_translation_suggestion_ids_with_exp_ids(exp_ids)
    )


def get_all_stale_suggestion_ids():
    """Gets a list of the suggestion ids corresponding to suggestions that have
    not had any activity on them for THRESHOLD_TIME_BEFORE_ACCEPT time.

    Returns:
        list(str). A list of suggestion ids that correspond to stale
        suggestions.
    """

    return (
        suggestion_models.GeneralSuggestionModel.get_all_stale_suggestion_ids()
    )


def _update_suggestion(suggestion):
    """Updates the given suggestion.

    Args:
        suggestion: Suggestion. The suggestion to be updated.
    """

    _update_suggestions([suggestion])


def _update_suggestions(suggestions, update_last_updated_time=True):
    """Updates the given suggestions.

    Args:
        suggestions: list(Suggestion). The suggestions to be updated.
        update_last_updated_time: bool. Whether to update the last_updated
            field of the suggestions.
    """
    suggestion_ids = []

    for suggestion in suggestions:
        suggestion.validate()
        suggestion_ids.append(suggestion.suggestion_id)

    suggestion_models_to_update = (
        suggestion_models.GeneralSuggestionModel.get_multi(suggestion_ids)
    )

    for index, suggestion_model in enumerate(suggestion_models_to_update):
        suggestion = suggestions[index]
        suggestion_model.status = suggestion.status
        suggestion_model.final_reviewer_id = suggestion.final_reviewer_id
        suggestion_model.change_cmd = suggestion.change.to_dict()
        suggestion_model.score_category = suggestion.score_category
        suggestion_model.language_code = suggestion.language_code

    suggestion_models.GeneralSuggestionModel.put_multi(
        suggestion_models_to_update,
        update_last_updated_time=update_last_updated_time)


def get_commit_message_for_suggestion(author_username, commit_message):
    """Returns a modified commit message for an accepted suggestion.

    Args:
        author_username: str. Username of the suggestion author.
        commit_message: str. The original commit message submitted by the
            suggestion author.

    Returns:
        str. The modified commit message to be used in the exploration commit
        logs.
    """
    return '%s %s: %s' % (
        feconf.COMMIT_MESSAGE_ACCEPTED_SUGGESTION_PREFIX,
        author_username, commit_message)


def accept_suggestion(
        suggestion_id, reviewer_id, commit_message, review_message):
    """Accepts the suggestion with the given suggestion_id after validating it.

    Args:
        suggestion_id: str. The id of the suggestion to be accepted.
        reviewer_id: str. The ID of the reviewer accepting the suggestion.
        commit_message: str. The commit message.
        review_message: str. The message provided by the reviewer while
            accepting the suggestion.

    Raises:
        Exception. The suggestion is already handled.
        Exception. The suggestion is not valid.
        Exception. The commit message is empty.
    """
    if not commit_message or not commit_message.strip():
        raise Exception('Commit message cannot be empty.')

    suggestion = get_suggestion_by_id(suggestion_id)

    if suggestion is None:
        raise Exception(
            'You cannot accept the suggestion with id %s because it does '
            'not exist.' % (suggestion_id)
        )
    if suggestion.is_handled:
        raise Exception(
            'The suggestion with id %s has already been accepted/'
            'rejected.' % (suggestion_id)
        )
    suggestion.pre_accept_validate()
    html_string = ''.join(suggestion.get_all_html_content_strings())
    error_list = (
        html_validation_service.
        validate_math_tags_in_html_with_attribute_math_content(
            html_string))
    if len(error_list) > 0:
        raise Exception(
            'Invalid math tags found in the suggestion with id %s.' % (
                suggestion.suggestion_id)
        )

    suggestion.set_suggestion_status_to_accepted()
    suggestion.set_final_reviewer_id(reviewer_id)

    author_name = user_services.get_username(suggestion.author_id)
    commit_message = get_commit_message_for_suggestion(
        author_name, commit_message)
    suggestion.accept(commit_message)

    _update_suggestion(suggestion)

    feedback_services.create_message(
        suggestion_id, reviewer_id, feedback_models.STATUS_CHOICES_FIXED,
        None, review_message)

    # When recording of scores is enabled, the author of the suggestion gets an
    # increase in their score for the suggestion category.
    if feconf.ENABLE_RECORDING_OF_SCORES:
        user_id = suggestion.author_id
        score_category = suggestion.score_category

        # Get user proficiency domain object.
        user_proficiency = _get_user_proficiency(user_id, score_category)

        # Increment the score of the author due to their suggestion being
        # accepted.
        user_proficiency.increment_score(
            suggestion_models.INCREMENT_SCORE_OF_AUTHOR_BY
        )

        # Emails are sent to onboard new reviewers. These new reviewers are
        # created when the score of the user passes the minimum score required
        # to review.
        if feconf.SEND_SUGGESTION_REVIEW_RELATED_EMAILS:
            if user_proficiency.can_user_review_category() and (
                    not user_proficiency.onboarding_email_sent):
                email_manager.send_mail_to_onboard_new_reviewers(
                    user_id, score_category
                )
                user_proficiency.mark_onboarding_email_as_sent()

        # Need to update the corresponding user proficiency model after we
        # updated the domain object.
        _update_user_proficiency(user_proficiency)


def reject_suggestion(suggestion_id, reviewer_id, review_message):
    """Rejects the suggestion with the given suggestion_id.

    Args:
        suggestion_id: str. The id of the suggestion to be rejected.
        reviewer_id: str. The ID of the reviewer rejecting the suggestion.
        review_message: str. The message provided by the reviewer while
            rejecting the suggestion.

    Raises:
        Exception. The suggestion is already handled.
    """

    reject_suggestions([suggestion_id], reviewer_id, review_message)


def reject_suggestions(suggestion_ids, reviewer_id, review_message):
    """Rejects the suggestions with the given suggestion_ids.

    Args:
        suggestion_ids: list(str). The ids of the suggestions to be rejected.
        reviewer_id: str. The ID of the reviewer rejecting the suggestions.
        review_message: str. The message provided by the reviewer while
            rejecting the suggestions.

    Raises:
        Exception. One or more of the suggestions has already been handled.
    """
    suggestions = get_suggestions_by_ids(suggestion_ids)

    for index, suggestion in enumerate(suggestions):
        if suggestion is None:
            raise Exception(
                'You cannot reject the suggestion with id %s because it does '
                'not exist.' % (suggestion_ids[index])
            )
        if suggestion.is_handled:
            raise Exception(
                'The suggestion with id %s has already been accepted/'
                'rejected.' % (suggestion.suggestion_id)
            )
    if not review_message:
        raise Exception('Review message cannot be empty.')

    for suggestion in suggestions:
        suggestion.set_suggestion_status_to_rejected()
        suggestion.set_final_reviewer_id(reviewer_id)

    _update_suggestions(suggestions)

    feedback_services.create_messages(
        suggestion_ids, reviewer_id, feedback_models.STATUS_CHOICES_IGNORED,
        None, review_message
    )


def auto_reject_question_suggestions_for_skill_id(skill_id):
    """Rejects all SuggestionAddQuestions with target ID matching the supplied
    skill ID. Reviewer ID is set to SUGGESTION_BOT_USER_ID.

    Args:
        skill_id: str. The skill ID corresponding to the target ID of the
            SuggestionAddQuestion.
    """
    suggestions = query_suggestions(
        [
            (
                'suggestion_type',
                suggestion_models.SUGGESTION_TYPE_ADD_QUESTION),
            ('target_id', skill_id)
        ]
    )

    suggestion_ids = [suggestion.suggestion_id for suggestion in suggestions]
    reject_suggestions(
        suggestion_ids, feconf.SUGGESTION_BOT_USER_ID,
        suggestion_models.DELETED_SKILL_REJECT_MESSAGE)


def auto_reject_translation_suggestions_for_exp_ids(exp_ids):
    """Rejects all translation suggestions with target IDs matching the
    supplied exploration IDs. These suggestions are being rejected because
    their corresponding exploration was removed from a story or the story was
    deleted. Reviewer ID is set to SUGGESTION_BOT_USER_ID.

    Args:
        exp_ids: list(str). The exploration IDs corresponding to the target IDs
            of the translation suggestions.
    """
    suggestion_ids = get_translation_suggestion_ids_with_exp_ids(exp_ids)

    reject_suggestions(
        suggestion_ids, feconf.SUGGESTION_BOT_USER_ID,
        suggestion_models.INVALID_STORY_REJECT_TRANSLATION_SUGGESTIONS_MSG)


def resubmit_rejected_suggestion(
        suggestion_id, summary_message, author_id, change):
    """Resubmit a rejected suggestion with the given suggestion_id.

    Args:
        suggestion_id: str. The id of the rejected suggestion.
        summary_message: str. The message provided by the author to
            summarize new suggestion.
        author_id: str. The ID of the author creating the suggestion.
        change: ExplorationChange. The new change to apply to the suggestion.

    Raises:
        Exception. The summary message is empty.
        Exception. The suggestion has not been handled yet.
        Exception. The suggestion has already been accepted.
    """
    suggestion = get_suggestion_by_id(suggestion_id)
    if not summary_message:
        raise Exception('Summary message cannot be empty.')
    if not suggestion.is_handled:
        raise Exception(
            'The suggestion with id %s is not yet handled.' % (suggestion_id)
        )
    if suggestion.status == suggestion_models.STATUS_ACCEPTED:
        raise Exception(
            'The suggestion with id %s was accepted. '
            'Only rejected suggestions can be resubmitted.' % (suggestion_id)
        )

    suggestion.pre_update_validate(change)
    suggestion.change = change
    suggestion.set_suggestion_status_to_in_review()
    _update_suggestion(suggestion)

    feedback_services.create_message(
        suggestion_id, author_id, feedback_models.STATUS_CHOICES_OPEN,
        None, summary_message)


def get_all_suggestions_that_can_be_reviewed_by_user(user_id):
    """Returns a list of suggestions which need to be reviewed, in categories
    where the user has crossed the minimum score to review.

    Args:
        user_id: str. The ID of the user.

    Returns:
        list(Suggestion). A list of suggestions which the given user is allowed
        to review.
    """
    score_categories = (
        user_models.UserContributionProficiencyModel
        .get_all_categories_where_user_can_review(user_id))

    if len(score_categories) == 0:
        return []

    return ([
        get_suggestion_from_model(s)
        for s in suggestion_models.GeneralSuggestionModel
        .get_in_review_suggestions_in_score_categories(
            score_categories, user_id)
    ])


def get_reviewable_suggestions(user_id, suggestion_type):
    """Returns a list of suggestions of given suggestion_type which the user
    can review.

    Args:
        user_id: str. The ID of the user.
        suggestion_type: str. The type of the suggestion.

    Returns:
        list(Suggestion). A list of suggestions which the given user is allowed
        to review.
    """
    all_suggestions = ([
        get_suggestion_from_model(s) for s in (
            suggestion_models.GeneralSuggestionModel
            .get_in_review_suggestions_of_suggestion_type(
                suggestion_type, user_id))
    ])
    user_review_rights = user_services.get_user_contribution_rights(user_id)
    if suggestion_type == suggestion_models.SUGGESTION_TYPE_TRANSLATE_CONTENT:
        language_codes = (
            user_review_rights.can_review_translation_for_language_codes)
        return [
            suggestion for suggestion in all_suggestions
            if suggestion.change.language_code in language_codes]

    return all_suggestions


def get_question_suggestions_waiting_longest_for_review():
    """Returns MAX_QUESTION_SUGGESTIONS_TO_FETCH_FOR_REVIEWER_EMAILS number
    of question suggestions, sorted in descending order by review wait time.

    Returns:
        list(Suggestion). A list of question suggestions, sorted in descending
        order based on how long the suggestions have been waiting for review.
    """
    return [
        get_suggestion_from_model(suggestion_model) for suggestion_model in (
            suggestion_models.GeneralSuggestionModel
            .get_question_suggestions_waiting_longest_for_review()
        )
    ]


def get_translation_suggestions_waiting_longest_for_review(
        language_code):
    """Returns MAX_TRANSLATION_SUGGESTIONS_TO_FETCH_FOR_REVIEWER_EMAILS
    number of translation suggestions in the specified language code,
    sorted in descending order by review wait time.

    Args:
        language_code: str. The ISO 639-1 language code of the translation
            suggestions.

    Returns:
        list(Suggestion). A list of translation suggestions, sorted in
        descending order based on how long the suggestions have been waiting
        for review.
    """
    return [
        get_suggestion_from_model(suggestion_model) for suggestion_model in (
            suggestion_models.GeneralSuggestionModel
            .get_translation_suggestions_waiting_longest_for_review(
                language_code)
        )
    ]


def _get_plain_text_from_html_content_string(html_content_string):
    """Retrieves the plain text from the given html content string. RTE element
<<<<<<< HEAD
    occurrences in the html are replaced by their corresponding name,
    capitalized in square brackets.
    eg: <p>Sample1 <oppia-noninteractive-math></oppia-noninteractive-math>
        Sample2 </p> will give as output: Sample1 [MATH] Sample2.
=======
    occurrences in the html are replaced by their corresponding rte tool name,
    capitalized in square brackets.
    eg: <p>Sample1 <oppia-noninteractive-math></oppia-noninteractive-math>
        Sample2 </p> will give as output: Sample1 [Math] Sample2.
>>>>>>> 1fbf59e6
    Note: similar logic exists in the frontend in format-rte-preview.filter.ts.

    Args:
        html_content_string: str. The content html string to convert to plain
            text.

    Returns:
        str. The plain text string from the given html content string.
    """

    def _replace_rte_tag(rte_tag):
<<<<<<< HEAD
        """Replaces all of the <oppia-noninteractive-**> tags.

        Args:
            rte_tag: MatchObject. The matched oppia-noninteractive rte tag.

        Returns:
            str. The string to replace the rte tag with.
        """
        # Convert the MatchObject to a string.
        rte_tag_string = rte_tag.group(0)
        # Get the name of the noninteractive tag (ex. math).
        replace_string = rte_tag_string.split('-')[2].split(' ')[0]
        if replace_string[-1] == '>':
            replace_string = replace_string[:-1]
        replace_string = replace_string.capitalize()
        replace_string = ' [%s] ' % replace_string
        return replace_string

    # Replace all the opening <oppia-noninteractive-**> tags with their names
    # capitalized in square brackets.
    html_content_string_with_noninteractive_tag_replaced = re.sub(
        r'<(oppia-noninteractive\s*?)[^>]+>', _replace_rte_tag,
        html_content_string)
    # Get rid of all of the other html tags, including closing tags and
    # malformed html tags if they exist.
    plain_text = html_cleaner.strip_html_tags(
        html_content_string_with_noninteractive_tag_replaced
    )
    # Remove trailing and leading whitespace and ensure that all words are
    # separated by a single space.
    plain_text_without_whitespace_issues = ' '.join(plain_text.split())
    return plain_text_without_whitespace_issues
=======
        """Replaces all of the <oppia-noninteractive-**> tags with their
        corresponding rte tool name in square brackets.

        Args:
            rte_tag: MatchObject. A matched object that contins the
                oppia-noninteractive rte tags.

        Returns:
            str. The string to replace the rte tags with.
        """
        # Retrieve the matched string from the MatchObject.
        rte_tag_string = rte_tag.group(0)
        # Get the name of the rte tag. The hyphen is there as an optional
        # matching character to cover the case where the name of the rte tool
        # is more than one word.
        rte_tag_name = re.search(
            r'oppia-noninteractive-(\w|-)+', rte_tag_string)
        # Retrieve the matched string from the MatchObject.
        rte_tag_name_string = rte_tag_name.group(0)
        # Get the name of the rte tool.
        rte_tool_name_string = rte_tag_name_string.split('-')[2:]
        # If the tool name is more than word, connect the words with spaces
        # to create a single string.
        rte_tool_name_string = ' '.join(rte_tool_name_string)
        # Captialize each word in the string.
        capitalized_rte_tool_name_string = rte_tool_name_string.title()
        formatted_rte_tool_name_string = ' [%s] ' % (
            capitalized_rte_tool_name_string)
        return formatted_rte_tool_name_string

    # Replace all the <oppia-noninteractive-**> tags with their rte tool names
    # capitalized in square brackets.
    html_content_string_with_rte_tags_replaced = re.sub(
        r'<(oppia-noninteractive-.+?)[^>]+>(.*?)</oppia-noninteractive-.+?>',
        _replace_rte_tag, html_content_string)
    # Get rid of all of the other html tags.
    plain_text = html_cleaner.strip_html_tags(
        html_content_string_with_rte_tags_replaced)
    # Remove trailing and leading whitespace and ensure that all words are
    # separated by a single space.
    plain_text_without_contiguous_whitespace = ' '.join(plain_text.split())
    return plain_text_without_contiguous_whitespace
>>>>>>> 1fbf59e6


def create_reviewable_suggestion_email_info_from_suggestion(suggestion):
    """Creates an object with the key information needed to notify reviewers or
    admins that the given suggestion needs review.

    Args:
        suggestion: Suggestion. The suggestion used to create the
            ReviewableSuggestionEmailInfo object. Note that the suggestion's
            status must be in review.

    Returns:
        ReviewableSuggestionEmailInfo. The corresponding reviewable suggestion
        email info.
<<<<<<< HEAD
    """
    html_content_strings = suggestion.get_all_html_content_strings()
    # Retrieve the html content that is emphasized on the Contributor Dashboard
    # pages. This content is what stands out for each suggestion when a user
    # views a list of suggestions.
    get_html_content_for_emphasized_text = (
        HTML_FOR_EMPHASIZED_TEXT_GETTER_FUNCTIONS[
            suggestion.suggestion_type]
    )
    plain_text = _get_plain_text_from_html_content_string(
        get_html_content_for_emphasized_text(html_content_strings))
=======

    Raises:
        Exception. The suggestion type must be offered on the Contributor
            Dashboard.
    """
    if suggestion.suggestion_type not in (
            SUGGESTION_EMPHASIZED_TEXT_GETTER_FUNCTIONS):
        raise Exception(
            'Expected suggestion type to be offered on the Contributor '
            'Dashboard, received: %s.' % suggestion.suggestion_type)

    # Retrieve the html content that is emphasized on the Contributor Dashboard
    # pages. This content is what stands out for each suggestion when a user
    # views a list of suggestions.
    get_html_representing_suggestion = (
        SUGGESTION_EMPHASIZED_TEXT_GETTER_FUNCTIONS[
            suggestion.suggestion_type]
    )
    plain_text = _get_plain_text_from_html_content_string(
        get_html_representing_suggestion(suggestion))
>>>>>>> 1fbf59e6
    return suggestion_registry.ReviewableSuggestionEmailInfo(
        suggestion.suggestion_type, suggestion.language_code, plain_text,
        suggestion.last_updated
    )


def get_suggestions_waiting_for_review_info_to_notify_reviewers(reviewer_ids):
    """For each user, returns information that will be used to notify reviewers
    about the suggestions waiting longest for review, that the reviewer has
    permissions to review.

    Args:
        reviewer_ids: list(str). A list of the reviewer user ids to notify.

    Returns:
        list(list(ReviewableSuggestionEmailInfo)). A list of suggestion
        email content info objects for each reviewer. Each suggestion email
        content info object contains the type of the suggestion, the language
        of the suggestion, the suggestion content (question/translation) and
        the date that the suggestion was submitted for review. For each user
        the suggestion email content info objects are sorted in descending order
        based on review wait time.
    """
    # Get each reviewer's review permissions.
    users_contribution_rights = user_services.get_users_contribution_rights(
        reviewer_ids
    )

    # Get the question suggestions that have been waiting longest for review.
    question_suggestions = (
        get_question_suggestions_waiting_longest_for_review()
    )

    # Create a dictionary to keep track of the translation suggestions that
    # have been waiting longest for review for each language code.
    translation_suggestions_by_lang_code_dict = {}

    reviewers_reviewable_suggestion_infos = []

    for user_contribution_rights in users_contribution_rights:
        # Use a min heap because then the suggestions that have been waiting the
        # longest for review (earliest review submission date) are automatically
        # efficiently sorted.
        suggestions_waiting_longest_heap = []
        if user_contribution_rights.can_review_questions:
            for question_suggestion in question_suggestions:
                # Break early because we only want the top
                # MAX_NUMBER_OF_SUGGESTIONS_PER_REVIEWER number of suggestions.
                if len(suggestions_waiting_longest_heap) == (
                        MAX_NUMBER_OF_SUGGESTIONS_PER_REVIEWER):
                    break
                # We can't include suggestions that were authored by the
                # reviewer because reviewers aren't allowed to review their own
                # suggestions.
                elif question_suggestion.author_id != (
                        user_contribution_rights.id):
                    heapq.heappush(suggestions_waiting_longest_heap, (
                        question_suggestion.last_updated, question_suggestion))

        if user_contribution_rights.can_review_translation_for_language_codes:
            for language_code in (
                    user_contribution_rights
                    .can_review_translation_for_language_codes):
                # Get a list of the translation suggestions in the language code
                # from the datastore if we haven't already gotten them.
                if language_code not in (
                        translation_suggestions_by_lang_code_dict):
                    translation_suggestions_by_lang_code_dict[language_code] = (
                        get_translation_suggestions_waiting_longest_for_review(
                            language_code
                        )
                    )

                translation_suggestions = (
                    translation_suggestions_by_lang_code_dict[language_code]
                )
                for translation_suggestion in translation_suggestions:
                    if len(suggestions_waiting_longest_heap) == (
                            MAX_NUMBER_OF_SUGGESTIONS_PER_REVIEWER):
                        # The shortest review wait time corresponds to the most
                        # recent review submission date, which is the max of
                        # the heap.
                        most_recent_review_submission = max(
                            suggestions_waiting_longest_heap)[0]
                        # If the review submission date for the translation
                        # suggestion is more recent than the most recent
                        # submission date so far, we can exit early.
                        if translation_suggestion.last_updated > (
                                most_recent_review_submission):
                            break
                    # Reviewers can never review their own suggestions.
                    if translation_suggestion.author_id != (
                            user_contribution_rights.id):
                        heapq.heappush(suggestions_waiting_longest_heap, (
                            translation_suggestion.last_updated,
                            translation_suggestion))

        # Get the key information from each suggestion that will be used to
        # email reviewers.
        reviewer_reviewable_suggestion_infos = []
        for _ in python_utils.RANGE(MAX_NUMBER_OF_SUGGESTIONS_PER_REVIEWER):
            if len(suggestions_waiting_longest_heap) == 0:
                break
            _, suggestion = heapq.heappop(suggestions_waiting_longest_heap)
            reviewer_reviewable_suggestion_infos.append(
                create_reviewable_suggestion_email_info_from_suggestion(
                    suggestion)
            )
        reviewers_reviewable_suggestion_infos.append(
            reviewer_reviewable_suggestion_infos
        )

    return reviewers_reviewable_suggestion_infos


def get_submitted_suggestions(user_id, suggestion_type):
    """Returns a list of suggestions of given suggestion_type which the user
    has submitted.

    Args:
        user_id: str. The ID of the user.
        suggestion_type: str. The type of the suggestion.

    Returns:
        list(Suggestion). A list of suggestions which the given user has
        submitted.
    """
    return ([
        get_suggestion_from_model(s) for s in (
            suggestion_models.GeneralSuggestionModel
            .get_user_created_suggestions_of_suggestion_type(
                suggestion_type, user_id))
    ])


def get_user_proficiency_from_model(user_proficiency_model):
    """Converts the given UserContributionProficiencyModel to a
    UserContributionProficiency domain object.

    Args:
        user_proficiency_model: UserContributionProficiencyModel.
            UserContributionProficiencyModel to be converted to
            a UserContributionProficiency domain object.

    Returns:
        UserContributionProficiency. The corresponding
        UserContributionProficiency domain object.
    """
    return user_domain.UserContributionProficiency(
        user_proficiency_model.user_id, user_proficiency_model.score_category,
        user_proficiency_model.score,
        user_proficiency_model.onboarding_email_sent
    )


def _update_user_proficiency(user_proficiency):
    """Updates the user_proficiency.

    Args:
        user_proficiency: UserContributionProficiency. The user proficiency to
            be updated.
    """
    user_proficiency_model = user_models.UserContributionProficiencyModel.get(
        user_proficiency.user_id, user_proficiency.score_category
    )

    if user_proficiency_model is not None:
        user_proficiency_model.user_id = user_proficiency.user_id
        user_proficiency_model.score_category = user_proficiency.score_category
        user_proficiency_model.score = user_proficiency.score
        user_proficiency_model.onboarding_email_sent = (
            user_proficiency.onboarding_email_sent
        )

        user_proficiency_model.put()

    else:
        user_models.UserContributionProficiencyModel.create(
            user_proficiency.user_id, user_proficiency.score_category,
            user_proficiency.score, user_proficiency.onboarding_email_sent)


def get_all_scores_of_user(user_id):
    """Gets all scores for a given user.

    Args:
        user_id: str. The id of the user.

    Returns:
        dict. A dict containing all the scores of the user. The keys of the dict
        are the score categories and the values are the scores.
    """
    scores = {}
    for model in (
            user_models.UserContributionProficiencyModel.get_all_scores_of_user(
                user_id)):
        scores[model.score_category] = model.score

    return scores


def can_user_review_category(user_id, score_category):
    """Checks if user can review suggestions in category score_category.
    If the user has score above the minimum required score, then the user is
    allowed to review.

    Args:
        user_id: str. The id of the user.
        score_category: str. The category to check the user's score.

    Returns:
        bool. Whether the user can review suggestions under category
        score_category.
    """
    user_proficiency = _get_user_proficiency(user_id, score_category)
    return user_proficiency.can_user_review_category()


def get_all_user_ids_who_are_allowed_to_review(score_category):
    """Gets all user_ids of users who are allowed to review (as per their
    scores) suggestions to a particular category.

    Args:
        score_category: str. The category of the suggestion.

    Returns:
        list(str). All user_ids of users who are allowed to review in the given
        category.
    """
    return [
        model.user_id for model in user_models.UserContributionProficiencyModel
        .get_all_users_with_score_above_minimum_for_category(score_category)
    ]


def _get_user_proficiency(user_id, score_category):
    """Gets the user proficiency model from storage and creates the
    corresponding user proficiency domain object if the model exists. If the
    model does not exist a user proficiency domain object with the given
    user_id and score category is created with the initial score and email
    values.

    Args:
        user_id: str. The id of the user.
        score_category: str. The category of the suggestion.

    Returns:
        UserContributionProficiency. The user proficiency object.
    """
    user_proficiency_model = user_models.UserContributionProficiencyModel.get(
        user_id, score_category)

    if user_proficiency_model is not None:
        return get_user_proficiency_from_model(user_proficiency_model)

    return user_domain.UserContributionProficiency(
        user_id, score_category, 0, False)


def check_can_resubmit_suggestion(suggestion_id, user_id):
    """Checks whether the given user can resubmit the suggestion.

    Args:
        suggestion_id: str. The ID of the suggestion.
        user_id: str. The ID of the user.

    Returns:
        bool. Whether the user can resubmit the suggestion.
    """

    suggestion = get_suggestion_by_id(suggestion_id)

    return suggestion.author_id == user_id


def _get_voiceover_application_class(target_type):
    """Returns the voiceover application class for a given target type.

    Args:
        target_type: str. The target type of the voiceover application.

    Returns:
        class. The voiceover application class for the given target type.

    Raises:
        Exception. The voiceover application target type is invalid.
    """
    target_type_to_classes = (
        suggestion_registry.VOICEOVER_APPLICATION_TARGET_TYPE_TO_DOMAIN_CLASSES)
    if target_type in target_type_to_classes:
        return target_type_to_classes[target_type]
    else:
        raise Exception(
            'Invalid target type for voiceover application: %s' % target_type)


def get_voiceover_application(voiceover_application_id):
    """Returns the BaseVoiceoverApplication object for the give
    voiceover application model object.

    Args:
        voiceover_application_id: str. The ID of the voiceover application.

    Returns:
        BaseVoiceoverApplication. The domain object out of the given voiceover
        application model object.
    """
    voiceover_application_model = (
        suggestion_models.GeneralVoiceoverApplicationModel.get_by_id(
            voiceover_application_id))
    voiceover_application_class = _get_voiceover_application_class(
        voiceover_application_model.target_type)
    return voiceover_application_class(
        voiceover_application_model.id,
        voiceover_application_model.target_id,
        voiceover_application_model.status,
        voiceover_application_model.author_id,
        voiceover_application_model.final_reviewer_id,
        voiceover_application_model.language_code,
        voiceover_application_model.filename,
        voiceover_application_model.content,
        voiceover_application_model.rejection_message)


def create_community_contribution_stats_from_model(
        community_contribution_stats_model):
    """Creates a domain object that represents the community contribution
    stats from the model given. Note that each call to this function returns
    a new domain object, but the data copied into the domain object comes from
    a single, shared source.

    Args:
        community_contribution_stats_model: CommunityContributionStatsModel.
            The model to convert to a domain object.

    Returns:
        CommunityContributionStats. The corresponding
        CommunityContributionStats domain object.
    """
    return suggestion_registry.CommunityContributionStats(
        (
            community_contribution_stats_model
            .translation_reviewer_counts_by_lang_code
        ),
        (
            community_contribution_stats_model
            .translation_suggestion_counts_by_lang_code
        ),
        community_contribution_stats_model.question_reviewer_count,
        community_contribution_stats_model.question_suggestion_count
    )


def get_community_contribution_stats():
    """Gets the CommunityContributionStatsModel and converts it into the
    corresponding domain object that represents the community contribution
    stats. Note that there is only ever one instance of this model and if the
    model doesn't exist yet, it will be created.

    Returns:
        CommunityContributionStats. The corresponding
        CommunityContributionStats domain object.
    """
    community_contribution_stats_model = (
        suggestion_models.CommunityContributionStatsModel.get()
    )

    return create_community_contribution_stats_from_model(
        community_contribution_stats_model)<|MERGE_RESOLUTION|>--- conflicted
+++ resolved
@@ -51,24 +51,12 @@
 # suggestion opportunities. For instance, for translation suggestions the
 # emphasized text is the translation. Similarly, for question suggestions the
 # emphasized text is the question being asked.
-<<<<<<< HEAD
-HTML_FOR_EMPHASIZED_TEXT_GETTER_FUNCTIONS = {
-    # The translation html is always the first element in the list of
-    # translation suggestion html content strings.
-    suggestion_models.SUGGESTION_TYPE_TRANSLATE_CONTENT: (
-        lambda html_content_strings: html_content_strings[0]),
-    # The question content html is always the last element in the list of
-    # question suggestion html content strings.
-    suggestion_models.SUGGESTION_TYPE_ADD_QUESTION: (
-        lambda html_content_strings: html_content_strings[-1])
-=======
 SUGGESTION_EMPHASIZED_TEXT_GETTER_FUNCTIONS = {
     suggestion_models.SUGGESTION_TYPE_TRANSLATE_CONTENT: (
         lambda suggestion: suggestion.change.translation_html),
     suggestion_models.SUGGESTION_TYPE_ADD_QUESTION: (
         lambda suggestion: suggestion.change.question_dict[
             'question_state_data']['content']['html'])
->>>>>>> 1fbf59e6
 }
 
 
@@ -636,17 +624,10 @@
 
 def _get_plain_text_from_html_content_string(html_content_string):
     """Retrieves the plain text from the given html content string. RTE element
-<<<<<<< HEAD
-    occurrences in the html are replaced by their corresponding name,
-    capitalized in square brackets.
-    eg: <p>Sample1 <oppia-noninteractive-math></oppia-noninteractive-math>
-        Sample2 </p> will give as output: Sample1 [MATH] Sample2.
-=======
     occurrences in the html are replaced by their corresponding rte tool name,
     capitalized in square brackets.
     eg: <p>Sample1 <oppia-noninteractive-math></oppia-noninteractive-math>
         Sample2 </p> will give as output: Sample1 [Math] Sample2.
->>>>>>> 1fbf59e6
     Note: similar logic exists in the frontend in format-rte-preview.filter.ts.
 
     Args:
@@ -658,40 +639,6 @@
     """
 
     def _replace_rte_tag(rte_tag):
-<<<<<<< HEAD
-        """Replaces all of the <oppia-noninteractive-**> tags.
-
-        Args:
-            rte_tag: MatchObject. The matched oppia-noninteractive rte tag.
-
-        Returns:
-            str. The string to replace the rte tag with.
-        """
-        # Convert the MatchObject to a string.
-        rte_tag_string = rte_tag.group(0)
-        # Get the name of the noninteractive tag (ex. math).
-        replace_string = rte_tag_string.split('-')[2].split(' ')[0]
-        if replace_string[-1] == '>':
-            replace_string = replace_string[:-1]
-        replace_string = replace_string.capitalize()
-        replace_string = ' [%s] ' % replace_string
-        return replace_string
-
-    # Replace all the opening <oppia-noninteractive-**> tags with their names
-    # capitalized in square brackets.
-    html_content_string_with_noninteractive_tag_replaced = re.sub(
-        r'<(oppia-noninteractive\s*?)[^>]+>', _replace_rte_tag,
-        html_content_string)
-    # Get rid of all of the other html tags, including closing tags and
-    # malformed html tags if they exist.
-    plain_text = html_cleaner.strip_html_tags(
-        html_content_string_with_noninteractive_tag_replaced
-    )
-    # Remove trailing and leading whitespace and ensure that all words are
-    # separated by a single space.
-    plain_text_without_whitespace_issues = ' '.join(plain_text.split())
-    return plain_text_without_whitespace_issues
-=======
         """Replaces all of the <oppia-noninteractive-**> tags with their
         corresponding rte tool name in square brackets.
 
@@ -734,7 +681,6 @@
     # separated by a single space.
     plain_text_without_contiguous_whitespace = ' '.join(plain_text.split())
     return plain_text_without_contiguous_whitespace
->>>>>>> 1fbf59e6
 
 
 def create_reviewable_suggestion_email_info_from_suggestion(suggestion):
@@ -749,19 +695,6 @@
     Returns:
         ReviewableSuggestionEmailInfo. The corresponding reviewable suggestion
         email info.
-<<<<<<< HEAD
-    """
-    html_content_strings = suggestion.get_all_html_content_strings()
-    # Retrieve the html content that is emphasized on the Contributor Dashboard
-    # pages. This content is what stands out for each suggestion when a user
-    # views a list of suggestions.
-    get_html_content_for_emphasized_text = (
-        HTML_FOR_EMPHASIZED_TEXT_GETTER_FUNCTIONS[
-            suggestion.suggestion_type]
-    )
-    plain_text = _get_plain_text_from_html_content_string(
-        get_html_content_for_emphasized_text(html_content_strings))
-=======
 
     Raises:
         Exception. The suggestion type must be offered on the Contributor
@@ -782,7 +715,6 @@
     )
     plain_text = _get_plain_text_from_html_content_string(
         get_html_representing_suggestion(suggestion))
->>>>>>> 1fbf59e6
     return suggestion_registry.ReviewableSuggestionEmailInfo(
         suggestion.suggestion_type, suggestion.language_code, plain_text,
         suggestion.last_updated
