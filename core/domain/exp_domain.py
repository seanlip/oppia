--- conflicted
+++ resolved
@@ -65,34 +65,18 @@
 # TODO(bhenning): Prior to July 2015, exploration changes involving rules were
 # logged using the key 'widget_handlers'. These need to be migrated to
 # 'answer_groups' and 'default_outcome'.
-<<<<<<< HEAD
-STATE_PROPERTY_PARAM_CHANGES = 'param_changes'
-STATE_PROPERTY_CONTENT = 'content'
-STATE_PROPERTY_SOLICIT_ANSWER_DETAILS = 'solicit_answer_details'
-STATE_PROPERTY_CARD_IS_CHECKPOINT = 'card_is_checkpoint'
-STATE_PROPERTY_RECORDED_VOICEOVERS = 'recorded_voiceovers'
-DEPRECATED_STATE_PROPERTY_WRITTEN_TRANSLATIONS = 'written_translations'
-STATE_PROPERTY_INTERACTION_ID = 'widget_id'
-STATE_PROPERTY_LINKED_SKILL_ID = 'linked_skill_id'
-STATE_PROPERTY_INTERACTION_CUST_ARGS = 'widget_customization_args'
-STATE_PROPERTY_INTERACTION_ANSWER_GROUPS = 'answer_groups'
-STATE_PROPERTY_INTERACTION_DEFAULT_OUTCOME = 'default_outcome'
-STATE_PROPERTY_UNCLASSIFIED_ANSWERS = (
-=======
 STATE_PROPERTY_PARAM_CHANGES: Final = 'param_changes'
 STATE_PROPERTY_CONTENT: Final = 'content'
 STATE_PROPERTY_SOLICIT_ANSWER_DETAILS: Final = 'solicit_answer_details'
 STATE_PROPERTY_CARD_IS_CHECKPOINT: Final = 'card_is_checkpoint'
 STATE_PROPERTY_RECORDED_VOICEOVERS: Final = 'recorded_voiceovers'
-STATE_PROPERTY_WRITTEN_TRANSLATIONS: Final = 'written_translations'
+DEPRECATED_STATE_PROPERTY_WRITTEN_TRANSLATIONS: Final = 'written_translations'
 STATE_PROPERTY_INTERACTION_ID: Final = 'widget_id'
-STATE_PROPERTY_NEXT_CONTENT_ID_INDEX: Final = 'next_content_id_index'
 STATE_PROPERTY_LINKED_SKILL_ID: Final = 'linked_skill_id'
 STATE_PROPERTY_INTERACTION_CUST_ARGS: Final = 'widget_customization_args'
 STATE_PROPERTY_INTERACTION_ANSWER_GROUPS: Final = 'answer_groups'
 STATE_PROPERTY_INTERACTION_DEFAULT_OUTCOME: Final = 'default_outcome'
 STATE_PROPERTY_UNCLASSIFIED_ANSWERS: Final = (
->>>>>>> 940969c1
     'confirmed_unclassified_answers')
 STATE_PROPERTY_INTERACTION_HINTS: Final = 'hints'
 STATE_PROPERTY_INTERACTION_SOLUTION: Final = 'solution'
@@ -129,17 +113,10 @@
 CMD_ADD_WRITTEN_TRANSLATION: Final = 'add_written_translation'
 # This takes additional 'content_id', 'language_code' and 'state_name'
 # parameters.
-<<<<<<< HEAD
-DEPRECATED_CMD_MARK_WRITTEN_TRANSLATION_AS_NEEDING_UPDATE = (
+DEPRECATED_CMD_MARK_WRITTEN_TRANSLATION_AS_NEEDING_UPDATE: Final = (
     'mark_written_translation_as_needing_update')
 # This takes additional 'content_id' and 'state_name' parameters.
-DEPRECATED_CMD_MARK_WRITTEN_TRANSLATIONS_AS_NEEDING_UPDATE = (
-=======
-CMD_MARK_WRITTEN_TRANSLATION_AS_NEEDING_UPDATE: Final = (
-    'mark_written_translation_as_needing_update')
-# This takes additional 'content_id' and 'state_name' parameters.
-CMD_MARK_WRITTEN_TRANSLATIONS_AS_NEEDING_UPDATE: Final = (
->>>>>>> 940969c1
+DEPRECATED_CMD_MARK_WRITTEN_TRANSLATIONS_AS_NEEDING_UPDATE: Final = (
     'mark_written_translations_as_needing_update')
 CMD_MARK_TRANSLATIONS_NEEDS_UPDATE = 'mark_translations_as_needing_update'
 # This takes additional 'content_id' parameters.
@@ -339,12 +316,7 @@
         'title', 'category', 'objective', 'language_code', 'tags',
         'blurb', 'author_notes', 'param_specs', 'param_changes',
         'init_state_name', 'auto_tts_enabled', 'correctness_feedback_enabled',
-<<<<<<< HEAD
-        'next_content_id_index', 'edits_allowed')
-=======
-        'edits_allowed'
-    ]
->>>>>>> 940969c1
+        'next_content_id_index', 'edits_allowed']
 
     ALLOWED_COMMANDS: List[feconf.ValidCmdDict] = [{
         'name': CMD_CREATE_NEW,
@@ -855,15 +827,6 @@
     """Domain object for an Oppia exploration."""
 
     def __init__(
-<<<<<<< HEAD
-            self, exploration_id, title, category, objective,
-            language_code, tags, blurb, author_notes,
-            states_schema_version, init_state_name, states_dict,
-            param_specs_dict, param_changes_list, version,
-            auto_tts_enabled, correctness_feedback_enabled,
-            next_content_id_index, edits_allowed,
-            created_on=None, last_updated=None):
-=======
         self,
         exploration_id: str,
         title: str,
@@ -881,11 +844,11 @@
         version: int,
         auto_tts_enabled: bool,
         correctness_feedback_enabled: bool,
+        next_content_id_index: int,
         edits_allowed: bool,
         created_on: Optional[datetime.datetime] = None,
         last_updated: Optional[datetime.datetime] = None
     ) -> None:
->>>>>>> 940969c1
         """Initializes an Exploration domain object.
 
         Args:
@@ -1896,14 +1859,8 @@
         """
         self.correctness_feedback_enabled = correctness_feedback_enabled
 
-<<<<<<< HEAD
     def update_next_content_id_index(self, next_content_id_index):
         """Update the interaction next content id index attribute.
-=======
-    # Methods relating to states.
-    def add_states(self, state_names: List[str]) -> None:
-        """Adds multiple states to the exploration.
->>>>>>> 940969c1
 
         Args:
             next_content_id_index: int. The new next content id index to set.
@@ -1924,7 +1881,6 @@
                     translation_domain.ContentType.DEFAULT_OUTCOME))
         self.next_content_id_index = content_id_generator.next_content_id_index
 
-    # DubeySandeep: Should we generate the new content_id internally?
     def add_state(
         self, state_name, content_id_for_state_content,
         content_id_for_default_outcome):
@@ -2004,37 +1960,7 @@
 
         del self.states[state_name]
 
-<<<<<<< HEAD
     def get_trainable_states_dict(self, old_states, exp_versions_diff):
-=======
-    def get_translatable_text(
-        self, language_code: str
-    ) -> Dict[str, Dict[str, str]]:
-        """Returns all the contents which needs translation in the given
-        language.
-
-        Args:
-            language_code: str. The language code in which translation is
-                required.
-
-        Returns:
-            dict(str, dict(str, str)). A dict where state_name is the key and a
-            dict with content_id as the key and html content as value.
-        """
-        state_names_to_content_id_mapping = {}
-        for state_name, state in self.states.items():
-            state_names_to_content_id_mapping[state_name] = (
-                state.get_content_id_mapping_needing_translations(  # type: ignore[no-untyped-call]
-                    language_code))
-
-        return state_names_to_content_id_mapping
-
-    def get_trainable_states_dict(
-        self,
-        old_states: Dict[str, state_domain.State],
-        exp_versions_diff: ExplorationVersionsDiff
-    ) -> Dict[str, List[str]]:
->>>>>>> 940969c1
         """Retrieves the state names of all trainable states in an exploration
         segregated into state names with changed and unchanged answer groups.
         In this method, the new_state_name refers to the name of the state in
@@ -2094,63 +2020,7 @@
 
         return trainable_states_dict
 
-<<<<<<< HEAD
     def get_metadata(self):
-=======
-    def get_languages_with_complete_translation(self) -> List[str]:
-        """Returns a list of language code in which the exploration translation
-        is 100%.
-
-        Returns:
-            list(str). A list of language code in which the translation for the
-            exploration is complete i.e, 100%.
-        """
-        content_count = self.get_content_count()
-        language_code_list = []
-        for language_code, count in self.get_translation_counts().items():
-            if count == content_count:
-                language_code_list.append(language_code)
-
-        return language_code_list
-
-    def get_translation_counts(self) -> Dict[str, int]:
-        """Returns a dict representing the number of translations available in a
-        language for which there exists at least one translation in the
-        exploration.
-
-        Returns:
-            dict(str, int). A dict with language code as a key and number of
-            translation available in that language as the value.
-        """
-        exploration_translation_counts: Dict[
-            str, int
-        ] = collections.defaultdict(int)
-        for state in self.states.values():
-            state_translation_counts = state.get_translation_counts()  # type: ignore[no-untyped-call]
-            for language, count in state_translation_counts.items():
-                exploration_translation_counts[language] += count
-
-        return dict(exploration_translation_counts)
-
-    def get_content_count(self) -> int:
-        """Returns the total number of distinct content fields available in the
-        exploration which are user facing and can be translated into
-        different languages.
-
-        (The content field includes state content, feedback, hints, solutions.)
-
-        Returns:
-            int. The total number of distinct content fields available inside
-            the exploration.
-        """
-        content_count = 0
-        for state in self.states.values():
-            content_count += state.get_translatable_content_count()  # type: ignore[no-untyped-call]
-
-        return content_count
-
-    def get_metadata(self) -> ExplorationMetadata:
->>>>>>> 940969c1
         """Gets the ExplorationMetadata domain object for the exploration."""
         return ExplorationMetadata(
             self.title, self. category, self.objective, self.language_code,
@@ -2925,8 +2795,9 @@
         return exploration_dict
 
     @classmethod
-<<<<<<< HEAD
-    def _convert_v56_dict_to_v57_dict(cls, exploration_dict):
+    def _convert_v56_dict_to_v57_dict(
+        cls, exploration_dict: VersionedExplorationDict
+    ) -> VersionedExplorationDict:
         """Converts a v56 exploration dict into a v57 exploration dict.
         Removes written_translation, next_content_id_index from state properties
         and also introduces next_content_id_index variable into
@@ -2952,12 +2823,9 @@
         return exploration_dict
 
     @classmethod
-    def _migrate_to_latest_yaml_version(cls, yaml_content):
-=======
     def _migrate_to_latest_yaml_version(
         cls, yaml_content: str
     ) -> VersionedExplorationDict:
->>>>>>> 940969c1
         """Return the YAML content of the exploration in the latest schema
         format.
 
