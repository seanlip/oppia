--- conflicted
+++ resolved
@@ -3211,6 +3211,33 @@
         states_dict = cls._update_state_rte(states_dict)
 
         return states_dict
+    
+    @classmethod
+    def _convert_states_v53_dict_to_v54_dict(
+        cls, states_dict: Dict[str, state_domain.StateDict]
+    ) -> Dict[str, state_domain.StateDict]:
+        """Converts from version 53 to 54. Version 54 adds
+        catchMisspellings customization arg to TextInput
+        interaction which allows creators to detect misspellings.
+        Args:
+            states_dict: dict. A dict where each key-value pair represents,
+                respectively, a state name and a dict used to initialize a
+                State domain object.
+        Returns:
+            dict. The converted states_dict.
+        """
+
+        for state_dict in states_dict.values():
+            if state_dict['interaction']['id'] == 'TextInput':
+                customization_args = state_dict['interaction'][
+                    'customization_args']
+                customization_args.update({
+                    'catchMisspellings': {
+                        'value': False
+                    }
+                })
+
+        return states_dict
 
     @classmethod
     def _fix_labelled_as_correct_value_in_state_dict(
@@ -5039,7 +5066,7 @@
     # incompatible changes are made to the exploration schema in the YAML
     # definitions, this version number must be changed and a migration process
     # put in place.
-    CURRENT_EXP_SCHEMA_VERSION = 58
+    CURRENT_EXP_SCHEMA_VERSION = 59
     EARLIEST_SUPPORTED_EXP_SCHEMA_VERSION = 46
 
     @classmethod
@@ -5317,22 +5344,6 @@
         cls, exploration_dict: VersionedExplorationDict
     ) -> VersionedExplorationDict:
         """Converts a v57 exploration dict into a v58 exploration dict.
-<<<<<<< HEAD
-        Version 58 adds a new customization arg to TextInput allowing
-        creators to catch misspellings.
-
-        Args:
-            exploration_dict: dict. The dict representation of an exploration
-                with schema version v57.
-
-        Returns:
-            dict. The dict representation of the Exploration domain object,
-            following schema version v58.
-        """
-        exploration_dict['schema_version'] = 58
-        exploration_dict['states'] = cls._convert_states_v52_dict_to_v53_dict(
-            exploration_dict['states'])
-=======
         Version 58 corrects exploration validation errors which are categorized
         as General State Validation, General Interaction Validation
         and General RTE Validation.
@@ -5349,8 +5360,30 @@
 
         exploration_dict['states'] = cls._convert_states_v52_dict_to_v53_dict(
             exploration_dict['states'], exploration_dict['language_code'])
->>>>>>> 5e71d6d3
         exploration_dict['states_schema_version'] = 53
+
+        return exploration_dict
+    
+    @classmethod
+    def _convert_v58_dict_to_v59_dict(
+        cls, exploration_dict: VersionedExplorationDict
+    ) -> VersionedExplorationDict:
+        """Converts a v58 exploration dict into a v59 exploration dict.
+        Version 59 adds a new customization arg to TextInput allowing
+        creators to catch misspellings.
+
+        Args:
+            exploration_dict: dict. The dict representation of an exploration
+                with schema version v58.
+
+        Returns:
+            dict. The dict representation of the Exploration domain object,
+            following schema version v59.
+        """
+        exploration_dict['schema_version'] = 59
+        exploration_dict['states'] = cls._convert_states_v53_dict_to_v54_dict(
+            exploration_dict['states'])
+        exploration_dict['states_schema_version'] = 54
 
         return exploration_dict
 
@@ -5455,6 +5488,11 @@
             exploration_dict = cls._convert_v57_dict_to_v58_dict(
                 exploration_dict)
             exploration_schema_version = 58
+        
+        if exploration_schema_version == 58:
+            exploration_dict = cls._convert_v58_dict_to_v59_dict(
+                exploration_dict)
+            exploration_schema_version = 59
 
         return exploration_dict
 
