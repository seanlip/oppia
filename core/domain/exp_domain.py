--- conflicted
+++ resolved
@@ -634,12 +634,6 @@
         self.auto_tts_enabled = auto_tts_enabled
         self.correctness_feedback_enabled = correctness_feedback_enabled
 
-<<<<<<< HEAD
-    def _register_all_translatable_fields(self) -> None:
-        """Registers all of translatable fields/objects in the exploration."""
-        for state in self.states.values():
-            self._register_translatable_object(state)
-=======
     def get_translatable_contents_collection(
         self
     ) -> translation_domain.TranslatableContentsCollection:
@@ -649,7 +643,6 @@
         for state in self.states.values():
             translatable_contents_collection.add_translatable_object(state)
         return translatable_contents_collection
->>>>>>> bc293da2
 
     @classmethod
     def create_default_exploration(
