# coding: utf-8
#
# Copyright 2014 The Oppia Authors. All Rights Reserved.
#
# Licensed under the Apache License, Version 2.0 (the "License");
# you may not use this file except in compliance with the License.
# You may obtain a copy of the License at
#
#      http://www.apache.org/licenses/LICENSE-2.0
#
# Unless required by applicable law or agreed to in writing, software
# distributed under the License is distributed on an "AS-IS" BASIS,
# WITHOUT WARRANTIES OR CONDITIONS OF ANY KIND, either express or implied.
# See the License for the specific language governing permissions and
# limitations under the License.

"""Domain objects for an exploration, its states, and their constituents.

Domain objects capture domain-specific logic and are agnostic of how the
objects they represent are stored. All methods and properties in this file
should therefore be independent of the specific storage models used.
"""

import copy
import logging
import re
import string

from constants import constants
from core.domain import html_cleaner
from core.domain import interaction_registry
from core.domain import param_domain
from core.platform import models
import feconf
import jinja_utils
import schema_utils
import utils

(exp_models,) = models.Registry.import_models([models.NAMES.exploration])


# Do not modify the values of these constants. This is to preserve backwards
# compatibility with previous change dicts.
# TODO(bhenning): Prior to July 2015, exploration changes involving rules were
# logged using the key 'widget_handlers'. These need to be migrated to
# 'answer_groups' and 'default_outcome'.
STATE_PROPERTY_PARAM_CHANGES = 'param_changes'
STATE_PROPERTY_CONTENT = 'content'
STATE_PROPERTY_CONTENT_IDS_TO_AUDIO_TRANSLATIONS = (
    'content_ids_to_audio_translations')
STATE_PROPERTY_INTERACTION_ID = 'widget_id'
STATE_PROPERTY_INTERACTION_CUST_ARGS = 'widget_customization_args'
STATE_PROPERTY_INTERACTION_ANSWER_GROUPS = 'answer_groups'
STATE_PROPERTY_INTERACTION_DEFAULT_OUTCOME = 'default_outcome'
STATE_PROPERTY_UNCLASSIFIED_ANSWERS = (
    'confirmed_unclassified_answers')
STATE_PROPERTY_INTERACTION_HINTS = 'hints'
STATE_PROPERTY_INTERACTION_SOLUTION = 'solution'
# These four properties are kept for legacy purposes and are not used anymore.
STATE_PROPERTY_INTERACTION_HANDLERS = 'widget_handlers'
STATE_PROPERTY_INTERACTION_STICKY = 'widget_sticky'
GADGET_PROPERTY_VISIBILITY = 'gadget_visibility'
GADGET_PROPERTY_CUST_ARGS = 'gadget_customization_args'

# This takes additional 'title' and 'category' parameters.
CMD_CREATE_NEW = 'create_new'
# This takes an additional 'state_name' parameter.
CMD_ADD_STATE = 'add_state'
# This takes additional 'old_state_name' and 'new_state_name' parameters.
CMD_RENAME_STATE = 'rename_state'
# This takes an additional 'state_name' parameter.
CMD_DELETE_STATE = 'delete_state'
# This takes additional 'property_name' and 'new_value' parameters.
CMD_EDIT_STATE_PROPERTY = 'edit_state_property'
# This takes additional 'property_name' and 'new_value' parameters.
CMD_EDIT_EXPLORATION_PROPERTY = 'edit_exploration_property'
# This takes additional 'from_version' and 'to_version' parameters for logging.
CMD_MIGRATE_STATES_SCHEMA_TO_LATEST_VERSION = (
    'migrate_states_schema_to_latest_version')

# These are categories to which answers may be classified. These values should
# not be changed because they are persisted in the data store within answer
# logs.

# Represents answers classified using rules defined as part of an interaction.
EXPLICIT_CLASSIFICATION = 'explicit'
# Represents answers which are contained within the training data of an answer
# group.
TRAINING_DATA_CLASSIFICATION = 'training_data_match'
# Represents answers which were predicted using a statistical training model
# from training data within an answer group.
STATISTICAL_CLASSIFICATION = 'statistical_classifier'
# Represents answers which led to the 'default outcome' of an interaction,
# rather than belonging to a specific answer group.
DEFAULT_OUTCOME_CLASSIFICATION = 'default_outcome'


def get_full_customization_args(customization_args, ca_specs):
    """Populates the given customization_args dict with default values
    if any of the expected customization_args are missing.

    Args:
        customization_args: dict. The customization dict. The keys are names of
            customization_args and the values are dicts with a
            single key, 'value', whose corresponding value is the value of
            the customization arg.
        ca_specs: list(dict). List of spec dictionaries. Is used to check if
            some keys are missing in customization_args. Dicts have the
            following structure:
                - name: str. The customization variable name.
                - description: str. The customization variable description.
                - default_value: *. The default value of the customization
                    variable.

    Returns:
        dict. The customization_args dict where missing keys are populated with
        the default values.
    """
    for ca_spec in ca_specs:
        if ca_spec.name not in customization_args:
            customization_args[ca_spec.name] = {
                'value': ca_spec.default_value
            }
    return customization_args


def validate_customization_args_and_values(
        item_name, item_type, customization_args,
        ca_specs_to_validate_against):
    """Validates the given `customization_args` dict against the specs set out
    in 'ca_specs_to_validate_against'. 'item_name' and 'item_type' are used to
    populate any error messages that arise during validation.
    Note that this may modify the given customization_args dict, if it has
    extra or missing keys. It also normalizes any HTML in the
    customization_args dict.

    Args:
        item_name: str. This is always 'interaction'.
        item_type: str. The item_type is the ID of the interaction.
        customization_args: dict. The customization dict. The keys are names of
            customization_args and the values are dicts with a
            single key, 'value', whose corresponding value is the value of
            the customization arg.
        ca_specs_to_validate_against: list(dict). List of spec dictionaries. Is
            used to check if some keys are missing in customization_args. Dicts
            have the following structure:
                - name: str. The customization variable name.
                - description: str. The customization variable description.
                - default_value: *. The default value of the customization
                    variable.

    Raises:
        ValidationError: The given 'customization_args' is not valid.
    """
    ca_spec_names = [
        ca_spec.name for ca_spec in ca_specs_to_validate_against]

    if not isinstance(customization_args, dict):
        raise utils.ValidationError(
            'Expected customization args to be a dict, received %s'
            % customization_args)

    # Validate and clean up the customization args.

    # Populate missing keys with the default values.
    customization_args = get_full_customization_args(
        customization_args, ca_specs_to_validate_against)

    # Remove extra keys.
    extra_args = []
    for arg_name in customization_args.keys():
        if not isinstance(arg_name, basestring):
            raise utils.ValidationError(
                'Invalid customization arg name: %s' % arg_name)
        if arg_name not in ca_spec_names:
            extra_args.append(arg_name)
            logging.warning(
                '%s %s does not support customization arg %s.'
                % (item_name.capitalize(), item_type, arg_name))
    for extra_arg in extra_args:
        del customization_args[extra_arg]

    # Check that each value has the correct type.
    for ca_spec in ca_specs_to_validate_against:
        try:
            customization_args[ca_spec.name]['value'] = (
                schema_utils.normalize_against_schema(
                    customization_args[ca_spec.name]['value'],
                    ca_spec.schema))
        except Exception:
            # TODO(sll): Raise an actual exception here if parameters are not
            # involved (If they are, can we get sample values for the state
            # context parameters?).
            pass


class ExplorationChange(object):
    """Domain object class for an exploration change.

    IMPORTANT: Ensure that all changes to this class (and how these cmds are
    interpreted in general) preserve backward-compatibility with the
    exploration snapshots in the datastore. Do not modify the definitions of
    cmd keys that already exist.

    NOTE TO DEVELOPERS: Please note that, for a brief period around
    Feb - Apr 2017, change dicts related to editing of answer groups
    accidentally stored the old_value using a ruleSpecs key instead of a
    rule_specs key. So, if you are making use of this data, make sure to
    verify the format of the old_value before doing any processing.
    """

    STATE_PROPERTIES = (
        STATE_PROPERTY_PARAM_CHANGES,
        STATE_PROPERTY_CONTENT,
        STATE_PROPERTY_CONTENT_IDS_TO_AUDIO_TRANSLATIONS,
        STATE_PROPERTY_INTERACTION_ID,
        STATE_PROPERTY_INTERACTION_CUST_ARGS,
        STATE_PROPERTY_INTERACTION_STICKY,
        STATE_PROPERTY_INTERACTION_HANDLERS,
        STATE_PROPERTY_INTERACTION_ANSWER_GROUPS,
        STATE_PROPERTY_INTERACTION_DEFAULT_OUTCOME,
        STATE_PROPERTY_INTERACTION_HINTS,
        STATE_PROPERTY_INTERACTION_SOLUTION,
        STATE_PROPERTY_UNCLASSIFIED_ANSWERS)

    EXPLORATION_PROPERTIES = (
        'title', 'category', 'objective', 'language_code', 'tags',
        'blurb', 'author_notes', 'param_specs', 'param_changes',
        'init_state_name', 'auto_tts_enabled', 'correctness_feedback_enabled')

    OPTIONAL_CMD_ATTRIBUTE_NAMES = [
        'state_name', 'old_state_name', 'new_state_name',
        'property_name', 'new_value', 'old_value', 'name', 'from_version',
        'to_version', 'title', 'category'
    ]

    def __init__(self, change_dict):
        """Initializes an ExplorationChange object from a dict.

        Args:
            change_dict: dict. Represents a command. It should have a 'cmd' key
                and one or more other keys. The keys depend on what the value
                for 'cmd' is. The possible values for 'cmd' are listed below,
                together with the other keys in the dict:
                    - 'add_state' (with state_name)
                    - 'rename_state' (with old_state_name and new_state_name)
                    - 'delete_state' (with state_name)
                    - 'edit_state_property' (with state_name, property_name,
                        new_value and, optionally, old_value)
                    - 'edit_exploration_property' (with property_name,
                        new_value and, optionally, old_value)
                    - 'migrate_states_schema' (with from_version, to_version)
                For a state, property_name must be one of STATE_PROPERTIES.
                For an exploration, property_name must be one of
                EXPLORATION_PROPERTIES.

        Raises:
            Exception: The given change_dict is not valid.
        """
        if 'cmd' not in change_dict:
            raise Exception('Invalid change_dict: %s' % change_dict)
        self.cmd = change_dict['cmd']

        if self.cmd == CMD_ADD_STATE:
            self.state_name = change_dict['state_name']
        elif self.cmd == CMD_RENAME_STATE:
            self.old_state_name = change_dict['old_state_name']
            self.new_state_name = change_dict['new_state_name']
        elif self.cmd == CMD_DELETE_STATE:
            self.state_name = change_dict['state_name']
        elif self.cmd == CMD_EDIT_STATE_PROPERTY:
            if change_dict['property_name'] not in self.STATE_PROPERTIES:
                raise Exception('Invalid change_dict: %s' % change_dict)
            self.state_name = change_dict['state_name']
            self.property_name = change_dict['property_name']
            self.new_value = change_dict['new_value']
            self.old_value = change_dict.get('old_value')
        elif self.cmd == CMD_EDIT_EXPLORATION_PROPERTY:
            if (change_dict['property_name'] not in
                    self.EXPLORATION_PROPERTIES):
                raise Exception('Invalid change_dict: %s' % change_dict)
            self.property_name = change_dict['property_name']
            self.new_value = change_dict['new_value']
            self.old_value = change_dict.get('old_value')
        elif self.cmd == CMD_MIGRATE_STATES_SCHEMA_TO_LATEST_VERSION:
            self.from_version = change_dict['from_version']
            self.to_version = change_dict['to_version']
        elif self.cmd == CMD_CREATE_NEW:
            self.title = change_dict['title']
            self.category = change_dict['category']
        elif self.cmd == exp_models.ExplorationModel.CMD_REVERT_COMMIT:
            # If commit is an exploration version revert commit.
            self.version_number = change_dict['version_number']
        else:
            raise Exception('Invalid change_dict: %s' % change_dict)

    def to_dict(self):
        """Returns a dict representing the ExplorationChange domain object.

        Returns:
            A dict, mapping all fields of ExplorationChange instance.
        """
        exploration_change_dict = {}
        exploration_change_dict['cmd'] = self.cmd
        for attribute_name in self.OPTIONAL_CMD_ATTRIBUTE_NAMES:
            if hasattr(self, attribute_name):
                exploration_change_dict[attribute_name] = getattr(
                    self, attribute_name)

        return exploration_change_dict


class ExplorationCommitLogEntry(object):
    """Value object representing a commit to an exploration."""

    def __init__(
            self, created_on, last_updated, user_id, username, exploration_id,
            commit_type, commit_message, commit_cmds, version,
            post_commit_status, post_commit_community_owned,
            post_commit_is_private):
        """Initializes a ExplorationCommitLogEntry domain object.

        Args:
            created_on: datetime.datetime. Date and time when the exploration
                commit was created.
            last_updated: datetime.datetime. Date and time when the exploration
                commit was last updated.
            user_id: str. User id of the user who has made the commit.
            username: str. Username of the user who has made the commit.
            exploration_id: str. Id of the exploration.
            commit_type: str. The type of commit.
            commit_message: str. A description of changes made to the
                exploration.
            commit_cmds: list(dict). A list of commands, describing changes
                made in this model, which should give sufficient information to
                reconstruct the commit. Each dict always contains the following
                key:
                    - cmd: str. Unique command.
                and then additional arguments for that command.
            version: int. The version of the exploration after the commit.
            post_commit_status: str. The new exploration status after the
                commit.
            post_commit_community_owned: bool. Whether the exploration is
                community-owned after the edit event.
            post_commit_is_private: bool. Whether the exploration is private
                after the edit event.
        """
        self.created_on = created_on
        self.last_updated = last_updated
        self.user_id = user_id
        self.username = username
        self.exploration_id = exploration_id
        self.commit_type = commit_type
        self.commit_message = commit_message
        self.commit_cmds = commit_cmds
        self.version = version
        self.post_commit_status = post_commit_status
        self.post_commit_community_owned = post_commit_community_owned
        self.post_commit_is_private = post_commit_is_private

    def to_dict(self):
        """Returns a dict representing this ExplorationCommitLogEntry domain
        object. This omits created_on, user_id and commit_cmds.

        Returns:
            dict. A dict, mapping all fields of ExplorationCommitLogEntry
            instance, except created_on, user_id and commit_cmds fields.
        """
        return {
            'last_updated': utils.get_time_in_millisecs(self.last_updated),
            'username': self.username,
            'exploration_id': self.exploration_id,
            'commit_type': self.commit_type,
            'commit_message': self.commit_message,
            'version': self.version,
            'post_commit_status': self.post_commit_status,
            'post_commit_community_owned': self.post_commit_community_owned,
            'post_commit_is_private': self.post_commit_is_private,
        }


class AudioTranslation(object):
    """Value object representing an audio translation."""

    def to_dict(self):
        """Returns a dict representing this AudioTranslation domain object.

        Returns:
            dict. A dict, mapping all fields of AudioTranslation instance.
        """
        return {
            'filename': self.filename,
            'file_size_bytes': self.file_size_bytes,
            'needs_update': self.needs_update,
        }

    @classmethod
    def from_dict(cls, audio_translation_dict):
        """Return a AudioTranslation domain object from a dict.

        Args:
            audio_translation_dict: dict. The dict representation of
                AudioTranslation object.

        Returns:
            AudioTranslation. The corresponding AudioTranslation domain object.
        """
        return cls(
            audio_translation_dict['filename'],
            audio_translation_dict['file_size_bytes'],
            audio_translation_dict['needs_update'])

    def __init__(self, filename, file_size_bytes, needs_update):
        """Initializes a AudioTranslation domain object.

        Args:
            filename: str. The corresponding audio file path.
            file_size_bytes: int. The file size, in bytes. Used to display
                potential bandwidth usage to the learner before they download
                the file.
            needs_update: bool. Whether audio is marked for needing review.
        """
        # str. The corresponding audio file path, e.g.
        # "content-en-2-h7sjp8s.mp3".
        self.filename = filename
        # int. The file size, in bytes. Used to display potential bandwidth
        # usage to the learner before they download the file.
        self.file_size_bytes = file_size_bytes
        # bool. Whether audio is marked for needing review.
        self.needs_update = needs_update

    def validate(self):
        """Validates properties of the AudioTranslation.

        Raises:
            ValidationError: One or more attributes of the AudioTranslation are
            invalid.
        """
        if not isinstance(self.filename, basestring):
            raise utils.ValidationError(
                'Expected audio filename to be a string, received %s' %
                self.filename)
        dot_index = self.filename.rfind('.')
        if dot_index == -1 or dot_index == 0:
            raise utils.ValidationError(
                'Invalid audio filename: %s' % self.filename)
        extension = self.filename[dot_index + 1:]
        if extension not in feconf.ACCEPTED_AUDIO_EXTENSIONS:
            raise utils.ValidationError(
                'Invalid audio filename: it should have one of '
                'the following extensions: %s. Received: %s'
                % (feconf.ACCEPTED_AUDIO_EXTENSIONS.keys(), self.filename))

        if not isinstance(self.file_size_bytes, int):
            raise utils.ValidationError(
                'Expected file size to be an int, received %s' %
                self.file_size_bytes)
        if self.file_size_bytes <= 0:
            raise utils.ValidationError(
                'Invalid file size: %s' % self.file_size_bytes)

        if not isinstance(self.needs_update, bool):
            raise utils.ValidationError(
                'Expected needs_update to be a bool, received %s' %
                self.needs_update)


class ExpVersionReference(object):
    """Value object representing an exploration ID and a version number."""

    def __init__(self, exp_id, version):
        """Initializes an ExpVersionReference domain object.

        Args:
            exp_id: str. ID of the exploration.
            version: int. Version of the exploration.
        """
        self.exp_id = exp_id
        self.version = version
        self.validate()

    def to_dict(self):
        """Returns a dict representing this ExpVersionReference domain object.

        Returns:
            dict. A dict, mapping all fields of ExpVersionReference instance.
        """
        return {
            'exp_id': self.exp_id,
            'version': self.version
        }

    def validate(self):
        """Validates properties of the ExpVersionReference.

        Raises:
            ValidationError: One or more attributes of the ExpVersionReference
            are invalid.
        """
        if not isinstance(self.exp_id, str):
            raise utils.ValidationError(
                'Expected exp_id to be a str, received %s' % self.exp_id)

        if not isinstance(self.version, int):
            raise utils.ValidationError(
                'Expected version to be an int, received %s' % self.version)


class SubtitledHtml(object):
    """Value object representing subtitled HTML."""

    def __init__(self, content_id, html):
        """Initializes a SubtitledHtml domain object.

        Args:
            content_id: str. A unique id referring to the audio translations for
              this content.
            html: str. A piece of user submitted HTML. This is cleaned in such
                a way as to contain a restricted set of HTML tags.
        """
        self.content_id = content_id
        self.html = html_cleaner.clean(html)
        self.validate()

    def to_dict(self):
        """Returns a dict representing this SubtitledHtml domain object.

        Returns:
            dict. A dict, mapping all fields of SubtitledHtml instance.
        """
        return {
            'content_id': self.content_id,
            'html': self.html
        }

    @classmethod
    def from_dict(cls, subtitled_html_dict):
        """Return a SubtitledHtml domain object from a dict.

        Args:
            subtitled_html_dict: dict. The dict representation of SubtitledHtml
                object.

        Returns:
            SubtitledHtml. The corresponding SubtitledHtml domain object.
        """
        return cls(
            subtitled_html_dict['content_id'], subtitled_html_dict['html'])

    def validate(self):
        """Validates properties of the SubtitledHtml.

        Raises:
            ValidationError: One or more attributes of the SubtitledHtml are
            invalid.
        """
        if not isinstance(self.content_id, basestring):
            raise utils.ValidationError(
                'Expected content id to be a string, received %s' %
                self.content_id)

        # TODO(sll): Add HTML sanitization checking.
        # TODO(sll): Validate customization args for rich-text components.
        if not isinstance(self.html, basestring):
            raise utils.ValidationError(
                'Invalid content HTML: %s' % self.html)

    def to_html(self, params):
        """Exports this SubtitledHTML object to an HTML string. The HTML is
        parameterized using the parameters in `params`.

        Args:
            params: dict. The keys are the parameter names and the values are
                the values of parameters.

        Raises:
            Exception: 'params' is not a dict.

        Returns:
            str. The HTML string that results after stripping
                out unrecognized tags and attributes.
        """
        if not isinstance(params, dict):
            raise Exception(
                'Expected context params for parsing subtitled HTML to be a '
                'dict, received %s' % params)

        return html_cleaner.clean(jinja_utils.parse_string(self.html, params))

    @classmethod
    def create_default_subtitled_html(cls, content_id):
        """Create a default SubtitledHtml domain object."""
        return cls(content_id, '')


class RuleSpec(object):
    """Value object representing a rule specification."""

    def to_dict(self):
        """Returns a dict representing this RuleSpec domain object.

        Returns:
            dict. A dict, mapping all fields of RuleSpec instance.
        """
        return {
            'rule_type': self.rule_type,
            'inputs': self.inputs,
        }

    @classmethod
    def from_dict(cls, rulespec_dict):
        """Return a RuleSpec domain object from a dict.

        Args:
            rulespec_dict: dict. The dict representation of RuleSpec object.

        Returns:
            RuleSpec. The corresponding RuleSpec domain object.
        """
        return cls(
            rulespec_dict['rule_type'],
            rulespec_dict['inputs']
        )

    def __init__(self, rule_type, inputs):
        """Initializes a RuleSpec domain object.

        Args:
            rule_type: str. The rule type, e.g. "CodeContains" or "Equals". A
                full list of rule types can be found in
                extensions/interactions/rule_templates.json.
            inputs: dict. The values of the parameters needed in order to fully
                specify the rule. The keys for this dict can be deduced from
                the relevant description field in
                extensions/interactions/rule_templates.json -- they are
                enclosed in {{...}} braces.
        """
        self.rule_type = rule_type
        self.inputs = inputs

    def validate(self, rule_params_list, exp_param_specs_dict):
        """Validates a RuleSpec value object. It ensures the inputs dict does
        not refer to any non-existent parameters and that it contains values
        for all the parameters the rule expects.

        Args:
            rule_params_list: A list of parameters used by the rule represented
                by this RuleSpec instance, to be used to validate the inputs of
                this RuleSpec. Each element of the list represents a single
                parameter and is a tuple with two elements:
                    0: The name (string) of the parameter.
                    1: The typed object instance for that
                        parameter (e.g. Real).
            exp_param_specs_dict: A dict of specified parameters used in this
                exploration. Keys are parameter names and values are ParamSpec
                value objects with an object type property (obj_type). RuleSpec
                inputs may have a parameter value which refers to one of these
                exploration parameters.

        Raises:
            ValidationError: One or more attributes of the RuleSpec are
            invalid.
        """
        if not isinstance(self.inputs, dict):
            raise utils.ValidationError(
                'Expected inputs to be a dict, received %s' % self.inputs)
        input_key_set = set(self.inputs.keys())
        param_names_set = set([rp[0] for rp in rule_params_list])
        leftover_input_keys = input_key_set - param_names_set
        leftover_param_names = param_names_set - input_key_set

        # Check if there are input keys which are not rule parameters.
        if leftover_input_keys:
            logging.warning(
                'RuleSpec \'%s\' has inputs which are not recognized '
                'parameter names: %s' % (self.rule_type, leftover_input_keys))

        # Check if there are missing parameters.
        if leftover_param_names:
            raise utils.ValidationError(
                'RuleSpec \'%s\' is missing inputs: %s'
                % (self.rule_type, leftover_param_names))

        rule_params_dict = {rp[0]: rp[1] for rp in rule_params_list}
        for (param_name, param_value) in self.inputs.iteritems():
            param_obj = rule_params_dict[param_name]
            # Validate the parameter type given the value.
            if isinstance(param_value, basestring) and '{{' in param_value:
                # Value refers to a parameter spec. Cross-validate the type of
                # the parameter spec with the rule parameter.
                start_brace_index = param_value.index('{{') + 2
                end_brace_index = param_value.index('}}')
                param_spec_name = param_value[
                    start_brace_index:end_brace_index]
                if param_spec_name not in exp_param_specs_dict:
                    raise utils.ValidationError(
                        'RuleSpec \'%s\' has an input with name \'%s\' which '
                        'refers to an unknown parameter within the '
                        'exploration: %s' % (
                            self.rule_type, param_name, param_spec_name))
                # TODO(bhenning): The obj_type of the param_spec
                # (exp_param_specs_dict[param_spec_name]) should be validated
                # to be the same as param_obj.__name__ to ensure the rule spec
                # can accept the type of the parameter.
            else:
                # Otherwise, a simple parameter value needs to be normalizable
                # by the parameter object in order to be valid.
                param_obj.normalize(param_value)


class Outcome(object):
    """Value object representing an outcome of an interaction. An outcome
    consists of a destination state, feedback to show the user, and any
    parameter changes.
    """

    def to_dict(self):
        """Returns a dict representing this Outcome domain object.

        Returns:
            dict. A dict, mapping all fields of Outcome instance.
        """
        return {
            'dest': self.dest,
            'feedback': self.feedback.to_dict(),
            'labelled_as_correct': self.labelled_as_correct,
            'param_changes': [
                param_change.to_dict() for param_change in self.param_changes],
            'refresher_exploration_id': self.refresher_exploration_id,
            'missing_prerequisite_skill_id': self.missing_prerequisite_skill_id
        }

    @classmethod
    def from_dict(cls, outcome_dict):
        """Return a Outcome domain object from a dict.

        Args:
            outcome_dict: dict. The dict representation of Outcome object.

        Returns:
            Outcome. The corresponding Outcome domain object.
        """
        return cls(
            outcome_dict['dest'],
            SubtitledHtml.from_dict(outcome_dict['feedback']),
            outcome_dict['labelled_as_correct'],
            [param_domain.ParamChange(
                param_change['name'], param_change['generator_id'],
                param_change['customization_args'])
             for param_change in outcome_dict['param_changes']],
            outcome_dict['refresher_exploration_id'],
            outcome_dict['missing_prerequisite_skill_id']
        )

    def __init__(
            self, dest, feedback, labelled_as_correct, param_changes,
            refresher_exploration_id, missing_prerequisite_skill_id):
        """Initializes a Outcome domain object.

        Args:
            dest: str. The name of the destination state.
            feedback: SubtitledHtml. Feedback to give to the user if this rule
                is triggered.
            labelled_as_correct: bool. Whether this outcome has been labelled
                by the creator as corresponding to a "correct" answer.
            param_changes: list(ParamChange). List of exploration-level
                parameter changes to make if this rule is triggered.
            refresher_exploration_id: str or None. An optional exploration ID
                to redirect the learner to if they seem to lack understanding
                of a prerequisite concept. This should only exist if the
                destination state for this outcome is a self-loop.
            missing_prerequisite_skill_id: str or None. The id of the skill that
                this answer group tests. If this is not None, the exploration
                player would redirect to this skill when a learner receives this
                outcome.
        """
        # Id of the destination state.
        # TODO(sll): Check that this state actually exists.
        self.dest = dest
        # Feedback to give the reader if this rule is triggered.
        self.feedback = feedback
        # Whether this outcome has been labelled by the creator as
        # corresponding to a "correct" answer.
        self.labelled_as_correct = labelled_as_correct
        # Exploration-level parameter changes to make if this rule is
        # triggered.
        self.param_changes = param_changes or []
        # An optional exploration ID to redirect the learner to if they lack
        # understanding of a prerequisite concept. This should only exist if
        # the destination state for this outcome is a self-loop.
        self.refresher_exploration_id = refresher_exploration_id
        # An optional skill id whose concept card would be shown to the learner
        # when the learner receives this outcome.
        self.missing_prerequisite_skill_id = missing_prerequisite_skill_id

    def validate(self):
        """Validates various properties of the Outcome.

        Raises:
            ValidationError: One or more attributes of the Outcome are invalid.
        """
        self.feedback.validate()

        if not isinstance(self.labelled_as_correct, bool):
            raise utils.ValidationError(
                'The "labelled_as_correct" field should be a boolean, received '
                '%s' % self.labelled_as_correct)

        if self.missing_prerequisite_skill_id is not None:
            if not isinstance(self.missing_prerequisite_skill_id, basestring):
                raise utils.ValidationError(
                    'Expected outcome missing_prerequisite_skill_id to be a '
                    'string, received %s' % self.missing_prerequisite_skill_id)

        if not isinstance(self.param_changes, list):
            raise utils.ValidationError(
                'Expected outcome param_changes to be a list, received %s'
                % self.param_changes)
        for param_change in self.param_changes:
            param_change.validate()

        if self.refresher_exploration_id is not None:
            if not isinstance(self.refresher_exploration_id, basestring):
                raise utils.ValidationError(
                    'Expected outcome refresher_exploration_id to be a string, '
                    'received %s' % self.refresher_exploration_id)


class AnswerGroup(object):
    """Value object for an answer group. Answer groups represent a set of rules
    dictating whether a shared feedback should be shared with the user. These
    rules are ORed together. Answer groups may also support a classifier
    that involve soft matching of answers to a set of training data and/or
    example answers dictated by the creator.
    """

    def to_dict(self):
        """Returns a dict representing this AnswerGroup domain object.

        Returns:
            dict. A dict, mapping all fields of AnswerGroup instance.
        """
        return {
            'rule_specs': [rule_spec.to_dict()
                           for rule_spec in self.rule_specs],
            'outcome': self.outcome.to_dict(),
            'training_data': self.training_data,
            'tagged_misconception_id': self.tagged_misconception_id
        }

    @classmethod
    def from_dict(cls, answer_group_dict):
        """Return a AnswerGroup domain object from a dict.

        Args:
            answer_group_dict: dict. The dict representation of AnswerGroup
                object.

        Returns:
            AnswerGroup. The corresponding AnswerGroup domain object.
        """
        return cls(
            Outcome.from_dict(answer_group_dict['outcome']),
            [RuleSpec.from_dict(rs) for rs in answer_group_dict['rule_specs']],
            answer_group_dict['training_data'],
            answer_group_dict['tagged_misconception_id']
        )

    def __init__(
            self, outcome, rule_specs, training_data, tagged_misconception_id):
        """Initializes a AnswerGroup domain object.

        Args:
            outcome: Outcome. The outcome corresponding to the answer group.
            rule_specs: list(RuleSpec). List of rule specifications.
            training_data: list(*). List of answers belonging to training
                data of this answer group.
            tagged_misconception_id: str or None. The id of the tagged
                misconception for the answer group, when a state is part of a
                Question object that tests a particular skill.
        """
        self.rule_specs = [RuleSpec(
            rule_spec.rule_type, rule_spec.inputs
        ) for rule_spec in rule_specs]

        self.outcome = outcome
        self.training_data = training_data
        self.tagged_misconception_id = tagged_misconception_id

    def validate(self, interaction, exp_param_specs_dict):
        """Verifies that all rule classes are valid, and that the AnswerGroup
        only has one classifier rule.

        Args:
            exp_param_specs_dict: dict. A dict of all parameters used in the
                exploration. Keys are parameter names and values are ParamSpec
                value objects with an object type property (obj_type).
            interaction: InteractionInstance. The interaction object.

        Raises:
            ValidationError: One or more attributes of the AnswerGroup are
                invalid.
            ValidationError: The AnswerGroup contains more than one classifier
                rule.
        """
        if not isinstance(self.rule_specs, list):
            raise utils.ValidationError(
                'Expected answer group rules to be a list, received %s'
                % self.rule_specs)

        if self.tagged_misconception_id is not None:
            if not isinstance(self.tagged_misconception_id, basestring):
                raise utils.ValidationError(
                    'Expected tagged misconception id to be a string, '
                    'received %s' % self.tagged_misconception_id)

        if len(self.rule_specs) == 0 and len(self.training_data) == 0:
            raise utils.ValidationError(
                'There must be at least one rule or training data for each'
                ' answer group.')

        for rule_spec in self.rule_specs:
            if rule_spec.rule_type not in interaction.rules_dict:
                raise utils.ValidationError(
                    'Unrecognized rule type: %s' % rule_spec.rule_type)

            rule_spec.validate(
                interaction.get_rule_param_list(rule_spec.rule_type),
                exp_param_specs_dict)

        self.outcome.validate()


class Hint(object):
    """Value object representing a hint."""

    def __init__(self, hint_content):
        """Constructs a Hint domain object.

        Args:
            hint_content: SubtitledHtml. The hint text and ID referring to the
              audio translations for this content.
        """
        self.hint_content = hint_content

    def to_dict(self):
        """Returns a dict representing this Hint domain object.

        Returns:
            dict. A dict mapping the field of Hint instance.
        """
        return {
            'hint_content': self.hint_content.to_dict(),
        }

    @classmethod
    def from_dict(cls, hint_dict):
        """Return a Hint domain object from a dict.

        Args:
            hint_dict: dict. The dict representation of Hint object.

        Returns:
            Hint. The corresponding Hint domain object.
        """
        return cls(SubtitledHtml.from_dict(hint_dict['hint_content']))

    def validate(self):
        """Validates all properties of Hint."""
        self.hint_content.validate()


class Solution(object):
    """Value object representing a solution.

    A solution consists of answer_is_exclusive, correct_answer and an
    explanation.When answer_is_exclusive is True, this indicates that it is
    the only correct answer; when it is False, this indicates that it is one
    possible answer. correct_answer records an answer that enables the learner
    to progress to the next card and explanation is an HTML string containing
    an explanation for the solution.
    """

    def __init__(
            self, interaction_id, answer_is_exclusive,
            correct_answer, explanation):
        """Constructs a Solution domain object.

        Args:
            interaction_id: str. The interaction id.
            answer_is_exclusive: bool. True if is the only correct answer;
                False if is one of possible answer.
            correct_answer: str. The correct answer; this answer enables the
                learner to progress to the next card.
            explanation: SubtitledHtml. Contains text and text id to link audio
                translations for the solution's explanation.
        """
        self.answer_is_exclusive = answer_is_exclusive
        self.correct_answer = (
            interaction_registry.Registry.get_interaction_by_id(
                interaction_id).normalize_answer(correct_answer))
        self.explanation = explanation

    def to_dict(self):
        """Returns a dict representing this Solution domain object.

        Returns:
            dict. A dict mapping all fields of Solution instance.
        """
        return {
            'answer_is_exclusive': self.answer_is_exclusive,
            'correct_answer': self.correct_answer,
            'explanation': self.explanation.to_dict(),
        }

    @classmethod
    def from_dict(cls, interaction_id, solution_dict):
        """Return a Solution domain object from a dict.

        Args:
            interaction_id: str. The interaction id.
            solution_dict: dict. The dict representation of Solution object.

        Returns:
            Solution. The corresponding Solution domain object.
        """
        return cls(
            interaction_id,
            solution_dict['answer_is_exclusive'],
            interaction_registry.Registry.get_interaction_by_id(
                interaction_id).normalize_answer(
                    solution_dict['correct_answer']),
            SubtitledHtml.from_dict(solution_dict['explanation']))

    def validate(self, interaction_id):
        """Validates all properties of Solution.

        Args:
            interaction_id: str. The interaction id.

        Raises:
            ValidationError: One or more attributes of the Solution are not
            valid.
        """
        if not isinstance(self.answer_is_exclusive, bool):
            raise utils.ValidationError(
                'Expected answer_is_exclusive to be bool, received %s' %
                self.answer_is_exclusive)
        interaction_registry.Registry.get_interaction_by_id(
            interaction_id).normalize_answer(self.correct_answer)
        self.explanation.validate()


class InteractionInstance(object):
    """Value object for an instance of an interaction."""

    # The default interaction used for a new state.
    _DEFAULT_INTERACTION_ID = None

    def to_dict(self):
        """Returns a dict representing this InteractionInstance domain object.

        Returns:
            dict. A dict mapping all fields of InteractionInstance instance.
        """
        return {
            'id': self.id,
            'customization_args': (
                {} if self.id is None else
                get_full_customization_args(
                    self.customization_args,
                    interaction_registry.Registry.get_interaction_by_id(
                        self.id).customization_arg_specs)),
            'answer_groups': [group.to_dict() for group in self.answer_groups],
            'default_outcome': (
                self.default_outcome.to_dict()
                if self.default_outcome is not None
                else None),
            'confirmed_unclassified_answers': (
                self.confirmed_unclassified_answers),
            'hints': [hint.to_dict() for hint in self.hints],
            'solution': self.solution.to_dict() if self.solution else None,
        }

    @classmethod
    def from_dict(cls, interaction_dict):
        """Return a InteractionInstance domain object from a dict.

        Args:
            interaction_dict: dict. The dict representation of
                InteractionInstance object.

        Returns:
            InteractionInstance. The corresponding InteractionInstance domain
            object.
        """
        default_outcome_dict = (
            Outcome.from_dict(interaction_dict['default_outcome'])
            if interaction_dict['default_outcome'] is not None else None)
        solution_dict = (
            Solution.from_dict(
                interaction_dict['id'], interaction_dict['solution'])
            if interaction_dict['solution'] else None)

        return cls(
            interaction_dict['id'],
            interaction_dict['customization_args'],
            [AnswerGroup.from_dict(h)
             for h in interaction_dict['answer_groups']],
            default_outcome_dict,
            interaction_dict['confirmed_unclassified_answers'],
            [Hint.from_dict(h) for h in interaction_dict['hints']],
            solution_dict)

    def __init__(
            self, interaction_id, customization_args, answer_groups,
            default_outcome, confirmed_unclassified_answers, hints, solution):
        """Initializes a InteractionInstance domain object.

        Args:
            interaction_id: str. The interaction id.
            customization_args: dict. The customization dict. The keys are
                names of customization_args and the values are dicts with a
                single key, 'value', whose corresponding value is the value of
                the customization arg.
            answer_groups: list(AnswerGroup). List of answer groups of the
                interaction instance.
            default_outcome: Outcome. The default outcome of the interaction
                instance.
            confirmed_unclassified_answers: list(AnswerGroup). List of answers
                which have been confirmed to be associated with the default
                outcome.
            hints: list(Hint). List of hints for this interaction.
            solution: Solution. A possible solution for the question asked in
                this interaction.
        """
        self.id = interaction_id
        # Customization args for the interaction's view. Parts of these
        # args may be Jinja templates that refer to state parameters.
        # This is a dict: the keys are names of customization_args and the
        # values are dicts with a single key, 'value', whose corresponding
        # value is the value of the customization arg.
        self.customization_args = customization_args
        self.answer_groups = answer_groups
        self.default_outcome = default_outcome
        self.confirmed_unclassified_answers = confirmed_unclassified_answers
        self.hints = hints
        self.solution = solution

    @property
    def is_terminal(self):
        """Determines if this interaction type is terminal. If no ID is set for
        this interaction, it is assumed to not be terminal.

        Returns:
            bool. Whether the interaction is terminal.
        """
        return self.id and interaction_registry.Registry.get_interaction_by_id(
            self.id).is_terminal

    def get_all_outcomes(self):
        """Returns a list of all outcomes of this interaction, taking into
        consideration every answer group and the default outcome.

        Returns:
            list(Outcome). List of all outcomes of this interaction.
        """
        outcomes = []
        for answer_group in self.answer_groups:
            outcomes.append(answer_group.outcome)
        if self.default_outcome is not None:
            outcomes.append(self.default_outcome)
        return outcomes

    def validate(self, exp_param_specs_dict):
        """Validates various properties of the InteractionInstance.

        Args:
            exp_param_specs_dict: dict. A dict of specified parameters used in
                the exploration. Keys are parameter names and values are
                ParamSpec value objects with an object type property(obj_type).
                Is used to validate AnswerGroup objects.

        Raises:
            ValidationError: One or more attributes of the InteractionInstance
            are invalid.
        """
        if not isinstance(self.id, basestring):
            raise utils.ValidationError(
                'Expected interaction id to be a string, received %s' %
                self.id)
        try:
            interaction = interaction_registry.Registry.get_interaction_by_id(
                self.id)
        except KeyError:
            raise utils.ValidationError('Invalid interaction id: %s' % self.id)

        validate_customization_args_and_values(
            'interaction', self.id, self.customization_args,
            interaction.customization_arg_specs)

        if not isinstance(self.answer_groups, list):
            raise utils.ValidationError(
                'Expected answer groups to be a list, received %s.'
                % self.answer_groups)
        if not self.is_terminal and self.default_outcome is None:
            raise utils.ValidationError(
                'Non-terminal interactions must have a default outcome.')
        if self.is_terminal and self.default_outcome is not None:
            raise utils.ValidationError(
                'Terminal interactions must not have a default outcome.')
        if self.is_terminal and self.answer_groups:
            raise utils.ValidationError(
                'Terminal interactions must not have any answer groups.')

        for answer_group in self.answer_groups:
            answer_group.validate(interaction, exp_param_specs_dict)
        if self.default_outcome is not None:
            self.default_outcome.validate()

        if not isinstance(self.hints, list):
            raise utils.ValidationError(
                'Expected hints to be a list, received %s'
                % self.hints)
        for hint in self.hints:
            hint.validate()

        if self.solution:
            self.solution.validate(self.id)

        if self.solution and not self.hints:
            raise utils.ValidationError(
                'Hint(s) must be specified if solution is specified')

    @classmethod
    def create_default_interaction(cls, default_dest_state_name):
        """Create a default InteractionInstance domain object:
            - customization_args: empty dictionary;
            - answer_groups: empty list;
            - default_outcome: dest is set to 'default_dest_state_name' and
                feedback and param_changes are initialized as empty lists;
            - confirmed_unclassified_answers: empty list;

        Args:
            default_dest_state_name: str. The default destination state.

        Returns:
            InteractionInstance. The corresponding InteractionInstance domain
            object with default values.
        """
        default_outcome = Outcome(
            default_dest_state_name,
            SubtitledHtml.create_default_subtitled_html(
                feconf.DEFAULT_OUTCOME_CONTENT_ID), False, {}, None, None)

        return cls(
            cls._DEFAULT_INTERACTION_ID, {}, [], default_outcome, [], [], {})


    def get_all_html_content_strings(self):
        """Get all html content strings in the interaction.

        Returns:
            list(str): The list of all html content strings in the interaction.
        """
        html_list = []

        for answer_group in self.answer_groups:
            outcome_html = answer_group.outcome.feedback.html
            html_list = html_list + [outcome_html]

        # Note that ItemSelectionInput replicates the customization arg HTML
        # in its answer groups.
        if self.id == 'ItemSelectionInput':
            for answer_group in self.answer_groups:
                for rule_spec in answer_group.rule_specs:
                    rule_spec_html = rule_spec.inputs['x']
                    html_list = html_list + rule_spec_html

        if self.id == 'DragAndDropSortInput':
            for answer_group in self.answer_groups:
                for rule_spec in answer_group.rule_specs:
                    rule_spec_html_list = rule_spec.inputs['x']
                    for rule_spec_html in rule_spec_html_list:
                        html_list = html_list + rule_spec_html

        if self.default_outcome:
            default_outcome_html = self.default_outcome.feedback.html
            html_list = html_list + [default_outcome_html]

        for hint in self.hints:
            hint_html = hint.hint_content.html
            html_list = html_list + [hint_html]

        if self.solution:
            solution_html = self.solution.explanation.html
            html_list = html_list + [solution_html]

        if self.id in (
                'ItemSelectionInput', 'MultipleChoiceInput',
                'DragAndDropSortInput'):
            customization_args_html_list = (
                self.customization_args['choices']['value'])
            html_list = html_list + customization_args_html_list

        return html_list


class State(object):
    """Domain object for a state."""

    NULL_INTERACTION_DICT = {
        'id': None,
        'customization_args': {},
        'answer_groups': [],
        'default_outcome': {
            'dest': feconf.DEFAULT_INIT_STATE_NAME,
            'feedback': {
                'content_id': feconf.DEFAULT_OUTCOME_CONTENT_ID,
                'html': ''
            },
            'labelled_as_correct': False,
            'param_changes': [],
            'refresher_exploration_id': None,
            'missing_prerequisite_skill_id': None
        },
        'confirmed_unclassified_answers': [],
        'hints': [],
        'solution': None,
    }

    def __init__(
            self, content, param_changes, interaction,
            content_ids_to_audio_translations, classifier_model_id=None):
        """Initializes a State domain object.

        Args:
            content: SubtitledHtml. The contents displayed to the reader in this
                state.
            param_changes: list(ParamChange). Parameter changes associated with
                this state.
            interaction: InteractionInstance. The interaction instance
                associated with this state.
            classifier_model_id: str or None. The classifier model ID
                associated with this state, if applicable.
            content_ids_to_audio_translations: dict. A dict representing audio
                translations for corresponding content_id.
        """
        # The content displayed to the reader in this state.
        self.content = content
        # Parameter changes associated with this state.
        self.param_changes = [param_domain.ParamChange(
            param_change.name, param_change.generator.id,
            param_change.customization_args
        ) for param_change in param_changes]
        # The interaction instance associated with this state.
        self.interaction = InteractionInstance(
            interaction.id, interaction.customization_args,
            interaction.answer_groups, interaction.default_outcome,
            interaction.confirmed_unclassified_answers,
            interaction.hints, interaction.solution)
        self.classifier_model_id = classifier_model_id
        self.content_ids_to_audio_translations = (
            content_ids_to_audio_translations)

    def validate(self, exp_param_specs_dict, allow_null_interaction):
        """Validates various properties of the State.

        Args:
            exp_param_specs_dict: dict or None. A dict of specified parameters
                used in this exploration. Keys are parameter names and values
                are ParamSpec value objects with an object type
                property(obj_type). It is None if the state belongs to a
                question.
            allow_null_interaction: bool. Whether this state's interaction is
                allowed to be unspecified.

        Raises:
            ValidationError: One or more attributes of the State are invalid.
        """
        self.content.validate()

        if not isinstance(self.param_changes, list):
            raise utils.ValidationError(
                'Expected state param_changes to be a list, received %s'
                % self.param_changes)
        for param_change in self.param_changes:
            param_change.validate()

        if not allow_null_interaction and self.interaction.id is None:
            raise utils.ValidationError(
                'This state does not have any interaction specified.')
        elif self.interaction.id is not None:
            self.interaction.validate(exp_param_specs_dict)

        content_id_list = []
        content_id_list.append(self.content.content_id)
        for answer_group in self.interaction.answer_groups:
            feedback_content_id = answer_group.outcome.feedback.content_id
            if feedback_content_id in content_id_list:
                raise utils.ValidationError(
                    'Found a duplicate content id %s' % feedback_content_id)
            content_id_list.append(feedback_content_id)
        if self.interaction.default_outcome:
            default_outcome_content_id = (
                self.interaction.default_outcome.feedback.content_id)
            if default_outcome_content_id in content_id_list:
                raise utils.ValidationError(
                    'Found a duplicate content id %s'
                    % default_outcome_content_id)
            content_id_list.append(default_outcome_content_id)
        for hint in self.interaction.hints:
            hint_content_id = hint.hint_content.content_id
            if hint_content_id in content_id_list:
                raise utils.ValidationError(
                    'Found a duplicate content id %s' % hint_content_id)
            content_id_list.append(hint_content_id)
        if self.interaction.solution:
            solution_content_id = (
                self.interaction.solution.explanation.content_id)
            if solution_content_id in content_id_list:
                raise utils.ValidationError(
                    'Found a duplicate content id %s' % solution_content_id)
            content_id_list.append(solution_content_id)
        available_content_ids = self.content_ids_to_audio_translations.keys()
        if not set(content_id_list) <= set(available_content_ids):
            raise utils.ValidationError(
                'Expected state content_ids_to_audio_translations to have all '
                'of the listed content ids %s' % content_id_list)
        if not isinstance(self.content_ids_to_audio_translations, dict):
            raise utils.ValidationError(
                'Expected state content_ids_to_audio_translations to be a dict,'
                'received %s' % self.param_changes)
        for (content_id, audio_translations) in (
                self.content_ids_to_audio_translations.iteritems()):

            if not isinstance(content_id, basestring):
                raise utils.ValidationError(
                    'Expected content_id to be a string, received: %s' %
                    content_id)
            if not isinstance(audio_translations, dict):
                raise utils.ValidationError(
                    'Expected audio_translations to be a dict, received %s'
                    % audio_translations)

            allowed_audio_language_codes = [
                language['id'] for language in (
                    constants.SUPPORTED_AUDIO_LANGUAGES)]
            for language_code, translation in audio_translations.iteritems():
                if not isinstance(language_code, basestring):
                    raise utils.ValidationError(
                        'Expected language code to be a string, received: %s' %
                        language_code)

                if language_code not in allowed_audio_language_codes:
                    raise utils.ValidationError(
                        'Unrecognized language code: %s' % language_code)

                translation.validate()

    def get_training_data(self):
        """Retrieves training data from the State domain object."""
        state_training_data_by_answer_group = []
        for (answer_group_index, answer_group) in enumerate(
                self.interaction.answer_groups):
            if answer_group.training_data:
                answers = copy.deepcopy(answer_group.training_data)
                state_training_data_by_answer_group.append({
                    'answer_group_index': answer_group_index,
                    'answers': answers
                })
        return state_training_data_by_answer_group

    def can_undergo_classification(self):
        """Checks whether the answers for this state satisfy the preconditions
        for a ML model to be trained.

        Returns:
            bool: True, if the conditions are satisfied.
        """
        training_examples_count = 0
        labels_count = 0
        training_examples_count += len(
            self.interaction.confirmed_unclassified_answers)
        for answer_group in self.interaction.answer_groups:
            training_examples_count += len(answer_group.training_data)
            labels_count += 1
        if ((training_examples_count >= feconf.MIN_TOTAL_TRAINING_EXAMPLES) and
                (labels_count >= feconf.MIN_ASSIGNED_LABELS)):
            return True
        return False

    def update_content(self, content_dict):
        """Update the content of this state.

        Args:
            content_dict: dict. The dict representation of SubtitledHtml
                object.
        """
        # TODO(sll): Must sanitize all content in RTE component attrs.
        self.content = SubtitledHtml.from_dict(content_dict)

    def update_param_changes(self, param_change_dicts):
        """Update the param_changes dict attribute.

        Args:
            param_change_dicts: list(dict). List of param_change dicts that
                represent ParamChange domain object.
        """
        self.param_changes = [
            param_domain.ParamChange.from_dict(param_change_dict)
            for param_change_dict in param_change_dicts]

    def update_interaction_id(self, interaction_id):
        """Update the interaction id attribute.

        Args:
            interaction_id: str. The new interaction id to set.
        """
        self.interaction.id = interaction_id
        # TODO(sll): This should also clear interaction.answer_groups (except
        # for the default rule). This is somewhat mitigated because the client
        # updates interaction_answer_groups directly after this, but we should
        # fix it.

    def update_interaction_customization_args(self, customization_args):
        """Update the customization_args of InteractionInstance domain object.

        Args:
            customization_args: dict. The new customization_args to set.
        """
        self.interaction.customization_args = customization_args

    def update_interaction_answer_groups(self, answer_groups_list):
        """Update the list of AnswerGroup in IteractioInstancen domain object.

        Args:
            answer_groups_list: list(dict). List of dicts that represent
                AnswerGroup domain object.
        """
        if not isinstance(answer_groups_list, list):
            raise Exception(
                'Expected interaction_answer_groups to be a list, received %s'
                % answer_groups_list)

        interaction_answer_groups = []

        # TODO(yanamal): Do additional calculations here to get the
        # parameter changes, if necessary.
        for answer_group_dict in answer_groups_list:
            rule_specs_list = answer_group_dict['rule_specs']
            if not isinstance(rule_specs_list, list):
                raise Exception(
                    'Expected answer group rule specs to be a list, '
                    'received %s' % rule_specs_list)

            answer_group = AnswerGroup(
                Outcome.from_dict(answer_group_dict['outcome']), [],
                answer_group_dict['training_data'],
                answer_group_dict['tagged_misconception_id'])
            for rule_dict in rule_specs_list:
                rule_spec = RuleSpec.from_dict(rule_dict)

                # Normalize and store the rule params.
                rule_inputs = rule_spec.inputs
                if not isinstance(rule_inputs, dict):
                    raise Exception(
                        'Expected rule_inputs to be a dict, received %s'
                        % rule_inputs)
                for param_name, value in rule_inputs.iteritems():
                    param_type = (
                        interaction_registry.Registry.get_interaction_by_id(
                            self.interaction.id
                        ).get_rule_param_type(rule_spec.rule_type, param_name))

                    if (isinstance(value, basestring) and
                            '{{' in value and '}}' in value):
                        # TODO(jacobdavis11): Create checks that all parameters
                        # referred to exist and have the correct types.
                        normalized_param = value
                    else:
                        try:
                            normalized_param = param_type.normalize(value)
                        except TypeError:
                            raise Exception(
                                '%s has the wrong type. It should be a %s.' %
                                (value, param_type.__name__))
                    rule_inputs[param_name] = normalized_param

                answer_group.rule_specs.append(rule_spec)
            interaction_answer_groups.append(answer_group)
        self.interaction.answer_groups = interaction_answer_groups

    def update_interaction_default_outcome(self, default_outcome_dict):
        """Update the default_outcome of InteractionInstance domain object.

        Args:
            default_outcome_dict: dict. Dict that represents Outcome domain
                object.
        """
        if default_outcome_dict:
            if not isinstance(default_outcome_dict, dict):
                raise Exception(
                    'Expected default_outcome_dict to be a dict, received %s'
                    % default_outcome_dict)
            self.interaction.default_outcome = Outcome.from_dict(
                default_outcome_dict)

        else:
            self.interaction.default_outcome = None

    def update_interaction_confirmed_unclassified_answers(
            self, confirmed_unclassified_answers):
        """Update the confirmed_unclassified_answers of IteractionInstance
        domain object.

        Args:
            confirmed_unclassified_answers: list(AnswerGroup). The new list of
                answers which have been confirmed to be associated with the
                default outcome.

        Raises:
            Exception: 'confirmed_unclassified_answers' is not a list.
        """
        if not isinstance(confirmed_unclassified_answers, list):
            raise Exception(
                'Expected confirmed_unclassified_answers to be a list,'
                ' received %s' % confirmed_unclassified_answers)
        self.interaction.confirmed_unclassified_answers = (
            confirmed_unclassified_answers)

    def update_interaction_hints(self, hints_list):
        """Update the list of hints.

        Args:
            hints_list: list(dict). A list of dict; each dict represents a Hint
                object.

        Raises:
            Exception: 'hints_list' is not a list.
        """
        if not isinstance(hints_list, list):
            raise Exception(
                'Expected hints_list to be a list, received %s'
                % hints_list)
        self.interaction.hints = [
            Hint.from_dict(hint_dict)
            for hint_dict in hints_list]

    def update_interaction_solution(self, solution_dict):
        """Update the solution of interaction.

        Args:
            solution_dict: dict or None. The dict representation of
                Solution object.

        Raises:
            Exception: 'solution_dict' is not a dict.
        """
        if solution_dict is not None:
            if not isinstance(solution_dict, dict):
                raise Exception(
                    'Expected solution to be a dict, received %s'
                    % solution_dict)
            self.interaction.solution = Solution.from_dict(
                self.interaction.id, solution_dict)
        else:
            self.interaction.solution = None

    def update_content_ids_to_audio_translations(
            self, content_ids_to_audio_translations_dict):
        """Update the content_ids_to_audio_translations of a state.

        Args:
            content_ids_to_audio_translations_dict: dict. The dict
                representation of content_ids_to_audio_translations.
        """
        self.content_ids_to_audio_translations = {
            content_id: {
                language_code: AudioTranslation.from_dict(
                    audio_translation_dict)
                for language_code, audio_translation_dict in
                audio_translations.iteritems()
            } for content_id, audio_translations in (
                content_ids_to_audio_translations_dict.iteritems())
        }

    def add_hint(self, hint_content):
        """Add a new hint to the list of hints.

        Args:
            hint_content: str. The hint text.
        """
        self.interaction.hints.append(Hint(hint_content))

    def delete_hint(self, index):
        """Delete a hint from the list of hints.

        Args:
            index: int. The position of the hint in the list of hints.

        Raises:
            IndexError: Index is less than 0.
            IndexError: Index is greater than or equal than the length of hints
                list.
        """
        if index < 0 or index >= len(self.interaction.hints):
            raise IndexError('Hint index out of range')
        del self.interaction.hints[index]

    def to_dict(self):
        """Returns a dict representing this State domain object.

        Returns:
            dict. A dict mapping all fields of State instance.
        """
        content_ids_to_audio_translations_dict = {}
        for content_id, audio_translations in (
                self.content_ids_to_audio_translations.iteritems()):
            audio_translations_dict = {}
            for lang_code, audio_translation in audio_translations.iteritems():
                audio_translations_dict[lang_code] = (
                    AudioTranslation.to_dict(audio_translation))
            content_ids_to_audio_translations_dict[content_id] = (
                audio_translations_dict)

        return {
            'content': self.content.to_dict(),
            'param_changes': [param_change.to_dict()
                              for param_change in self.param_changes],
            'interaction': self.interaction.to_dict(),
            'classifier_model_id': self.classifier_model_id,
            'content_ids_to_audio_translations': (
                content_ids_to_audio_translations_dict)
        }

    @classmethod
    def from_dict(cls, state_dict):
        """Return a State domain object from a dict.

        Args:
            state_dict: dict. The dict representation of State object.

        Returns:
            State. The corresponding State domain object.
        """
        content_ids_to_audio_translations = {}
        for content_id, audio_translations_dict in (
                state_dict['content_ids_to_audio_translations'].iteritems()):
            audio_translations = {}
            for lang_code, audio_translation in (
                    audio_translations_dict.iteritems()):
                audio_translations[lang_code] = (
                    AudioTranslation.from_dict(audio_translation))
            content_ids_to_audio_translations[content_id] = (
                audio_translations)
        return cls(
            SubtitledHtml.from_dict(state_dict['content']),
            [param_domain.ParamChange.from_dict(param)
             for param in state_dict['param_changes']],
            InteractionInstance.from_dict(state_dict['interaction']),
            content_ids_to_audio_translations,
            state_dict['classifier_model_id'])

    @classmethod
    def create_default_state(
            cls, default_dest_state_name, is_initial_state=False):
        """Return a State domain object with default value.

        Args:
            default_dest_state_name: str. The default destination state.
            is_initial_state: bool. Whether this state represents the initial
                state of an exploration.

        Returns:
            State. The corresponding State domain object.
        """
        content_html = (
            feconf.DEFAULT_INIT_STATE_CONTENT_STR if is_initial_state else '')
        content_id = feconf.DEFAULT_NEW_STATE_CONTENT_ID
        return cls(
            SubtitledHtml(content_id, content_html),
            [],
            InteractionInstance.create_default_interaction(
                default_dest_state_name),
            feconf.DEFAULT_CONTENT_IDS_TO_AUDIO_TRANSLATIONS)

    @classmethod
    def convert_html_fields_in_state(
            cls, state_dict, conversion_fn, additional_data=None):
        """Applies a conversion function on all the html strings in a state
        to migrate them to a desired state.

        Args:
            state_dict: dict. The dict representation of State object.
            conversion_fn: function. The conversion function to be applied on
                the states_dict.
            additional_data: dict. A dict which contains any additional
                argument required.

        Returns:
            dict. The converted state_dict.
        """
        # We need exp_id only for adding dimensions to the images. So for other
        # conversion_fn we assign exp_id as 'unused'.
        exp_id = 'unused'
        if additional_data and 'exp_id' in additional_data:
            exp_id = additional_data['exp_id']

        state_dict['content']['html'] = (
            conversion_fn(state_dict['content']['html'], exp_id))
        if state_dict['interaction']['default_outcome']:
            interaction_feedback_html = state_dict[
                'interaction']['default_outcome']['feedback']['html']
            state_dict['interaction']['default_outcome']['feedback'][
                'html'] = conversion_fn(interaction_feedback_html, exp_id)

        for answer_group_index, answer_group in enumerate(
                state_dict['interaction']['answer_groups']):
            answer_group_html = answer_group['outcome']['feedback']['html']
            state_dict['interaction']['answer_groups'][
                answer_group_index]['outcome']['feedback']['html'] = (
                    conversion_fn(answer_group_html, exp_id))
            if state_dict['interaction']['id'] == 'ItemSelectionInput':
                for rule_spec_index, rule_spec in enumerate(
                        answer_group['rule_specs']):
                    for x_index, x in enumerate(rule_spec['inputs']['x']):
                        state_dict['interaction']['answer_groups'][
                            answer_group_index]['rule_specs'][
                                rule_spec_index]['inputs']['x'][x_index] = (
                                    conversion_fn(x, exp_id))
        for hint_index, hint in enumerate(
                state_dict['interaction']['hints']):
            hint_html = hint['hint_content']['html']
            state_dict['interaction']['hints'][hint_index][
                'hint_content']['html'] = conversion_fn(hint_html, exp_id)

        if state_dict['interaction']['solution']:
            solution_html = state_dict[
                'interaction']['solution']['explanation']['html']
            state_dict['interaction']['solution']['explanation']['html'] = (
                conversion_fn(solution_html, exp_id))

        if state_dict['interaction']['id'] in (
                'ItemSelectionInput', 'MultipleChoiceInput'):
            for value_index, value in enumerate(
                    state_dict['interaction']['customization_args'][
                        'choices']['value']):
                state_dict['interaction']['customization_args'][
                    'choices']['value'][value_index] = conversion_fn(
                        value, exp_id)

        return state_dict


class ExplorationVersionsDiff(object):
    """Domain object for the difference between two versions of an Oppia
    exploration.

    Attributes:
        added_state_names: list(str). Name of the states added to the
            exploration from prev_exp_version to current_exp_version.
        deleted_state_names: list(str). Name of the states deleted from the
            exploration from prev_exp_version to current_exp_version.
        new_to_old_state_names: dict. Dictionary mapping state names of
            current_exp_version to the state names of prev_exp_version.
        old_to_new_state_names: dict. Dictionary mapping state names of
            prev_exp_version to the state names of current_exp_version.
    """

    def __init__(self, change_list):
        """Constructs an ExplorationVersionsDiff domain object.

        Args:
            change_list: list(ExplorationChange). A list of all of the commit
                cmds from the old version of the exploration up to the next
                version.
        """

        added_state_names = []
        deleted_state_names = []
        new_to_old_state_names = {}

        for change in change_list:
            if change.cmd == CMD_ADD_STATE:
                added_state_names.append(change.state_name)
            elif change.cmd == CMD_DELETE_STATE:
                state_name = change.state_name
                if state_name in added_state_names:
                    added_state_names.remove(state_name)
                else:
                    original_state_name = state_name
                    if original_state_name in new_to_old_state_names:
                        original_state_name = new_to_old_state_names.pop(
                            original_state_name)
                    deleted_state_names.append(original_state_name)
            elif change.cmd == CMD_RENAME_STATE:
                old_state_name = change.old_state_name
                new_state_name = change.new_state_name
                if old_state_name in added_state_names:
                    added_state_names.remove(old_state_name)
                    added_state_names.append(new_state_name)
                elif old_state_name in new_to_old_state_names:
                    new_to_old_state_names[new_state_name] = (
                        new_to_old_state_names.pop(old_state_name))
                else:
                    new_to_old_state_names[new_state_name] = old_state_name

        self.added_state_names = added_state_names
        self.deleted_state_names = deleted_state_names
        self.new_to_old_state_names = new_to_old_state_names
        self.old_to_new_state_names = {
            value: key for key, value in new_to_old_state_names.iteritems()
        }


class Exploration(object):
    """Domain object for an Oppia exploration."""

    def __init__(
            self, exploration_id, title, category, objective,
            language_code, tags, blurb, author_notes,
            states_schema_version, init_state_name, states_dict,
            param_specs_dict, param_changes_list, version,
            auto_tts_enabled, correctness_feedback_enabled,
            created_on=None, last_updated=None):
        """Initializes an Exploration domain object.

        Args:
            exploration_id: str. The exploration id.
            title: str. The exploration title.
            category: str. The category of the exploration.
            objective: str. The objective of the exploration.
            language_code: str. The language code of the exploration.
            tags: list(str). The tags given to the exploration.
            blurb: str. The blurb of the exploration.
            author_notes: str. The author notes.
            states_schema_version: int. Tbe schema version of the exploration.
            init_state_name: str. The name for the initial state of the
                exploration.
            states_dict: dict. A dict where each key-value pair represents,
                respectively, a state name and a dict used to initialize a
                State domain object.
            param_specs_dict: dict. A dict where each key-value pair represents
                respectively, a param spec name and a dict used to initialize a
                ParamSpec domain object.
            param_changes_list: list(dict). List of dict where each dict is
                used to initialize a ParamChange domain object.
            version: int. The version of the exploration.
            created_on: datetime.datetime. Date and time when the exploration
                is created.
            last_updated: datetime.datetime. Date and time when the exploration
                was last updated.
            auto_tts_enabled: bool. True if automatic text-to-speech is
                enabled.
            correctness_feedback_enabled: bool. True if correctness feedback is
                enabled.
        """
        self.id = exploration_id
        self.title = title
        self.category = category
        self.objective = objective
        self.language_code = language_code
        self.tags = tags
        self.blurb = blurb
        self.author_notes = author_notes
        self.states_schema_version = states_schema_version
        self.init_state_name = init_state_name

        self.states = {}
        for (state_name, state_dict) in states_dict.iteritems():
            self.states[state_name] = State.from_dict(state_dict)

        self.param_specs = {
            ps_name: param_domain.ParamSpec.from_dict(ps_val)
            for (ps_name, ps_val) in param_specs_dict.iteritems()
        }
        self.param_changes = [
            param_domain.ParamChange.from_dict(param_change_dict)
            for param_change_dict in param_changes_list]

        self.version = version
        self.created_on = created_on
        self.last_updated = last_updated
        self.auto_tts_enabled = auto_tts_enabled
        self.correctness_feedback_enabled = correctness_feedback_enabled

    @classmethod
    def create_default_exploration(
            cls, exploration_id, title=feconf.DEFAULT_EXPLORATION_TITLE,
            init_state_name=feconf.DEFAULT_INIT_STATE_NAME,
            category=feconf.DEFAULT_EXPLORATION_CATEGORY,
            objective=feconf.DEFAULT_EXPLORATION_OBJECTIVE,
            language_code=constants.DEFAULT_LANGUAGE_CODE):
        """Returns a Exploration domain object with default values.

        'title', 'init_state_name', 'category', 'objective' if not provided are
        taken from feconf; 'tags' and 'param_changes_list' are initialized to
        empty list; 'states_schema_version' is taken from feconf; 'states_dict'
        is derived from feconf; 'param_specs_dict' is an empty dict; 'blurb' and
        'author_notes' are initialized to empty string; 'version' is
        initializated to 0.

        Args:
            exploration_id: str. The id of the exploration.
            title: str. The exploration title.
            init_state_name: str. The name of the initial state.
            category: str. The category of the exploration.
            objective: str. The objective of the exploration.
            language_code: str. The language code of the exploration.

        Returns:
            Exploration. The Exploration domain object with default
            values.
        """
        init_state_dict = State.create_default_state(
            init_state_name, is_initial_state=True).to_dict()

        states_dict = {
            init_state_name: init_state_dict
        }

        return cls(
            exploration_id, title, category, objective, language_code, [], '',
            '', feconf.CURRENT_EXPLORATION_STATES_SCHEMA_VERSION,
            init_state_name, states_dict, {}, [], 0,
            feconf.DEFAULT_AUTO_TTS_ENABLED, False)

    @classmethod
    def from_dict(
            cls, exploration_dict,
            exploration_version=0, exploration_created_on=None,
            exploration_last_updated=None):
        """Return a Exploration domain object from a dict.

        Args:
            exploration_dict: dict. The dict representation of Exploration
                object.
            exploration_version: int. The version of the exploration.
            exploration_created_on: datetime.datetime. Date and time when the
                exploration is created.
            exploration_last_updated: datetime.datetime. Date and time when the
                exploration was last updated.

        Returns:
            Exploration. The corresponding Exploration domain object.
        """
        # NOTE TO DEVELOPERS: It is absolutely ESSENTIAL this conversion to and
        # from an ExplorationModel/dictionary MUST be exhaustive and complete.
        exploration = cls.create_default_exploration(
            exploration_dict['id'],
            title=exploration_dict['title'],
            category=exploration_dict['category'],
            objective=exploration_dict['objective'],
            language_code=exploration_dict['language_code'])
        exploration.tags = exploration_dict['tags']
        exploration.blurb = exploration_dict['blurb']
        exploration.author_notes = exploration_dict['author_notes']
        exploration.auto_tts_enabled = exploration_dict['auto_tts_enabled']
        exploration.correctness_feedback_enabled = exploration_dict[
            'correctness_feedback_enabled']

        exploration.param_specs = {
            ps_name: param_domain.ParamSpec.from_dict(ps_val) for
            (ps_name, ps_val) in exploration_dict['param_specs'].iteritems()
        }

        exploration.states_schema_version = exploration_dict[
            'states_schema_version']
        init_state_name = exploration_dict['init_state_name']
        exploration.rename_state(exploration.init_state_name, init_state_name)
        exploration.add_states([
            state_name for state_name in exploration_dict['states']
            if state_name != init_state_name])

        for (state_name, sdict) in exploration_dict['states'].iteritems():
            state = exploration.states[state_name]

            state.content = SubtitledHtml(
                sdict['content']['content_id'], sdict['content']['html'])

            state.param_changes = [param_domain.ParamChange(
                pc['name'], pc['generator_id'], pc['customization_args']
            ) for pc in sdict['param_changes']]

            for pc in state.param_changes:
                if pc.name not in exploration.param_specs:
                    raise Exception('Parameter %s was used in a state but not '
                                    'declared in the exploration param_specs.'
                                    % pc.name)

            idict = sdict['interaction']
            interaction_answer_groups = [
                AnswerGroup.from_dict(group)
                for group in idict['answer_groups']]

            default_outcome = (
                Outcome.from_dict(idict['default_outcome'])
                if idict['default_outcome'] is not None else None)

            solution = (
                Solution.from_dict(idict['id'], idict['solution'])
                if idict['solution'] else None)

            state.interaction = InteractionInstance(
                idict['id'], idict['customization_args'],
                interaction_answer_groups, default_outcome,
                idict['confirmed_unclassified_answers'],
                [Hint.from_dict(h) for h in idict['hints']],
                solution)

            state.content_ids_to_audio_translations = {
                content_id: {
                    language_code: AudioTranslation.from_dict(
                        audio_translation_dict)
                    for language_code, audio_translation_dict in
                    audio_translations.iteritems()
                } for content_id, audio_translations in (
                    sdict['content_ids_to_audio_translations'].iteritems())
            }

            exploration.states[state_name] = state

        exploration.param_changes = [
            param_domain.ParamChange.from_dict(pc)
            for pc in exploration_dict['param_changes']]

        exploration.version = exploration_version
        exploration.created_on = exploration_created_on
        exploration.last_updated = exploration_last_updated

        return exploration

    @classmethod
    def _require_valid_state_name(cls, name):
        """Validates name string.

        Args:
            name: str. The name to validate.
        """
        utils.require_valid_name(name, 'a state name')

    def validate(self, strict=False):
        """Validates various properties of the Exploration.

        Args:
            strict: bool. If True, the exploration is assumed to be published,
                and the validation checks are stricter.

        Raises:
            ValidationError: One or more attributes of the Exploration are
            invalid.
        """
        if not isinstance(self.title, basestring):
            raise utils.ValidationError(
                'Expected title to be a string, received %s' % self.title)
        utils.require_valid_name(
            self.title, 'the exploration title', allow_empty=True)

        if not isinstance(self.category, basestring):
            raise utils.ValidationError(
                'Expected category to be a string, received %s'
                % self.category)
        utils.require_valid_name(
            self.category, 'the exploration category', allow_empty=True)

        if not isinstance(self.objective, basestring):
            raise utils.ValidationError(
                'Expected objective to be a string, received %s' %
                self.objective)

        if not isinstance(self.language_code, basestring):
            raise utils.ValidationError(
                'Expected language_code to be a string, received %s' %
                self.language_code)
        if not any([self.language_code == lc['code']
                    for lc in constants.ALL_LANGUAGE_CODES]):
            raise utils.ValidationError(
                'Invalid language_code: %s' % self.language_code)
        # TODO(sll): Remove this check once App Engine supports 3-letter
        # language codes in search.
        if len(self.language_code) != 2:
            raise utils.ValidationError(
                'Invalid language_code, it should have exactly 2 letters: %s' %
                self.language_code)

        if not isinstance(self.tags, list):
            raise utils.ValidationError(
                'Expected \'tags\' to be a list, received %s' % self.tags)
        for tag in self.tags:
            if not isinstance(tag, basestring):
                raise utils.ValidationError(
                    'Expected each tag in \'tags\' to be a string, received '
                    '\'%s\'' % tag)

            if not tag:
                raise utils.ValidationError('Tags should be non-empty.')

            if not re.match(feconf.TAG_REGEX, tag):
                raise utils.ValidationError(
                    'Tags should only contain lowercase letters and spaces, '
                    'received \'%s\'' % tag)

            if (tag[0] not in string.ascii_lowercase or
                    tag[-1] not in string.ascii_lowercase):
                raise utils.ValidationError(
                    'Tags should not start or end with whitespace, received '
                    ' \'%s\'' % tag)

            if re.search(r'\s\s+', tag):
                raise utils.ValidationError(
                    'Adjacent whitespace in tags should be collapsed, '
                    'received \'%s\'' % tag)
        if len(set(self.tags)) != len(self.tags):
            raise utils.ValidationError('Some tags duplicate each other')

        if not isinstance(self.blurb, basestring):
            raise utils.ValidationError(
                'Expected blurb to be a string, received %s' % self.blurb)

        if not isinstance(self.author_notes, basestring):
            raise utils.ValidationError(
                'Expected author_notes to be a string, received %s' %
                self.author_notes)

        if not isinstance(self.states, dict):
            raise utils.ValidationError(
                'Expected states to be a dict, received %s' % self.states)
        if not self.states:
            raise utils.ValidationError('This exploration has no states.')
        for state_name in self.states:
            self._require_valid_state_name(state_name)
            state = self.states[state_name]
            state.validate(
                self.param_specs,
                allow_null_interaction=not strict)
            # The checks below perform validation on the Outcome domain object
            # that is specific to answer groups in explorations, but not
            # questions. This logic is here because the validation checks in
            # the Outcome domain object are used by both explorations and
            # questions.
            for answer_group in state.interaction.answer_groups:
                if not answer_group.outcome.dest:
                    raise utils.ValidationError(
                        'Every outcome should have a destination.')
                if not isinstance(answer_group.outcome.dest, basestring):
                    raise utils.ValidationError(
                        'Expected outcome dest to be a string, received %s'
                        % answer_group.outcome.dest)
            if state.interaction.default_outcome is not None:
                if not state.interaction.default_outcome.dest:
                    raise utils.ValidationError(
                        'Every outcome should have a destination.')
                if not isinstance(
                        state.interaction.default_outcome.dest, basestring):
                    raise utils.ValidationError(
                        'Expected outcome dest to be a string, received %s'
                        % state.interaction.default_outcome.dest)

        if self.states_schema_version is None:
            raise utils.ValidationError(
                'This exploration has no states schema version.')
        if not self.init_state_name:
            raise utils.ValidationError(
                'This exploration has no initial state name specified.')
        if self.init_state_name not in self.states:
            raise utils.ValidationError(
                'There is no state in %s corresponding to the exploration\'s '
                'initial state name %s.' %
                (self.states.keys(), self.init_state_name))

        if not isinstance(self.param_specs, dict):
            raise utils.ValidationError(
                'Expected param_specs to be a dict, received %s'
                % self.param_specs)

        if not isinstance(self.auto_tts_enabled, bool):
            raise utils.ValidationError(
                'Expected auto_tts_enabled to be a bool, received %s'
                % self.auto_tts_enabled)

        if not isinstance(self.correctness_feedback_enabled, bool):
            raise utils.ValidationError(
                'Expected correctness_feedback_enabled to be a bool, received '
                '%s' % self.correctness_feedback_enabled)

        for param_name in self.param_specs:
            if not isinstance(param_name, basestring):
                raise utils.ValidationError(
                    'Expected parameter name to be a string, received %s (%s).'
                    % param_name, type(param_name))
            if not re.match(feconf.ALPHANUMERIC_REGEX, param_name):
                raise utils.ValidationError(
                    'Only parameter names with characters in [a-zA-Z0-9] are '
                    'accepted.')
            self.param_specs[param_name].validate()

        if not isinstance(self.param_changes, list):
            raise utils.ValidationError(
                'Expected param_changes to be a list, received %s'
                % self.param_changes)
        for param_change in self.param_changes:
            param_change.validate()
            if param_change.name not in self.param_specs:
                raise utils.ValidationError(
                    'No parameter named \'%s\' exists in this exploration'
                    % param_change.name)
            if param_change.name in feconf.INVALID_PARAMETER_NAMES:
                raise utils.ValidationError(
                    'The exploration-level parameter with name \'%s\' is '
                    'reserved. Please choose a different name.'
                    % param_change.name)

        # TODO(sll): Find a way to verify the param change customization args
        # when they depend on exploration/state parameters (e.g. the generated
        # values must have the correct obj_type). Can we get sample values for
        # the reader's answer and these parameters by looking at states that
        # link to this one?

        # Check that all state param changes are valid.
        for state_name, state in self.states.iteritems():
            for param_change in state.param_changes:
                param_change.validate()
                if param_change.name not in self.param_specs:
                    raise utils.ValidationError(
                        'The parameter with name \'%s\' was set in state '
                        '\'%s\', but it does not exist in the list of '
                        'parameter specifications for this exploration.'
                        % (param_change.name, state_name))
                if param_change.name in feconf.INVALID_PARAMETER_NAMES:
                    raise utils.ValidationError(
                        'The parameter name \'%s\' is reserved. Please choose '
                        'a different name for the parameter being set in '
                        'state \'%s\'.' % (param_change.name, state_name))

        # Check that all answer groups, outcomes, and param_changes are valid.
        all_state_names = self.states.keys()
        for state_name, state in self.states.iteritems():
            interaction = state.interaction
            default_outcome = interaction.default_outcome

            if default_outcome is not None:
                # Check the default destination, if any.
                if default_outcome.dest not in all_state_names:
                    raise utils.ValidationError(
                        'The destination %s is not a valid state.'
                        % default_outcome.dest)

                # Check that, if the outcome is a non-self-loop, then the
                # refresher_exploration_id is None.
                if (default_outcome.refresher_exploration_id is not None and
                        default_outcome.dest != state_name):
                    raise utils.ValidationError(
                        'The default outcome for state %s has a refresher '
                        'exploration ID, but is not a self-loop.' % state_name)

            for group in interaction.answer_groups:
                # Check group destinations.
                if group.outcome.dest not in all_state_names:
                    raise utils.ValidationError(
                        'The destination %s is not a valid state.'
                        % group.outcome.dest)

                # Check that, if the outcome is a non-self-loop, then the
                # refresher_exploration_id is None.
                if (group.outcome.refresher_exploration_id is not None and
                        group.outcome.dest != state_name):
                    raise utils.ValidationError(
                        'The outcome for an answer group in state %s has a '
                        'refresher exploration ID, but is not a self-loop.'
                        % state_name)

                for param_change in group.outcome.param_changes:
                    if param_change.name not in self.param_specs:
                        raise utils.ValidationError(
                            'The parameter %s was used in an answer group, '
                            'but it does not exist in this exploration'
                            % param_change.name)

        if strict:
            warnings_list = []

            try:
                self._verify_all_states_reachable()
            except utils.ValidationError as e:
                warnings_list.append(unicode(e))

            try:
                self._verify_no_dead_ends()
            except utils.ValidationError as e:
                warnings_list.append(unicode(e))

            if not self.title:
                warnings_list.append(
                    'A title must be specified (in the \'Settings\' tab).')

            if not self.category:
                warnings_list.append(
                    'A category must be specified (in the \'Settings\' tab).')

            if not self.objective:
                warnings_list.append(
                    'An objective must be specified (in the \'Settings\' tab).'
                )

            if not self.language_code:
                warnings_list.append(
                    'A language must be specified (in the \'Settings\' tab).')

            # Check that self-loop outcomes are not labelled as correct.
            all_state_names = self.states.keys()
            for state_name, state in self.states.iteritems():
                interaction = state.interaction
                default_outcome = interaction.default_outcome

                if default_outcome is not None:
                    # Check that, if the outcome is a self-loop, then the
                    # outcome is not labelled as correct.
                    if (default_outcome.dest == state_name and
                            default_outcome.labelled_as_correct):
                        raise utils.ValidationError(
                            'The default outcome for state %s is labelled '
                            'correct but is a self-loop.' % state_name)

                for group in interaction.answer_groups:
                    # Check that, if the outcome is a self-loop, then the
                    # outcome is not labelled as correct.
                    if (group.outcome.dest == state_name and
                            group.outcome.labelled_as_correct):
                        raise utils.ValidationError(
                            'The outcome for an answer group in state %s is '
                            'labelled correct but is a self-loop.' % state_name)

            if len(warnings_list) > 0:
                warning_str = ''
                for ind, warning in enumerate(warnings_list):
                    warning_str += '%s. %s ' % (ind + 1, warning)
                raise utils.ValidationError(
                    'Please fix the following issues before saving this '
                    'exploration: %s' % warning_str)

    def _verify_all_states_reachable(self):
        """Verifies that all states are reachable from the initial state.

        Raises:
            ValidationError: One or more states are not reachable from the
            initial state of the Exploration.
        """
        # This queue stores state names.
        processed_queue = []
        curr_queue = [self.init_state_name]

        while curr_queue:
            curr_state_name = curr_queue[0]
            curr_queue = curr_queue[1:]

            if curr_state_name in processed_queue:
                continue

            processed_queue.append(curr_state_name)

            curr_state = self.states[curr_state_name]

            if not curr_state.interaction.is_terminal:
                all_outcomes = curr_state.interaction.get_all_outcomes()
                for outcome in all_outcomes:
                    dest_state = outcome.dest
                    if (dest_state not in curr_queue and
                            dest_state not in processed_queue):
                        curr_queue.append(dest_state)

        if len(self.states) != len(processed_queue):
            unseen_states = list(
                set(self.states.keys()) - set(processed_queue))
            raise utils.ValidationError(
                'The following states are not reachable from the initial '
                'state: %s' % ', '.join(unseen_states))

    def _verify_no_dead_ends(self):
        """Verifies that all states can reach a terminal state.

        Raises:
            ValidationError: If is impossible to complete the exploration from
                a state.
        """
        # This queue stores state names.
        processed_queue = []
        curr_queue = []

        for (state_name, state) in self.states.iteritems():
            if state.interaction.is_terminal:
                curr_queue.append(state_name)

        while curr_queue:
            curr_state_name = curr_queue[0]
            curr_queue = curr_queue[1:]

            if curr_state_name in processed_queue:
                continue

            processed_queue.append(curr_state_name)

            for (state_name, state) in self.states.iteritems():
                if (state_name not in curr_queue
                        and state_name not in processed_queue):
                    all_outcomes = (
                        state.interaction.get_all_outcomes())
                    for outcome in all_outcomes:
                        if outcome.dest == curr_state_name:
                            curr_queue.append(state_name)
                            break

        if len(self.states) != len(processed_queue):
            dead_end_states = list(
                set(self.states.keys()) - set(processed_queue))
            raise utils.ValidationError(
                'It is impossible to complete the exploration from the '
                'following states: %s' % ', '.join(dead_end_states))

    # Derived attributes of an exploration.
    @property
    def init_state(self):
        """The state which forms the start of this exploration.

        Returns:
            State. The corresponding State domain object.
        """
        return self.states[self.init_state_name]

    @property
    def param_specs_dict(self):
        """A dict of param specs, each represented as Python dicts.

        Returns:
            dict. Dict of parameter specs.
        """
        return {ps_name: ps_val.to_dict()
                for (ps_name, ps_val) in self.param_specs.iteritems()}

    @property
    def param_change_dicts(self):
        """A list of param changes, represented as JSONifiable Python dicts.

        Returns:
            list(dict). List of dicts, each representing a parameter change.
        """
        return [param_change.to_dict() for param_change in self.param_changes]

    @classmethod
    def is_demo_exploration_id(cls, exploration_id):
        """Whether the given exploration id is a demo exploration.

        Args:
            exploration_id: str. The exploration id.

        Returns:
            bool. Whether the corresponding exploration is a demo exploration.
        """
        return exploration_id in feconf.DEMO_EXPLORATIONS

    @property
    def is_demo(self):
        """Whether the exploration is one of the demo explorations.

        Returns:
            bool. True is the current exploration is a demo exploration.
        """
        return self.is_demo_exploration_id(self.id)

    def update_title(self, title):
        """Update the exploration title.

        Args:
            title: str. The exploration title to set.
        """
        self.title = title

    def update_category(self, category):
        """Update the exploration category.

        Args:
            category: str. The exploration category to set.
        """
        self.category = category

    def update_objective(self, objective):
        """Update the exploration objective.

        Args:
            objective: str. The exploration objective to set.
        """
        self.objective = objective

    def update_language_code(self, language_code):
        """Update the exploration language code.

        Args:
            language_code: str. The exploration language code to set.
        """
        self.language_code = language_code

    def update_tags(self, tags):
        """Update the tags of the exploration.

        Args:
            tags: list(str). List of tags to set.
        """
        self.tags = tags

    def update_blurb(self, blurb):
        """Update the blurb of the exploration.

        Args:
            blurb: str. The blurb to set.
        """
        self.blurb = blurb

    def update_author_notes(self, author_notes):
        """Update the author notes of the exploration.

        Args:
            author_notes: str. The author notes to set.
        """
        self.author_notes = author_notes

    def update_param_specs(self, param_specs_dict):
        """Update the param spec dict.

        Args:
            param_specs_dict: dict. A dict where each key-value pair represents
                respectively, a param spec name and a dict used to initialize a
                ParamSpec domain object.
        """
        self.param_specs = {
            ps_name: param_domain.ParamSpec.from_dict(ps_val)
            for (ps_name, ps_val) in param_specs_dict.iteritems()
        }

    def update_param_changes(self, param_changes_list):
        """Update the param change dict.

        Args:
           param_changes_list: list(dict). List of dict where each dict is
                used to initialize a ParamChange domain object.
        """
        self.param_changes = [
            param_domain.ParamChange.from_dict(param_change)
            for param_change in param_changes_list
        ]

    def update_init_state_name(self, init_state_name):
        """Update the name for the initial state of the exploration.

        Args:
            init_state_name: str. The new name of the initial state.
        """
        if init_state_name not in self.states:
            raise Exception(
                'Invalid new initial state name: %s; '
                'it is not in the list of states %s for this '
                'exploration.' % (init_state_name, self.states.keys()))
        self.init_state_name = init_state_name

    def update_auto_tts_enabled(self, auto_tts_enabled):
        """Update whether automatic text-to-speech is enabled.

        Args:
            auto_tts_enabled: bool. Whether automatic text-to-speech
                is enabled or not.
        """
        self.auto_tts_enabled = auto_tts_enabled

    def update_correctness_feedback_enabled(self, correctness_feedback_enabled):
        """Update whether correctness feedback is enabled.

        Args:
            correctness_feedback_enabled: bool. Whether correctness feedback
                is enabled or not.
        """
        self.correctness_feedback_enabled = correctness_feedback_enabled

    # Methods relating to states.
    def add_states(self, state_names):
        """Adds multiple states to the exploration.

        Args:
            state_names: list(str). List of state names to add.

        Raises:
            ValueError: At least one of the new state names already exists in
            the states dict.
        """
        for state_name in state_names:
            if state_name in self.states:
                raise ValueError('Duplicate state name %s' % state_name)

        for state_name in state_names:
            self.states[state_name] = State.create_default_state(state_name)

    def rename_state(self, old_state_name, new_state_name):
        """Renames the given state.

        Args:
            old_state_name: str. The old name of state to rename.
            new_state_name: str. The new state name.

        Raises:
            ValueError: The old state name does not exist or the new state name
            is already in states dict.
        """
        if old_state_name not in self.states:
            raise ValueError('State %s does not exist' % old_state_name)
        if (old_state_name != new_state_name and
                new_state_name in self.states):
            raise ValueError('Duplicate state name: %s' % new_state_name)

        if old_state_name == new_state_name:
            return

        self._require_valid_state_name(new_state_name)

        self.states[new_state_name] = copy.deepcopy(
            self.states[old_state_name])
        del self.states[old_state_name]

        if self.init_state_name == old_state_name:
            self.update_init_state_name(new_state_name)

        # Find all destinations in the exploration which equal the renamed
        # state, and change the name appropriately.
        for other_state_name in self.states:
            other_state = self.states[other_state_name]
            other_outcomes = other_state.interaction.get_all_outcomes()
            for outcome in other_outcomes:
                if outcome.dest == old_state_name:
                    outcome.dest = new_state_name

    def delete_state(self, state_name):
        """Deletes the given state.

        Args:
            state_name: str. The state name to be deleted.

        Raises:
            ValueError: The state does not exist or is the initial state of the
            exploration.
        """
        if state_name not in self.states:
            raise ValueError('State %s does not exist' % state_name)

        # Do not allow deletion of initial states.
        if self.init_state_name == state_name:
            raise ValueError('Cannot delete initial state of an exploration.')

        # Find all destinations in the exploration which equal the deleted
        # state, and change them to loop back to their containing state.
        for other_state_name in self.states:
            other_state = self.states[other_state_name]
            all_outcomes = other_state.interaction.get_all_outcomes()
            for outcome in all_outcomes:
                if outcome.dest == state_name:
                    outcome.dest = other_state_name

        del self.states[state_name]


    def get_trainable_states_dict(self, old_states, exp_versions_diff):
        """Retrieves the state names of all trainable states in an exploration
        segregated into state names with changed and unchanged answer groups.
        In this method, the new_state_name refers to the name of the state in
        the current version of the exploration whereas the old_state_name refers
        to the name of the state in the previous version of the exploration.

        Args:
            old_states: dict. Dictionary containing all State domain objects.
            exp_versions_diff: ExplorationVersionsDiff. An instance of the
                exploration versions diff class.

        Returns:
            dict. The trainable states dict. This dict has three keys
                representing state names with changed answer groups and
                unchanged answer groups respectively.
        """
        trainable_states_dict = {
            'state_names_with_changed_answer_groups': [],
            'state_names_with_unchanged_answer_groups': []
        }
        new_states = self.states

        for new_state_name in new_states:
            new_state = new_states[new_state_name]
            if not new_state.can_undergo_classification():
                continue

            old_state_name = new_state_name
            if new_state_name in exp_versions_diff.new_to_old_state_names:
                old_state_name = exp_versions_diff.new_to_old_state_names[
                    new_state_name]

            # The case where a new state is added. When this happens, the
            # old_state_name will be equal to the new_state_name and it will not
            # be present in the exploration's older version.
            if old_state_name not in old_states:
                trainable_states_dict[
                    'state_names_with_changed_answer_groups'].append(
                        new_state_name)
                continue
            old_state = old_states[old_state_name]
            old_training_data = old_state.get_training_data()
            new_training_data = new_state.get_training_data()

            # Check if the training data and interaction_id of the state in the
            # previous version of the exploration and the state in the new
            # version of the exploration match. If any of them are not equal,
            # we create a new job for the state in the current version.
            if new_training_data == old_training_data and (
                    new_state.interaction.id == old_state.interaction.id):
                trainable_states_dict[
                    'state_names_with_unchanged_answer_groups'].append(
                        new_state_name)
            else:
                trainable_states_dict[
                    'state_names_with_changed_answer_groups'].append(
                        new_state_name)

        return trainable_states_dict

    @classmethod
    def _convert_states_v0_dict_to_v1_dict(cls, states_dict):
        """Converts old states schema to the modern v1 schema. v1 contains the
        schema version 1 and does not contain any old constructs, such as
        widgets. This is a complete migration of everything previous to the
        schema versioning update to the earliest versioned schema.
        Note that the states_dict being passed in is modified in-place.

        Args:
            states_dict: dict. A dict where each key-value pair represents,
                respectively, a state name and a dict used to initialize a
                State domain object.

        Returns:
            dict. The converted states_dict.
        """
        # ensure widgets are renamed to be interactions.
        for _, state_defn in states_dict.iteritems():
            if 'widget' not in state_defn:
                continue
            state_defn['interaction'] = copy.deepcopy(state_defn['widget'])
            state_defn['interaction']['id'] = copy.deepcopy(
                state_defn['interaction']['widget_id'])
            del state_defn['interaction']['widget_id']
            if 'sticky' in state_defn['interaction']:
                del state_defn['interaction']['sticky']
            del state_defn['widget']
        return states_dict

    @classmethod
    def _convert_states_v1_dict_to_v2_dict(cls, states_dict):
        """Converts from version 1 to 2. Version 1 assumes the existence of an
        implicit 'END' state, but version 2 does not. As a result, the
        conversion process involves introducing a proper ending state for all
        explorations previously designed under this assumption.
        Note that the states_dict being passed in is modified in-place.

        Args:
            states_dict: dict. A dict where each key-value pair represents,
                respectively, a state name and a dict used to initialize a
                State domain object.

        Returns:
            dict. The converted states_dict.
        """
        # The name of the implicit END state before the migration. Needed here
        # to migrate old explorations which expect that implicit END state.
        old_end_dest = 'END'

        # Adds an explicit state called 'END' with an EndExploration to replace
        # links other states have to an implicit 'END' state. Otherwise, if no
        # states refer to a state called 'END', no new state will be introduced
        # since it would be isolated from all other states in the graph and
        # create additional warnings for the user. If they were not referring
        # to an 'END' state before, then they would only be receiving warnings
        # about not being able to complete the exploration. The introduction of
        # a real END state would produce additional warnings (state cannot be
        # reached from other states, etc.).
        targets_end_state = False
        has_end_state = False
        for (state_name, sdict) in states_dict.iteritems():
            if not has_end_state and state_name == old_end_dest:
                has_end_state = True

            if not targets_end_state:
                for handler in sdict['interaction']['handlers']:
                    for rule_spec in handler['rule_specs']:
                        if rule_spec['dest'] == old_end_dest:
                            targets_end_state = True
                            break

        # Ensure any explorations pointing to an END state has a valid END
        # state to end with (in case it expects an END state).
        if targets_end_state and not has_end_state:
            states_dict[old_end_dest] = {
                'content': [{
                    'type': 'text',
                    'value': 'Congratulations, you have finished!'
                }],
                'interaction': {
                    'id': 'EndExploration',
                    'customization_args': {
                        'recommendedExplorationIds': {
                            'value': []
                        }
                    },
                    'handlers': [{
                        'name': 'submit',
                        'rule_specs': [{
                            'definition': {
                                'rule_type': 'default'
                            },
                            'dest': old_end_dest,
                            'feedback': [],
                            'param_changes': []
                        }]
                    }],
                },
                'param_changes': []
            }

        return states_dict

    @classmethod
    def _convert_states_v2_dict_to_v3_dict(cls, states_dict):
        """Converts from version 2 to 3. Version 3 introduces a triggers list
        within interactions.
        Note that the states_dict being passed in is modified in-place.

        Args:
            states_dict: dict. A dict where each key-value pair represents,
                respectively, a state name and a dict used to initialize a
                State domain object.

        Returns:
            dict. The converted states_dict.
        """
        # Ensure all states interactions have a triggers list.
        for sdict in states_dict.values():
            interaction = sdict['interaction']
            if 'triggers' not in interaction:
                interaction['triggers'] = []

        return states_dict

    @classmethod
    def _convert_states_v3_dict_to_v4_dict(cls, states_dict):
        """Converts from version 3 to 4. Version 4 introduces a new structure
        for rules by organizing them into answer groups instead of handlers.
        This migration involves a 1:1 mapping from rule specs to answer groups
        containing just that single rule. Default rules have their destination
        state name and feedback copied to the default_outcome portion of an
        interaction instance.
        Note that the states_dict being passed in is modified in-place.

        Args:
            states_dict: dict. A dict where each key-value pair represents,
                respectively, a state name and a dict used to initialize a
                State domain object.

        Returns:
            dict. The converted states_dict.
        """
        for state_dict in states_dict.values():
            interaction = state_dict['interaction']
            answer_groups = []
            default_outcome = None
            for handler in interaction['handlers']:
                # Ensure the name is 'submit'.
                if 'name' in handler and handler['name'] != 'submit':
                    raise utils.ExplorationConversionError(
                        'Error: Can only convert rules with a name '
                        '\'submit\' in states v3 to v4 conversion process. '
                        'Encountered name: %s' % handler['name'])

                # Each rule spec becomes a new answer group.
                for rule_spec in handler['rule_specs']:
                    group = {}

                    # Rules don't have a rule_type key anymore.
                    is_default_rule = False
                    if 'rule_type' in rule_spec['definition']:
                        rule_type = rule_spec['definition']['rule_type']
                        is_default_rule = (rule_type == 'default')

                        # Ensure the rule type is either default or atomic.
                        if not is_default_rule and rule_type != 'atomic':
                            raise utils.ExplorationConversionError(
                                'Error: Can only convert default and atomic '
                                'rules in states v3 to v4 conversion process. '
                                'Encountered rule of type: %s' % rule_type)

                    # Ensure the subject is answer.
                    if ('subject' in rule_spec['definition'] and
                            rule_spec['definition']['subject'] != 'answer'):
                        raise utils.ExplorationConversionError(
                            'Error: Can only convert rules with an \'answer\' '
                            'subject in states v3 to v4 conversion process. '
                            'Encountered subject: %s'
                            % rule_spec['definition']['subject'])

                    # The rule turns into the group's only rule. Rules do not
                    # have definitions anymore. Do not copy the inputs and name
                    # if it is a default rule.
                    if not is_default_rule:
                        definition = rule_spec['definition']
                        group['rule_specs'] = [{
                            'inputs': copy.deepcopy(definition['inputs']),
                            'rule_type': copy.deepcopy(definition['name'])
                        }]

                    # Answer groups now have an outcome.
                    group['outcome'] = {
                        'dest': copy.deepcopy(rule_spec['dest']),
                        'feedback': copy.deepcopy(rule_spec['feedback']),
                        'param_changes': (
                            copy.deepcopy(rule_spec['param_changes'])
                            if 'param_changes' in rule_spec else [])
                    }

                    if is_default_rule:
                        default_outcome = group['outcome']
                    else:
                        answer_groups.append(group)

            try:
                is_terminal = (
                    interaction_registry.Registry.get_interaction_by_id(
                        interaction['id']
                    ).is_terminal if interaction['id'] is not None else False)
            except KeyError:
                raise utils.ExplorationConversionError(
                    'Trying to migrate exploration containing non-existent '
                    'interaction ID: %s' % interaction['id'])
            if not is_terminal:
                interaction['answer_groups'] = answer_groups
                interaction['default_outcome'] = default_outcome
            else:
                # Terminal nodes have no answer groups or outcomes.
                interaction['answer_groups'] = []
                interaction['default_outcome'] = None
            del interaction['handlers']

        return states_dict

    @classmethod
    def _convert_states_v4_dict_to_v5_dict(cls, states_dict):
        """Converts from version 4 to 5. Version 5 removes the triggers list
        within interactions, and replaces it with a fallbacks list.
        Note that the states_dict being passed in is modified in-place.

        Args:
            states_dict: dict. A dict where each key-value pair represents,
                respectively, a state name and a dict used to initialize a
                State domain object.

        Returns:
            dict. The converted states_dict.
        """
        # Ensure all states interactions have a fallbacks list.
        for state_dict in states_dict.values():
            interaction = state_dict['interaction']
            if 'triggers' in interaction:
                del interaction['triggers']
            if 'fallbacks' not in interaction:
                interaction['fallbacks'] = []

        return states_dict

    @classmethod
    def _convert_states_v5_dict_to_v6_dict(cls, states_dict):
        """Converts from version 5 to 6. Version 6 introduces a list of
        confirmed unclassified answers. Those are answers which are confirmed
        to be associated with the default outcome during classification.

        Args:
            states_dict: dict. A dict where each key-value pair represents,
                respectively, a state name and a dict used to initialize a
                State domain object.

        Returns:
            dict. The converted states_dict.
        """
        for state_dict in states_dict.values():
            interaction = state_dict['interaction']
            if 'confirmed_unclassified_answers' not in interaction:
                interaction['confirmed_unclassified_answers'] = []

        return states_dict

    @classmethod
    def _convert_states_v6_dict_to_v7_dict(cls, states_dict):
        """Converts from version 6 to 7. Version 7 forces all CodeRepl
        interactions to use Python.

        Args:
            states_dict: dict. A dict where each key-value pair represents,
                respectively, a state name and a dict used to initialize a
                State domain object.

        Returns:
            dict. The converted states_dict.
        """
        for state_dict in states_dict.values():
            interaction = state_dict['interaction']
            if interaction['id'] == 'CodeRepl':
                interaction['customization_args']['language']['value'] = (
                    'python')

        return states_dict

    # TODO(bhenning): Remove pre_v4_states_conversion_func when the answer
    # migration is completed.
    @classmethod
    def _convert_states_v7_dict_to_v8_dict(cls, states_dict):
        """Converts from version 7 to 8. Version 8 contains classifier
        model id.

        Args:
            states_dict: dict. A dict where each key-value pair represents,
                respectively, a state name and a dict used to initialize a
                State domain object.

        Returns:
            dict. The converted states_dict.
        """
        for state_dict in states_dict.values():
            state_dict['classifier_model_id'] = None
        return states_dict

    @classmethod
    def _convert_states_v8_dict_to_v9_dict(cls, states_dict):
        """Converts from version 8 to 9. Version 9 contains 'correct'
        field in answer groups.

        Args:
            states_dict: dict. A dict where each key-value pair represents,
                respectively, a state name and a dict used to initialize a
                State domain object.

        Returns:
            dict. The converted states_dict.
        """
        for state_dict in states_dict.values():
            answer_groups = state_dict['interaction']['answer_groups']
            for answer_group in answer_groups:
                answer_group['correct'] = False
        return states_dict

    @classmethod
    def _convert_states_v9_dict_to_v10_dict(cls, states_dict):
        """Converts from version 9 to 10. Version 10 contains hints
        and solution in each interaction.

        Args:
            states_dict: dict. A dict where each key-value pair represents,
                respectively, a state name and a dict used to initialize a
                State domain object.

        Returns:
            dict. The converted states_dict.
        """
        for state_dict in states_dict.values():
            interaction = state_dict['interaction']
            if 'hints' not in interaction:
                interaction['hints'] = []
                for fallback in interaction['fallbacks']:
                    if fallback['outcome']['feedback']:
                        interaction['hints'].append({
                            'hint_text': fallback['outcome']['feedback'][0]
                        })
            if 'solution' not in interaction:
                interaction['solution'] = None
        return states_dict

    @classmethod
    def _convert_states_v10_dict_to_v11_dict(cls, states_dict):
        """Converts from version 10 to 11. Version 11 refactors the content to
        be an HTML string with audio translations.

        Args:
            states_dict: dict. A dict where each key-value pair represents,
                respectively, a state name and a dict used to initialize a
                State domain object.

        Returns:
            dict. The converted states_dict.
        """
        for state_dict in states_dict.values():
            content_html = state_dict['content'][0]['value']
            state_dict['content'] = {
                'html': content_html,
                'audio_translations': []
            }
        return states_dict

    @classmethod
    def _convert_states_v11_dict_to_v12_dict(cls, states_dict):
        """Converts from version 11 to 12. Version 12 refactors audio
        translations from a list to a dict keyed by language code.

        Args:
            states_dict: dict. A dict where each key-value pair represents,
                respectively, a state name and a dict used to initialize a
                State domain object.

        Returns:
            dict. The converted states_dict.
        """
        for state_dict in states_dict.values():
            old_audio_translations = state_dict['content']['audio_translations']
            state_dict['content']['audio_translations'] = {
                old_translation['language_code']: {
                    'filename': old_translation['filename'],
                    'file_size_bytes': old_translation['file_size_bytes'],
                    'needs_update': old_translation['needs_update'],
                }
                for old_translation in old_audio_translations
            }
        return states_dict

    @classmethod
    def _convert_states_v12_dict_to_v13_dict(cls, states_dict):
        """Converts from version 12 to 13. Version 13 sets empty
        solutions to None and removes fallbacks.

        Args:
            states_dict: dict. A dict where each key-value pair represents,
                respectively, a state name and a dict used to initialize a
                State domain object.

        Returns:
            dict. The converted states_dict.
        """
        for state_dict in states_dict.values():
            if 'fallbacks' in state_dict['interaction']:
                del state_dict['interaction']['fallbacks']
            if not state_dict['interaction']['solution']:
                state_dict['interaction']['solution'] = None
        return states_dict

    @classmethod
    def _convert_states_v13_dict_to_v14_dict(cls, states_dict):
        """Converts from version 13 to 14. Version 14 adds
        audio translations to feedback, hints, and solutions.

        Args:
            states_dict: dict. A dict where each key-value pair represents,
                respectively, a state name and a dict used to initialize a
                State domain object.

        Returns:
            dict. The converted states_dict.
        """
        for state_dict in states_dict.values():
            if state_dict['interaction']['default_outcome'] is not None:
                old_feedback_list = (
                    state_dict['interaction']['default_outcome']['feedback'])
                default_feedback_html = (
                    old_feedback_list[0] if len(old_feedback_list) > 0 else '')
                state_dict['interaction']['default_outcome']['feedback'] = {
                    'html': default_feedback_html,
                    'audio_translations': {}
                }
            for answer_group_dict in state_dict['interaction']['answer_groups']:
                old_answer_group_feedback_list = (
                    answer_group_dict['outcome']['feedback'])
                feedback_html = (
                    old_answer_group_feedback_list[0]
                    if len(old_answer_group_feedback_list) > 0 else '')
                answer_group_dict['outcome']['feedback'] = {
                    'html': feedback_html,
                    'audio_translations': {}
                }
            for hint_dict in state_dict['interaction']['hints']:
                hint_content_html = hint_dict['hint_text']
                del hint_dict['hint_text']
                hint_dict['hint_content'] = {
                    'html': hint_content_html,
                    'audio_translations': {}
                }
            if state_dict['interaction']['solution']:
                explanation = (
                    state_dict['interaction']['solution']['explanation'])
                state_dict['interaction']['solution']['explanation'] = {
                    'html': explanation,
                    'audio_translations': {}
                }
        return states_dict

    @classmethod
    def _convert_states_v14_dict_to_v15_dict(cls, states_dict):
        """Converts from version 14 to 15. Version 15 renames the "correct"
        field in answer groups to "labelled_as_correct" and (for safety) resets
        all "labelled_as_correct" values to False.

        Args:
            states_dict: dict. A dict where each key-value pair represents,
                respectively, a state name and a dict used to initialize a
                State domain object.

        Returns:
            dict. The converted states_dict.
        """
        for state_dict in states_dict.values():
            answer_groups = state_dict['interaction']['answer_groups']
            for answer_group in answer_groups:
                answer_group['labelled_as_correct'] = False
                del answer_group['correct']
        return states_dict

    @classmethod
    def _convert_states_v15_dict_to_v16_dict(cls, states_dict):
        """Converts from version 15 to 16. Version 16 adds a
        refresher_exploration_id field to each outcome.

        Args:
            states_dict: dict. A dict where each key-value pair represents,
                respectively, a state name and a dict used to initialize a
                State domain object.

        Returns:
            dict. The converted states_dict.
        """
        for state_dict in states_dict.values():
            answer_groups = state_dict['interaction']['answer_groups']
            for answer_group in answer_groups:
                answer_group['outcome']['refresher_exploration_id'] = None

            if state_dict['interaction']['default_outcome'] is not None:
                default_outcome = state_dict['interaction']['default_outcome']
                default_outcome['refresher_exploration_id'] = None
        return states_dict

    @classmethod
    def _convert_states_v16_dict_to_v17_dict(cls, states_dict):
        """Converts from version 16 to 17. Version 17 moves the
        labelled_as_correct field to the outcome dict (so that it also appears
        for the default outcome) and adds two new customization args to
        FractionInput interactions.

        Args:
            states_dict: dict. A dict where each key-value pair represents,
                respectively, a state name and a dict used to initialize a
                State domain object.

        Returns:
            dict. The converted states_dict.
        """
        for state_dict in states_dict.values():
            answer_groups = state_dict['interaction']['answer_groups']
            for answer_group in answer_groups:
                answer_group['outcome']['labelled_as_correct'] = (
                    answer_group['labelled_as_correct'])
                del answer_group['labelled_as_correct']

            default_outcome = state_dict['interaction']['default_outcome']
            if default_outcome is not None:
                default_outcome['labelled_as_correct'] = False

            if state_dict['interaction']['id'] == 'FractionInput':
                customization_args = state_dict[
                    'interaction']['customization_args']
                customization_args.update({
                    'allowImproperFraction': {
                        'value': True
                    },
                    'allowNonzeroIntegerPart': {
                        'value': True
                    }
                })

        return states_dict

    @classmethod
    def _convert_states_v17_dict_to_v18_dict(cls, states_dict):
        """Converts from version 17 to 18. Version 18 adds a new
        customization arg to FractionInput interactions which allows
        you to add custom placeholders.

        Args:
            states_dict: dict. A dict where each key-value pair represents,
                respectively, a state name and a dict used to initialize a
                State domain object.

        Returns:
            dict. The converted states_dict.
        """
        for state_dict in states_dict.values():
            if state_dict['interaction']['id'] == 'FractionInput':
                customization_args = state_dict[
                    'interaction']['customization_args']
                customization_args.update({
                    'customPlaceholder': {
                        'value': ''
                    }
                })

        return states_dict

    @classmethod
    def _convert_states_v18_dict_to_v19_dict(cls, states_dict):
        """Converts from version 18 to 19. Version 19 adds training_data
        parameter to each answer group to store training data of that
        answer group.

        Args:
            states_dict: dict. A dict where each key-value pair represents,
                respectively, a state name and a dict used to initialize a
                State domain object.

        Returns:
            dict. The converted states_dict.
        """
        for state_dict in states_dict.values():
            answer_group_indexes_to_preserve = []
            answer_groups = state_dict['interaction']['answer_groups']
            for answer_group_index, answer_group in enumerate(answer_groups):
                if answer_group['rule_specs']:
                    training_data = []
                    classifier_rule_index = None
                    rule_specs = answer_group['rule_specs']

                    for rule_index, rule in enumerate(rule_specs):
                        if rule['rule_type'] == 'FuzzyMatches':
                            training_data = rule['inputs']['training_data']
                            classifier_rule_index = rule_index
                            break

                    if classifier_rule_index is not None:
                        answer_group['rule_specs'].pop(classifier_rule_index)

                    answer_group['training_data'] = training_data

                    if training_data or answer_group['rule_specs']:
                        answer_group_indexes_to_preserve.append(
                            answer_group_index)

            preserved_answer_groups = []
            for answer_group_index in answer_group_indexes_to_preserve:
                preserved_answer_groups.append(
                    answer_groups[answer_group_index])

            state_dict['interaction']['answer_groups'] = preserved_answer_groups

        return states_dict

    @classmethod
    def _convert_states_v19_dict_to_v20_dict(cls, states_dict):
        """Converts from version 19 to 20. Version 20 adds
        tagged_misconception field to answer groups and
        missing_prerequisite_skill_id field to outcomes.

        Args:
            states_dict: dict. A dict where each key-value pair represents,
                respectively, a state name and a dict used to initialize a
                State domain object.

        Returns:
            dict. The converted states_dict.
        """
        for state_dict in states_dict.values():
            answer_groups = state_dict['interaction']['answer_groups']
            for answer_group in answer_groups:
                answer_group['outcome']['missing_prerequisite_skill_id'] = None
                answer_group['tagged_misconception_id'] = None

            default_outcome = state_dict['interaction']['default_outcome']
            if default_outcome is not None:
                default_outcome['missing_prerequisite_skill_id'] = None

        return states_dict

    @classmethod
    def _convert_states_v20_dict_to_v21_dict(cls, states_dict):
        """Converts from version 20 to 21. Version 21 moves audio_translations
        from SubtitledHTML to content_ids_to_audio_translations.

        Args:
            states_dict: dict. A dict where each key-value pair represents,
                respectively, a state name and a dict used to initialize a
                State domain object.

        Returns:
            dict. The converted states_dict.
        """
        for state_dict in states_dict.values():
            content_ids_to_audio_translations = {}
            content_id = 'content'
            content_ids_to_audio_translations[content_id] = (
                state_dict['content'].pop('audio_translations'))
            state_dict['content']['content_id'] = content_id

            for index, answer_group in enumerate(
                    state_dict['interaction']['answer_groups']):
                content_id = 'feedback_' + str(index + 1)
                content_ids_to_audio_translations[content_id] = (
                    answer_group['outcome']['feedback'].pop(
                        'audio_translations'))
                answer_group['outcome']['feedback']['content_id'] = content_id

            if state_dict['interaction']['default_outcome']:
                default_outcome = state_dict['interaction']['default_outcome']
                content_id = 'default_outcome'
                content_ids_to_audio_translations[content_id] = (
                    default_outcome['feedback'].pop('audio_translations'))
                default_outcome['feedback']['content_id'] = (content_id)

            for index, hint in enumerate(state_dict['interaction']['hints']):
                content_id = 'hint_' + str(index + 1)
                content_ids_to_audio_translations[content_id] = (
                    hint['hint_content'].pop('audio_translations'))
                hint['hint_content']['content_id'] = content_id

            if state_dict['interaction']['solution']:
                solution = state_dict['interaction']['solution']
                content_id = 'solution'
                content_ids_to_audio_translations[content_id] = (
                    solution['explanation'].pop('audio_translations'))
                solution['explanation']['content_id'] = content_id

            state_dict['content_ids_to_audio_translations'] = (
                content_ids_to_audio_translations)
        return states_dict

    @classmethod
    def _convert_states_v21_dict_to_v22_dict(cls, states_dict):
        """Converts from version 21 to 22. Version 22 converts all Rich Text
        Editor content to be compatible with the textAngular format.

        Args:
            states_dict: dict. A dict where each key-value pair represents,
                respectively, a state name and a dict used to initialize a
                State domain object.

        Returns:
            dict. The converted states_dict.
        """
        for key, state_dict in states_dict.iteritems():
            states_dict[key] = State.convert_html_fields_in_state(
                state_dict, html_cleaner.convert_to_textangular)
        return states_dict

    @classmethod
    def _convert_states_v22_dict_to_v23_dict(cls, states_dict):
        """Converts from version 22 to 23. Version 23 ensures that all
        all oppia-noninteractive-image tags have caption attribute.

        Args:
            states_dict: dict. A dict where each key-value pair represents,
                respectively, a state name and a dict used to initialize a
                State domain object.

        Returns:
            dict. The converted states_dict.
        """
        for key, state_dict in states_dict.iteritems():
            states_dict[key] = State.convert_html_fields_in_state(
                state_dict, html_cleaner.add_caption_attr_to_image)
        return states_dict

    @classmethod
<<<<<<< HEAD
    def _convert_states_v23_dict_to_v24_dict(cls, states_dict, exp_id):
        """Converts from version 23 to 24. Version 24 adds the dimensions of
        images in the oppia-noninteractive-image tags.
=======
    def _convert_states_v23_dict_to_v24_dict(cls, states_dict):
        """Converts from version 23 to 24. Version 24 converts all Rich Text
        Editor content to be compatible with the CKEditor format.
>>>>>>> 4d410101

        Args:
            states_dict: dict. A dict where each key-value pair represents,
                respectively, a state name and a dict used to initialize a
                State domain object.
<<<<<<< HEAD
            exp_id: str. ID of the exploration.
=======
>>>>>>> 4d410101

        Returns:
            dict. The converted states_dict.
        """
        for key, state_dict in states_dict.iteritems():
            states_dict[key] = State.convert_html_fields_in_state(
<<<<<<< HEAD
                state_dict,
                html_cleaner.add_dimensions_to_noninteractive_image_tag,
                additional_data={'exp_id': exp_id})
            if state_dict['interaction']['id'] == 'ImageClickInput':
                filename = state_dict['interaction']['customization_args'][
                    'imageAndRegions']['value']['imagePath']
                state_dict['interaction']['customization_args'][
                    'imageAndRegions']['value']['imagePath'] = (
                        html_cleaner.get_filepath_of_object_image(
                            filename, exp_id))

=======
                state_dict, html_cleaner.convert_to_ckeditor)
>>>>>>> 4d410101
        return states_dict

    @classmethod
    def update_states_from_model(
            cls, versioned_exploration_states, current_states_schema_version,
            exploration_id):
        """Converts the states blob contained in the given
        versioned_exploration_states dict from current_states_schema_version to
        current_states_schema_version + 1.
        Note that the versioned_exploration_states being passed in is modified
        in-place.

        Args:
            versioned_exploration_states: dict. A dict with two keys:
                - states_schema_version: int. The states schema version for the
                    exploration.
                - states: dict. The dict of states comprising the exploration.
                    The keys are state names and the values are dicts used to
                    initialize a State domain object.
            current_states_schema_version: int. The current states
                schema version.
            exploration_id: str. ID of the exploration.
        """
        versioned_exploration_states['states_schema_version'] = (
            current_states_schema_version + 1)

        conversion_fn = getattr(cls, '_convert_states_v%s_dict_to_v%s_dict' % (
            current_states_schema_version, current_states_schema_version + 1))
        versioned_exploration_states['states'] = conversion_fn(
            versioned_exploration_states['states'], exploration_id) if (
                current_states_schema_version == 23) else (
                    conversion_fn(versioned_exploration_states['states']))

    # The current version of the exploration YAML schema. If any backward-
    # incompatible changes are made to the exploration schema in the YAML
    # definitions, this version number must be changed and a migration process
    # put in place.
    CURRENT_EXP_SCHEMA_VERSION = 29
    LAST_UNTITLED_SCHEMA_VERSION = 9

    @classmethod
    def _convert_v1_dict_to_v2_dict(cls, exploration_dict):
        """Converts a v1 exploration dict into a v2 exploration dict.

        Args:
            exploration_dict: dict. The dict representation of an exploration
                with schema version v1.

        Returns:
            dict. The dict representation of the Exploration domain object,
            following schema version v2.
        """
        exploration_dict['schema_version'] = 2
        exploration_dict['init_state_name'] = (
            exploration_dict['states'][0]['name'])

        states_dict = {}
        for state in exploration_dict['states']:
            states_dict[state['name']] = state
            del states_dict[state['name']]['name']
        exploration_dict['states'] = states_dict

        return exploration_dict

    @classmethod
    def _convert_v2_dict_to_v3_dict(cls, exploration_dict):
        """Converts a v2 exploration dict into a v3 exploration dict.

        Args:
            exploration_dict: dict. The dict representation of an exploration
                with schema version v2.

        Returns:
            dict. The dict representation of the Exploration domain object,
            following schema version v3.
        """
        exploration_dict['schema_version'] = 3

        exploration_dict['objective'] = ''
        exploration_dict['language_code'] = constants.DEFAULT_LANGUAGE_CODE
        exploration_dict['skill_tags'] = []
        exploration_dict['blurb'] = ''
        exploration_dict['author_notes'] = ''

        return exploration_dict

    @classmethod
    def _convert_v3_dict_to_v4_dict(cls, exploration_dict):
        """Converts a v3 exploration dict into a v4 exploration dict.

        Args:
            exploration_dict: dict. The dict representation of an exploration
                with schema version v3.

        Returns:
            dict. The dict representation of the Exploration domain object,
            following schema version v4.
        """
        exploration_dict['schema_version'] = 4

        for _, state_defn in exploration_dict['states'].iteritems():
            state_defn['interaction'] = copy.deepcopy(state_defn['widget'])
            state_defn['interaction']['id'] = copy.deepcopy(
                state_defn['interaction']['widget_id'])
            del state_defn['interaction']['widget_id']
            del state_defn['interaction']['sticky']
            del state_defn['widget']

        return exploration_dict

    @classmethod
    def _convert_v4_dict_to_v5_dict(cls, exploration_dict):
        """Converts a v4 exploration dict into a v5 exploration dict.

        Args:
            exploration_dict: dict. The dict representation of an exploration
                with schema version v4.

        Returns:
            dict. The dict representation of the Exploration domain object,
            following schema version v5.
        """
        exploration_dict['schema_version'] = 5

        # Rename the 'skill_tags' field to 'tags'.
        exploration_dict['tags'] = exploration_dict['skill_tags']
        del exploration_dict['skill_tags']

        exploration_dict['skin_customizations'] = {
            'panels_contents': {
                'bottom': [],
                'left': [],
                'right': []
            }
        }

        return exploration_dict

    @classmethod
    def _convert_v5_dict_to_v6_dict(cls, exploration_dict):
        """Converts a v5 exploration dict into a v6 exploration dict.

        Args:
            exploration_dict: dict. The dict representation of an exploration
                with schema version v5.

        Returns:
            dict. The dict representation of the Exploration domain object,
            following schema version v6.
        """
        exploration_dict['schema_version'] = 6

        # Ensure this exploration is up-to-date with states schema v3.
        exploration_dict['states'] = cls._convert_states_v0_dict_to_v1_dict(
            exploration_dict['states'])
        exploration_dict['states'] = cls._convert_states_v1_dict_to_v2_dict(
            exploration_dict['states'])
        exploration_dict['states'] = cls._convert_states_v2_dict_to_v3_dict(
            exploration_dict['states'])

        # Update the states schema version to reflect the above conversions to
        # the states dict.
        exploration_dict['states_schema_version'] = 3

        return exploration_dict

    @classmethod
    def _convert_v6_dict_to_v7_dict(cls, exploration_dict):
        """Converts a v6 exploration dict into a v7 exploration dict.

        Args:
            exploration_dict: dict. The dict representation of an exploration
                with schema version v6.

        Returns:
            dict. The dict representation of the Exploration domain object,
            following schema version v7.
        """
        exploration_dict['schema_version'] = 7

        # Ensure this exploration is up-to-date with states schema v4.
        exploration_dict['states'] = cls._convert_states_v3_dict_to_v4_dict(
            exploration_dict['states'])

        # Update the states schema version to reflect the above conversions to
        # the states dict.
        exploration_dict['states_schema_version'] = 4

        return exploration_dict

    @classmethod
    def _convert_v7_dict_to_v8_dict(cls, exploration_dict):
        """Converts a v7 exploration dict into a v8 exploration dict.

        Args:
            exploration_dict: dict. The dict representation of an exploration
                with schema version v7.

        Returns:
            dict. The dict representation of the Exploration domain object,
            following schema version v8.
        """
        exploration_dict['schema_version'] = 8

        # Ensure this exploration is up-to-date with states schema v5.
        exploration_dict['states'] = cls._convert_states_v4_dict_to_v5_dict(
            exploration_dict['states'])

        # Update the states schema version to reflect the above conversions to
        # the states dict.
        exploration_dict['states_schema_version'] = 5

        return exploration_dict

    @classmethod
    def _convert_v8_dict_to_v9_dict(cls, exploration_dict):
        """Converts a v8 exploration dict into a v9 exploration dict.

        Args:
            exploration_dict: dict. The dict representation of an exploration
                with schema version v8.

        Returns:
            dict. The dict representation of the Exploration domain object,
            following schema version v9.
        """
        exploration_dict['schema_version'] = 9

        # Ensure this exploration is up-to-date with states schema v6.
        exploration_dict['states'] = cls._convert_states_v5_dict_to_v6_dict(
            exploration_dict['states'])

        # Update the states schema version to reflect the above conversions to
        # the states dict.
        exploration_dict['states_schema_version'] = 6

        return exploration_dict

    @classmethod
    def _convert_v9_dict_to_v10_dict(cls, exploration_dict, title, category):
        """Converts a v9 exploration dict into a v10 exploration dict.

        Args:
            exploration_dict: dict. The dict representation of an exploration
                with schema version v9.
            title: str. The exploration title.
            category: str. The exploration category.

        Returns:
            dict. The dict representation of the Exploration domain object,
            following schema version v10.
        """

        exploration_dict['schema_version'] = 10

        # From v10 onwards, the title and schema version are stored in the YAML
        # file.
        exploration_dict['title'] = title
        exploration_dict['category'] = category

        # Remove the 'default_skin' property.
        del exploration_dict['default_skin']

        # Upgrade all gadget panel customizations to have exactly one empty
        # bottom panel. This is fine because, for previous schema versions,
        # gadgets functionality had not been released yet.
        exploration_dict['skin_customizations'] = {
            'panels_contents': {
                'bottom': [],
            }
        }

        # Ensure this exploration is up-to-date with states schema v7.
        exploration_dict['states'] = cls._convert_states_v6_dict_to_v7_dict(
            exploration_dict['states'])

        # Update the states schema version to reflect the above conversions to
        # the states dict.
        exploration_dict['states_schema_version'] = 7

        return exploration_dict

    @classmethod
    def _convert_v10_dict_to_v11_dict(cls, exploration_dict):
        """Converts a v10 exploration dict into a v11 exploration dict.

        Args:
            exploration_dict: dict. The dict representation of an exploration
                with schema version v10.

        Returns:
            dict. The dict representation of the Exploration domain object,
            following schema version v11.
        """

        exploration_dict['schema_version'] = 11

        exploration_dict['states'] = cls._convert_states_v7_dict_to_v8_dict(
            exploration_dict['states'])

        exploration_dict['states_schema_version'] = 8

        return exploration_dict

    @classmethod
    def _convert_v11_dict_to_v12_dict(cls, exploration_dict):
        """Converts a v11 exploration dict into a v12 exploration dict.

        Args:
            exploration_dict: dict. The dict representation of an exploration
                with schema version v11.

        Returns:
            dict. The dict representation of the Exploration domain object,
            following schema version v12.
        """

        exploration_dict['schema_version'] = 12

        exploration_dict['states'] = cls._convert_states_v8_dict_to_v9_dict(
            exploration_dict['states'])

        exploration_dict['states_schema_version'] = 9

        return exploration_dict

    @classmethod
    def _convert_v12_dict_to_v13_dict(cls, exploration_dict):
        """Converts a v12 exploration dict into a v13 exploration dict."""

        exploration_dict['schema_version'] = 13

        exploration_dict['states'] = cls._convert_states_v9_dict_to_v10_dict(
            exploration_dict['states'])

        exploration_dict['states_schema_version'] = 10

        return exploration_dict

    @classmethod
    def _convert_v13_dict_to_v14_dict(cls, exploration_dict):
        """Converts a v13 exploration dict into a v14 exploration dict."""

        exploration_dict['schema_version'] = 14

        exploration_dict['states'] = cls._convert_states_v10_dict_to_v11_dict(
            exploration_dict['states'])

        exploration_dict['states_schema_version'] = 11

        return exploration_dict

    @classmethod
    def _convert_v14_dict_to_v15_dict(cls, exploration_dict):
        """Converts a v14 exploration dict into a v15 exploration dict."""

        exploration_dict['schema_version'] = 15

        exploration_dict['states'] = cls._convert_states_v11_dict_to_v12_dict(
            exploration_dict['states'])

        exploration_dict['states_schema_version'] = 12

        return exploration_dict

    @classmethod
    def _convert_v15_dict_to_v16_dict(cls, exploration_dict):
        """Converts a v15 exploration dict into a v16 exploration dict."""
        exploration_dict['schema_version'] = 16

        exploration_dict['states'] = cls._convert_states_v12_dict_to_v13_dict(
            exploration_dict['states'])

        exploration_dict['states_schema_version'] = 13

        return exploration_dict

    @classmethod
    def _convert_v16_dict_to_v17_dict(cls, exploration_dict):
        """Converts a v16 exploration dict into a v17 exploration dict.

        Removes gadgets and skins.
        """
        exploration_dict['schema_version'] = 17

        if 'skin_customizations' in exploration_dict:
            del exploration_dict['skin_customizations']

        return exploration_dict

    @classmethod
    def _convert_v17_dict_to_v18_dict(cls, exploration_dict):
        """ Converts a v17 exploration dict into a v18 exploration dict.

        Adds auto_tts_enabled property.
        """
        exploration_dict['schema_version'] = 18

        if exploration_dict['category'] == 'Languages':
            exploration_dict['auto_tts_enabled'] = False
        else:
            exploration_dict['auto_tts_enabled'] = True

        return exploration_dict

    @classmethod
    def _convert_v18_dict_to_v19_dict(cls, exploration_dict):
        """ Converts a v18 exploration dict into a v19 exploration dict.

        Adds audio translations to feedback, hints, and solutions.
        """
        exploration_dict['schema_version'] = 19

        exploration_dict['states'] = cls._convert_states_v13_dict_to_v14_dict(
            exploration_dict['states'])
        exploration_dict['states_schema_version'] = 14

        return exploration_dict

    @classmethod
    def _convert_v19_dict_to_v20_dict(cls, exploration_dict):
        """ Converts a v19 exploration dict into a v20 exploration dict.

        Introduces a correctness property at the top level, and changes each
        answer group's "correct" field to "labelled_as_correct" instead.
        """
        exploration_dict['schema_version'] = 20

        exploration_dict['states'] = cls._convert_states_v14_dict_to_v15_dict(
            exploration_dict['states'])
        exploration_dict['states_schema_version'] = 15

        exploration_dict['correctness_feedback_enabled'] = False

        return exploration_dict

    @classmethod
    def _convert_v20_dict_to_v21_dict(cls, exploration_dict):
        """ Converts a v20 exploration dict into a v21 exploration dict.

        Adds a refresher_exploration_id field to each answer group outcome, and
        to the default outcome (if it exists).
        """
        exploration_dict['schema_version'] = 21

        exploration_dict['states'] = cls._convert_states_v15_dict_to_v16_dict(
            exploration_dict['states'])
        exploration_dict['states_schema_version'] = 16

        return exploration_dict

    @classmethod
    def _convert_v21_dict_to_v22_dict(cls, exploration_dict):
        """ Converts a v21 exploration dict into a v22 exploration dict.

        Moves the labelled_as_correct field from the answer group level to the
        outcome level, and adds two extra customization args to the
        FractionInput interaction.
        """
        exploration_dict['schema_version'] = 22

        exploration_dict['states'] = cls._convert_states_v16_dict_to_v17_dict(
            exploration_dict['states'])
        exploration_dict['states_schema_version'] = 17

        return exploration_dict

    @classmethod
    def _convert_v22_dict_to_v23_dict(cls, exploration_dict):
        """ Converts a v22 exploration dict into a v23 exploration dict.

        Adds a new customization arg to FractionInput interactions
        which allows you to add custom placeholders.
        """
        exploration_dict['schema_version'] = 23

        exploration_dict['states'] = cls._convert_states_v17_dict_to_v18_dict(
            exploration_dict['states'])
        exploration_dict['states_schema_version'] = 18

        return exploration_dict

    @classmethod
    def _convert_v23_dict_to_v24_dict(cls, exploration_dict):
        """ Converts a v23 exploration dict into a v24 exploration dict.

        Adds training_data parameter to each answer group to store training
        data of corresponding answer group.
        """
        exploration_dict['schema_version'] = 24

        exploration_dict['states'] = cls._convert_states_v18_dict_to_v19_dict(
            exploration_dict['states'])
        exploration_dict['states_schema_version'] = 19

        return exploration_dict

    @classmethod
    def _convert_v24_dict_to_v25_dict(cls, exploration_dict):
        """ Converts a v24 exploration dict into a v25 exploration dict.

        Adds additional tagged_misconception_id and
        missing_prerequisite_skill_id fields to answer groups and outcomes
        respectively.
        """
        exploration_dict['schema_version'] = 25

        exploration_dict['states'] = cls._convert_states_v19_dict_to_v20_dict(
            exploration_dict['states'])
        exploration_dict['states_schema_version'] = 20

        return exploration_dict

    @classmethod
    def _convert_v25_dict_to_v26_dict(cls, exploration_dict):
        """ Converts a v25 exploration dict into a v26 exploration dict.

        Move audio_translations into a seperate dict.
        """
        exploration_dict['schema_version'] = 26

        exploration_dict['states'] = cls._convert_states_v20_dict_to_v21_dict(
            exploration_dict['states'])
        exploration_dict['states_schema_version'] = 21

        return exploration_dict

    @classmethod
    def _convert_v26_dict_to_v27_dict(cls, exploration_dict):
        """Converts a v26 exploration dict into a v27 exploration dict.

        Converts all Rich Text Editor content to be compatible with the
        textAngular format.
        """
        exploration_dict['schema_version'] = 27

        exploration_dict['states'] = cls._convert_states_v21_dict_to_v22_dict(
            exploration_dict['states'])
        exploration_dict['states_schema_version'] = 22

        return exploration_dict

    @classmethod
    def _convert_v27_dict_to_v28_dict(cls, exploration_dict):
        """Converts a v27 exploration dict into a v28 exploration dict.

        Adds caption attribute to all oppia-noninteractive-image tags.
        """
        exploration_dict['schema_version'] = 28

        exploration_dict['states'] = cls._convert_states_v22_dict_to_v23_dict(
            exploration_dict['states'])
        exploration_dict['states_schema_version'] = 23

        return exploration_dict

    @classmethod
    def _convert_v28_dict_to_v29_dict(cls, exploration_dict):
        """Converts a v28 exploration dict into a v29 exploration dict.

<<<<<<< HEAD
        Adds dimensions to all oppia-noninteractive-image tags.
=======
        Converts all Rich Text Editor content to be compatible with the
        CKEditor format.
>>>>>>> 4d410101
        """
        exploration_dict['schema_version'] = 29

        exploration_dict['states'] = cls._convert_states_v23_dict_to_v24_dict(
<<<<<<< HEAD
            exploration_dict['states'], exploration_dict['id'])
=======
            exploration_dict['states'])
>>>>>>> 4d410101
        exploration_dict['states_schema_version'] = 24

        return exploration_dict

    @classmethod
    def _migrate_to_latest_yaml_version(
            cls, yaml_content, exp_id, title=None, category=None):
        """Return the YAML content of the exploration in the latest schema
        format.

        Args:
            yaml_content: str. The YAML representation of the exploration.
            title: str. The exploration title.
            category: str. The exploration category.
            exp_id: str. ID of the exploration.

        Returns:
            tuple(dict, int). The dict 'exploration_dict' is the representation
            of the Exploration and the 'initial_schema_version' is the initial
            schema version provided in 'yaml_content'.

        Raises:
            Exception: 'yaml_content' or the exploration schema version is not
                valid.
        """
        try:
            exploration_dict = utils.dict_from_yaml(yaml_content)
        except Exception as e:
            raise Exception(
                'Please ensure that you are uploading a YAML text file, not '
                'a zip file. The YAML parser returned the following error: %s'
                % e)

        exploration_schema_version = exploration_dict.get('schema_version')
        initial_schema_version = exploration_schema_version
        if exploration_schema_version is None:
            raise Exception('Invalid YAML file: no schema version specified.')
        if not (1 <= exploration_schema_version
                <= cls.CURRENT_EXP_SCHEMA_VERSION):
            raise Exception(
                'Sorry, we can only process v1 to v%s exploration YAML files '
                'at present.' % cls.CURRENT_EXP_SCHEMA_VERSION)
        if exploration_schema_version == 1:
            exploration_dict = cls._convert_v1_dict_to_v2_dict(
                exploration_dict)
            exploration_schema_version = 2

        if exploration_schema_version == 2:
            exploration_dict = cls._convert_v2_dict_to_v3_dict(
                exploration_dict)
            exploration_schema_version = 3

        if exploration_schema_version == 3:
            exploration_dict = cls._convert_v3_dict_to_v4_dict(
                exploration_dict)
            exploration_schema_version = 4

        if exploration_schema_version == 4:
            exploration_dict = cls._convert_v4_dict_to_v5_dict(
                exploration_dict)
            exploration_schema_version = 5

        if exploration_schema_version == 5:
            exploration_dict = cls._convert_v5_dict_to_v6_dict(
                exploration_dict)
            exploration_schema_version = 6

        if exploration_schema_version == 6:
            exploration_dict = cls._convert_v6_dict_to_v7_dict(
                exploration_dict)
            exploration_schema_version = 7

        if exploration_schema_version == 7:
            exploration_dict = cls._convert_v7_dict_to_v8_dict(
                exploration_dict)
            exploration_schema_version = 8

        if exploration_schema_version == 8:
            exploration_dict = cls._convert_v8_dict_to_v9_dict(
                exploration_dict)
            exploration_schema_version = 9

        if exploration_schema_version == 9:
            exploration_dict = cls._convert_v9_dict_to_v10_dict(
                exploration_dict, title, category)
            exploration_schema_version = 10

        if exploration_schema_version == 10:
            exploration_dict = cls._convert_v10_dict_to_v11_dict(
                exploration_dict)
            exploration_schema_version = 11

        if exploration_schema_version == 11:
            exploration_dict = cls._convert_v11_dict_to_v12_dict(
                exploration_dict)
            exploration_schema_version = 12

        if exploration_schema_version == 12:
            exploration_dict = cls._convert_v12_dict_to_v13_dict(
                exploration_dict)
            exploration_schema_version = 13

        if exploration_schema_version == 13:
            exploration_dict = cls._convert_v13_dict_to_v14_dict(
                exploration_dict)
            exploration_schema_version = 14

        if exploration_schema_version == 14:
            exploration_dict = cls._convert_v14_dict_to_v15_dict(
                exploration_dict)
            exploration_schema_version = 15

        if exploration_schema_version == 15:
            exploration_dict = cls._convert_v15_dict_to_v16_dict(
                exploration_dict)
            exploration_schema_version = 16

        if exploration_schema_version == 16:
            exploration_dict = cls._convert_v16_dict_to_v17_dict(
                exploration_dict)
            exploration_schema_version = 17

        if exploration_schema_version == 17:
            exploration_dict = cls._convert_v17_dict_to_v18_dict(
                exploration_dict)
            exploration_schema_version = 18

        if exploration_schema_version == 18:
            exploration_dict = cls._convert_v18_dict_to_v19_dict(
                exploration_dict)
            exploration_schema_version = 19

        if exploration_schema_version == 19:
            exploration_dict = cls._convert_v19_dict_to_v20_dict(
                exploration_dict)
            exploration_schema_version = 20

        if exploration_schema_version == 20:
            exploration_dict = cls._convert_v20_dict_to_v21_dict(
                exploration_dict)
            exploration_schema_version = 21

        if exploration_schema_version == 21:
            exploration_dict = cls._convert_v21_dict_to_v22_dict(
                exploration_dict)
            exploration_schema_version = 22

        if exploration_schema_version == 22:
            exploration_dict = cls._convert_v22_dict_to_v23_dict(
                exploration_dict)
            exploration_schema_version = 23

        if exploration_schema_version == 23:
            exploration_dict = cls._convert_v23_dict_to_v24_dict(
                exploration_dict)
            exploration_schema_version = 24

        if exploration_schema_version == 24:
            exploration_dict = cls._convert_v24_dict_to_v25_dict(
                exploration_dict)
            exploration_schema_version = 25

        if exploration_schema_version == 25:
            exploration_dict = cls._convert_v25_dict_to_v26_dict(
                exploration_dict)
            exploration_schema_version = 26

        if exploration_schema_version == 26:
            exploration_dict = cls._convert_v26_dict_to_v27_dict(
                exploration_dict)
            exploration_schema_version = 27

        if exploration_schema_version == 27:
            exploration_dict = cls._convert_v27_dict_to_v28_dict(
                exploration_dict)
            exploration_schema_version = 28

        if exploration_schema_version == 28:
<<<<<<< HEAD
            exploration_dict['id'] = exp_id
=======
>>>>>>> 4d410101
            exploration_dict = cls._convert_v28_dict_to_v29_dict(
                exploration_dict)
            exploration_schema_version = 29

        return (exploration_dict, initial_schema_version)

    @classmethod
    def from_yaml(cls, exploration_id, yaml_content):
        """Creates and returns exploration from a YAML text string for YAML
        schema versions 10 and later.

        Args:
            exploration_id: str. The id of the exploration.
            yaml_content: str. The YAML representation of the exploration.

        Returns:
            Exploration. The corresponding exploration domain object.

        Raises:
            Exception: The initial schema version of exploration is less than
                or equal to 9.
        """
        migration_result = cls._migrate_to_latest_yaml_version(
            yaml_content, exploration_id)
        exploration_dict = migration_result[0]
        initial_schema_version = migration_result[1]

        if (initial_schema_version <=
                cls.LAST_UNTITLED_SCHEMA_VERSION):
            raise Exception(
                'Expected a YAML version >= 10, received: %d' % (
                    initial_schema_version))

        exploration_dict['id'] = exploration_id
        return Exploration.from_dict(exploration_dict)

    @classmethod
    def from_untitled_yaml(cls, exploration_id, title, category, yaml_content):
        """Creates and returns exploration from a YAML text string. This is
        for importing explorations using YAML schema version 9 or earlier.

        Args:
            exploration_id: str. The id of the exploration.
            title: str. The exploration title.
            category: str. The exploration category.
            yaml_content: str. The YAML representation of the exploration.

        Returns:
            Exploration. The corresponding exploration domain object.

        Raises:
            Exception: The initial schema version of exploration is less than
                or equal to 9.
        """
        migration_result = cls._migrate_to_latest_yaml_version(
<<<<<<< HEAD
            yaml_content, exploration_id, title, category)
=======
            yaml_content, title=title, category=category)
>>>>>>> 4d410101
        exploration_dict = migration_result[0]
        initial_schema_version = migration_result[1]

        if (initial_schema_version >
                cls.LAST_UNTITLED_SCHEMA_VERSION):
            raise Exception(
                'Expected a YAML version <= 9, received: %d' % (
                    initial_schema_version))

        exploration_dict['id'] = exploration_id
        return Exploration.from_dict(exploration_dict)

    def to_yaml(self):
        """Convert the exploration domain object into YAML string.

        Returns:
            str. The YAML representation of this exploration.
        """
        exp_dict = self.to_dict()
        exp_dict['schema_version'] = self.CURRENT_EXP_SCHEMA_VERSION

        # The ID is the only property which should not be stored within the
        # YAML representation.
        del exp_dict['id']

        return utils.yaml_from_dict(exp_dict)

    def to_dict(self):
        """Returns a copy of the exploration as a dictionary. It includes all
        necessary information to represent the exploration.

        Returns:
            dict. A dict mapping all fields of Exploration instance.
        """
        return copy.deepcopy({
            'id': self.id,
            'title': self.title,
            'category': self.category,
            'author_notes': self.author_notes,
            'blurb': self.blurb,
            'states_schema_version': self.states_schema_version,
            'init_state_name': self.init_state_name,
            'language_code': self.language_code,
            'objective': self.objective,
            'param_changes': self.param_change_dicts,
            'param_specs': self.param_specs_dict,
            'tags': self.tags,
            'auto_tts_enabled': self.auto_tts_enabled,
            'correctness_feedback_enabled': self.correctness_feedback_enabled,
            'states': {state_name: state.to_dict()
                       for (state_name, state) in self.states.iteritems()}
        })

    def to_player_dict(self):
        """Returns a copy of the exploration suitable for inclusion in the
        learner view.

        Returns:
            dict. A dict mapping some fields of Exploration instance. The
            fields inserted in the dict (as key) are:
                - init_state_name: str. The name for the initial state of the
                    exploration.
                - param_change. list(dict). List of param_change dicts that
                    represent ParamChange domain object.
                - param_specs: dict. A dict where each key-value pair
                    represents respectively, a param spec name and a dict used
                    to initialize a ParamSpec domain object.
                - states: dict. Keys are states names and values are dict
                    representation of State domain object.
                - title: str. The exploration title.
                - language_code: str. The language code of the exploration.
                - correctness_feedback_enabled: str. Whether to show correctness
                    feedback.
        """
        return {
            'init_state_name': self.init_state_name,
            'param_changes': self.param_change_dicts,
            'param_specs': self.param_specs_dict,
            'states': {
                state_name: state.to_dict()
                for (state_name, state) in self.states.iteritems()
            },
            'title': self.title,
            'language_code': self.language_code,
            'correctness_feedback_enabled': self.correctness_feedback_enabled,
        }

    def get_interaction_ids(self):
        """Gets all interaction ids used in this exploration.

        Returns:
            list(str). The list of interaction ids.
        """
        return list(set([
            state.interaction.id for state in self.states.itervalues()
            if state.interaction.id is not None]))

    def get_all_html_content_strings(self):
        """Gets all html content strings used in this exploration.

        Returns:
            list(str). The list of html content strings.
        """
        html_list = []
        for state in self.states.itervalues():
            content_html = state.content.html
            interaction_html_list = (
                state.interaction.get_all_html_content_strings())
            html_list = html_list + [content_html] + interaction_html_list

        return html_list


class ExplorationSummary(object):
    """Domain object for an Oppia exploration summary."""

    def __init__(
            self, exploration_id, title, category, objective,
            language_code, tags, ratings, scaled_average_rating, status,
            community_owned, owner_ids, editor_ids, translator_ids,
            viewer_ids, contributor_ids, contributors_summary, version,
            exploration_model_created_on,
            exploration_model_last_updated,
            first_published_msec):
        """Initializes a ExplorationSummary domain object.

        Args:
            exploration_id: str. The exploration id.
            title: str. The exploration title.
            category: str. The exploration category.
            objective: str. The exploration objective.
            language_code: str. The code that represents the exploration
                language.
            tags: list(str). List of tags.
            ratings: dict. Dict whose keys are '1', '2', '3', '4', '5' and
                whose values are nonnegative integers representing frequency
                counts. Note that the keys need to be strings in order for this
                dict to be JSON-serializable.
            scaled_average_rating: float. The average rating.
            status: str. The status of the exploration.
            community_owned: bool. Whether the exploration is community-owned.
            owner_ids: list(str). List of the users ids who are the owners of
                this exploration.
            editor_ids: list(str). List of the users ids who have access to
                edit this exploration.
            translator_ids: list(str). List of the users ids who have access to
                translate this exploration.
            viewer_ids: list(str). List of the users ids who have access to
                view this exploration.
            contributor_ids: list(str). List of the users ids of the user who
                have contributed to this exploration.
            contributors_summary: dict. A summary about contributors of current
                exploration. The keys are user ids and the values are the
                number of commits made by that user.
            version: int. The version of the exploration.
            exploration_model_created_on: datetime.datetime. Date and time when
                the exploration model is created.
            exploration_model_last_updated: datetime.datetime. Date and time
                when the exploration model was last updated.
            first_published_msec: int. Time in milliseconds since the Epoch,
                when the exploration was first published.
        """
        self.id = exploration_id
        self.title = title
        self.category = category
        self.objective = objective
        self.language_code = language_code
        self.tags = tags
        self.ratings = ratings
        self.scaled_average_rating = scaled_average_rating
        self.status = status
        self.community_owned = community_owned
        self.owner_ids = owner_ids
        self.editor_ids = editor_ids
        self.translator_ids = translator_ids
        self.viewer_ids = viewer_ids
        self.contributor_ids = contributor_ids
        self.contributors_summary = contributors_summary
        self.version = version
        self.exploration_model_created_on = exploration_model_created_on
        self.exploration_model_last_updated = exploration_model_last_updated
        self.first_published_msec = first_published_msec

    def to_metadata_dict(self):
        """Given an exploration summary, this method returns a dict containing
        id, title and objective of the exploration.

        Returns:
            A metadata dict for the given exploration summary.
            The metadata dict has three keys:
                - 'id': str. The exploration ID.
                - 'title': str. The exploration title.
                - 'objective': str. The exploration objective.
        """
        return {
            'id': self.id,
            'title': self.title,
            'objective': self.objective,
        }


class StateIdMapping(object):
    """Domain object for state ID mapping model."""

    def __init__(
            self, exploration_id, exploration_version, state_names_to_ids,
            largest_state_id_used):
        """Initialize state id mapping model object.

        Args:
            exploration_id: str. The exploration id whose state names are
                mapped.
            exploration_version: int. The version of the exploration.
            state_names_to_ids: dict. A dictionary mapping a state name to
                unique ID.
            largest_state_id_used: int. The largest integer so far that has been
                used as a state ID for this exploration.
        """
        self.exploration_id = exploration_id
        self.exploration_version = exploration_version
        self.state_names_to_ids = state_names_to_ids
        self.largest_state_id_used = largest_state_id_used

    def has_state_changed_significantly(self, old_state, new_state):
        """Checks whether there is any significant change in old and new version
        of the given state.

        A significant change has happened when interaction id has been changed
        in new version of the state.

        Args:
            old_state: dict. Old version of the state.
            new_state: dict. New version of the state.

        Returns:
            bool. A boolean indicating whether change is significant or not.
        """
        # State has changed significantly if interaction id in new state is
        # different from old state.
        return old_state.interaction.id != new_state.interaction.id

    def create_mapping_for_new_version(
            self, old_exploration, new_exploration, change_list):
        """Get state name to id mapping for new exploration's states.

        Args:
            old_exploration: Exploration. Old version of the exploration.
            new_exploration: Exploration. New version of the exploration.
            change_list: list(ExplorationChange). List of changes between old
                and new exploration.

        Returns:
            StateIdMapping. Domain object for state id mapping.
        """
        new_state_names = []
        state_ids_to_names = {}

        # Generate state id to name mapping dict for old exploration.
        for state_name in old_exploration.states:
            state_ids_to_names[self.get_state_id(state_name)] = state_name

        old_state_ids_to_names = copy.deepcopy(state_ids_to_names)

        # Analyse each command in change list one by one to create state id
        # mapping for new exploration.
        for change in change_list:
            if change.cmd == CMD_ADD_STATE:
                new_state_names.append(change.state_name)
                assert change.state_name not in state_ids_to_names.values()

            elif change.cmd == CMD_DELETE_STATE:
                removed_state_name = change.state_name

                # Find state name in state id mapping. If it exists then
                # remove it from mapping.
                if removed_state_name in state_ids_to_names.values():
                    key = None
                    for (state_id, state_name) in (
                            state_ids_to_names.iteritems()):
                        if state_name == removed_state_name:
                            key = state_id
                            break
                    state_ids_to_names.pop(key)

                    assert removed_state_name not in new_state_names
                else:
                    # If the state is not present in state id mapping then
                    # remove it from new state names list.
                    new_state_names.remove(removed_state_name)

            elif change.cmd == CMD_RENAME_STATE:
                old_state_name = change.old_state_name
                new_state_name = change.new_state_name

                # Find whether old state name is present in state id mapping.
                # If it is then replace the old state name to new state name.
                if old_state_name in state_ids_to_names.values():
                    key = None
                    for (state_id, state_name) in (
                            state_ids_to_names.iteritems()):
                        if state_name == old_state_name:
                            key = state_id
                            break
                    state_ids_to_names[key] = new_state_name

                    assert old_state_name not in new_state_names
                    assert new_state_name not in new_state_names
                else:
                    # If old state name is not present in state id mapping then
                    # remove it from new state names and add new state name
                    # in new state names list.
                    new_state_names.remove(old_state_name)
                    new_state_names.append(new_state_name)

        new_state_names_to_ids = dict(
            zip(state_ids_to_names.values(), state_ids_to_names.keys()))

        # Go through each state id and name and compare the new state
        # with its corresponding old state to find whether significant
        # change has happened or not.
        for (state_id, state_name) in state_ids_to_names.iteritems():
            if state_name == 'END' and state_name not in new_exploration.states:
                # If previous version of exploration has END state but new
                # version does not have END state then exception will be raised
                # below when comparing old state and corresponding new state.
                # The exception is raised because there is no commit in change
                # list corresponding to removal or renaming of END state.

                # This problem arises when following scenario occurrs:
                # Consider an exploration with two versions a and b (a < b).
                # Both of these versions have their states dict schema version
                # set to less than 2.
                # Now version 'a' has explicit references to END
                # state and thus when its states dict schema version will be
                # upgraded to latest version, an 'END' state will be added.
                # These explicit END references are not present in version 'b',
                # however, and so no END state will be added during states dict
                # schema migration.

                # Thus we have no command of END state's removal or renaming
                # in change_list and there is no END state present in later
                # version of exploration.
                new_state_names_to_ids.pop(state_name)
                continue

            new_state = new_exploration.states[state_name]
            old_state = old_exploration.states[old_state_ids_to_names[state_id]]

            if self.has_state_changed_significantly(old_state, new_state):
                # If significant change has happend then treat that state as
                # new state and assign new state id to that state.
                new_state_names_to_ids.pop(state_name)
                new_state_names.append(state_name)

        # This may happen in exactly opposite scenario as the one written in
        # comment above. Previous version of exploration may not have any rule
        # having END state as its destination and hence during states schema
        # migration END state won't be added. But next version of exploration
        # might have END references and, hence, END state might be added
        # to exploration during states schema migration.
        # So we check whether such siatuation exists or not. If it exists then
        # we consider END as a new state to which id will be assigned.
        if 'END' in new_exploration.states and (
                'END' not in new_state_names_to_ids and (
                    'END' not in new_state_names)):
            new_state_names.append('END')

        # Assign new ids to each state in new state names list.
        largest_state_id_used = self.largest_state_id_used
        for state_name in sorted(new_state_names):
            largest_state_id_used += 1
            # Check that the state name being assigned is not present in
            # mapping.
            assert state_name not in new_state_names_to_ids.keys()
            new_state_names_to_ids[state_name] = largest_state_id_used

        state_id_map = StateIdMapping(
            new_exploration.id, new_exploration.version, new_state_names_to_ids,
            largest_state_id_used)

        # Do one final check that all state names in new exploration are present
        # in generated state names to id mapping.
        if set(new_state_names_to_ids.keys()) != set(
                new_exploration.states.keys()):
            unknown_state_names = ((
                set(new_exploration.states.keys()) -
                set(new_state_names_to_ids.keys())) + (
                    set(new_state_names_to_ids.keys()) -
                    set(new_exploration.states.keys())))
            raise Exception(
                'State names to ids mapping does not contain '
                'state names (%s) which are present in corresponding '
                'exploration %s, version %d' % (
                    unknown_state_names,
                    new_exploration.id, new_exploration.version))

        state_id_map.validate()
        return state_id_map

    @classmethod
    def create_mapping_for_new_exploration(cls, exploration):
        """Create state name to id mapping for exploration's states.

        Args:
            exploration: Exploration. New exploration for which state id mapping
                is to be generated.

        Returns:
            StateIdMapping. Domain object for state id mapping.
        """
        largest_state_id_used = -1
        state_names_to_ids = {}

        # Assign state id to each state in exploration.
        for state_name in exploration.states:
            largest_state_id_used += 1
            state_names_to_ids[state_name] = largest_state_id_used

        state_id_map = cls(
            exploration.id, exploration.version, state_names_to_ids,
            largest_state_id_used)
        state_id_map.validate()
        return state_id_map

    def validate(self):
        """Validates the state id mapping domain object."""
        state_ids = self.state_names_to_ids.values()
        if len(set(state_ids)) != len(state_ids):
            raise Exception('Assigned state ids should be unique.')

        if not all(x <= self.largest_state_id_used for x in state_ids):
            raise Exception(
                'Assigned state ids should be smaller than last state id used.')

        if not all(isinstance(x, int) for x in state_ids):
            raise Exception(
                'Assigned state ids should be integer values in '
                'exploration %s, version %d' % (
                    self.exploration_id, self.exploration_version))

    def get_state_id(self, state_name):
        """Get state id for given state name.

        Args:
            state_name: str. State name.

        Returns:
            int. Unique id assigned to given state name.
        """
        if state_name in self.state_names_to_ids:
            return self.state_names_to_ids[state_name]<|MERGE_RESOLUTION|>--- conflicted
+++ resolved
@@ -3567,31 +3567,39 @@
         return states_dict
 
     @classmethod
-<<<<<<< HEAD
-    def _convert_states_v23_dict_to_v24_dict(cls, states_dict, exp_id):
-        """Converts from version 23 to 24. Version 24 adds the dimensions of
-        images in the oppia-noninteractive-image tags.
-=======
     def _convert_states_v23_dict_to_v24_dict(cls, states_dict):
         """Converts from version 23 to 24. Version 24 converts all Rich Text
         Editor content to be compatible with the CKEditor format.
->>>>>>> 4d410101
 
         Args:
             states_dict: dict. A dict where each key-value pair represents,
                 respectively, a state name and a dict used to initialize a
                 State domain object.
-<<<<<<< HEAD
-            exp_id: str. ID of the exploration.
-=======
->>>>>>> 4d410101
 
         Returns:
             dict. The converted states_dict.
         """
         for key, state_dict in states_dict.iteritems():
             states_dict[key] = State.convert_html_fields_in_state(
-<<<<<<< HEAD
+                state_dict, html_cleaner.convert_to_ckeditor)
+        return states_dict
+
+    @classmethod
+    def _convert_states_v24_dict_to_v25_dict(cls, states_dict, exp_id):
+        """Converts from version 24 to 25. Version 25 adds the dimensions of
+        images in the oppia-noninteractive-image tags.
+
+        Args:
+            states_dict: dict. A dict where each key-value pair represents,
+                respectively, a state name and a dict used to initialize a
+                State domain object.
+            exp_id: str. ID of the exploration.
+
+        Returns:
+            dict. The converted states_dict.
+        """
+        for key, state_dict in states_dict.iteritems():
+            states_dict[key] = State.convert_html_fields_in_state(
                 state_dict,
                 html_cleaner.add_dimensions_to_noninteractive_image_tag,
                 additional_data={'exp_id': exp_id})
@@ -3603,9 +3611,6 @@
                         html_cleaner.get_filepath_of_object_image(
                             filename, exp_id))
 
-=======
-                state_dict, html_cleaner.convert_to_ckeditor)
->>>>>>> 4d410101
         return states_dict
 
     @classmethod
@@ -3636,14 +3641,14 @@
             current_states_schema_version, current_states_schema_version + 1))
         versioned_exploration_states['states'] = conversion_fn(
             versioned_exploration_states['states'], exploration_id) if (
-                current_states_schema_version == 23) else (
+                current_states_schema_version == 24) else (
                     conversion_fn(versioned_exploration_states['states']))
 
     # The current version of the exploration YAML schema. If any backward-
     # incompatible changes are made to the exploration schema in the YAML
     # definitions, this version number must be changed and a migration process
     # put in place.
-    CURRENT_EXP_SCHEMA_VERSION = 29
+    CURRENT_EXP_SCHEMA_VERSION = 30
     LAST_UNTITLED_SCHEMA_VERSION = 9
 
     @classmethod
@@ -4166,22 +4171,28 @@
     def _convert_v28_dict_to_v29_dict(cls, exploration_dict):
         """Converts a v28 exploration dict into a v29 exploration dict.
 
-<<<<<<< HEAD
-        Adds dimensions to all oppia-noninteractive-image tags.
-=======
         Converts all Rich Text Editor content to be compatible with the
         CKEditor format.
->>>>>>> 4d410101
         """
         exploration_dict['schema_version'] = 29
 
         exploration_dict['states'] = cls._convert_states_v23_dict_to_v24_dict(
-<<<<<<< HEAD
+            exploration_dict['states'])
+        exploration_dict['states_schema_version'] = 24
+
+        return exploration_dict
+
+    @classmethod
+    def _convert_v29_dict_to_v30_dict(cls, exploration_dict):
+        """Converts a v29 exploration dict into a v30 exploration dict.
+
+        Adds dimensions to all oppia-noninteractive-image tags.
+        """
+        exploration_dict['schema_version'] = 30
+
+        exploration_dict['states'] = cls._convert_states_v24_dict_to_v25_dict(
             exploration_dict['states'], exploration_dict['id'])
-=======
-            exploration_dict['states'])
->>>>>>> 4d410101
-        exploration_dict['states_schema_version'] = 24
+        exploration_dict['states_schema_version'] = 25
 
         return exploration_dict
 
@@ -4359,13 +4370,15 @@
             exploration_schema_version = 28
 
         if exploration_schema_version == 28:
-<<<<<<< HEAD
-            exploration_dict['id'] = exp_id
-=======
->>>>>>> 4d410101
             exploration_dict = cls._convert_v28_dict_to_v29_dict(
                 exploration_dict)
             exploration_schema_version = 29
+
+        if exploration_schema_version == 29:
+            exploration_dict['id'] = exp_id
+            exploration_dict = cls._convert_v29_dict_to_v30_dict(
+                exploration_dict)
+            exploration_schema_version = 30
 
         return (exploration_dict, initial_schema_version)
 
@@ -4418,11 +4431,7 @@
                 or equal to 9.
         """
         migration_result = cls._migrate_to_latest_yaml_version(
-<<<<<<< HEAD
             yaml_content, exploration_id, title, category)
-=======
-            yaml_content, title=title, category=category)
->>>>>>> 4d410101
         exploration_dict = migration_result[0]
         initial_schema_version = migration_result[1]
 
