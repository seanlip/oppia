# coding: utf-8
#
# Copyright 2014 The Oppia Authors. All Rights Reserved.
#
# Licensed under the Apache License, Version 2.0 (the "License");
# you may not use this file except in compliance with the License.
# You may obtain a copy of the License at
#
#      http://www.apache.org/licenses/LICENSE-2.0
#
# Unless required by applicable law or agreed to in writing, software
# distributed under the License is distributed on an "AS-IS" BASIS,
# WITHOUT WARRANTIES OR CONDITIONS OF ANY KIND, either express or implied.
# See the License for the specific language governing permissions and
# limitations under the License.

"""Domain objects for an exploration, its states, and their constituents.

Domain objects capture domain-specific logic and are agnostic of how the
objects they represent are stored. All methods and properties in this file
should therefore be independent of the specific storage models used.
"""

import copy
import logging
import re
import string

from constants import constants
from core.domain import html_cleaner
from core.domain import interaction_registry
from core.domain import param_domain
from core.platform import models
import feconf
import jinja_utils
import schema_utils
import utils

(exp_models,) = models.Registry.import_models([models.NAMES.exploration])


# Do not modify the values of these constants. This is to preserve backwards
# compatibility with previous change dicts.
# TODO(bhenning): Prior to July 2015, exploration changes involving rules were
# logged using the key 'widget_handlers'. These need to be migrated to
# 'answer_groups' and 'default_outcome'.
STATE_PROPERTY_PARAM_CHANGES = 'param_changes'
STATE_PROPERTY_CONTENT = 'content'
STATE_PROPERTY_CONTENT_IDS_TO_AUDIO_TRANSLATIONS = (
    'content_ids_to_audio_translations')
STATE_PROPERTY_INTERACTION_ID = 'widget_id'
STATE_PROPERTY_INTERACTION_CUST_ARGS = 'widget_customization_args'
STATE_PROPERTY_INTERACTION_ANSWER_GROUPS = 'answer_groups'
STATE_PROPERTY_INTERACTION_DEFAULT_OUTCOME = 'default_outcome'
STATE_PROPERTY_UNCLASSIFIED_ANSWERS = (
    'confirmed_unclassified_answers')
STATE_PROPERTY_INTERACTION_HINTS = 'hints'
STATE_PROPERTY_INTERACTION_SOLUTION = 'solution'
# These four properties are kept for legacy purposes and are not used anymore.
STATE_PROPERTY_INTERACTION_HANDLERS = 'widget_handlers'
STATE_PROPERTY_INTERACTION_STICKY = 'widget_sticky'
GADGET_PROPERTY_VISIBILITY = 'gadget_visibility'
GADGET_PROPERTY_CUST_ARGS = 'gadget_customization_args'

# This takes additional 'title' and 'category' parameters.
CMD_CREATE_NEW = 'create_new'
# This takes an additional 'state_name' parameter.
CMD_ADD_STATE = 'add_state'
# This takes additional 'old_state_name' and 'new_state_name' parameters.
CMD_RENAME_STATE = 'rename_state'
# This takes an additional 'state_name' parameter.
CMD_DELETE_STATE = 'delete_state'
# This takes additional 'property_name' and 'new_value' parameters.
CMD_EDIT_STATE_PROPERTY = 'edit_state_property'
# This takes additional 'property_name' and 'new_value' parameters.
CMD_EDIT_EXPLORATION_PROPERTY = 'edit_exploration_property'
# This takes additional 'from_version' and 'to_version' parameters for logging.
CMD_MIGRATE_STATES_SCHEMA_TO_LATEST_VERSION = (
    'migrate_states_schema_to_latest_version')

# These are categories to which answers may be classified. These values should
# not be changed because they are persisted in the data store within answer
# logs.

# Represents answers classified using rules defined as part of an interaction.
EXPLICIT_CLASSIFICATION = 'explicit'
# Represents answers which are contained within the training data of an answer
# group.
TRAINING_DATA_CLASSIFICATION = 'training_data_match'
# Represents answers which were predicted using a statistical training model
# from training data within an answer group.
STATISTICAL_CLASSIFICATION = 'statistical_classifier'
# Represents answers which led to the 'default outcome' of an interaction,
# rather than belonging to a specific answer group.
DEFAULT_OUTCOME_CLASSIFICATION = 'default_outcome'


def get_full_customization_args(customization_args, ca_specs):
    """Populates the given customization_args dict with default values
    if any of the expected customization_args are missing.

    Args:
        customization_args: dict. The customization dict. The keys are names of
            customization_args and the values are dicts with a
            single key, 'value', whose corresponding value is the value of
            the customization arg.
        ca_specs: list(dict). List of spec dictionaries. Is used to check if
            some keys are missing in customization_args. Dicts have the
            following structure:
                - name: str. The customization variable name.
                - description: str. The customization variable description.
                - default_value: *. The default value of the customization
                    variable.

    Returns:
        dict. The customization_args dict where missing keys are populated with
        the default values.
    """
    for ca_spec in ca_specs:
        if ca_spec.name not in customization_args:
            customization_args[ca_spec.name] = {
                'value': ca_spec.default_value
            }
    return customization_args


def validate_customization_args_and_values(
        item_name, item_type, customization_args,
        ca_specs_to_validate_against):
    """Validates the given `customization_args` dict against the specs set out
    in 'ca_specs_to_validate_against'. 'item_name' and 'item_type' are used to
    populate any error messages that arise during validation.
    Note that this may modify the given customization_args dict, if it has
    extra or missing keys. It also normalizes any HTML in the
    customization_args dict.

    Args:
        item_name: str. This is always 'interaction'.
        item_type: str. The item_type is the ID of the interaction.
        customization_args: dict. The customization dict. The keys are names of
            customization_args and the values are dicts with a
            single key, 'value', whose corresponding value is the value of
            the customization arg.
        ca_specs_to_validate_against: list(dict). List of spec dictionaries. Is
            used to check if some keys are missing in customization_args. Dicts
            have the following structure:
                - name: str. The customization variable name.
                - description: str. The customization variable description.
                - default_value: *. The default value of the customization
                    variable.

    Raises:
        ValidationError: The given 'customization_args' is not valid.
    """
    ca_spec_names = [
        ca_spec.name for ca_spec in ca_specs_to_validate_against]

    if not isinstance(customization_args, dict):
        raise utils.ValidationError(
            'Expected customization args to be a dict, received %s'
            % customization_args)

    # Validate and clean up the customization args.

    # Populate missing keys with the default values.
    customization_args = get_full_customization_args(
        customization_args, ca_specs_to_validate_against)

    # Remove extra keys.
    extra_args = []
    for arg_name in customization_args.keys():
        if not isinstance(arg_name, basestring):
            raise utils.ValidationError(
                'Invalid customization arg name: %s' % arg_name)
        if arg_name not in ca_spec_names:
            extra_args.append(arg_name)
            logging.warning(
                '%s %s does not support customization arg %s.'
                % (item_name.capitalize(), item_type, arg_name))
    for extra_arg in extra_args:
        del customization_args[extra_arg]

    # Check that each value has the correct type.
    for ca_spec in ca_specs_to_validate_against:
        try:
            customization_args[ca_spec.name]['value'] = (
                schema_utils.normalize_against_schema(
                    customization_args[ca_spec.name]['value'],
                    ca_spec.schema))
        except Exception:
            # TODO(sll): Raise an actual exception here if parameters are not
            # involved (If they are, can we get sample values for the state
            # context parameters?).
            pass


class ExplorationChange(object):
    """Domain object class for an exploration change.

    IMPORTANT: Ensure that all changes to this class (and how these cmds are
    interpreted in general) preserve backward-compatibility with the
    exploration snapshots in the datastore. Do not modify the definitions of
    cmd keys that already exist.

    NOTE TO DEVELOPERS: Please note that, for a brief period around
    Feb - Apr 2017, change dicts related to editing of answer groups
    accidentally stored the old_value using a ruleSpecs key instead of a
    rule_specs key. So, if you are making use of this data, make sure to
    verify the format of the old_value before doing any processing.
    """

    STATE_PROPERTIES = (
        STATE_PROPERTY_PARAM_CHANGES,
        STATE_PROPERTY_CONTENT,
        STATE_PROPERTY_CONTENT_IDS_TO_AUDIO_TRANSLATIONS,
        STATE_PROPERTY_INTERACTION_ID,
        STATE_PROPERTY_INTERACTION_CUST_ARGS,
        STATE_PROPERTY_INTERACTION_STICKY,
        STATE_PROPERTY_INTERACTION_HANDLERS,
        STATE_PROPERTY_INTERACTION_ANSWER_GROUPS,
        STATE_PROPERTY_INTERACTION_DEFAULT_OUTCOME,
        STATE_PROPERTY_INTERACTION_HINTS,
        STATE_PROPERTY_INTERACTION_SOLUTION,
        STATE_PROPERTY_UNCLASSIFIED_ANSWERS)

    EXPLORATION_PROPERTIES = (
        'title', 'category', 'objective', 'language_code', 'tags',
        'blurb', 'author_notes', 'param_specs', 'param_changes',
        'init_state_name', 'auto_tts_enabled', 'correctness_feedback_enabled')

    OPTIONAL_CMD_ATTRIBUTE_NAMES = [
        'state_name', 'old_state_name', 'new_state_name',
        'property_name', 'new_value', 'old_value', 'name', 'from_version',
        'to_version', 'title', 'category'
    ]

    def __init__(self, change_dict):
        """Initializes an ExplorationChange object from a dict.

        Args:
            change_dict: dict. Represents a command. It should have a 'cmd' key
                and one or more other keys. The keys depend on what the value
                for 'cmd' is. The possible values for 'cmd' are listed below,
                together with the other keys in the dict:
                    - 'add_state' (with state_name)
                    - 'rename_state' (with old_state_name and new_state_name)
                    - 'delete_state' (with state_name)
                    - 'edit_state_property' (with state_name, property_name,
                        new_value and, optionally, old_value)
                    - 'edit_exploration_property' (with property_name,
                        new_value and, optionally, old_value)
                    - 'migrate_states_schema' (with from_version, to_version)
                For a state, property_name must be one of STATE_PROPERTIES.
                For an exploration, property_name must be one of
                EXPLORATION_PROPERTIES.

        Raises:
            Exception: The given change_dict is not valid.
        """
        if 'cmd' not in change_dict:
            raise Exception('Invalid change_dict: %s' % change_dict)
        self.cmd = change_dict['cmd']

        if self.cmd == CMD_ADD_STATE:
            self.state_name = change_dict['state_name']
        elif self.cmd == CMD_RENAME_STATE:
            self.old_state_name = change_dict['old_state_name']
            self.new_state_name = change_dict['new_state_name']
        elif self.cmd == CMD_DELETE_STATE:
            self.state_name = change_dict['state_name']
        elif self.cmd == CMD_EDIT_STATE_PROPERTY:
            if change_dict['property_name'] not in self.STATE_PROPERTIES:
                raise Exception('Invalid change_dict: %s' % change_dict)
            self.state_name = change_dict['state_name']
            self.property_name = change_dict['property_name']
            self.new_value = change_dict['new_value']
            self.old_value = change_dict.get('old_value')
        elif self.cmd == CMD_EDIT_EXPLORATION_PROPERTY:
            if (change_dict['property_name'] not in
                    self.EXPLORATION_PROPERTIES):
                raise Exception('Invalid change_dict: %s' % change_dict)
            self.property_name = change_dict['property_name']
            self.new_value = change_dict['new_value']
            self.old_value = change_dict.get('old_value')
        elif self.cmd == CMD_MIGRATE_STATES_SCHEMA_TO_LATEST_VERSION:
            self.from_version = change_dict['from_version']
            self.to_version = change_dict['to_version']
        elif self.cmd == CMD_CREATE_NEW:
            self.title = change_dict['title']
            self.category = change_dict['category']
        elif self.cmd.endswith('revert_version_number'):
            # If commit is an exploration version revert commit.
            self.version_number = change_dict['version_number']
        else:
            raise Exception('Invalid change_dict: %s' % change_dict)

    def to_dict(self):
        """Returns a dict representing the ExplorationChange domain object.

        Returns:
            A dict, mapping all fields of ExplorationChange instance.
        """
        exploration_change_dict = {}
        exploration_change_dict['cmd'] = self.cmd
        for attribute_name in self.OPTIONAL_CMD_ATTRIBUTE_NAMES:
            if hasattr(self, attribute_name):
                exploration_change_dict[attribute_name] = getattr(
                    self, attribute_name)

        return exploration_change_dict


class ExplorationCommitLogEntry(object):
    """Value object representing a commit to an exploration."""

    def __init__(
            self, created_on, last_updated, user_id, username, exploration_id,
            commit_type, commit_message, commit_cmds, version,
            post_commit_status, post_commit_community_owned,
            post_commit_is_private):
        """Initializes a ExplorationCommitLogEntry domain object.

        Args:
            created_on: datetime.datetime. Date and time when the exploration
                commit was created.
            last_updated: datetime.datetime. Date and time when the exploration
                commit was last updated.
            user_id: str. User id of the user who has made the commit.
            username: str. Username of the user who has made the commit.
            exploration_id: str. Id of the exploration.
            commit_type: str. The type of commit.
            commit_message: str. A description of changes made to the
                exploration.
            commit_cmds: list(dict). A list of commands, describing changes
                made in this model, which should give sufficient information to
                reconstruct the commit. Each dict always contains the following
                key:
                    - cmd: str. Unique command.
                and then additional arguments for that command.
            version: int. The version of the exploration after the commit.
            post_commit_status: str. The new exploration status after the
                commit.
            post_commit_community_owned: bool. Whether the exploration is
                community-owned after the edit event.
            post_commit_is_private: bool. Whether the exploration is private
                after the edit event.
        """
        self.created_on = created_on
        self.last_updated = last_updated
        self.user_id = user_id
        self.username = username
        self.exploration_id = exploration_id
        self.commit_type = commit_type
        self.commit_message = commit_message
        self.commit_cmds = commit_cmds
        self.version = version
        self.post_commit_status = post_commit_status
        self.post_commit_community_owned = post_commit_community_owned
        self.post_commit_is_private = post_commit_is_private

    def to_dict(self):
        """Returns a dict representing this ExplorationCommitLogEntry domain
        object. This omits created_on, user_id and commit_cmds.

        Returns:
            dict. A dict, mapping all fields of ExplorationCommitLogEntry
            instance, except created_on, user_id and commit_cmds fields.
        """
        return {
            'last_updated': utils.get_time_in_millisecs(self.last_updated),
            'username': self.username,
            'exploration_id': self.exploration_id,
            'commit_type': self.commit_type,
            'commit_message': self.commit_message,
            'version': self.version,
            'post_commit_status': self.post_commit_status,
            'post_commit_community_owned': self.post_commit_community_owned,
            'post_commit_is_private': self.post_commit_is_private,
        }


class AudioTranslation(object):
    """Value object representing an audio translation."""

    def to_dict(self):
        """Returns a dict representing this AudioTranslation domain object.

        Returns:
            dict. A dict, mapping all fields of AudioTranslation instance.
        """
        return {
            'filename': self.filename,
            'file_size_bytes': self.file_size_bytes,
            'needs_update': self.needs_update,
        }

    @classmethod
    def from_dict(cls, audio_translation_dict):
        """Return a AudioTranslation domain object from a dict.

        Args:
            audio_translation_dict: dict. The dict representation of
                AudioTranslation object.

        Returns:
            AudioTranslation. The corresponding AudioTranslation domain object.
        """
        return cls(
            audio_translation_dict['filename'],
            audio_translation_dict['file_size_bytes'],
            audio_translation_dict['needs_update'])

    def __init__(self, filename, file_size_bytes, needs_update):
        """Initializes a AudioTranslation domain object.

        Args:
            filename: str. The corresponding audio file path.
            file_size_bytes: int. The file size, in bytes. Used to display
                potential bandwidth usage to the learner before they download
                the file.
            needs_update: bool. Whether audio is marked for needing review.
        """
        # str. The corresponding audio file path, e.g.
        # "content-en-2-h7sjp8s.mp3".
        self.filename = filename
        # int. The file size, in bytes. Used to display potential bandwidth
        # usage to the learner before they download the file.
        self.file_size_bytes = file_size_bytes
        # bool. Whether audio is marked for needing review.
        self.needs_update = needs_update

    def validate(self):
        """Validates properties of the AudioTranslation.

        Raises:
            ValidationError: One or more attributes of the AudioTranslation are
            invalid.
        """
        if not isinstance(self.filename, basestring):
            raise utils.ValidationError(
                'Expected audio filename to be a string, received %s' %
                self.filename)
        dot_index = self.filename.rfind('.')
        if dot_index == -1 or dot_index == 0:
            raise utils.ValidationError(
                'Invalid audio filename: %s' % self.filename)
        extension = self.filename[dot_index + 1:]
        if extension not in feconf.ACCEPTED_AUDIO_EXTENSIONS:
            raise utils.ValidationError(
                'Invalid audio filename: it should have one of '
                'the following extensions: %s. Received: %s'
                % (feconf.ACCEPTED_AUDIO_EXTENSIONS.keys(), self.filename))

        if not isinstance(self.file_size_bytes, int):
            raise utils.ValidationError(
                'Expected file size to be an int, received %s' %
                self.file_size_bytes)
        if self.file_size_bytes <= 0:
            raise utils.ValidationError(
                'Invalid file size: %s' % self.file_size_bytes)

        if not isinstance(self.needs_update, bool):
            raise utils.ValidationError(
                'Expected needs_update to be a bool, received %s' %
                self.needs_update)


class ExpVersionReference(object):
    """Value object representing an exploration ID and a version number."""

    def __init__(self, exp_id, version):
        """Initializes an ExpVersionReference domain object.

        Args:
            exp_id: str. ID of the exploration.
            version: int. Version of the exploration.
        """
        self.exp_id = exp_id
        self.version = version
        self.validate()

    def to_dict(self):
        """Returns a dict representing this ExpVersionReference domain object.

        Returns:
            dict. A dict, mapping all fields of ExpVersionReference instance.
        """
        return {
            'exp_id': self.exp_id,
            'version': self.version
        }

    def validate(self):
        """Validates properties of the ExpVersionReference.

        Raises:
            ValidationError: One or more attributes of the ExpVersionReference
            are invalid.
        """
        if not isinstance(self.exp_id, str):
            raise utils.ValidationError(
                'Expected exp_id to be a str, received %s' % self.exp_id)

        if not isinstance(self.version, int):
            raise utils.ValidationError(
                'Expected version to be an int, received %s' % self.version)


class SubtitledHtml(object):
    """Value object representing subtitled HTML."""

    DEFAULT_SUBTITLED_HTML_DICT = {
        'content_id': feconf.DEFAULT_OUTCOME_CONTENT_ID,
        'html': ''
    }

    def __init__(self, content_id, html):
        """Initializes a SubtitledHtml domain object.

        Args:
            content_id: str. A unique id referring to the audio translations for
              this content.
            html: str. A piece of user submitted HTML. This is cleaned in such
                a way as to contain a restricted set of HTML tags.
        """
        self.content_id = content_id
        self.html = html_cleaner.clean(html)
        self.validate()

    def to_dict(self):
        """Returns a dict representing this SubtitledHtml domain object.

        Returns:
            dict. A dict, mapping all fields of SubtitledHtml instance.
        """
        return {
            'content_id': self.content_id,
            'html': self.html
        }

    @classmethod
    def from_dict(cls, subtitled_html_dict):
        """Return a SubtitledHtml domain object from a dict.

        Args:
            subtitled_html_dict: dict. The dict representation of SubtitledHtml
                object.

        Returns:
            SubtitledHtml. The corresponding SubtitledHtml domain object.
        """
        return cls(
            subtitled_html_dict['content_id'], subtitled_html_dict['html'])

    def validate(self):
        """Validates properties of the SubtitledHtml.

        Raises:
            ValidationError: One or more attributes of the SubtitledHtml are
            invalid.
        """
        if not isinstance(self.content_id, basestring):
            raise utils.ValidationError(
                'Expected content id to be a string, received %s' %
                self.content_id)

        # TODO(sll): Add HTML sanitization checking.
        # TODO(sll): Validate customization args for rich-text components.
        if not isinstance(self.html, basestring):
            raise utils.ValidationError(
                'Invalid content HTML: %s' % self.html)

    def to_html(self, params):
        """Exports this SubtitledHTML object to an HTML string. The HTML is
        parameterized using the parameters in `params`.

        Args:
            params: dict. The keys are the parameter names and the values are
                the values of parameters.

        Raises:
            Exception: 'params' is not a dict.

        Returns:
            str. The HTML string that results after stripping
                out unrecognized tags and attributes.
        """
        if not isinstance(params, dict):
            raise Exception(
                'Expected context params for parsing subtitled HTML to be a '
                'dict, received %s' % params)

        return html_cleaner.clean(jinja_utils.parse_string(self.html, params))

    @classmethod
    def create_default_subtitled_html(cls, content_id):
        """Create a default SubtitledHtml domain object."""
        return cls(content_id, '')


class RuleSpec(object):
    """Value object representing a rule specification."""

    def to_dict(self):
        """Returns a dict representing this RuleSpec domain object.

        Returns:
            dict. A dict, mapping all fields of RuleSpec instance.
        """
        return {
            'rule_type': self.rule_type,
            'inputs': self.inputs,
        }

    @classmethod
    def from_dict(cls, rulespec_dict):
        """Return a RuleSpec domain object from a dict.

        Args:
            rulespec_dict: dict. The dict representation of RuleSpec object.

        Returns:
            RuleSpec. The corresponding RuleSpec domain object.
        """
        return cls(
            rulespec_dict['rule_type'],
            rulespec_dict['inputs']
        )

    def __init__(self, rule_type, inputs):
        """Initializes a RuleSpec domain object.

        Args:
            rule_type: str. The rule type, e.g. "CodeContains" or "Equals". A
                full list of rule types can be found in
                extensions/interactions/rule_templates.json.
            inputs: dict. The values of the parameters needed in order to fully
                specify the rule. The keys for this dict can be deduced from
                the relevant description field in
                extensions/interactions/rule_templates.json -- they are
                enclosed in {{...}} braces.
        """
        self.rule_type = rule_type
        self.inputs = inputs

    def validate(self, rule_params_list, exp_param_specs_dict):
        """Validates a RuleSpec value object. It ensures the inputs dict does
        not refer to any non-existent parameters and that it contains values
        for all the parameters the rule expects.

        Args:
            rule_params_list: A list of parameters used by the rule represented
                by this RuleSpec instance, to be used to validate the inputs of
                this RuleSpec. Each element of the list represents a single
                parameter and is a tuple with two elements:
                    0: The name (string) of the parameter.
                    1: The typed object instance for that
                        parameter (e.g. Real).
            exp_param_specs_dict: A dict of specified parameters used in this
                exploration. Keys are parameter names and values are ParamSpec
                value objects with an object type property (obj_type). RuleSpec
                inputs may have a parameter value which refers to one of these
                exploration parameters.

        Raises:
            ValidationError: One or more attributes of the RuleSpec are
            invalid.
        """
        if not isinstance(self.inputs, dict):
            raise utils.ValidationError(
                'Expected inputs to be a dict, received %s' % self.inputs)
        input_key_set = set(self.inputs.keys())
        param_names_set = set([rp[0] for rp in rule_params_list])
        leftover_input_keys = input_key_set - param_names_set
        leftover_param_names = param_names_set - input_key_set

        # Check if there are input keys which are not rule parameters.
        if leftover_input_keys:
            logging.warning(
                'RuleSpec \'%s\' has inputs which are not recognized '
                'parameter names: %s' % (self.rule_type, leftover_input_keys))

        # Check if there are missing parameters.
        if leftover_param_names:
            raise utils.ValidationError(
                'RuleSpec \'%s\' is missing inputs: %s'
                % (self.rule_type, leftover_param_names))

        rule_params_dict = {rp[0]: rp[1] for rp in rule_params_list}
        for (param_name, param_value) in self.inputs.iteritems():
            param_obj = rule_params_dict[param_name]
            # Validate the parameter type given the value.
            if isinstance(param_value, basestring) and '{{' in param_value:
                # Value refers to a parameter spec. Cross-validate the type of
                # the parameter spec with the rule parameter.
                start_brace_index = param_value.index('{{') + 2
                end_brace_index = param_value.index('}}')
                param_spec_name = param_value[
                    start_brace_index:end_brace_index]
                if param_spec_name not in exp_param_specs_dict:
                    raise utils.ValidationError(
                        'RuleSpec \'%s\' has an input with name \'%s\' which '
                        'refers to an unknown parameter within the '
                        'exploration: %s' % (
                            self.rule_type, param_name, param_spec_name))
                # TODO(bhenning): The obj_type of the param_spec
                # (exp_param_specs_dict[param_spec_name]) should be validated
                # to be the same as param_obj.__name__ to ensure the rule spec
                # can accept the type of the parameter.
            else:
                # Otherwise, a simple parameter value needs to be normalizable
                # by the parameter object in order to be valid.
                param_obj.normalize(param_value)


class Outcome(object):
    """Value object representing an outcome of an interaction. An outcome
    consists of a destination state, feedback to show the user, and any
    parameter changes.
    """

    def to_dict(self):
        """Returns a dict representing this Outcome domain object.

        Returns:
            dict. A dict, mapping all fields of Outcome instance.
        """
        return {
            'dest': self.dest,
            'feedback': self.feedback.to_dict(),
            'labelled_as_correct': self.labelled_as_correct,
            'param_changes': [
                param_change.to_dict() for param_change in self.param_changes],
            'refresher_exploration_id': self.refresher_exploration_id,
            'missing_prerequisite_skill_id': self.missing_prerequisite_skill_id
        }

    @classmethod
    def from_dict(cls, outcome_dict):
        """Return a Outcome domain object from a dict.

        Args:
            outcome_dict: dict. The dict representation of Outcome object.

        Returns:
            Outcome. The corresponding Outcome domain object.
        """
        return cls(
            outcome_dict['dest'],
            SubtitledHtml.from_dict(outcome_dict['feedback']),
            outcome_dict['labelled_as_correct'],
            [param_domain.ParamChange(
                param_change['name'], param_change['generator_id'],
                param_change['customization_args'])
             for param_change in outcome_dict['param_changes']],
            outcome_dict['refresher_exploration_id'],
            outcome_dict['missing_prerequisite_skill_id']
        )

    def __init__(
            self, dest, feedback, labelled_as_correct, param_changes,
            refresher_exploration_id, missing_prerequisite_skill_id):
        """Initializes a Outcome domain object.

        Args:
            dest: str. The name of the destination state.
            feedback: SubtitledHtml. Feedback to give to the user if this rule
                is triggered.
            labelled_as_correct: bool. Whether this outcome has been labelled
                by the creator as corresponding to a "correct" answer.
            param_changes: list(ParamChange). List of exploration-level
                parameter changes to make if this rule is triggered.
            refresher_exploration_id: str or None. An optional exploration ID
                to redirect the learner to if they seem to lack understanding
                of a prerequisite concept. This should only exist if the
                destination state for this outcome is a self-loop.
            missing_prerequisite_skill_id: str or None. The id of the skill that
                this answer group tests. If this is not None, the exploration
                player would redirect to this skill when a learner receives this
                outcome.
        """
        # Id of the destination state.
        # TODO(sll): Check that this state actually exists.
        self.dest = dest
        # Feedback to give the reader if this rule is triggered.
        self.feedback = feedback
        # Whether this outcome has been labelled by the creator as
        # corresponding to a "correct" answer.
        self.labelled_as_correct = labelled_as_correct
        # Exploration-level parameter changes to make if this rule is
        # triggered.
        self.param_changes = param_changes or []
        # An optional exploration ID to redirect the learner to if they lack
        # understanding of a prerequisite concept. This should only exist if
        # the destination state for this outcome is a self-loop.
        self.refresher_exploration_id = refresher_exploration_id
        # An optional skill id whose concept card would be shown to the learner
        # when the learner receives this outcome.
        self.missing_prerequisite_skill_id = missing_prerequisite_skill_id

    def validate(self):
        """Validates various properties of the Outcome.

        Raises:
            ValidationError: One or more attributes of the Outcome are invalid.
        """
        self.feedback.validate()

        if not isinstance(self.labelled_as_correct, bool):
            raise utils.ValidationError(
                'The "labelled_as_correct" field should be a boolean, received '
                '%s' % self.labelled_as_correct)

        if self.missing_prerequisite_skill_id is not None:
            if not isinstance(self.missing_prerequisite_skill_id, basestring):
                raise utils.ValidationError(
                    'Expected outcome missing_prerequisite_skill_id to be a '
                    'string, received %s' % self.missing_prerequisite_skill_id)

        if not isinstance(self.param_changes, list):
            raise utils.ValidationError(
                'Expected outcome param_changes to be a list, received %s'
                % self.param_changes)
        for param_change in self.param_changes:
            param_change.validate()

        if self.refresher_exploration_id is not None:
            if not isinstance(self.refresher_exploration_id, basestring):
                raise utils.ValidationError(
                    'Expected outcome refresher_exploration_id to be a string, '
                    'received %s' % self.refresher_exploration_id)


class AnswerGroup(object):
    """Value object for an answer group. Answer groups represent a set of rules
    dictating whether a shared feedback should be shared with the user. These
    rules are ORed together. Answer groups may also support a classifier
    that involve soft matching of answers to a set of training data and/or
    example answers dictated by the creator.
    """

    def to_dict(self):
        """Returns a dict representing this AnswerGroup domain object.

        Returns:
            dict. A dict, mapping all fields of AnswerGroup instance.
        """
        return {
            'rule_specs': [rule_spec.to_dict()
                           for rule_spec in self.rule_specs],
            'outcome': self.outcome.to_dict(),
            'training_data': self.training_data,
            'tagged_misconception_id': self.tagged_misconception_id
        }

    @classmethod
    def from_dict(cls, answer_group_dict):
        """Return a AnswerGroup domain object from a dict.

        Args:
            answer_group_dict: dict. The dict representation of AnswerGroup
                object.

        Returns:
            AnswerGroup. The corresponding AnswerGroup domain object.
        """
        return cls(
            Outcome.from_dict(answer_group_dict['outcome']),
            [RuleSpec.from_dict(rs) for rs in answer_group_dict['rule_specs']],
            answer_group_dict['training_data'],
            answer_group_dict['tagged_misconception_id']
        )

    def __init__(
            self, outcome, rule_specs, training_data, tagged_misconception_id):
        """Initializes a AnswerGroup domain object.

        Args:
            outcome: Outcome. The outcome corresponding to the answer group.
            rule_specs: list(RuleSpec). List of rule specifications.
            training_data: list(*). List of answers belonging to training
                data of this answer group.
            tagged_misconception_id: str or None. The id of the tagged
                misconception for the answer group, when a state is part of a
                Question object that tests a particular skill.
        """
        self.rule_specs = [RuleSpec(
            rule_spec.rule_type, rule_spec.inputs
        ) for rule_spec in rule_specs]

        self.outcome = outcome
        self.training_data = training_data
        self.tagged_misconception_id = tagged_misconception_id

    def validate(self, interaction, exp_param_specs_dict):
        """Verifies that all rule classes are valid, and that the AnswerGroup
        only has one classifier rule.

        Args:
            exp_param_specs_dict: dict. A dict of all parameters used in the
                exploration. Keys are parameter names and values are ParamSpec
                value objects with an object type property (obj_type).
            interaction: InteractionInstance. The interaction object.

        Raises:
            ValidationError: One or more attributes of the AnswerGroup are
                invalid.
            ValidationError: The AnswerGroup contains more than one classifier
                rule.
        """
        if not isinstance(self.rule_specs, list):
            raise utils.ValidationError(
                'Expected answer group rules to be a list, received %s'
                % self.rule_specs)

        if self.tagged_misconception_id is not None:
            if not isinstance(self.tagged_misconception_id, basestring):
                raise utils.ValidationError(
                    'Expected tagged misconception id to be a string, '
                    'received %s' % self.tagged_misconception_id)

        if len(self.rule_specs) == 0 and len(self.training_data) == 0:
            raise utils.ValidationError(
                'There must be at least one rule or training data for each'
                ' answer group.')

        for rule_spec in self.rule_specs:
            if rule_spec.rule_type not in interaction.rules_dict:
                raise utils.ValidationError(
                    'Unrecognized rule type: %s' % rule_spec.rule_type)

            rule_spec.validate(
                interaction.get_rule_param_list(rule_spec.rule_type),
                exp_param_specs_dict)

        self.outcome.validate()


class Hint(object):
    """Value object representing a hint."""

    def __init__(self, hint_content):
        """Constructs a Hint domain object.

        Args:
            hint_content: SubtitledHtml. The hint text and ID referring to the
              audio translations for this content.
        """
        self.hint_content = hint_content

    def to_dict(self):
        """Returns a dict representing this Hint domain object.

        Returns:
            dict. A dict mapping the field of Hint instance.
        """
        return {
            'hint_content': self.hint_content.to_dict(),
        }

    @classmethod
    def from_dict(cls, hint_dict):
        """Return a Hint domain object from a dict.

        Args:
            hint_dict: dict. The dict representation of Hint object.

        Returns:
            Hint. The corresponding Hint domain object.
        """
        return cls(SubtitledHtml.from_dict(hint_dict['hint_content']))

    def validate(self):
        """Validates all properties of Hint."""
        self.hint_content.validate()


class Solution(object):
    """Value object representing a solution.

    A solution consists of answer_is_exclusive, correct_answer and an
    explanation.When answer_is_exclusive is True, this indicates that it is
    the only correct answer; when it is False, this indicates that it is one
    possible answer. correct_answer records an answer that enables the learner
    to progress to the next card and explanation is an HTML string containing
    an explanation for the solution.
    """

    def __init__(
            self, interaction_id, answer_is_exclusive,
            correct_answer, explanation):
        """Constructs a Solution domain object.

        Args:
            interaction_id: str. The interaction id.
            answer_is_exclusive: bool. True if is the only correct answer;
                False if is one of possible answer.
            correct_answer: str. The correct answer; this answer enables the
                learner to progress to the next card.
            explanation: SubtitledHtml. Contains text and text id to link audio
                translations for the solution's explanation.
        """
        self.answer_is_exclusive = answer_is_exclusive
        self.correct_answer = (
            interaction_registry.Registry.get_interaction_by_id(
                interaction_id).normalize_answer(correct_answer))
        self.explanation = explanation

    def to_dict(self):
        """Returns a dict representing this Solution domain object.

        Returns:
            dict. A dict mapping all fields of Solution instance.
        """
        return {
            'answer_is_exclusive': self.answer_is_exclusive,
            'correct_answer': self.correct_answer,
            'explanation': self.explanation.to_dict(),
        }

    @classmethod
    def from_dict(cls, interaction_id, solution_dict):
        """Return a Solution domain object from a dict.

        Args:
            interaction_id: str. The interaction id.
            solution_dict: dict. The dict representation of Solution object.

        Returns:
            Solution. The corresponding Solution domain object.
        """
        return cls(
            interaction_id,
            solution_dict['answer_is_exclusive'],
            interaction_registry.Registry.get_interaction_by_id(
                interaction_id).normalize_answer(
                    solution_dict['correct_answer']),
            SubtitledHtml.from_dict(solution_dict['explanation']))

    def validate(self, interaction_id):
        """Validates all properties of Solution.

        Args:
            interaction_id: str. The interaction id.

        Raises:
            ValidationError: One or more attributes of the Solution are not
            valid.
        """
        if not isinstance(self.answer_is_exclusive, bool):
            raise utils.ValidationError(
                'Expected answer_is_exclusive to be bool, received %s' %
                self.answer_is_exclusive)
        interaction_registry.Registry.get_interaction_by_id(
            interaction_id).normalize_answer(self.correct_answer)
        self.explanation.validate()


class InteractionInstance(object):
    """Value object for an instance of an interaction."""

    # The default interaction used for a new state.
    _DEFAULT_INTERACTION_ID = None

    def to_dict(self):
        """Returns a dict representing this InteractionInstance domain object.

        Returns:
            dict. A dict mapping all fields of InteractionInstance instance.
        """
        return {
            'id': self.id,
            'customization_args': (
                {} if self.id is None else
                get_full_customization_args(
                    self.customization_args,
                    interaction_registry.Registry.get_interaction_by_id(
                        self.id).customization_arg_specs)),
            'answer_groups': [group.to_dict() for group in self.answer_groups],
            'default_outcome': (
                self.default_outcome.to_dict()
                if self.default_outcome is not None
                else None),
            'confirmed_unclassified_answers': (
                self.confirmed_unclassified_answers),
            'hints': [hint.to_dict() for hint in self.hints],
            'solution': self.solution.to_dict() if self.solution else None,
        }

    @classmethod
    def from_dict(cls, interaction_dict):
        """Return a InteractionInstance domain object from a dict.

        Args:
            interaction_dict: dict. The dict representation of
                InteractionInstance object.

        Returns:
            InteractionInstance. The corresponding InteractionInstance domain
            object.
        """
        default_outcome_dict = (
            Outcome.from_dict(interaction_dict['default_outcome'])
            if interaction_dict['default_outcome'] is not None else None)
        solution_dict = (
            Solution.from_dict(
                interaction_dict['id'], interaction_dict['solution'])
            if interaction_dict['solution'] else None)

        return cls(
            interaction_dict['id'],
            interaction_dict['customization_args'],
            [AnswerGroup.from_dict(h)
             for h in interaction_dict['answer_groups']],
            default_outcome_dict,
            interaction_dict['confirmed_unclassified_answers'],
            [Hint.from_dict(h) for h in interaction_dict['hints']],
            solution_dict)

    def __init__(
            self, interaction_id, customization_args, answer_groups,
            default_outcome, confirmed_unclassified_answers, hints, solution):
        """Initializes a InteractionInstance domain object.

        Args:
            interaction_id: str. The interaction id.
            customization_args: dict. The customization dict. The keys are
                names of customization_args and the values are dicts with a
                single key, 'value', whose corresponding value is the value of
                the customization arg.
            answer_groups: list(AnswerGroup). List of answer groups of the
                interaction instance.
            default_outcome: Outcome. The default outcome of the interaction
                instance.
            confirmed_unclassified_answers: list(AnswerGroup). List of answers
                which have been confirmed to be associated with the default
                outcome.
            hints: list(Hint). List of hints for this interaction.
            solution: Solution. A possible solution for the question asked in
                this interaction.
        """
        self.id = interaction_id
        # Customization args for the interaction's view. Parts of these
        # args may be Jinja templates that refer to state parameters.
        # This is a dict: the keys are names of customization_args and the
        # values are dicts with a single key, 'value', whose corresponding
        # value is the value of the customization arg.
        self.customization_args = customization_args
        self.answer_groups = answer_groups
        self.default_outcome = default_outcome
        self.confirmed_unclassified_answers = confirmed_unclassified_answers
        self.hints = hints
        self.solution = solution

    @property
    def is_terminal(self):
        """Determines if this interaction type is terminal. If no ID is set for
        this interaction, it is assumed to not be terminal.

        Returns:
            bool. Whether the interaction is terminal.
        """
        return self.id and interaction_registry.Registry.get_interaction_by_id(
            self.id).is_terminal

    def get_all_outcomes(self):
        """Returns a list of all outcomes of this interaction, taking into
        consideration every answer group and the default outcome.

        Returns:
            list(Outcome). List of all outcomes of this interaction.
        """
        outcomes = []
        for answer_group in self.answer_groups:
            outcomes.append(answer_group.outcome)
        if self.default_outcome is not None:
            outcomes.append(self.default_outcome)
        return outcomes

    def validate(self, exp_param_specs_dict):
        """Validates various properties of the InteractionInstance.

        Args:
            exp_param_specs_dict: dict. A dict of specified parameters used in
                the exploration. Keys are parameter names and values are
                ParamSpec value objects with an object type property(obj_type).
                Is used to validate AnswerGroup objects.

        Raises:
            ValidationError: One or more attributes of the InteractionInstance
            are invalid.
        """
        if not isinstance(self.id, basestring):
            raise utils.ValidationError(
                'Expected interaction id to be a string, received %s' %
                self.id)
        try:
            interaction = interaction_registry.Registry.get_interaction_by_id(
                self.id)
        except KeyError:
            raise utils.ValidationError('Invalid interaction id: %s' % self.id)

        validate_customization_args_and_values(
            'interaction', self.id, self.customization_args,
            interaction.customization_arg_specs)

        if not isinstance(self.answer_groups, list):
            raise utils.ValidationError(
                'Expected answer groups to be a list, received %s.'
                % self.answer_groups)
        if not self.is_terminal and self.default_outcome is None:
            raise utils.ValidationError(
                'Non-terminal interactions must have a default outcome.')
        if self.is_terminal and self.default_outcome is not None:
            raise utils.ValidationError(
                'Terminal interactions must not have a default outcome.')
        if self.is_terminal and self.answer_groups:
            raise utils.ValidationError(
                'Terminal interactions must not have any answer groups.')

        for answer_group in self.answer_groups:
            answer_group.validate(interaction, exp_param_specs_dict)
        if self.default_outcome is not None:
            self.default_outcome.validate()

        if not isinstance(self.hints, list):
            raise utils.ValidationError(
                'Expected hints to be a list, received %s'
                % self.hints)
        for hint in self.hints:
            hint.validate()

        if self.solution:
            self.solution.validate(self.id)

        if self.solution and not self.hints:
            raise utils.ValidationError(
                'Hint(s) must be specified if solution is specified')

    @classmethod
    def create_default_interaction(cls, default_dest_state_name):
        """Create a default InteractionInstance domain object:
            - customization_args: empty dictionary;
            - answer_groups: empty list;
            - default_outcome: dest is set to 'default_dest_state_name' and
                feedback and param_changes are initialized as empty lists;
            - confirmed_unclassified_answers: empty list;

        Args:
            default_dest_state_name: str. The default destination state.

        Returns:
            InteractionInstance. The corresponding InteractionInstance domain
            object with default values.
        """
        default_outcome = Outcome(
            default_dest_state_name,
<<<<<<< HEAD
            SubtitledHtml.create_default_subtitled_html(
                feconf.DEFAULT_OUTCOME_CONTENT_ID), False, {}, None)
=======
            SubtitledHtml.create_default_subtitled_html(), False, {}, None,
            None)
>>>>>>> 27be5d93
        return cls(
            cls._DEFAULT_INTERACTION_ID, {}, [], default_outcome, [], [], {})


    def get_all_html_content_strings(self):
        """Get all html content strings in the interaction.

        Returns:
            list(str): The list of all html content strings in the interaction.
        """
        html_list = []

        for answer_group in self.answer_groups:
            outcome_html = answer_group.outcome.feedback.html
            html_list = html_list + [outcome_html]

        # Note that ItemSelectionInput replicates the customization arg HTML
        # in its answer groups.
        if self.id == 'ItemSelectionInput':
            for answer_group in self.answer_groups:
                for rule_spec in answer_group.rule_specs:
                    rule_spec_html = rule_spec.inputs['x']
                    html_list = html_list + rule_spec_html

        if self.default_outcome:
            default_outcome_html = self.default_outcome.feedback.html
            html_list = html_list + [default_outcome_html]

        for hint in self.hints:
            hint_html = hint.hint_content.html
            html_list = html_list + [hint_html]

        if self.solution:
            solution_html = self.solution.explanation.html
            html_list = html_list + [solution_html]

        if self.id in ('ItemSelectionInput', 'MultipleChoiceInput'):
            customization_args_html_list = (
                self.customization_args['choices']['value'])
            html_list = html_list + customization_args_html_list

        return html_list


class State(object):
    """Domain object for a state."""

    NULL_INTERACTION_DICT = {
        'id': None,
        'customization_args': {},
        'answer_groups': [],
        'default_outcome': {
            'dest': feconf.DEFAULT_INIT_STATE_NAME,
            'feedback': SubtitledHtml.DEFAULT_SUBTITLED_HTML_DICT,
            'labelled_as_correct': False,
            'param_changes': [],
            'refresher_exploration_id': None,
            'missing_prerequisite_skill_id': None
        },
        'confirmed_unclassified_answers': [],
        'hints': [],
        'solution': None,
    }

    def __init__(
            self, content, param_changes, interaction,
            content_ids_to_audio_translations, classifier_model_id=None):
        """Initializes a State domain object.

        Args:
            content: SubtitledHtml. The contents displayed to the reader in this
                state.
            param_changes: list(ParamChange). Parameter changes associated with
                this state.
            interaction: InteractionInstance. The interaction instance
                associated with this state.
            classifier_model_id: str or None. The classifier model ID
                associated with this state, if applicable.
            content_ids_to_audio_translations: dict. A dict representing audio
                translations for corresponding content_id.
        """
        # The content displayed to the reader in this state.
        self.content = content
        # Parameter changes associated with this state.
        self.param_changes = [param_domain.ParamChange(
            param_change.name, param_change.generator.id,
            param_change.customization_args
        ) for param_change in param_changes]
        # The interaction instance associated with this state.
        self.interaction = InteractionInstance(
            interaction.id, interaction.customization_args,
            interaction.answer_groups, interaction.default_outcome,
            interaction.confirmed_unclassified_answers,
            interaction.hints, interaction.solution)
        self.classifier_model_id = classifier_model_id
        self.content_ids_to_audio_translations = (
            content_ids_to_audio_translations)

    def validate(self, exp_param_specs_dict, allow_null_interaction):
        """Validates various properties of the State.

        Args:
            exp_param_specs_dict: dict or None. A dict of specified parameters
                used in this exploration. Keys are parameter names and values
                are ParamSpec value objects with an object type
                property(obj_type). It is None if the state belongs to a
                question.
            allow_null_interaction: bool. Whether this state's interaction is
                allowed to be unspecified.

        Raises:
            ValidationError: One or more attributes of the State are invalid.
        """
        self.content.validate()

        if not isinstance(self.param_changes, list):
            raise utils.ValidationError(
                'Expected state param_changes to be a list, received %s'
                % self.param_changes)
        for param_change in self.param_changes:
            param_change.validate()

        if not allow_null_interaction and self.interaction.id is None:
            raise utils.ValidationError(
                'This state does not have any interaction specified.')
        elif self.interaction.id is not None:
            self.interaction.validate(exp_param_specs_dict)

        if not isinstance(self.content_ids_to_audio_translations, dict):
            raise utils.ValidationError(
                'Expected state content_ids_to_audio_translations to be a dict,'
                'received %s' % self.param_changes)
        for (content_id, audio_translations) in (
                self.content_ids_to_audio_translations.iteritems()):
            if not isinstance(content_id, basestring):
                raise utils.ValidationError(
                    'Expected content_id to be a string, received: %s' %
                    content_id)
            if not isinstance(audio_translations, dict):
                raise utils.ValidationError(
                    'Expected audio_translations to be a dict, received %s'
                    % audio_translations)

            allowed_audio_language_codes = [
                language['id'] for language in (
                    constants.SUPPORTED_AUDIO_LANGUAGES)]
            for language_code, translation in audio_translations.iteritems():
                if not isinstance(language_code, basestring):
                    raise utils.ValidationError(
                        'Expected language code to be a string, received: %s' %
                        language_code)

                if language_code not in allowed_audio_language_codes:
                    raise utils.ValidationError(
                        'Unrecognized language code: %s' % language_code)

                translation.validate()

    def get_training_data(self):
        """Retrieves training data from the State domain object."""
        state_training_data_by_answer_group = []
        for (answer_group_index, answer_group) in enumerate(
                self.interaction.answer_groups):
            if answer_group.training_data:
                answers = copy.deepcopy(answer_group.training_data)
                state_training_data_by_answer_group.append({
                    'answer_group_index': answer_group_index,
                    'answers': answers
                })
        return state_training_data_by_answer_group

    def can_undergo_classification(self):
        """Checks whether the answers for this state satisfy the preconditions
        for a ML model to be trained.

        Returns:
            bool: True, if the conditions are satisfied.
        """
        training_examples_count = 0
        labels_count = 0
        training_examples_count += len(
            self.interaction.confirmed_unclassified_answers)
        for answer_group in self.interaction.answer_groups:
            training_examples_count += len(answer_group.training_data)
            labels_count += 1
        if ((training_examples_count >= feconf.MIN_TOTAL_TRAINING_EXAMPLES) and
                (labels_count >= feconf.MIN_ASSIGNED_LABELS)):
            return True
        return False

    def update_content(self, content_dict):
        """Update the content of this state.

        Args:
            content_dict: dict. The dict representation of SubtitledHtml
                object.
        """
        # TODO(sll): Must sanitize all content in RTE component attrs.
        self.content = SubtitledHtml.from_dict(content_dict)

    def update_param_changes(self, param_change_dicts):
        """Update the param_changes dict attribute.

        Args:
            param_change_dicts: list(dict). List of param_change dicts that
                represent ParamChange domain object.
        """
        self.param_changes = [
            param_domain.ParamChange.from_dict(param_change_dict)
            for param_change_dict in param_change_dicts]

    def update_interaction_id(self, interaction_id):
        """Update the interaction id attribute.

        Args:
            interaction_id: str. The new interaction id to set.
        """
        self.interaction.id = interaction_id
        # TODO(sll): This should also clear interaction.answer_groups (except
        # for the default rule). This is somewhat mitigated because the client
        # updates interaction_answer_groups directly after this, but we should
        # fix it.

    def update_interaction_customization_args(self, customization_args):
        """Update the customization_args of InteractionInstance domain object.

        Args:
            customization_args: dict. The new customization_args to set.
        """
        self.interaction.customization_args = customization_args

    def update_interaction_answer_groups(self, answer_groups_list):
        """Update the list of AnswerGroup in IteractioInstancen domain object.

        Args:
            answer_groups_list: list(dict). List of dicts that represent
                AnswerGroup domain object.
        """
        if not isinstance(answer_groups_list, list):
            raise Exception(
                'Expected interaction_answer_groups to be a list, received %s'
                % answer_groups_list)

        interaction_answer_groups = []

        # TODO(yanamal): Do additional calculations here to get the
        # parameter changes, if necessary.
        for answer_group_dict in answer_groups_list:
            rule_specs_list = answer_group_dict['rule_specs']
            if not isinstance(rule_specs_list, list):
                raise Exception(
                    'Expected answer group rule specs to be a list, '
                    'received %s' % rule_specs_list)

            answer_group = AnswerGroup(
                Outcome.from_dict(answer_group_dict['outcome']), [],
                answer_group_dict['training_data'],
                answer_group_dict['tagged_misconception_id'])
            for rule_dict in rule_specs_list:
                rule_spec = RuleSpec.from_dict(rule_dict)

                # Normalize and store the rule params.
                rule_inputs = rule_spec.inputs
                if not isinstance(rule_inputs, dict):
                    raise Exception(
                        'Expected rule_inputs to be a dict, received %s'
                        % rule_inputs)
                for param_name, value in rule_inputs.iteritems():
                    param_type = (
                        interaction_registry.Registry.get_interaction_by_id(
                            self.interaction.id
                        ).get_rule_param_type(rule_spec.rule_type, param_name))

                    if (isinstance(value, basestring) and
                            '{{' in value and '}}' in value):
                        # TODO(jacobdavis11): Create checks that all parameters
                        # referred to exist and have the correct types.
                        normalized_param = value
                    else:
                        try:
                            normalized_param = param_type.normalize(value)
                        except TypeError:
                            raise Exception(
                                '%s has the wrong type. It should be a %s.' %
                                (value, param_type.__name__))
                    rule_inputs[param_name] = normalized_param

                answer_group.rule_specs.append(rule_spec)
            interaction_answer_groups.append(answer_group)
        self.interaction.answer_groups = interaction_answer_groups

    def update_interaction_default_outcome(self, default_outcome_dict):
        """Update the default_outcome of InteractionInstance domain object.

        Args:
            default_outcome_dict: dict. Dict that represents Outcome domain
                object.
        """
        if default_outcome_dict:
            if not isinstance(default_outcome_dict, dict):
                raise Exception(
                    'Expected default_outcome_dict to be a dict, received %s'
                    % default_outcome_dict)
            self.interaction.default_outcome = Outcome.from_dict(
                default_outcome_dict)

        else:
            self.interaction.default_outcome = None

    def update_interaction_confirmed_unclassified_answers(
            self, confirmed_unclassified_answers):
        """Update the confirmed_unclassified_answers of IteractionInstance
        domain object.

        Args:
            confirmed_unclassified_answers: list(AnswerGroup). The new list of
                answers which have been confirmed to be associated with the
                default outcome.

        Raises:
            Exception: 'confirmed_unclassified_answers' is not a list.
        """
        if not isinstance(confirmed_unclassified_answers, list):
            raise Exception(
                'Expected confirmed_unclassified_answers to be a list,'
                ' received %s' % confirmed_unclassified_answers)
        self.interaction.confirmed_unclassified_answers = (
            confirmed_unclassified_answers)

    def update_interaction_hints(self, hints_list):
        """Update the list of hints.

        Args:
            hints_list: list(dict). A list of dict; each dict represents a Hint
                object.

        Raises:
            Exception: 'hints_list' is not a list.
        """
        if not isinstance(hints_list, list):
            raise Exception(
                'Expected hints_list to be a list, received %s'
                % hints_list)
        self.interaction.hints = [
            Hint.from_dict(hint_dict)
            for hint_dict in hints_list]

    def update_interaction_solution(self, solution_dict):
        """Update the solution of interaction.

        Args:
            solution_dict: dict or None. The dict representation of
                Solution object.

        Raises:
            Exception: 'solution_dict' is not a dict.
        """
        if solution_dict is not None:
            if not isinstance(solution_dict, dict):
                raise Exception(
                    'Expected solution to be a dict, received %s'
                    % solution_dict)
            self.interaction.solution = Solution.from_dict(
                self.interaction.id, solution_dict)
        else:
            self.interaction.solution = None

    def update_content_ids_to_audio_translations(
            self, content_ids_to_audio_translations_dict):
        """Update the content_ids_to_audio_translations of a state.

        Args:
            content_ids_to_audio_translations_dict: dict. The dict
                representation of content_ids_to_audio_translations.
        """
        self.content_ids_to_audio_translations = {
            content_id: {
                language_code: AudioTranslation.from_dict(
                    audio_translation_dict)
                for language_code, audio_translation_dict in
                audio_translations.iteritems()
            } for content_id, audio_translations in (
                content_ids_to_audio_translations_dict.iteritems())
        }

    def add_hint(self, hint_content):
        """Add a new hint to the list of hints.

        Args:
            hint_content: str. The hint text.
        """
        self.interaction.hints.append(Hint(hint_content))

    def delete_hint(self, index):
        """Delete a hint from the list of hints.

        Args:
            index: int. The position of the hint in the list of hints.

        Raises:
            IndexError: Index is less than 0.
            IndexError: Index is greater than or equal than the length of hints
                list.
        """
        if index < 0 or index >= len(self.interaction.hints):
            raise IndexError('Hint index out of range')
        del self.interaction.hints[index]

    def to_dict(self):
        """Returns a dict representing this State domain object.

        Returns:
            dict. A dict mapping all fields of State instance.
        """
        content_ids_to_audio_translations_dict = {}
        for content_id, audio_translations in (
                self.content_ids_to_audio_translations.iteritems()):
            audio_translations_dict = {}
            for lang_code, audio_translation in audio_translations.iteritems():
                audio_translations_dict[lang_code] = (
                    AudioTranslation.to_dict(audio_translation))
            content_ids_to_audio_translations_dict[content_id] = (
                audio_translations_dict)

        return {
            'content': self.content.to_dict(),
            'param_changes': [param_change.to_dict()
                              for param_change in self.param_changes],
            'interaction': self.interaction.to_dict(),
            'classifier_model_id': self.classifier_model_id,
            'content_ids_to_audio_translations': (
                content_ids_to_audio_translations_dict)
        }

    @classmethod
    def from_dict(cls, state_dict):
        """Return a State domain object from a dict.

        Args:
            state_dict: dict. The dict representation of State object.

        Returns:
            State. The corresponding State domain object.
        """
        content_ids_to_audio_translations = {}
        for content_id, audio_translations_dict in (
                state_dict['content_ids_to_audio_translations'].iteritems()):
            audio_translations = {}
            for lang_code, audio_translation in (
                    audio_translations_dict.iteritems()):
                audio_translations[lang_code] = (
                    AudioTranslation.from_dict(audio_translation))
            content_ids_to_audio_translations[content_id] = (
                audio_translations)
        return cls(
            SubtitledHtml.from_dict(state_dict['content']),
            [param_domain.ParamChange.from_dict(param)
             for param in state_dict['param_changes']],
            InteractionInstance.from_dict(state_dict['interaction']),
            content_ids_to_audio_translations,
            state_dict['classifier_model_id'])

    @classmethod
    def create_default_state(
            cls, default_dest_state_name, is_initial_state=False):
        """Return a State domain object with default value.

        Args:
            default_dest_state_name: str. The default destination state.
            is_initial_state: bool. Whether this state represents the initial
                state of an exploration.

        Returns:
            State. The corresponding State domain object.
        """
        content_html = (
            feconf.DEFAULT_INIT_STATE_CONTENT_STR if is_initial_state else '')
        content_id = feconf.DEFAULT_NEW_STATE_CONTENT_ID
        return cls(
            SubtitledHtml(content_id, content_html),
            [],
            InteractionInstance.create_default_interaction(
                default_dest_state_name),
            feconf.DEFAULT_CONTENT_IDS_TO_AUDIO_TRANSLATIONS)


class ExplorationVersionsDiff(object):
    """Domain object for the difference between two versions of an Oppia
    exploration.

    Attributes:
        added_state_names: list(str). Name of the states added to the
            exploration from prev_exp_version to current_exp_version.
        deleted_state_names: list(str). Name of the states deleted from the
            exploration from prev_exp_version to current_exp_version.
        new_to_old_state_names: dict. Dictionary mapping state names of
            current_exp_version to the state names of prev_exp_version.
        old_to_new_state_names: dict. Dictionary mapping state names of
            prev_exp_version to the state names of current_exp_version.
    """

    def __init__(self, change_list):
        """Constructs an ExplorationVersionsDiff domain object.

        Args:
            change_list: list(ExplorationChange). A list of all of the commit
                cmds from the old version of the exploration up to the next
                version.
        """

        added_state_names = []
        deleted_state_names = []
        new_to_old_state_names = {}

        for change in change_list:
            if change.cmd == CMD_ADD_STATE:
                added_state_names.append(change.state_name)
            elif change.cmd == CMD_DELETE_STATE:
                state_name = change.state_name
                if state_name in added_state_names:
                    added_state_names.remove(state_name)
                else:
                    original_state_name = state_name
                    if original_state_name in new_to_old_state_names:
                        original_state_name = new_to_old_state_names.pop(
                            original_state_name)
                    deleted_state_names.append(original_state_name)
            elif change.cmd == CMD_RENAME_STATE:
                old_state_name = change.old_state_name
                new_state_name = change.new_state_name
                if old_state_name in added_state_names:
                    added_state_names.remove(old_state_name)
                    added_state_names.append(new_state_name)
                elif old_state_name in new_to_old_state_names:
                    new_to_old_state_names[new_state_name] = (
                        new_to_old_state_names.pop(old_state_name))
                else:
                    new_to_old_state_names[new_state_name] = old_state_name

        self.added_state_names = added_state_names
        self.deleted_state_names = deleted_state_names
        self.new_to_old_state_names = new_to_old_state_names
        self.old_to_new_state_names = {
            value: key for key, value in new_to_old_state_names.iteritems()
        }


class Exploration(object):
    """Domain object for an Oppia exploration."""

    def __init__(
            self, exploration_id, title, category, objective,
            language_code, tags, blurb, author_notes,
            states_schema_version, init_state_name, states_dict,
            param_specs_dict, param_changes_list, version,
            auto_tts_enabled, correctness_feedback_enabled,
            created_on=None, last_updated=None):
        """Initializes an Exploration domain object.

        Args:
            exploration_id: str. The exploration id.
            title: str. The exploration title.
            category: str. The category of the exploration.
            objective: str. The objective of the exploration.
            language_code: str. The language code of the exploration.
            tags: list(str). The tags given to the exploration.
            blurb: str. The blurb of the exploration.
            author_notes: str. The author notes.
            states_schema_version: int. Tbe schema version of the exploration.
            init_state_name: str. The name for the initial state of the
                exploration.
            states_dict: dict. A dict where each key-value pair represents,
                respectively, a state name and a dict used to initialize a
                State domain object.
            param_specs_dict: dict. A dict where each key-value pair represents
                respectively, a param spec name and a dict used to initialize a
                ParamSpec domain object.
            param_changes_list: list(dict). List of dict where each dict is
                used to initialize a ParamChange domain object.
            version: int. The version of the exploration.
            created_on: datetime.datetime. Date and time when the exploration
                is created.
            last_updated: datetime.datetime. Date and time when the exploration
                was last updated.
            auto_tts_enabled: bool. True if automatic text-to-speech is
                enabled.
            correctness_feedback_enabled: bool. True if correctness feedback is
                enabled.
        """
        self.id = exploration_id
        self.title = title
        self.category = category
        self.objective = objective
        self.language_code = language_code
        self.tags = tags
        self.blurb = blurb
        self.author_notes = author_notes
        self.states_schema_version = states_schema_version
        self.init_state_name = init_state_name

        self.states = {}
        for (state_name, state_dict) in states_dict.iteritems():
            self.states[state_name] = State.from_dict(state_dict)

        self.param_specs = {
            ps_name: param_domain.ParamSpec.from_dict(ps_val)
            for (ps_name, ps_val) in param_specs_dict.iteritems()
        }
        self.param_changes = [
            param_domain.ParamChange.from_dict(param_change_dict)
            for param_change_dict in param_changes_list]

        self.version = version
        self.created_on = created_on
        self.last_updated = last_updated
        self.auto_tts_enabled = auto_tts_enabled
        self.correctness_feedback_enabled = correctness_feedback_enabled

    @classmethod
    def create_default_exploration(
            cls, exploration_id, title=feconf.DEFAULT_EXPLORATION_TITLE,
            init_state_name=feconf.DEFAULT_INIT_STATE_NAME,
            category=feconf.DEFAULT_EXPLORATION_CATEGORY,
            objective=feconf.DEFAULT_EXPLORATION_OBJECTIVE,
            language_code=constants.DEFAULT_LANGUAGE_CODE):
        """Returns a Exploration domain object with default values.

        'title', 'init_state_name', 'category', 'objective' if not provided are
        taken from feconf; 'tags' and 'param_changes_list' are initialized to
        empty list; 'states_schema_version' is taken from feconf; 'states_dict'
        is derived from feconf; 'param_specs_dict' is an empty dict; 'blurb' and
        'author_notes' are initialized to empty string; 'version' is
        initializated to 0.

        Args:
            exploration_id: str. The id of the exploration.
            title: str. The exploration title.
            init_state_name: str. The name of the initial state.
            category: str. The category of the exploration.
            objective: str. The objective of the exploration.
            language_code: str. The language code of the exploration.

        Returns:
            Exploration. The Exploration domain object with default
            values.
        """
        init_state_dict = State.create_default_state(
            init_state_name, is_initial_state=True).to_dict()

        states_dict = {
            init_state_name: init_state_dict
        }

        return cls(
            exploration_id, title, category, objective, language_code, [], '',
            '', feconf.CURRENT_EXPLORATION_STATES_SCHEMA_VERSION,
            init_state_name, states_dict, {}, [], 0,
            feconf.DEFAULT_AUTO_TTS_ENABLED, False)

    @classmethod
    def from_dict(
            cls, exploration_dict,
            exploration_version=0, exploration_created_on=None,
            exploration_last_updated=None):
        """Return a Exploration domain object from a dict.

        Args:
            exploration_dict: dict. The dict representation of Exploration
                object.
            exploration_version: int. The version of the exploration.
            exploration_created_on: datetime.datetime. Date and time when the
                exploration is created.
            exploration_last_updated: datetime.datetime. Date and time when the
                exploration was last updated.

        Returns:
            Exploration. The corresponding Exploration domain object.
        """
        # NOTE TO DEVELOPERS: It is absolutely ESSENTIAL this conversion to and
        # from an ExplorationModel/dictionary MUST be exhaustive and complete.
        exploration = cls.create_default_exploration(
            exploration_dict['id'],
            title=exploration_dict['title'],
            category=exploration_dict['category'],
            objective=exploration_dict['objective'],
            language_code=exploration_dict['language_code'])
        exploration.tags = exploration_dict['tags']
        exploration.blurb = exploration_dict['blurb']
        exploration.author_notes = exploration_dict['author_notes']
        exploration.auto_tts_enabled = exploration_dict['auto_tts_enabled']
        exploration.correctness_feedback_enabled = exploration_dict[
            'correctness_feedback_enabled']

        exploration.param_specs = {
            ps_name: param_domain.ParamSpec.from_dict(ps_val) for
            (ps_name, ps_val) in exploration_dict['param_specs'].iteritems()
        }

        exploration.states_schema_version = exploration_dict[
            'states_schema_version']
        init_state_name = exploration_dict['init_state_name']
        exploration.rename_state(exploration.init_state_name, init_state_name)
        exploration.add_states([
            state_name for state_name in exploration_dict['states']
            if state_name != init_state_name])

        for (state_name, sdict) in exploration_dict['states'].iteritems():
            state = exploration.states[state_name]

            state.content = SubtitledHtml(
                sdict['content']['content_id'], sdict['content']['html'])

            state.param_changes = [param_domain.ParamChange(
                pc['name'], pc['generator_id'], pc['customization_args']
            ) for pc in sdict['param_changes']]

            for pc in state.param_changes:
                if pc.name not in exploration.param_specs:
                    raise Exception('Parameter %s was used in a state but not '
                                    'declared in the exploration param_specs.'
                                    % pc.name)

            idict = sdict['interaction']
            interaction_answer_groups = [
                AnswerGroup.from_dict(group)
                for group in idict['answer_groups']]

            default_outcome = (
                Outcome.from_dict(idict['default_outcome'])
                if idict['default_outcome'] is not None else None)

            solution = (
                Solution.from_dict(idict['id'], idict['solution'])
                if idict['solution'] else None)

            state.interaction = InteractionInstance(
                idict['id'], idict['customization_args'],
                interaction_answer_groups, default_outcome,
                idict['confirmed_unclassified_answers'],
                [Hint.from_dict(h) for h in idict['hints']],
                solution)

            state.content_ids_to_audio_translations = {
                content_id: {
                    language_code: AudioTranslation.from_dict(
                        audio_translation_dict)
                    for language_code, audio_translation_dict in
                    audio_translations.iteritems()
                } for content_id, audio_translations in (
                    sdict['content_ids_to_audio_translations'].iteritems())
            }

            exploration.states[state_name] = state

        exploration.param_changes = [
            param_domain.ParamChange.from_dict(pc)
            for pc in exploration_dict['param_changes']]

        exploration.version = exploration_version
        exploration.created_on = exploration_created_on
        exploration.last_updated = exploration_last_updated

        return exploration

    @classmethod
    def _require_valid_state_name(cls, name):
        """Validates name string.

        Args:
            name: str. The name to validate.
        """
        utils.require_valid_name(name, 'a state name')

    def validate(self, strict=False):
        """Validates various properties of the Exploration.

        Args:
            strict: bool. If True, the exploration is assumed to be published,
                and the validation checks are stricter.

        Raises:
            ValidationError: One or more attributes of the Exploration are
            invalid.
        """
        if not isinstance(self.title, basestring):
            raise utils.ValidationError(
                'Expected title to be a string, received %s' % self.title)
        utils.require_valid_name(
            self.title, 'the exploration title', allow_empty=True)

        if not isinstance(self.category, basestring):
            raise utils.ValidationError(
                'Expected category to be a string, received %s'
                % self.category)
        utils.require_valid_name(
            self.category, 'the exploration category', allow_empty=True)

        if not isinstance(self.objective, basestring):
            raise utils.ValidationError(
                'Expected objective to be a string, received %s' %
                self.objective)

        if not isinstance(self.language_code, basestring):
            raise utils.ValidationError(
                'Expected language_code to be a string, received %s' %
                self.language_code)
        if not any([self.language_code == lc['code']
                    for lc in constants.ALL_LANGUAGE_CODES]):
            raise utils.ValidationError(
                'Invalid language_code: %s' % self.language_code)
        # TODO(sll): Remove this check once App Engine supports 3-letter
        # language codes in search.
        if len(self.language_code) != 2:
            raise utils.ValidationError(
                'Invalid language_code, it should have exactly 2 letters: %s' %
                self.language_code)

        if not isinstance(self.tags, list):
            raise utils.ValidationError(
                'Expected \'tags\' to be a list, received %s' % self.tags)
        for tag in self.tags:
            if not isinstance(tag, basestring):
                raise utils.ValidationError(
                    'Expected each tag in \'tags\' to be a string, received '
                    '\'%s\'' % tag)

            if not tag:
                raise utils.ValidationError('Tags should be non-empty.')

            if not re.match(feconf.TAG_REGEX, tag):
                raise utils.ValidationError(
                    'Tags should only contain lowercase letters and spaces, '
                    'received \'%s\'' % tag)

            if (tag[0] not in string.ascii_lowercase or
                    tag[-1] not in string.ascii_lowercase):
                raise utils.ValidationError(
                    'Tags should not start or end with whitespace, received '
                    ' \'%s\'' % tag)

            if re.search(r'\s\s+', tag):
                raise utils.ValidationError(
                    'Adjacent whitespace in tags should be collapsed, '
                    'received \'%s\'' % tag)
        if len(set(self.tags)) != len(self.tags):
            raise utils.ValidationError('Some tags duplicate each other')

        if not isinstance(self.blurb, basestring):
            raise utils.ValidationError(
                'Expected blurb to be a string, received %s' % self.blurb)

        if not isinstance(self.author_notes, basestring):
            raise utils.ValidationError(
                'Expected author_notes to be a string, received %s' %
                self.author_notes)

        if not isinstance(self.states, dict):
            raise utils.ValidationError(
                'Expected states to be a dict, received %s' % self.states)
        if not self.states:
            raise utils.ValidationError('This exploration has no states.')
        for state_name in self.states:
            self._require_valid_state_name(state_name)
            state = self.states[state_name]
            state.validate(
                self.param_specs,
                allow_null_interaction=not strict)
            # The checks below perform validation on the Outcome domain object
            # that is specific to answer groups in explorations, but not
            # questions. This logic is here because the validation checks in
            # the Outcome domain object are used by both explorations and
            # questions.
            for answer_group in state.interaction.answer_groups:
                if not answer_group.outcome.dest:
                    raise utils.ValidationError(
                        'Every outcome should have a destination.')
                if not isinstance(answer_group.outcome.dest, basestring):
                    raise utils.ValidationError(
                        'Expected outcome dest to be a string, received %s'
                        % answer_group.outcome.dest)
            if state.interaction.default_outcome is not None:
                if not state.interaction.default_outcome.dest:
                    raise utils.ValidationError(
                        'Every outcome should have a destination.')
                if not isinstance(
                        state.interaction.default_outcome.dest, basestring):
                    raise utils.ValidationError(
                        'Expected outcome dest to be a string, received %s'
                        % state.interaction.default_outcome.dest)

        if self.states_schema_version is None:
            raise utils.ValidationError(
                'This exploration has no states schema version.')
        if not self.init_state_name:
            raise utils.ValidationError(
                'This exploration has no initial state name specified.')
        if self.init_state_name not in self.states:
            raise utils.ValidationError(
                'There is no state in %s corresponding to the exploration\'s '
                'initial state name %s.' %
                (self.states.keys(), self.init_state_name))

        if not isinstance(self.param_specs, dict):
            raise utils.ValidationError(
                'Expected param_specs to be a dict, received %s'
                % self.param_specs)

        if not isinstance(self.auto_tts_enabled, bool):
            raise utils.ValidationError(
                'Expected auto_tts_enabled to be a bool, received %s'
                % self.auto_tts_enabled)

        if not isinstance(self.correctness_feedback_enabled, bool):
            raise utils.ValidationError(
                'Expected correctness_feedback_enabled to be a bool, received '
                '%s' % self.correctness_feedback_enabled)

        for param_name in self.param_specs:
            if not isinstance(param_name, basestring):
                raise utils.ValidationError(
                    'Expected parameter name to be a string, received %s (%s).'
                    % param_name, type(param_name))
            if not re.match(feconf.ALPHANUMERIC_REGEX, param_name):
                raise utils.ValidationError(
                    'Only parameter names with characters in [a-zA-Z0-9] are '
                    'accepted.')
            self.param_specs[param_name].validate()

        if not isinstance(self.param_changes, list):
            raise utils.ValidationError(
                'Expected param_changes to be a list, received %s'
                % self.param_changes)
        for param_change in self.param_changes:
            param_change.validate()
            if param_change.name not in self.param_specs:
                raise utils.ValidationError(
                    'No parameter named \'%s\' exists in this exploration'
                    % param_change.name)
            if param_change.name in feconf.INVALID_PARAMETER_NAMES:
                raise utils.ValidationError(
                    'The exploration-level parameter with name \'%s\' is '
                    'reserved. Please choose a different name.'
                    % param_change.name)

        # TODO(sll): Find a way to verify the param change customization args
        # when they depend on exploration/state parameters (e.g. the generated
        # values must have the correct obj_type). Can we get sample values for
        # the reader's answer and these parameters by looking at states that
        # link to this one?

        # Check that all state param changes are valid.
        for state_name, state in self.states.iteritems():
            for param_change in state.param_changes:
                param_change.validate()
                if param_change.name not in self.param_specs:
                    raise utils.ValidationError(
                        'The parameter with name \'%s\' was set in state '
                        '\'%s\', but it does not exist in the list of '
                        'parameter specifications for this exploration.'
                        % (param_change.name, state_name))
                if param_change.name in feconf.INVALID_PARAMETER_NAMES:
                    raise utils.ValidationError(
                        'The parameter name \'%s\' is reserved. Please choose '
                        'a different name for the parameter being set in '
                        'state \'%s\'.' % (param_change.name, state_name))

        # Check that all answer groups, outcomes, and param_changes are valid.
        all_state_names = self.states.keys()
        for state_name, state in self.states.iteritems():
            interaction = state.interaction
            default_outcome = interaction.default_outcome

            if default_outcome is not None:
                # Check the default destination, if any.
                if default_outcome.dest not in all_state_names:
                    raise utils.ValidationError(
                        'The destination %s is not a valid state.'
                        % default_outcome.dest)

                # Check that, if the outcome is a non-self-loop, then the
                # refresher_exploration_id is None.
                if (default_outcome.refresher_exploration_id is not None and
                        default_outcome.dest != state_name):
                    raise utils.ValidationError(
                        'The default outcome for state %s has a refresher '
                        'exploration ID, but is not a self-loop.' % state_name)

            for group in interaction.answer_groups:
                # Check group destinations.
                if group.outcome.dest not in all_state_names:
                    raise utils.ValidationError(
                        'The destination %s is not a valid state.'
                        % group.outcome.dest)

                # Check that, if the outcome is a non-self-loop, then the
                # refresher_exploration_id is None.
                if (group.outcome.refresher_exploration_id is not None and
                        group.outcome.dest != state_name):
                    raise utils.ValidationError(
                        'The outcome for an answer group in state %s has a '
                        'refresher exploration ID, but is not a self-loop.'
                        % state_name)

                for param_change in group.outcome.param_changes:
                    if param_change.name not in self.param_specs:
                        raise utils.ValidationError(
                            'The parameter %s was used in an answer group, '
                            'but it does not exist in this exploration'
                            % param_change.name)

        if strict:
            warnings_list = []

            try:
                self._verify_all_states_reachable()
            except utils.ValidationError as e:
                warnings_list.append(unicode(e))

            try:
                self._verify_no_dead_ends()
            except utils.ValidationError as e:
                warnings_list.append(unicode(e))

            if not self.title:
                warnings_list.append(
                    'A title must be specified (in the \'Settings\' tab).')

            if not self.category:
                warnings_list.append(
                    'A category must be specified (in the \'Settings\' tab).')

            if not self.objective:
                warnings_list.append(
                    'An objective must be specified (in the \'Settings\' tab).'
                )

            if not self.language_code:
                warnings_list.append(
                    'A language must be specified (in the \'Settings\' tab).')

            # Check that self-loop outcomes are not labelled as correct.
            all_state_names = self.states.keys()
            for state_name, state in self.states.iteritems():
                interaction = state.interaction
                default_outcome = interaction.default_outcome

                if default_outcome is not None:
                    # Check that, if the outcome is a self-loop, then the
                    # outcome is not labelled as correct.
                    if (default_outcome.dest == state_name and
                            default_outcome.labelled_as_correct):
                        raise utils.ValidationError(
                            'The default outcome for state %s is labelled '
                            'correct but is a self-loop.' % state_name)

                for group in interaction.answer_groups:
                    # Check that, if the outcome is a self-loop, then the
                    # outcome is not labelled as correct.
                    if (group.outcome.dest == state_name and
                            group.outcome.labelled_as_correct):
                        raise utils.ValidationError(
                            'The outcome for an answer group in state %s is '
                            'labelled correct but is a self-loop.' % state_name)

            if len(warnings_list) > 0:
                warning_str = ''
                for ind, warning in enumerate(warnings_list):
                    warning_str += '%s. %s ' % (ind + 1, warning)
                raise utils.ValidationError(
                    'Please fix the following issues before saving this '
                    'exploration: %s' % warning_str)

    def _verify_all_states_reachable(self):
        """Verifies that all states are reachable from the initial state.

        Raises:
            ValidationError: One or more states are not reachable from the
            initial state of the Exploration.
        """
        # This queue stores state names.
        processed_queue = []
        curr_queue = [self.init_state_name]

        while curr_queue:
            curr_state_name = curr_queue[0]
            curr_queue = curr_queue[1:]

            if curr_state_name in processed_queue:
                continue

            processed_queue.append(curr_state_name)

            curr_state = self.states[curr_state_name]

            if not curr_state.interaction.is_terminal:
                all_outcomes = curr_state.interaction.get_all_outcomes()
                for outcome in all_outcomes:
                    dest_state = outcome.dest
                    if (dest_state not in curr_queue and
                            dest_state not in processed_queue):
                        curr_queue.append(dest_state)

        if len(self.states) != len(processed_queue):
            unseen_states = list(
                set(self.states.keys()) - set(processed_queue))
            raise utils.ValidationError(
                'The following states are not reachable from the initial '
                'state: %s' % ', '.join(unseen_states))

    def _verify_no_dead_ends(self):
        """Verifies that all states can reach a terminal state.

        Raises:
            ValidationError: If is impossible to complete the exploration from
                a state.
        """
        # This queue stores state names.
        processed_queue = []
        curr_queue = []

        for (state_name, state) in self.states.iteritems():
            if state.interaction.is_terminal:
                curr_queue.append(state_name)

        while curr_queue:
            curr_state_name = curr_queue[0]
            curr_queue = curr_queue[1:]

            if curr_state_name in processed_queue:
                continue

            processed_queue.append(curr_state_name)

            for (state_name, state) in self.states.iteritems():
                if (state_name not in curr_queue
                        and state_name not in processed_queue):
                    all_outcomes = (
                        state.interaction.get_all_outcomes())
                    for outcome in all_outcomes:
                        if outcome.dest == curr_state_name:
                            curr_queue.append(state_name)
                            break

        if len(self.states) != len(processed_queue):
            dead_end_states = list(
                set(self.states.keys()) - set(processed_queue))
            raise utils.ValidationError(
                'It is impossible to complete the exploration from the '
                'following states: %s' % ', '.join(dead_end_states))

    # Derived attributes of an exploration.
    @property
    def init_state(self):
        """The state which forms the start of this exploration.

        Returns:
            State. The corresponding State domain object.
        """
        return self.states[self.init_state_name]

    @property
    def param_specs_dict(self):
        """A dict of param specs, each represented as Python dicts.

        Returns:
            dict. Dict of parameter specs.
        """
        return {ps_name: ps_val.to_dict()
                for (ps_name, ps_val) in self.param_specs.iteritems()}

    @property
    def param_change_dicts(self):
        """A list of param changes, represented as JSONifiable Python dicts.

        Returns:
            list(dict). List of dicts, each representing a parameter change.
        """
        return [param_change.to_dict() for param_change in self.param_changes]

    @classmethod
    def is_demo_exploration_id(cls, exploration_id):
        """Whether the given exploration id is a demo exploration.

        Args:
            exploration_id: str. The exploration id.

        Returns:
            bool. Whether the corresponding exploration is a demo exploration.
        """
        return exploration_id in feconf.DEMO_EXPLORATIONS

    @property
    def is_demo(self):
        """Whether the exploration is one of the demo explorations.

        Returns:
            bool. True is the current exploration is a demo exploration.
        """
        return self.is_demo_exploration_id(self.id)

    def update_title(self, title):
        """Update the exploration title.

        Args:
            title: str. The exploration title to set.
        """
        self.title = title

    def update_category(self, category):
        """Update the exploration category.

        Args:
            category: str. The exploration category to set.
        """
        self.category = category

    def update_objective(self, objective):
        """Update the exploration objective.

        Args:
            objective: str. The exploration objective to set.
        """
        self.objective = objective

    def update_language_code(self, language_code):
        """Update the exploration language code.

        Args:
            language_code: str. The exploration language code to set.
        """
        self.language_code = language_code

    def update_tags(self, tags):
        """Update the tags of the exploration.

        Args:
            tags: list(str). List of tags to set.
        """
        self.tags = tags

    def update_blurb(self, blurb):
        """Update the blurb of the exploration.

        Args:
            blurb: str. The blurb to set.
        """
        self.blurb = blurb

    def update_author_notes(self, author_notes):
        """Update the author notes of the exploration.

        Args:
            author_notes: str. The author notes to set.
        """
        self.author_notes = author_notes

    def update_param_specs(self, param_specs_dict):
        """Update the param spec dict.

        Args:
            param_specs_dict: dict. A dict where each key-value pair represents
                respectively, a param spec name and a dict used to initialize a
                ParamSpec domain object.
        """
        self.param_specs = {
            ps_name: param_domain.ParamSpec.from_dict(ps_val)
            for (ps_name, ps_val) in param_specs_dict.iteritems()
        }

    def update_param_changes(self, param_changes_list):
        """Update the param change dict.

        Args:
           param_changes_list: list(dict). List of dict where each dict is
                used to initialize a ParamChange domain object.
        """
        self.param_changes = [
            param_domain.ParamChange.from_dict(param_change)
            for param_change in param_changes_list
        ]

    def update_init_state_name(self, init_state_name):
        """Update the name for the initial state of the exploration.

        Args:
            init_state_name: str. The new name of the initial state.
        """
        if init_state_name not in self.states:
            raise Exception(
                'Invalid new initial state name: %s; '
                'it is not in the list of states %s for this '
                'exploration.' % (init_state_name, self.states.keys()))
        self.init_state_name = init_state_name

    def update_auto_tts_enabled(self, auto_tts_enabled):
        """Update whether automatic text-to-speech is enabled.

        Args:
            auto_tts_enabled: bool. Whether automatic text-to-speech
                is enabled or not.
        """
        self.auto_tts_enabled = auto_tts_enabled

    def update_correctness_feedback_enabled(self, correctness_feedback_enabled):
        """Update whether correctness feedback is enabled.

        Args:
            correctness_feedback_enabled: bool. Whether correctness feedback
                is enabled or not.
        """
        self.correctness_feedback_enabled = correctness_feedback_enabled

    # Methods relating to states.
    def add_states(self, state_names):
        """Adds multiple states to the exploration.

        Args:
            state_names: list(str). List of state names to add.

        Raises:
            ValueError: At least one of the new state names already exists in
            the states dict.
        """
        for state_name in state_names:
            if state_name in self.states:
                raise ValueError('Duplicate state name %s' % state_name)

        for state_name in state_names:
            self.states[state_name] = State.create_default_state(state_name)

    def rename_state(self, old_state_name, new_state_name):
        """Renames the given state.

        Args:
            old_state_name: str. The old name of state to rename.
            new_state_name: str. The new state name.

        Raises:
            ValueError: The old state name does not exist or the new state name
            is already in states dict.
        """
        if old_state_name not in self.states:
            raise ValueError('State %s does not exist' % old_state_name)
        if (old_state_name != new_state_name and
                new_state_name in self.states):
            raise ValueError('Duplicate state name: %s' % new_state_name)

        if old_state_name == new_state_name:
            return

        self._require_valid_state_name(new_state_name)

        self.states[new_state_name] = copy.deepcopy(
            self.states[old_state_name])
        del self.states[old_state_name]

        if self.init_state_name == old_state_name:
            self.update_init_state_name(new_state_name)

        # Find all destinations in the exploration which equal the renamed
        # state, and change the name appropriately.
        for other_state_name in self.states:
            other_state = self.states[other_state_name]
            other_outcomes = other_state.interaction.get_all_outcomes()
            for outcome in other_outcomes:
                if outcome.dest == old_state_name:
                    outcome.dest = new_state_name

    def delete_state(self, state_name):
        """Deletes the given state.

        Args:
            state_name: str. The state name to be deleted.

        Raises:
            ValueError: The state does not exist or is the initial state of the
            exploration.
        """
        if state_name not in self.states:
            raise ValueError('State %s does not exist' % state_name)

        # Do not allow deletion of initial states.
        if self.init_state_name == state_name:
            raise ValueError('Cannot delete initial state of an exploration.')

        # Find all destinations in the exploration which equal the deleted
        # state, and change them to loop back to their containing state.
        for other_state_name in self.states:
            other_state = self.states[other_state_name]
            all_outcomes = other_state.interaction.get_all_outcomes()
            for outcome in all_outcomes:
                if outcome.dest == state_name:
                    outcome.dest = other_state_name

        del self.states[state_name]


    def get_trainable_states_dict(self, old_states, exp_versions_diff):
        """Retrieves the state names of all trainable states in an exploration
        segregated into state names with changed and unchanged answer groups.
        In this method, the new_state_name refers to the name of the state in
        the current version of the exploration whereas the old_state_name refers
        to the name of the state in the previous version of the exploration.

        Args:
            old_states: dict. Dictionary containing all State domain objects.
            exp_versions_diff: ExplorationVersionsDiff. An instance of the
                exploration versions diff class.

        Returns:
            dict. The trainable states dict. This dict has three keys
                representing state names with changed answer groups and
                unchanged answer groups respectively.
        """
        trainable_states_dict = {
            'state_names_with_changed_answer_groups': [],
            'state_names_with_unchanged_answer_groups': []
        }
        new_states = self.states

        for new_state_name in new_states:
            new_state = new_states[new_state_name]
            if not new_state.can_undergo_classification():
                continue

            old_state_name = new_state_name
            if new_state_name in exp_versions_diff.new_to_old_state_names:
                old_state_name = exp_versions_diff.new_to_old_state_names[
                    new_state_name]

            # The case where a new state is added. When this happens, the
            # old_state_name will be equal to the new_state_name and it will not
            # be present in the exploration's older version.
            if old_state_name not in old_states:
                trainable_states_dict[
                    'state_names_with_changed_answer_groups'].append(
                        new_state_name)
                continue
            old_state = old_states[old_state_name]
            old_training_data = old_state.get_training_data()
            new_training_data = new_state.get_training_data()

            # Check if the training data and interaction_id of the state in the
            # previous version of the exploration and the state in the new
            # version of the exploration match. If any of them are not equal,
            # we create a new job for the state in the current version.
            if new_training_data == old_training_data and (
                    new_state.interaction.id == old_state.interaction.id):
                trainable_states_dict[
                    'state_names_with_unchanged_answer_groups'].append(
                        new_state_name)
            else:
                trainable_states_dict[
                    'state_names_with_changed_answer_groups'].append(
                        new_state_name)

        return trainable_states_dict

    @classmethod
    def _convert_states_v0_dict_to_v1_dict(cls, states_dict):
        """Converts old states schema to the modern v1 schema. v1 contains the
        schema version 1 and does not contain any old constructs, such as
        widgets. This is a complete migration of everything previous to the
        schema versioning update to the earliest versioned schema.
        Note that the states_dict being passed in is modified in-place.

        Args:
            states_dict: dict. A dict where each key-value pair represents,
                respectively, a state name and a dict used to initialize a
                State domain object.

        Returns:
            dict. The converted states_dict.
        """
        # ensure widgets are renamed to be interactions.
        for _, state_defn in states_dict.iteritems():
            if 'widget' not in state_defn:
                continue
            state_defn['interaction'] = copy.deepcopy(state_defn['widget'])
            state_defn['interaction']['id'] = copy.deepcopy(
                state_defn['interaction']['widget_id'])
            del state_defn['interaction']['widget_id']
            if 'sticky' in state_defn['interaction']:
                del state_defn['interaction']['sticky']
            del state_defn['widget']
        return states_dict

    @classmethod
    def _convert_states_v1_dict_to_v2_dict(cls, states_dict):
        """Converts from version 1 to 2. Version 1 assumes the existence of an
        implicit 'END' state, but version 2 does not. As a result, the
        conversion process involves introducing a proper ending state for all
        explorations previously designed under this assumption.
        Note that the states_dict being passed in is modified in-place.

        Args:
            states_dict: dict. A dict where each key-value pair represents,
                respectively, a state name and a dict used to initialize a
                State domain object.

        Returns:
            dict. The converted states_dict.
        """
        # The name of the implicit END state before the migration. Needed here
        # to migrate old explorations which expect that implicit END state.
        old_end_dest = 'END'

        # Adds an explicit state called 'END' with an EndExploration to replace
        # links other states have to an implicit 'END' state. Otherwise, if no
        # states refer to a state called 'END', no new state will be introduced
        # since it would be isolated from all other states in the graph and
        # create additional warnings for the user. If they were not referring
        # to an 'END' state before, then they would only be receiving warnings
        # about not being able to complete the exploration. The introduction of
        # a real END state would produce additional warnings (state cannot be
        # reached from other states, etc.).
        targets_end_state = False
        has_end_state = False
        for (state_name, sdict) in states_dict.iteritems():
            if not has_end_state and state_name == old_end_dest:
                has_end_state = True

            if not targets_end_state:
                for handler in sdict['interaction']['handlers']:
                    for rule_spec in handler['rule_specs']:
                        if rule_spec['dest'] == old_end_dest:
                            targets_end_state = True
                            break

        # Ensure any explorations pointing to an END state has a valid END
        # state to end with (in case it expects an END state).
        if targets_end_state and not has_end_state:
            states_dict[old_end_dest] = {
                'content': [{
                    'type': 'text',
                    'value': 'Congratulations, you have finished!'
                }],
                'interaction': {
                    'id': 'EndExploration',
                    'customization_args': {
                        'recommendedExplorationIds': {
                            'value': []
                        }
                    },
                    'handlers': [{
                        'name': 'submit',
                        'rule_specs': [{
                            'definition': {
                                'rule_type': 'default'
                            },
                            'dest': old_end_dest,
                            'feedback': [],
                            'param_changes': []
                        }]
                    }],
                },
                'param_changes': []
            }

        return states_dict

    @classmethod
    def _convert_states_v2_dict_to_v3_dict(cls, states_dict):
        """Converts from version 2 to 3. Version 3 introduces a triggers list
        within interactions.
        Note that the states_dict being passed in is modified in-place.

        Args:
            states_dict: dict. A dict where each key-value pair represents,
                respectively, a state name and a dict used to initialize a
                State domain object.

        Returns:
            dict. The converted states_dict.
        """
        # Ensure all states interactions have a triggers list.
        for sdict in states_dict.values():
            interaction = sdict['interaction']
            if 'triggers' not in interaction:
                interaction['triggers'] = []

        return states_dict

    @classmethod
    def _convert_states_v3_dict_to_v4_dict(cls, states_dict):
        """Converts from version 3 to 4. Version 4 introduces a new structure
        for rules by organizing them into answer groups instead of handlers.
        This migration involves a 1:1 mapping from rule specs to answer groups
        containing just that single rule. Default rules have their destination
        state name and feedback copied to the default_outcome portion of an
        interaction instance.
        Note that the states_dict being passed in is modified in-place.

        Args:
            states_dict: dict. A dict where each key-value pair represents,
                respectively, a state name and a dict used to initialize a
                State domain object.

        Returns:
            dict. The converted states_dict.
        """
        for state_dict in states_dict.values():
            interaction = state_dict['interaction']
            answer_groups = []
            default_outcome = None
            for handler in interaction['handlers']:
                # Ensure the name is 'submit'.
                if 'name' in handler and handler['name'] != 'submit':
                    raise utils.ExplorationConversionError(
                        'Error: Can only convert rules with a name '
                        '\'submit\' in states v3 to v4 conversion process. '
                        'Encountered name: %s' % handler['name'])

                # Each rule spec becomes a new answer group.
                for rule_spec in handler['rule_specs']:
                    group = {}

                    # Rules don't have a rule_type key anymore.
                    is_default_rule = False
                    if 'rule_type' in rule_spec['definition']:
                        rule_type = rule_spec['definition']['rule_type']
                        is_default_rule = (rule_type == 'default')

                        # Ensure the rule type is either default or atomic.
                        if not is_default_rule and rule_type != 'atomic':
                            raise utils.ExplorationConversionError(
                                'Error: Can only convert default and atomic '
                                'rules in states v3 to v4 conversion process. '
                                'Encountered rule of type: %s' % rule_type)

                    # Ensure the subject is answer.
                    if ('subject' in rule_spec['definition'] and
                            rule_spec['definition']['subject'] != 'answer'):
                        raise utils.ExplorationConversionError(
                            'Error: Can only convert rules with an \'answer\' '
                            'subject in states v3 to v4 conversion process. '
                            'Encountered subject: %s'
                            % rule_spec['definition']['subject'])

                    # The rule turns into the group's only rule. Rules do not
                    # have definitions anymore. Do not copy the inputs and name
                    # if it is a default rule.
                    if not is_default_rule:
                        definition = rule_spec['definition']
                        group['rule_specs'] = [{
                            'inputs': copy.deepcopy(definition['inputs']),
                            'rule_type': copy.deepcopy(definition['name'])
                        }]

                    # Answer groups now have an outcome.
                    group['outcome'] = {
                        'dest': copy.deepcopy(rule_spec['dest']),
                        'feedback': copy.deepcopy(rule_spec['feedback']),
                        'param_changes': (
                            copy.deepcopy(rule_spec['param_changes'])
                            if 'param_changes' in rule_spec else [])
                    }

                    if is_default_rule:
                        default_outcome = group['outcome']
                    else:
                        answer_groups.append(group)

            try:
                is_terminal = (
                    interaction_registry.Registry.get_interaction_by_id(
                        interaction['id']
                    ).is_terminal if interaction['id'] is not None else False)
            except KeyError:
                raise utils.ExplorationConversionError(
                    'Trying to migrate exploration containing non-existent '
                    'interaction ID: %s' % interaction['id'])
            if not is_terminal:
                interaction['answer_groups'] = answer_groups
                interaction['default_outcome'] = default_outcome
            else:
                # Terminal nodes have no answer groups or outcomes.
                interaction['answer_groups'] = []
                interaction['default_outcome'] = None
            del interaction['handlers']

        return states_dict

    @classmethod
    def _convert_states_v4_dict_to_v5_dict(cls, states_dict):
        """Converts from version 4 to 5. Version 5 removes the triggers list
        within interactions, and replaces it with a fallbacks list.
        Note that the states_dict being passed in is modified in-place.

        Args:
            states_dict: dict. A dict where each key-value pair represents,
                respectively, a state name and a dict used to initialize a
                State domain object.

        Returns:
            dict. The converted states_dict.
        """
        # Ensure all states interactions have a fallbacks list.
        for state_dict in states_dict.values():
            interaction = state_dict['interaction']
            if 'triggers' in interaction:
                del interaction['triggers']
            if 'fallbacks' not in interaction:
                interaction['fallbacks'] = []

        return states_dict

    @classmethod
    def _convert_states_v5_dict_to_v6_dict(cls, states_dict):
        """Converts from version 5 to 6. Version 6 introduces a list of
        confirmed unclassified answers. Those are answers which are confirmed
        to be associated with the default outcome during classification.

        Args:
            states_dict: dict. A dict where each key-value pair represents,
                respectively, a state name and a dict used to initialize a
                State domain object.

        Returns:
            dict. The converted states_dict.
        """
        for state_dict in states_dict.values():
            interaction = state_dict['interaction']
            if 'confirmed_unclassified_answers' not in interaction:
                interaction['confirmed_unclassified_answers'] = []

        return states_dict

    @classmethod
    def _convert_states_v6_dict_to_v7_dict(cls, states_dict):
        """Converts from version 6 to 7. Version 7 forces all CodeRepl
        interactions to use Python.

        Args:
            states_dict: dict. A dict where each key-value pair represents,
                respectively, a state name and a dict used to initialize a
                State domain object.

        Returns:
            dict. The converted states_dict.
        """
        for state_dict in states_dict.values():
            interaction = state_dict['interaction']
            if interaction['id'] == 'CodeRepl':
                interaction['customization_args']['language']['value'] = (
                    'python')

        return states_dict

    # TODO(bhenning): Remove pre_v4_states_conversion_func when the answer
    # migration is completed.
    @classmethod
    def _convert_states_v7_dict_to_v8_dict(cls, states_dict):
        """Converts from version 7 to 8. Version 8 contains classifier
        model id.

        Args:
            states_dict: dict. A dict where each key-value pair represents,
                respectively, a state name and a dict used to initialize a
                State domain object.

        Returns:
            dict. The converted states_dict.
        """
        for state_dict in states_dict.values():
            state_dict['classifier_model_id'] = None
        return states_dict

    @classmethod
    def _convert_states_v8_dict_to_v9_dict(cls, states_dict):
        """Converts from version 8 to 9. Version 9 contains 'correct'
        field in answer groups.

        Args:
            states_dict: dict. A dict where each key-value pair represents,
                respectively, a state name and a dict used to initialize a
                State domain object.

        Returns:
            dict. The converted states_dict.
        """
        for state_dict in states_dict.values():
            answer_groups = state_dict['interaction']['answer_groups']
            for answer_group in answer_groups:
                answer_group['correct'] = False
        return states_dict

    @classmethod
    def _convert_states_v9_dict_to_v10_dict(cls, states_dict):
        """Converts from version 9 to 10. Version 10 contains hints
        and solution in each interaction.

        Args:
            states_dict: dict. A dict where each key-value pair represents,
                respectively, a state name and a dict used to initialize a
                State domain object.

        Returns:
            dict. The converted states_dict.
        """
        for state_dict in states_dict.values():
            interaction = state_dict['interaction']
            if 'hints' not in interaction:
                interaction['hints'] = []
                for fallback in interaction['fallbacks']:
                    if fallback['outcome']['feedback']:
                        interaction['hints'].append({
                            'hint_text': fallback['outcome']['feedback'][0]
                        })
            if 'solution' not in interaction:
                interaction['solution'] = None
        return states_dict

    @classmethod
    def _convert_states_v10_dict_to_v11_dict(cls, states_dict):
        """Converts from version 10 to 11. Version 11 refactors the content to
        be an HTML string with audio translations.

        Args:
            states_dict: dict. A dict where each key-value pair represents,
                respectively, a state name and a dict used to initialize a
                State domain object.

        Returns:
            dict. The converted states_dict.
        """
        for state_dict in states_dict.values():
            content_html = state_dict['content'][0]['value']
            state_dict['content'] = {
                'html': content_html,
                'audio_translations': []
            }
        return states_dict

    @classmethod
    def _convert_states_v11_dict_to_v12_dict(cls, states_dict):
        """Converts from version 11 to 12. Version 12 refactors audio
        translations from a list to a dict keyed by language code.

        Args:
            states_dict: dict. A dict where each key-value pair represents,
                respectively, a state name and a dict used to initialize a
                State domain object.

        Returns:
            dict. The converted states_dict.
        """
        for state_dict in states_dict.values():
            old_audio_translations = state_dict['content']['audio_translations']
            state_dict['content']['audio_translations'] = {
                old_translation['language_code']: {
                    'filename': old_translation['filename'],
                    'file_size_bytes': old_translation['file_size_bytes'],
                    'needs_update': old_translation['needs_update'],
                }
                for old_translation in old_audio_translations
            }
        return states_dict

    @classmethod
    def _convert_states_v12_dict_to_v13_dict(cls, states_dict):
        """Converts from version 12 to 13. Version 13 sets empty
        solutions to None and removes fallbacks.

        Args:
            states_dict: dict. A dict where each key-value pair represents,
                respectively, a state name and a dict used to initialize a
                State domain object.

        Returns:
            dict. The converted states_dict.
        """
        for state_dict in states_dict.values():
            if 'fallbacks' in state_dict['interaction']:
                del state_dict['interaction']['fallbacks']
            if not state_dict['interaction']['solution']:
                state_dict['interaction']['solution'] = None
        return states_dict

    @classmethod
    def _convert_states_v13_dict_to_v14_dict(cls, states_dict):
        """Converts from version 13 to 14. Version 14 adds
        audio translations to feedback, hints, and solutions.

        Args:
            states_dict: dict. A dict where each key-value pair represents,
                respectively, a state name and a dict used to initialize a
                State domain object.

        Returns:
            dict. The converted states_dict.
        """
        for state_dict in states_dict.values():
            if state_dict['interaction']['default_outcome'] is not None:
                old_feedback_list = (
                    state_dict['interaction']['default_outcome']['feedback'])
                default_feedback_html = (
                    old_feedback_list[0] if len(old_feedback_list) > 0 else '')
                state_dict['interaction']['default_outcome']['feedback'] = {
                    'html': default_feedback_html,
                    'audio_translations': {}
                }
            for answer_group_dict in state_dict['interaction']['answer_groups']:
                old_answer_group_feedback_list = (
                    answer_group_dict['outcome']['feedback'])
                feedback_html = (
                    old_answer_group_feedback_list[0]
                    if len(old_answer_group_feedback_list) > 0 else '')
                answer_group_dict['outcome']['feedback'] = {
                    'html': feedback_html,
                    'audio_translations': {}
                }
            for hint_dict in state_dict['interaction']['hints']:
                hint_content_html = hint_dict['hint_text']
                del hint_dict['hint_text']
                hint_dict['hint_content'] = {
                    'html': hint_content_html,
                    'audio_translations': {}
                }
            if state_dict['interaction']['solution']:
                explanation = (
                    state_dict['interaction']['solution']['explanation'])
                state_dict['interaction']['solution']['explanation'] = {
                    'html': explanation,
                    'audio_translations': {}
                }
        return states_dict

    @classmethod
    def _convert_states_v14_dict_to_v15_dict(cls, states_dict):
        """Converts from version 14 to 15. Version 15 renames the "correct"
        field in answer groups to "labelled_as_correct" and (for safety) resets
        all "labelled_as_correct" values to False.

        Args:
            states_dict: dict. A dict where each key-value pair represents,
                respectively, a state name and a dict used to initialize a
                State domain object.

        Returns:
            dict. The converted states_dict.
        """
        for state_dict in states_dict.values():
            answer_groups = state_dict['interaction']['answer_groups']
            for answer_group in answer_groups:
                answer_group['labelled_as_correct'] = False
                del answer_group['correct']
        return states_dict

    @classmethod
    def _convert_states_v15_dict_to_v16_dict(cls, states_dict):
        """Converts from version 15 to 16. Version 16 adds a
        refresher_exploration_id field to each outcome.

        Args:
            states_dict: dict. A dict where each key-value pair represents,
                respectively, a state name and a dict used to initialize a
                State domain object.

        Returns:
            dict. The converted states_dict.
        """
        for state_dict in states_dict.values():
            answer_groups = state_dict['interaction']['answer_groups']
            for answer_group in answer_groups:
                answer_group['outcome']['refresher_exploration_id'] = None

            if state_dict['interaction']['default_outcome'] is not None:
                default_outcome = state_dict['interaction']['default_outcome']
                default_outcome['refresher_exploration_id'] = None
        return states_dict

    @classmethod
    def _convert_states_v16_dict_to_v17_dict(cls, states_dict):
        """Converts from version 16 to 17. Version 17 moves the
        labelled_as_correct field to the outcome dict (so that it also appears
        for the default outcome) and adds two new customization args to
        FractionInput interactions.

        Args:
            states_dict: dict. A dict where each key-value pair represents,
                respectively, a state name and a dict used to initialize a
                State domain object.

        Returns:
            dict. The converted states_dict.
        """
        for state_dict in states_dict.values():
            answer_groups = state_dict['interaction']['answer_groups']
            for answer_group in answer_groups:
                answer_group['outcome']['labelled_as_correct'] = (
                    answer_group['labelled_as_correct'])
                del answer_group['labelled_as_correct']

            default_outcome = state_dict['interaction']['default_outcome']
            if default_outcome is not None:
                default_outcome['labelled_as_correct'] = False

            if state_dict['interaction']['id'] == 'FractionInput':
                customization_args = state_dict[
                    'interaction']['customization_args']
                customization_args.update({
                    'allowImproperFraction': {
                        'value': True
                    },
                    'allowNonzeroIntegerPart': {
                        'value': True
                    }
                })

        return states_dict

    @classmethod
    def _convert_states_v17_dict_to_v18_dict(cls, states_dict):
        """Converts from version 17 to 18. Version 18 adds a new
        customization arg to FractionInput interactions which allows
        you to add custom placeholders.

        Args:
            states_dict: dict. A dict where each key-value pair represents,
                respectively, a state name and a dict used to initialize a
                State domain object.

        Returns:
            dict. The converted states_dict.
        """
        for state_dict in states_dict.values():
            if state_dict['interaction']['id'] == 'FractionInput':
                customization_args = state_dict[
                    'interaction']['customization_args']
                customization_args.update({
                    'customPlaceholder': {
                        'value': ''
                    }
                })

        return states_dict

    @classmethod
    def _convert_states_v18_dict_to_v19_dict(cls, states_dict):
        """Converts from version 18 to 19. Version 19 adds training_data
        parameter to each answer group to store training data of that
        answer group.

        Args:
            states_dict: dict. A dict where each key-value pair represents,
                respectively, a state name and a dict used to initialize a
                State domain object.

        Returns:
            dict. The converted states_dict.
        """
        for state_dict in states_dict.values():
            answer_group_indexes_to_preserve = []
            answer_groups = state_dict['interaction']['answer_groups']
            for answer_group_index, answer_group in enumerate(answer_groups):
                if answer_group['rule_specs']:
                    training_data = []
                    classifier_rule_index = None
                    rule_specs = answer_group['rule_specs']

                    for rule_index, rule in enumerate(rule_specs):
                        if rule['rule_type'] == 'FuzzyMatches':
                            training_data = rule['inputs']['training_data']
                            classifier_rule_index = rule_index
                            break

                    if classifier_rule_index is not None:
                        answer_group['rule_specs'].pop(classifier_rule_index)

                    answer_group['training_data'] = training_data

                    if training_data or answer_group['rule_specs']:
                        answer_group_indexes_to_preserve.append(
                            answer_group_index)

            preserved_answer_groups = []
            for answer_group_index in answer_group_indexes_to_preserve:
                preserved_answer_groups.append(
                    answer_groups[answer_group_index])

            state_dict['interaction']['answer_groups'] = preserved_answer_groups

        return states_dict

    @classmethod
    def _convert_states_v19_dict_to_v20_dict(cls, states_dict):
<<<<<<< HEAD
        """Converts from version 19 to 20. Version 20 moves audio_translations
        from SubtitledHTML to content_ids_to_audio_translations.
=======
        """Converts from version 19 to 20. Version 20 adds
        tagged_misconception field to answer groups and
        missing_prerequisite_skill_id field to outcomes.
>>>>>>> 27be5d93

        Args:
            states_dict: dict. A dict where each key-value pair represents,
                respectively, a state name and a dict used to initialize a
                State domain object.

        Returns:
            dict. The converted states_dict.
        """
        for state_dict in states_dict.values():
<<<<<<< HEAD
            content_ids_to_audio_translations = {}
            content_id = 'content'
            content_ids_to_audio_translations[content_id] = (
                state_dict['content'].pop('audio_translations'))
            state_dict['content']['content_id'] = content_id

            for index, answer_group in enumerate(
                state_dict['interaction']['answer_groups']):
                content_id = 'feedback' + str(index)
                content_ids_to_audio_translations[content_id] = (
                    answer_group['outcome']['feedback'].pop(
                        'audio_translations'))
                answer_group['outcome']['feedback']['content_id'] = content_id

            if state_dict['interaction']['default_outcome']:
                default_outcome = state_dict['interaction']['default_outcome']
                content_id = 'default_outcome'
                content_ids_to_audio_translations[content_id] = (
                    default_outcome['feedback'].pop('audio_translations'))
                default_outcome['feedback']['content_id'] = (content_id)

            for index, hint in enumerate(state_dict['interaction']['hints']):
                content_id = 'hint' + str(index)
                content_ids_to_audio_translations[content_id] = (
                    hint['hint_content'].pop('audio_translations'))
                hint['hint_content']['content_id'] = content_id

            if state_dict['interaction']['solution']:
                solution = state_dict['interaction']['solution']
                content_id = 'solution'
                content_ids_to_audio_translations[content_id] = (
                    solution['explanation'].pop('audio_translations'))
                solution['explanation']['content_id'] = content_id

            state_dict['content_ids_to_audio_translations'] = (
                content_ids_to_audio_translations)

=======
            answer_groups = state_dict['interaction']['answer_groups']
            for answer_group in answer_groups:
                answer_group['outcome']['missing_prerequisite_skill_id'] = None
                answer_group['tagged_misconception_id'] = None

            default_outcome = state_dict['interaction']['default_outcome']
            if default_outcome is not None:
                default_outcome['missing_prerequisite_skill_id'] = None
>>>>>>> 27be5d93
        return states_dict

    @classmethod
    def update_states_from_model(
            cls, versioned_exploration_states, current_states_schema_version):
        """Converts the states blob contained in the given
        versioned_exploration_states dict from current_states_schema_version to
        current_states_schema_version + 1.
        Note that the versioned_exploration_states being passed in is modified
        in-place.

        Args:
            versioned_exploration_states: dict. A dict with two keys:
                - states_schema_version: int. The states schema version for the
                    exploration.
                - states: dict. The dict of states comprising the exploration.
                    The keys are state names and the values are dicts used to
                    initialize a State domain object.
            current_states_schema_version: int. The current states
                schema version.
        """
        versioned_exploration_states['states_schema_version'] = (
            current_states_schema_version + 1)

        conversion_fn = getattr(cls, '_convert_states_v%s_dict_to_v%s_dict' % (
            current_states_schema_version, current_states_schema_version + 1))
        versioned_exploration_states['states'] = conversion_fn(
            versioned_exploration_states['states'])

    # The current version of the exploration YAML schema. If any backward-
    # incompatible changes are made to the exploration schema in the YAML
    # definitions, this version number must be changed and a migration process
    # put in place.
    CURRENT_EXP_SCHEMA_VERSION = 25
    LAST_UNTITLED_SCHEMA_VERSION = 9

    @classmethod
    def _convert_v1_dict_to_v2_dict(cls, exploration_dict):
        """Converts a v1 exploration dict into a v2 exploration dict.

        Args:
            exploration_dict: dict. The dict representation of an exploration
                with schema version v1.

        Returns:
            dict. The dict representation of the Exploration domain object,
            following schema version v2.
        """
        exploration_dict['schema_version'] = 2
        exploration_dict['init_state_name'] = (
            exploration_dict['states'][0]['name'])

        states_dict = {}
        for state in exploration_dict['states']:
            states_dict[state['name']] = state
            del states_dict[state['name']]['name']
        exploration_dict['states'] = states_dict

        return exploration_dict

    @classmethod
    def _convert_v2_dict_to_v3_dict(cls, exploration_dict):
        """Converts a v2 exploration dict into a v3 exploration dict.

        Args:
            exploration_dict: dict. The dict representation of an exploration
                with schema version v2.

        Returns:
            dict. The dict representation of the Exploration domain object,
            following schema version v3.
        """
        exploration_dict['schema_version'] = 3

        exploration_dict['objective'] = ''
        exploration_dict['language_code'] = constants.DEFAULT_LANGUAGE_CODE
        exploration_dict['skill_tags'] = []
        exploration_dict['blurb'] = ''
        exploration_dict['author_notes'] = ''

        return exploration_dict

    @classmethod
    def _convert_v3_dict_to_v4_dict(cls, exploration_dict):
        """Converts a v3 exploration dict into a v4 exploration dict.

        Args:
            exploration_dict: dict. The dict representation of an exploration
                with schema version v3.

        Returns:
            dict. The dict representation of the Exploration domain object,
            following schema version v4.
        """
        exploration_dict['schema_version'] = 4

        for _, state_defn in exploration_dict['states'].iteritems():
            state_defn['interaction'] = copy.deepcopy(state_defn['widget'])
            state_defn['interaction']['id'] = copy.deepcopy(
                state_defn['interaction']['widget_id'])
            del state_defn['interaction']['widget_id']
            del state_defn['interaction']['sticky']
            del state_defn['widget']

        return exploration_dict

    @classmethod
    def _convert_v4_dict_to_v5_dict(cls, exploration_dict):
        """Converts a v4 exploration dict into a v5 exploration dict.

        Args:
            exploration_dict: dict. The dict representation of an exploration
                with schema version v4.

        Returns:
            dict. The dict representation of the Exploration domain object,
            following schema version v5.
        """
        exploration_dict['schema_version'] = 5

        # Rename the 'skill_tags' field to 'tags'.
        exploration_dict['tags'] = exploration_dict['skill_tags']
        del exploration_dict['skill_tags']

        exploration_dict['skin_customizations'] = {
            'panels_contents': {
                'bottom': [],
                'left': [],
                'right': []
            }
        }

        return exploration_dict

    @classmethod
    def _convert_v5_dict_to_v6_dict(cls, exploration_dict):
        """Converts a v5 exploration dict into a v6 exploration dict.

        Args:
            exploration_dict: dict. The dict representation of an exploration
                with schema version v5.

        Returns:
            dict. The dict representation of the Exploration domain object,
            following schema version v6.
        """
        exploration_dict['schema_version'] = 6

        # Ensure this exploration is up-to-date with states schema v3.
        exploration_dict['states'] = cls._convert_states_v0_dict_to_v1_dict(
            exploration_dict['states'])
        exploration_dict['states'] = cls._convert_states_v1_dict_to_v2_dict(
            exploration_dict['states'])
        exploration_dict['states'] = cls._convert_states_v2_dict_to_v3_dict(
            exploration_dict['states'])

        # Update the states schema version to reflect the above conversions to
        # the states dict.
        exploration_dict['states_schema_version'] = 3

        return exploration_dict

    @classmethod
    def _convert_v6_dict_to_v7_dict(cls, exploration_dict):
        """Converts a v6 exploration dict into a v7 exploration dict.

        Args:
            exploration_dict: dict. The dict representation of an exploration
                with schema version v6.

        Returns:
            dict. The dict representation of the Exploration domain object,
            following schema version v7.
        """
        exploration_dict['schema_version'] = 7

        # Ensure this exploration is up-to-date with states schema v4.
        exploration_dict['states'] = cls._convert_states_v3_dict_to_v4_dict(
            exploration_dict['states'])

        # Update the states schema version to reflect the above conversions to
        # the states dict.
        exploration_dict['states_schema_version'] = 4

        return exploration_dict

    @classmethod
    def _convert_v7_dict_to_v8_dict(cls, exploration_dict):
        """Converts a v7 exploration dict into a v8 exploration dict.

        Args:
            exploration_dict: dict. The dict representation of an exploration
                with schema version v7.

        Returns:
            dict. The dict representation of the Exploration domain object,
            following schema version v8.
        """
        exploration_dict['schema_version'] = 8

        # Ensure this exploration is up-to-date with states schema v5.
        exploration_dict['states'] = cls._convert_states_v4_dict_to_v5_dict(
            exploration_dict['states'])

        # Update the states schema version to reflect the above conversions to
        # the states dict.
        exploration_dict['states_schema_version'] = 5

        return exploration_dict

    @classmethod
    def _convert_v8_dict_to_v9_dict(cls, exploration_dict):
        """Converts a v8 exploration dict into a v9 exploration dict.

        Args:
            exploration_dict: dict. The dict representation of an exploration
                with schema version v8.

        Returns:
            dict. The dict representation of the Exploration domain object,
            following schema version v9.
        """
        exploration_dict['schema_version'] = 9

        # Ensure this exploration is up-to-date with states schema v6.
        exploration_dict['states'] = cls._convert_states_v5_dict_to_v6_dict(
            exploration_dict['states'])

        # Update the states schema version to reflect the above conversions to
        # the states dict.
        exploration_dict['states_schema_version'] = 6

        return exploration_dict

    @classmethod
    def _convert_v9_dict_to_v10_dict(cls, exploration_dict, title, category):
        """Converts a v9 exploration dict into a v10 exploration dict.

        Args:
            exploration_dict: dict. The dict representation of an exploration
                with schema version v9.
            title: str. The exploration title.
            category: str. The exploration category.

        Returns:
            dict. The dict representation of the Exploration domain object,
            following schema version v10.
        """

        exploration_dict['schema_version'] = 10

        # From v10 onwards, the title and schema version are stored in the YAML
        # file.
        exploration_dict['title'] = title
        exploration_dict['category'] = category

        # Remove the 'default_skin' property.
        del exploration_dict['default_skin']

        # Upgrade all gadget panel customizations to have exactly one empty
        # bottom panel. This is fine because, for previous schema versions,
        # gadgets functionality had not been released yet.
        exploration_dict['skin_customizations'] = {
            'panels_contents': {
                'bottom': [],
            }
        }

        # Ensure this exploration is up-to-date with states schema v7.
        exploration_dict['states'] = cls._convert_states_v6_dict_to_v7_dict(
            exploration_dict['states'])

        # Update the states schema version to reflect the above conversions to
        # the states dict.
        exploration_dict['states_schema_version'] = 7

        return exploration_dict

    @classmethod
    def _convert_v10_dict_to_v11_dict(cls, exploration_dict):
        """Converts a v10 exploration dict into a v11 exploration dict.

        Args:
            exploration_dict: dict. The dict representation of an exploration
                with schema version v10.

        Returns:
            dict. The dict representation of the Exploration domain object,
            following schema version v11.
        """

        exploration_dict['schema_version'] = 11

        exploration_dict['states'] = cls._convert_states_v7_dict_to_v8_dict(
            exploration_dict['states'])

        exploration_dict['states_schema_version'] = 8

        return exploration_dict

    @classmethod
    def _convert_v11_dict_to_v12_dict(cls, exploration_dict):
        """Converts a v11 exploration dict into a v12 exploration dict.

        Args:
            exploration_dict: dict. The dict representation of an exploration
                with schema version v11.

        Returns:
            dict. The dict representation of the Exploration domain object,
            following schema version v12.
        """

        exploration_dict['schema_version'] = 12

        exploration_dict['states'] = cls._convert_states_v8_dict_to_v9_dict(
            exploration_dict['states'])

        exploration_dict['states_schema_version'] = 9

        return exploration_dict

    @classmethod
    def _convert_v12_dict_to_v13_dict(cls, exploration_dict):
        """Converts a v12 exploration dict into a v13 exploration dict."""

        exploration_dict['schema_version'] = 13

        exploration_dict['states'] = cls._convert_states_v9_dict_to_v10_dict(
            exploration_dict['states'])

        exploration_dict['states_schema_version'] = 10

        return exploration_dict

    @classmethod
    def _convert_v13_dict_to_v14_dict(cls, exploration_dict):
        """Converts a v13 exploration dict into a v14 exploration dict."""

        exploration_dict['schema_version'] = 14

        exploration_dict['states'] = cls._convert_states_v10_dict_to_v11_dict(
            exploration_dict['states'])

        exploration_dict['states_schema_version'] = 11

        return exploration_dict

    @classmethod
    def _convert_v14_dict_to_v15_dict(cls, exploration_dict):
        """Converts a v14 exploration dict into a v15 exploration dict."""

        exploration_dict['schema_version'] = 15

        exploration_dict['states'] = cls._convert_states_v11_dict_to_v12_dict(
            exploration_dict['states'])

        exploration_dict['states_schema_version'] = 12

        return exploration_dict

    @classmethod
    def _convert_v15_dict_to_v16_dict(cls, exploration_dict):
        """Converts a v15 exploration dict into a v16 exploration dict."""
        exploration_dict['schema_version'] = 16

        exploration_dict['states'] = cls._convert_states_v12_dict_to_v13_dict(
            exploration_dict['states'])

        exploration_dict['states_schema_version'] = 13

        return exploration_dict

    @classmethod
    def _convert_v16_dict_to_v17_dict(cls, exploration_dict):
        """Converts a v16 exploration dict into a v17 exploration dict.

        Removes gadgets and skins.
        """
        exploration_dict['schema_version'] = 17

        if 'skin_customizations' in exploration_dict:
            del exploration_dict['skin_customizations']

        return exploration_dict

    @classmethod
    def _convert_v17_dict_to_v18_dict(cls, exploration_dict):
        """ Converts a v17 exploration dict into a v18 exploration dict.

        Adds auto_tts_enabled property.
        """
        exploration_dict['schema_version'] = 18

        if exploration_dict['category'] == 'Languages':
            exploration_dict['auto_tts_enabled'] = False
        else:
            exploration_dict['auto_tts_enabled'] = True

        return exploration_dict

    @classmethod
    def _convert_v18_dict_to_v19_dict(cls, exploration_dict):
        """ Converts a v18 exploration dict into a v19 exploration dict.

        Adds audio translations to feedback, hints, and solutions.
        """
        exploration_dict['schema_version'] = 19

        exploration_dict['states'] = cls._convert_states_v13_dict_to_v14_dict(
            exploration_dict['states'])
        exploration_dict['states_schema_version'] = 14

        return exploration_dict

    @classmethod
    def _convert_v19_dict_to_v20_dict(cls, exploration_dict):
        """ Converts a v19 exploration dict into a v20 exploration dict.

        Introduces a correctness property at the top level, and changes each
        answer group's "correct" field to "labelled_as_correct" instead.
        """
        exploration_dict['schema_version'] = 20

        exploration_dict['states'] = cls._convert_states_v14_dict_to_v15_dict(
            exploration_dict['states'])
        exploration_dict['states_schema_version'] = 15

        exploration_dict['correctness_feedback_enabled'] = False

        return exploration_dict

    @classmethod
    def _convert_v20_dict_to_v21_dict(cls, exploration_dict):
        """ Converts a v20 exploration dict into a v21 exploration dict.

        Adds a refresher_exploration_id field to each answer group outcome, and
        to the default outcome (if it exists).
        """
        exploration_dict['schema_version'] = 21

        exploration_dict['states'] = cls._convert_states_v15_dict_to_v16_dict(
            exploration_dict['states'])
        exploration_dict['states_schema_version'] = 16

        return exploration_dict

    @classmethod
    def _convert_v21_dict_to_v22_dict(cls, exploration_dict):
        """ Converts a v21 exploration dict into a v22 exploration dict.

        Moves the labelled_as_correct field from the answer group level to the
        outcome level, and adds two extra customization args to the
        FractionInput interaction.
        """
        exploration_dict['schema_version'] = 22

        exploration_dict['states'] = cls._convert_states_v16_dict_to_v17_dict(
            exploration_dict['states'])
        exploration_dict['states_schema_version'] = 17

        return exploration_dict

    @classmethod
    def _convert_v22_dict_to_v23_dict(cls, exploration_dict):
        """ Converts a v22 exploration dict into a v23 exploration dict.

        Adds a new customization arg to FractionInput interactions
        which allows you to add custom placeholders.
        """
        exploration_dict['schema_version'] = 23

        exploration_dict['states'] = cls._convert_states_v17_dict_to_v18_dict(
            exploration_dict['states'])
        exploration_dict['states_schema_version'] = 18

        return exploration_dict

    @classmethod
    def _convert_v23_dict_to_v24_dict(cls, exploration_dict):
        """ Converts a v23 exploration dict into a v24 exploration dict.

        Adds training_data parameter to each answer group to store training
        data of corresponding answer group.
        """
        exploration_dict['schema_version'] = 24

        exploration_dict['states'] = cls._convert_states_v18_dict_to_v19_dict(
            exploration_dict['states'])
        exploration_dict['states_schema_version'] = 19

        return exploration_dict

    @classmethod
    def _convert_v24_dict_to_v25_dict(cls, exploration_dict):
        """ Converts a v24 exploration dict into a v25 exploration dict.

<<<<<<< HEAD
        Move audio_translations into a seperate dict.
=======
        Adds additional tagged_misconception_id and
        missing_prerequisite_skill_id fields to answer groups and outcomes
        respectively.
>>>>>>> 27be5d93
        """
        exploration_dict['schema_version'] = 25

        exploration_dict['states'] = cls._convert_states_v19_dict_to_v20_dict(
            exploration_dict['states'])
        exploration_dict['states_schema_version'] = 20

        return exploration_dict

    @classmethod
    def _migrate_to_latest_yaml_version(
            cls, yaml_content, title=None, category=None):
        """Return the YAML content of the exploration in the latest schema
        format.

        Args:
            yaml_content: str. The YAML representation of the exploration.
            title: str. The exploration title.
            category: str. The exploration category.

        Returns:
            tuple(dict, int). The dict 'exploration_dict' is the representation
            of the Exploration and the 'initial_schema_version' is the initial
            schema version provided in 'yaml_content'.

        Raises:
            Exception: 'yaml_content' or the exploration schema version is not
                valid.
        """
        try:
            exploration_dict = utils.dict_from_yaml(yaml_content)
        except Exception as e:
            raise Exception(
                'Please ensure that you are uploading a YAML text file, not '
                'a zip file. The YAML parser returned the following error: %s'
                % e)

        exploration_schema_version = exploration_dict.get('schema_version')
        initial_schema_version = exploration_schema_version
        if exploration_schema_version is None:
            raise Exception('Invalid YAML file: no schema version specified.')
        if not (1 <= exploration_schema_version
                <= cls.CURRENT_EXP_SCHEMA_VERSION):
            raise Exception(
                'Sorry, we can only process v1 to v%s exploration YAML files '
                'at present.' % cls.CURRENT_EXP_SCHEMA_VERSION)
        if exploration_schema_version == 1:
            exploration_dict = cls._convert_v1_dict_to_v2_dict(
                exploration_dict)
            exploration_schema_version = 2

        if exploration_schema_version == 2:
            exploration_dict = cls._convert_v2_dict_to_v3_dict(
                exploration_dict)
            exploration_schema_version = 3

        if exploration_schema_version == 3:
            exploration_dict = cls._convert_v3_dict_to_v4_dict(
                exploration_dict)
            exploration_schema_version = 4

        if exploration_schema_version == 4:
            exploration_dict = cls._convert_v4_dict_to_v5_dict(
                exploration_dict)
            exploration_schema_version = 5

        if exploration_schema_version == 5:
            exploration_dict = cls._convert_v5_dict_to_v6_dict(
                exploration_dict)
            exploration_schema_version = 6

        if exploration_schema_version == 6:
            exploration_dict = cls._convert_v6_dict_to_v7_dict(
                exploration_dict)
            exploration_schema_version = 7

        if exploration_schema_version == 7:
            exploration_dict = cls._convert_v7_dict_to_v8_dict(
                exploration_dict)
            exploration_schema_version = 8

        if exploration_schema_version == 8:
            exploration_dict = cls._convert_v8_dict_to_v9_dict(
                exploration_dict)
            exploration_schema_version = 9

        if exploration_schema_version == 9:
            exploration_dict = cls._convert_v9_dict_to_v10_dict(
                exploration_dict, title, category)
            exploration_schema_version = 10

        if exploration_schema_version == 10:
            exploration_dict = cls._convert_v10_dict_to_v11_dict(
                exploration_dict)
            exploration_schema_version = 11

        if exploration_schema_version == 11:
            exploration_dict = cls._convert_v11_dict_to_v12_dict(
                exploration_dict)
            exploration_schema_version = 12

        if exploration_schema_version == 12:
            exploration_dict = cls._convert_v12_dict_to_v13_dict(
                exploration_dict)
            exploration_schema_version = 13

        if exploration_schema_version == 13:
            exploration_dict = cls._convert_v13_dict_to_v14_dict(
                exploration_dict)
            exploration_schema_version = 14

        if exploration_schema_version == 14:
            exploration_dict = cls._convert_v14_dict_to_v15_dict(
                exploration_dict)
            exploration_schema_version = 15

        if exploration_schema_version == 15:
            exploration_dict = cls._convert_v15_dict_to_v16_dict(
                exploration_dict)
            exploration_schema_version = 16

        if exploration_schema_version == 16:
            exploration_dict = cls._convert_v16_dict_to_v17_dict(
                exploration_dict)
            exploration_schema_version = 17

        if exploration_schema_version == 17:
            exploration_dict = cls._convert_v17_dict_to_v18_dict(
                exploration_dict)
            exploration_schema_version = 18

        if exploration_schema_version == 18:
            exploration_dict = cls._convert_v18_dict_to_v19_dict(
                exploration_dict)
            exploration_schema_version = 19

        if exploration_schema_version == 19:
            exploration_dict = cls._convert_v19_dict_to_v20_dict(
                exploration_dict)
            exploration_schema_version = 20

        if exploration_schema_version == 20:
            exploration_dict = cls._convert_v20_dict_to_v21_dict(
                exploration_dict)
            exploration_schema_version = 21

        if exploration_schema_version == 21:
            exploration_dict = cls._convert_v21_dict_to_v22_dict(
                exploration_dict)
            exploration_schema_version = 22

        if exploration_schema_version == 22:
            exploration_dict = cls._convert_v22_dict_to_v23_dict(
                exploration_dict)
            exploration_schema_version = 23

        if exploration_schema_version == 23:
            exploration_dict = cls._convert_v23_dict_to_v24_dict(
                exploration_dict)
            exploration_schema_version = 24

        if exploration_schema_version == 24:
            exploration_dict = cls._convert_v24_dict_to_v25_dict(
                exploration_dict)
            exploration_schema_version = 25

        return (exploration_dict, initial_schema_version)

    @classmethod
    def from_yaml(cls, exploration_id, yaml_content):
        """Creates and returns exploration from a YAML text string for YAML
        schema versions 10 and later.

        Args:
            exploration_id: str. The id of the exploration.
            yaml_content: str. The YAML representation of the exploration.

        Returns:
            Exploration. The corresponding exploration domain object.

        Raises:
            Exception: The initial schema version of exploration is less than
                or equal to 9.
        """
        migration_result = cls._migrate_to_latest_yaml_version(yaml_content)
        exploration_dict = migration_result[0]
        initial_schema_version = migration_result[1]

        if (initial_schema_version <=
                cls.LAST_UNTITLED_SCHEMA_VERSION):
            raise Exception(
                'Expected a YAML version >= 10, received: %d' % (
                    initial_schema_version))

        exploration_dict['id'] = exploration_id
        return Exploration.from_dict(exploration_dict)

    @classmethod
    def from_untitled_yaml(cls, exploration_id, title, category, yaml_content):
        """Creates and returns exploration from a YAML text string. This is
        for importing explorations using YAML schema version 9 or earlier.

        Args:
            exploration_id: str. The id of the exploration.
            title: str. The exploration title.
            category: str. The exploration category.
            yaml_content: str. The YAML representation of the exploration.

        Returns:
            Exploration. The corresponding exploration domain object.

        Raises:
            Exception: The initial schema version of exploration is less than
                or equal to 9.
        """
        migration_result = cls._migrate_to_latest_yaml_version(
            yaml_content, title, category)
        exploration_dict = migration_result[0]
        initial_schema_version = migration_result[1]

        if (initial_schema_version >
                cls.LAST_UNTITLED_SCHEMA_VERSION):
            raise Exception(
                'Expected a YAML version <= 9, received: %d' % (
                    initial_schema_version))

        exploration_dict['id'] = exploration_id
        return Exploration.from_dict(exploration_dict)

    def to_yaml(self):
        """Convert the exploration domain object into YAML string.

        Returns:
            str. The YAML representation of this exploration.
        """
        exp_dict = self.to_dict()
        exp_dict['schema_version'] = self.CURRENT_EXP_SCHEMA_VERSION

        # The ID is the only property which should not be stored within the
        # YAML representation.
        del exp_dict['id']

        return utils.yaml_from_dict(exp_dict)

    def to_dict(self):
        """Returns a copy of the exploration as a dictionary. It includes all
        necessary information to represent the exploration.

        Returns:
            dict. A dict mapping all fields of Exploration instance.
        """
        return copy.deepcopy({
            'id': self.id,
            'title': self.title,
            'category': self.category,
            'author_notes': self.author_notes,
            'blurb': self.blurb,
            'states_schema_version': self.states_schema_version,
            'init_state_name': self.init_state_name,
            'language_code': self.language_code,
            'objective': self.objective,
            'param_changes': self.param_change_dicts,
            'param_specs': self.param_specs_dict,
            'tags': self.tags,
            'auto_tts_enabled': self.auto_tts_enabled,
            'correctness_feedback_enabled': self.correctness_feedback_enabled,
            'states': {state_name: state.to_dict()
                       for (state_name, state) in self.states.iteritems()}
        })

    def to_player_dict(self):
        """Returns a copy of the exploration suitable for inclusion in the
        learner view.

        Returns:
            dict. A dict mapping some fields of Exploration instance. The
            fields inserted in the dict (as key) are:
                - init_state_name: str. The name for the initial state of the
                    exploration.
                - param_change. list(dict). List of param_change dicts that
                    represent ParamChange domain object.
                - param_specs: dict. A dict where each key-value pair
                    represents respectively, a param spec name and a dict used
                    to initialize a ParamSpec domain object.
                - states: dict. Keys are states names and values are dict
                    representation of State domain object.
                - title: str. The exploration title.
                - language_code: str. The language code of the exploration.
                - correctness_feedback_enabled: str. Whether to show correctness
                    feedback.
        """
        return {
            'init_state_name': self.init_state_name,
            'param_changes': self.param_change_dicts,
            'param_specs': self.param_specs_dict,
            'states': {
                state_name: state.to_dict()
                for (state_name, state) in self.states.iteritems()
            },
            'title': self.title,
            'language_code': self.language_code,
            'correctness_feedback_enabled': self.correctness_feedback_enabled,
        }

    def get_interaction_ids(self):
        """Gets all interaction ids used in this exploration.

        Returns:
            list(str). The list of interaction ids.
        """
        return list(set([
            state.interaction.id for state in self.states.itervalues()
            if state.interaction.id is not None]))

    def get_all_html_content_strings(self):
        """Gets all html content strings used in this exploration.

        Returns:
            list(str). The list of html content strings.
        """
        html_list = []
        for state in self.states.itervalues():
            content_html = state.content.html
            interaction_html_list = (
                state.interaction.get_all_html_content_strings())
            html_list = html_list + [content_html] + interaction_html_list

        return html_list


class ExplorationSummary(object):
    """Domain object for an Oppia exploration summary."""

    def __init__(
            self, exploration_id, title, category, objective,
            language_code, tags, ratings, scaled_average_rating, status,
            community_owned, owner_ids, editor_ids, translator_ids,
            viewer_ids, contributor_ids, contributors_summary, version,
            exploration_model_created_on,
            exploration_model_last_updated,
            first_published_msec):
        """Initializes a ExplorationSummary domain object.

        Args:
            exploration_id: str. The exploration id.
            title: str. The exploration title.
            category: str. The exploration category.
            objective: str. The exploration objective.
            language_code: str. The code that represents the exploration
                language.
            tags: list(str). List of tags.
            ratings: dict. Dict whose keys are '1', '2', '3', '4', '5' and
                whose values are nonnegative integers representing frequency
                counts. Note that the keys need to be strings in order for this
                dict to be JSON-serializable.
            scaled_average_rating: float. The average rating.
            status: str. The status of the exploration.
            community_owned: bool. Whether the exploration is community-owned.
            owner_ids: list(str). List of the users ids who are the owners of
                this exploration.
            editor_ids: list(str). List of the users ids who have access to
                edit this exploration.
            translator_ids: list(str). List of the users ids who have access to
                translate this exploration.
            viewer_ids: list(str). List of the users ids who have access to
                view this exploration.
            contributor_ids: list(str). List of the users ids of the user who
                have contributed to this exploration.
            contributors_summary: dict. A summary about contributors of current
                exploration. The keys are user ids and the values are the
                number of commits made by that user.
            version: int. The version of the exploration.
            exploration_model_created_on: datetime.datetime. Date and time when
                the exploration model is created.
            exploration_model_last_updated: datetime.datetime. Date and time
                when the exploration model was last updated.
            first_published_msec: int. Time in milliseconds since the Epoch,
                when the exploration was first published.
        """
        self.id = exploration_id
        self.title = title
        self.category = category
        self.objective = objective
        self.language_code = language_code
        self.tags = tags
        self.ratings = ratings
        self.scaled_average_rating = scaled_average_rating
        self.status = status
        self.community_owned = community_owned
        self.owner_ids = owner_ids
        self.editor_ids = editor_ids
        self.translator_ids = translator_ids
        self.viewer_ids = viewer_ids
        self.contributor_ids = contributor_ids
        self.contributors_summary = contributors_summary
        self.version = version
        self.exploration_model_created_on = exploration_model_created_on
        self.exploration_model_last_updated = exploration_model_last_updated
        self.first_published_msec = first_published_msec

    def to_metadata_dict(self):
        """Given an exploration summary, this method returns a dict containing
        id, title and objective of the exploration.

        Returns:
            A metadata dict for the given exploration summary.
            The metadata dict has three keys:
                - 'id': str. The exploration ID.
                - 'title': str. The exploration title.
                - 'objective': str. The exploration objective.
        """
        return {
            'id': self.id,
            'title': self.title,
            'objective': self.objective,
        }


class StateIdMapping(object):
    """Domain object for state ID mapping model."""

    def __init__(
            self, exploration_id, exploration_version, state_names_to_ids,
            largest_state_id_used):
        """Initialize state id mapping model object.

        Args:
            exploration_id: str. The exploration id whose state names are
                mapped.
            exploration_version: int. The version of the exploration.
            state_names_to_ids: dict. A dictionary mapping a state name to
                unique ID.
            largest_state_id_used: int. The largest integer so far that has been
                used as a state ID for this exploration.
        """
        self.exploration_id = exploration_id
        self.exploration_version = exploration_version
        self.state_names_to_ids = state_names_to_ids
        self.largest_state_id_used = largest_state_id_used

    def has_state_changed_significantly(self, old_state, new_state):
        """Checks whether there is any significant change in old and new version
        of the given state.

        A significant change has happened when interaction id has been changed
        in new version of the state.

        Args:
            old_state: dict. Old version of the state.
            new_state: dict. New version of the state.

        Returns:
            bool. A boolean indicating whether change is significant or not.
        """
        # State has changed significantly if interaction id in new state is
        # different from old state.
        return old_state.interaction.id != new_state.interaction.id

    def create_mapping_for_new_version(
            self, old_exploration, new_exploration, change_list):
        """Get state name to id mapping for new exploration's states.

        Args:
            old_exploration: Exploration. Old version of the exploration.
            new_exploration: Exploration. New version of the exploration.
            change_list: list(ExplorationChange). List of changes between old
                and new exploration.

        Returns:
            StateIdMapping. Domain object for state id mapping.
        """
        new_state_names = []
        state_ids_to_names = {}

        # Generate state id to name mapping dict for old exploration.
        for state_name in old_exploration.states:
            state_ids_to_names[self.get_state_id(state_name)] = state_name

        old_state_ids_to_names = copy.deepcopy(state_ids_to_names)

        # Analyse each command in change list one by one to create state id
        # mapping for new exploration.
        for change in change_list:
            if change.cmd == CMD_ADD_STATE:
                new_state_names.append(change.state_name)
                assert change.state_name not in state_ids_to_names.values()

            elif change.cmd == CMD_DELETE_STATE:
                removed_state_name = change.state_name

                # Find state name in state id mapping. If it exists then
                # remove it from mapping.
                if removed_state_name in state_ids_to_names.values():
                    key = None
                    for (state_id, state_name) in (
                            state_ids_to_names.iteritems()):
                        if state_name == removed_state_name:
                            key = state_id
                            break
                    state_ids_to_names.pop(key)

                    assert removed_state_name not in new_state_names
                else:
                    # If the state is not present in state id mapping then
                    # remove it from new state names list.
                    new_state_names.remove(removed_state_name)

            elif change.cmd == CMD_RENAME_STATE:
                old_state_name = change.old_state_name
                new_state_name = change.new_state_name

                # Find whether old state name is present in state id mapping.
                # If it is then replace the old state name to new state name.
                if old_state_name in state_ids_to_names.values():
                    key = None
                    for (state_id, state_name) in (
                            state_ids_to_names.iteritems()):
                        if state_name == old_state_name:
                            key = state_id
                            break
                    state_ids_to_names[key] = new_state_name

                    assert old_state_name not in new_state_names
                    assert new_state_name not in new_state_names
                else:
                    # If old state name is not present in state id mapping then
                    # remove it from new state names and add new state name
                    # in new state names list.
                    new_state_names.remove(old_state_name)
                    new_state_names.append(new_state_name)

        new_state_names_to_ids = dict(
            zip(state_ids_to_names.values(), state_ids_to_names.keys()))

        # Go through each state id and name and compare the new state
        # with its corresponding old state to find whether significant
        # change has happened or not.
        for (state_id, state_name) in state_ids_to_names.iteritems():
            if state_name == 'END' and state_name not in new_exploration.states:
                # If previous version of exploration has END state but new
                # version does not have END state then exception will be raised
                # below when comparing old state and corresponding new state.
                # The exception is raised because there is no commit in change
                # list corresponding to removal or renaming of END state.

                # This problem arises when following scenario occurrs:
                # Consider an exploration with two versions a and b (a < b).
                # Both of these versions have their states dict schema version
                # set to less than 2.
                # Now version 'a' has explicit references to END
                # state and thus when its states dict schema version will be
                # upgraded to latest version, an 'END' state will be added.
                # These explicit END references are not present in version 'b',
                # however, and so no END state will be added during states dict
                # schema migration.

                # Thus we have no command of END state's removal or renaming
                # in change_list and there is no END state present in later
                # version of exploration.
                new_state_names_to_ids.pop(state_name)
                continue

            new_state = new_exploration.states[state_name]
            old_state = old_exploration.states[old_state_ids_to_names[state_id]]

            if self.has_state_changed_significantly(old_state, new_state):
                # If significant change has happend then treat that state as
                # new state and assign new state id to that state.
                new_state_names_to_ids.pop(state_name)
                new_state_names.append(state_name)

        # This may happen in exactly opposite scenario as the one written in
        # comment above. Previous version of exploration may not have any rule
        # having END state as its destination and hence during states schema
        # migration END state won't be added. But next version of exploration
        # might have END references and, hence, END state might be added
        # to exploration during states schema migration.
        # So we check whether such siatuation exists or not. If it exists then
        # we consider END as a new state to which id will be assigned.
        if 'END' in new_exploration.states and (
                'END' not in new_state_names_to_ids and (
                    'END' not in new_state_names)):
            new_state_names.append('END')

        # Assign new ids to each state in new state names list.
        largest_state_id_used = self.largest_state_id_used
        for state_name in sorted(new_state_names):
            largest_state_id_used += 1
            # Check that the state name being assigned is not present in
            # mapping.
            assert state_name not in new_state_names_to_ids.keys()
            new_state_names_to_ids[state_name] = largest_state_id_used

        state_id_map = StateIdMapping(
            new_exploration.id, new_exploration.version, new_state_names_to_ids,
            largest_state_id_used)

        # Do one final check that all state names in new exploration are present
        # in generated state names to id mapping.
        if set(new_state_names_to_ids.keys()) != set(
                new_exploration.states.keys()):
            unknown_state_names = ((
                set(new_exploration.states.keys()) -
                set(new_state_names_to_ids.keys())) + (
                    set(new_state_names_to_ids.keys()) -
                    set(new_exploration.states.keys())))
            raise Exception(
                'State names to ids mapping does not contain '
                'state names (%s) which are present in corresponding '
                'exploration %s, version %d' % (
                    unknown_state_names,
                    new_exploration.id, new_exploration.version))

        state_id_map.validate()
        return state_id_map

    @classmethod
    def create_mapping_for_new_exploration(cls, exploration):
        """Create state name to id mapping for exploration's states.

        Args:
            exploration: Exploration. New exploration for which state id mapping
                is to be generated.

        Returns:
            StateIdMapping. Domain object for state id mapping.
        """
        largest_state_id_used = -1
        state_names_to_ids = {}

        # Assign state id to each state in exploration.
        for state_name in exploration.states:
            largest_state_id_used += 1
            state_names_to_ids[state_name] = largest_state_id_used

        state_id_map = cls(
            exploration.id, exploration.version, state_names_to_ids,
            largest_state_id_used)
        state_id_map.validate()
        return state_id_map

    def validate(self):
        """Validates the state id mapping domain object."""
        state_ids = self.state_names_to_ids.values()
        if len(set(state_ids)) != len(state_ids):
            raise Exception('Assigned state ids should be unique.')

        if not all(x <= self.largest_state_id_used for x in state_ids):
            raise Exception(
                'Assigned state ids should be smaller than last state id used.')

        if not all(isinstance(x, int) for x in state_ids):
            raise Exception(
                'Assigned state ids should be integer values in '
                'exploration %s, version %d' % (
                    self.exploration_id, self.exploration_version))

    def get_state_id(self, state_name):
        """Get state id for given state name.

        Args:
            state_name: str. State name.

        Returns:
            int. Unique id assigned to given state name.
        """
        if state_name in self.state_names_to_ids:
            return self.state_names_to_ids[state_name]<|MERGE_RESOLUTION|>--- conflicted
+++ resolved
@@ -1255,13 +1255,9 @@
         """
         default_outcome = Outcome(
             default_dest_state_name,
-<<<<<<< HEAD
             SubtitledHtml.create_default_subtitled_html(
-                feconf.DEFAULT_OUTCOME_CONTENT_ID), False, {}, None)
-=======
-            SubtitledHtml.create_default_subtitled_html(), False, {}, None,
-            None)
->>>>>>> 27be5d93
+                feconf.DEFAULT_OUTCOME_CONTENT_ID), False, {}, None, None)
+
         return cls(
             cls._DEFAULT_INTERACTION_ID, {}, [], default_outcome, [], [], {})
 
@@ -3349,14 +3345,9 @@
 
     @classmethod
     def _convert_states_v19_dict_to_v20_dict(cls, states_dict):
-<<<<<<< HEAD
-        """Converts from version 19 to 20. Version 20 moves audio_translations
-        from SubtitledHTML to content_ids_to_audio_translations.
-=======
         """Converts from version 19 to 20. Version 20 adds
         tagged_misconception field to answer groups and
         missing_prerequisite_skill_id field to outcomes.
->>>>>>> 27be5d93
 
         Args:
             states_dict: dict. A dict where each key-value pair represents,
@@ -3367,7 +3358,30 @@
             dict. The converted states_dict.
         """
         for state_dict in states_dict.values():
-<<<<<<< HEAD
+            answer_groups = state_dict['interaction']['answer_groups']
+            for answer_group in answer_groups:
+                answer_group['outcome']['missing_prerequisite_skill_id'] = None
+                answer_group['tagged_misconception_id'] = None
+
+            default_outcome = state_dict['interaction']['default_outcome']
+            if default_outcome is not None:
+                default_outcome['missing_prerequisite_skill_id'] = None
+        return states_dict
+
+    @classmethod
+    def _convert_states_v20_dict_to_v21_dict(cls, states_dict):
+        """Converts from version 20 to 21. Version 21 moves audio_translations
+        from SubtitledHTML to content_ids_to_audio_translations.
+
+        Args:
+            states_dict: dict. A dict where each key-value pair represents,
+                respectively, a state name and a dict used to initialize a
+                State domain object.
+
+        Returns:
+            dict. The converted states_dict.
+        """
+        for state_dict in states_dict.values():
             content_ids_to_audio_translations = {}
             content_id = 'content'
             content_ids_to_audio_translations[content_id] = (
@@ -3375,7 +3389,7 @@
             state_dict['content']['content_id'] = content_id
 
             for index, answer_group in enumerate(
-                state_dict['interaction']['answer_groups']):
+                    state_dict['interaction']['answer_groups']):
                 content_id = 'feedback' + str(index)
                 content_ids_to_audio_translations[content_id] = (
                     answer_group['outcome']['feedback'].pop(
@@ -3404,17 +3418,6 @@
 
             state_dict['content_ids_to_audio_translations'] = (
                 content_ids_to_audio_translations)
-
-=======
-            answer_groups = state_dict['interaction']['answer_groups']
-            for answer_group in answer_groups:
-                answer_group['outcome']['missing_prerequisite_skill_id'] = None
-                answer_group['tagged_misconception_id'] = None
-
-            default_outcome = state_dict['interaction']['default_outcome']
-            if default_outcome is not None:
-                default_outcome['missing_prerequisite_skill_id'] = None
->>>>>>> 27be5d93
         return states_dict
 
     @classmethod
@@ -3448,7 +3451,7 @@
     # incompatible changes are made to the exploration schema in the YAML
     # definitions, this version number must be changed and a migration process
     # put in place.
-    CURRENT_EXP_SCHEMA_VERSION = 25
+    CURRENT_EXP_SCHEMA_VERSION = 26
     LAST_UNTITLED_SCHEMA_VERSION = 9
 
     @classmethod
@@ -3912,19 +3915,29 @@
     def _convert_v24_dict_to_v25_dict(cls, exploration_dict):
         """ Converts a v24 exploration dict into a v25 exploration dict.
 
-<<<<<<< HEAD
-        Move audio_translations into a seperate dict.
-=======
         Adds additional tagged_misconception_id and
         missing_prerequisite_skill_id fields to answer groups and outcomes
         respectively.
->>>>>>> 27be5d93
         """
         exploration_dict['schema_version'] = 25
 
         exploration_dict['states'] = cls._convert_states_v19_dict_to_v20_dict(
             exploration_dict['states'])
         exploration_dict['states_schema_version'] = 20
+
+        return exploration_dict
+
+    @classmethod
+    def _convert_v25_dict_to_v26_dict(cls, exploration_dict):
+        """ Converts a v24 exploration dict into a v25 exploration dict.
+
+        Move audio_translations into a seperate dict.
+        """
+        exploration_dict['schema_version'] = 26
+
+        exploration_dict['states'] = cls._convert_states_v20_dict_to_v21_dict(
+            exploration_dict['states'])
+        exploration_dict['states_schema_version'] = 21
 
         return exploration_dict
 
@@ -4084,6 +4097,11 @@
             exploration_dict = cls._convert_v24_dict_to_v25_dict(
                 exploration_dict)
             exploration_schema_version = 25
+
+        if exploration_schema_version == 25:
+            exploration_dict = cls._convert_v25_dict_to_v26_dict(
+                exploration_dict)
+            exploration_schema_version = 26
 
         return (exploration_dict, initial_schema_version)
 
