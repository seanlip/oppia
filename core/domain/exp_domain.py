--- conflicted
+++ resolved
@@ -2272,7 +2272,31 @@
 
     @classmethod
     def _convert_states_v50_dict_to_v51_dict(cls, states_dict):
-<<<<<<< HEAD
+        """Converts from version 50 to 51. Version 51 adds a new
+        dest_if_really_stuck field to Outcome class to redirect learners
+        to a state for strengthening concepts when they get really stuck.
+
+        Args:
+            states_dict: dict. A dict where each key-value pair represents,
+                respectively, a state name and a dict used to initialize a
+                State domain object.
+
+        Returns:
+            dict. The converted states_dict.
+        """
+        for state_dict in states_dict.values():
+            answer_groups = state_dict['interaction']['answer_groups']
+            for answer_group in answer_groups:
+                answer_group['outcome']['dest_if_really_stuck'] = None
+
+            if state_dict['interaction']['default_outcome'] is not None:
+                state_dict['interaction'][
+                    'default_outcome']['dest_if_really_stuck'] = None
+
+        return states_dict
+
+    @classmethod
+    def _convert_states_v51_dict_to_v52_dict(cls, states_dict):
         """Converts from v50 to v51. Version 51 removes next_content_id_index
         and WrittenTranslation from State. This version also updates the
         content-ids for each translatable field in the state with its new
@@ -2283,34 +2307,10 @@
             del state_dict['written_translations']
         states_dict, next_content_id_index = (
             state_domain.State
-            .update_old_content_id_to_new_content_id_in_v49_states(states_dict)
+            .update_old_content_id_to_new_content_id_in_v51_states(states_dict)
         )
 
         return states_dict, next_content_id_index
-=======
-        """Converts from version 50 to 51. Version 51 adds a new
-        dest_if_really_stuck field to Outcome class to redirect learners
-        to a state for strengthening concepts when they get really stuck.
-
-        Args:
-            states_dict: dict. A dict where each key-value pair represents,
-                respectively, a state name and a dict used to initialize a
-                State domain object.
-
-        Returns:
-            dict. The converted states_dict.
-        """
-        for state_dict in states_dict.values():
-            answer_groups = state_dict['interaction']['answer_groups']
-            for answer_group in answer_groups:
-                answer_group['outcome']['dest_if_really_stuck'] = None
-
-            if state_dict['interaction']['default_outcome'] is not None:
-                state_dict['interaction'][
-                    'default_outcome']['dest_if_really_stuck'] = None
-
-        return states_dict
->>>>>>> 8f04c4b5
 
     @classmethod
     def update_states_from_model(
@@ -2353,7 +2353,7 @@
     # incompatible changes are made to the exploration schema in the YAML
     # definitions, this version number must be changed and a migration process
     # put in place.
-    CURRENT_EXP_SCHEMA_VERSION = 56
+    CURRENT_EXP_SCHEMA_VERSION = 57
     EARLIEST_SUPPORTED_EXP_SCHEMA_VERSION = 46
 
     @classmethod
@@ -2562,44 +2562,50 @@
     @classmethod
     def _convert_v55_dict_to_v56_dict(cls, exploration_dict):
         """Converts a v55 exploration dict into a v56 exploration dict.
-<<<<<<< HEAD
+        Version 56 adds a new dest_if_really_stuck field to the Outcome class
+        to redirect the learners to a state for strengthening concepts when
+        they get really stuck.
+
+        Args:
+            exploration_dict: dict. The dict representation of an exploration
+                with schema version v55.
+
+        Returns:
+            dict. The dict representation of the Exploration domain object,
+            following schema version v56.
+        """
+        exploration_dict['schema_version'] = 56
+
+        exploration_dict['states'] = cls._convert_states_v50_dict_to_v51_dict(
+            exploration_dict['states'])
+        exploration_dict['states_schema_version'] = 51
+
+        return exploration_dict
+
+    @classmethod
+    def _convert_v56_dict_to_v57_dict(cls, exploration_dict):
+        """Converts a v56 exploration dict into a v57 exploration dict.
         Removes written_translation, next_content_id_index from state properties
         and also introduces next_content_id_index variable into
         exploration level.
 
         Args:
             exploration_dict: dict. The dict representation of an exploration
-                with schema version v54.
-=======
-        Version 56 adds a new dest_if_really_stuck field to the Outcome class
-        to redirect the learners to a state for strengthening concepts when
-        they get really stuck.
-
-        Args:
-            exploration_dict: dict. The dict representation of an exploration
-                with schema version v55.
->>>>>>> 8f04c4b5
+                with schema version v56.
 
         Returns:
             dict. The dict representation of the Exploration domain object,
-            following schema version v56.
-        """
-        exploration_dict['schema_version'] = 56
-
-<<<<<<< HEAD
+            following schema version v57.
+        """
+        exploration_dict['schema_version'] = 57
+
         exploration_dict['states'], next_content_id_index = (
-            cls._convert_states_v50_dict_to_v51_dict(
+            cls._convert_states_v51_dict_to_v52_dict(
                 exploration_dict['states'])
         )
-        exploration_dict['states_schema_version'] = 51
+        exploration_dict['states_schema_version'] = 52
         exploration_dict['next_content_id_index'] = next_content_id_index
-=======
-        exploration_dict['states'] = cls._convert_states_v50_dict_to_v51_dict(
-            exploration_dict['states'])
-        exploration_dict['states_schema_version'] = 51
->>>>>>> 8f04c4b5
-
-        return exploration_dict
+
 
     @classmethod
     def _migrate_to_latest_yaml_version(cls, yaml_content):
@@ -2686,6 +2692,11 @@
             exploration_dict = cls._convert_v55_dict_to_v56_dict(
                 exploration_dict)
             exploration_schema_version = 56
+
+        if exploration_schema_version == 56:
+            exploration_dict = cls._convert_v56_dict_to_v57_dict(
+                exploration_dict)
+            exploration_schema_version = 57
 
         return exploration_dict
 
