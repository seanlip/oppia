# coding: utf-8
#
# Copyright 2014 The Oppia Authors. All Rights Reserved.
#
# Licensed under the Apache License, Version 2.0 (the "License");
# you may not use this file except in compliance with the License.
# You may obtain a copy of the License at
#
#      http://www.apache.org/licenses/LICENSE-2.0
#
# Unless required by applicable law or agreed to in writing, software
# distributed under the License is distributed on an "AS-IS" BASIS,
# WITHOUT WARRANTIES OR CONDITIONS OF ANY KIND, either express or implied.
# See the License for the specific language governing permissions and
# limitations under the License.

"""Domain objects for an exploration, its states, and their constituents.

Domain objects capture domain-specific logic and are agnostic of how the
objects they represent are stored. All methods and properties in this file
should therefore be independent of the specific storage models used.
"""

from __future__ import absolute_import  # pylint: disable=import-only-modules
from __future__ import unicode_literals  # pylint: disable=import-only-modules

import collections
import copy
import json
import re
import string

from constants import constants
from core.domain import change_domain
from core.domain import param_domain
from core.domain import state_domain
from core.platform import models
import feconf
import python_utils
import utils

(exp_models,) = models.Registry.import_models([models.NAMES.exploration])


# Do not modify the values of these constants. This is to preserve backwards
# compatibility with previous change dicts.
# TODO(bhenning): Prior to July 2015, exploration changes involving rules were
# logged using the key 'widget_handlers'. These need to be migrated to
# 'answer_groups' and 'default_outcome'.
STATE_PROPERTY_PARAM_CHANGES = 'param_changes'
STATE_PROPERTY_CONTENT = 'content'
STATE_PROPERTY_SOLICIT_ANSWER_DETAILS = 'solicit_answer_details'
STATE_PROPERTY_CARD_IS_CHECKPOINT = 'card_is_checkpoint'
STATE_PROPERTY_RECORDED_VOICEOVERS = 'recorded_voiceovers'
STATE_PROPERTY_WRITTEN_TRANSLATIONS = 'written_translations'
STATE_PROPERTY_INTERACTION_ID = 'widget_id'
STATE_PROPERTY_NEXT_CONTENT_ID_INDEX = 'next_content_id_index'
STATE_PROPERTY_LINKED_SKILL_ID = 'linked_skill_id'
STATE_PROPERTY_INTERACTION_CUST_ARGS = 'widget_customization_args'
STATE_PROPERTY_INTERACTION_ANSWER_GROUPS = 'answer_groups'
STATE_PROPERTY_INTERACTION_DEFAULT_OUTCOME = 'default_outcome'
STATE_PROPERTY_UNCLASSIFIED_ANSWERS = (
    'confirmed_unclassified_answers')
STATE_PROPERTY_INTERACTION_HINTS = 'hints'
STATE_PROPERTY_INTERACTION_SOLUTION = 'solution'
# Deprecated state properties.
STATE_PROPERTY_CONTENT_IDS_TO_AUDIO_TRANSLATIONS_DEPRECATED = (
    'content_ids_to_audio_translations')  # Deprecated in state schema v27.

# These four properties are kept for legacy purposes and are not used anymore.
STATE_PROPERTY_INTERACTION_HANDLERS = 'widget_handlers'
STATE_PROPERTY_INTERACTION_STICKY = 'widget_sticky'
GADGET_PROPERTY_VISIBILITY = 'gadget_visibility'
GADGET_PROPERTY_CUST_ARGS = 'gadget_customization_args'

# This takes additional 'title' and 'category' parameters.
CMD_CREATE_NEW = 'create_new'
# This takes an additional 'state_name' parameter.
CMD_ADD_STATE = 'add_state'
# This takes additional 'old_state_name' and 'new_state_name' parameters.
CMD_RENAME_STATE = 'rename_state'
# This takes an additional 'state_name' parameter.
CMD_DELETE_STATE = 'delete_state'
# This takes additional 'state_name', 'content_id', 'language_code' and
# 'content_html' and 'translation_html' parameters.
CMD_ADD_TRANSLATION = 'add_translation'
# This takes additional 'property_name' and 'new_value' parameters.
CMD_EDIT_STATE_PROPERTY = 'edit_state_property'
# This takes additional 'property_name' and 'new_value' parameters.
CMD_EDIT_EXPLORATION_PROPERTY = 'edit_exploration_property'
# This takes additional 'from_version' and 'to_version' parameters for logging.
CMD_MIGRATE_STATES_SCHEMA_TO_LATEST_VERSION = (
    'migrate_states_schema_to_latest_version')

# These are categories to which answers may be classified. These values should
# not be changed because they are persisted in the data store within answer
# logs.

# Represents answers classified using rules defined as part of an interaction.
EXPLICIT_CLASSIFICATION = 'explicit'
# Represents answers which are contained within the training data of an answer
# group.
TRAINING_DATA_CLASSIFICATION = 'training_data_match'
# Represents answers which were predicted using a statistical training model
# from training data within an answer group.
STATISTICAL_CLASSIFICATION = 'statistical_classifier'
# Represents answers which led to the 'default outcome' of an interaction,
# rather than belonging to a specific answer group.
DEFAULT_OUTCOME_CLASSIFICATION = 'default_outcome'

TYPE_INVALID_EXPRESSION = 'Invalid'
TYPE_VALID_ALGEBRAIC_EXPRESSION = 'AlgebraicExpressionInput'
TYPE_VALID_NUMERIC_EXPRESSION = 'NumericExpressionInput'
TYPE_VALID_MATH_EQUATION = 'MathEquationInput'


def clean_math_expression(math_expression):
    """Cleans a given math expression and formats it so that it is compatible
    with the new interactions' validators.

    Args:
        math_expression: str. The string representing the math expression.

    Returns:
        str. The correctly formatted string representing the math expression.
    """
    unicode_to_text = {
        u'\u221a': 'sqrt',
        u'\xb7': '*',
        u'\u03b1': 'alpha',
        u'\u03b2': 'beta',
        u'\u03b3': 'gamma',
        u'\u03b4': 'delta',
        u'\u03b5': 'epsilon',
        u'\u03b6': 'zeta',
        u'\u03b7': 'eta',
        u'\u03b8': 'theta',
        u'\u03b9': 'iota',
        u'\u03ba': 'kappa',
        u'\u03bb': 'lambda',
        u'\u03bc': 'mu',
        u'\u03bd': 'nu',
        u'\u03be': 'xi',
        u'\u03c0': 'pi',
        u'\u03c1': 'rho',
        u'\u03c3': 'sigma',
        u'\u03c4': 'tau',
        u'\u03c5': 'upsilon',
        u'\u03c6': 'phi',
        u'\u03c7': 'chi',
        u'\u03c8': 'psi',
        u'\u03c9': 'omega',
    }
    inverse_trig_fns_mapping = {
        'asin': 'arcsin',
        'acos': 'arccos',
        'atan': 'arctan'
    }
    trig_fns = ['sin', 'cos', 'tan', 'csc', 'sec', 'cot']

    # Shifting powers in trig functions to the end.
    # For eg. 'sin^2(x)' -> '(sin(x))^2'.
    for trig_fn in trig_fns:
        math_expression = re.sub(
            r'%s(\^\d)\((.)\)' % trig_fn,
            r'(%s(\2))\1' % trig_fn, math_expression)

    # Adding parens to trig functions that don't have
    # any. For eg. 'cosA' -> 'cos(A)'.
    for trig_fn in trig_fns:
        math_expression = re.sub(
            r'%s(?!\()(.)' % trig_fn, r'%s(\1)' % trig_fn, math_expression)

    # The pylatexenc lib outputs the unicode values of special characters like
    # sqrt and pi, which is why they need to be replaced with their
    # corresponding text values before performing validation. Other unicode
    # characters will be left in the string as-is, and will be rejected by the
    # expression parser.
    for unicode_char, text in unicode_to_text.items():
        math_expression = math_expression.replace(unicode_char, text)

    # Replacing trig functions that have format which is
    # incompatible with the validations.
    for invalid_trig_fn, valid_trig_fn in inverse_trig_fns_mapping.items():
        math_expression = math_expression.replace(
            invalid_trig_fn, valid_trig_fn)

    # Replacing comma used in place of a decimal point with a decimal point.
    if re.match(r'\d+,\d+', math_expression):
        math_expression = math_expression.replace(',', '.')

    # Replacing \cdot with *.
    math_expression = re.sub(r'\\cdot', '*', math_expression)

    return math_expression


class ExplorationChange(change_domain.BaseChange):
    """Domain object class for an exploration change.

    IMPORTANT: Ensure that all changes to this class (and how these cmds are
    interpreted in general) preserve backward-compatibility with the
    exploration snapshots in the datastore. Do not modify the definitions of
    cmd keys that already exist.

    NOTE TO DEVELOPERS: Please note that, for a brief period around
    Feb - Apr 2017, change dicts related to editing of answer groups
    accidentally stored the old_value using a ruleSpecs key instead of a
    rule_specs key. So, if you are making use of this data, make sure to
    verify the format of the old_value before doing any processing.

    The allowed commands, together with the attributes:
        - 'add_state' (with state_name)
        - 'rename_state' (with old_state_name and new_state_name)
        - 'delete_state' (with state_name)
        - 'edit_state_property' (with state_name, property_name,
            new_value and, optionally, old_value)
        - 'edit_exploration_property' (with property_name,
            new_value and, optionally, old_value)
        - 'migrate_states_schema' (with from_version, to_version)
    For a state, property_name must be one of STATE_PROPERTIES.
    For an exploration, property_name must be one of
    EXPLORATION_PROPERTIES.
    """

    # The allowed list of state properties which can be used in
    # edit_state_property command.
    STATE_PROPERTIES = (
        STATE_PROPERTY_PARAM_CHANGES,
        STATE_PROPERTY_CONTENT,
        STATE_PROPERTY_SOLICIT_ANSWER_DETAILS,
        STATE_PROPERTY_CARD_IS_CHECKPOINT,
        STATE_PROPERTY_RECORDED_VOICEOVERS,
        STATE_PROPERTY_WRITTEN_TRANSLATIONS,
        STATE_PROPERTY_INTERACTION_ID,
        STATE_PROPERTY_NEXT_CONTENT_ID_INDEX,
        STATE_PROPERTY_LINKED_SKILL_ID,
        STATE_PROPERTY_INTERACTION_CUST_ARGS,
        STATE_PROPERTY_INTERACTION_STICKY,
        STATE_PROPERTY_INTERACTION_HANDLERS,
        STATE_PROPERTY_INTERACTION_ANSWER_GROUPS,
        STATE_PROPERTY_INTERACTION_DEFAULT_OUTCOME,
        STATE_PROPERTY_INTERACTION_HINTS,
        STATE_PROPERTY_INTERACTION_SOLUTION,
        STATE_PROPERTY_UNCLASSIFIED_ANSWERS,
        # Deprecated state properties.
        STATE_PROPERTY_CONTENT_IDS_TO_AUDIO_TRANSLATIONS_DEPRECATED)

    # The allowed list of exploration properties which can be used in
    # edit_exploration_property command.
    EXPLORATION_PROPERTIES = (
        'title', 'category', 'objective', 'language_code', 'tags',
        'blurb', 'author_notes', 'param_specs', 'param_changes',
        'init_state_name', 'auto_tts_enabled', 'correctness_feedback_enabled')

    ALLOWED_COMMANDS = [{
        'name': CMD_CREATE_NEW,
        'required_attribute_names': ['category', 'title'],
        'optional_attribute_names': [],
        'user_id_attribute_names': []
    }, {
        'name': CMD_ADD_STATE,
        'required_attribute_names': ['state_name'],
        'optional_attribute_names': [],
        'user_id_attribute_names': []
    }, {
        'name': CMD_DELETE_STATE,
        'required_attribute_names': ['state_name'],
        'optional_attribute_names': [],
        'user_id_attribute_names': []
    }, {
        'name': CMD_RENAME_STATE,
        'required_attribute_names': ['new_state_name', 'old_state_name'],
        'optional_attribute_names': [],
        'user_id_attribute_names': []
    }, {
        'name': CMD_ADD_TRANSLATION,
        'required_attribute_names': [
            'state_name', 'content_id', 'language_code', 'content_html',
            'translation_html'],
        'optional_attribute_names': [],
        'user_id_attribute_names': []
    }, {
        'name': CMD_EDIT_STATE_PROPERTY,
        'required_attribute_names': [
            'property_name', 'state_name', 'new_value'],
        'optional_attribute_names': ['old_value'],
        'user_id_attribute_names': [],
        'allowed_values': {'property_name': STATE_PROPERTIES}
    }, {
        'name': CMD_EDIT_EXPLORATION_PROPERTY,
        'required_attribute_names': ['property_name', 'new_value'],
        'optional_attribute_names': ['old_value'],
        'user_id_attribute_names': [],
        'allowed_values': {'property_name': EXPLORATION_PROPERTIES}
    }, {
        'name': CMD_MIGRATE_STATES_SCHEMA_TO_LATEST_VERSION,
        'required_attribute_names': ['from_version', 'to_version'],
        'optional_attribute_names': [],
        'user_id_attribute_names': []
    }, {
        'name': exp_models.ExplorationModel.CMD_REVERT_COMMIT,
        'required_attribute_names': ['version_number'],
        'optional_attribute_names': [],
        'user_id_attribute_names': []
    }]


class ExplorationCommitLogEntry(python_utils.OBJECT):
    """Value object representing a commit to an exploration."""

    def __init__(
            self, created_on, last_updated, user_id, exploration_id,
            commit_type, commit_message, commit_cmds, version,
            post_commit_status, post_commit_community_owned,
            post_commit_is_private):
        """Initializes a ExplorationCommitLogEntry domain object.

        Args:
            created_on: datetime.datetime. Date and time when the exploration
                commit was created.
            last_updated: datetime.datetime. Date and time when the exploration
                commit was last updated.
            user_id: str. User id of the user who has made the commit.
            exploration_id: str. Id of the exploration.
            commit_type: str. The type of commit.
            commit_message: str. A description of changes made to the
                exploration.
            commit_cmds: list(dict). A list of commands, describing changes
                made in this model, which should give sufficient information to
                reconstruct the commit. Each dict always contains the following
                key:
                    - cmd: str. Unique command.
                and then additional arguments for that command.
            version: int. The version of the exploration after the commit.
            post_commit_status: str. The new exploration status after the
                commit.
            post_commit_community_owned: bool. Whether the exploration is
                community-owned after the edit event.
            post_commit_is_private: bool. Whether the exploration is private
                after the edit event.
        """
        self.created_on = created_on
        self.last_updated = last_updated
        self.user_id = user_id
        self.exploration_id = exploration_id
        self.commit_type = commit_type
        self.commit_message = commit_message
        self.commit_cmds = commit_cmds
        self.version = version
        self.post_commit_status = post_commit_status
        self.post_commit_community_owned = post_commit_community_owned
        self.post_commit_is_private = post_commit_is_private

    def to_dict(self):
        """Returns a dict representing this ExplorationCommitLogEntry domain
        object. This omits created_on, user_id and commit_cmds and adds username
        (derived from user_id).

        Returns:
            dict. A dict, mapping all fields of ExplorationCommitLogEntry
            instance, except created_on, user_id and commit_cmds fields and
            adding username (derived from user_id).
        """
        return {
            'last_updated': utils.get_time_in_millisecs(self.last_updated),
            'exploration_id': self.exploration_id,
            'commit_type': self.commit_type,
            'commit_message': self.commit_message,
            'version': self.version,
            'post_commit_status': self.post_commit_status,
            'post_commit_community_owned': self.post_commit_community_owned,
            'post_commit_is_private': self.post_commit_is_private,
        }


class ExpVersionReference(python_utils.OBJECT):
    """Value object representing an exploration ID and a version number."""

    def __init__(self, exp_id, version):
        """Initializes an ExpVersionReference domain object.

        Args:
            exp_id: str. ID of the exploration.
            version: int. Version of the exploration.
        """
        self.exp_id = exp_id
        self.version = version
        self.validate()

    def to_dict(self):
        """Returns a dict representing this ExpVersionReference domain object.

        Returns:
            dict. A dict, mapping all fields of ExpVersionReference instance.
        """
        return {
            'exp_id': self.exp_id,
            'version': self.version
        }

    def validate(self):
        """Validates properties of the ExpVersionReference.

        Raises:
            ValidationError. One or more attributes of the ExpVersionReference
                are invalid.
        """
        if not isinstance(self.exp_id, python_utils.BASESTRING):
            raise utils.ValidationError(
                'Expected exp_id to be a str, received %s' % self.exp_id)

        if not isinstance(self.version, int):
            raise utils.ValidationError(
                'Expected version to be an int, received %s' % self.version)


class ExplorationVersionsDiff(python_utils.OBJECT):
    """Domain object for the difference between two versions of an Oppia
    exploration.

    Attributes:
        added_state_names: list(str). Name of the states added to the
            exploration from prev_exp_version to current_exp_version.
        deleted_state_names: list(str). Name of the states deleted from the
            exploration from prev_exp_version to current_exp_version.
        new_to_old_state_names: dict. Dictionary mapping state names of
            current_exp_version to the state names of prev_exp_version.
        old_to_new_state_names: dict. Dictionary mapping state names of
            prev_exp_version to the state names of current_exp_version.
    """

    def __init__(self, change_list):
        """Constructs an ExplorationVersionsDiff domain object.

        Args:
            change_list: list(ExplorationChange). A list of all of the commit
                cmds from the old version of the exploration up to the next
                version.
        """

        added_state_names = []
        deleted_state_names = []
        new_to_old_state_names = {}

        for change in change_list:
            if change.cmd == CMD_ADD_STATE:
                added_state_names.append(change.state_name)
            elif change.cmd == CMD_DELETE_STATE:
                state_name = change.state_name
                if state_name in added_state_names:
                    added_state_names.remove(state_name)
                else:
                    original_state_name = state_name
                    if original_state_name in new_to_old_state_names:
                        original_state_name = new_to_old_state_names.pop(
                            original_state_name)
                    deleted_state_names.append(original_state_name)
            elif change.cmd == CMD_RENAME_STATE:
                old_state_name = change.old_state_name
                new_state_name = change.new_state_name
                if old_state_name in added_state_names:
                    added_state_names.remove(old_state_name)
                    added_state_names.append(new_state_name)
                elif old_state_name in new_to_old_state_names:
                    new_to_old_state_names[new_state_name] = (
                        new_to_old_state_names.pop(old_state_name))
                else:
                    new_to_old_state_names[new_state_name] = old_state_name

        self.added_state_names = added_state_names
        self.deleted_state_names = deleted_state_names
        self.new_to_old_state_names = new_to_old_state_names
        self.old_to_new_state_names = {
            value: key for key, value in new_to_old_state_names.items()
        }


class VersionedExplorationInteractionIdsMapping(python_utils.OBJECT):
    """Domain object representing the mapping of state names to interaction ids
    in an exploration.
    """

    def __init__(self, version, state_interaction_ids_dict):
        """Initialises an VersionedExplorationInteractionIdsMapping domain
        object.

        Args:
            version: int. The version of the exploration.
            state_interaction_ids_dict: dict. A dict where each key-value pair
                represents, respectively, a state name and an interaction id.
        """
        self.version = version
        self.state_interaction_ids_dict = state_interaction_ids_dict


class Exploration(python_utils.OBJECT):
    """Domain object for an Oppia exploration."""

    def __init__(
            self, exploration_id, title, category, objective,
            language_code, tags, blurb, author_notes,
            states_schema_version, init_state_name, states_dict,
            param_specs_dict, param_changes_list, version,
            auto_tts_enabled, correctness_feedback_enabled,
            created_on=None, last_updated=None):
        """Initializes an Exploration domain object.

        Args:
            exploration_id: str. The exploration id.
            title: str. The exploration title.
            category: str. The category of the exploration.
            objective: str. The objective of the exploration.
            language_code: str. The language code of the exploration.
            tags: list(str). The tags given to the exploration.
            blurb: str. The blurb of the exploration.
            author_notes: str. The author notes.
            states_schema_version: int. Tbe schema version of the exploration.
            init_state_name: str. The name for the initial state of the
                exploration.
            states_dict: dict. A dict where each key-value pair represents,
                respectively, a state name and a dict used to initialize a
                State domain object.
            param_specs_dict: dict. A dict where each key-value pair represents
                respectively, a param spec name and a dict used to initialize a
                ParamSpec domain object.
            param_changes_list: list(dict). List of dict where each dict is
                used to initialize a ParamChange domain object.
            version: int. The version of the exploration.
            auto_tts_enabled: bool. True if automatic text-to-speech is
                enabled.
            correctness_feedback_enabled: bool. True if correctness feedback is
                enabled.
            created_on: datetime.datetime. Date and time when the exploration
                is created.
            last_updated: datetime.datetime. Date and time when the exploration
                was last updated.
        """
        self.id = exploration_id
        self.title = title
        self.category = category
        self.objective = objective
        self.language_code = language_code
        self.tags = tags
        self.blurb = blurb
        self.author_notes = author_notes
        self.states_schema_version = states_schema_version
        self.init_state_name = init_state_name

        self.states = {}
        for (state_name, state_dict) in states_dict.items():
            self.states[state_name] = state_domain.State.from_dict(state_dict)

        self.param_specs = {
            ps_name: param_domain.ParamSpec.from_dict(ps_val)
            for (ps_name, ps_val) in param_specs_dict.items()
        }
        self.param_changes = [
            param_domain.ParamChange.from_dict(param_change_dict)
            for param_change_dict in param_changes_list]

        self.version = version
        self.created_on = created_on
        self.last_updated = last_updated
        self.auto_tts_enabled = auto_tts_enabled
        self.correctness_feedback_enabled = correctness_feedback_enabled

    @classmethod
    def create_default_exploration(
            cls, exploration_id, title=feconf.DEFAULT_EXPLORATION_TITLE,
            init_state_name=feconf.DEFAULT_INIT_STATE_NAME,
            category=feconf.DEFAULT_EXPLORATION_CATEGORY,
            objective=feconf.DEFAULT_EXPLORATION_OBJECTIVE,
            language_code=constants.DEFAULT_LANGUAGE_CODE):
        """Returns a Exploration domain object with default values.

        'title', 'init_state_name', 'category', 'objective' if not provided are
        taken from feconf; 'tags' and 'param_changes_list' are initialized to
        empty list; 'states_schema_version' is taken from feconf; 'states_dict'
        is derived from feconf; 'param_specs_dict' is an empty dict; 'blurb' and
        'author_notes' are initialized to empty string; 'version' is
        initializated to 0.

        Args:
            exploration_id: str. The id of the exploration.
            title: str. The exploration title.
            init_state_name: str. The name of the initial state.
            category: str. The category of the exploration.
            objective: str. The objective of the exploration.
            language_code: str. The language code of the exploration.

        Returns:
            Exploration. The Exploration domain object with default
            values.
        """
        init_state_dict = state_domain.State.create_default_state(
            init_state_name, is_initial_state=True).to_dict()

        states_dict = {
            init_state_name: init_state_dict
        }

        return cls(
            exploration_id, title, category, objective, language_code, [], '',
            '', feconf.CURRENT_STATE_SCHEMA_VERSION,
            init_state_name, states_dict, {}, [], 0,
            feconf.DEFAULT_AUTO_TTS_ENABLED, False)

    @classmethod
    def from_dict(
            cls, exploration_dict,
            exploration_version=0, exploration_created_on=None,
            exploration_last_updated=None):
        """Return a Exploration domain object from a dict.

        Args:
            exploration_dict: dict. The dict representation of Exploration
                object.
            exploration_version: int. The version of the exploration.
            exploration_created_on: datetime.datetime. Date and time when the
                exploration is created.
            exploration_last_updated: datetime.datetime. Date and time when the
                exploration was last updated.

        Returns:
            Exploration. The corresponding Exploration domain object.
        """
        # NOTE TO DEVELOPERS: It is absolutely ESSENTIAL this conversion to and
        # from an ExplorationModel/dictionary MUST be exhaustive and complete.
        exploration = cls.create_default_exploration(
            exploration_dict['id'],
            title=exploration_dict['title'],
            category=exploration_dict['category'],
            objective=exploration_dict['objective'],
            language_code=exploration_dict['language_code'])
        exploration.tags = exploration_dict['tags']
        exploration.blurb = exploration_dict['blurb']
        exploration.author_notes = exploration_dict['author_notes']
        exploration.auto_tts_enabled = exploration_dict['auto_tts_enabled']
        exploration.correctness_feedback_enabled = exploration_dict[
            'correctness_feedback_enabled']

        exploration.param_specs = {
            ps_name: param_domain.ParamSpec.from_dict(ps_val) for
            (ps_name, ps_val) in exploration_dict['param_specs'].items()
        }

        exploration.states_schema_version = exploration_dict[
            'states_schema_version']
        init_state_name = exploration_dict['init_state_name']
        exploration.rename_state(exploration.init_state_name, init_state_name)
        exploration.add_states([
            state_name for state_name in exploration_dict['states']
            if state_name != init_state_name])

        for (state_name, sdict) in exploration_dict['states'].items():
            state = exploration.states[state_name]

            state.content = state_domain.SubtitledHtml(
                sdict['content']['content_id'], sdict['content']['html'])
            state.content.validate()

            state.param_changes = [param_domain.ParamChange(
                pc['name'], pc['generator_id'], pc['customization_args']
            ) for pc in sdict['param_changes']]

            for pc in state.param_changes:
                if pc.name not in exploration.param_specs:
                    raise Exception(
                        'Parameter %s was used in a state but not '
                        'declared in the exploration param_specs.' % pc.name)

            idict = sdict['interaction']
            interaction_answer_groups = [
                state_domain.AnswerGroup.from_dict(group)
                for group in idict['answer_groups']]

            default_outcome = (
                state_domain.Outcome.from_dict(idict['default_outcome'])
                if idict['default_outcome'] is not None else None)

            solution = (
                state_domain.Solution.from_dict(idict['id'], idict['solution'])
                if idict['solution'] else None)

            customization_args = (
                state_domain.InteractionInstance.
                convert_customization_args_dict_to_customization_args(
                    idict['id'],
                    idict['customization_args']
                )
            )
            state.interaction = state_domain.InteractionInstance(
                idict['id'], customization_args,
                interaction_answer_groups, default_outcome,
                idict['confirmed_unclassified_answers'],
                [state_domain.Hint.from_dict(h) for h in idict['hints']],
                solution)

            state.recorded_voiceovers = (
                state_domain.RecordedVoiceovers.from_dict(
                    sdict['recorded_voiceovers']))

            state.written_translations = (
                state_domain.WrittenTranslations.from_dict(
                    sdict['written_translations']))

            state.next_content_id_index = sdict['next_content_id_index']

            state.linked_skill_id = sdict['linked_skill_id']

            state.solicit_answer_details = sdict['solicit_answer_details']

            state.card_is_checkpoint = sdict['card_is_checkpoint']

            exploration.states[state_name] = state

        exploration.param_changes = [
            param_domain.ParamChange.from_dict(pc)
            for pc in exploration_dict['param_changes']]

        exploration.version = exploration_version
        exploration.created_on = exploration_created_on
        exploration.last_updated = exploration_last_updated

        return exploration

    @classmethod
    def _validate_state_name(cls, name):
        """Validates name string.

        Args:
            name: str. The name to validate.
        """
        utils.require_valid_name(name, 'a state name')

    def validate(self, strict=False):
        """Validates various properties of the Exploration.

        Args:
            strict: bool. If True, the exploration is assumed to be published,
                and the validation checks are stricter.

        Raises:
            ValidationError. One or more attributes of the Exploration are
                invalid.
        """
        if not isinstance(self.title, python_utils.BASESTRING):
            raise utils.ValidationError(
                'Expected title to be a string, received %s' % self.title)
        utils.require_valid_name(
            self.title, 'the exploration title', allow_empty=True)

        if not isinstance(self.category, python_utils.BASESTRING):
            raise utils.ValidationError(
                'Expected category to be a string, received %s'
                % self.category)
        utils.require_valid_name(
            self.category, 'the exploration category', allow_empty=True)

        if not isinstance(self.objective, python_utils.BASESTRING):
            raise utils.ValidationError(
                'Expected objective to be a string, received %s' %
                self.objective)

        if not isinstance(self.language_code, python_utils.BASESTRING):
            raise utils.ValidationError(
                'Expected language_code to be a string, received %s' %
                self.language_code)
        if not utils.is_valid_language_code(self.language_code):
            raise utils.ValidationError(
                'Invalid language_code: %s' % self.language_code)

        if not isinstance(self.tags, list):
            raise utils.ValidationError(
                'Expected \'tags\' to be a list, received %s' % self.tags)
        for tag in self.tags:
            if not isinstance(tag, python_utils.BASESTRING):
                raise utils.ValidationError(
                    'Expected each tag in \'tags\' to be a string, received '
                    '\'%s\'' % tag)

            if not tag:
                raise utils.ValidationError('Tags should be non-empty.')

            if not re.match(constants.TAG_REGEX, tag):
                raise utils.ValidationError(
                    'Tags should only contain lowercase letters and spaces, '
                    'received \'%s\'' % tag)

            if (tag[0] not in string.ascii_lowercase or
                    tag[-1] not in string.ascii_lowercase):
                raise utils.ValidationError(
                    'Tags should not start or end with whitespace, received '
                    ' \'%s\'' % tag)

            if re.search(r'\s\s+', tag):
                raise utils.ValidationError(
                    'Adjacent whitespace in tags should be collapsed, '
                    'received \'%s\'' % tag)
        if len(set(self.tags)) != len(self.tags):
            raise utils.ValidationError('Some tags duplicate each other')

        if not isinstance(self.blurb, python_utils.BASESTRING):
            raise utils.ValidationError(
                'Expected blurb to be a string, received %s' % self.blurb)

        if not isinstance(self.author_notes, python_utils.BASESTRING):
            raise utils.ValidationError(
                'Expected author_notes to be a string, received %s' %
                self.author_notes)

        if not isinstance(self.states, dict):
            raise utils.ValidationError(
                'Expected states to be a dict, received %s' % self.states)
        if not self.states:
            raise utils.ValidationError('This exploration has no states.')
        for state_name in self.states:
            self._validate_state_name(state_name)
            state = self.states[state_name]
            state.validate(
                self.param_specs,
                allow_null_interaction=not strict)
            # The checks below perform validation on the Outcome domain object
            # that is specific to answer groups in explorations, but not
            # questions. This logic is here because the validation checks in
            # the Outcome domain object are used by both explorations and
            # questions.
            for answer_group in state.interaction.answer_groups:
                if not answer_group.outcome.dest:
                    raise utils.ValidationError(
                        'Every outcome should have a destination.')
                if not isinstance(
                        answer_group.outcome.dest, python_utils.BASESTRING):
                    raise utils.ValidationError(
                        'Expected outcome dest to be a string, received %s'
                        % answer_group.outcome.dest)
            if state.interaction.default_outcome is not None:
                if not state.interaction.default_outcome.dest:
                    raise utils.ValidationError(
                        'Every outcome should have a destination.')
                if not isinstance(
                        state.interaction.default_outcome.dest,
                        python_utils.BASESTRING):
                    raise utils.ValidationError(
                        'Expected outcome dest to be a string, received %s'
                        % state.interaction.default_outcome.dest)

        if self.states_schema_version is None:
            raise utils.ValidationError(
                'This exploration has no states schema version.')
        if not self.init_state_name:
            raise utils.ValidationError(
                'This exploration has no initial state name specified.')
        if self.init_state_name not in self.states:
            raise utils.ValidationError(
                'There is no state in %s corresponding to the exploration\'s '
                'initial state name %s.' %
                (list(self.states.keys()), self.init_state_name))

        if not isinstance(self.param_specs, dict):
            raise utils.ValidationError(
                'Expected param_specs to be a dict, received %s'
                % self.param_specs)

        if not isinstance(self.auto_tts_enabled, bool):
            raise utils.ValidationError(
                'Expected auto_tts_enabled to be a bool, received %s'
                % self.auto_tts_enabled)

        if not isinstance(self.correctness_feedback_enabled, bool):
            raise utils.ValidationError(
                'Expected correctness_feedback_enabled to be a bool, received '
                '%s' % self.correctness_feedback_enabled)

        for param_name in self.param_specs:
            if not isinstance(param_name, python_utils.BASESTRING):
                raise utils.ValidationError(
                    'Expected parameter name to be a string, received %s (%s).'
                    % (param_name, type(param_name)))
            if not re.match(feconf.ALPHANUMERIC_REGEX, param_name):
                raise utils.ValidationError(
                    'Only parameter names with characters in [a-zA-Z0-9] are '
                    'accepted.')
            self.param_specs[param_name].validate()

        if not isinstance(self.param_changes, list):
            raise utils.ValidationError(
                'Expected param_changes to be a list, received %s'
                % self.param_changes)
        for param_change in self.param_changes:
            param_change.validate()

            if param_change.name in constants.INVALID_PARAMETER_NAMES:
                raise utils.ValidationError(
                    'The exploration-level parameter with name \'%s\' is '
                    'reserved. Please choose a different name.'
                    % param_change.name)
            if param_change.name not in self.param_specs:
                raise utils.ValidationError(
                    'No parameter named \'%s\' exists in this exploration'
                    % param_change.name)

        # TODO(sll): Find a way to verify the param change customization args
        # when they depend on exploration/state parameters (e.g. the generated
        # values must have the correct obj_type). Can we get sample values for
        # the reader's answer and these parameters by looking at states that
        # link to this one?

        # Check that all state param changes are valid.
        for state_name, state in self.states.items():
            for param_change in state.param_changes:
                param_change.validate()
                if param_change.name in constants.INVALID_PARAMETER_NAMES:
                    raise utils.ValidationError(
                        'The parameter name \'%s\' is reserved. Please choose '
                        'a different name for the parameter being set in '
                        'state \'%s\'.' % (param_change.name, state_name))
                if param_change.name not in self.param_specs:
                    raise utils.ValidationError(
                        'The parameter with name \'%s\' was set in state '
                        '\'%s\', but it does not exist in the list of '
                        'parameter specifications for this exploration.'
                        % (param_change.name, state_name))

        # Check that all answer groups, outcomes, and param_changes are valid.
        all_state_names = list(self.states.keys())
        for state_name, state in self.states.items():
            interaction = state.interaction
            default_outcome = interaction.default_outcome

            if default_outcome is not None:
                # Check the default destination, if any.
                if default_outcome.dest not in all_state_names:
                    raise utils.ValidationError(
                        'The destination %s is not a valid state.'
                        % default_outcome.dest)

                # Check that, if the outcome is a non-self-loop, then the
                # refresher_exploration_id is None.
                if (default_outcome.refresher_exploration_id is not None and
                        default_outcome.dest != state_name):
                    raise utils.ValidationError(
                        'The default outcome for state %s has a refresher '
                        'exploration ID, but is not a self-loop.' % state_name)

            for group in interaction.answer_groups:
                # Check group destinations.
                if group.outcome.dest not in all_state_names:
                    raise utils.ValidationError(
                        'The destination %s is not a valid state.'
                        % group.outcome.dest)

                # Check that, if the outcome is a non-self-loop, then the
                # refresher_exploration_id is None.
                if (group.outcome.refresher_exploration_id is not None and
                        group.outcome.dest != state_name):
                    raise utils.ValidationError(
                        'The outcome for an answer group in state %s has a '
                        'refresher exploration ID, but is not a self-loop.'
                        % state_name)

                for param_change in group.outcome.param_changes:
                    if param_change.name not in self.param_specs:
                        raise utils.ValidationError(
                            'The parameter %s was used in an answer group, '
                            'but it does not exist in this exploration'
                            % param_change.name)

        # Check if first state is a checkpoint or not.
        if not self.states[self.init_state_name].card_is_checkpoint:
            raise utils.ValidationError(
                'Expected card_is_checkpoint of first state to be True'
                ' but found it to be %s'
                % (self.states[self.init_state_name].card_is_checkpoint)
            )

        # Check if terminal states are checkpoints.
        for state_name, state in self.states.items():
            interaction = state.interaction
            if interaction.is_terminal:
                if state_name != self.init_state_name:
                    if self.states[state_name].card_is_checkpoint:
                        raise utils.ValidationError(
                            'Expected card_is_checkpoint of terminal state to '
                            'be False but found it to be %s'
                            % self.states[state_name].card_is_checkpoint
                        )

        # Check if checkpoint count is between 1 and 8, inclusive.
        checkpoint_count = 0
        for state_name, state in self.states.items():
            if state.card_is_checkpoint:
                checkpoint_count = checkpoint_count + 1
        if not 1 <= checkpoint_count <= 8:
            raise utils.ValidationError(
                'Expected checkpoint count to be between 1 and 8 inclusive '
                'but found it to be %s'
                % checkpoint_count
            )

        # Check if a state marked as a checkpoint is bypassable.
        non_initial_checkpoint_state_names = []
        for state_name, state in self.states.items():
            if state_name != self.init_state_name and state.card_is_checkpoint:
                non_initial_checkpoint_state_names.append(state_name)

        # For every non-initial checkpoint state we remove it from the states
        # dict. Then we check if we can reach a terminal state after removing
        # the state with checkpoint. As soon as we find a terminal state, we
        # break out of the loop and raise a validation error. Since, we reached
        # a terminal state, this implies that the user was not required to go
        # through the checkpoint. Hence, the checkpoint is bypassable.
        for state_name_to_exclude in non_initial_checkpoint_state_names:
            new_states = copy.deepcopy(self.states)
            new_states.pop(state_name_to_exclude)
            processed_state_names = set()
            curr_queue = [self.init_state_name]
            excluded_state_is_bypassable = False
            while curr_queue:
                if curr_queue[0] == state_name_to_exclude:
                    curr_queue.pop(0)
                    continue
                curr_state_name = curr_queue[0]
                curr_queue = curr_queue[1:]
                if not curr_state_name in processed_state_names:
                    processed_state_names.add(curr_state_name)
                    curr_state = new_states[curr_state_name]

                    # We do not need to check if the current state is terminal
                    # or not before getting all outcomes, as when we find a
                    # terminal state in an outcome, we break out of the for loop
                    # and raise a validation error.
                    all_outcomes = (
                        curr_state.interaction.get_all_outcomes())
                    for outcome in all_outcomes:
                        dest_state = outcome.dest
                        if self.states[dest_state].interaction.is_terminal:
                            excluded_state_is_bypassable = True
                            break
                        if (dest_state not in curr_queue and
                                dest_state not in processed_state_names):
                            curr_queue.append(dest_state)
                if excluded_state_is_bypassable:
                    raise utils.ValidationError(
                        'Cannot make %s a checkpoint as it is bypassable'
                        % state_name_to_exclude)

        if strict:
            warnings_list = []

            try:
                self._verify_all_states_reachable()
            except utils.ValidationError as e:
                warnings_list.append(python_utils.UNICODE(e))

            try:
                self._verify_no_dead_ends()
            except utils.ValidationError as e:
                warnings_list.append(python_utils.UNICODE(e))

            if not self.title:
                warnings_list.append(
                    'A title must be specified (in the \'Settings\' tab).')

            if not self.category:
                warnings_list.append(
                    'A category must be specified (in the \'Settings\' tab).')

            if not self.objective:
                warnings_list.append(
                    'An objective must be specified (in the \'Settings\' tab).'
                )

            # Check that self-loop outcomes are not labelled as correct.
            all_state_names = list(self.states.keys())
            for state_name, state in self.states.items():
                interaction = state.interaction
                default_outcome = interaction.default_outcome

                if default_outcome is not None:
                    # Check that, if the outcome is a self-loop, then the
                    # outcome is not labelled as correct.
                    if (default_outcome.dest == state_name and
                            default_outcome.labelled_as_correct):
                        raise utils.ValidationError(
                            'The default outcome for state %s is labelled '
                            'correct but is a self-loop.' % state_name)

                for group in interaction.answer_groups:
                    # Check that, if the outcome is a self-loop, then the
                    # outcome is not labelled as correct.
                    if (group.outcome.dest == state_name and
                            group.outcome.labelled_as_correct):
                        raise utils.ValidationError(
                            'The outcome for an answer group in state %s is '
                            'labelled correct but is a self-loop.' % state_name)

            if len(warnings_list) > 0:
                warning_str = ''
                for ind, warning in enumerate(warnings_list):
                    warning_str += '%s. %s ' % (ind + 1, warning)
                raise utils.ValidationError(
                    'Please fix the following issues before saving this '
                    'exploration: %s' % warning_str)

    def _verify_all_states_reachable(self):
        """Verifies that all states are reachable from the initial state.

        Raises:
            ValidationError. One or more states are not reachable from the
                initial state of the Exploration.
        """
        # This queue stores state names.
        processed_queue = []
        curr_queue = [self.init_state_name]

        while curr_queue:
            curr_state_name = curr_queue[0]
            curr_queue = curr_queue[1:]

            if not curr_state_name in processed_queue:
                processed_queue.append(curr_state_name)

                curr_state = self.states[curr_state_name]

                if not curr_state.interaction.is_terminal:
                    all_outcomes = curr_state.interaction.get_all_outcomes()
                    for outcome in all_outcomes:
                        dest_state = outcome.dest
                        if (dest_state not in curr_queue and
                                dest_state not in processed_queue):
                            curr_queue.append(dest_state)

        if len(self.states) != len(processed_queue):
            unseen_states = list(
                set(self.states.keys()) - set(processed_queue))
            raise utils.ValidationError(
                'The following states are not reachable from the initial '
                'state: %s' % ', '.join(unseen_states))

    def _verify_no_dead_ends(self):
        """Verifies that all states can reach a terminal state.

        Raises:
            ValidationError. If is impossible to complete the exploration from
                a state.
        """
        # This queue stores state names.
        processed_queue = []
        curr_queue = []

        for (state_name, state) in self.states.items():
            if state.interaction.is_terminal:
                curr_queue.append(state_name)

        while curr_queue:
            curr_state_name = curr_queue[0]
            curr_queue = curr_queue[1:]

            if not curr_state_name in processed_queue:
                processed_queue.append(curr_state_name)

                for (state_name, state) in self.states.items():
                    if (state_name not in curr_queue
                            and state_name not in processed_queue):
                        all_outcomes = (
                            state.interaction.get_all_outcomes())
                        for outcome in all_outcomes:
                            if outcome.dest == curr_state_name:
                                curr_queue.append(state_name)
                                break

        if len(self.states) != len(processed_queue):
            dead_end_states = list(
                set(self.states.keys()) - set(processed_queue))
            raise utils.ValidationError(
                'It is impossible to complete the exploration from the '
                'following states: %s' % ', '.join(dead_end_states))

    def get_content_html(self, state_name, content_id):
        """Return the content for a given content id of a state.

        Args:
            state_name: str. The name of the state.
            content_id: str. The id of the content.

        Returns:
            str. The html content corresponding to the given content id of a
            state.

        Raises:
            ValueError. The given state_name does not exist.
        """
        if state_name not in self.states:
            raise ValueError('State %s does not exist' % state_name)

        return self.states[state_name].get_content_html(content_id)

    # Derived attributes of an exploration.
    @property
    def init_state(self):
        """The state which forms the start of this exploration.

        Returns:
            State. The corresponding State domain object.
        """
        return self.states[self.init_state_name]

    @property
    def param_specs_dict(self):
        """A dict of param specs, each represented as Python dicts.

        Returns:
            dict. Dict of parameter specs.
        """
        return {ps_name: ps_val.to_dict()
                for (ps_name, ps_val) in self.param_specs.items()}

    @property
    def param_change_dicts(self):
        """A list of param changes, represented as JSONifiable Python dicts.

        Returns:
            list(dict). List of dicts, each representing a parameter change.
        """
        return [param_change.to_dict() for param_change in self.param_changes]

    @classmethod
    def is_demo_exploration_id(cls, exploration_id):
        """Whether the given exploration id is a demo exploration.

        Args:
            exploration_id: str. The exploration id.

        Returns:
            bool. Whether the corresponding exploration is a demo exploration.
        """
        return exploration_id in feconf.DEMO_EXPLORATIONS

    @property
    def is_demo(self):
        """Whether the exploration is one of the demo explorations.

        Returns:
            bool. True is the current exploration is a demo exploration.
        """
        return self.is_demo_exploration_id(self.id)

    def has_state_name(self, state_name):
        """Whether the exploration has a state with the given state name.

        Args:
            state_name: str. The name of the state.

        Returns:
            bool. Returns true if the exploration has the given state name.
        """
        state_names = list(self.states.keys())
        return state_name in state_names

    def get_interaction_id_by_state_name(self, state_name):
        """Returns the interaction id of the state.

        Args:
            state_name: str. The name of the state.

        Returns:
            str or None. The ID of the interaction.
        """
        return self.states[state_name].interaction.id

    def update_title(self, title):
        """Update the exploration title.

        Args:
            title: str. The exploration title to set.
        """
        self.title = title

    def update_category(self, category):
        """Update the exploration category.

        Args:
            category: str. The exploration category to set.
        """
        self.category = category

    def update_objective(self, objective):
        """Update the exploration objective.

        Args:
            objective: str. The exploration objective to set.
        """
        self.objective = objective

    def update_language_code(self, language_code):
        """Update the exploration language code.

        Args:
            language_code: str. The exploration language code to set.
        """
        self.language_code = language_code

    def update_tags(self, tags):
        """Update the tags of the exploration.

        Args:
            tags: list(str). List of tags to set.
        """
        self.tags = tags

    def update_blurb(self, blurb):
        """Update the blurb of the exploration.

        Args:
            blurb: str. The blurb to set.
        """
        self.blurb = blurb

    def update_author_notes(self, author_notes):
        """Update the author notes of the exploration.

        Args:
            author_notes: str. The author notes to set.
        """
        self.author_notes = author_notes

    def update_param_specs(self, param_specs_dict):
        """Update the param spec dict.

        Args:
            param_specs_dict: dict. A dict where each key-value pair represents
                respectively, a param spec name and a dict used to initialize a
                ParamSpec domain object.
        """
        self.param_specs = {
            ps_name: param_domain.ParamSpec.from_dict(ps_val)
            for (ps_name, ps_val) in param_specs_dict.items()
        }

    def update_param_changes(self, param_changes):
        """Update the param change dict.

        Args:
            param_changes: list(ParamChange). List of ParamChange objects.
        """
        self.param_changes = param_changes

    def update_init_state_name(self, init_state_name):
        """Update the name for the initial state of the exploration.

        Args:
            init_state_name: str. The new name of the initial state.
        """
        old_init_state_name = self.init_state_name
        if init_state_name not in self.states:
            raise Exception(
                'Invalid new initial state name: %s; '
                'it is not in the list of states %s for this '
                'exploration.' % (init_state_name, list(self.states.keys())))
        self.init_state_name = init_state_name
        if old_init_state_name in self.states:
            self.states[old_init_state_name].card_is_checkpoint = False
        self.init_state.card_is_checkpoint = True

    def update_auto_tts_enabled(self, auto_tts_enabled):
        """Update whether automatic text-to-speech is enabled.

        Args:
            auto_tts_enabled: bool. Whether automatic text-to-speech
                is enabled or not.
        """
        self.auto_tts_enabled = auto_tts_enabled

    def update_correctness_feedback_enabled(self, correctness_feedback_enabled):
        """Update whether correctness feedback is enabled.

        Args:
            correctness_feedback_enabled: bool. Whether correctness feedback
                is enabled or not.
        """
        self.correctness_feedback_enabled = correctness_feedback_enabled

    # Methods relating to states.
    def add_states(self, state_names):
        """Adds multiple states to the exploration.

        Args:
            state_names: list(str). List of state names to add.

        Raises:
            ValueError. At least one of the new state names already exists in
                the states dict.
        """
        for state_name in state_names:
            if state_name in self.states:
                raise ValueError('Duplicate state name %s' % state_name)

        for state_name in state_names:
            self.states[state_name] = state_domain.State.create_default_state(
                state_name)

    def rename_state(self, old_state_name, new_state_name):
        """Renames the given state.

        Args:
            old_state_name: str. The old name of state to rename.
            new_state_name: str. The new state name.

        Raises:
            ValueError. The old state name does not exist or the new state name
                is already in states dict.
        """
        if old_state_name not in self.states:
            raise ValueError('State %s does not exist' % old_state_name)
        if (old_state_name != new_state_name and
                new_state_name in self.states):
            raise ValueError('Duplicate state name: %s' % new_state_name)

        if old_state_name == new_state_name:
            return

        self._validate_state_name(new_state_name)

        self.states[new_state_name] = copy.deepcopy(
            self.states[old_state_name])
        del self.states[old_state_name]

        if self.init_state_name == old_state_name:
            self.update_init_state_name(new_state_name)
        # Find all destinations in the exploration which equal the renamed
        # state, and change the name appropriately.
        for other_state_name in self.states:
            other_state = self.states[other_state_name]
            other_outcomes = other_state.interaction.get_all_outcomes()
            for outcome in other_outcomes:
                if outcome.dest == old_state_name:
                    outcome.dest = new_state_name

    def delete_state(self, state_name):
        """Deletes the given state.

        Args:
            state_name: str. The state name to be deleted.

        Raises:
            ValueError. The state does not exist or is the initial state of the
                exploration.
        """
        if state_name not in self.states:
            raise ValueError('State %s does not exist' % state_name)

        # Do not allow deletion of initial states.
        if self.init_state_name == state_name:
            raise ValueError('Cannot delete initial state of an exploration.')

        # Find all destinations in the exploration which equal the deleted
        # state, and change them to loop back to their containing state.
        for other_state_name in self.states:
            other_state = self.states[other_state_name]
            all_outcomes = other_state.interaction.get_all_outcomes()
            for outcome in all_outcomes:
                if outcome.dest == state_name:
                    outcome.dest = other_state_name

        del self.states[state_name]

    def get_translatable_text(self, language_code):
        """Returns all the contents which needs translation in the given
        language.

        Args:
            language_code: str. The language code in which translation is
                required.

        Returns:
            dict(str, dict(str, str)). A dict where state_name is the key and a
            dict with content_id as the key and html content as value.
        """
        state_names_to_content_id_mapping = {}
        for state_name, state in self.states.items():
            state_names_to_content_id_mapping[state_name] = (
                state.get_content_id_mapping_needing_translations(
                    language_code))

        return state_names_to_content_id_mapping

    def get_trainable_states_dict(self, old_states, exp_versions_diff):
        """Retrieves the state names of all trainable states in an exploration
        segregated into state names with changed and unchanged answer groups.
        In this method, the new_state_name refers to the name of the state in
        the current version of the exploration whereas the old_state_name refers
        to the name of the state in the previous version of the exploration.

        Args:
            old_states: dict. Dictionary containing all State domain objects.
            exp_versions_diff: ExplorationVersionsDiff. An instance of the
                exploration versions diff class.

        Returns:
            dict. The trainable states dict. This dict has three keys
            representing state names with changed answer groups and
            unchanged answer groups respectively.
        """
        trainable_states_dict = {
            'state_names_with_changed_answer_groups': [],
            'state_names_with_unchanged_answer_groups': []
        }
        new_states = self.states

        for new_state_name in new_states:
            new_state = new_states[new_state_name]
            if not new_state.can_undergo_classification():
                continue

            old_state_name = new_state_name
            if new_state_name in exp_versions_diff.new_to_old_state_names:
                old_state_name = exp_versions_diff.new_to_old_state_names[
                    new_state_name]

            # The case where a new state is added. When this happens, the
            # old_state_name will be equal to the new_state_name and it will not
            # be present in the exploration's older version.
            if old_state_name not in old_states:
                trainable_states_dict[
                    'state_names_with_changed_answer_groups'].append(
                        new_state_name)
                continue
            old_state = old_states[old_state_name]
            old_training_data = old_state.get_training_data()
            new_training_data = new_state.get_training_data()

            # Check if the training data and interaction_id of the state in the
            # previous version of the exploration and the state in the new
            # version of the exploration match. If any of them are not equal,
            # we create a new job for the state in the current version.
            if new_training_data == old_training_data and (
                    new_state.interaction.id == old_state.interaction.id):
                trainable_states_dict[
                    'state_names_with_unchanged_answer_groups'].append(
                        new_state_name)
            else:
                trainable_states_dict[
                    'state_names_with_changed_answer_groups'].append(
                        new_state_name)

        return trainable_states_dict

    def get_languages_with_complete_translation(self):
        """Returns a list of language code in which the exploration translation
        is 100%.

        Returns:
            list(str). A list of language code in which the translation for the
            exploration is complete i.e, 100%.
        """
        content_count = self.get_content_count()
        language_code_list = []
        for language_code, count in self.get_translation_counts().items():
            if count == content_count:
                language_code_list.append(language_code)

        return language_code_list

    def get_translation_counts(self):
        """Returns a dict representing the number of translations available in a
        language for which there exists at least one translation in the
        exploration.

        Returns:
            dict(str, int). A dict with language code as a key and number of
            translation available in that language as the value.
        """
        exploration_translation_counts = collections.defaultdict(int)
        for state in self.states.values():
            state_translation_counts = state.get_translation_counts()
            for language, count in state_translation_counts.items():
                exploration_translation_counts[language] += count

        return dict(exploration_translation_counts)

    def get_content_count(self):
        """Returns the total number of distinct content fields available in the
        exploration which are user facing and can be translated into
        different languages.

        (The content field includes state content, feedback, hints, solutions.)

        Returns:
            int. The total number of distinct content fields available inside
            the exploration.
        """
        content_count = 0
        for state in self.states.values():
            content_count += state.get_translatable_content_count()

        return content_count

    @classmethod
    def _convert_states_v41_dict_to_v42_dict(cls, states_dict):
        """Converts from version 41 to 42. Version 42 changes rule input types
        for DragAndDropSortInput and ItemSelectionInput interactions to better
        support translations. Specifically, the rule inputs will store content
        ids of the html rather than the raw html. Solution answers for
        DragAndDropSortInput and ItemSelectionInput interactions are also
        updated.

        Args:
            states_dict: dict. A dict where each key-value pair represents,
                respectively, a state name and a dict used to initialize a
                State domain object.

        Returns:
            dict. The converted states_dict.
        """

        def migrate_rule_inputs_and_answers(new_type, value, choices):
            """Migrates SetOfHtmlString to SetOfTranslatableHtmlContentIds,
            ListOfSetsOfHtmlStrings to ListOfSetsOfTranslatableHtmlContentIds,
            and DragAndDropHtmlString to TranslatableHtmlContentId. These
            migrations are necessary to have rules work easily for multiple
            languages; instead of comparing html for equality, we compare
            content_ids for equality.

            Args:
                new_type: str. The type to migrate to.
                value: *. The value to migrate.
                choices: list(dict). The list of subtitled html dicts to extract
                    content ids from.

            Returns:
                *. The migrated rule input.
            """

            def extract_content_id_from_choices(html):
                """Given a html, find its associated content id in choices,
                which is a list of subtitled html dicts.

                Args:
                    html: str. The html to find the content id of.

                Returns:
                    str. The content id of html.
                """
                for subtitled_html_dict in choices:
                    if subtitled_html_dict['html'] == html:
                        return subtitled_html_dict['content_id']
                # If there is no match, we discard the rule input. The frontend
                # will handle invalid content ids similar to how it handled
                # non-matching html.
                return feconf.INVALID_CONTENT_ID

            if new_type == 'TranslatableHtmlContentId':
                return extract_content_id_from_choices(value)
            elif new_type == 'SetOfTranslatableHtmlContentIds':
                return [
                    migrate_rule_inputs_and_answers(
                        'TranslatableHtmlContentId', html, choices
                    ) for html in value
                ]
            elif new_type == 'ListOfSetsOfTranslatableHtmlContentIds':
                return [
                    migrate_rule_inputs_and_answers(
                        'SetOfTranslatableHtmlContentIds', html_set, choices
                    ) for html_set in value
                ]

        for state_dict in states_dict.values():
            interaction_id = state_dict['interaction']['id']
            if interaction_id not in [
                    'DragAndDropSortInput', 'ItemSelectionInput']:
                continue

            solution = state_dict['interaction']['solution']
            choices = state_dict['interaction']['customization_args'][
                'choices']['value']
            if interaction_id == 'ItemSelectionInput':
                # The solution type will be migrated from SetOfHtmlString to
                # SetOfTranslatableHtmlContentIds.
                if solution is not None:
                    solution['correct_answer'] = (
                        migrate_rule_inputs_and_answers(
                            'SetOfTranslatableHtmlContentIds',
                            solution['correct_answer'],
                            choices)
                    )
            if interaction_id == 'DragAndDropSortInput':
                # The solution type will be migrated from ListOfSetsOfHtmlString
                # to ListOfSetsOfTranslatableHtmlContentIds.
                if solution is not None:
                    solution['correct_answer'] = (
                        migrate_rule_inputs_and_answers(
                            'ListOfSetsOfTranslatableHtmlContentIds',
                            solution['correct_answer'],
                            choices)
                    )

            for answer_group_dict in state_dict['interaction']['answer_groups']:
                for rule_spec_dict in answer_group_dict['rule_specs']:
                    rule_type = rule_spec_dict['rule_type']
                    rule_inputs = rule_spec_dict['inputs']

                    if interaction_id == 'ItemSelectionInput':
                        # All rule inputs for ItemSelectionInput will be
                        # migrated from SetOfHtmlString to
                        # SetOfTranslatableHtmlContentIds.
                        rule_inputs['x'] = migrate_rule_inputs_and_answers(
                            'SetOfTranslatableHtmlContentIds',
                            rule_inputs['x'],
                            choices)
                    if interaction_id == 'DragAndDropSortInput':
                        rule_types_with_list_of_sets = [
                            'IsEqualToOrdering',
                            'IsEqualToOrderingWithOneItemAtIncorrectPosition'
                        ]
                        if rule_type in rule_types_with_list_of_sets:
                            # For rule type IsEqualToOrdering and
                            # IsEqualToOrderingWithOneItemAtIncorrectPosition,
                            # the x input will be migrated from
                            # ListOfSetsOfHtmlStrings to
                            # ListOfSetsOfTranslatableHtmlContentIds.
                            rule_inputs['x'] = migrate_rule_inputs_and_answers(
                                'ListOfSetsOfTranslatableHtmlContentIds',
                                rule_inputs['x'],
                                choices)
                        elif rule_type == 'HasElementXAtPositionY':
                            # For rule type HasElementXAtPositionY,
                            # the x input will be migrated from
                            # DragAndDropHtmlString to
                            # TranslatableHtmlContentId, and the y input will
                            # remain as DragAndDropPositiveInt.
                            rule_inputs['x'] = migrate_rule_inputs_and_answers(
                                'TranslatableHtmlContentId',
                                rule_inputs['x'],
                                choices)
                        elif rule_type == 'HasElementXBeforeElementY':
                            # For rule type HasElementXBeforeElementY,
                            # the x and y inputs will be migrated from
                            # DragAndDropHtmlString to
                            # TranslatableHtmlContentId.
                            for rule_input_name in ['x', 'y']:
                                rule_inputs[rule_input_name] = (
                                    migrate_rule_inputs_and_answers(
                                        'TranslatableHtmlContentId',
                                        rule_inputs[rule_input_name],
                                        choices))

        return states_dict

    @classmethod
    def _convert_states_v42_dict_to_v43_dict(cls, states_dict):
        """Converts from version 42 to 43. Version 43 adds a new customization
        arg to NumericExpressionInput, AlgebraicExpressionInput, and
        MathEquationInput. The customization arg will allow creators to choose
        whether to render the division sign (÷) instead of a fraction for the
        division operation.

        Args:
            states_dict: dict. A dict where each key-value pair represents,
                respectively, a state name and a dict used to initialize a
                State domain object.

        Returns:
            dict. The converted states_dict.
        """
        for state_dict in states_dict.values():
            interaction_id = state_dict['interaction']['id']
            if interaction_id not in [
                    'NumericExpressionInput', 'AlgebraicExpressionInput',
                    'MathEquationInput']:
                continue

            customization_args = state_dict['interaction']['customization_args']
            customization_args.update({
                'useFractionForDivision': {
                    'value': True
                }
            })

        return states_dict

    @classmethod
    def _convert_states_v43_dict_to_v44_dict(cls, states_dict, init_state_name):
        """Converts from version 43 to version 44. Version 44 adds
        card_is_checkpoint boolean to the state, which allows creators to
        mark a state as a checkpoint for the learners

        Args:
            states_dict: dict. A dict where each key-value pair represents,
                respectively, a state name and a dict used to initalize a
                State domain object.
            init_state_name: str. Name of the first state.

        Returns:
            dict. The converted states_dict.
        """
        for (state_name, state_dict) in states_dict.items():
            state_dict['card_is_checkpoint'] = bool(
                state_name == init_state_name)
        return states_dict

    @classmethod
    def _convert_states_v44_dict_to_v45_dict(cls, states_dict):
<<<<<<< HEAD
        """Converts from version 44 to 45. Version 45 adds a new
        customization arg to NumericInput interaction which allows
        creators to set input should be grater than or equal to zero.
=======
        """Converts from version 44 to 45. Version 45 contains
        linked skill id.

>>>>>>> 39cbaa45
        Args:
            states_dict: dict. A dict where each key-value pair represents,
                respectively, a state name and a dict used to initialize a
                State domain object.
<<<<<<< HEAD
        Returns:
            dict. The converted states_dict.
        """
        for state_dict in states_dict.values():
            if state_dict['interaction']['id'] == 'NumericInput':
                customization_args = state_dict[
                    'interaction']['customization_args']
                customization_args.update({
                    'placeholder': {
                        'value': {
                            'bool': True
                        }
                    }
                })
=======

        Returns:
            dict. The converted states_dict.
        """

        for state_dict in states_dict.values():
            state_dict['linked_skill_id'] = None
>>>>>>> 39cbaa45
        return states_dict

    @classmethod
    def update_states_from_model(
            cls, versioned_exploration_states,
            current_states_schema_version, init_state_name):
        """Converts the states blob contained in the given
        versioned_exploration_states dict from current_states_schema_version to
        current_states_schema_version + 1.
        Note that the versioned_exploration_states being passed in is modified
        in-place.

        Args:
            versioned_exploration_states: dict. A dict with two keys:
                - states_schema_version: int. The states schema version for
                    the exploration.
                - states: dict. The dict of states which is contained in the
                    exploration. The keys are state names and the values are
                    dicts used to initialize a State domain object.
            current_states_schema_version: int. The current states
                schema version.
            init_state_name: str. Name of initial state.
        """
        versioned_exploration_states['states_schema_version'] = (
            current_states_schema_version + 1)

        conversion_fn = getattr(cls, '_convert_states_v%s_dict_to_v%s_dict' % (
            current_states_schema_version, current_states_schema_version + 1))
        if current_states_schema_version == 43:
            versioned_exploration_states['states'] = conversion_fn(
                versioned_exploration_states['states'], init_state_name)
        else:
            versioned_exploration_states['states'] = conversion_fn(
                versioned_exploration_states['states'])

    # The current version of the exploration YAML schema. If any backward-
    # incompatible changes are made to the exploration schema in the YAML
    # definitions, this version number must be changed and a migration process
    # put in place.
    CURRENT_EXP_SCHEMA_VERSION = 50
    EARLIEST_SUPPORTED_EXP_SCHEMA_VERSION = 46

    @classmethod
    def _convert_v46_dict_to_v47_dict(cls, exploration_dict):
        """Converts a v46 exploration dict into a v47 exploration dict.
        Changes rule input types for DragAndDropSortInput and ItemSelectionInput
        interactions to better support translations. Specifically, the rule
        inputs will store content ids of html rather than the raw html.

        Args:
            exploration_dict: dict. The dict representation of an exploration
                with schema version v46.

        Returns:
            dict. The dict representation of the Exploration domain object,
            following schema version v47.
        """
        exploration_dict['schema_version'] = 47

        exploration_dict['states'] = cls._convert_states_v41_dict_to_v42_dict(
            exploration_dict['states'])
        exploration_dict['states_schema_version'] = 42

        return exploration_dict

    @classmethod
    def _convert_v47_dict_to_v48_dict(cls, exploration_dict):
        """Converts a v47 exploration dict into a v48 exploration dict.
        Adds a new customization arg to NumericExpressionInput,
        AlgebraicExpressionInput, and MathEquationInput. The customization arg
        will allow creators to choose whether to render the division sign (÷)
        instead of a fraction for the division operation.

        Args:
            exploration_dict: dict. The dict representation of an exploration
                with schema version v47.

        Returns:
            dict. The dict representation of the Exploration domain object,
            following schema version v48.
        """
        exploration_dict['schema_version'] = 48

        exploration_dict['states'] = cls._convert_states_v42_dict_to_v43_dict(
            exploration_dict['states'])
        exploration_dict['states_schema_version'] = 43

        return exploration_dict

    @classmethod
    def _convert_v48_dict_to_v49_dict(cls, exploration_dict):
        """Converts a v48 exploration dict into a v49 exploration dict.
        Adds card_is_checkpoint to mark a state as a checkpoint for the
        learners.

        Args:
            exploration_dict: dict. The dict representation of an exploration
                with schema version v48.

        Returns:
            dict. The dict representation of the Exploration domain object,
            following schema version v49.
        """
        exploration_dict['schema_version'] = 49
        exploration_dict['states'] = cls._convert_states_v43_dict_to_v44_dict(
            exploration_dict['states'], exploration_dict['init_state_name'])
        exploration_dict['states_schema_version'] = 44

        return exploration_dict

    @classmethod
<<<<<<< HEAD
    def _convert_v49_dict_to_v50_dict(cls, exploration_dict):   
        """Converts a v49 exploration dict into a v40 exploration dict.
        Adds a new customization arg to NumericInput interaction
        which allows creators to set input greator than or equal to zero.
        Args:
            exploration_dict: dict. The dict representation of an exploration
                with schema version v49.
=======
    def _convert_v49_dict_to_v50_dict(cls, exploration_dict):
        """Converts a v49 exploration dict into a v50 exploration dict.
        Version 50 contains linked skill id to exploration state.

        Args:
            exploration_dict: dict. The dict representation of an exploration
                with schema version v49.

>>>>>>> 39cbaa45
        Returns:
            dict. The dict representation of the Exploration domain object,
            following schema version v50.
        """
<<<<<<< HEAD
=======

>>>>>>> 39cbaa45
        exploration_dict['schema_version'] = 50

        exploration_dict['states'] = cls._convert_states_v44_dict_to_v45_dict(
            exploration_dict['states'])
        exploration_dict['states_schema_version'] = 45

        return exploration_dict

    @classmethod
    def _migrate_to_latest_yaml_version(cls, yaml_content):
        """Return the YAML content of the exploration in the latest schema
        format.

        Args:
            yaml_content: str. The YAML representation of the exploration.

        Returns:
            tuple(dict, int). The dict 'exploration_dict' is the representation
            of the Exploration and the 'initial_schema_version' is the initial
            schema version provided in 'yaml_content'.

        Raises:
            InvalidInputException. The 'yaml_content' or the schema version
                is not specified.
            Exception. The exploration schema version is not valid.
        """
        try:
            exploration_dict = utils.dict_from_yaml(yaml_content)
        except utils.InvalidInputException as e:
            raise utils.InvalidInputException(
                'Please ensure that you are uploading a YAML text file, not '
                'a zip file. The YAML parser returned the following error: %s'
                % e)

        exploration_schema_version = exploration_dict['schema_version']
        if not (cls.EARLIEST_SUPPORTED_EXP_SCHEMA_VERSION <=
                exploration_schema_version
                <= cls.CURRENT_EXP_SCHEMA_VERSION):
            raise Exception(
                'Sorry, we can only process v%s to v%s exploration YAML files '
                'at present.' % (
                    cls.EARLIEST_SUPPORTED_EXP_SCHEMA_VERSION,
                    cls.CURRENT_EXP_SCHEMA_VERSION))

        if exploration_schema_version == 46:
            exploration_dict = cls._convert_v46_dict_to_v47_dict(
                exploration_dict)
            exploration_schema_version = 47

        if exploration_schema_version == 47:
            exploration_dict = cls._convert_v47_dict_to_v48_dict(
                exploration_dict)
            exploration_schema_version = 48

        if exploration_schema_version == 48:
            exploration_dict = cls._convert_v48_dict_to_v49_dict(
                exploration_dict)
            exploration_schema_version = 49

        if exploration_schema_version == 49:
            exploration_dict = cls._convert_v49_dict_to_v50_dict(
                exploration_dict)
            exploration_schema_version = 50

        return exploration_dict

    @classmethod
    def from_yaml(cls, exploration_id, yaml_content):
        """Creates and returns exploration from a YAML text string for YAML
        schema versions 10 and later.

        Args:
            exploration_id: str. The id of the exploration.
            yaml_content: str. The YAML representation of the exploration.

        Returns:
            Exploration. The corresponding exploration domain object.

        Raises:
            InvalidInputException. The initial schema version of exploration is
                outside the range [EARLIEST_SUPPORTED_EXP_SCHEMA_VERSION,
                CURRENT_EXP_SCHEMA_VERSION].
        """
        exploration_dict = cls._migrate_to_latest_yaml_version(yaml_content)
        exploration_dict['id'] = exploration_id
        return Exploration.from_dict(exploration_dict)

    def to_yaml(self):
        """Convert the exploration domain object into YAML string.

        Returns:
            str. The YAML representation of this exploration.
        """
        exp_dict = self.to_dict()
        exp_dict['schema_version'] = self.CURRENT_EXP_SCHEMA_VERSION

        # The ID is the only property which should not be stored within the
        # YAML representation.
        del exp_dict['id']

        return python_utils.yaml_from_dict(exp_dict)

    def to_dict(self):
        """Returns a copy of the exploration as a dictionary. It includes all
        necessary information to represent the exploration.

        Returns:
            dict. A dict mapping all fields of Exploration instance.
        """
        return copy.deepcopy({
            'id': self.id,
            'title': self.title,
            'category': self.category,
            'author_notes': self.author_notes,
            'blurb': self.blurb,
            'states_schema_version': self.states_schema_version,
            'init_state_name': self.init_state_name,
            'language_code': self.language_code,
            'objective': self.objective,
            'param_changes': self.param_change_dicts,
            'param_specs': self.param_specs_dict,
            'tags': self.tags,
            'auto_tts_enabled': self.auto_tts_enabled,
            'correctness_feedback_enabled': self.correctness_feedback_enabled,
            'states': {state_name: state.to_dict()
                       for (state_name, state) in self.states.items()}
        })

    def serialize(self):
        """Returns the object serialized as a JSON string.

        Returns:
            str. JSON-encoded utf-8 string encoding all of the information
            composing the object.
        """
        exploration_dict = self.to_dict()
        # The only reason we add the version parameter separately is that our
        # yaml encoding/decoding of this object does not handle the version
        # parameter.
        # NOTE: If this changes in the future (i.e the version parameter is
        # added as part of the yaml representation of this object), all YAML
        # files must add a version parameter to their files with the correct
        # version of this object. The line below must then be moved to
        # to_dict().
        exploration_dict['version'] = self.version

        if self.created_on:
            exploration_dict['created_on'] = (
                utils.convert_naive_datetime_to_string(self.created_on))

        if self.last_updated:
            exploration_dict['last_updated'] = (
                utils.convert_naive_datetime_to_string(self.last_updated))

        return json.dumps(exploration_dict).encode('utf-8')

    @classmethod
    def deserialize(cls, json_string):
        """Returns an Exploration domain object decoded from a JSON string.

        Args:
            json_string: str. A JSON-encoded utf-8 string that can be
                decoded into a dictionary representing an Exploration. Only call
                on strings that were created using serialize().

        Returns:
            Exploration. The corresponding Exploration domain object.
        """
        exploration_dict = json.loads(json_string.decode('utf-8'))
        created_on = (
            utils.convert_string_to_naive_datetime_object(
                exploration_dict['created_on'])
            if 'created_on' in exploration_dict else None)
        last_updated = (
            utils.convert_string_to_naive_datetime_object(
                exploration_dict['last_updated'])
            if 'last_updated' in exploration_dict else None)
        exploration = cls.from_dict(
            exploration_dict,
            exploration_version=exploration_dict['version'],
            exploration_created_on=created_on,
            exploration_last_updated=last_updated)

        return exploration

    def to_player_dict(self):
        """Returns a copy of the exploration suitable for inclusion in the
        learner view.

        Returns:
            dict. A dict mapping some fields of Exploration instance. The
            fields inserted in the dict (as key) are:
                - init_state_name: str. The name for the initial state of the
                    exploration.
                - param_change. list(dict). List of param_change dicts that
                    represent ParamChange domain object.
                - param_specs: dict. A dict where each key-value pair
                    represents respectively, a param spec name and a dict used
                    to initialize a ParamSpec domain object.
                - states: dict. Keys are states names and values are dict
                    representation of State domain object.
                - title: str. The exploration title.
                - objective: str. The exploration objective.
                - language_code: str. The language code of the exploration.
                - correctness_feedback_enabled: str. Whether to show correctness
                    feedback.
        """
        return {
            'init_state_name': self.init_state_name,
            'param_changes': self.param_change_dicts,
            'param_specs': self.param_specs_dict,
            'states': {
                state_name: state.to_dict()
                for (state_name, state) in self.states.items()
            },
            'title': self.title,
            'objective': self.objective,
            'language_code': self.language_code,
            'correctness_feedback_enabled': self.correctness_feedback_enabled,
        }

    def get_all_html_content_strings(self):
        """Gets all html content strings used in this exploration.

        Returns:
            list(str). The list of html content strings.
        """
        html_list = []
        for state in self.states.values():
            content_html = state.content.html
            interaction_html_list = (
                state.interaction.get_all_html_content_strings())
            html_list += [content_html] + interaction_html_list

        return html_list


class ExplorationSummary(python_utils.OBJECT):
    """Domain object for an Oppia exploration summary."""

    def __init__(
            self, exploration_id, title, category, objective,
            language_code, tags, ratings, scaled_average_rating, status,
            community_owned, owner_ids, editor_ids, voice_artist_ids,
            viewer_ids, contributor_ids, contributors_summary, version,
            exploration_model_created_on,
            exploration_model_last_updated,
            first_published_msec):
        """Initializes a ExplorationSummary domain object.

        Args:
            exploration_id: str. The exploration id.
            title: str. The exploration title.
            category: str. The exploration category.
            objective: str. The exploration objective.
            language_code: str. The code that represents the exploration
                language.
            tags: list(str). List of tags.
            ratings: dict. Dict whose keys are '1', '2', '3', '4', '5' and
                whose values are nonnegative integers representing frequency
                counts. Note that the keys need to be strings in order for this
                dict to be JSON-serializable.
            scaled_average_rating: float. The average rating.
            status: str. The status of the exploration.
            community_owned: bool. Whether the exploration is community-owned.
            owner_ids: list(str). List of the users ids who are the owners of
                this exploration.
            editor_ids: list(str). List of the users ids who have access to
                edit this exploration.
            voice_artist_ids: list(str). List of the users ids who have access
                to voiceover this exploration.
            viewer_ids: list(str). List of the users ids who have access to
                view this exploration.
            contributor_ids: list(str). List of the users ids of the user who
                have contributed to this exploration.
            contributors_summary: dict. A summary about contributors of current
                exploration. The keys are user ids and the values are the
                number of commits made by that user.
            version: int. The version of the exploration.
            exploration_model_created_on: datetime.datetime. Date and time when
                the exploration model is created.
            exploration_model_last_updated: datetime.datetime. Date and time
                when the exploration model was last updated.
            first_published_msec: int. Time in milliseconds since the Epoch,
                when the exploration was first published.
        """
        self.id = exploration_id
        self.title = title
        self.category = category
        self.objective = objective
        self.language_code = language_code
        self.tags = tags
        self.ratings = ratings
        self.scaled_average_rating = scaled_average_rating
        self.status = status
        self.community_owned = community_owned
        self.owner_ids = owner_ids
        self.editor_ids = editor_ids
        self.voice_artist_ids = voice_artist_ids
        self.viewer_ids = viewer_ids
        self.contributor_ids = contributor_ids
        self.contributors_summary = contributors_summary
        self.version = version
        self.exploration_model_created_on = exploration_model_created_on
        self.exploration_model_last_updated = exploration_model_last_updated
        self.first_published_msec = first_published_msec

    def validate(self):
        """Validates various properties of the ExplorationSummary.

        Raises:
            ValidationError. One or more attributes of the ExplorationSummary
                are invalid.
        """
        if not isinstance(self.title, python_utils.BASESTRING):
            raise utils.ValidationError(
                'Expected title to be a string, received %s' % self.title)
        utils.require_valid_name(
            self.title, 'the exploration title', allow_empty=True)

        if not isinstance(self.category, python_utils.BASESTRING):
            raise utils.ValidationError(
                'Expected category to be a string, received %s'
                % self.category)
        utils.require_valid_name(
            self.category, 'the exploration category', allow_empty=True)

        if not isinstance(self.objective, python_utils.BASESTRING):
            raise utils.ValidationError(
                'Expected objective to be a string, received %s' %
                self.objective)

        if not isinstance(self.language_code, python_utils.BASESTRING):
            raise utils.ValidationError(
                'Expected language_code to be a string, received %s' %
                self.language_code)
        if not utils.is_valid_language_code(self.language_code):
            raise utils.ValidationError(
                'Invalid language_code: %s' % self.language_code)

        if not isinstance(self.tags, list):
            raise utils.ValidationError(
                'Expected \'tags\' to be a list, received %s' % self.tags)
        for tag in self.tags:
            if not isinstance(tag, python_utils.BASESTRING):
                raise utils.ValidationError(
                    'Expected each tag in \'tags\' to be a string, received '
                    '\'%s\'' % tag)

            if not tag:
                raise utils.ValidationError('Tags should be non-empty.')

            if not re.match(constants.TAG_REGEX, tag):
                raise utils.ValidationError(
                    'Tags should only contain lowercase letters and spaces, '
                    'received \'%s\'' % tag)

            if (tag[0] not in string.ascii_lowercase or
                    tag[-1] not in string.ascii_lowercase):
                raise utils.ValidationError(
                    'Tags should not start or end with whitespace, received '
                    '\'%s\'' % tag)

            if re.search(r'\s\s+', tag):
                raise utils.ValidationError(
                    'Adjacent whitespace in tags should be collapsed, '
                    'received \'%s\'' % tag)
        if len(set(self.tags)) != len(self.tags):
            raise utils.ValidationError('Some tags duplicate each other')

        if not isinstance(self.ratings, dict):
            raise utils.ValidationError(
                'Expected ratings to be a dict, received %s' % self.ratings)

        valid_rating_keys = ['1', '2', '3', '4', '5']
        actual_rating_keys = sorted(self.ratings.keys())
        if valid_rating_keys != actual_rating_keys:
            raise utils.ValidationError(
                'Expected ratings to have keys: %s, received %s' % (
                    (', ').join(valid_rating_keys),
                    (', ').join(actual_rating_keys)))
        for value in self.ratings.values():
            if not isinstance(value, int):
                raise utils.ValidationError(
                    'Expected value to be int, received %s' % value)
            if value < 0:
                raise utils.ValidationError(
                    'Expected value to be non-negative, received %s' % (
                        value))

        if not isinstance(self.scaled_average_rating, float):
            raise utils.ValidationError(
                'Expected scaled_average_rating to be float, received %s' % (
                    self.scaled_average_rating))

        if not isinstance(self.status, python_utils.BASESTRING):
            raise utils.ValidationError(
                'Expected status to be string, received %s' % self.status)

        if not isinstance(self.community_owned, bool):
            raise utils.ValidationError(
                'Expected community_owned to be bool, received %s' % (
                    self.community_owned))

        if not isinstance(self.owner_ids, list):
            raise utils.ValidationError(
                'Expected owner_ids to be list, received %s' % self.owner_ids)
        for owner_id in self.owner_ids:
            if not isinstance(owner_id, python_utils.BASESTRING):
                raise utils.ValidationError(
                    'Expected each id in owner_ids to '
                    'be string, received %s' % owner_id)

        if not isinstance(self.editor_ids, list):
            raise utils.ValidationError(
                'Expected editor_ids to be list, received %s' % self.editor_ids)
        for editor_id in self.editor_ids:
            if not isinstance(editor_id, python_utils.BASESTRING):
                raise utils.ValidationError(
                    'Expected each id in editor_ids to '
                    'be string, received %s' % editor_id)

        if not isinstance(self.voice_artist_ids, list):
            raise utils.ValidationError(
                'Expected voice_artist_ids to be list, received %s' % (
                    self.voice_artist_ids))
        for voice_artist_id in self.voice_artist_ids:
            if not isinstance(voice_artist_id, python_utils.BASESTRING):
                raise utils.ValidationError(
                    'Expected each id in voice_artist_ids to '
                    'be string, received %s' % voice_artist_id)

        if not isinstance(self.viewer_ids, list):
            raise utils.ValidationError(
                'Expected viewer_ids to be list, received %s' % self.viewer_ids)
        for viewer_id in self.viewer_ids:
            if not isinstance(viewer_id, python_utils.BASESTRING):
                raise utils.ValidationError(
                    'Expected each id in viewer_ids to '
                    'be string, received %s' % viewer_id)

        if not isinstance(self.contributor_ids, list):
            raise utils.ValidationError(
                'Expected contributor_ids to be list, received %s' % (
                    self.contributor_ids))
        for contributor_id in self.contributor_ids:
            if not isinstance(contributor_id, python_utils.BASESTRING):
                raise utils.ValidationError(
                    'Expected each id in contributor_ids to '
                    'be string, received %s' % contributor_id)

        if not isinstance(self.contributors_summary, dict):
            raise utils.ValidationError(
                'Expected contributors_summary to be dict, received %s' % (
                    self.contributors_summary))

    def to_metadata_dict(self):
        """Given an exploration summary, this method returns a dict containing
        id, title and objective of the exploration.

        Returns:
            dict. A metadata dict for the given exploration summary.
            The metadata dict has three keys:
                - 'id': str. The exploration ID.
                - 'title': str. The exploration title.
                - 'objective': str. The exploration objective.
        """
        return {
            'id': self.id,
            'title': self.title,
            'objective': self.objective,
        }

    def is_private(self):
        """Checks whether the exploration is private.

        Returns:
            bool. Whether the exploration is private.
        """
        return self.status == constants.ACTIVITY_STATUS_PRIVATE

    def is_solely_owned_by_user(self, user_id):
        """Checks whether the exploration is solely owned by the user.

        Args:
            user_id: str. The id of the user.

        Returns:
            bool. Whether the exploration is solely owned by the user.
        """
        return user_id in self.owner_ids and len(self.owner_ids) == 1

    def does_user_have_any_role(self, user_id):
        """Checks if a given user has any role within the exploration.

        Args:
            user_id: str. User id of the user.

        Returns:
            bool. Whether the given user has any role in the exploration.
        """
        return (
            user_id in self.owner_ids or
            user_id in self.editor_ids or
            user_id in self.voice_artist_ids or
            user_id in self.viewer_ids
        )

    def add_contribution_by_user(self, contributor_id):
        """Add a new contributor to the contributors summary.

        Args:
            contributor_id: str. ID of the contributor to be added.
        """
        # We don't want to record the contributions of system users.
        if contributor_id not in constants.SYSTEM_USER_IDS:
            self.contributors_summary[contributor_id] = (
                self.contributors_summary.get(contributor_id, 0) + 1)

        self.contributor_ids = list(self.contributors_summary.keys())<|MERGE_RESOLUTION|>--- conflicted
+++ resolved
@@ -1802,20 +1802,13 @@
 
     @classmethod
     def _convert_states_v44_dict_to_v45_dict(cls, states_dict):
-<<<<<<< HEAD
         """Converts from version 44 to 45. Version 45 adds a new
         customization arg to NumericInput interaction which allows
         creators to set input should be grater than or equal to zero.
-=======
-        """Converts from version 44 to 45. Version 45 contains
-        linked skill id.
-
->>>>>>> 39cbaa45
         Args:
             states_dict: dict. A dict where each key-value pair represents,
                 respectively, a state name and a dict used to initialize a
                 State domain object.
-<<<<<<< HEAD
         Returns:
             dict. The converted states_dict.
         """
@@ -1830,15 +1823,6 @@
                         }
                     }
                 })
-=======
-
-        Returns:
-            dict. The converted states_dict.
-        """
-
-        for state_dict in states_dict.values():
-            state_dict['linked_skill_id'] = None
->>>>>>> 39cbaa45
         return states_dict
 
     @classmethod
@@ -1950,7 +1934,6 @@
         return exploration_dict
 
     @classmethod
-<<<<<<< HEAD
     def _convert_v49_dict_to_v50_dict(cls, exploration_dict):   
         """Converts a v49 exploration dict into a v40 exploration dict.
         Adds a new customization arg to NumericInput interaction
@@ -1958,24 +1941,10 @@
         Args:
             exploration_dict: dict. The dict representation of an exploration
                 with schema version v49.
-=======
-    def _convert_v49_dict_to_v50_dict(cls, exploration_dict):
-        """Converts a v49 exploration dict into a v50 exploration dict.
-        Version 50 contains linked skill id to exploration state.
-
-        Args:
-            exploration_dict: dict. The dict representation of an exploration
-                with schema version v49.
-
->>>>>>> 39cbaa45
         Returns:
             dict. The dict representation of the Exploration domain object,
             following schema version v50.
         """
-<<<<<<< HEAD
-=======
-
->>>>>>> 39cbaa45
         exploration_dict['schema_version'] = 50
 
         exploration_dict['states'] = cls._convert_states_v44_dict_to_v45_dict(
