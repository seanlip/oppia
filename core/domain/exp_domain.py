# coding: utf-8
#
# Copyright 2014 The Oppia Authors. All Rights Reserved.
#
# Licensed under the Apache License, Version 2.0 (the "License");
# you may not use this file except in compliance with the License.
# You may obtain a copy of the License at
#
#      http://www.apache.org/licenses/LICENSE-2.0
#
# Unless required by applicable law or agreed to in writing, software
# distributed under the License is distributed on an "AS-IS" BASIS,
# WITHOUT WARRANTIES OR CONDITIONS OF ANY KIND, either express or implied.
# See the License for the specific language governing permissions and
# limitations under the License.

"""Domain objects for an exploration, its states, and their constituents.

Domain objects capture domain-specific logic and are agnostic of how the
objects they represent are stored. All methods and properties in this file
should therefore be independent of the specific storage models used.
"""

from __future__ import annotations

import collections
import copy
import datetime
import json
import re
import string

from core import feconf
from core import schema_utils
from core import utils
from core.constants import constants
from core.domain import change_domain
from core.domain import param_domain
from core.domain import state_domain
from core.domain import translation_domain
from extensions.objects.models import objects

import bs4
from typing import (
    Callable, Dict, Final, List, Literal, Mapping, Optional, Sequence, Set,
    Tuple, TypedDict, Union, cast, overload)

from core.domain import html_cleaner  # pylint: disable=invalid-import-from # isort:skip
from core.domain import html_validation_service  # pylint: disable=invalid-import-from # isort:skip
from core.domain import interaction_registry  # pylint: disable=invalid-import-from # isort:skip
from core.platform import models  # pylint: disable=invalid-import-from # isort:skip

# TODO(#14537): Refactor this file and remove imports marked
# with 'invalid-import-from'.

MYPY = False
if MYPY:  # pragma: no cover
    from mypy_imports import exp_models

(exp_models,) = models.Registry.import_models([models.Names.EXPLORATION])


# Do not modify the values of these constants. This is to preserve backwards
# compatibility with previous change dicts.
# TODO(bhenning): Prior to July 2015, exploration changes involving rules were
# logged using the key 'widget_handlers'. These need to be migrated to
# 'answer_groups' and 'default_outcome'.
STATE_PROPERTY_PARAM_CHANGES: Final = 'param_changes'
STATE_PROPERTY_CONTENT: Final = 'content'
STATE_PROPERTY_SOLICIT_ANSWER_DETAILS: Final = 'solicit_answer_details'
STATE_PROPERTY_CARD_IS_CHECKPOINT: Final = 'card_is_checkpoint'
DEPRECATED_STATE_PROPERTY_RECORDED_VOICEOVERS: Final = 'recorded_voiceovers'
DEPRECATED_STATE_PROPERTY_WRITTEN_TRANSLATIONS: Final = 'written_translations'
STATE_PROPERTY_INTERACTION_ID: Final = 'widget_id'
DEPRECATED_STATE_PROPERTY_NEXT_CONTENT_ID_INDEX: Final = 'next_content_id_index'
STATE_PROPERTY_LINKED_SKILL_ID: Final = 'linked_skill_id'
STATE_PROPERTY_INTERACTION_CUST_ARGS: Final = 'widget_customization_args'
STATE_PROPERTY_INTERACTION_ANSWER_GROUPS: Final = 'answer_groups'
STATE_PROPERTY_INTERACTION_DEFAULT_OUTCOME: Final = 'default_outcome'
STATE_PROPERTY_UNCLASSIFIED_ANSWERS: Final = (
    'confirmed_unclassified_answers')
STATE_PROPERTY_INTERACTION_HINTS: Final = 'hints'
STATE_PROPERTY_INTERACTION_SOLUTION: Final = 'solution'
# Deprecated state properties.
STATE_PROPERTY_CONTENT_IDS_TO_AUDIO_TRANSLATIONS_DEPRECATED: Final = (
    # Deprecated in state schema v27.
    'content_ids_to_audio_translations')
STATE_PROPERTY_WRITTEN_TRANSLATIONS_DEPRECATED: Final = 'written_translations'
STATE_PROPERTY_NEXT_CONTENT_ID_INDEX_DEPRECATED: Final = 'next_content_id_index'

# These four properties are kept for legacy purposes and are not used anymore.
STATE_PROPERTY_INTERACTION_HANDLERS: Final = 'widget_handlers'
STATE_PROPERTY_INTERACTION_STICKY: Final = 'widget_sticky'
GADGET_PROPERTY_VISIBILITY: Final = 'gadget_visibility'
GADGET_PROPERTY_CUST_ARGS: Final = 'gadget_customization_args'

# This takes additional 'title' and 'category' parameters.
CMD_CREATE_NEW: Final = 'create_new'
# This takes an additional 'state_name' parameter.
CMD_ADD_STATE: Final = 'add_state'
# This takes additional 'old_state_name' and 'new_state_name' parameters.
CMD_RENAME_STATE: Final = 'rename_state'
# This takes an additional 'state_name' parameter.
CMD_DELETE_STATE: Final = 'delete_state'
# TODO(#12981): Write a one-off job to modify all existing translation
# suggestions that use DEPRECATED_CMD_ADD_TRANSLATION to use
# CMD_ADD_WRITTEN_TRANSLATION instead. Suggestions in the future will only use
# CMD_ADD_WRITTEN_TRANSLATION.
# DEPRECATED: This command is deprecated. Please do not use. The command remains
# here to support old suggestions. This takes additional 'state_name',
# 'content_id', 'language_code' and 'content_html' and 'translation_html'
# parameters.
DEPRECATED_CMD_ADD_TRANSLATION: Final = 'add_translation'
# This takes additional 'state_name', 'content_id', 'language_code',
# 'data_format', 'content_html' and 'translation_html' parameters.
CMD_ADD_WRITTEN_TRANSLATION: Final = 'add_written_translation'
# This takes additional 'content_id', 'language_code' and 'state_name'
# parameters.
DEPRECATED_CMD_MARK_WRITTEN_TRANSLATION_AS_NEEDING_UPDATE: Final = (
    'mark_written_translation_as_needing_update')
# This takes additional 'content_id' and 'state_name' parameters.
DEPRECATED_CMD_MARK_WRITTEN_TRANSLATIONS_AS_NEEDING_UPDATE: Final = (
    'mark_written_translations_as_needing_update')
CMD_MARK_TRANSLATIONS_NEEDS_UPDATE: Final = 'mark_translations_needs_update'
CMD_MARK_TRANSLATION_NEEDS_UPDATE_FOR_LANGUAGE: Final = (
    'mark_translation_needs_update_for_language')
CMD_EDIT_TRANSLATION: Final = 'edit_translation'
# This takes additional 'content_id' parameters.
CMD_REMOVE_TRANSLATIONS: Final = 'remove_translations'
CMD_UPDATE_VOICEOVERS: Final = 'update_voiceovers'
# This takes additional 'property_name' and 'new_value' parameters.
CMD_EDIT_STATE_PROPERTY: Final = 'edit_state_property'
# This takes additional 'property_name' and 'new_value' parameters.
CMD_EDIT_EXPLORATION_PROPERTY: Final = 'edit_exploration_property'
# This takes additional 'from_version' and 'to_version' parameters for logging.
CMD_MIGRATE_STATES_SCHEMA_TO_LATEST_VERSION: Final = (
    'migrate_states_schema_to_latest_version')

# These are categories to which answers may be classified. These values should
# not be changed because they are persisted in the data store within answer
# logs.

# Represents answers classified using rules defined as part of an interaction.
EXPLICIT_CLASSIFICATION: Final = 'explicit'
# Represents answers which are contained within the training data of an answer
# group.
TRAINING_DATA_CLASSIFICATION: Final = 'training_data_match'
# Represents answers which were predicted using a statistical training model
# from training data within an answer group.
STATISTICAL_CLASSIFICATION: Final = 'statistical_classifier'
# Represents answers which led to the 'default outcome' of an interaction,
# rather than belonging to a specific answer group.
DEFAULT_OUTCOME_CLASSIFICATION: Final = 'default_outcome'

TYPE_INVALID_EXPRESSION: Final = 'Invalid'
TYPE_VALID_ALGEBRAIC_EXPRESSION: Final = 'AlgebraicExpressionInput'
TYPE_VALID_NUMERIC_EXPRESSION: Final = 'NumericExpressionInput'
TYPE_VALID_MATH_EQUATION: Final = 'MathEquationInput'
MATH_INTERACTION_TYPES: Final = [
    TYPE_VALID_ALGEBRAIC_EXPRESSION,
    TYPE_VALID_NUMERIC_EXPRESSION,
    TYPE_VALID_MATH_EQUATION
]
ALGEBRAIC_MATH_INTERACTIONS: Final = [
    TYPE_VALID_ALGEBRAIC_EXPRESSION,
    TYPE_VALID_MATH_EQUATION
]
MATH_INTERACTION_DEPRECATED_RULES: Final = [
    'ContainsSomeOf', 'OmitsSomeOf', 'MatchesWithGeneralForm']


def clean_math_expression(math_expression: str) -> str:
    """Cleans a given math expression and formats it so that it is compatible
    with the new interactions' validators.

    Args:
        math_expression: str. The string representing the math expression.

    Returns:
        str. The correctly formatted string representing the math expression.
    """
    unicode_to_text = {
        u'\u221a': 'sqrt',
        u'\xb7': '*',
        u'\u03b1': 'alpha',
        u'\u03b2': 'beta',
        u'\u03b3': 'gamma',
        u'\u03b4': 'delta',
        u'\u03b5': 'epsilon',
        u'\u03b6': 'zeta',
        u'\u03b7': 'eta',
        u'\u03b8': 'theta',
        u'\u03b9': 'iota',
        u'\u03ba': 'kappa',
        u'\u03bb': 'lambda',
        u'\u03bc': 'mu',
        u'\u03bd': 'nu',
        u'\u03be': 'xi',
        u'\u03c0': 'pi',
        u'\u03c1': 'rho',
        u'\u03c3': 'sigma',
        u'\u03c4': 'tau',
        u'\u03c5': 'upsilon',
        u'\u03c6': 'phi',
        u'\u03c7': 'chi',
        u'\u03c8': 'psi',
        u'\u03c9': 'omega',
    }
    inverse_trig_fns_mapping = {
        'asin': 'arcsin',
        'acos': 'arccos',
        'atan': 'arctan'
    }
    trig_fns = ['sin', 'cos', 'tan', 'csc', 'sec', 'cot']

    # Shifting powers in trig functions to the end.
    # For eg. 'sin^2(x)' -> '(sin(x))^2'.
    for trig_fn in trig_fns:
        math_expression = re.sub(
            r'%s(\^\d)\((.)\)' % trig_fn,
            r'(%s(\2))\1' % trig_fn, math_expression)

    # Adding parens to trig functions that don't have
    # any. For eg. 'cosA' -> 'cos(A)'.
    for trig_fn in trig_fns:
        math_expression = re.sub(
            r'%s(?!\()(.)' % trig_fn, r'%s(\1)' % trig_fn, math_expression)

    # The pylatexenc lib outputs the unicode values of special characters like
    # sqrt and pi, which is why they need to be replaced with their
    # corresponding text values before performing validation. Other unicode
    # characters will be left in the string as-is, and will be rejected by the
    # expression parser.
    for unicode_char, text in unicode_to_text.items():
        math_expression = math_expression.replace(unicode_char, text)

    # Replacing trig functions that have format which is
    # incompatible with the validations.
    for invalid_trig_fn, valid_trig_fn in inverse_trig_fns_mapping.items():
        math_expression = math_expression.replace(
            invalid_trig_fn, valid_trig_fn)

    # Replacing comma used in place of a decimal point with a decimal point.
    if re.match(r'\d+,\d+', math_expression):
        math_expression = math_expression.replace(',', '.')

    # Replacing \cdot with *.
    math_expression = re.sub(r'\\cdot', '*', math_expression)

    return math_expression


class MetadataVersionHistoryDict(TypedDict):
    """Dictionary representing MetadataVersionHistory object."""

    last_edited_version_number: Optional[int]
    last_edited_committer_id: str


class ExplorationVersionHistoryDict(TypedDict):
    """Dictionary representing ExplorationVersionHistory object."""

    exploration_id: str
    exploration_version: int
    state_version_history: Dict[str, state_domain.StateVersionHistoryDict]
    metadata_version_history: MetadataVersionHistoryDict
    committer_ids: List[str]


class ExplorationChange(change_domain.BaseChange):
    """Domain object class for an exploration change.

    IMPORTANT: Ensure that all changes to this class (and how these cmds are
    interpreted in general) preserve backward-compatibility with the
    exploration snapshots in the datastore. Do not modify the definitions of
    cmd keys that already exist.

    NOTE TO DEVELOPERS: Please note that, for a brief period around
    Feb - Apr 2017, change dicts related to editing of answer groups
    accidentally stored the old_value using a ruleSpecs key instead of a
    rule_specs key. So, if you are making use of this data, make sure to
    verify the format of the old_value before doing any processing.

    The allowed commands, together with the attributes:
        - 'add_state' (with state_name)
        - 'rename_state' (with old_state_name and new_state_name)
        - 'delete_state' (with state_name)
        - 'edit_state_property' (with state_name, property_name,
            new_value and, optionally, old_value)
        - 'edit_exploration_property' (with property_name,
            new_value and, optionally, old_value)
        - 'migrate_states_schema' (with from_version, to_version)
    For a state, property_name must be one of STATE_PROPERTIES.
    For an exploration, property_name must be one of
    EXPLORATION_PROPERTIES.
    """

    # The allowed list of state properties which can be used in
    # edit_state_property command.
    STATE_PROPERTIES: List[str] = [
        STATE_PROPERTY_PARAM_CHANGES,
        STATE_PROPERTY_CONTENT,
        STATE_PROPERTY_SOLICIT_ANSWER_DETAILS,
        STATE_PROPERTY_CARD_IS_CHECKPOINT,
        STATE_PROPERTY_INTERACTION_ID,
        STATE_PROPERTY_LINKED_SKILL_ID,
        STATE_PROPERTY_INTERACTION_CUST_ARGS,
        STATE_PROPERTY_INTERACTION_STICKY,
        STATE_PROPERTY_INTERACTION_HANDLERS,
        STATE_PROPERTY_INTERACTION_ANSWER_GROUPS,
        STATE_PROPERTY_INTERACTION_DEFAULT_OUTCOME,
        STATE_PROPERTY_INTERACTION_HINTS,
        STATE_PROPERTY_INTERACTION_SOLUTION,
        STATE_PROPERTY_UNCLASSIFIED_ANSWERS,
        # Deprecated state properties.
        STATE_PROPERTY_CONTENT_IDS_TO_AUDIO_TRANSLATIONS_DEPRECATED,
        STATE_PROPERTY_WRITTEN_TRANSLATIONS_DEPRECATED,
        STATE_PROPERTY_NEXT_CONTENT_ID_INDEX_DEPRECATED,
        DEPRECATED_STATE_PROPERTY_RECORDED_VOICEOVERS
    ]

    # The allowed list of exploration properties which can be used in
    # edit_exploration_property command.
    EXPLORATION_PROPERTIES: List[str] = [
        'title', 'category', 'objective', 'language_code', 'tags',
        'blurb', 'author_notes', 'param_specs', 'param_changes',
        'init_state_name', 'auto_tts_enabled',
        'next_content_id_index', 'edits_allowed']

    ALLOWED_COMMANDS: List[feconf.ValidCmdDict] = [{
        'name': CMD_CREATE_NEW,
        'required_attribute_names': ['category', 'title'],
        'optional_attribute_names': [],
        'user_id_attribute_names': [],
        'allowed_values': {},
        'deprecated_values': {}
    }, {
        'name': CMD_ADD_STATE,
        'required_attribute_names': [
            'state_name',
            'content_id_for_state_content',
            'content_id_for_default_outcome'
        ],
        'optional_attribute_names': [],
        'user_id_attribute_names': [],
        'allowed_values': {},
        'deprecated_values': {}
    }, {
        'name': CMD_DELETE_STATE,
        'required_attribute_names': ['state_name'],
        'optional_attribute_names': [],
        'user_id_attribute_names': [],
        'allowed_values': {},
        'deprecated_values': {}
    }, {
        'name': CMD_RENAME_STATE,
        'required_attribute_names': ['new_state_name', 'old_state_name'],
        'optional_attribute_names': [],
        'user_id_attribute_names': [],
        'allowed_values': {},
        'deprecated_values': {}
    }, {
        'name': DEPRECATED_CMD_ADD_TRANSLATION,
        'required_attribute_names': [
            'state_name', 'content_id', 'language_code', 'content_html',
            'translation_html'],
        'optional_attribute_names': [],
        'user_id_attribute_names': [],
        'allowed_values': {},
        'deprecated_values': {}
    }, {
        'name': CMD_ADD_WRITTEN_TRANSLATION,
        'required_attribute_names': [
            'state_name', 'content_id', 'language_code', 'content_html',
            'translation_html', 'data_format'],
        'optional_attribute_names': [],
        'user_id_attribute_names': [],
        'allowed_values': {},
        'deprecated_values': {}
    }, {
        'name': DEPRECATED_CMD_MARK_WRITTEN_TRANSLATION_AS_NEEDING_UPDATE,
        'required_attribute_names': [
            'content_id',
            'language_code',
            'state_name'
        ],
        'optional_attribute_names': [],
        'user_id_attribute_names': [],
        'allowed_values': {},
        'deprecated_values': {}
    }, {
        'name': DEPRECATED_CMD_MARK_WRITTEN_TRANSLATIONS_AS_NEEDING_UPDATE,
        'required_attribute_names': ['content_id', 'state_name'],
        'optional_attribute_names': [],
        'user_id_attribute_names': [],
        'allowed_values': {},
        'deprecated_values': {}
    }, {
        'name': CMD_MARK_TRANSLATIONS_NEEDS_UPDATE,
        'required_attribute_names': ['content_id'],
        'optional_attribute_names': [],
        'user_id_attribute_names': [],
        'allowed_values': {},
        'deprecated_values': {}
    }, {
        'name': CMD_MARK_TRANSLATION_NEEDS_UPDATE_FOR_LANGUAGE,
        'required_attribute_names': ['content_id', 'language_code'],
        'optional_attribute_names': [],
        'user_id_attribute_names': [],
        'allowed_values': {},
        'deprecated_values': {}
    }, {
        'name': CMD_EDIT_TRANSLATION,
        'required_attribute_names': [
            'content_id', 'language_code', 'translation'],
        'optional_attribute_names': [],
        'user_id_attribute_names': [],
        'allowed_values': {},
        'deprecated_values': {}
    }, {
        'name': CMD_REMOVE_TRANSLATIONS,
        'required_attribute_names': ['content_id'],
        'optional_attribute_names': [],
        'user_id_attribute_names': [],
        'allowed_values': {},
        'deprecated_values': {}
    }, {
        'name': CMD_UPDATE_VOICEOVERS,
        'required_attribute_names': [
            'content_id', 'language_accent_code', 'voiceovers'],
        'optional_attribute_names': [],
        'user_id_attribute_names': [],
        'allowed_values': {},
        'deprecated_values': {}
    }, {
        'name': CMD_EDIT_STATE_PROPERTY,
        'required_attribute_names': [
            'property_name', 'state_name', 'new_value'],
        'optional_attribute_names': ['old_value'],
        'user_id_attribute_names': [],
        'allowed_values': {'property_name': STATE_PROPERTIES},
        # TODO(#12991): Remove this once once we use the migration jobs to
        # remove the deprecated values from the server data.
        'deprecated_values': {'property_name': ['fallbacks']}
    }, {
        'name': CMD_EDIT_EXPLORATION_PROPERTY,
        'required_attribute_names': ['property_name', 'new_value'],
        'optional_attribute_names': ['old_value'],
        'user_id_attribute_names': [],
        'allowed_values': {'property_name': EXPLORATION_PROPERTIES},
        'deprecated_values': {}
    }, {
        'name': CMD_MIGRATE_STATES_SCHEMA_TO_LATEST_VERSION,
        'required_attribute_names': ['from_version', 'to_version'],
        'optional_attribute_names': [],
        'user_id_attribute_names': [],
        'allowed_values': {},
        'deprecated_values': {}
    }, {
        'name': exp_models.ExplorationModel.CMD_REVERT_COMMIT,
        'required_attribute_names': ['version_number'],
        'optional_attribute_names': [],
        'user_id_attribute_names': [],
        'allowed_values': {},
        'deprecated_values': {}
    }]

    # TODO(#12991): Remove this once once we use the migration jobs to remove
    # the deprecated commands from the server data.
    DEPRECATED_COMMANDS: List[str] = [
        'clone', 'add_gadget', 'edit_gadget_property',
        'delete_gadget', 'rename_gadget']


class CreateNewExplorationCmd(ExplorationChange):
    """Class representing the ExplorationChange's
    CMD_CREATE_NEW command.
    """

    category: str
    title: str


class AddExplorationStateCmd(ExplorationChange):
    """Class representing the ExplorationChange's
    CMD_ADD_STATE command.
    """

    state_name: str
    content_id_for_state_content: str
    content_id_for_default_outcome: str


class DeleteExplorationStateCmd(ExplorationChange):
    """Class representing the ExplorationChange's
    CMD_DELETE_STATE command.
    """

    state_name: str


class RenameExplorationStateCmd(ExplorationChange):
    """Class representing the ExplorationChange's
    CMD_RENAME_STATE command.
    """

    new_state_name: str
    old_state_name: str


class AddWrittenTranslationCmd(ExplorationChange):
    """Class representing the ExplorationChange's
    CMD_ADD_WRITTEN_TRANSLATION command.
    """

    state_name: str
    content_id: str
    language_code: str
    content_html: str
    translation_html: str
    data_format: str


class MarkWrittenTranslationAsNeedingUpdateCmd(ExplorationChange):
    """Class representing the ExplorationChange's
    CMD_MARK_WRITTEN_TRANSLATION_AS_NEEDING_UPDATE command.
    """

    content_id: str
    language_code: str
    state_name: str


class MarkWrittenTranslationsAsNeedingUpdateCmd(ExplorationChange):
    """Class representing the ExplorationChange's
    CMD_MARK_WRITTEN_TRANSLATIONS_AS_NEEDING_UPDATE command.
    """

    content_id: str
    state_name: str


class EditExpStatePropertyParamChangesCmd(ExplorationChange):
    """Class representing the ExplorationChange's
    CMD_EDIT_STATE_PROPERTY command with
    STATE_PROPERTY_PARAM_CHANGES as allowed value.
    """

    property_name: Literal['param_changes']
    state_name: str
    new_value: List[param_domain.ParamChangeDict]
    old_value: List[param_domain.ParamChangeDict]


class EditExpStatePropertyContentCmd(ExplorationChange):
    """Class representing the ExplorationChange's
    CMD_EDIT_STATE_PROPERTY command with
    STATE_PROPERTY_CONTENT as allowed value.
    """

    property_name: Literal['content']
    state_name: str
    new_value: state_domain.SubtitledHtmlDict
    old_value: Optional[state_domain.SubtitledHtmlDict]


class EditExpStatePropertySolicitAnswerDetailsCmd(ExplorationChange):
    """Class representing the ExplorationChange's
    CMD_EDIT_STATE_PROPERTY command with
    STATE_PROPERTY_SOLICIT_ANSWER_DETAILS as allowed value.
    """

    property_name: Literal['solicit_answer_details']
    state_name: str
    new_value: bool
    old_value: bool


class EditExpStatePropertyCardIsCheckpointCmd(ExplorationChange):
    """Class representing the ExplorationChange's
    CMD_EDIT_STATE_PROPERTY command with
    STATE_PROPERTY_CARD_IS_CHECKPOINT as allowed value.
    """

    property_name: Literal['card_is_checkpoint']
    state_name: str
    new_value: bool
    old_value: bool


class EditExpStatePropertyInteractionIdCmd(ExplorationChange):
    """Class representing the ExplorationChange's
    CMD_EDIT_STATE_PROPERTY command with
    STATE_PROPERTY_INTERACTION_ID as allowed value.
    """

    property_name: Literal['widget_id']
    state_name: str
    new_value: str
    old_value: str


class EditExpStatePropertyLinkedSkillIdCmd(ExplorationChange):
    """Class representing the ExplorationChange's
    CMD_EDIT_STATE_PROPERTY command with
    STATE_PROPERTY_LINKED_SKILL_ID as allowed value.
    """

    property_name: Literal['linked_skill_id']
    state_name: str
    new_value: str
    old_value: str


class EditExpStatePropertyInteractionCustArgsCmd(ExplorationChange):
    """Class representing the ExplorationChange's
    CMD_EDIT_STATE_PROPERTY command with
    STATE_PROPERTY_INTERACTION_CUST_ARGS as allowed value.
    """

    property_name: Literal['widget_customization_args']
    state_name: str
    new_value: state_domain.CustomizationArgsDictType
    old_value: state_domain.CustomizationArgsDictType


class EditExpStatePropertyInteractionStickyCmd(ExplorationChange):
    """Class representing the ExplorationChange's
    CMD_EDIT_STATE_PROPERTY command with
    STATE_PROPERTY_INTERACTION_STICKY as allowed value.
    """

    property_name: Literal['widget_sticky']
    state_name: str
    new_value: bool
    old_value: bool


class EditExpStatePropertyInteractionHandlersCmd(ExplorationChange):
    """Class representing the ExplorationChange's
    CMD_EDIT_STATE_PROPERTY command with
    STATE_PROPERTY_INTERACTION_HANDLERS as allowed value.
    """

    property_name: Literal['widget_handlers']
    state_name: str
    new_value: List[state_domain.AnswerGroupDict]
    old_value: List[state_domain.AnswerGroupDict]


class EditExpStatePropertyInteractionAnswerGroupsCmd(ExplorationChange):
    """Class representing the ExplorationChange's
    CMD_EDIT_STATE_PROPERTY command with
    STATE_PROPERTY_INTERACTION_ANSWER_GROUPS as allowed value.
    """

    property_name: Literal['answer_groups']
    state_name: str
    new_value: List[state_domain.AnswerGroupDict]
    old_value: List[state_domain.AnswerGroupDict]


class EditExpStatePropertyInteractionDefaultOutcomeCmd(ExplorationChange):
    """Class representing the ExplorationChange's
    CMD_EDIT_STATE_PROPERTY command with
    STATE_PROPERTY_INTERACTION_DEFAULT_OUTCOME as allowed value.
    """

    property_name: Literal['default_outcome']
    state_name: str
    new_value: state_domain.OutcomeDict
    old_value: state_domain.OutcomeDict


class EditExpStatePropertyInteractionHintsCmd(ExplorationChange):
    """Class representing the ExplorationChange's
    CMD_EDIT_STATE_PROPERTY command with
    STATE_PROPERTY_INTERACTION_HINTS as allowed value.
    """

    property_name: Literal['hints']
    state_name: str
    new_value: List[state_domain.HintDict]
    old_value: List[state_domain.HintDict]


class EditExpStatePropertyInteractionSolutionCmd(ExplorationChange):
    """Class representing the ExplorationChange's
    CMD_EDIT_STATE_PROPERTY command with
    STATE_PROPERTY_INTERACTION_SOLUTION as allowed value.
    """

    property_name: Literal['solution']
    state_name: str
    new_value: state_domain.SolutionDict
    old_value: state_domain.SolutionDict


class EditExpStatePropertyUnclassifiedAnswersCmd(ExplorationChange):
    """Class representing the ExplorationChange's
    CMD_EDIT_STATE_PROPERTY command with
    STATE_PROPERTY_UNCLASSIFIED_ANSWERS as allowed value.
    """

    property_name: Literal['confirmed_unclassified_answers']
    state_name: str
    new_value: List[state_domain.AnswerGroup]
    old_value: List[state_domain.AnswerGroup]


class EditExpStatePropertyContentIdsToAudioTranslationsDeprecatedCmd(
    ExplorationChange
):
    """Class representing the ExplorationChange's
    CMD_EDIT_STATE_PROPERTY command with
    STATE_PROPERTY_CONTENT_IDS_TO_AUDIO_TRANSLATIONS_DEPRECATED
    as allowed value.
    """

    property_name: Literal['content_ids_to_audio_translations']
    state_name: str
    new_value: Dict[str, Dict[str, state_domain.VoiceoverDict]]
    old_value: Dict[str, Dict[str, state_domain.VoiceoverDict]]


class EditExplorationPropertyTitleCmd(ExplorationChange):
    """Class representing the ExplorationChange's
    CMD_EDIT_EXPLORATION_PROPERTY command with
    'title' as allowed value.
    """

    property_name: Literal['title']
    new_value: str
    old_value: str


class EditExplorationPropertyCategoryCmd(ExplorationChange):
    """Class representing the ExplorationChange's
    CMD_EDIT_EXPLORATION_PROPERTY command with
    'category' as allowed value.
    """

    property_name: Literal['category']
    new_value: str
    old_value: str


class EditExplorationPropertyObjectiveCmd(ExplorationChange):
    """Class representing the ExplorationChange's
    CMD_EDIT_EXPLORATION_PROPERTY command with
    'objective' as allowed value.
    """

    property_name: Literal['objective']
    new_value: str
    old_value: str


class EditExplorationPropertyLanguageCodeCmd(ExplorationChange):
    """Class representing the ExplorationChange's
    CMD_EDIT_EXPLORATION_PROPERTY command with
    'language_code' as allowed value.
    """

    property_name: Literal['language_code']
    new_value: str
    old_value: str


class EditExplorationPropertyTagsCmd(ExplorationChange):
    """Class representing the ExplorationChange's
    CMD_EDIT_EXPLORATION_PROPERTY command with
    'tags' as allowed value.
    """

    property_name: Literal['tags']
    new_value: List[str]
    old_value: List[str]


class EditExplorationPropertyBlurbCmd(ExplorationChange):
    """Class representing the ExplorationChange's
    CMD_EDIT_EXPLORATION_PROPERTY command with
    'blurb' as allowed value.
    """

    property_name: Literal['blurb']
    new_value: str
    old_value: str


class EditExplorationPropertyAuthorNotesCmd(ExplorationChange):
    """Class representing the ExplorationChange's
    CMD_EDIT_EXPLORATION_PROPERTY command with
    'author_notes' as allowed value.
    """

    property_name: Literal['author_notes']
    new_value: str
    old_value: str


class EditExplorationPropertyParamSpecsCmd(ExplorationChange):
    """Class representing the ExplorationChange's
    CMD_EDIT_EXPLORATION_PROPERTY command with
    'param_specs' as allowed value.
    """

    property_name: Literal['param_specs']
    new_value: Dict[str, param_domain.ParamSpecDict]
    old_value: Dict[str, param_domain.ParamSpecDict]


class EditExplorationPropertyParamChangesCmd(ExplorationChange):
    """Class representing the ExplorationChange's
    CMD_EDIT_EXPLORATION_PROPERTY command with
    'param_changes' as allowed value.
    """

    property_name: Literal['param_changes']
    new_value: List[param_domain.ParamChangeDict]
    old_value: List[param_domain.ParamChangeDict]


class EditExplorationPropertyInitStateNameCmd(ExplorationChange):
    """Class representing the ExplorationChange's
    CMD_EDIT_EXPLORATION_PROPERTY command with
    'init_state_name' as allowed value.
    """

    property_name: Literal['init_state_name']
    new_value: str
    old_value: str


class EditExplorationPropertyAutoTtsEnabledCmd(ExplorationChange):
    """Class representing the ExplorationChange's
    CMD_EDIT_EXPLORATION_PROPERTY command with
    'auto_tts_enabled' as allowed value.
    """

    property_name: Literal['auto_tts_enabled']
    new_value: bool
    old_value: bool


class EditExplorationPropertyNextContentIdIndexCmd(ExplorationChange):
    """Class representing the ExplorationChange's
    CMD_EDIT_EXPLORATION_PROPERTY command with
    'next_content_id_index' as allowed value.
    """

    property_name: Literal['next_content_id_index']
    new_value: int
    old_value: int


class EditExplorationPropertyEditsAllowedCmd(ExplorationChange):
    """Class representing the ExplorationChange's
    CMD_EDIT_EXPLORATION_PROPERTY command with
    'edits_allowed' as allowed value.
    """

    property_name: Literal['edits_allowed']
    new_value: bool
    old_value: bool


class MigrateStatesSchemaToLatestVersionCmd(ExplorationChange):
    """Class representing the ExplorationChange's
    CMD_MIGRATE_STATES_SCHEMA_TO_LATEST_VERSION command.
    """

    from_version: str
    to_version: str


class RevertExplorationCmd(ExplorationChange):
    """Class representing the ExplorationChange's
    CMD_REVERT_COMMIT command.
    """

    version_number: int


class TransientCheckpointUrlDict(TypedDict):
    """Dictionary representing the TransientCheckpointUrl object."""

    exploration_id: str
    furthest_reached_checkpoint_state_name: str
    furthest_reached_checkpoint_exp_version: int
    most_recently_reached_checkpoint_state_name: str
    most_recently_reached_checkpoint_exp_version: int


class EditTranslationsChangesCmd(ExplorationChange):
    """Class representing the ExplorationChange's
    CMD_EDIT_TRANSLATION command.
    """

    language_code: str
    content_id: str
    translation: feconf.TranslatedContentDict


class VoiceoversChangesCmd(ExplorationChange):
    """Class representing the ExplorationChange's CMD_UPDATE_VOICEOVERS command.
    """

    content_id: str
    language_accent_code: str
    voiceovers: Dict[str, state_domain.VoiceoverDict]


class TransientCheckpointUrl:
    """Domain object representing the checkpoint progress of a
    logged-out user.
    """

    def __init__(
        self,
        exploration_id: str,
        furthest_reached_checkpoint_state_name: str,
        furthest_reached_checkpoint_exp_version: int,
        most_recently_reached_checkpoint_state_name: str,
        most_recently_reached_checkpoint_exp_version: int
    ) -> None:
        """Initializes a TransientCheckpointUrl domain object.

        Args:
            exploration_id: str. Id of the exploration.
            furthest_reached_checkpoint_state_name: str. State name of the
                furthest reached checkpoint in the exploration.
            furthest_reached_checkpoint_exp_version: int. Exploration version
                in which the user has completed most checkpoints.
            most_recently_reached_checkpoint_state_name: str. State name of
                the most recently reached checkpoint in the exploration.
            most_recently_reached_checkpoint_exp_version: int. Exploration
                version in which a checkpoint was most recently reached.
        """
        self.exploration_id = exploration_id
        self.furthest_reached_checkpoint_state_name = (
            furthest_reached_checkpoint_state_name)
        self.furthest_reached_checkpoint_exp_version = (
            furthest_reached_checkpoint_exp_version)
        self.most_recently_reached_checkpoint_state_name = (
            most_recently_reached_checkpoint_state_name)
        self.most_recently_reached_checkpoint_exp_version = (
            most_recently_reached_checkpoint_exp_version)

    def to_dict(self) -> TransientCheckpointUrlDict:
        """Convert the TransientCheckpointUrl domain instance into a dictionary
        form with its keys as the attributes of this class.

        Returns:
            dict. A dictionary containing the TransientCheckpointUrl class
            information in a dictionary form.
        """

        return {
            'exploration_id': self.exploration_id,
            'furthest_reached_checkpoint_exp_version': (
                self.furthest_reached_checkpoint_exp_version),
            'furthest_reached_checkpoint_state_name': (
                self.furthest_reached_checkpoint_state_name),
            'most_recently_reached_checkpoint_exp_version': (
                self.most_recently_reached_checkpoint_exp_version),
            'most_recently_reached_checkpoint_state_name': (
                self.most_recently_reached_checkpoint_state_name)
        }

    def validate(self) -> None:
        """Validates properties of the TransientCheckpointUrl object.

        Raises:
            ValidationError. One or more attributes of the
                TransientCheckpointUrl are invalid.
        """
        if not isinstance(self.exploration_id, str):
            raise utils.ValidationError(
            'Expected exploration_id to be a str, received %s'
                % self.exploration_id)

        if not isinstance(self.furthest_reached_checkpoint_state_name, str):
            raise utils.ValidationError(
                'Expected furthest_reached_checkpoint_state_name to be a str,'
                'received %s' % self.furthest_reached_checkpoint_state_name
            )

        if not isinstance(self.furthest_reached_checkpoint_exp_version, int):
            raise utils.ValidationError(
                'Expected furthest_reached_checkpoint_exp_version to be an int'
            )

        if not isinstance(
            self.most_recently_reached_checkpoint_state_name, str
        ):
            raise utils.ValidationError(
                'Expected most_recently_reached_checkpoint_state_name to be a'
                ' str, received %s'
                % self.most_recently_reached_checkpoint_state_name
            )

        if not isinstance(
            self.most_recently_reached_checkpoint_exp_version, int
        ):
            raise utils.ValidationError(
                'Expected most_recently_reached_checkpoint_exp_version'
                ' to be an int'
            )


class ExplorationCommitLogEntryDict(TypedDict):
    """Dictionary representing the ExplorationCommitLogEntry object."""

    last_updated: float
    exploration_id: str
    commit_type: str
    commit_message: str
    version: int
    post_commit_status: str
    post_commit_community_owned: bool
    post_commit_is_private: bool


class ExplorationCommitLogEntry:
    """Value object representing a commit to an exploration."""

    def __init__(
        self,
        created_on: datetime.datetime,
        last_updated: datetime.datetime,
        user_id: str,
        exploration_id: str,
        commit_type: str,
        commit_message: str,
        commit_cmds: Sequence[
            Mapping[str, change_domain.AcceptableChangeDictTypes]
        ],
        version: int,
        post_commit_status: str,
        post_commit_community_owned: bool,
        post_commit_is_private: bool
    ) -> None:
        """Initializes a ExplorationCommitLogEntry domain object.

        Args:
            created_on: datetime.datetime. Date and time when the exploration
                commit was created.
            last_updated: datetime.datetime. Date and time when the exploration
                commit was last updated.
            user_id: str. User id of the user who has made the commit.
            exploration_id: str. Id of the exploration.
            commit_type: str. The type of commit.
            commit_message: str. A description of changes made to the
                exploration.
            commit_cmds: list(dict). A list of commands, describing changes
                made in this model, which should give sufficient information to
                reconstruct the commit. Each dict always contains the following
                key:
                    - cmd: str. Unique command.
                and then additional arguments for that command.
            version: int. The version of the exploration after the commit.
            post_commit_status: str. The new exploration status after the
                commit.
            post_commit_community_owned: bool. Whether the exploration is
                community-owned after the edit event.
            post_commit_is_private: bool. Whether the exploration is private
                after the edit event.
        """
        self.created_on = created_on
        self.last_updated = last_updated
        self.user_id = user_id
        self.exploration_id = exploration_id
        self.commit_type = commit_type
        self.commit_message = commit_message
        self.commit_cmds = commit_cmds
        self.version = version
        self.post_commit_status = post_commit_status
        self.post_commit_community_owned = post_commit_community_owned
        self.post_commit_is_private = post_commit_is_private

    def to_dict(self) -> ExplorationCommitLogEntryDict:
        """Returns a dict representing this ExplorationCommitLogEntry domain
        object. This omits created_on, user_id and commit_cmds and adds username
        (derived from user_id).

        Returns:
            dict. A dict, mapping all fields of ExplorationCommitLogEntry
            instance, except created_on, user_id and commit_cmds fields and
            adding username (derived from user_id).
        """
        return {
            'last_updated': utils.get_time_in_millisecs(self.last_updated),
            'exploration_id': self.exploration_id,
            'commit_type': self.commit_type,
            'commit_message': self.commit_message,
            'version': self.version,
            'post_commit_status': self.post_commit_status,
            'post_commit_community_owned': self.post_commit_community_owned,
            'post_commit_is_private': self.post_commit_is_private,
        }


class ExpVersionReferenceDict(TypedDict):
    """Dictionary representing the ExpVersionReference object."""

    exp_id: str
    version: int


class ExpVersionReference:
    """Value object representing an exploration ID and a version number."""

    def __init__(self, exp_id: str, version: int) -> None:
        """Initializes an ExpVersionReference domain object.

        Args:
            exp_id: str. ID of the exploration.
            version: int. Version of the exploration.
        """
        self.exp_id = exp_id
        self.version = version
        self.validate()

    def to_dict(self) -> ExpVersionReferenceDict:
        """Returns a dict representing this ExpVersionReference domain object.

        Returns:
            dict. A dict, mapping all fields of ExpVersionReference instance.
        """
        return {
            'exp_id': self.exp_id,
            'version': self.version
        }

    def validate(self) -> None:
        """Validates properties of the ExpVersionReference.

        Raises:
            ValidationError. One or more attributes of the ExpVersionReference
                are invalid.
        """
        if not isinstance(self.exp_id, str):
            raise utils.ValidationError(
                'Expected exp_id to be a str, received %s' % self.exp_id)

        if not isinstance(self.version, int):
            raise utils.ValidationError(
                'Expected version to be an int, received %s' % self.version)


class ExplorationVersionsDiff:
    """Domain object for the difference between two versions of an Oppia
    exploration.

    Attributes:
        added_state_names: list(str). Names of the states added to the
            exploration from prev_exp_version to current_exp_version. It stores
            the newest names of the added states.
        deleted_state_names: list(str). Name sof the states deleted from the
            exploration from prev_exp_version to current_exp_version. It stores
            the initial names of the deleted states from pre_exp_version.
        new_to_old_state_names: dict. Dictionary mapping state names of
            current_exp_version to the state names of prev_exp_version.
            It doesn't include the name changes of added/deleted states.
        old_to_new_state_names: dict. Dictionary mapping state names of
            prev_exp_version to the state names of current_exp_version.
            It doesn't include the name changes of added/deleted states.
    """

    def __init__(self, change_list: Sequence[ExplorationChange]) -> None:
        """Constructs an ExplorationVersionsDiff domain object.

        Args:
            change_list: list(ExplorationChange). A list of all of the commit
                cmds from the old version of the exploration up to the next
                version.
        """

        added_state_names: List[str] = []
        deleted_state_names: List[str] = []
        new_to_old_state_names: Dict[str, str] = {}

        for change in change_list:
            if change.cmd == CMD_ADD_STATE:
                added_state_names.append(change.state_name)
            elif change.cmd == CMD_DELETE_STATE:
                state_name = change.state_name
                if state_name in added_state_names:
                    added_state_names.remove(state_name)
                else:
                    original_state_name = state_name
                    if original_state_name in new_to_old_state_names:
                        original_state_name = new_to_old_state_names.pop(
                            original_state_name)
                    deleted_state_names.append(original_state_name)
            elif change.cmd == CMD_RENAME_STATE:
                old_state_name = change.old_state_name
                new_state_name = change.new_state_name
                if old_state_name in added_state_names:
                    added_state_names.remove(old_state_name)
                    added_state_names.append(new_state_name)
                elif old_state_name in new_to_old_state_names:
                    new_to_old_state_names[new_state_name] = (
                        new_to_old_state_names.pop(old_state_name))
                else:
                    new_to_old_state_names[new_state_name] = old_state_name

        self.added_state_names = added_state_names
        self.deleted_state_names = deleted_state_names
        self.new_to_old_state_names = new_to_old_state_names
        self.old_to_new_state_names = {
            value: key for key, value in new_to_old_state_names.items()
        }


class VersionedExplorationInteractionIdsMapping:
    """Domain object representing the mapping of state names to interaction ids
    in an exploration.
    """

    def __init__(
        self,
        version: int,
        state_interaction_ids_dict: Dict[str, str]
    ) -> None:
        """Initialises an VersionedExplorationInteractionIdsMapping domain
        object.

        Args:
            version: int. The version of the exploration.
            state_interaction_ids_dict: dict. A dict where each key-value pair
                represents, respectively, a state name and an interaction id.
        """
        self.version = version
        self.state_interaction_ids_dict = state_interaction_ids_dict


class ExplorationDict(TypedDict):
    """Dictionary representing the Exploration object."""

    id: str
    title: str
    category: str
    objective: str
    language_code: str
    tags: List[str]
    blurb: str
    author_notes: str
    states_schema_version: int
    init_state_name: str
    states: Dict[str, state_domain.StateDict]
    param_specs: Dict[str, param_domain.ParamSpecDict]
    param_changes: List[param_domain.ParamChangeDict]
    auto_tts_enabled: bool
    edits_allowed: bool
    next_content_id_index: int
    version: int


class VersionedExplorationDict(ExplorationDict):
    """Dictionary representing versioned Exploration object."""

    schema_version: int


class ExplorationPlayerDict(TypedDict):
    """Dictionary representing Exploration for learner view."""

    init_state_name: str
    param_changes: List[param_domain.ParamChangeDict]
    param_specs: Dict[str, param_domain.ParamSpecDict]
    states: Dict[str, state_domain.StateDict]
    title: str
    objective: str
    language_code: str
    next_content_id_index: int


class VersionedExplorationStatesDict(TypedDict):
    """Dictionary representing the versioned Exploration state."""

    states_schema_version: int
    states: Dict[str, state_domain.StateDict]


class SerializableExplorationDict(ExplorationDict):
    """Dictionary representing the serializable Exploration object."""

    created_on: str
    last_updated: str


class RangeVariableDict(TypedDict):
    """Dictionary representing the range variable for the NumericInput
    interaction.
    """

    ans_group_index: int
    rule_spec_index: int
    lower_bound: Optional[float]
    upper_bound: Optional[float]
    lb_inclusive: bool
    ub_inclusive: bool


class MatchedDenominatorDict(TypedDict):
    """Dictionary representing the matched denominator variable for the
    FractionInput interaction.
    """

    ans_group_index: int
    rule_spec_index: int
    denominator: int


class Exploration(translation_domain.BaseTranslatableObject):
    """Domain object for an Oppia exploration."""

    def __init__(
        self,
        exploration_id: str,
        title: str,
        category: str,
        objective: str,
        language_code: str,
        tags: List[str],
        blurb: str,
        author_notes: str,
        states_schema_version: int,
        init_state_name: str,
        states_dict: Dict[str, state_domain.StateDict],
        param_specs_dict: Dict[str, param_domain.ParamSpecDict],
        param_changes_list: List[param_domain.ParamChangeDict],
        version: int,
        auto_tts_enabled: bool,
        next_content_id_index: int,
        edits_allowed: bool,
        created_on: Optional[datetime.datetime] = None,
        last_updated: Optional[datetime.datetime] = None
    ) -> None:
        """Initializes an Exploration domain object.

        Args:
            exploration_id: str. The exploration id.
            title: str. The exploration title.
            category: str. The category of the exploration.
            objective: str. The objective of the exploration.
            language_code: str. The language code of the exploration.
            tags: list(str). The tags given to the exploration.
            blurb: str. The blurb of the exploration.
            author_notes: str. The author notes.
            states_schema_version: int. Tbe schema version of the exploration.
            init_state_name: str. The name for the initial state of the
                exploration.
            states_dict: dict. A dict where each key-value pair represents,
                respectively, a state name and a dict used to initialize a
                State domain object.
            param_specs_dict: dict. A dict where each key-value pair represents
                respectively, a param spec name and a dict used to initialize a
                ParamSpec domain object.
            param_changes_list: list(dict). List of dict where each dict is
                used to initialize a ParamChange domain object.
            version: int. The version of the exploration.
            auto_tts_enabled: bool. True if automatic text-to-speech is
                enabled.
            next_content_id_index: int. The next content_id index to use for
                generation of new content_ids.
            edits_allowed: bool. True when edits to the exploration is allowed.
            created_on: datetime.datetime. Date and time when the exploration
                is created.
            last_updated: datetime.datetime. Date and time when the exploration
                was last updated.
        """
        self.id = exploration_id
        self.title = title
        self.category = category
        self.objective = objective
        self.language_code = language_code
        self.tags = tags
        self.blurb = blurb
        self.author_notes = author_notes
        self.states_schema_version = states_schema_version
        self.init_state_name = init_state_name

        self.states: Dict[str, state_domain.State] = {}
        for (state_name, state_dict) in states_dict.items():
            self.states[state_name] = state_domain.State.from_dict(state_dict)

        self.param_specs = {
            ps_name: param_domain.ParamSpec.from_dict(ps_val)
            for (ps_name, ps_val) in param_specs_dict.items()
        }
        self.param_changes = [
            param_domain.ParamChange.from_dict(param_change_dict)
            for param_change_dict in param_changes_list]

        self.version = version
        self.created_on = created_on
        self.last_updated = last_updated
        self.auto_tts_enabled = auto_tts_enabled
        self.next_content_id_index = next_content_id_index
        self.edits_allowed = edits_allowed

    def get_translatable_contents_collection(
        self,
        **kwargs: Optional[str]
    ) -> translation_domain.TranslatableContentsCollection:
        """Get all translatable fields in the exploration.

        Returns:
            TranslatableContentsCollection. An instance of
            TranslatableContentsCollection class.
        """
        translatable_contents_collection = (
            translation_domain.TranslatableContentsCollection())

        for state in self.states.values():
            (
                translatable_contents_collection
                .add_fields_from_translatable_object(state)
            )
        return translatable_contents_collection

    @classmethod
    def create_default_exploration(
        cls,
        exploration_id: str,
        title: str = feconf.DEFAULT_EXPLORATION_TITLE,
        init_state_name: str = feconf.DEFAULT_INIT_STATE_NAME,
        category: str = feconf.DEFAULT_EXPLORATION_CATEGORY,
        objective: str = feconf.DEFAULT_EXPLORATION_OBJECTIVE,
        language_code: str = constants.DEFAULT_LANGUAGE_CODE
    ) -> Exploration:
        """Returns a Exploration domain object with default values.

        'title', 'init_state_name', 'category', 'objective' if not provided are
        taken from feconf; 'tags' and 'param_changes_list' are initialized to
        empty list; 'states_schema_version' is taken from feconf; 'states_dict'
        is derived from feconf; 'param_specs_dict' is an empty dict; 'blurb' and
        'author_notes' are initialized to empty string; 'version' is
        initializated to 0.

        Args:
            exploration_id: str. The id of the exploration.
            title: str. The exploration title.
            init_state_name: str. The name of the initial state.
            category: str. The category of the exploration.
            objective: str. The objective of the exploration.
            language_code: str. The language code of the exploration.

        Returns:
            Exploration. The Exploration domain object with default
            values.
        """
        content_id_generator = translation_domain.ContentIdGenerator()
        init_state_dict = state_domain.State.create_default_state(
            init_state_name,
            content_id_generator.generate(
                translation_domain.ContentType.CONTENT),
            content_id_generator.generate(
                translation_domain.ContentType.DEFAULT_OUTCOME),
            is_initial_state=True).to_dict()

        states_dict = {
            init_state_name: init_state_dict
        }

        return cls(
            exploration_id, title, category, objective, language_code, [], '',
            '', feconf.CURRENT_STATE_SCHEMA_VERSION,
            init_state_name, states_dict, {}, [], 0,
            feconf.DEFAULT_AUTO_TTS_ENABLED,
            content_id_generator.next_content_id_index, True)

    @classmethod
    def from_dict(
        cls,
        exploration_dict: ExplorationDict,
        exploration_version: int = 0,
        exploration_created_on: Optional[datetime.datetime] = None,
        exploration_last_updated: Optional[datetime.datetime] = None
    ) -> Exploration:
        """Return a Exploration domain object from a dict.

        Args:
            exploration_dict: dict. The dict representation of Exploration
                object.
            exploration_version: int. The version of the exploration.
            exploration_created_on: datetime.datetime. Date and time when the
                exploration is created.
            exploration_last_updated: datetime.datetime. Date and time when the
                exploration was last updated.

        Returns:
            Exploration. The corresponding Exploration domain object.

        Raises:
            Exception. Some parameter was used in a state but not declared
                in the Exploration dict.
        """
        # NOTE TO DEVELOPERS: It is absolutely ESSENTIAL this conversion to and
        # from an ExplorationModel/dictionary MUST be exhaustive and complete.
        exploration = cls.create_default_exploration(
            exploration_dict['id'],
            title=exploration_dict['title'],
            category=exploration_dict['category'],
            objective=exploration_dict['objective'],
            language_code=exploration_dict['language_code'])
        exploration.tags = exploration_dict['tags']
        exploration.blurb = exploration_dict['blurb']
        exploration.author_notes = exploration_dict['author_notes']
        exploration.auto_tts_enabled = exploration_dict['auto_tts_enabled']
        exploration.next_content_id_index = exploration_dict[
            'next_content_id_index']
        exploration.edits_allowed = exploration_dict['edits_allowed']

        exploration.param_specs = {
            ps_name: param_domain.ParamSpec.from_dict(ps_val) for
            (ps_name, ps_val) in exploration_dict['param_specs'].items()
        }

        exploration.states_schema_version = exploration_dict[
            'states_schema_version']
        init_state_name = exploration_dict['init_state_name']
        exploration.rename_state(exploration.init_state_name, init_state_name)

        for (state_name, sdict) in exploration_dict['states'].items():
            if state_name != init_state_name:
                exploration.add_state(
                    state_name,
                    # These are placeholder values which will be repalced with
                    # correct values below.
                    '<placeholder1>', '<placeholder2>')

            state = exploration.states[state_name]

            state.content = state_domain.SubtitledHtml(
                sdict['content']['content_id'], sdict['content']['html'])
            state.content.validate()

            state.param_changes = [param_domain.ParamChange(
                pc['name'], pc['generator_id'], pc['customization_args']
            ) for pc in sdict['param_changes']]

            for pc in state.param_changes:
                if pc.name not in exploration.param_specs:
                    raise Exception(
                        'Parameter %s was used in a state but not '
                        'declared in the exploration param_specs.' % pc.name)

            idict = sdict['interaction']
            interaction_answer_groups = [
                state_domain.AnswerGroup.from_dict(group)
                for group in idict['answer_groups']]

            default_outcome = (
                state_domain.Outcome.from_dict(idict['default_outcome'])
                if idict['default_outcome'] is not None else None)

            solution = (
                state_domain.Solution.from_dict(idict['id'], idict['solution'])
                if idict['solution'] is not None and idict['id'] is not None
                else None
            )

            customization_args = (
                state_domain.InteractionInstance.
                convert_customization_args_dict_to_customization_args(
                    idict['id'],
                    idict['customization_args']
                )
            )
            state.interaction = state_domain.InteractionInstance(
                idict['id'], customization_args,
                interaction_answer_groups, default_outcome,
                idict['confirmed_unclassified_answers'],
                [state_domain.Hint.from_dict(h) for h in idict['hints']],
                solution)

            state.linked_skill_id = sdict['linked_skill_id']

            state.solicit_answer_details = sdict['solicit_answer_details']

            state.card_is_checkpoint = sdict['card_is_checkpoint']

            state.inapplicable_skill_misconception_ids = (
                sdict['inapplicable_skill_misconception_ids'])

            exploration.states[state_name] = state

        exploration.param_changes = [
            param_domain.ParamChange.from_dict(pc)
            for pc in exploration_dict['param_changes']]

        exploration.version = exploration_version
        exploration.created_on = exploration_created_on
        exploration.last_updated = exploration_last_updated

        return exploration

    @classmethod
    def _validate_state_name(cls, name: str) -> None:
        """Validates name string.

        Args:
            name: str. The name to validate.
        """
        utils.require_valid_name(name, 'a state name')

    def validate(self, strict: bool = False) -> None:
        """Validates various properties of the Exploration.

        Args:
            strict: bool. If True, the exploration is assumed to be published,
                and the validation checks are stricter.

        Raises:
            ValidationError. One or more attributes of the Exploration are
                invalid.
        """
        if not isinstance(self.title, str):
            raise utils.ValidationError(
                'Expected title to be a string, received %s' % self.title)
        utils.require_valid_name(
            self.title, 'the exploration title', allow_empty=True)

        if not isinstance(self.category, str):
            raise utils.ValidationError(
                'Expected category to be a string, received %s'
                % self.category)
        utils.require_valid_name(
            self.category, 'the exploration category', allow_empty=True)

        if not isinstance(self.objective, str):
            raise utils.ValidationError(
                'Expected objective to be a string, received %s' %
                self.objective)

        if not isinstance(self.language_code, str):
            raise utils.ValidationError(
                'Expected language_code to be a string, received %s' %
                self.language_code)
        if not utils.is_valid_language_code(self.language_code):
            raise utils.ValidationError(
                'Invalid language_code: %s' % self.language_code)

        if not isinstance(self.tags, list):
            raise utils.ValidationError(
                'Expected \'tags\' to be a list, received %s' % self.tags)
        for tag in self.tags:
            if not isinstance(tag, str):
                raise utils.ValidationError(
                    'Expected each tag in \'tags\' to be a string, received '
                    '\'%s\'' % tag)

            if not tag:
                raise utils.ValidationError('Tags should be non-empty.')

            if not re.match(constants.TAG_REGEX, tag):
                raise utils.ValidationError(
                    'Tags should only contain lowercase letters and spaces, '
                    'received \'%s\'' % tag)

            if (tag[0] not in string.ascii_lowercase or
                    tag[-1] not in string.ascii_lowercase):
                raise utils.ValidationError(
                    'Tags should not start or end with whitespace, received '
                    ' \'%s\'' % tag)

            if re.search(r'\s\s+', tag):
                raise utils.ValidationError(
                    'Adjacent whitespace in tags should be collapsed, '
                    'received \'%s\'' % tag)

        if len(set(self.tags)) != len(self.tags):
            raise utils.ValidationError('Some tags duplicate each other')

        if not isinstance(self.blurb, str):
            raise utils.ValidationError(
                'Expected blurb to be a string, received %s' % self.blurb)

        if not isinstance(self.author_notes, str):
            raise utils.ValidationError(
                'Expected author_notes to be a string, received %s' %
                self.author_notes)

        if not isinstance(self.states, dict):
            raise utils.ValidationError(
                'Expected states to be a dict, received %s' % self.states)
        if not self.states:
            raise utils.ValidationError('This exploration has no states.')
        for state_name, state in self.states.items():
            self._validate_state_name(state_name)
            state.validate(
                self.param_specs,
                allow_null_interaction=not strict,
                tagged_skill_misconception_id_required=False,
                strict=strict)
            # The checks below perform validation on the Outcome domain object
            # that is specific to answer groups in explorations, but not
            # questions. This logic is here because the validation checks in
            # the Outcome domain object are used by both explorations and
            # questions.
            for answer_group in state.interaction.answer_groups:
                if not answer_group.outcome.dest:
                    raise utils.ValidationError(
                        'Every outcome should have a destination.')
                if not isinstance(answer_group.outcome.dest, str):
                    raise utils.ValidationError(
                        'Expected outcome dest to be a string, received %s'
                        % answer_group.outcome.dest)

                outcome = answer_group.outcome
                if outcome.dest_if_really_stuck is not None:
                    if not isinstance(outcome.dest_if_really_stuck, str):
                        raise utils.ValidationError(
                            'Expected dest_if_really_stuck to be a '
                            'string, received %s' %
                            outcome.dest_if_really_stuck)

            if state.interaction.default_outcome is not None:
                if not state.interaction.default_outcome.dest:
                    raise utils.ValidationError(
                        'Every outcome should have a destination.')
                if not isinstance(state.interaction.default_outcome.dest, str):
                    raise utils.ValidationError(
                        'Expected outcome dest to be a string, received %s'
                        % state.interaction.default_outcome.dest)

                interaction_default_outcome = state.interaction.default_outcome
                if interaction_default_outcome.dest_if_really_stuck is not None:
                    if not isinstance(
                        interaction_default_outcome.dest_if_really_stuck, str
                    ):
                        raise utils.ValidationError(
                            'Expected dest_if_really_stuck to be a '
                            'string, received %s'
                            % interaction_default_outcome.dest_if_really_stuck)

        if self.states_schema_version is None:
            raise utils.ValidationError(
                'This exploration has no states schema version.')
        if not self.init_state_name:
            raise utils.ValidationError(
                'This exploration has no initial state name specified.')
        if self.init_state_name not in self.states:
            raise utils.ValidationError(
                'There is no state in %s corresponding to the exploration\'s '
                'initial state name %s.' %
                (list(self.states.keys()), self.init_state_name))

        if not isinstance(self.param_specs, dict):
            raise utils.ValidationError(
                'Expected param_specs to be a dict, received %s'
                % self.param_specs)

        if not isinstance(self.auto_tts_enabled, bool):
            raise utils.ValidationError(
                'Expected auto_tts_enabled to be a bool, received %s'
                % self.auto_tts_enabled)

        if not isinstance(self.next_content_id_index, int):
            raise utils.ValidationError(
                'Expected next_content_id_index to be an int, received '
                '%s' % self.next_content_id_index)

        # Validates translatable contents in the exploration.
        self.validate_translatable_contents(self.next_content_id_index)

        if not isinstance(self.edits_allowed, bool):
            raise utils.ValidationError(
                'Expected edits_allowed to be a bool, received '
                '%s' % self.edits_allowed)

        for param_name in self.param_specs:
            if not isinstance(param_name, str):
                raise utils.ValidationError(
                    'Expected parameter name to be a string, received %s (%s).'
                    % (param_name, type(param_name)))
            if not re.match(feconf.ALPHANUMERIC_REGEX, param_name):
                raise utils.ValidationError(
                    'Only parameter names with characters in [a-zA-Z0-9] are '
                    'accepted.')
            self.param_specs[param_name].validate()

        if not isinstance(self.param_changes, list):
            raise utils.ValidationError(
                'Expected param_changes to be a list, received %s'
                % self.param_changes)
        for param_change in self.param_changes:
            param_change.validate()

            if param_change.name in constants.INVALID_PARAMETER_NAMES:
                raise utils.ValidationError(
                    'The exploration-level parameter with name \'%s\' is '
                    'reserved. Please choose a different name.'
                    % param_change.name)
            if param_change.name not in self.param_specs:
                raise utils.ValidationError(
                    'No parameter named \'%s\' exists in this exploration'
                    % param_change.name)

        # TODO(sll): Find a way to verify the param change customization args
        # when they depend on exploration/state parameters (e.g. the generated
        # values must have the correct obj_type). Can we get sample values for
        # the reader's answer and these parameters by looking at states that
        # link to this one?

        # Check that all state param changes are valid.
        for state_name, state in self.states.items():
            for param_change in state.param_changes:
                param_change.validate()
                if param_change.name in constants.INVALID_PARAMETER_NAMES:
                    raise utils.ValidationError(
                        'The parameter name \'%s\' is reserved. Please choose '
                        'a different name for the parameter being set in '
                        'state \'%s\'.' % (param_change.name, state_name))
                if param_change.name not in self.param_specs:
                    raise utils.ValidationError(
                        'The parameter with name \'%s\' was set in state '
                        '\'%s\', but it does not exist in the list of '
                        'parameter specifications for this exploration.'
                        % (param_change.name, state_name))

        # Check that all answer groups, outcomes, and param_changes are valid.
        all_state_names = list(self.states.keys())
        for state_name, state in self.states.items():
            interaction = state.interaction
            default_outcome = interaction.default_outcome

            if default_outcome is not None:
                # Check the default destination, if any.
                if default_outcome.dest not in all_state_names:
                    raise utils.ValidationError(
                        'The destination %s is not a valid state.'
                        % default_outcome.dest)

                # Check default if-stuck destinations.
                if (
                    default_outcome.dest_if_really_stuck is not None and
                    default_outcome.dest_if_really_stuck not in all_state_names
                ):
                    raise utils.ValidationError(
                        'The destination for the stuck learner %s '
                        'is not a valid state.'
                        % default_outcome.dest_if_really_stuck)

                # Check that, if the outcome is a non-self-loop, then the
                # refresher_exploration_id is None.
                if (
                    default_outcome.refresher_exploration_id is not None and
                    default_outcome.dest != state_name
                ):
                    raise utils.ValidationError(
                        'The default outcome for state %s has a refresher '
                        'exploration ID, but is not a self-loop.' % state_name)

            for group in interaction.answer_groups:
                # Check group destinations.
                if group.outcome.dest not in all_state_names:
                    raise utils.ValidationError(
                        'The destination %s is not a valid state.'
                        % group.outcome.dest)

                # Check group if-stuck destinations.
                if (
                    group.outcome.dest_if_really_stuck is not None and
                    group.outcome.dest_if_really_stuck not in all_state_names
                ):
                    raise utils.ValidationError(
                        'The destination for the stuck learner %s '
                        'is not a valid state.'
                        % group.outcome.dest_if_really_stuck)

                # Check that, if the outcome is a non-self-loop, then the
                # refresher_exploration_id is None.
                if (
                    group.outcome.refresher_exploration_id is not None and
                    group.outcome.dest != state_name
                ):
                    raise utils.ValidationError(
                        'The outcome for an answer group in state %s has a '
                        'refresher exploration ID, but is not a self-loop.'
                        % state_name)

                for param_change in group.outcome.param_changes:
                    if param_change.name not in self.param_specs:
                        raise utils.ValidationError(
                            'The parameter %s was used in an answer group, '
                            'but it does not exist in this exploration'
                            % param_change.name)

        if strict:
            warnings_list = []

            # Check if first state is a checkpoint or not.
            if not self.states[self.init_state_name].card_is_checkpoint:
                raise utils.ValidationError(
                    'Expected card_is_checkpoint of first state to be True'
                    ' but found it to be %s'
                    % (self.states[self.init_state_name].card_is_checkpoint)
                )

            # Check if terminal states are checkpoints.
            for state_name, state in self.states.items():
                interaction = state.interaction
                if interaction.is_terminal:
                    if state_name != self.init_state_name:
                        if state.card_is_checkpoint:
                            raise utils.ValidationError(
                                'Expected card_is_checkpoint of terminal state '
                                'to be False but found it to be %s'
                                % state.card_is_checkpoint
                            )

            # Check if checkpoint count is between 1 and 8, inclusive.
            checkpoint_count = 0
            for state_name, state in self.states.items():
                if state.card_is_checkpoint:
                    checkpoint_count = checkpoint_count + 1
            if not 1 <= checkpoint_count <= 8:
                raise utils.ValidationError(
                    'Expected checkpoint count to be between 1 and 8 inclusive '
                    'but found it to be %s'
                    % checkpoint_count
                )

            # Check if a state marked as a checkpoint is bypassable.
            non_initial_checkpoint_state_names = []
            for state_name, state in self.states.items():
                if (state_name != self.init_state_name
                        and state.card_is_checkpoint):
                    non_initial_checkpoint_state_names.append(state_name)

            # For every non-initial checkpoint state we remove it from the
            # states dict. Then we check if we can reach a terminal state after
            # removing the state with checkpoint. As soon as we find a terminal
            # state, we break out of the loop and raise a validation error.
            # Since, we reached a terminal state, this implies that the user was
            # not required to go through the checkpoint. Hence, the checkpoint
            # is bypassable.
            for state_name_to_exclude in non_initial_checkpoint_state_names:
                new_states = copy.deepcopy(self.states)
                new_states.pop(state_name_to_exclude)
                processed_state_names = set()
                curr_queue = [self.init_state_name]
                excluded_state_is_bypassable = False
                while curr_queue:
                    if curr_queue[0] == state_name_to_exclude:
                        curr_queue.pop(0)
                        continue
                    curr_state_name = curr_queue[0]
                    curr_queue = curr_queue[1:]
                    if not curr_state_name in processed_state_names:
                        processed_state_names.add(curr_state_name)
                        curr_state = new_states[curr_state_name]

                        # We do not need to check if the current state is
                        # terminal or not before getting all outcomes, as when
                        # we find a terminal state in an outcome, we break out
                        # of the for loop and raise a validation error.
                        all_outcomes = (
                            curr_state.interaction.get_all_outcomes())
                        for outcome in all_outcomes:
                            dest_state = outcome.dest
                            # Ruling out the possibility of None for mypy type
                            # checking, because above we are already validating
                            # if outcome exists then it should have destination.
                            assert dest_state is not None
                            if self.states[dest_state].interaction.is_terminal:
                                excluded_state_is_bypassable = True
                                break
                            if (dest_state not in curr_queue and
                                    dest_state not in processed_state_names):
                                curr_queue.append(dest_state)
                    if excluded_state_is_bypassable:
                        raise utils.ValidationError(
                            'Cannot make %s a checkpoint as it is bypassable'
                            % state_name_to_exclude)

            try:
                self._verify_all_states_reachable()
            except utils.ValidationError as e:
                warnings_list.append(str(e))

            try:
                self._verify_no_dead_ends()
            except utils.ValidationError as e:
                warnings_list.append(str(e))

            if not self.title:
                warnings_list.append(
                    'A title must be specified (in the \'Settings\' tab).')

            if not self.category:
                warnings_list.append(
                    'A category must be specified (in the \'Settings\' tab).')

            if not self.objective:
                warnings_list.append(
                    'An objective must be specified (in the \'Settings\' tab).'
                )

            # Check that self-loop outcomes are not labelled as correct.
            all_state_names = list(self.states.keys())
            for state_name, state in self.states.items():
                interaction = state.interaction
                default_outcome = interaction.default_outcome

                if default_outcome is not None:
                    # Check that, if the outcome is a self-loop, then the
                    # outcome is not labelled as correct.
                    if (
                        default_outcome.dest == state_name and
                        default_outcome.labelled_as_correct
                    ):
                        raise utils.ValidationError(
                            'The default outcome for state %s is labelled '
                            'correct but is a self-loop.' % state_name)

                for group in interaction.answer_groups:
                    # Check that, if the outcome is a self-loop, then the
                    # outcome is not labelled as correct.
                    if (
                        group.outcome.dest == state_name and
                        group.outcome.labelled_as_correct
                    ):
                        raise utils.ValidationError(
                            'The outcome for an answer group in state %s is '
                            'labelled correct but is a self-loop.' % state_name)

                    if (
                        group.outcome.labelled_as_correct and
                        group.outcome.dest_if_really_stuck is not None
                    ):
                        raise utils.ValidationError(
                            'The outcome for the state is labelled '
                            'correct but a destination for the stuck learner '
                            'is specified.')

            if len(warnings_list) > 0:
                warning_str = ''
                for ind, warning in enumerate(warnings_list):
                    warning_str += '%s. %s ' % (ind + 1, warning)
                raise utils.ValidationError(
                    'Please fix the following issues before saving this '
                    'exploration: %s' % warning_str)

    def _verify_all_states_reachable(self) -> None:
        """Verifies that all states are reachable from the initial state.

        Raises:
            ValidationError. One or more states are not reachable from the
                initial state of the Exploration.
        """
        # This queue stores state names.
        processed_queue = []
        curr_queue = [self.init_state_name]

        while curr_queue:
            curr_state_name = curr_queue[0]
            curr_queue = curr_queue[1:]

            if not curr_state_name in processed_queue:
                processed_queue.append(curr_state_name)

                curr_state = self.states[curr_state_name]

                if not curr_state.interaction.is_terminal:
                    all_outcomes = curr_state.interaction.get_all_outcomes()
                    for outcome in all_outcomes:
                        dest_state = outcome.dest
                        dest_if_stuck_state = outcome.dest_if_really_stuck
                        if (
                            dest_state is not None and
                            dest_state not in curr_queue and
                            dest_state not in processed_queue
                        ):
                            curr_queue.append(dest_state)
                        if (
                            dest_if_stuck_state is not None and
                            dest_if_stuck_state not in curr_queue and
                            dest_if_stuck_state not in processed_queue
                        ):
                            curr_queue.append(dest_if_stuck_state)

        if len(self.states) != len(processed_queue):
            unseen_states = sorted(list(
                set(self.states.keys()) - set(processed_queue)))
            raise utils.ValidationError(
                'The following states are not reachable from the initial '
                'state: %s' % ', '.join(unseen_states))

    def _verify_no_dead_ends(self) -> None:
        """Verifies that all states can reach a terminal state.

        Raises:
            ValidationError. If is impossible to complete the exploration from
                a state.
        """
        # This queue stores state names.
        processed_queue = []
        curr_queue = []

        for (state_name, state) in self.states.items():
            if state.interaction.is_terminal:
                curr_queue.append(state_name)

        while curr_queue:
            curr_state_name = curr_queue[0]
            curr_queue = curr_queue[1:]

            if not curr_state_name in processed_queue:
                processed_queue.append(curr_state_name)

                for (state_name, state) in self.states.items():
                    if (state_name not in curr_queue
                            and state_name not in processed_queue):
                        all_outcomes = (
                            state.interaction.get_all_outcomes())
                        for outcome in all_outcomes:
                            if outcome.dest == curr_state_name:
                                curr_queue.append(state_name)
                                break

        if len(self.states) != len(processed_queue):
            dead_end_states = list(
                set(self.states.keys()) - set(processed_queue))
            sorted_dead_end_states = sorted(dead_end_states)
            raise utils.ValidationError(
                'It is impossible to complete the exploration from the '
                'following states: %s' % ', '.join(sorted_dead_end_states)
            )

    def get_content_html(
        self, state_name: str, content_id: str
    ) -> Union[str, List[str]]:
        """Return the content for a given content id of a state.

        Args:
            state_name: str. The name of the state.
            content_id: str. The id of the content.

        Returns:
            str. The html content corresponding to the given content id of a
            state.

        Raises:
            ValueError. The given state_name does not exist.
        """
        if state_name not in self.states:
            raise ValueError('State %s does not exist' % state_name)

        return self.states[state_name].get_content_html(content_id)

    # Derived attributes of an exploration.
    @property
    def init_state(self) -> state_domain.State:
        """The state which forms the start of this exploration.

        Returns:
            State. The corresponding State domain object.
        """
        return self.states[self.init_state_name]

    @property
    def param_specs_dict(self) -> Dict[str, param_domain.ParamSpecDict]:
        """A dict of param specs, each represented as Python dicts.

        Returns:
            dict. Dict of parameter specs.
        """
        return {ps_name: ps_val.to_dict()
                for (ps_name, ps_val) in self.param_specs.items()}

    @property
    def param_change_dicts(self) -> List[param_domain.ParamChangeDict]:
        """A list of param changes, represented as JSONifiable Python dicts.

        Returns:
            list(dict). List of dicts, each representing a parameter change.
        """
        return [param_change.to_dict() for param_change in self.param_changes]

    @classmethod
    def is_demo_exploration_id(cls, exploration_id: str) -> bool:
        """Whether the given exploration id is a demo exploration.

        Args:
            exploration_id: str. The exploration id.

        Returns:
            bool. Whether the corresponding exploration is a demo exploration.
        """
        return exploration_id in feconf.DEMO_EXPLORATIONS

    @property
    def is_demo(self) -> bool:
        """Whether the exploration is one of the demo explorations.

        Returns:
            bool. True is the current exploration is a demo exploration.
        """
        return self.is_demo_exploration_id(self.id)

    def has_state_name(self, state_name: str) -> bool:
        """Whether the exploration has a state with the given state name.

        Args:
            state_name: str. The name of the state.

        Returns:
            bool. Returns true if the exploration has the given state name.
        """
        state_names = list(self.states.keys())
        return state_name in state_names

    def get_interaction_id_by_state_name(
        self, state_name: str
    ) -> Optional[str]:
        """Returns the interaction id of the state.

        Args:
            state_name: str. The name of the state.

        Returns:
            str|None. The ID of the interaction.
        """
        return self.states[state_name].interaction.id

    def update_title(self, title: str) -> None:
        """Update the exploration title.

        Args:
            title: str. The exploration title to set.
        """
        self.title = title

    def update_category(self, category: str) -> None:
        """Update the exploration category.

        Args:
            category: str. The exploration category to set.
        """
        self.category = category

    def update_objective(self, objective: str) -> None:
        """Update the exploration objective.

        Args:
            objective: str. The exploration objective to set.
        """
        self.objective = objective

    def update_language_code(self, language_code: str) -> None:
        """Update the exploration language code.

        Args:
            language_code: str. The exploration language code to set.
        """
        self.language_code = language_code

    def update_tags(self, tags: List[str]) -> None:
        """Update the tags of the exploration.

        Args:
            tags: list(str). List of tags to set.
        """
        self.tags = tags

    def update_blurb(self, blurb: str) -> None:
        """Update the blurb of the exploration.

        Args:
            blurb: str. The blurb to set.
        """
        self.blurb = blurb

    def update_author_notes(self, author_notes: str) -> None:
        """Update the author notes of the exploration.

        Args:
            author_notes: str. The author notes to set.
        """
        self.author_notes = author_notes

    def update_param_specs(
        self, param_specs_dict: Dict[str, param_domain.ParamSpecDict]
    ) -> None:
        """Update the param spec dict.

        Args:
            param_specs_dict: dict. A dict where each key-value pair represents
                respectively, a param spec name and a dict used to initialize a
                ParamSpec domain object.
        """
        self.param_specs = {
            ps_name: param_domain.ParamSpec.from_dict(ps_val)
            for (ps_name, ps_val) in param_specs_dict.items()
        }

    def update_param_changes(
        self, param_changes: List[param_domain.ParamChange]
    ) -> None:
        """Update the param change dict.

        Args:
            param_changes: list(ParamChange). List of ParamChange objects.
        """
        self.param_changes = param_changes

    def update_init_state_name(self, init_state_name: str) -> None:
        """Update the name for the initial state of the exploration.

        Args:
            init_state_name: str. The new name of the initial state.

        Raises:
            Exception. Invalid initial state name.
        """
        old_init_state_name = self.init_state_name
        if init_state_name not in self.states:
            raise Exception(
                'Invalid new initial state name: %s; '
                'it is not in the list of states %s for this '
                'exploration.' % (init_state_name, list(self.states.keys())))
        self.init_state_name = init_state_name
        if old_init_state_name in self.states:
            self.states[old_init_state_name].card_is_checkpoint = False
        self.init_state.card_is_checkpoint = True

    def update_auto_tts_enabled(self, auto_tts_enabled: bool) -> None:
        """Update whether automatic text-to-speech is enabled.

        Args:
            auto_tts_enabled: bool. Whether automatic text-to-speech
                is enabled or not.
        """
        self.auto_tts_enabled = auto_tts_enabled

    def update_next_content_id_index(self, next_content_id_index: int) -> None:
        """Update the interaction next content id index attribute.

        Args:
            next_content_id_index: int. The new next content id index to set.
        """
        self.next_content_id_index = next_content_id_index

    def add_states(self, state_names: List[str]) -> None:
        """Adds new states in the exploration with the given state names.

        Args:
            state_names: list(str). The new state name.
        """
        content_id_generator = translation_domain.ContentIdGenerator(
            self.next_content_id_index)
        for state_name in state_names:
            self.add_state(
                state_name,
                content_id_generator.generate(
                    translation_domain.ContentType.CONTENT),
                content_id_generator.generate(
                    translation_domain.ContentType.DEFAULT_OUTCOME))
        self.next_content_id_index = content_id_generator.next_content_id_index

    def add_state(
        self,
        state_name: str,
        content_id_for_state_content: str,
        content_id_for_default_outcome: str
    ) -> None:
        """Adds new state in the exploration with the given state name.

        Args:
            state_name: str. The new state name.
            content_id_for_state_content: str. The content_id for the new state
                content.
            content_id_for_default_outcome: str. The content_id for the default
                outcome of the new state.

        Raises:
            ValueError. State names cannot be duplicate.
        """
        if state_name in self.states:
            raise ValueError('Duplicate state name %s' % state_name)

        self.states[state_name] = state_domain.State.create_default_state(
            state_name, content_id_for_state_content,
            content_id_for_default_outcome)

    def rename_state(self, old_state_name: str, new_state_name: str) -> None:
        """Renames the given state.

        Args:
            old_state_name: str. The old name of state to rename.
            new_state_name: str. The new state name.

        Raises:
            ValueError. The old state name does not exist or the new state name
                is already in states dict.
        """
        if old_state_name not in self.states:
            raise ValueError('State %s does not exist' % old_state_name)
        if (old_state_name != new_state_name and
                new_state_name in self.states):
            raise ValueError('Duplicate state name: %s' % new_state_name)

        if old_state_name == new_state_name:
            return

        self._validate_state_name(new_state_name)

        self.states[new_state_name] = copy.deepcopy(
            self.states[old_state_name])
        del self.states[old_state_name]

        if self.init_state_name == old_state_name:
            self.update_init_state_name(new_state_name)
        # Find all destinations in the exploration which equal the renamed
        # state, and change the name appropriately.
        for other_state in self.states.values():
            other_outcomes = other_state.interaction.get_all_outcomes()
            for outcome in other_outcomes:
                if outcome.dest == old_state_name:
                    outcome.dest = new_state_name

    def delete_state(self, state_name: str) -> None:
        """Deletes the given state.

        Args:
            state_name: str. The state name to be deleted.

        Raises:
            ValueError. The state does not exist or is the initial state of the
                exploration.
        """
        if state_name not in self.states:
            raise ValueError('State %s does not exist' % state_name)

        # Do not allow deletion of initial states.
        if self.init_state_name == state_name:
            raise ValueError('Cannot delete initial state of an exploration.')

        # Find all destinations in the exploration which equal the deleted
        # state, and change them to loop back to their containing state.
        for other_state_name, other_state in self.states.items():
            all_outcomes = other_state.interaction.get_all_outcomes()
            for outcome in all_outcomes:
                if outcome.dest == state_name:
                    outcome.dest = other_state_name
                if outcome and outcome.dest_if_really_stuck == state_name:
                    outcome.dest_if_really_stuck = other_state_name

        del self.states[state_name]

    def get_trainable_states_dict(
        self,
        old_states: Dict[str, state_domain.State],
        exp_versions_diff: ExplorationVersionsDiff
    ) -> Dict[str, List[str]]:
        """Retrieves the state names of all trainable states in an exploration
        segregated into state names with changed and unchanged answer groups.
        In this method, the new_state_name refers to the name of the state in
        the current version of the exploration whereas the old_state_name refers
        to the name of the state in the previous version of the exploration.

        Args:
            old_states: dict. Dictionary containing all State domain objects.
            exp_versions_diff: ExplorationVersionsDiff. An instance of the
                exploration versions diff class.

        Returns:
            dict. The trainable states dict. This dict has three keys
            representing state names with changed answer groups and
            unchanged answer groups respectively.
        """
        trainable_states_dict: Dict[str, List[str]] = {
            'state_names_with_changed_answer_groups': [],
            'state_names_with_unchanged_answer_groups': []
        }
        new_states = self.states

        for new_state_name, new_state in new_states.items():
            if not new_state.can_undergo_classification():
                continue

            old_state_name = new_state_name
            if new_state_name in exp_versions_diff.new_to_old_state_names:
                old_state_name = exp_versions_diff.new_to_old_state_names[
                    new_state_name]

            # The case where a new state is added. When this happens, the
            # old_state_name will be equal to the new_state_name and it will not
            # be present in the exploration's older version.
            if old_state_name not in old_states:
                trainable_states_dict[
                    'state_names_with_changed_answer_groups'].append(
                        new_state_name)
                continue
            old_state = old_states[old_state_name]
            old_training_data = old_state.get_training_data()
            new_training_data = new_state.get_training_data()

            # Check if the training data and interaction_id of the state in the
            # previous version of the exploration and the state in the new
            # version of the exploration match. If any of them are not equal,
            # we create a new job for the state in the current version.
            if new_training_data == old_training_data and (
                    new_state.interaction.id == old_state.interaction.id):
                trainable_states_dict[
                    'state_names_with_unchanged_answer_groups'].append(
                        new_state_name)
            else:
                trainable_states_dict[
                    'state_names_with_changed_answer_groups'].append(
                        new_state_name)

        return trainable_states_dict

    def get_metadata(self) -> ExplorationMetadata:
        """Gets the ExplorationMetadata domain object for the exploration."""
        return ExplorationMetadata(
            self.title, self. category, self.objective, self.language_code,
            self.tags, self.blurb, self.author_notes,
            self.states_schema_version, self.init_state_name,
            self.param_specs, self.param_changes, self.auto_tts_enabled,
            self.edits_allowed
        )

    @classmethod
    def _convert_states_v41_dict_to_v42_dict(
        cls, states_dict: Dict[str, state_domain.StateDict]
    ) -> Dict[str, state_domain.StateDict]:
        """Converts from version 41 to 42. Version 42 changes rule input types
        for DragAndDropSortInput and ItemSelectionInput interactions to better
        support translations. Specifically, the rule inputs will store content
        ids of the html rather than the raw html. Solution answers for
        DragAndDropSortInput and ItemSelectionInput interactions are also
        updated.

        Args:
            states_dict: dict. A dict where each key-value pair represents,
                respectively, a state name and a dict used to initialize a
                State domain object.

        Returns:
            dict. The converted states_dict.
        """

        @overload
        def migrate_rule_inputs_and_answers(
            new_type: str,
            value: str,
            choices: List[state_domain.SubtitledHtmlDict]
        ) -> str: ...

        @overload
        def migrate_rule_inputs_and_answers(
            new_type: str,
            value: List[str],
            choices: List[state_domain.SubtitledHtmlDict]
        ) -> List[str]: ...

        @overload
        def migrate_rule_inputs_and_answers(
            new_type: str,
            value: List[List[str]],
            choices: List[state_domain.SubtitledHtmlDict]
        ) -> List[List[str]]: ...

        # Here we use MyPy ignore because MyPy expects a return value in
        # every condition when we define a return type but here we are
        # returning only in if-else conditions and we are not returning
        # when none of the condition matches which causes MyPy to throw
        # a 'Missing return statement' error. Thus to avoid the error,
        # we used ignore here.
        def migrate_rule_inputs_and_answers(  # type: ignore[return]
            new_type: str,
            value: Union[List[List[str]], List[str], str],
            choices: List[state_domain.SubtitledHtmlDict]
        ) -> Union[List[List[str]], List[str], str]:
            """Migrates SetOfHtmlString to SetOfTranslatableHtmlContentIds,
            ListOfSetsOfHtmlStrings to ListOfSetsOfTranslatableHtmlContentIds,
            and DragAndDropHtmlString to TranslatableHtmlContentId. These
            migrations are necessary to have rules work easily for multiple
            languages; instead of comparing html for equality, we compare
            content_ids for equality.

            Args:
                new_type: str. The type to migrate to.
                value: *. The value to migrate.
                choices: list(dict). The list of subtitled html dicts to extract
                    content ids from.

            Returns:
                *. The migrated rule input.
            """

            def extract_content_id_from_choices(html: str) -> str:
                """Given a html, find its associated content id in choices,
                which is a list of subtitled html dicts.

                Args:
                    html: str. The html to find the content id of.

                Returns:
                    str. The content id of html.
                """
                for subtitled_html_dict in choices:
                    if subtitled_html_dict['html'] == html:
                        return subtitled_html_dict['content_id']
                # If there is no match, we discard the rule input. The frontend
                # will handle invalid content ids similar to how it handled
                # non-matching html.
                return feconf.INVALID_CONTENT_ID

            if new_type == 'TranslatableHtmlContentId':
                # Here 'TranslatableHtmlContentId' can only be of str type, thus
                # to narrow down the type we used assert here.
                assert isinstance(value, str)
                return extract_content_id_from_choices(value)
            elif new_type == 'SetOfTranslatableHtmlContentIds':
                # Here we use cast because this 'elif' condition forces value
                # to have type List[str].
                set_of_content_ids = cast(List[str], value)
                return [
                    migrate_rule_inputs_and_answers(
                        'TranslatableHtmlContentId', html, choices
                    ) for html in set_of_content_ids
                ]
            elif new_type == 'ListOfSetsOfTranslatableHtmlContentIds':
                # Here we use cast because this 'elif' condition forces value
                # to have type List[List[str]].
                list_of_set_of_content_ids = cast(
                    List[List[str]], value
                )
                return [
                    migrate_rule_inputs_and_answers(
                        'SetOfTranslatableHtmlContentIds', html_set, choices
                    ) for html_set in list_of_set_of_content_ids
                ]

        for state_dict in states_dict.values():
            interaction_id = state_dict['interaction']['id']
            if interaction_id not in [
                    'DragAndDropSortInput', 'ItemSelectionInput']:
                continue

            solution = state_dict['interaction']['solution']
            # Here we use cast because we are narrowing down the type from
            # various customization args value types to List[SubtitledHtmlDict]
            # type, and this is done because here we are accessing 'choices' key
            # over 'DragAndDropSortInput' and 'ItemSelectionInput' customization
            # args and in these customization args 'choices' key will only have
            # values of type List[SubtitledHtmlDict].
            choices = cast(
                List[state_domain.SubtitledHtmlDict],
                state_dict['interaction']['customization_args']['choices'][
                    'value'
                ]
            )
            if interaction_id == 'ItemSelectionInput':
                # The solution type will be migrated from SetOfHtmlString to
                # SetOfTranslatableHtmlContentIds.
                if solution is not None:
                    # Ruling out the possibility of any other type for MyPy type
                    # checking because for interaction 'ItemSelectionInput',
                    # the correct_answer is formatted as List[str] type.
                    assert isinstance(solution['correct_answer'], list)
                    list_of_html_contents = []
                    for html_content in solution['correct_answer']:
                        assert isinstance(html_content, str)
                        list_of_html_contents.append(html_content)
                    solution['correct_answer'] = (
                        migrate_rule_inputs_and_answers(
                            'SetOfTranslatableHtmlContentIds',
                            list_of_html_contents,
                            choices)
                    )
            if interaction_id == 'DragAndDropSortInput':
                # The solution type will be migrated from ListOfSetsOfHtmlString
                # to ListOfSetsOfTranslatableHtmlContentIds.
                if solution is not None:
                    # Ruling out the possibility of any other type for MyPy type
                    # checking because for interaction 'DragAndDropSortInput',
                    # the correct_answer is formatted as List[List[str]] type.
                    assert isinstance(solution['correct_answer'], list)
                    list_of_html_content_list = []
                    for html_content_list in solution['correct_answer']:
                        assert isinstance(html_content_list, list)
                        list_of_html_content_list.append(html_content_list)
                    solution['correct_answer'] = (
                        migrate_rule_inputs_and_answers(
                            'ListOfSetsOfTranslatableHtmlContentIds',
                            list_of_html_content_list,
                            choices)
                    )

            for answer_group_dict in state_dict['interaction']['answer_groups']:
                for rule_spec_dict in answer_group_dict['rule_specs']:
                    rule_type = rule_spec_dict['rule_type']
                    rule_inputs = rule_spec_dict['inputs']

                    if interaction_id == 'ItemSelectionInput':
                        # All rule inputs for ItemSelectionInput will be
                        # migrated from SetOfHtmlString to
                        # SetOfTranslatableHtmlContentIds.
                        # Ruling out the possibility of any other type
                        # for MyPy type checking because for interaction
                        # 'ItemSelectionInput', the rule inputs are formatted
                        # as List[str] type.
                        assert isinstance(rule_inputs['x'], list)
                        list_of_html_contents = []
                        for html_content in rule_inputs['x']:
                            assert isinstance(html_content, str)
                            list_of_html_contents.append(html_content)
                        rule_inputs['x'] = migrate_rule_inputs_and_answers(
                            'SetOfTranslatableHtmlContentIds',
                            list_of_html_contents,
                            choices)
                    if interaction_id == 'DragAndDropSortInput':
                        rule_types_with_list_of_sets = [
                            'IsEqualToOrdering',
                            'IsEqualToOrderingWithOneItemAtIncorrectPosition'
                        ]
                        if rule_type in rule_types_with_list_of_sets:
                            # For rule type IsEqualToOrdering and
                            # IsEqualToOrderingWithOneItemAtIncorrectPosition,
                            # the x input will be migrated from
                            # ListOfSetsOfHtmlStrings to
                            # ListOfSetsOfTranslatableHtmlContentIds.
                            # Ruling out the possibility of any other type
                            # for MyPy type checking because for interaction
                            # 'DragAndDropSortInput', the rule inputs are
                            # formatted as List[List[str]] type.
                            assert isinstance(rule_inputs['x'], list)
                            list_of_html_content_list = []
                            for html_content_list in rule_inputs['x']:
                                assert isinstance(html_content_list, list)
                                list_of_html_content_list.append(
                                    html_content_list
                                )
                            rule_inputs['x'] = migrate_rule_inputs_and_answers(
                                'ListOfSetsOfTranslatableHtmlContentIds',
                                list_of_html_content_list,
                                choices)
                        elif rule_type == 'HasElementXAtPositionY':
                            # For rule type HasElementXAtPositionY,
                            # the x input will be migrated from
                            # DragAndDropHtmlString to
                            # TranslatableHtmlContentId, and the y input will
                            # remain as DragAndDropPositiveInt.
                            # Ruling out the possibility of any other type
                            # for MyPy type checking because for interaction
                            # 'HasElementXAtPositionY', the rule inputs are
                            # formatted as str type.
                            assert isinstance(rule_inputs['x'], str)
                            rule_inputs['x'] = migrate_rule_inputs_and_answers(
                                'TranslatableHtmlContentId',
                                rule_inputs['x'],
                                choices)
                        elif rule_type == 'HasElementXBeforeElementY':
                            # For rule type HasElementXBeforeElementY,
                            # the x and y inputs will be migrated from
                            # DragAndDropHtmlString to
                            # TranslatableHtmlContentId.
                            for rule_input_name in ['x', 'y']:
                                rule_input_value = rule_inputs[rule_input_name]
                                # Ruling out the possibility of any other type
                                # for MyPy type checking because for interaction
                                # 'HasElementXBeforeElementY', the rule inputs
                                # are formatted as str type.
                                assert isinstance(rule_input_value, str)
                                rule_inputs[rule_input_name] = (
                                    migrate_rule_inputs_and_answers(
                                        'TranslatableHtmlContentId',
                                        rule_input_value,
                                        choices))

        return states_dict

    @classmethod
    def _convert_states_v42_dict_to_v43_dict(
        cls, states_dict: Dict[str, state_domain.StateDict]
    ) -> Dict[str, state_domain.StateDict]:
        """Converts from version 42 to 43. Version 43 adds a new customization
        arg to NumericExpressionInput, AlgebraicExpressionInput, and
        MathEquationInput. The customization arg will allow creators to choose
        whether to render the division sign (÷) instead of a fraction for the
        division operation.

        Args:
            states_dict: dict. A dict where each key-value pair represents,
                respectively, a state name and a dict used to initialize a
                State domain object.

        Returns:
            dict. The converted states_dict.
        """
        for state_dict in states_dict.values():
            interaction_id = state_dict['interaction']['id']
            if interaction_id not in [
                    'NumericExpressionInput', 'AlgebraicExpressionInput',
                    'MathEquationInput']:
                continue

            customization_args = state_dict['interaction']['customization_args']
            customization_args.update({
                'useFractionForDivision': {
                    'value': True
                }
            })

        return states_dict

    @classmethod
    def _convert_states_v43_dict_to_v44_dict(
        cls,
        states_dict: Dict[str, state_domain.StateDict],
        init_state_name: str
    ) -> Dict[str, state_domain.StateDict]:
        """Converts from version 43 to version 44. Version 44 adds
        card_is_checkpoint boolean to the state, which allows creators to
        mark a state as a checkpoint for the learners

        Args:
            states_dict: dict. A dict where each key-value pair represents,
                respectively, a state name and a dict used to initalize a
                State domain object.
            init_state_name: str. Name of the first state.

        Returns:
            dict. The converted states_dict.
        """
        for (state_name, state_dict) in states_dict.items():
            state_dict['card_is_checkpoint'] = bool(
                state_name == init_state_name)
        return states_dict

    @classmethod
    def _convert_states_v44_dict_to_v45_dict(
        cls, states_dict: Dict[str, state_domain.StateDict]
    ) -> Dict[str, state_domain.StateDict]:
        """Converts from version 44 to 45. Version 45 contains
        linked skill id.

        Args:
            states_dict: dict. A dict where each key-value pair represents,
                respectively, a state name and a dict used to initialize a
                State domain object.

        Returns:
            dict. The converted states_dict.
        """

        for state_dict in states_dict.values():
            state_dict['linked_skill_id'] = None
        return states_dict

    @classmethod
    def _convert_states_v45_dict_to_v46_dict(
        cls, states_dict: Dict[str, state_domain.StateDict]
    ) -> Dict[str, state_domain.StateDict]:
        """Converts from version 45 to 46. Version 46 ensures that the written
        translations in a state containing unicode content do not contain HTML
        tags and the data_format is unicode.

        Args:
            states_dict: dict. A dict where each key-value pair represents,
                respectively, a state name and a dict used to initialize a
                State domain object.

        Returns:
            dict. The converted states_dict.
        """

        for state_dict in states_dict.values():
            list_of_subtitled_unicode_content_ids = []
            interaction_customisation_args = state_dict['interaction'][
                'customization_args']
            if interaction_customisation_args:
                customisation_args = (
                    state_domain.InteractionInstance
                    .convert_customization_args_dict_to_customization_args(
                        state_dict['interaction']['id'],
                        state_dict['interaction']['customization_args'],
                        state_schema_version=45))
                for ca_name in customisation_args:
                    list_of_subtitled_unicode_content_ids.extend(
                        state_domain.InteractionCustomizationArg
                        .traverse_by_schema_and_get(
                            customisation_args[ca_name].schema,
                            customisation_args[ca_name].value,
                            [schema_utils.SCHEMA_OBJ_TYPE_SUBTITLED_UNICODE],
                            lambda subtitled_unicode:
                            subtitled_unicode.content_id
                        )
                    )
                translations_mapping = (
                    # Here we use MyPy ignore because the latest schema of state
                    # dict doesn't contains written_translations property.
                    state_dict['written_translations']['translations_mapping']) # type: ignore[misc]
                for content_id in translations_mapping:
                    if content_id in list_of_subtitled_unicode_content_ids:
                        for language_code in translations_mapping[content_id]:
                            written_translation = (
                                translations_mapping[content_id][language_code])
                            written_translation['data_format'] = (
                                schema_utils.SCHEMA_TYPE_UNICODE)
                            # Here, we are narrowing down the type from
                            # Union[List[str], str] to str.
                            assert isinstance(
                                written_translation['translation'],
                                str
                            )
                            written_translation['translation'] = (
                                html_cleaner.strip_html_tags(
                                    written_translation['translation']))
        return states_dict

    @classmethod
    def _convert_states_v46_dict_to_v47_dict(
        cls, states_dict: Dict[str, state_domain.StateDict]
    ) -> Dict[str, state_domain.StateDict]:
        """Converts from version 46 to 47. Version 52 deprecates
        oppia-noninteractive-svgdiagram tag and converts existing occurences of
        it to oppia-noninteractive-image tag.

        Args:
            states_dict: dict. A dict where each key-value pair represents,
                respectively, a state name and a dict used to initialize a
                State domain object.

        Returns:
            dict. The converted states_dict.
        """

        for state_dict in states_dict.values():
            interaction_customisation_args = state_dict['interaction'][
                'customization_args']
            if interaction_customisation_args:
                state_domain.State.convert_html_fields_in_state(
                    state_dict,
                    html_validation_service
                    .convert_svg_diagram_tags_to_image_tags, 46)
        return states_dict

    @classmethod
    def _convert_states_v47_dict_to_v48_dict(
        cls, states_dict: Dict[str, state_domain.StateDict]
    ) -> Dict[str, state_domain.StateDict]:
        """Converts from version 47 to 48. Version 48 fixes encoding issues in
        HTML fields.

        Args:
            states_dict: dict. A dict where each key-value pair represents,
                respectively, a state name and a dict used to initialize a
                State domain object.

        Returns:
            dict. The converted states_dict.
        """

        for state_dict in states_dict.values():
            interaction_customisation_args = state_dict['interaction'][
                'customization_args']
            if interaction_customisation_args:
                state_domain.State.convert_html_fields_in_state(
                    state_dict,
                    html_validation_service.fix_incorrectly_encoded_chars,
                    state_schema_version=48)
        return states_dict

    @classmethod
    def _convert_states_v48_dict_to_v49_dict(
        cls, states_dict: Dict[str, state_domain.StateDict]
    ) -> Dict[str, state_domain.StateDict]:
        """Converts from version 48 to 49. Version 49 adds
        requireNonnegativeInput customization arg to NumericInput
        interaction which allows creators to set input should be greater
        than or equal to zero.

        Args:
            states_dict: dict. A dict where each key-value pair represents,
                respectively, a state name and a dict used to initialize a
                State domain object.

        Returns:
            dict. The converted states_dict.
        """

        for state_dict in states_dict.values():
            if state_dict['interaction']['id'] == 'NumericInput':
                customization_args = state_dict['interaction'][
                    'customization_args']
                customization_args.update({
                    'requireNonnegativeInput': {
                        'value': False
                    }
                })

        return states_dict

    @classmethod
    def _convert_states_v49_dict_to_v50_dict(
        cls, states_dict: Dict[str, state_domain.StateDict]
    ) -> Dict[str, state_domain.StateDict]:
        """Converts from version 49 to 50. Version 50 removes rules from
        explorations that use one of the following rules:
        [ContainsSomeOf, OmitsSomeOf, MatchesWithGeneralForm]. It also renames
        `customOskLetters` cust arg to `allowedVariables`.

        Args:
            states_dict: dict. A dict where each key-value pair represents,
                respectively, a state name and a dict used to initialize a
                State domain object.

        Returns:
            dict. The converted states_dict.
        """
        for state_dict in states_dict.values():
            if state_dict['interaction']['id'] in MATH_INTERACTION_TYPES:
                filtered_answer_groups = []
                for answer_group_dict in state_dict[
                        'interaction']['answer_groups']:
                    filtered_rule_specs = []
                    for rule_spec_dict in answer_group_dict['rule_specs']:
                        rule_type = rule_spec_dict['rule_type']
                        if rule_type not in MATH_INTERACTION_DEPRECATED_RULES:
                            filtered_rule_specs.append(
                                copy.deepcopy(rule_spec_dict))
                    answer_group_dict['rule_specs'] = filtered_rule_specs
                    if len(filtered_rule_specs) > 0:
                        filtered_answer_groups.append(
                            copy.deepcopy(answer_group_dict))
                state_dict[
                    'interaction']['answer_groups'] = filtered_answer_groups

                # Renaming cust arg.
                if state_dict[
                        'interaction']['id'] in ALGEBRAIC_MATH_INTERACTIONS:
                    customization_args = state_dict[
                        'interaction']['customization_args']
                    customization_args['allowedVariables'] = copy.deepcopy(
                        customization_args['customOskLetters'])
                    del customization_args['customOskLetters']

        return states_dict

    @classmethod
    def _convert_states_v50_dict_to_v51_dict(
        cls, states_dict: Dict[str, state_domain.StateDict]
    ) -> Dict[str, state_domain.StateDict]:
        """Converts from version 50 to 51. Version 51 adds a new
        dest_if_really_stuck field to Outcome class to redirect learners
        to a state for strengthening concepts when they get really stuck.

        Args:
            states_dict: dict. A dict where each key-value pair represents,
                respectively, a state name and a dict used to initialize a
                State domain object.

        Returns:
            dict. The converted states_dict.
        """
        for state_dict in states_dict.values():
            answer_groups = state_dict['interaction']['answer_groups']
            for answer_group in answer_groups:
                answer_group['outcome']['dest_if_really_stuck'] = None

            if state_dict['interaction']['default_outcome'] is not None:
                state_dict['interaction'][
                    'default_outcome']['dest_if_really_stuck'] = None

        return states_dict

    @classmethod
    def _remove_unwanted_content_ids_from_translations_and_voiceovers_from_state_v51_or_v52( # pylint: disable=line-too-long
        cls, state_dict: state_domain.StateDict, state_schema: int
    ) -> None:
        """Helper function to remove the content IDs from the translations
        and voiceovers which are deleted from the state.

        Args:
            state_dict: state_domain.StateDict. The state dictionary.
            state_schema: int. The state schema from which we are using
                this functionality.
        """
        interaction = state_dict['interaction']
        content_id_list = [state_dict['content']['content_id']]

        for answer_group in interaction['answer_groups']:
            content_id_list.append(
                answer_group['outcome']['feedback']['content_id']
            )

            for rule_spec in answer_group['rule_specs']:
                for param_name, value in rule_spec['inputs'].items():
                    interaction_id = interaction['id']
                    param_type = (
                        interaction_registry.Registry.get_interaction_by_id(
                            interaction_id
                        ).get_rule_param_type(
                            rule_spec['rule_type'], param_name
                        )
                    )

                    if issubclass(
                        param_type, objects.BaseTranslatableObject
                    ):
                        # We can assume that the value will be a dict,
                        # as the param_type is BaseTranslatableObject.
                        assert isinstance(value, dict)
                        content_id = value['contentId']
                        # We can assume the contentId will be str,
                        # as the param_type is BaseTranslatableObject.
                        assert isinstance(content_id, str)
                        content_id_list.append(content_id)

        default_outcome = interaction['default_outcome']
        if default_outcome:
            content_id_list.append(
                default_outcome['feedback']['content_id'])

        for hint in interaction['hints']:
            content_id_list.append(hint['hint_content']['content_id'])

        interaction_solution = interaction['solution']
        if interaction_solution:
            content_id_list.append(
                interaction_solution['explanation']['content_id'])

        if interaction['id'] is not None:
            customisation_args = (
                state_domain.InteractionInstance
                .convert_customization_args_dict_to_customization_args(
                    interaction['id'],
                    interaction['customization_args'],
                    state_schema_version=state_schema
                )
            )
            for ca_name in customisation_args:
                content_id_list.extend(
                    customisation_args[ca_name].get_content_ids()
                )

        # Here we use MyPy ignore because the latest schema of state
        # dict doesn't contains written_translations property.
        translations_mapping = (
            state_dict['written_translations']['translations_mapping'])  # type: ignore[misc]
        new_translations_mapping = {
             content_id: translation_item for
             content_id, translation_item in translations_mapping.items()
             if content_id in content_id_list
        }
        # Here we use MyPy ignore because the latest schema of state
        # dict doesn't contains written_translations property.
        state_dict['written_translations']['translations_mapping'] = (  # type: ignore[misc]
            new_translations_mapping)

        # Here we use MyPy ignore because the latest schema of state
        # dict doesn't contains recorded_voiceovers property.
        voiceovers_mapping = (
            state_dict['recorded_voiceovers']['voiceovers_mapping']) # type: ignore[misc]
        new_voiceovers_mapping = {}
        for content_id, voiceover_item in voiceovers_mapping.items():
            if content_id in content_id_list:
                new_voiceovers_mapping[content_id] = voiceover_item
        # Here we use MyPy ignore because the latest schema of state
        # dict doesn't contains recorded_voiceovers property.
        state_dict['recorded_voiceovers']['voiceovers_mapping'] = ( # type: ignore[misc]
            new_voiceovers_mapping)

    @classmethod
    def _convert_states_v51_dict_to_v52_dict(
        cls, states_dict: Dict[str, state_domain.StateDict]
    ) -> Dict[str, state_domain.StateDict]:
        """Converts from version 51 to 52. Version 52 correctly updates
        the content IDs for translations and for voiceovers. In the 49 to 50
        conversion we removed some interaction rules and thus also some parts of
        the exploration that had its content IDs, but then the content IDs in
        translations and voiceovers were not updated.

        Args:
            states_dict: dict. A dict where each key-value pair represents,
                respectively, a state name and a dict used to initialize a
                State domain object.

        Returns:
            dict. The converted states_dict.
        """
        for state_dict in states_dict.values():
            cls._remove_unwanted_content_ids_from_translations_and_voiceovers_from_state_v51_or_v52( # pylint: disable=line-too-long
                state_dict, state_schema=51)

        return states_dict

    @classmethod
    def _convert_states_v52_dict_to_v53_dict(
        cls,
        states_dict: Dict[str, state_domain.StateDict],
        language_code: str
    ) -> Dict[str, state_domain.StateDict]:
        """Converts from version 52 to 53. Version 53 fixes all the backend
        validation checks for explorations errored data which are
        categorized as:
            - Exploration states
            - Exploration interaction
            - Exploration RTE

        Args:
            states_dict: dict. A dict where each key-value pair represents,
                respectively, a state name and a dict used to initialize a
                State domain object.
            language_code: str. The language code of the exploration.

        Returns:
            dict. The converted states_dict.
        """
        states_dict = cls._fix_labelled_as_correct_value_in_state_dict(
            states_dict)

        # Update state interaction validations.
        states_dict = cls._update_state_interaction(
            states_dict, language_code)

        # Update state RTE validations.
        states_dict = cls._update_state_rte(states_dict)

        return states_dict

    @classmethod
    def _convert_states_v53_dict_to_v54_dict(
        cls, states_dict: Dict[str, state_domain.StateDict]
    ) -> Dict[str, state_domain.StateDict]:
        """Converts from version 53 to 54. Version 54 adds
        catchMisspellings customization arg to TextInput
        interaction which allows creators to detect misspellings.

        Args:
            states_dict: dict. A dict where each key-value pair represents,
                respectively, a state name and a dict used to initialize a
                State domain object.

        Returns:
            dict. The converted states_dict.
        """

        for state_dict in states_dict.values():
            if state_dict['interaction']['id'] == 'TextInput':
                customization_args = state_dict['interaction'][
                    'customization_args']
                customization_args.update({
                    'catchMisspellings': {
                        'value': False
                    }
                })

        return states_dict

    @classmethod
    def _fix_labelled_as_correct_value_in_state_dict(
        cls, states_dict: Dict[str, state_domain.StateDict]
    ) -> Dict[str, state_domain.StateDict]:
        """If destination is `try again` and the value of labelled_as_correct
            is True, replaces it with False

        Args:
            states_dict: dict. A dict where each key-value pair represents,
                respectively, a state name and a dict used to initialize a
                State domain object.

        Returns:
            dict. The converted states_dict.
        """
        for state_name, state_dict in states_dict.items():
            answer_groups = state_dict['interaction']['answer_groups']
            for answer_group in answer_groups:
                # labelled_as_correct should not be True if dest is try again.
                if answer_group['outcome']['dest'] == state_name:
                    answer_group['outcome']['labelled_as_correct'] = False

            state_dict['interaction']['answer_groups'] = answer_groups

        return states_dict

    # ########################################################.
    # Fix validation errors for exploration state interaction.
    # ########################################################.
    @classmethod
    def _choices_should_be_unique_and_non_empty(
        cls,
        choices: List[state_domain.SubtitledHtmlDict],
        answer_groups: List[state_domain.AnswerGroupDict],
        state_dict: state_domain.StateDict,
        *,
        is_item_selection_interaction: bool = False
    ) -> None:
        """Handles choices present in the ItemSelectionInput or
        in MultipleChoiceInput interactions, implements the following:
            - If only one choice is empty then simply removes it
            - If multiple choices are empty replace them with `Choice 1` ,
            `Choice 2` etc
            - If choices are duplicate, removes the later choice
            - Remove the rules whose choices has been deleted

        Args:
            choices: List[state_domain.SubtitledHtmlDict]. A list of choices.
            answer_groups: List[state_domain.AnswerGroupDict]. The list of
                answer groups.
            state_dict: state_domain.StateDict. The exploration state.
            is_item_selection_interaction: bool. If the answer group belongs
                to ItemSelectionInput interaction or not.
        """
        empty_choices: List[state_domain.SubtitledHtmlDict] = []
        seen_choices: List[str] = []
        choices_to_remove: List[state_domain.SubtitledHtmlDict] = []
        invalid_choices_index = []
        invalid_choices_content_ids = []
        content_ids_of_choices_to_update = []
        choices_content = []
        for choice in choices:
            choices_content.append(choice['html'])
            if html_cleaner.is_html_empty(choice['html']):
                empty_choices.append(choice)

        if len(empty_choices) == 1:
            invalid_choices_index.append(choices.index(empty_choices[0]))
            invalid_choices_content_ids.append(empty_choices[0]['content_id'])
            choices_to_remove.append(empty_choices[0])
        else:
            for idx, empty_choice in enumerate(empty_choices):
                valid_choice = (
                    '<p>Choice %s</p>' % str(idx + 1)
                )
                if valid_choice in choices_content:
                    choices_to_remove.append(empty_choice)
                else:
                    empty_choice['html'] = valid_choice
                    content_ids_of_choices_to_update.append(
                        empty_choice['content_id'])

        # Duplicate choices.
        for choice in choices:
            if choice['html'] not in seen_choices:
                seen_choices.append(choice['html'])
            else:
                choices_to_remove.append(choice)
                invalid_choices_index.append(choices.index(choice))
                invalid_choices_content_ids.append(choice['content_id'])

        # Remove rules whose choice has been deleted.
        empty_ans_groups = []
        for answer_group in answer_groups:
            invalid_rules = []
            for rule_spec in answer_group['rule_specs']:
                if rule_spec['rule_type'] == 'Equals':
                    if rule_spec['inputs']['x'] in invalid_choices_index:
                        invalid_rules.append(rule_spec)
                    if is_item_selection_interaction:
                        rule_inputs = rule_spec['inputs']
                        assert isinstance(rule_inputs, dict)
                        rule_values = rule_inputs['x']
                        assert isinstance(rule_values, list)
                        if any(
                            item in rule_values for item in
                            invalid_choices_content_ids
                        ):
                            invalid_rules.append(rule_spec)

            for invalid_rule in invalid_rules:
                answer_group['rule_specs'].remove(invalid_rule)
            if (
                len(answer_group['rule_specs']) == 0 and
                answer_group not in empty_ans_groups
            ):
                empty_ans_groups.append(answer_group)

        for empty_ans_group in empty_ans_groups:
            answer_groups.remove(empty_ans_group)

        # Remove solution if invalid choice is present.
        if state_dict['interaction']['solution'] is not None:
            solution = state_dict['interaction']['solution']['correct_answer']
            if isinstance(solution, list) and any(
                invalid_choice['content_id'] in solution for invalid_choice in
                choices_to_remove
            ):
                state_dict['interaction']['solution'] = None

        for choice_to_remove in choices_to_remove:
            choices.remove(choice_to_remove)

        # Marking the content ids that needs update.
        for content_id in content_ids_of_choices_to_update:
            # Here we use MyPy ignore because the latest schema of state
            # dict doesn't contains written_translations property.
            choice_translations = state_dict['written_translations'][  # type: ignore[misc]
                'translations_mapping'][content_id]
            for translation in choice_translations.values():
                translation['needs_update'] = True

            # Here we use MyPy ignore because the latest schema of state
            # dict doesn't contains written_translations property.
            choice_voiceovers = state_dict['recorded_voiceovers'][ # type: ignore[misc]
                'voiceovers_mapping'][content_id]
            for choice_voiceover in choice_voiceovers.values():
                choice_voiceover['needs_update'] = True

        # Fix RTE content present inside the choices.
        for choice in choices:
            choice_html = choice['html']
            choice['html'] = cls.fix_content(choice_html)

    @classmethod
    def _set_lower_and_upper_bounds(
        cls,
        range_var: RangeVariableDict,
        lower_bound: Optional[float],
        upper_bound: Optional[float],
        *,
        lb_inclusive: bool,
        ub_inclusive: bool
    ) -> None:
        """Sets the lower and upper bounds for the range_var.

        Args:
            range_var: dict[str, Any]. Variable used to keep track of each
                range.
            lower_bound: Optional[float]. The lower bound.
            upper_bound: Optional[float]. The upper bound.
            lb_inclusive: bool. If lower bound is inclusive.
            ub_inclusive: bool. If upper bound is inclusive.
        """
        range_var['lower_bound'] = lower_bound
        range_var['upper_bound'] = upper_bound
        range_var['lb_inclusive'] = lb_inclusive
        range_var['ub_inclusive'] = ub_inclusive

    @classmethod
    def _is_enclosed_by(
        cls,
        test_range: RangeVariableDict,
        base_range: RangeVariableDict
    ) -> bool:
        """Checks whether the ranges of rules enclosed or not

        Args:
            test_range: RangeVariableDict. It represents the variable for
                which we have to check the range.
            base_range: RangeVariableDict. It is the variable to which
                the range is compared.

        Returns:
            bool. Returns True if both rule's ranges are enclosed.
        """
        if (
            base_range['lower_bound'] is None or
            test_range['lower_bound'] is None or
            base_range['upper_bound'] is None or
            test_range['upper_bound'] is None
        ):
            return False

        lb_satisfied = (
            base_range['lower_bound'] < test_range['lower_bound'] or
            (
                base_range['lower_bound'] == test_range['lower_bound'] and
                (not test_range['lb_inclusive'] or base_range['lb_inclusive'])
            )
        )
        ub_satisfied = (
            base_range['upper_bound'] > test_range['upper_bound'] or
            (
                base_range['upper_bound'] == test_range['upper_bound'] and
                (not test_range['ub_inclusive'] or base_range['ub_inclusive'])
            )
        )
        return lb_satisfied and ub_satisfied

    @classmethod
    def _should_check_range_criteria(
        cls,
        earlier_rule: state_domain.RuleSpecDict,
        later_rule: state_domain.RuleSpecDict
    ) -> bool:
        """Checks the range criteria between two rules by comparing their
        rule type

        Args:
            earlier_rule: state_domain.RuleSpecDict. Previous rule.
            later_rule: state_domain.RuleSpecDict. Current rule.

        Returns:
            bool. Returns True if the rules passes the range criteria check.
        """
        if earlier_rule['rule_type'] in (
            'HasDenominatorEqualTo', 'IsEquivalentTo', 'IsLessThan',
            'IsEquivalentToAndInSimplestForm', 'IsGreaterThan'
        ):
            return True
        return later_rule['rule_type'] in (
            'HasDenominatorEqualTo', 'IsLessThan', 'IsGreaterThan'
        )

    @classmethod
    def _get_rule_value_of_fraction_interaction(
        cls, rule_spec: state_domain.RuleSpecDict
    ) -> float:
        """Returns rule value of the rule_spec of FractionInput interaction so
        that we can keep track of rule's range

        Args:
            rule_spec: state_domain.RuleSpecDict. Rule spec of an answer group.

        Returns:
            value: float. The value of the rule spec.
        """
        rule_input = rule_spec['inputs']
        assert isinstance(rule_input, dict)
        rule_value_f = rule_input['f']
        assert isinstance(rule_value_f, dict)
        value: float = (
            rule_value_f['wholeNumber'] +
            float(rule_value_f['numerator']) / rule_value_f['denominator']
        )
        return value

    @classmethod
    def _remove_duplicate_rules_inside_answer_groups(
        cls,
        answer_groups: List[state_domain.AnswerGroupDict],
        state_name: str
    ) -> None:
        """Removes the duplicate rules present inside the answer groups. This
        will simply removes the rule which do not point to another state
        to avoid state disconnection. If both of them do not point to different
        state we will simply remove the later one

        Args:
            answer_groups: List[state_domain.AnswerGroupDict]. The answer groups
                present inside the state.
            state_name: str. The state name.
        """
        rules_to_remove_with_diff_dest_node = []
        rules_to_remove_with_try_again_dest_node = []
        seen_rules_with_try_again_dest_node = []
        seen_rules_with_diff_dest_node = []
        for answer_group in answer_groups:
            for rule_spec in answer_group['rule_specs']:
                if rule_spec in seen_rules_with_try_again_dest_node:
                    if (
                        answer_group['outcome']['dest'] != state_name and
                        rule_spec not in seen_rules_with_diff_dest_node
                    ):
                        seen_rules_with_diff_dest_node.append(rule_spec)
                        rules_to_remove_with_try_again_dest_node.append(
                            rule_spec)
                    elif (
                        answer_group['outcome']['dest'] != state_name and
                        rule_spec in seen_rules_with_diff_dest_node
                    ):
                        rules_to_remove_with_diff_dest_node.append(rule_spec)
                    else:
                        rules_to_remove_with_try_again_dest_node.append(
                            rule_spec)

                elif rule_spec in seen_rules_with_diff_dest_node:
                    if answer_group['outcome']['dest'] != state_name:
                        rules_to_remove_with_diff_dest_node.append(rule_spec)
                    else:
                        rules_to_remove_with_try_again_dest_node.append(
                            rule_spec)

                else:
                    if (
                        rule_spec not in seen_rules_with_try_again_dest_node and
                        answer_group['outcome']['dest'] == state_name
                    ):
                        seen_rules_with_try_again_dest_node.append(rule_spec)
                    if (
                        rule_spec not in seen_rules_with_diff_dest_node and
                        answer_group['outcome']['dest'] != state_name
                    ):
                        seen_rules_with_diff_dest_node.append(rule_spec)

        empty_ans_groups = []
        for rule_to_remove in rules_to_remove_with_try_again_dest_node:
            removed_try_again_rule = False
            for answer_group in reversed(answer_groups):
                for rule_spec in reversed(answer_group['rule_specs']):
                    if (
                        rule_spec == rule_to_remove and
                        answer_group['outcome']['dest'] == state_name
                    ):
                        removed_try_again_rule = True
                        answer_group['rule_specs'].remove(rule_to_remove)
                        break

                if (
                    len(answer_group['rule_specs']) == 0 and
                    answer_group not in empty_ans_groups
                ):
                    empty_ans_groups.append(answer_group)

                if removed_try_again_rule:
                    break

        for rule_to_remove in rules_to_remove_with_diff_dest_node:
            removed_dest_rule = False
            for answer_group in reversed(answer_groups):
                for rule_spec in reversed(answer_group['rule_specs']):
                    if (
                        rule_spec == rule_to_remove and
                        answer_group['outcome']['dest'] != state_name
                    ):
                        removed_dest_rule = True
                        answer_group['rule_specs'].remove(rule_to_remove)
                        break

                if (
                    len(answer_group['rule_specs']) == 0 and
                    answer_group not in empty_ans_groups
                ):
                    empty_ans_groups.append(answer_group)

                if removed_dest_rule:
                    break

        for empty_ans_group in empty_ans_groups:
            answer_groups.remove(empty_ans_group)

    @classmethod
    def _fix_continue_interaction(
        cls, state_dict: state_domain.StateDict, language_code: str
    ) -> None:
        """Fixes Continue interaction where the length of the text value
        is more than 20. We simply replace them with the word `Continue`
        according to the language code

        Args:
            state_dict: state_domain.StateDict. The state dictionary.
            language_code: str. The language code of the exploration.
        """
        # Here we use cast because we are narrowing down the type from various
        # customization args value types to SubtitledUnicodeDict type, and this
        # is done because here we are accessing 'buttontext' key from continue
        # customization arg whose value is always of SubtitledUnicodeDict type.
        button_text_subtitled_unicode_dict = cast(
            state_domain.SubtitledUnicodeDict,
            state_dict['interaction']['customization_args']['buttonText'][
                'value'
            ]
        )
        text_value = button_text_subtitled_unicode_dict['unicode_str']
        content_id = button_text_subtitled_unicode_dict['content_id']
        lang_code_to_unicode_str_dict = {
            'en': 'Continue',
            'es': 'Continuar',
            'nl': 'Doorgaan',
            'ru': 'Продолжить',
            'fr': 'Continuer',
            'ca': 'Continua',
            'hu': 'Folytatás',
            'zh': '继续',
            'it': 'Continua',
            'fi': 'Jatka',
            'pt': 'Continuar',
            'de': 'Fortfahren',
            'ar': 'استمرار',
            'tr': 'İlerle'
        }
        if len(text_value) > 20:
            if language_code in lang_code_to_unicode_str_dict:
                button_text_subtitled_unicode_dict['unicode_str'] = (
                    lang_code_to_unicode_str_dict[language_code]
                )
            else:
                button_text_subtitled_unicode_dict['unicode_str'] = 'Continue'

            # Here we use MyPy ignore because the latest schema of state
            # dict doesn't contains written_translations property.
            continue_button_translations = state_dict['written_translations'][ # type: ignore[misc]
                'translations_mapping'][content_id]
            for translation in continue_button_translations.values():
                translation['needs_update'] = True

            # Here we use MyPy ignore because the latest schema of state
            # dict doesn't contains written_translations property.
            choice_voiceovers = state_dict['recorded_voiceovers'][ # type: ignore[misc]
                'voiceovers_mapping'][content_id]
            for choice_voiceover in choice_voiceovers.values():
                choice_voiceover['needs_update'] = True

    @classmethod
    def _fix_end_interaction(cls, state_dict: state_domain.StateDict) -> None:
        """Fixes the End exploration interaction where the recommended
        explorations are more than 3. We simply slice them till the
        length 3

        Args:
            state_dict: state_domain.StateDict. The state dictionary.
        """
        # Here we use cast because we are narrowing down the type from various
        # customization args value types to List[str] type, and this is done
        # because here we are accessing 'recommendedExplorationIds' key from
        # EndExploration customization arg whose value is always of List[str]
        # type.
        recc_exp_ids = cast(
            List[str],
            state_dict['interaction']['customization_args'][
                'recommendedExplorationIds'
            ]['value']
        )
        # Should be at most 3 recommended explorations.
        state_dict['interaction']['customization_args'][
            'recommendedExplorationIds']['value'] = recc_exp_ids[:3]

    @classmethod
    def _fix_numeric_input_interaction(
        cls, state_dict: state_domain.StateDict, state_name: str
    ) -> None:
        """Fixes NumericInput interaction for the following cases:
        - The rules should not be duplicate else the one with not pointing to
        different state will be deleted
        - The rule should not match previous rules solution means it should
        not be in the range of previous rules solution otherwise the later
        answer group will be redundant and will never be matched. Simply the
        invalid rule will be removed and if only one rule is present then the
        complete answer group is removed
        - As this interaction is only for the numeric values, all string values
        will be considered as invalid and will be removed
        - `tol` value in `IsWithinTolerance` rule must be positive else will be
        converted to positive value
        - `a` should not be greater than `b` in `IsInclusivelyBetween` rule else
        we will simply swap them

        Args:
            state_dict: state_domain.StateDict. The state dictionary that needs
                to be fixed.
            state_name: str. The name of the state.
        """
        answer_groups = state_dict['interaction']['answer_groups']
        lower_infinity = float('-inf')
        upper_infinity = float('inf')
        invalid_rules = []
        ranges: List[RangeVariableDict] = []
        cls._remove_duplicate_rules_inside_answer_groups(
            answer_groups, state_name)
        # All rules should have solutions that do not match
        # previous rules' solutions.
        for ans_group_index, answer_group in enumerate(answer_groups):
            for rule_spec_index, rule_spec in enumerate(
                answer_group['rule_specs']
            ):
                range_var: RangeVariableDict = {
                    'ans_group_index': int(ans_group_index),
                    'rule_spec_index': int(rule_spec_index),
                    'lower_bound': None,
                    'upper_bound': None,
                    'lb_inclusive': False,
                    'ub_inclusive': False
                }
                rule_inputs = rule_spec['inputs']
                assert isinstance(rule_inputs, dict)
                if rule_spec['rule_type'] == 'IsLessThanOrEqualTo':
                    try:
                        assert isinstance(rule_inputs['x'], float)
                        rule_value = float(rule_inputs['x'])
                        cls._set_lower_and_upper_bounds(
                            range_var,
                            lower_infinity,
                            rule_value,
                            lb_inclusive=False,
                            ub_inclusive=True
                        )
                    except Exception:
                        invalid_rules.append(rule_spec)

                if rule_spec['rule_type'] == 'IsGreaterThanOrEqualTo':
                    try:
                        assert isinstance(rule_inputs['x'], float)
                        rule_value = float(rule_inputs['x'])
                        cls._set_lower_and_upper_bounds(
                            range_var,
                            rule_value,
                            upper_infinity,
                            lb_inclusive=True,
                            ub_inclusive=False
                        )
                    except Exception:
                        invalid_rules.append(rule_spec)

                if rule_spec['rule_type'] == 'Equals':
                    try:
                        assert isinstance(rule_inputs['x'], float)
                        rule_value = float(rule_inputs['x'])
                        cls._set_lower_and_upper_bounds(
                            range_var,
                            rule_value,
                            rule_value,
                            lb_inclusive=True,
                            ub_inclusive=True
                        )
                    except Exception:
                        invalid_rules.append(rule_spec)

                if rule_spec['rule_type'] == 'IsLessThan':
                    try:
                        assert isinstance(rule_inputs['x'], float)
                        rule_value = float(rule_inputs['x'])
                        cls._set_lower_and_upper_bounds(
                            range_var,
                            lower_infinity,
                            rule_value,
                            lb_inclusive=False,
                            ub_inclusive=False
                        )
                    except Exception:
                        invalid_rules.append(rule_spec)

                if rule_spec['rule_type'] == 'IsWithinTolerance':
                    try:
                        rule_value_x = rule_inputs['x']
                        assert isinstance(rule_value_x, float)
                        rule_value_tol = rule_inputs['tol']
                        assert isinstance(rule_value_tol, float)
                        # The `tolerance` value needs to be a positive value.
                        if rule_value_tol <= 0:
                            rule_spec['inputs']['tol'] = abs(rule_value_tol)
                        rule_value_x = float(rule_value_x)
                        rule_value_tol = float(rule_value_tol)
                        cls._set_lower_and_upper_bounds(
                            range_var,
                            rule_value_x - rule_value_tol,
                            rule_value_x + rule_value_tol,
                            lb_inclusive=True,
                            ub_inclusive=True
                        )
                    except Exception:
                        invalid_rules.append(rule_spec)

                if rule_spec['rule_type'] == 'IsGreaterThan':
                    try:
                        assert isinstance(rule_inputs['x'], float)
                        rule_value = float(rule_inputs['x'])
                        cls._set_lower_and_upper_bounds(
                            range_var,
                            rule_value,
                            upper_infinity,
                            lb_inclusive=False,
                            ub_inclusive=False
                        )
                    except Exception:
                        invalid_rules.append(rule_spec)

                if rule_spec['rule_type'] == 'IsInclusivelyBetween':
                    try:
                        value_a = rule_inputs['a']
                        assert isinstance(value_a, float)
                        value_b = rule_inputs['b']
                        assert isinstance(value_b, float)
                        # For x in [a, b], a must not be greater than b.
                        if value_a > value_b:
                            rule_spec['inputs']['a'] = value_b
                            rule_spec['inputs']['b'] = value_a
                        elif value_a == value_b:
                            rule_spec['rule_type'] = 'Equals'
                            rule_spec['inputs'] = {'x': value_a}
                            assert isinstance(rule_spec['inputs']['x'], float)
                            rule_value = float(rule_spec['inputs']['x'])
                            cls._set_lower_and_upper_bounds(
                                range_var,
                                rule_value,
                                rule_value,
                                lb_inclusive=True,
                                ub_inclusive=True
                            )
                            continue
                        rule_value_a = float(value_a)
                        rule_value_b = float(value_b)
                        cls._set_lower_and_upper_bounds(
                            range_var,
                            rule_value_a,
                            rule_value_b,
                            lb_inclusive=True,
                            ub_inclusive=True
                        )
                    except Exception:
                        invalid_rules.append(rule_spec)

                for range_ele in ranges:
                    if cls._is_enclosed_by(range_var, range_ele):
                        invalid_rules.append(rule_spec)
                ranges.append(range_var)

        # Removing all the invalid rules.
        empty_ans_groups = []
        for invalid_rule in invalid_rules:
            for answer_group in answer_groups:
                for rule_spec in answer_group['rule_specs']:
                    if rule_spec == invalid_rule:
                        answer_group['rule_specs'].remove(rule_spec)

                if (
                    len(answer_group['rule_specs']) == 0 and
                    answer_group not in empty_ans_groups
                ):
                    empty_ans_groups.append(answer_group)

        for empty_ans_group in empty_ans_groups:
            answer_groups.remove(empty_ans_group)

        cls._remove_duplicate_rules_inside_answer_groups(
            answer_groups, state_name)

        state_dict['interaction']['answer_groups'] = answer_groups

    @classmethod
    def _fix_fraction_input_interaction(
        cls, state_dict: state_domain.StateDict, state_name: str
    ) -> None:
        """Fixes FractionInput interaction for the following cases:
        - The rules should not be duplicate else the one with not pointing to
        different state will be deleted
        - The rule should not match previous rules solution means it should
        not be in the range of previous rules solution. Invalid rules will
        be removed.

        Args:
            state_dict: state_domain.StateDict. The state dictionary that needs
                to be fixed.
            state_name: str. The name of the state.
        """
        # All rules should have solutions that do not match
        # previous rules' solutions.
        answer_groups = state_dict['interaction']['answer_groups']
        lower_infinity = float('-inf')
        upper_infinity = float('inf')
        ranges: List[RangeVariableDict] = []
        invalid_rules = []
        matched_denominator_list: List[MatchedDenominatorDict] = []
        rules_that_can_have_improper_fractions = [
            'IsExactlyEqualTo',
            'HasFractionalPartExactlyEqualTo'
        ]
        allow_imp_frac = state_dict['interaction']['customization_args'][
            'allowImproperFraction']['value']

        cls._remove_duplicate_rules_inside_answer_groups(
            answer_groups, state_name)
        for ans_group_index, answer_group in enumerate(answer_groups):
            for rule_spec_index, rule_spec in enumerate(
                answer_group['rule_specs']
            ):
                range_var: RangeVariableDict = {
                    'ans_group_index': int(ans_group_index),
                    'rule_spec_index': int(rule_spec_index),
                    'lower_bound': None,
                    'upper_bound': None,
                    'lb_inclusive': False,
                    'ub_inclusive': False
                }
                matched_denominator: MatchedDenominatorDict = {
                    'ans_group_index': int(ans_group_index),
                    'rule_spec_index': int(rule_spec_index),
                    'denominator': 0
                }

                if (
                    rule_spec['rule_type'] in
                    rules_that_can_have_improper_fractions
                ):
                    inputs = rule_spec['inputs']
                    assert isinstance(inputs, dict)
                    value_f = inputs['f']
                    assert isinstance(value_f, dict)
                    num = value_f['numerator']
                    assert isinstance(num, int)
                    deno = value_f['denominator']
                    assert isinstance(deno, int)
                    if not allow_imp_frac and deno <= num:
                        invalid_rules.append(rule_spec)
                        continue

                if rule_spec['rule_type'] in (
                    'IsEquivalentTo', 'IsExactlyEqualTo',
                    'IsEquivalentToAndInSimplestForm'
                ):
                    rule_value_equal: float = (
                        cls._get_rule_value_of_fraction_interaction(rule_spec))
                    cls._set_lower_and_upper_bounds(
                        range_var,
                        rule_value_equal,
                        rule_value_equal,
                        lb_inclusive=True,
                        ub_inclusive=True
                    )

                elif rule_spec['rule_type'] == 'IsGreaterThan':
                    rule_value_greater: float = (
                        cls._get_rule_value_of_fraction_interaction(rule_spec))

                    cls._set_lower_and_upper_bounds(
                        range_var,
                        rule_value_greater,
                        upper_infinity,
                        lb_inclusive=False,
                        ub_inclusive=False
                    )

                elif rule_spec['rule_type'] == 'IsLessThan':
                    rule_value_less_than: float = (
                        cls._get_rule_value_of_fraction_interaction(rule_spec))

                    cls._set_lower_and_upper_bounds(
                        range_var,
                        lower_infinity,
                        rule_value_less_than,
                        lb_inclusive=False,
                        ub_inclusive=False
                    )

                elif rule_spec['rule_type'] == 'HasDenominatorEqualTo':
                    try:
                        rule_inputs = rule_spec['inputs']
                        assert isinstance(rule_inputs, dict)
                        assert isinstance(rule_inputs['x'], int)
                        rule_value_x = int(rule_inputs['x'])
                        matched_denominator['denominator'] = rule_value_x
                    except Exception:
                        invalid_rules.append(rule_spec)

                for range_ele in ranges:
                    earlier_rule = answer_groups[range_ele[
                        'ans_group_index']]['rule_specs'][
                            range_ele['rule_spec_index']]
                    if (
                        cls._should_check_range_criteria(
                            earlier_rule, rule_spec
                        ) and cls._is_enclosed_by(range_var, range_ele)
                    ):
                        invalid_rules.append(rule_spec)

                for den in matched_denominator_list:
                    if (
                        rule_spec['rule_type'] ==
                        'HasFractionalPartExactlyEqualTo'
                    ):
                        rule_spec_f = rule_spec['inputs']['f']
                        assert isinstance(rule_spec_f, dict)
                        if den['denominator'] == rule_spec_f['denominator']:
                            invalid_rules.append(rule_spec)

                ranges.append(range_var)
                matched_denominator_list.append(matched_denominator)

        empty_ans_groups = []
        for invalid_rule in invalid_rules:
            for answer_group in answer_groups:
                for rule_spec in answer_group['rule_specs']:
                    if rule_spec == invalid_rule:
                        answer_group['rule_specs'].remove(rule_spec)

                if (
                    len(answer_group['rule_specs']) == 0 and
                    answer_group not in empty_ans_groups
                ):
                    empty_ans_groups.append(answer_group)

        for empty_ans_group in empty_ans_groups:
            answer_groups.remove(empty_ans_group)

        state_dict['interaction']['answer_groups'] = answer_groups

    @classmethod
    def _fix_multiple_choice_input_interaction(
        cls, state_dict: state_domain.StateDict, state_name: str
    ) -> None:
        """Fixes MultipleChoiceInput interaction for the following cases:
        - The rules should not be duplicate else the one with not pointing to
        different state will be deleted
        - No answer choice should appear in more than one rule else the
        latter rule will be removed
        - Answer choices should be non-empty and unique else will be fixed
        accordingly

        Args:
            state_dict: state_domain.StateDict. The state dictionary that needs
                to be fixed.
            state_name: str. The name of the state.
        """
        answer_groups = state_dict['interaction']['answer_groups']
        # Here we use cast because we are narrowing down the type from various
        # customization args value types to List[SubtitledHtmlDict] type,
        # and this is done because here we are accessing 'choices' key from
        # MultipleChoiceInput customization arg whose value is always of
        # List[SubtitledHtmlDict] type.
        choices = (
            cast(
                List[state_domain.SubtitledHtmlDict],
                state_dict['interaction']['customization_args']['choices'][
                    'value'
                ]
            )
        )
        cls._choices_should_be_unique_and_non_empty(
            choices,
            answer_groups,
            state_dict,
            is_item_selection_interaction=False)

        cls._remove_duplicate_rules_inside_answer_groups(
            answer_groups, state_name)

        state_dict['interaction']['customization_args']['choices'][
            'value'] = choices
        state_dict['interaction']['answer_groups'] = answer_groups

    @classmethod
    def _fix_item_selection_input_interaction(
        cls, state_dict: state_domain.StateDict, state_name: str
    ) -> None:
        """Fixes ItemSelectionInput interaction for the following cases:
        - The rules should not be duplicate else the one with not pointing to
        different state will be deleted
        - `Equals` rule should have value between min and max number
        of selections else the rule will be removed
        - Minimum number of selections should be no greater than
        maximum number of selections else we will simply swap the values
        - There should be enough choices to have minimum number of selections
        else the minimum value will be set to 1
        - All choices should be unique and non-empty else will be handled
        accordingly

        Args:
            state_dict: state_domain.StateDict. The state dictionary that needs
                to be fixed.
            state_name: str. The name of the state.
        """
        # Here we use cast because we are narrowing down the type from various
        # customization args value types to int type, and this is done because
        # here we are accessing 'minAllowableSelectionCount' key from
        # ItemSelectionInput Customization arg whose value is always of int
        # type.
        min_value = cast(
            int,
            state_dict['interaction']['customization_args'][
                'minAllowableSelectionCount'
            ]['value']
        )
        # Here we use cast because we are narrowing down the type from various
        # customization args value types to int type, and this is done because
        # here we are accessing 'maxAllowableSelectionCount' key from
        # ItemSelectionInput Customization arg whose value is always of int
        # type.
        max_value = cast(
            int,
            state_dict['interaction']['customization_args'][
                'maxAllowableSelectionCount'
            ]['value']
        )
        # Here we use cast because we are narrowing down the type from
        # various customization args value types to List[SubtitledHtmlDict]
        # type, and this is done because here we are accessing 'choices' key
        # from ItemSelectionInput customization arg whose value is always of
        # List[SubtitledHtmlDict] type.
        choices = (
            cast(
                List[state_domain.SubtitledHtmlDict],
                state_dict['interaction']['customization_args'][
                    'choices'
                ]['value']
            )
        )
        answer_groups = state_dict['interaction']['answer_groups']

        # Rules should not be duplicate.
        cls._remove_duplicate_rules_inside_answer_groups(
            answer_groups, state_name)

        # Minimum number of selections should be no greater than maximum
        # number of selections.
        if min_value > max_value:
            min_value, max_value = max_value, min_value

        # There should be enough choices to have minimum number
        # of selections.
        if len(choices) < min_value:
            min_value = 1

        # All choices should be unique and non-empty.
        cls._choices_should_be_unique_and_non_empty(
            choices,
            answer_groups,
            state_dict,
            is_item_selection_interaction=True)

        empty_ans_groups = []
        for answer_group in answer_groups:
            invalid_rules = []
            for rule_spec in answer_group['rule_specs']:
                # `Equals` should have between min and max number of selections.
                if rule_spec['rule_type'] == 'Equals':
                    rule_value = rule_spec['inputs']['x']
                    assert isinstance(rule_value, list)
                    if (
                        len(rule_value) < min_value or
                        len(rule_value) > max_value
                    ):
                        if (
                            answer_group['outcome']['dest'] == state_name or
                            len(rule_value) == 0
                        ):
                            invalid_rules.append(rule_spec)
                        else:
                            min_value = min(min_value, len(rule_value))
                            max_value = max(max_value, len(rule_value))

            for invalid_rule in invalid_rules:
                answer_group['rule_specs'].remove(invalid_rule)

            if (
                len(answer_group['rule_specs']) == 0 and
                answer_group not in empty_ans_groups
            ):
                empty_ans_groups.append(answer_group)

        for empty_ans_group in empty_ans_groups:
            answer_groups.remove(empty_ans_group)

        state_dict['interaction']['customization_args'][
            'minAllowableSelectionCount'
        ]['value'] = min_value
        state_dict['interaction']['customization_args'][
            'maxAllowableSelectionCount'
        ]['value'] = max_value
        state_dict['interaction']['customization_args']['choices'][
            'value'
        ] = choices
        state_dict['interaction']['answer_groups'] = answer_groups

    @classmethod
    def _update_rule_value_having_empty_choices(
        cls,
        empty_choices: List[state_domain.SubtitledHtmlDict],
        rule_value_x: List[List[str]],
        solution: Optional[List[List[str]]]
    ) -> None:
        """Removing empty choice from the rule values.

        Args:
            empty_choices: List[state_domain.SubtitledHtmlDict]. The list of
                empty choices.
            rule_value_x: List[List[str]]. The rule spec value.
            solution: Optional[List[List[str]]]. The solution of the state.
        """
        for empty_choice in empty_choices:
            for rule_value in rule_value_x:
                for choice in rule_value:
                    if choice == empty_choice['content_id']:
                        rule_value.remove(choice)
                        break
                if len(rule_value) == 0:
                    rule_value_x.remove(rule_value)
                    break

            if solution is not None and isinstance(solution, list):
                for choice_list in solution:
                    for choice in choice_list:
                        if choice == empty_choice['content_id']:
                            choice_list.remove(choice)
                            break
                    if len(choice_list) == 0:
                        solution.remove(choice_list)
                        break

    @classmethod
    def _is_empty_choice_in_rule_value(
        cls,
        empty_choices: List[state_domain.SubtitledHtmlDict],
        value: str
    ) -> bool:
        """Returns True if the empty choice is present inside the value.

        Args:
            empty_choices: List[state_domain.SubtitledHtmlDict]. The list of
                choices.
            value: str. The value which needs to be checked.

        Returns:
            bool. Returns True if the empty choice is equal to the given value.
        """
        for empty_choice in empty_choices:
            if value == empty_choice['content_id']:
                return True

        return False

    @classmethod
    def _fix_drag_and_drop_input_interaction(
        cls, state_dict: state_domain.StateDict, state_name: str
    ) -> None:
        """Fixes the DragAndDropInput interaction with following checks:
        - The rules should not be duplicate else the one with not pointing to
        different state will be deleted
        - Multiple items cannot be in the same place iff the setting is
        turned off. Rule will simply be removed
        - `IsEqualToOrderingWithOneItemAtIncorrectPosition` rule should
        not be present when `multiple items at same place` setting
        is turned off. Rule will simply be removed
        - In `HasElementXBeforeElementY` rule, `X` value should not be
        equal to `Y` value. Rule will simply be removed
        - Rule `IsEqualToOrdering` having empty values is removed
        - The `Equals` rule should always come before `HasElementXAtPositionY`
        where the element `X` is present at position `Y` inside `Equals`
        rule otherwise the rule will never going to match. We will simply remove
        the `Equals` rule as it will never going to match
        - The `Equals` rule should always come before
        `IsEqualToOrderingWithOneItemAtIncorrectPosition` otherwise the
        rule will never going to match. We will simply remove
        the `Equals` rule as it will never going to match

        Args:
            state_dict: state_domain.StateDict. The state dictionary that needs
                to be fixed.
            state_name: str. The name of the state.
        """
        answer_groups = state_dict['interaction']['answer_groups']
        multi_item_value = (
            state_dict['interaction']['customization_args']
            ['allowMultipleItemsInSamePosition']['value']
        )
        invalid_rules = []
        ele_x_at_y_rules: List[Dict[str, Union[str, int]]] = []
        off_by_one_rules: List[List[List[str]]] = []
        # Here we use cast because we are narrowing down the type from
        # various customization args value types to List[SubtitledHtmlDict]
        # type, and this is done because here we are accessing 'choices' key
        # from DragAndDropInput customization arg whose value is always of
        # List[SubtitledHtmlDict] type.
        choices_drag_drop = (
            cast(
                List[state_domain.SubtitledHtmlDict],
                state_dict['interaction']['customization_args'][
                    'choices'
                ]['value']
            )
        )

        if state_dict['interaction']['solution'] is not None:
            solution = state_dict['interaction']['solution']['correct_answer']
        else:
            solution = None

        # Here we use cast because we are certain with the type
        # of the solution and to avoid the mypy type check failure.
        state_sol = cast(Optional[List[List[str]]], solution)

        # Check for empty choices.
        empty_choices = []
        for choice_drag in choices_drag_drop:
            if html_cleaner.is_html_empty(choice_drag['html']):
                empty_choices.append(choice_drag)

        if len(empty_choices) > 0:
            for empty_choice in empty_choices:
                choices_drag_drop.remove(empty_choice)

        # Fix content.
        for choice_drag in choices_drag_drop:
            choice_html = choice_drag['html']
            choice_drag['html'] = cls.fix_content(choice_html)

        cls._remove_duplicate_rules_inside_answer_groups(
            answer_groups, state_name)
        for answer_group in answer_groups:
            for rule_spec in answer_group['rule_specs']:
                rule_inputs = rule_spec['inputs']
                assert isinstance(rule_inputs, dict)
                rule_spec_x = rule_inputs['x']

                if (
                    rule_spec['rule_type'] ==
                    'IsEqualToOrderingWithOneItemAtIncorrectPosition'
                ):
                    # Here we use cast because we are certain with the type
                    # of the rule spec and to avoid the mypy type check failure.
                    rule_spec_val = cast(List[List[str]], rule_spec_x)
                    if len(empty_choices) > 0:
                        cls._update_rule_value_having_empty_choices(
                            empty_choices, rule_spec_val, state_sol)
                    # `IsEqualToOrderingWithOneItemAtIncorrectPosition`
                    # rule should not be present when `multiple items at same
                    # place` setting is turned off.
                    if not multi_item_value:
                        invalid_rules.append(rule_spec)
                    else:
                        off_by_one_rules.append(rule_spec_val)

                # In `HasElementXBeforeElementY` rule, `X` value
                # should not be equal to `Y` value.
                elif rule_spec['rule_type'] == 'HasElementXBeforeElementY':
                    value_x = rule_spec['inputs']['x']
                    value_y = rule_spec['inputs']['y']
                    assert isinstance(value_x, str)
                    assert isinstance(value_y, str)
                    if value_x == value_y:
                        invalid_rules.append(rule_spec)

                    if len(empty_choices) > 0:
                        if cls._is_empty_choice_in_rule_value(
                            empty_choices, value_x
                        ):
                            invalid_rules.append(rule_spec)
                            continue

                        if cls._is_empty_choice_in_rule_value(
                            empty_choices, value_y
                        ):
                            invalid_rules.append(rule_spec)
                            continue

                elif rule_spec['rule_type'] == 'HasElementXAtPositionY':
                    element = rule_spec['inputs']['x']
                    assert isinstance(element, str)
                    position = rule_spec['inputs']['y']
                    assert isinstance(position, int)

                    if len(empty_choices) > 0:
                        if cls._is_empty_choice_in_rule_value(
                            empty_choices, element
                        ):
                            invalid_rules.append(rule_spec)
                            continue

                    ele_x_at_y_rules.append(
                        {'element': element, 'position': position}
                    )

                elif rule_spec['rule_type'] == 'IsEqualToOrdering':
                    # Here we use cast because we are certain with the type
                    # of the rule spec and to avoid the mypy type check failure.
                    rule_spec_val_x = cast(List[List[str]], rule_spec_x)
                    if len(empty_choices) > 0:
                        cls._update_rule_value_having_empty_choices(
                            empty_choices, rule_spec_val_x, state_sol)

                    # Multiple items cannot be in the same place iff the
                    # setting is turned off.
                    for ele in rule_spec_val_x:
                        if not multi_item_value and len(ele) > 1:
                            invalid_rules.append(rule_spec)

                    # `IsEqualToOrdering` rule should not have empty values.
                    if len(rule_spec_val_x) <= 0:
                        invalid_rules.append(rule_spec)
                    else:
                        # `IsEqualToOrdering` rule should always come before
                        # `HasElementXAtPositionY` where element `X` is present
                        # at position `Y` in `IsEqualToOrdering` rule.
                        for ele_x_at_y_rule in ele_x_at_y_rules:
                            assert isinstance(ele_x_at_y_rule, dict)
                            ele_position = ele_x_at_y_rule['position']
                            ele_element = ele_x_at_y_rule['element']
                            assert isinstance(ele_position, int)
                            if ele_position > len(rule_spec_val_x):
                                continue
                            rule_choice = rule_spec_val_x[ele_position - 1]

                            if len(rule_choice) == 0:
                                invalid_rules.append(rule_spec)
                            else:
                                for choice in rule_choice:
                                    if choice == ele_element:
                                        invalid_rules.append(rule_spec)

                        # `IsEqualToOrdering` should always come before
                        # `IsEqualToOrderingWithOneItemAtIncorrectPosition` when
                        # they are off by one value.
                        item_to_layer_idx = {}
                        for layer_idx, layer in enumerate(rule_spec_val_x):
                            for item in layer:
                                item_to_layer_idx[item] = layer_idx

                        for off_by_one_rule in off_by_one_rules:
                            assert isinstance(off_by_one_rule, list)
                            wrong_positions = 0
                            for layer_idx, layer in enumerate(off_by_one_rule):
                                for item in layer:
                                    if layer_idx != item_to_layer_idx[item]:
                                        wrong_positions += 1
                            if wrong_positions <= 1:
                                invalid_rules.append(rule_spec)

        empty_ans_groups = []
        for invalid_rule in invalid_rules:
            for answer_group in answer_groups:
                for rule_spec in answer_group['rule_specs']:
                    if rule_spec == invalid_rule:
                        answer_group['rule_specs'].remove(rule_spec)

                if (
                    len(answer_group['rule_specs']) == 0 and
                    answer_group not in empty_ans_groups
                ):
                    empty_ans_groups.append(answer_group)

        for empty_ans_group in empty_ans_groups:
            answer_groups.remove(empty_ans_group)

        state_dict['interaction']['answer_groups'] = answer_groups

    @classmethod
    def _fix_text_input_interaction(
        cls, state_dict: state_domain.StateDict, state_name: str
    ) -> None:
        """Fixes the TextInput interaction with following checks:
        - The rules should not be duplicate else the one with not pointing to
        different state will be deleted
        - Text input height shoule be >= 1 and <= 10 else we will replace with
        10
        - `Contains` should always come after another `Contains` rule where
        the first contains rule strings is a substring of the other contains
        rule strings
        - `StartsWith` rule should always come after another `StartsWith` rule
        where the first starts-with string is the prefix of the other
        starts-with string
        - `Contains` should always come after `StartsWith` rule where the
        contains rule strings is a substring of the `StartsWith` rule string
        - `Contains` should always come after `Equals` rule where the contains
        rule strings is a substring of the `Equals` rule string
        - `Contains` should always come after `Equals` rule where the contains
        rule strings is a substring of the `Equals` rule string
        - `Startswith` should always come after the `Equals` rule where a
        `starts-with` string is a prefix of the `Equals` rule's string.

        Args:
            state_dict: state_domain.StateDict. The state dictionary that needs
                to be fixed.
            state_name: str. The name of the state.
        """
        answer_groups = state_dict['interaction']['answer_groups']
        seen_strings_contains: List[List[str]] = []
        seen_strings_startswith: List[List[str]] = []
        invalid_rules = []

        cls._remove_duplicate_rules_inside_answer_groups(
            answer_groups, state_name)
        # Here we use cast because we are narrowing down the type from various
        # customization args value types to int type, and this is done because
        # here we are accessing 'rows' key from TextInput customization arg
        # whose value is always of int type.
        rows_value = cast(
            int,
            state_dict['interaction']['customization_args']['rows']['value']
        )
        # Text input height shoule be >= 1 and <= 10.
        if rows_value < 1:
            state_dict['interaction']['customization_args'][
                'rows']['value'] = 1
        if rows_value > 10:
            state_dict['interaction']['customization_args'][
                'rows']['value'] = 10
        for answer_group in answer_groups:
            assert isinstance(answer_group['rule_specs'], list)
            for rule_spec in answer_group['rule_specs']:
                rule_spec_text = rule_spec['inputs']['x']
                assert isinstance(rule_spec_text, dict)
                rule_values = rule_spec_text['normalizedStrSet']
                assert isinstance(rule_values, list)
                if rule_spec['rule_type'] == 'Contains':
                    # `Contains` should always come after another
                    # `Contains` rule where the first contains rule
                    # strings is a substring of the other contains
                    # rule strings.
                    for contain_rule_ele in seen_strings_contains:
                        for contain_rule_string in contain_rule_ele:
                            for rule_value in rule_values:
                                if contain_rule_string in rule_value:
                                    invalid_rules.append(rule_spec)
                    seen_strings_contains.append(rule_values)
                elif rule_spec['rule_type'] == 'StartsWith':
                    # `StartsWith` rule should always come after another
                    # `StartsWith` rule where the first starts-with string
                    # is the prefix of the other starts-with string.
                    for start_with_rule_ele in seen_strings_startswith:
                        for start_with_rule_string in start_with_rule_ele:
                            for rule_value in rule_values:
                                if rule_value.startswith(
                                    start_with_rule_string
                                ):
                                    invalid_rules.append(rule_spec)
                    # `Contains` should always come after `StartsWith` rule
                    # where the contains rule strings is a substring
                    # of the `StartsWith` rule string.
                    for contain_rule_ele in seen_strings_contains:
                        for contain_rule_string in contain_rule_ele:
                            for rule_value in rule_values:
                                if contain_rule_string in rule_value:
                                    invalid_rules.append(rule_spec)
                    seen_strings_startswith.append(rule_values)
                elif rule_spec['rule_type'] == 'Equals':
                    # `Contains` should always come after `Equals` rule
                    # where the contains rule strings is a substring
                    # of the `Equals` rule string.
                    for contain_rule_ele in seen_strings_contains:
                        for contain_rule_string in contain_rule_ele:
                            for rule_value in rule_values:
                                if contain_rule_string in rule_value:
                                    invalid_rules.append(rule_spec)
                    # `Startswith` should always come after the `Equals`
                    # rule where a `starts-with` string is a prefix of the
                    # `Equals` rule's string.
                    for start_with_rule_ele in seen_strings_startswith:
                        for start_with_rule_string in start_with_rule_ele:
                            for rule_value in rule_values:
                                if rule_value.startswith(
                                    start_with_rule_string
                                ):
                                    invalid_rules.append(rule_spec)

        empty_ans_groups = []
        for invalid_rule in invalid_rules:
            for answer_group in answer_groups:
                for rule_spec in answer_group['rule_specs']:
                    if rule_spec == invalid_rule:
                        answer_group['rule_specs'].remove(rule_spec)

                if (
                    len(answer_group['rule_specs']) == 0 and
                    answer_group not in empty_ans_groups
                ):
                    empty_ans_groups.append(answer_group)

        for empty_ans_group in empty_ans_groups:
            answer_groups.remove(empty_ans_group)

        state_dict['interaction']['answer_groups'] = answer_groups

    @classmethod
    def _update_state_interaction(
        cls,
        states_dict: Dict[str, state_domain.StateDict],
        language_code: str
    ) -> Dict[str, state_domain.StateDict]:
        """Handles all the invalid general state interactions

        Args:
            states_dict: dict. A dict where each key-value pair represents,
                respectively, a state name and a dict used to initialize a
                State domain object.
            language_code: str. The language code of the exploration.

        Returns:
            states_dict: Dict[str, state_domain.StateDict]. The converted
            state dictionary.
        """
        for state_name, state_dict in states_dict.items():
            interaction_id_to_fix_func: Dict[str, Callable[..., None]] = {
                'Continue': cls._fix_continue_interaction,
                'EndExploration': cls._fix_end_interaction,
                'NumericInput': cls._fix_numeric_input_interaction,
                'FractionInput': cls._fix_fraction_input_interaction,
                'MultipleChoiceInput': (
                    cls._fix_multiple_choice_input_interaction),
                'ItemSelectionInput': cls._fix_item_selection_input_interaction,
                'DragAndDropSortInput': (
                    cls._fix_drag_and_drop_input_interaction),
                'TextInput': cls._fix_text_input_interaction
            }
            interaction_id = state_dict['interaction']['id']
            if interaction_id in interaction_id_to_fix_func:
                if interaction_id == 'Continue':
                    interaction_id_to_fix_func[interaction_id](
                        state_dict, language_code)
                elif interaction_id == 'EndExploration':
                    interaction_id_to_fix_func[interaction_id](state_dict)
                else:
                    interaction_id_to_fix_func[interaction_id](
                        state_dict, state_name)

            # Update translations and voiceovers.
            cls._remove_unwanted_content_ids_from_translations_and_voiceovers_from_state_v51_or_v52( # pylint: disable=line-too-long
                state_dict, state_schema=52)

        return states_dict

    # ################################################.
    # Fix validation errors for exploration state RTE.
    # ################################################.

    @classmethod
    def _is_tag_removed_with_invalid_attributes(
        cls, tag: bs4.BeautifulSoup, attr: str
    ) -> bool:
        """Returns True when the tag is removed due to invalid attribute.

        Args:
            tag: bs4.BeautifulSoup. The RTE tag.
            attr: str. The attribute that needs to be checked.

        Returns:
            bool. Returns True when the tag has been deleted.
        """
        if not tag.has_attr(attr):
            tag.decompose()
            return True

        if html_cleaner.is_html_empty(tag[attr]):
            tag.decompose()
            return True

        return False

    @classmethod
    def _fix_rte_tags(
        cls, html: str,
        *,
        is_tags_nested_inside_tabs_or_collapsible: bool = False
    ) -> str:
        """Handles all the invalid RTE tags, performs the following:
            - `oppia-noninteractive-image`
                - If `alt-with-value` attribute not in the image tag,
                introduces the attribute and assign empty value
                - If `filepath-with-value` attribute not in image tag,
                removes the tag
                - If `filepath-with-value` attribute empty then removes
                the tag
                - If `caption-with-value` attribute not in the image tag,
                introduces the attribute and assign empty value
            - `oppia-noninteractive-skillreview`
                - If `text-with-value` attribute is not present or empty or
                None, removes the tag
                - If `skill_id-with-value` attribute is not present or empty or
                None, removes the tag
            - `oppia-noninteractive-math`
                - If `math_content-with-value` attribute not in math tag,
                removes the tag
                - If `raw_latex` is not present or empty or None, removes
                the tag
            - `oppia-noninteractive-video`
                - If `start-with-value` or `end-with-value` is not present,
                introduce them to the tag and assign 0 to them
                - If `autoplay-with-value` is not present or is not boolean,
                introduce it to the tag and assign `false` to them
                - If `video_id-with-value` is not present or empty, removes
                the tag
                - If `start-with-value` > `end-with-value`, set both to '0'
            - `oppia-noninteractive-link`
                - If `text-with-value` or `url-with-value` is not present,
                or is empty simply removes the tag
            - `oppia-noninteractive-tabs` and `oppia-noninteractive-collapsible`
                - If these tags are nested inside tabs and collapsible tag, we
                will simply remove the tag

        Args:
            html: str. The RTE tags.
            is_tags_nested_inside_tabs_or_collapsible: bool. If the tag is
                present inside the tabs or collapsible tag.

        Returns:
            str. Returns the updated html value.
        """
        soup = bs4.BeautifulSoup(html, 'html.parser')

        for tag in soup.find_all('oppia-noninteractive-image'):
            if not tag.has_attr('alt-with-value'):
                tag['alt-with-value'] = '&quot;&quot;'

            if cls._is_tag_removed_with_invalid_attributes(
                tag, 'filepath-with-value'):
                continue

            if not tag.has_attr('caption-with-value'):
                tag['caption-with-value'] = '&quot;&quot;'

        for tag in soup.find_all('oppia-noninteractive-skillreview'):
            if cls._is_tag_removed_with_invalid_attributes(
                tag, 'text-with-value'):
                continue

            if cls._is_tag_removed_with_invalid_attributes(
                tag, 'skill_id-with-value'):
                continue

        for tag in soup.find_all('oppia-noninteractive-video'):
            if not tag.has_attr('start-with-value'):
                tag['start-with-value'] = '0'
            else:
                if not tag['start-with-value'].isdigit():
                    tag['start-with-value'] = '0'

            if not tag.has_attr('end-with-value'):
                tag['end-with-value'] = '0'
            else:
                if not tag['end-with-value'].isdigit():
                    tag['end-with-value'] = '0'

            if not tag.has_attr('autoplay-with-value'):
                tag['autoplay-with-value'] = 'false'
            else:
                if tag['autoplay-with-value'].strip() not in (
                    'true', 'false', '\'true\'', '\'false\'',
                    '\"true\"', '\"false\"', True, False
                ):
                    tag['autoplay-with-value'] = 'false'

            if cls._is_tag_removed_with_invalid_attributes(
                tag, 'video_id-with-value'):
                continue

            start_value = float(tag['start-with-value'])
            end_value = float(tag['end-with-value'])
            if (
                start_value > end_value and
                start_value != 0 and
                end_value != 0
            ):
                tag['end-with-value'] = '0'
                tag['start-with-value'] = '0'

        for tag in soup.find_all('oppia-noninteractive-link'):
            if cls._is_tag_removed_with_invalid_attributes(
                tag, 'url-with-value'
            ):
                continue

            url = tag['url-with-value'].replace(
                '&quot;', '').replace(' ', '')
            if utils.get_url_scheme(url) == 'http':
                url = url.replace('http', 'https')

            if (
                utils.get_url_scheme(url) not in
                constants.ACCEPTABLE_SCHEMES
            ):
                tag.decompose()
                continue

            tag['url-with-value'] = '&quot;' + url + '&quot;'

            if not tag.has_attr('text-with-value'):
                tag['text-with-value'] = tag['url-with-value']
            else:
                if html_cleaner.is_html_empty(tag['text-with-value']):
                    tag['text-with-value'] = tag['url-with-value']

        for tag in soup.find_all('oppia-noninteractive-math'):
            if cls._is_tag_removed_with_invalid_attributes(
                tag, 'math_content-with-value'):
                continue

            math_content_json = utils.unescape_html(
                tag['math_content-with-value'])
            math_content_list = json.loads(math_content_json)
            if 'raw_latex' not in math_content_list:
                tag.decompose()
                continue
            if html_cleaner.is_html_empty(math_content_list['raw_latex']):
                tag.decompose()
                continue

            if 'svg_filename' not in math_content_list:
                tag.decompose()
                continue
            if html_cleaner.is_html_empty(math_content_list['svg_filename']):
                tag.decompose()
                continue

        if is_tags_nested_inside_tabs_or_collapsible:
            tabs_tags = soup.find_all('oppia-noninteractive-tabs')
            if len(tabs_tags) > 0:
                for tabs_tag in tabs_tags:
                    tabs_tag.decompose()
                    continue
            collapsible_tags = soup.find_all('oppia-noninteractive-collapsible')
            if len(collapsible_tags) > 0:
                for collapsible_tag in collapsible_tags:
                    collapsible_tag.decompose()
                    continue

        return str(soup).replace('<br/>', '<br>')

    @classmethod
    def _is_tag_removed_with_empty_content(
        cls,
        tag: bs4.BeautifulSoup,
        content: Union[str, List[str]],
        *,
        is_collapsible: bool = False
    ) -> bool:
        """Returns True when the tag is removed for having empty content.

        Args:
            tag: bs4.BeautifulSoup. The RTE tag.
            content: Union[str, List[str]]. The content that needs to be
                checked.
            is_collapsible: bool. True if the tag is collapsible tag.

        Returns:
            bool. Returns True when the tag has been deleted.
        """
        if is_collapsible:
            assert isinstance(content, str)
            if html_cleaner.is_html_empty(content):
                tag.decompose()
                return True
        else:
            if len(content) == 0:
                tag.decompose()
                return True

        return False

    @classmethod
    def _fix_tabs_and_collapsible_tags(cls, html: str) -> str:
        """Fixes all tabs and collapsible tags, performs the following:
        - `oppia-noninteractive-tabs`
            - If no `tab_contents-with-value` attribute, tag will be removed
            - If `tab_contents-with-value` is empty then the tag will be removed
        - `oppia-noninteractive-collapsible`
            - If no `content-with-value` attribute, tag will be removed
            - If `content-with-value` is empty then the tag will be removed
            - If no `heading-with-value` attribute, tag will be removed
            - If `heading-with-value` is empty then the tag will be removed

        Args:
            html: str. The RTE tags.

        Returns:
            str. Returns the updated html value.
        """
        soup = bs4.BeautifulSoup(html, 'html.parser')
        tabs_tags = soup.find_all('oppia-noninteractive-tabs')
        for tag in tabs_tags:
            if tag.has_attr('tab_contents-with-value'):
                tab_content_json = utils.unescape_html(
                    tag['tab_contents-with-value'])
                tab_content_list = json.loads(tab_content_json)
                if cls._is_tag_removed_with_empty_content(
                    tag, tab_content_list, is_collapsible=False):
                    continue

                empty_tab_contents = []
                for tab_content in tab_content_list:
                    tab_content['content'] = cls._fix_rte_tags(
                        tab_content['content'],
                        is_tags_nested_inside_tabs_or_collapsible=True
                    )
                    if html_cleaner.is_html_empty(tab_content['content']):
                        empty_tab_contents.append(tab_content)

                # Remove empty tab content from the tag.
                for empty_content in empty_tab_contents:
                    tab_content_list.remove(empty_content)

                if cls._is_tag_removed_with_empty_content(
                    tag, tab_content_list, is_collapsible=False):
                    continue

                tab_content_json = json.dumps(tab_content_list)
                tag['tab_contents-with-value'] = utils.escape_html(
                    tab_content_json)
            else:
                tag.decompose()
                continue

        collapsibles_tags = soup.find_all(
            'oppia-noninteractive-collapsible')
        for tag in collapsibles_tags:
            if tag.has_attr('content-with-value'):
                collapsible_content_json = (
                    utils.unescape_html(tag['content-with-value'])
                )
                collapsible_content = json.loads(
                    collapsible_content_json)
                if cls._is_tag_removed_with_empty_content(
                    tag, collapsible_content, is_collapsible=True):
                    continue

                collapsible_content = cls._fix_rte_tags(
                    collapsible_content,
                    is_tags_nested_inside_tabs_or_collapsible=True
                )
                if cls._is_tag_removed_with_empty_content(
                    tag, collapsible_content, is_collapsible=True):
                    continue

                collapsible_content_json = json.dumps(collapsible_content)
                tag['content-with-value'] = utils.escape_html(
                    collapsible_content_json)
            else:
                tag.decompose()
                continue

            if cls._is_tag_removed_with_invalid_attributes(
                tag, 'heading-with-value'):
                continue

        return str(soup).replace('<br/>', '<br>')

    @classmethod
    def fix_content(cls, html: str) -> str:
        """Helper function to fix the html.

        Args:
            html: str. The html data to fix.

        Returns:
            html: str. The fixed html data.
        """
        html = cls._fix_rte_tags(
            html, is_tags_nested_inside_tabs_or_collapsible=False)
        html = cls._fix_tabs_and_collapsible_tags(html)
        return html.replace('\xa0', '&nbsp;')

    @classmethod
    def _update_state_rte(
        cls, states_dict: Dict[str, state_domain.StateDict]
    ) -> Dict[str, state_domain.StateDict]:
        """Update the state RTE content and translations

        Args:
            states_dict: dict. A dict where each key-value pair represents,
                respectively, a state name and a dict used to initialize a
                State domain object.

        Returns:
            dict. The converted states_dict.
        """
        for state in states_dict.values():
            # Fix tags for state content.
            html = state['content']['html']
            state['content']['html'] = cls.fix_content(html)

            # Fix tags for written translations.
            # Here we use MyPy ignore because the latest schema of state
            # dict doesn't contains written_translations property.
            written_translations = (
                state['written_translations']['translations_mapping'])  # type: ignore[misc]
            for translation_item in written_translations.values():
                for translation in translation_item.values():
                    if isinstance(translation['translation'], list):
                        translated_element_list = []
                        for element in translation['translation']:
                            translated_element_list.append(
                                cls.fix_content(element))
                        translation['translation'] = translated_element_list
                    else:
                        html = translation['translation']
                        translation['translation'] = cls.fix_content(html)

            # Fix RTE content present inside the answer group's feedback.
            for answer_group in state['interaction']['answer_groups']:
                feedback = answer_group['outcome']['feedback']['html']
                if not html_cleaner.is_html_empty(feedback):
                    answer_group['outcome']['feedback']['html'] = (
                        cls.fix_content(feedback))

            # Fix RTE content present inside the default outcome.
            if state['interaction']['default_outcome'] is not None:
                default_feedback = state['interaction']['default_outcome'][
                    'feedback']['html']
                if not html_cleaner.is_html_empty(default_feedback):
                    state['interaction']['default_outcome']['feedback'][
                        'html'] = cls.fix_content(default_feedback)

            # Fix RTE content present inside the Solution.
            if state['interaction']['solution'] is not None:
                solution = state['interaction']['solution']['explanation'][
                    'html']
                state['interaction']['solution']['explanation']['html'] = (
                    cls.fix_content(solution))

            # Fix RTE content present inside the Hint.
            empty_hints = []
            hints = state['interaction']['hints']
            assert isinstance(hints, list)
            for hint in hints:
                hint_content = hint['hint_content']['html']
                hint['hint_content']['html'] = cls.fix_content(hint_content)
                if html_cleaner.is_html_empty(hint['hint_content']['html']):
                    empty_hints.append(hint)

            for empty_hint in empty_hints:
                hints.remove(empty_hint)
            state['interaction']['hints'] = hints

            # Update translations and voiceovers.
            cls._remove_unwanted_content_ids_from_translations_and_voiceovers_from_state_v51_or_v52( # pylint: disable=line-too-long
                state, state_schema=52)

        return states_dict

    @classmethod
    def _convert_states_v54_dict_to_v55_dict(
        cls, states_dict: Dict[str, state_domain.StateDict]
    ) -> Tuple[Dict[str, state_domain.StateDict], int]:
        """Converts from v54 to v55. Version 55 removes next_content_id_index
        and WrittenTranslation from State. This version also updates the
        content-ids for each translatable field in the state with its new
        content-id.
        """
        for _, state_dict in states_dict.items():
            # Here we use MyPy ignore because the latest schema of state
            # dict doesn't contains next_content_id_index property.
            del state_dict['next_content_id_index'] # type: ignore[misc]
            # Here we use MyPy ignore because the latest schema of state
            # dict doesn't contains written_translations property.
            del state_dict['written_translations'] # type: ignore[misc]
        states_dict, next_content_id_index = (
            state_domain.State
            .update_old_content_id_to_new_content_id_in_v54_states(states_dict)
        )

        return states_dict, next_content_id_index

    @classmethod
    def _convert_states_v55_dict_to_v56_dict(
        cls, states_dict: Dict[str, state_domain.StateDict]
    ) -> Dict[str, state_domain.StateDict]:
<<<<<<< HEAD
        """Converts from v55 to v56. Version 56 removes and RecordedVoiceovers
        from State.
        """
        for _, state_dict in states_dict.items():
            # Here we use MyPy ignore because the latest schema of state
            # dict doesn't contains recorded_voiceovers property.
            del state_dict['recorded_voiceovers'] # type: ignore[misc]
=======
        """Converts from v55 to v56. Version 56 adds an
        inapplicable_skill_misconception_ids list to the state.

        Args:
            states_dict: dict. A dict where each key-value pair represents,
                respectively, a state name and a dict used to initialize a
                State domain object.

        Returns:
            Dict[str, state_domain.StateDict]. The converted
            v56 state dictionary.
        """
        for _, state_dict in states_dict.items():
            state_dict['inapplicable_skill_misconception_ids'] = []
>>>>>>> bb407e32

        return states_dict

    @classmethod
    def update_states_from_model(
        cls,
        versioned_exploration_states: VersionedExplorationStatesDict,
        current_states_schema_version: int,
        init_state_name: str,
        language_code: str
    ) -> Optional[int]:
        """Converts the states blob contained in the given
        versioned_exploration_states dict from current_states_schema_version to
        current_states_schema_version + 1.
        Note that the versioned_exploration_states being passed in is modified
        in-place.

        Args:
            versioned_exploration_states: dict. A dict with two keys:
                - states_schema_version: int. The states schema version for
                    the exploration.
                - states: dict. The dict of states which is contained in the
                    exploration. The keys are state names and the values are
                    dicts used to initialize a State domain object.
            current_states_schema_version: int. The current states
                schema version.
            init_state_name: str. Name of initial state.
            language_code: str. The language code of the exploration.

        Returns:
            None|int. The next content Id index for generating new content Id.
        """
        versioned_exploration_states['states_schema_version'] = (
            current_states_schema_version + 1)

        conversion_fn = getattr(cls, '_convert_states_v%s_dict_to_v%s_dict' % (
            current_states_schema_version, current_states_schema_version + 1))
        if current_states_schema_version == 43:
            versioned_exploration_states['states'] = conversion_fn(
                versioned_exploration_states['states'], init_state_name)
        elif current_states_schema_version == 52:
            versioned_exploration_states['states'] = conversion_fn(
                versioned_exploration_states['states'], language_code)
        elif current_states_schema_version == 54:
            versioned_exploration_states['states'], next_content_id_index = (
                conversion_fn(versioned_exploration_states['states']))
            assert isinstance(next_content_id_index, int)
            return next_content_id_index
        else:
            versioned_exploration_states['states'] = conversion_fn(
                versioned_exploration_states['states'])

        return None

    # The current version of the exploration YAML schema. If any backward-
    # incompatible changes are made to the exploration schema in the YAML
    # definitions, this version number must be changed and a migration process
    # put in place.
    CURRENT_EXP_SCHEMA_VERSION = 61
    EARLIEST_SUPPORTED_EXP_SCHEMA_VERSION = 46

    @classmethod
    def _convert_v46_dict_to_v47_dict(
        cls, exploration_dict: VersionedExplorationDict
    ) -> VersionedExplorationDict:
        """Converts a v46 exploration dict into a v47 exploration dict.
        Changes rule input types for DragAndDropSortInput and ItemSelectionInput
        interactions to better support translations. Specifically, the rule
        inputs will store content ids of html rather than the raw html.

        Args:
            exploration_dict: dict. The dict representation of an exploration
                with schema version v46.

        Returns:
            dict. The dict representation of the Exploration domain object,
            following schema version v47.
        """
        exploration_dict['schema_version'] = 47

        exploration_dict['states'] = cls._convert_states_v41_dict_to_v42_dict(
            exploration_dict['states'])
        exploration_dict['states_schema_version'] = 42

        return exploration_dict

    @classmethod
    def _convert_v47_dict_to_v48_dict(
        cls, exploration_dict: VersionedExplorationDict
    ) -> VersionedExplorationDict:
        """Converts a v47 exploration dict into a v48 exploration dict.
        Adds a new customization arg to NumericExpressionInput,
        AlgebraicExpressionInput, and MathEquationInput. The customization arg
        will allow creators to choose whether to render the division sign (÷)
        instead of a fraction for the division operation.

        Args:
            exploration_dict: dict. The dict representation of an exploration
                with schema version v47.

        Returns:
            dict. The dict representation of the Exploration domain object,
            following schema version v48.
        """
        exploration_dict['schema_version'] = 48

        exploration_dict['states'] = cls._convert_states_v42_dict_to_v43_dict(
            exploration_dict['states'])
        exploration_dict['states_schema_version'] = 43

        return exploration_dict

    @classmethod
    def _convert_v48_dict_to_v49_dict(
        cls, exploration_dict: VersionedExplorationDict
    ) -> VersionedExplorationDict:
        """Converts a v48 exploration dict into a v49 exploration dict.
        Adds card_is_checkpoint to mark a state as a checkpoint for the
        learners.

        Args:
            exploration_dict: dict. The dict representation of an exploration
                with schema version v48.

        Returns:
            dict. The dict representation of the Exploration domain object,
            following schema version v49.
        """
        exploration_dict['schema_version'] = 49
        exploration_dict['states'] = cls._convert_states_v43_dict_to_v44_dict(
            exploration_dict['states'], exploration_dict['init_state_name'])
        exploration_dict['states_schema_version'] = 44

        return exploration_dict

    @classmethod
    def _convert_v49_dict_to_v50_dict(
        cls, exploration_dict: VersionedExplorationDict
    ) -> VersionedExplorationDict:
        """Converts a v49 exploration dict into a v50 exploration dict.
        Version 50 contains linked skill id to exploration state.

        Args:
            exploration_dict: dict. The dict representation of an exploration
                with schema version v49.

        Returns:
            dict. The dict representation of the Exploration domain object,
            following schema version v50.
        """

        exploration_dict['schema_version'] = 50

        exploration_dict['states'] = cls._convert_states_v44_dict_to_v45_dict(
            exploration_dict['states'])
        exploration_dict['states_schema_version'] = 45

        return exploration_dict

    @classmethod
    def _convert_v50_dict_to_v51_dict(
        cls, exploration_dict: VersionedExplorationDict
    ) -> VersionedExplorationDict:
        """Converts a v50 exploration dict into a v51 exploration dict.
        Version 51 ensures that unicode written_translations are stripped of
        HTML tags and have data_format field set to unicode.

        Args:
            exploration_dict: dict. The dict representation of an exploration
                with schema version v50.

        Returns:
            dict. The dict representation of the Exploration domain object,
            following schema version v51.
        """

        exploration_dict['schema_version'] = 51

        exploration_dict['states'] = cls._convert_states_v45_dict_to_v46_dict(
            exploration_dict['states'])
        exploration_dict['states_schema_version'] = 46

        return exploration_dict

    @classmethod
    def _convert_v51_dict_to_v52_dict(
        cls, exploration_dict: VersionedExplorationDict
    ) -> VersionedExplorationDict:
        """Converts a v51 exploration dict into a v52 exploration dict.
        Version 52 deprecates oppia-noninteractive-svgdiagram tag and converts
        existing occurences of it to oppia-noninteractive-image tag.

        Args:
            exploration_dict: dict. The dict representation of an exploration
                with schema version v51.

        Returns:
            dict. The dict representation of the Exploration domain object,
            following schema version v52.
        """

        exploration_dict['schema_version'] = 52

        exploration_dict['states'] = cls._convert_states_v46_dict_to_v47_dict(
            exploration_dict['states'])
        exploration_dict['states_schema_version'] = 47

        return exploration_dict

    @classmethod
    def _convert_v52_dict_to_v53_dict(
        cls, exploration_dict: VersionedExplorationDict
    ) -> VersionedExplorationDict:
        """Converts a v52 exploration dict into a v53 exploration dict.
        Version 53 fixes encoding issues in HTML fields.

        Args:
            exploration_dict: dict. The dict representation of an exploration
                with schema version v51.

        Returns:
            dict. The dict representation of the Exploration domain object,
            following schema version v52.
        """

        exploration_dict['schema_version'] = 53

        exploration_dict['states'] = cls._convert_states_v47_dict_to_v48_dict(
            exploration_dict['states'])
        exploration_dict['states_schema_version'] = 48

        return exploration_dict

    @classmethod
    def _convert_v53_dict_to_v54_dict(
        cls, exploration_dict: VersionedExplorationDict
    ) -> VersionedExplorationDict:
        """Converts a v53 exploration dict into a v54 exploration dict.
        Adds a new customization arg to NumericInput interaction
        which allows creators to set input greator than or equal to zero.

        Args:
            exploration_dict: dict. The dict representation of an exploration
                with schema version v53.

        Returns:
            dict. The dict representation of the Exploration domain object,
            following schema version v54.
        """
        exploration_dict['schema_version'] = 54

        exploration_dict['states'] = cls._convert_states_v48_dict_to_v49_dict(
            exploration_dict['states'])
        exploration_dict['states_schema_version'] = 49

        return exploration_dict

    @classmethod
    def _convert_v54_dict_to_v55_dict(
        cls, exploration_dict: VersionedExplorationDict
    ) -> VersionedExplorationDict:
        """Converts a v54 exploration dict into a v55 exploration dict.
        Removes rules from explorations that use one of the following rules:
        [ContainsSomeOf, OmitsSomeOf, MatchesWithGeneralForm]. It also renames
        `customOskLetters` cust arg to `allowedVariables`.

        Args:
            exploration_dict: dict. The dict representation of an exploration
                with schema version v54.

        Returns:
            dict. The dict representation of the Exploration domain object,
            following schema version v55.
        """
        exploration_dict['schema_version'] = 55

        exploration_dict['states'] = cls._convert_states_v49_dict_to_v50_dict(
            exploration_dict['states'])
        exploration_dict['states_schema_version'] = 50

        return exploration_dict

    @classmethod
    def _convert_v55_dict_to_v56_dict(
        cls, exploration_dict: VersionedExplorationDict
    ) -> VersionedExplorationDict:
        """Converts a v55 exploration dict into a v56 exploration dict.
        Version 56 adds a new dest_if_really_stuck field to the Outcome class
        to redirect the learners to a state for strengthening concepts when
        they get really stuck.

        Args:
            exploration_dict: dict. The dict representation of an exploration
                with schema version v55.

        Returns:
            dict. The dict representation of the Exploration domain object,
            following schema version v56.
        """
        exploration_dict['schema_version'] = 56

        exploration_dict['states'] = cls._convert_states_v50_dict_to_v51_dict(
            exploration_dict['states'])
        exploration_dict['states_schema_version'] = 51

        return exploration_dict

    @classmethod
    def _convert_v56_dict_to_v57_dict(
        cls, exploration_dict: VersionedExplorationDict
    ) -> VersionedExplorationDict:
        """Converts a v56 exploration dict into a v57 exploration dict.
        Version 57 correctly updates the content IDs for translations and
        for voiceovers.

        Args:
            exploration_dict: dict. The dict representation of an exploration
                with schema version v56.

        Returns:
            dict. The dict representation of the Exploration domain object,
            following schema version v57.
        """
        exploration_dict['schema_version'] = 57

        exploration_dict['states'] = cls._convert_states_v51_dict_to_v52_dict(
            exploration_dict['states'])
        exploration_dict['states_schema_version'] = 52

        return exploration_dict

    @classmethod
    def _convert_v57_dict_to_v58_dict(
        cls, exploration_dict: VersionedExplorationDict
    ) -> VersionedExplorationDict:
        """Converts a v57 exploration dict into a v58 exploration dict.
        Version 58 corrects exploration validation errors which are categorized
        as General State Validation, General Interaction Validation
        and General RTE Validation.

        Args:
            exploration_dict: dict. The dict representation of an exploration
                with schema version v56.

        Returns:
            dict. The dict representation of the Exploration domain object,
            following schema version v57.
        """
        exploration_dict['schema_version'] = 58

        exploration_dict['states'] = cls._convert_states_v52_dict_to_v53_dict(
            exploration_dict['states'], exploration_dict['language_code'])
        exploration_dict['states_schema_version'] = 53

        return exploration_dict

    @classmethod
    def _convert_v58_dict_to_v59_dict(
        cls, exploration_dict: VersionedExplorationDict
    ) -> VersionedExplorationDict:
        """Converts a v58 exploration dict into a v59 exploration dict.
        Version 59 adds a new customization arg to TextInput allowing
        creators to catch misspellings.

        Args:
            exploration_dict: dict. The dict representation of an exploration
                with schema version v58.

        Returns:
            dict. The dict representation of the Exploration domain object,
            following schema version v59.
        """
        exploration_dict['schema_version'] = 59
        exploration_dict['states'] = cls._convert_states_v53_dict_to_v54_dict(
            exploration_dict['states'])
        exploration_dict['states_schema_version'] = 54

        return exploration_dict

    @classmethod
    def _convert_v59_dict_to_v60_dict(
        cls, exploration_dict: VersionedExplorationDict
    ) -> VersionedExplorationDict:
        """Converts a v59 exploration dict into a v60 exploration dict.
        Removes written_translation, next_content_id_index from state properties
        and also introduces next_content_id_index variable into
        exploration level.

        Args:
            exploration_dict: dict. The dict representation of an exploration
                with schema version v59.

        Returns:
            dict. The dict representation of the Exploration domain object,
            following schema version v60.
        """
        exploration_dict['schema_version'] = 60

        exploration_dict['states'], next_content_id_index = (
            cls._convert_states_v54_dict_to_v55_dict(
                exploration_dict['states'])
        )
        exploration_dict['states_schema_version'] = 55
        exploration_dict['next_content_id_index'] = next_content_id_index

        return exploration_dict

    @classmethod
    def _convert_v60_dict_to_v61_dict(
        cls, exploration_dict: VersionedExplorationDict
    ) -> VersionedExplorationDict:
        """Converts a v60 exploration dict into a v61 exploration dict.
<<<<<<< HEAD
        Removes recorded_voiceovers field from state property.
=======
        Introduces the inapplicable_skill_misconception_ids list into
        the state properties.
>>>>>>> bb407e32

        Args:
            exploration_dict: dict. The dict representation of an exploration
                with schema version v60.

        Returns:
            dict. The dict representation of the Exploration domain object,
            following schema version v61.
        """
        exploration_dict['schema_version'] = 61

<<<<<<< HEAD
        exploration_dict['states'] = cls._convert_states_v55_dict_to_v56_dict(
            exploration_dict['states'])
=======
        exploration_dict['states'] = (
            cls._convert_states_v55_dict_to_v56_dict(
                exploration_dict['states'])
        )
>>>>>>> bb407e32
        exploration_dict['states_schema_version'] = 56

        return exploration_dict

    @classmethod
    def _migrate_to_latest_yaml_version(
        cls, yaml_content: str
    ) -> VersionedExplorationDict:
        """Return the YAML content of the exploration in the latest schema
        format.

        Args:
            yaml_content: str. The YAML representation of the exploration.

        Returns:
            exploration_dict. The dict 'exploration_dict' is the representation
            of the Exploration.

        Raises:
            InvalidInputException. The 'yaml_content' or the schema version
                is not specified.
            Exception. The exploration schema version is not valid.
        """
        # Here we use cast because we are narrowing down the return type of
        # dict_from_yaml() from Dict[str, Any] to VersionedExplorationDict.
        try:
            exploration_dict = cast(
                VersionedExplorationDict,
                utils.dict_from_yaml(yaml_content)
            )
        except utils.InvalidInputException as e:
            raise utils.InvalidInputException(
                'Please ensure that you are uploading a YAML text file, not '
                'a zip file. The YAML parser returned the following error: %s'
                % e)

        exploration_schema_version = exploration_dict['schema_version']
        if not (cls.EARLIEST_SUPPORTED_EXP_SCHEMA_VERSION <=
                exploration_schema_version
                <= cls.CURRENT_EXP_SCHEMA_VERSION):
            raise Exception(
                'Sorry, we can only process v%s to v%s exploration YAML files '
                'at present.' % (
                    cls.EARLIEST_SUPPORTED_EXP_SCHEMA_VERSION,
                    cls.CURRENT_EXP_SCHEMA_VERSION))

        if exploration_schema_version == 46:
            exploration_dict = cls._convert_v46_dict_to_v47_dict(
                exploration_dict)
            exploration_schema_version = 47

        if exploration_schema_version == 47:
            exploration_dict = cls._convert_v47_dict_to_v48_dict(
                exploration_dict)
            exploration_schema_version = 48

        if exploration_schema_version == 48:
            exploration_dict = cls._convert_v48_dict_to_v49_dict(
                exploration_dict)
            exploration_schema_version = 49

        if exploration_schema_version == 49:
            exploration_dict = cls._convert_v49_dict_to_v50_dict(
                exploration_dict)
            exploration_schema_version = 50

        if exploration_schema_version == 50:
            exploration_dict = cls._convert_v50_dict_to_v51_dict(
                exploration_dict)
            exploration_schema_version = 51

        if exploration_schema_version == 51:
            exploration_dict = cls._convert_v51_dict_to_v52_dict(
                exploration_dict)
            exploration_schema_version = 52

        if exploration_schema_version == 52:
            exploration_dict = cls._convert_v52_dict_to_v53_dict(
                exploration_dict)
            exploration_schema_version = 53

        if exploration_schema_version == 53:
            exploration_dict = cls._convert_v53_dict_to_v54_dict(
                exploration_dict)
            exploration_schema_version = 54

        if exploration_schema_version == 54:
            exploration_dict = cls._convert_v54_dict_to_v55_dict(
                exploration_dict)
            exploration_schema_version = 55

        if exploration_schema_version == 55:
            exploration_dict = cls._convert_v55_dict_to_v56_dict(
                exploration_dict)
            exploration_schema_version = 56

        if exploration_schema_version == 56:
            exploration_dict = cls._convert_v56_dict_to_v57_dict(
                exploration_dict)
            exploration_schema_version = 57

        if exploration_schema_version == 57:
            exploration_dict = cls._convert_v57_dict_to_v58_dict(
                exploration_dict)
            exploration_schema_version = 58

        if exploration_schema_version == 58:
            exploration_dict = cls._convert_v58_dict_to_v59_dict(
                exploration_dict)
            exploration_schema_version = 59

        if exploration_schema_version == 59:
            exploration_dict = cls._convert_v59_dict_to_v60_dict(
                exploration_dict)
            exploration_schema_version = 60

        if exploration_schema_version == 60:
            exploration_dict = cls._convert_v60_dict_to_v61_dict(
                exploration_dict)
            exploration_schema_version = 61

        return exploration_dict

    @classmethod
    def from_yaml(cls, exploration_id: str, yaml_content: str) -> Exploration:
        """Creates and returns exploration from a YAML text string for YAML
        schema versions 10 and later.

        Args:
            exploration_id: str. The id of the exploration.
            yaml_content: str. The YAML representation of the exploration.

        Returns:
            Exploration. The corresponding exploration domain object.

        Raises:
            InvalidInputException. The initial schema version of exploration is
                outside the range [EARLIEST_SUPPORTED_EXP_SCHEMA_VERSION,
                CURRENT_EXP_SCHEMA_VERSION].
        """
        exploration_dict = cls._migrate_to_latest_yaml_version(yaml_content)
        exploration_dict['id'] = exploration_id
        return Exploration.from_dict(exploration_dict)

    def to_yaml(self) -> str:
        """Convert the exploration domain object into YAML string.

        Returns:
            str. The YAML representation of this exploration.
        """
        exp_dict = self.to_dict()
        # Here we use MyPy ignore because the dictionary returned by `to_dict()`
        # method is ExplorationDict and ExplorationDict does not contain
        # `schema_version` key, but here we are defining a `schema_version` key
        # which causes MyPy to throw error 'TypedDict has no key schema_version'
        # thus to silence the error, we used ignore here.
        exp_dict['schema_version'] = self.CURRENT_EXP_SCHEMA_VERSION  # type: ignore[misc]

        # The ID is the only property which should not be stored within the
        # YAML representation.
        # Here we use MyPy ignore because MyPy doesn't allow key deletion from
        # TypedDict.
        del exp_dict['id']  # type: ignore[misc]

        return utils.yaml_from_dict(exp_dict)

    def to_dict(self) -> ExplorationDict:
        """Returns a copy of the exploration as a dictionary. It includes all
        necessary information to represent the exploration.

        Returns:
            dict. A dict mapping all fields of Exploration instance.
        """
        exploration_dict: ExplorationDict = ({
            'id': self.id,
            'title': self.title,
            'category': self.category,
            'author_notes': self.author_notes,
            'blurb': self.blurb,
            'states_schema_version': self.states_schema_version,
            'init_state_name': self.init_state_name,
            'language_code': self.language_code,
            'objective': self.objective,
            'param_changes': self.param_change_dicts,
            'param_specs': self.param_specs_dict,
            'tags': self.tags,
            'auto_tts_enabled': self.auto_tts_enabled,
            'next_content_id_index': self.next_content_id_index,
            'edits_allowed': self.edits_allowed,
            'states': {state_name: state.to_dict()
                       for (state_name, state) in self.states.items()},
            'version': self.version
        })
        exploration_dict_deepcopy = copy.deepcopy(exploration_dict)
        return exploration_dict_deepcopy

    def serialize(self) -> str:
        """Returns the object serialized as a JSON string.

        Returns:
            str. JSON-encoded str encoding all of the information composing
            the object.
        """
        # Here we use MyPy ignore because to_dict() method returns a general
        # dictionary representation of domain object (ExplorationDict) which
        # does not contain properties like created_on and last_updated but
        # MyPy expects exploration_dict, a dictionary which contains all the
        # properties of domain object. That's why we are explicitly changing
        # the type of exploration_dict here, which causes MyPy to throw an
        # error. Thus, to silence the error, we added an ignore here.
        exploration_dict: SerializableExplorationDict = self.to_dict()  # type: ignore[assignment]
        # The only reason we add the version parameter separately is that our
        # yaml encoding/decoding of this object does not handle the version
        # parameter.
        # NOTE: If this changes in the future (i.e the version parameter is
        # added as part of the yaml representation of this object), all YAML
        # files must add a version parameter to their files with the correct
        # version of this object. The line below must then be moved to
        # to_dict().
        exploration_dict['version'] = self.version

        if self.created_on:
            exploration_dict['created_on'] = (
                utils.convert_naive_datetime_to_string(self.created_on))

        if self.last_updated:
            exploration_dict['last_updated'] = (
                utils.convert_naive_datetime_to_string(self.last_updated))

        return json.dumps(exploration_dict)

    @classmethod
    def deserialize(cls, json_string: str) -> Exploration:
        """Returns an Exploration domain object decoded from a JSON string.

        Args:
            json_string: str. A JSON-encoded string that can be
                decoded into a dictionary representing a Exploration.
                Only call on strings that were created using serialize().

        Returns:
            Exploration. The corresponding Exploration domain object.
        """
        exploration_dict = json.loads(json_string)
        created_on = (
            utils.convert_string_to_naive_datetime_object(
                exploration_dict['created_on'])
            if 'created_on' in exploration_dict else None)
        last_updated = (
            utils.convert_string_to_naive_datetime_object(
                exploration_dict['last_updated'])
            if 'last_updated' in exploration_dict else None)
        exploration = cls.from_dict(
            exploration_dict,
            exploration_version=exploration_dict['version'],
            exploration_created_on=created_on,
            exploration_last_updated=last_updated)

        return exploration

    def to_player_dict(self) -> ExplorationPlayerDict:
        """Returns a copy of the exploration suitable for inclusion in the
        learner view.

        Returns:
            dict. A dict mapping some fields of Exploration instance. The
            fields inserted in the dict (as key) are:
                - init_state_name: str. The name for the initial state of the
                    exploration.
                - param_change. list(dict). List of param_change dicts that
                    represent ParamChange domain object.
                - param_specs: dict. A dict where each key-value pair
                    represents respectively, a param spec name and a dict used
                    to initialize a ParamSpec domain object.
                - states: dict. Keys are states names and values are dict
                    representation of State domain object.
                - title: str. The exploration title.
                - objective: str. The exploration objective.
                - language_code: str. The language code of the exploration.
        """
        return {
            'init_state_name': self.init_state_name,
            'param_changes': self.param_change_dicts,
            'param_specs': self.param_specs_dict,
            'states': {
                state_name: state.to_dict()
                for (state_name, state) in self.states.items()
            },
            'title': self.title,
            'objective': self.objective,
            'language_code': self.language_code,
            'next_content_id_index': self.next_content_id_index
        }


class ExplorationSummaryMetadataDict(TypedDict):
    """Dictionary representing the meta data for exploration summary."""

    id: str
    title: str
    objective: str


class ExplorationSummary:
    """Domain object for an Oppia exploration summary."""

    def __init__(
        self,
        exploration_id: str,
        title: str,
        category: str,
        objective: str,
        language_code: str,
        tags: List[str],
        ratings: Dict[str, int],
        scaled_average_rating: float,
        status: str,
        community_owned: bool,
        owner_ids: List[str],
        editor_ids: List[str],
        voice_artist_ids: List[str],
        viewer_ids: List[str],
        contributor_ids: List[str],
        contributors_summary: Dict[str, int],
        version: int,
        exploration_model_created_on: datetime.datetime,
        exploration_model_last_updated: datetime.datetime,
        first_published_msec: Optional[float],
        deleted: bool = False
    ) -> None:
        """Initializes a ExplorationSummary domain object.

        Args:
            exploration_id: str. The exploration id.
            title: str. The exploration title.
            category: str. The exploration category.
            objective: str. The exploration objective.
            language_code: str. The code that represents the exploration
                language.
            tags: list(str). List of tags.
            ratings: dict. Dict whose keys are '1', '2', '3', '4', '5' and
                whose values are nonnegative integers representing frequency
                counts. Note that the keys need to be strings in order for this
                dict to be JSON-serializable.
            scaled_average_rating: float. The average rating.
            status: str. The status of the exploration.
            community_owned: bool. Whether the exploration is community-owned.
            owner_ids: list(str). List of the users ids who are the owners of
                this exploration.
            editor_ids: list(str). List of the users ids who have access to
                edit this exploration.
            voice_artist_ids: list(str). List of the users ids who have access
                to voiceover this exploration.
            viewer_ids: list(str). List of the users ids who have access to
                view this exploration.
            contributor_ids: list(str). List of the users ids of the user who
                have contributed to this exploration.
            contributors_summary: dict. A summary about contributors of current
                exploration. The keys are user ids and the values are the
                number of commits made by that user.
            version: int. The version of the exploration.
            exploration_model_created_on: datetime.datetime. Date and time when
                the exploration model is created.
            exploration_model_last_updated: datetime.datetime. Date and time
                when the exploration model was last updated.
            first_published_msec: float|None. Time in milliseconds since the
                Epoch, when the exploration was first published, or None if
                Exploration is not published yet.
            deleted: bool. Whether the exploration is marked as deleted.
        """
        self.id = exploration_id
        self.title = title
        self.category = category
        self.objective = objective
        self.language_code = language_code
        self.tags = tags
        self.ratings = ratings
        self.scaled_average_rating = scaled_average_rating
        self.status = status
        self.community_owned = community_owned
        self.owner_ids = owner_ids
        self.editor_ids = editor_ids
        self.voice_artist_ids = voice_artist_ids
        self.viewer_ids = viewer_ids
        self.contributor_ids = contributor_ids
        self.contributors_summary = contributors_summary
        self.version = version
        self.exploration_model_created_on = exploration_model_created_on
        self.exploration_model_last_updated = exploration_model_last_updated
        self.first_published_msec = first_published_msec
        self.deleted = deleted

    def validate(self) -> None:
        """Validates various properties of the ExplorationSummary.

        Raises:
            ValidationError. One or more attributes of the ExplorationSummary
                are invalid.
        """
        if not isinstance(self.title, str):
            raise utils.ValidationError(
                'Expected title to be a string, received %s' % self.title)
        utils.require_valid_name(
            self.title, 'the exploration title', allow_empty=True)

        if not isinstance(self.category, str):
            raise utils.ValidationError(
                'Expected category to be a string, received %s'
                % self.category)
        utils.require_valid_name(
            self.category, 'the exploration category', allow_empty=True)

        if not isinstance(self.objective, str):
            raise utils.ValidationError(
                'Expected objective to be a string, received %s' %
                self.objective)

        if not isinstance(self.language_code, str):
            raise utils.ValidationError(
                'Expected language_code to be a string, received %s' %
                self.language_code)
        if not utils.is_valid_language_code(self.language_code):
            raise utils.ValidationError(
                'Invalid language_code: %s' % self.language_code)

        if not isinstance(self.tags, list):
            raise utils.ValidationError(
                'Expected \'tags\' to be a list, received %s' % self.tags)
        for tag in self.tags:
            if not isinstance(tag, str):
                raise utils.ValidationError(
                    'Expected each tag in \'tags\' to be a string, received '
                    '\'%s\'' % tag)

            if not tag:
                raise utils.ValidationError('Tags should be non-empty.')

            if not re.match(constants.TAG_REGEX, tag):
                raise utils.ValidationError(
                    'Tags should only contain lowercase letters and spaces, '
                    'received \'%s\'' % tag)

            if (tag[0] not in string.ascii_lowercase or
                    tag[-1] not in string.ascii_lowercase):
                raise utils.ValidationError(
                    'Tags should not start or end with whitespace, received '
                    '\'%s\'' % tag)

            if re.search(r'\s\s+', tag):
                raise utils.ValidationError(
                    'Adjacent whitespace in tags should be collapsed, '
                    'received \'%s\'' % tag)
        if len(set(self.tags)) != len(self.tags):
            raise utils.ValidationError('Some tags duplicate each other')

        if not isinstance(self.ratings, dict):
            raise utils.ValidationError(
                'Expected ratings to be a dict, received %s' % self.ratings)

        valid_rating_keys = ['1', '2', '3', '4', '5']
        actual_rating_keys = sorted(self.ratings.keys())
        if valid_rating_keys != actual_rating_keys:
            raise utils.ValidationError(
                'Expected ratings to have keys: %s, received %s' % (
                    (', ').join(valid_rating_keys),
                    (', ').join(actual_rating_keys)))
        for value in self.ratings.values():
            if not isinstance(value, int):
                raise utils.ValidationError(
                    'Expected value to be int, received %s' % value)
            if value < 0:
                raise utils.ValidationError(
                    'Expected value to be non-negative, received %s' % (
                        value))

        if not isinstance(self.scaled_average_rating, (float, int)):
            raise utils.ValidationError(
                'Expected scaled_average_rating to be float, received %s' % (
                    self.scaled_average_rating))

        if not isinstance(self.status, str):
            raise utils.ValidationError(
                'Expected status to be string, received %s' % self.status)

        if not isinstance(self.community_owned, bool):
            raise utils.ValidationError(
                'Expected community_owned to be bool, received %s' % (
                    self.community_owned))

        if not isinstance(self.owner_ids, list):
            raise utils.ValidationError(
                'Expected owner_ids to be list, received %s' % self.owner_ids)
        for owner_id in self.owner_ids:
            if not isinstance(owner_id, str):
                raise utils.ValidationError(
                    'Expected each id in owner_ids to '
                    'be string, received %s' % owner_id)

        if not isinstance(self.editor_ids, list):
            raise utils.ValidationError(
                'Expected editor_ids to be list, received %s' % self.editor_ids)
        for editor_id in self.editor_ids:
            if not isinstance(editor_id, str):
                raise utils.ValidationError(
                    'Expected each id in editor_ids to '
                    'be string, received %s' % editor_id)

        if not isinstance(self.voice_artist_ids, list):
            raise utils.ValidationError(
                'Expected voice_artist_ids to be list, received %s' % (
                    self.voice_artist_ids))
        for voice_artist_id in self.voice_artist_ids:
            if not isinstance(voice_artist_id, str):
                raise utils.ValidationError(
                    'Expected each id in voice_artist_ids to '
                    'be string, received %s' % voice_artist_id)

        if not isinstance(self.viewer_ids, list):
            raise utils.ValidationError(
                'Expected viewer_ids to be list, received %s' % self.viewer_ids)
        for viewer_id in self.viewer_ids:
            if not isinstance(viewer_id, str):
                raise utils.ValidationError(
                    'Expected each id in viewer_ids to '
                    'be string, received %s' % viewer_id)

        all_user_ids_with_rights = (
            self.owner_ids + self.editor_ids + self.voice_artist_ids +
            self.viewer_ids)
        if len(all_user_ids_with_rights) != len(set(all_user_ids_with_rights)):
            raise utils.ValidationError(
                'Users should not be assigned to multiple roles at once, '
                'received users: %s' % ', '.join(all_user_ids_with_rights))

        if not isinstance(self.contributor_ids, list):
            raise utils.ValidationError(
                'Expected contributor_ids to be list, received %s' % (
                    self.contributor_ids))
        for contributor_id in self.contributor_ids:
            if not isinstance(contributor_id, str):
                raise utils.ValidationError(
                    'Expected each id in contributor_ids to '
                    'be string, received %s' % contributor_id)

        if not isinstance(self.contributors_summary, dict):
            raise utils.ValidationError(
                'Expected contributors_summary to be dict, received %s' % (
                    self.contributors_summary))

    def to_metadata_dict(self) -> ExplorationSummaryMetadataDict:
        """Given an exploration summary, this method returns a dict containing
        id, title and objective of the exploration.

        Returns:
            dict. A metadata dict for the given exploration summary.
            The metadata dict has three keys:
                - 'id': str. The exploration ID.
                - 'title': str. The exploration title.
                - 'objective': str. The exploration objective.
        """
        return {
            'id': self.id,
            'title': self.title,
            'objective': self.objective,
        }

    def is_private(self) -> bool:
        """Checks whether the exploration is private.

        Returns:
            bool. Whether the exploration is private.
        """
        return bool(self.status == constants.ACTIVITY_STATUS_PRIVATE)

    def is_solely_owned_by_user(self, user_id: str) -> bool:
        """Checks whether the exploration is solely owned by the user.

        Args:
            user_id: str. The id of the user.

        Returns:
            bool. Whether the exploration is solely owned by the user.
        """
        return user_id in self.owner_ids and len(self.owner_ids) == 1

    def does_user_have_any_role(self, user_id: str) -> bool:
        """Checks if a given user has any role within the exploration.

        Args:
            user_id: str. User id of the user.

        Returns:
            bool. Whether the given user has any role in the exploration.
        """
        return (
            user_id in self.owner_ids or
            user_id in self.editor_ids or
            user_id in self.voice_artist_ids or
            user_id in self.viewer_ids
        )

    def add_contribution_by_user(self, contributor_id: str) -> None:
        """Add a new contributor to the contributors summary.

        Args:
            contributor_id: str. ID of the contributor to be added.
        """
        # We don't want to record the contributions of system users.
        if contributor_id not in constants.SYSTEM_USER_IDS:
            self.contributors_summary[contributor_id] = (
                self.contributors_summary.get(contributor_id, 0) + 1)

        self.contributor_ids = list(self.contributors_summary.keys())


class ExplorationChangeMergeVerifier:
    """Class to check for mergeability.

    Attributes:
        added_state_names: list(str). Names of the states added to the
            exploration from prev_exp_version to current_exp_version. It
            stores the latest name of the added state.
        deleted_state_names: list(str). Names of the states deleted from
            the exploration from prev_exp_version to current_exp_version.
            It stores the initial name of the deleted state from
            pre_exp_version.
        new_to_old_state_names: dict. Dictionary mapping state names of
            current_exp_version to the state names of prev_exp_version.
            It doesn't include the name changes of added/deleted states.
        changed_properties: dict. List of all the properties changed
            according to the state and property name.
        changed_translations: dict. List of all the translations changed
            according to the state and content_id name.
    """

    # PROPERTIES_CONFLICTING_INTERACTION_ID_CHANGE: List of the properties
    # in which if there are any changes then interaction id
    # changes can not be merged. This list can be changed when any
    # new property is added or deleted which affects or is affected
    # by interaction id and whose changes directly conflicts with
    # interaction id changes.
    PROPERTIES_CONFLICTING_INTERACTION_ID_CHANGES: List[str] = [
        STATE_PROPERTY_INTERACTION_CUST_ARGS,
        STATE_PROPERTY_INTERACTION_SOLUTION,
        STATE_PROPERTY_INTERACTION_ANSWER_GROUPS
    ]

    # PROPERTIES_CONFLICTING_CUST_ARGS_CHANGES: List of the properties
    # in which if there are any changes then customization args
    # changes can not be merged. This list can be changed when any
    # new property is added or deleted which affects or is affected
    # by customization args and whose changes directly conflicts with
    # cust args changes.
    PROPERTIES_CONFLICTING_CUST_ARGS_CHANGES: List[str] = [
        STATE_PROPERTY_INTERACTION_SOLUTION,
        STATE_PROPERTY_INTERACTION_ANSWER_GROUPS
    ]

    # PROPERTIES_CONFLICTING_ANSWER_GROUPS_CHANGES: List of the properties
    # in which if there are any changes then answer groups
    # changes can not be merged. This list can be changed when any
    # new property is added or deleted which affects or is affected
    # by answer groups and whose changes directly conflicts with
    # answer groups changes.
    PROPERTIES_CONFLICTING_ANSWER_GROUPS_CHANGES: List[str] = [
        STATE_PROPERTY_INTERACTION_SOLUTION,
        STATE_PROPERTY_INTERACTION_CUST_ARGS
    ]

    # PROPERTIES_CONFLICTING_SOLUTION_CHANGES: List of the properties
    # in which if there are any changes then solution
    # changes can not be merged. This list can be changed when any
    # new property is added or deleted which affects or is affected
    # by solution and whose changes directly conflicts with
    # solution changes.
    PROPERTIES_CONFLICTING_SOLUTION_CHANGES: List[str] = [
        STATE_PROPERTY_INTERACTION_ANSWER_GROUPS,
        STATE_PROPERTY_INTERACTION_CUST_ARGS
    ]

    # PROPERTIES_CONFLICTING_VOICEOVERS_CHANGES: List of the properties
    # in which if there are any changes then voiceovers
    # changes can not be merged. This list can be changed when any
    # new property is added or deleted which affects or is affected
    # by voiceovers and whose changes directly conflicts with
    # voiceovers changes.
    PROPERTIES_CONFLICTING_VOICEOVERS_CHANGES: List[str] = [
        STATE_PROPERTY_CONTENT,
        STATE_PROPERTY_INTERACTION_SOLUTION,
        STATE_PROPERTY_INTERACTION_HINTS,
        STATE_PROPERTY_INTERACTION_ANSWER_GROUPS,
        STATE_PROPERTY_INTERACTION_DEFAULT_OUTCOME,
        STATE_PROPERTY_INTERACTION_CUST_ARGS
    ]

    # NON_CONFLICTING_PROPERTIES: List of the properties
    # in which if there are any changes then they are always mergeable.
    NON_CONFLICTING_PROPERTIES: List[str] = [
        STATE_PROPERTY_UNCLASSIFIED_ANSWERS,
        STATE_PROPERTY_LINKED_SKILL_ID,
        STATE_PROPERTY_CARD_IS_CHECKPOINT
    ]

    def __init__(self, composite_change_list: List[ExplorationChange]) -> None:

        self.added_state_names: List[str] = []
        self.deleted_state_names: List[str] = []
        self.new_to_old_state_names: Dict[str, str] = (
            collections.defaultdict(str)
        )
        self.changed_properties: Dict[str, Set[str]] = (
            collections.defaultdict(set)
        )
        self.changed_translations: Dict[str, Set[str]] = (
            collections.defaultdict(set)
        )

        for change in composite_change_list:
            self._parse_exp_change(change)

    def _parse_exp_change(self, change: ExplorationChange) -> None:
        """This function take the change and according to the cmd
        add the property name in the lists defined above.

        Args:
            change: ExplorationChange. A change from the
                composite_change_list.
        """
        if change.cmd == CMD_ADD_STATE:
            self.added_state_names.append(change.state_name)
        elif change.cmd == CMD_DELETE_STATE:
            state_name = change.state_name
            if state_name in self.added_state_names:
                self.added_state_names.remove(state_name)
            else:
                original_state_name = state_name
                if original_state_name in self.new_to_old_state_names:
                    original_state_name = self.new_to_old_state_names.pop(
                        original_state_name)
                self.deleted_state_names.append(original_state_name)
        elif change.cmd == CMD_RENAME_STATE:
            old_state_name = change.old_state_name
            new_state_name = change.new_state_name
            if old_state_name in self.added_state_names:
                self.added_state_names.remove(old_state_name)
                self.added_state_names.append(new_state_name)
            elif old_state_name in self.new_to_old_state_names:
                self.new_to_old_state_names[new_state_name] = (
                    self.new_to_old_state_names.pop(old_state_name))
            else:
                self.new_to_old_state_names[new_state_name] = old_state_name

        elif change.cmd == CMD_EDIT_STATE_PROPERTY:
            # A condition to store the name of the properties changed
            # in changed_properties dict.
            state_name = change.state_name
            if state_name in self.new_to_old_state_names:
                state_name = self.new_to_old_state_names[change.state_name]
            self.changed_properties[state_name].add(
                change.property_name)

    def is_change_list_mergeable(
        self,
        change_list: List[ExplorationChange],
        exp_at_change_list_version: Exploration,
        current_exploration: Exploration
    ) -> Tuple[bool, bool]:
        """Checks whether the change list from the old version of an
        exploration can be merged on the latest version of an exploration.

        Args:
            change_list: list(ExplorationChange). List of the changes made
                by the user on the frontend, which needs to be checked
                for mergeability.
            exp_at_change_list_version: obj. Old version of an exploration.
            current_exploration: obj. Exploration on which the change list
                is to be applied.

        Returns:
            tuple(boolean, boolean). A tuple consisting of two fields.
            1. boolean. Whether the given change list is mergeable on
            the current_exploration or not.
            2. boolean. Whether we need to send the change list to the
            admin to review for the future improvement of the cases
            to merge the change list.
        """
        old_to_new_state_names = {
            value: key for key, value in self.new_to_old_state_names.items()
        }

        if self.added_state_names or self.deleted_state_names:
            # In case of the addition and the deletion of the state,
            # we are rejecting the mergebility because these cases
            # change the flow of the exploration and are quite complex
            # for now to handle. So in such cases, we are sending the
            # changelist, frontend_version, backend_version and
            # exploration id to the admin, so that we can look into the
            # situations and can figure out the way if it’s possible to
            # handle these cases.

            return False, True

        changes_are_mergeable = False

        # state_names_of_renamed_states: dict. Stores the changes in
        # states names in change_list where the key is the state name in
        # frontend version and the value is the renamed name from the
        # change list if there is any rename state change.
        state_names_of_renamed_states: Dict[str, str] = {}
        for change in change_list:
            change_is_mergeable = False
            if change.cmd == CMD_RENAME_STATE:
                old_state_name = change.old_state_name
                new_state_name = change.new_state_name
                if old_state_name in state_names_of_renamed_states:
                    state_names_of_renamed_states[new_state_name] = (
                        state_names_of_renamed_states.pop(old_state_name))
                else:
                    state_names_of_renamed_states[new_state_name] = (
                        old_state_name)
                if (state_names_of_renamed_states[new_state_name] not in
                        old_to_new_state_names):
                    change_is_mergeable = True
            elif change.cmd == CMD_EDIT_STATE_PROPERTY:
                state_name = state_names_of_renamed_states.get(
                    change.state_name) or change.state_name
                if state_name in old_to_new_state_names:
                    # Here we will send the changelist, frontend_version,
                    # backend_version and exploration to the admin, so
                    # that the changes related to state renames can be
                    # reviewed and the proper conditions can be written
                    # to handle those cases.
                    return False, True
                old_exp_states = (
                    exp_at_change_list_version.states[state_name])
                current_exp_states = (
                    current_exploration.states[state_name])
                if (change.property_name ==
                        STATE_PROPERTY_CONTENT):
                    if (old_exp_states.content.html ==
                            current_exp_states.content.html):
                        if (STATE_PROPERTY_CONTENT not in
                                self.changed_translations[state_name]):
                            change_is_mergeable = True
                    if not self.changed_properties[state_name]:
                        change_is_mergeable = True
                elif (change.property_name ==
                      STATE_PROPERTY_INTERACTION_ID):
                    if (old_exp_states.interaction.id ==
                            current_exp_states.interaction.id):
                        if not self.changed_properties[state_name].intersection(
                                (self
                                 .PROPERTIES_CONFLICTING_INTERACTION_ID_CHANGES
                                )):
                            change_is_mergeable = True
                    if not self.changed_properties[state_name]:
                        change_is_mergeable = True
                # Customization args differ for every interaction, so in
                # case of different interactions merging is simply not
                # possible, but in case of same interaction, the values in
                # the customization_args are often lists so if someone
                # changes even one item of that list then determining which
                # item is changed is not feasible, so suppose there is long
                # list of values in item selection interaction and one user
                # deletes one value and another one edits another value,
                # so after deletion the indices of all the values will be
                # changed and it will not be possible to compare and know
                # that which value is changed by second user.
                # So we will not be handling the merge on the basis of
                # individual fields.
                elif (change.property_name ==
                      STATE_PROPERTY_INTERACTION_CUST_ARGS):
                    if (old_exp_states.interaction.id ==
                            current_exp_states.interaction.id):
                        if not self.changed_properties[state_name].intersection(
                                self.PROPERTIES_CONFLICTING_CUST_ARGS_CHANGES +
                                [STATE_PROPERTY_INTERACTION_CUST_ARGS]):
                            if (change.property_name not in
                                    self.changed_translations[state_name]):
                                change_is_mergeable = True
                    if not self.changed_properties[state_name]:
                        change_is_mergeable = True
                elif (change.property_name ==
                      STATE_PROPERTY_INTERACTION_ANSWER_GROUPS):
                    if (old_exp_states.interaction.id ==
                            current_exp_states.interaction.id):
                        if not self.changed_properties[state_name].intersection(
                                self.PROPERTIES_CONFLICTING_CUST_ARGS_CHANGES +
                                [STATE_PROPERTY_INTERACTION_ANSWER_GROUPS]):
                            if (change.property_name not in
                                    self.changed_translations[state_name]):
                                change_is_mergeable = True
                    if not self.changed_properties[state_name]:
                        change_is_mergeable = True
                elif (change.property_name ==
                      STATE_PROPERTY_INTERACTION_DEFAULT_OUTCOME
                     ):
                    if (change.property_name not in
                            self.changed_properties[state_name] and
                            change.property_name not in
                            self.changed_translations[state_name]):
                        change_is_mergeable = True
                    if not self.changed_properties[state_name]:
                        change_is_mergeable = True
                elif change.property_name in self.NON_CONFLICTING_PROPERTIES:
                    change_is_mergeable = True
                # We’ll not be able to handle the merge if changelists
                # affect the different indices of the hint in the same
                # state because whenever there is even a small change
                # in one field of any hint, they treat the whole hints
                # list as a new value.
                # So it will not be possible to find out the exact change.
                elif (change.property_name ==
                      STATE_PROPERTY_INTERACTION_HINTS):
                    if (change.property_name not in
                            self.changed_properties[state_name] and
                            change.property_name not in
                            self.changed_translations[state_name]):
                        change_is_mergeable = True
                    if not self.changed_properties[state_name]:
                        change_is_mergeable = True
                elif (change.property_name ==
                      STATE_PROPERTY_INTERACTION_SOLUTION):
                    if (old_exp_states.interaction.id ==
                            current_exp_states.interaction.id):
                        if not self.changed_properties[state_name].intersection(
                                self.PROPERTIES_CONFLICTING_CUST_ARGS_CHANGES +
                                [STATE_PROPERTY_INTERACTION_SOLUTION]):
                            if (change.property_name not in
                                    self.changed_translations[state_name]):
                                change_is_mergeable = True
                    if not self.changed_properties[state_name]:
                        change_is_mergeable = True
                elif (change.property_name ==
                      STATE_PROPERTY_SOLICIT_ANSWER_DETAILS):
                    if (old_exp_states.interaction.id ==
                            current_exp_states.interaction.id and
                            old_exp_states.solicit_answer_details ==
                            current_exp_states.solicit_answer_details):
                        change_is_mergeable = True
                    if not self.changed_properties[state_name]:
                        change_is_mergeable = True
            elif change.cmd == CMD_EDIT_EXPLORATION_PROPERTY:
                change_is_mergeable = (
                    getattr(exp_at_change_list_version, change.property_name)
                    == getattr(current_exploration, change.property_name))

            if change_is_mergeable:
                changes_are_mergeable = True
                continue
            changes_are_mergeable = False
            break

        return changes_are_mergeable, False


class ExplorationMetadataDict(TypedDict):
    """Dictionary representing the ExplorationMetadata object."""

    title: str
    category: str
    objective: str
    language_code: str
    tags: List[str]
    blurb: str
    author_notes: str
    states_schema_version: int
    init_state_name: str
    param_specs: Dict[str, param_domain.ParamSpecDict]
    param_changes: List[param_domain.ParamChangeDict]
    auto_tts_enabled: bool
    edits_allowed: bool


class ExplorationMetadata:
    """Class to represent the exploration metadata properties."""

    def __init__(
        self,
        title: str,
        category: str,
        objective: str,
        language_code: str,
        tags: List[str],
        blurb: str,
        author_notes: str,
        states_schema_version: int,
        init_state_name: str,
        param_specs: Dict[str, param_domain.ParamSpec],
        param_changes: List[param_domain.ParamChange],
        auto_tts_enabled: bool,
        edits_allowed: bool
    ) -> None:
        """Initializes an ExplorationMetadata domain object.

        Args:
            title: str. The exploration title.
            category: str. The category of the exploration.
            objective: str. The objective of the exploration.
            language_code: str. The language code of the exploration.
            tags: list(str). The tags given to the exploration.
            blurb: str. The blurb of the exploration.
            author_notes: str. The author notes.
            states_schema_version: int. Tbe schema version of the exploration.
            init_state_name: str. The name for the initial state of the
                exploration.
            param_specs: dict(str, ParamSpec). A dict where each key-value pair
                represents respectively, a param spec name and a ParamSpec
                domain object.
            param_changes: list(ParamChange). List of ParamChange domain
                objects.
            auto_tts_enabled: bool. True if automatic text-to-speech is
                enabled.
            edits_allowed: bool. True when edits to the exploration is allowed.
        """
        self.title = title
        self.category = category
        self.objective = objective
        self.language_code = language_code
        self.tags = tags
        self.blurb = blurb
        self.author_notes = author_notes
        self.states_schema_version = states_schema_version
        self.init_state_name = init_state_name
        self.param_specs = param_specs
        self.param_changes = param_changes
        self.auto_tts_enabled = auto_tts_enabled
        self.edits_allowed = edits_allowed

    def to_dict(self) -> ExplorationMetadataDict:
        """Gets the dict representation of ExplorationMetadata domain object.

        Returns:
            dict. The dict representation of the ExplorationMetadata
            domain object.
        """
        return {
            'title': self.title,
            'category': self.category,
            'objective': self.objective,
            'language_code': self.language_code,
            'tags': self.tags,
            'blurb': self.blurb,
            'author_notes': self.author_notes,
            'states_schema_version': self.states_schema_version,
            'init_state_name': self.init_state_name,
            'param_specs': {
                ps_name: ps_value.to_dict()
                for (ps_name, ps_value) in self.param_specs.items()
            },
            'param_changes': [
                p_change.to_dict() for p_change in self.param_changes
            ],
            'auto_tts_enabled': self.auto_tts_enabled,
            'edits_allowed': self.edits_allowed
        }


class MetadataVersionHistory:
    """Class to represent an element of the version history list of the
    exploration metadata.

    Attributes:
        last_edited_version_number: int. The version number of the
            exploration in which the metadata was last edited.
        last_edited_committer_id: str. The user id of the user who committed
            the latest changes to the exploration metadata.
    """

    def __init__(
        self,
        last_edited_version_number: Optional[int],
        last_edited_committer_id: str
    ):
        """Initializes the MetadataVersionHistory domain object.

        Args:
            last_edited_version_number: int. The version number of the
                exploration in which the metadata was last edited.
            last_edited_committer_id: str. The user id of the user who
                committed the latest changes to the exploration metadata.
        """
        self.last_edited_version_number = last_edited_version_number
        self.last_edited_committer_id = last_edited_committer_id

    def to_dict(self) -> MetadataVersionHistoryDict:
        """Returns a dict representation of the MetadataVersionHistory domain
        object.

        Returns:
            dict. The dict representation of the MetadataVersionHistory domain
            object.
        """
        return {
            'last_edited_version_number': self.last_edited_version_number,
            'last_edited_committer_id': self.last_edited_committer_id
        }

    @classmethod
    def from_dict(
        cls, metadata_version_history_dict: MetadataVersionHistoryDict
    ) -> MetadataVersionHistory:
        """Returns an MetadataVersionHistory domain object from a dict.

        Args:
            metadata_version_history_dict: dict. The dict representation of
                MetadataVersionHistory object.

        Returns:
            MetadataVersionHistory. The corresponding MetadataVersionHistory
            domain object.
        """
        return cls(
            metadata_version_history_dict['last_edited_version_number'],
            metadata_version_history_dict['last_edited_committer_id']
        )


class ExplorationVersionHistory:
    """Class to represent the version history of an exploration at a
    particular version.

    Attributes:
        exploration_id: str. The id of the exploration.
        exploration_version: int. The version number of the exploration.
        state_version_history: Dict[str, StateVersionHistory].
            The mapping of state names and StateVersionHistory domain objects.
        metadata_version_history: MetadataVersionHistory. The details of the
            last commit on the exploration metadata.
        committer_ids: List[str]. A list of user ids who made the
            'previous commit' on each state and the exploration metadata.
    """

    def __init__(
        self,
        exploration_id: str,
        exploration_version: int,
        state_version_history_dict: Dict[
            str, state_domain.StateVersionHistoryDict
        ],
        metadata_last_edited_version_number: Optional[int],
        metadata_last_edited_committer_id: str,
        committer_ids: List[str]
    ) -> None:
        """Initializes the ExplorationVersionHistory domain object.

        Args:
            exploration_id: str. The id of the exploration.
            exploration_version: int. The version number of the exploration.
            state_version_history_dict: dict. The mapping of state names and
                dicts of StateVersionHistory domain objects.
            metadata_last_edited_version_number: int. The version number of the
                exploration in which the metadata was last edited.
            metadata_last_edited_committer_id: str. The user id of the user who
                committed the latest changes to the exploration metadata.
            committer_ids: List[str]. A list of user ids who made the
                'previous commit' on each state and the exploration metadata.
        """
        self.exploration_id = exploration_id
        self.exploration_version = exploration_version
        self.state_version_history = {
            state_name: state_domain.StateVersionHistory.from_dict(vh_dict)
            for state_name, vh_dict in state_version_history_dict.items()
        }
        self.metadata_version_history = MetadataVersionHistory(
            metadata_last_edited_version_number,
            metadata_last_edited_committer_id
        )
        self.committer_ids = committer_ids

    def to_dict(self) -> ExplorationVersionHistoryDict:
        """Returns a dict representation of the ExplorationVersionHistory
        domain object.

        Returns:
            dict. A dict representation of the ExplorationVersionHistory
            domain object.
        """
        return {
            'exploration_id': self.exploration_id,
            'exploration_version': self.exploration_version,
            'state_version_history': {
                state_name: state_vh.to_dict()
                for state_name, state_vh in self.state_version_history.items()
            },
            'metadata_version_history': (
                self.metadata_version_history.to_dict()
            ),
            'committer_ids': self.committer_ids
        }<|MERGE_RESOLUTION|>--- conflicted
+++ resolved
@@ -5122,30 +5122,43 @@
     def _convert_states_v55_dict_to_v56_dict(
         cls, states_dict: Dict[str, state_domain.StateDict]
     ) -> Dict[str, state_domain.StateDict]:
-<<<<<<< HEAD
+        """Converts from v55 to v56. Version 56 adds an
+        inapplicable_skill_misconception_ids list to the state.
+
+        Args:
+            states_dict: dict. A dict where each key-value pair represents,
+                respectively, a state name and a dict used to initialize a
+                State domain object.
+
+        Returns:
+            Dict[str, state_domain.StateDict]. The converted
+            v56 state dictionary.
+        """
+        for _, state_dict in states_dict.items():
+            state_dict['inapplicable_skill_misconception_ids'] = []
+
+        return states_dict
+
+    @classmethod
+    def _convert_states_v56_dict_to_v57_dict(
+        cls, states_dict: Dict[str, state_domain.StateDict]
+    ) -> Dict[str, state_domain.StateDict]:
         """Converts from v55 to v56. Version 56 removes and RecordedVoiceovers
         from State.
+
+        Args:
+            states_dict: dict. A dict where each key-value pair represents,
+                respectively, a state name and a dict used to initialize a
+                State domain object.
+
+        Returns:
+            Dict[str, state_domain.StateDict]. The converted v57
+            state dictionary.
         """
         for _, state_dict in states_dict.items():
             # Here we use MyPy ignore because the latest schema of state
             # dict doesn't contains recorded_voiceovers property.
             del state_dict['recorded_voiceovers'] # type: ignore[misc]
-=======
-        """Converts from v55 to v56. Version 56 adds an
-        inapplicable_skill_misconception_ids list to the state.
-
-        Args:
-            states_dict: dict. A dict where each key-value pair represents,
-                respectively, a state name and a dict used to initialize a
-                State domain object.
-
-        Returns:
-            Dict[str, state_domain.StateDict]. The converted
-            v56 state dictionary.
-        """
-        for _, state_dict in states_dict.items():
-            state_dict['inapplicable_skill_misconception_ids'] = []
->>>>>>> bb407e32
 
         return states_dict
 
@@ -5204,7 +5217,7 @@
     # incompatible changes are made to the exploration schema in the YAML
     # definitions, this version number must be changed and a migration process
     # put in place.
-    CURRENT_EXP_SCHEMA_VERSION = 61
+    CURRENT_EXP_SCHEMA_VERSION = 62
     EARLIEST_SUPPORTED_EXP_SCHEMA_VERSION = 46
 
     @classmethod
@@ -5558,12 +5571,8 @@
         cls, exploration_dict: VersionedExplorationDict
     ) -> VersionedExplorationDict:
         """Converts a v60 exploration dict into a v61 exploration dict.
-<<<<<<< HEAD
-        Removes recorded_voiceovers field from state property.
-=======
         Introduces the inapplicable_skill_misconception_ids list into
         the state properties.
->>>>>>> bb407e32
 
         Args:
             exploration_dict: dict. The dict representation of an exploration
@@ -5575,16 +5584,34 @@
         """
         exploration_dict['schema_version'] = 61
 
-<<<<<<< HEAD
-        exploration_dict['states'] = cls._convert_states_v55_dict_to_v56_dict(
-            exploration_dict['states'])
-=======
         exploration_dict['states'] = (
             cls._convert_states_v55_dict_to_v56_dict(
                 exploration_dict['states'])
         )
->>>>>>> bb407e32
         exploration_dict['states_schema_version'] = 56
+
+        return exploration_dict
+
+    @classmethod
+    def _convert_v61_dict_to_v62_dict(
+        cls, exploration_dict: VersionedExplorationDict
+    ) -> VersionedExplorationDict:
+        """Converts a v60 exploration dict into a v61 exploration dict.
+        Removes recorded_voiceovers field from state property.
+
+        Args:
+            exploration_dict: dict. The dict representation of an exploration
+                with schema version v61.
+
+        Returns:
+            dict. The dict representation of the Exploration domain object,
+            following schema version v62.
+        """
+        exploration_dict['schema_version'] = 61
+
+        exploration_dict['states'] = cls._convert_states_v56_dict_to_v57_dict(
+            exploration_dict['states'])
+        exploration_dict['states_schema_version'] = 57
 
         return exploration_dict
 
@@ -5704,6 +5731,11 @@
             exploration_dict = cls._convert_v60_dict_to_v61_dict(
                 exploration_dict)
             exploration_schema_version = 61
+
+        if exploration_schema_version == 61:
+            exploration_dict = cls._convert_v61_dict_to_v62_dict(
+                exploration_dict)
+            exploration_schema_version = 62
 
         return exploration_dict
 
