--- conflicted
+++ resolved
@@ -43,11 +43,7 @@
 
 from typing import (
     Callable, Dict, List, Mapping, Optional, Sequence,
-<<<<<<< HEAD
-    Set, Tuple, Union, cast, Any
-=======
-    Set, Tuple, Union, cast, overload
->>>>>>> 3a38e9c9
+    Set, Tuple, Union, cast, overload, Any
 )
 from typing_extensions import Final, Literal, TypedDict
 
